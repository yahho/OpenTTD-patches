##name Turkish
##ownname Türkçe
##isocode tr_TR
##plural 1
##textdir ltr
##digitsep .
##digitsepcur .
##decimalsep ,
##winlangid 0x041f
##grflangid 0x3e
##case tamlanan


# This file is part of OpenTTD.
# OpenTTD is free software; you can redistribute it and/or modify it under the terms of the GNU General Public License as published by the Free Software Foundation, version 2.
# OpenTTD is distributed in the hope that it will be useful, but WITHOUT ANY WARRANTY; without even the implied warranty of MERCHANTABILITY or FITNESS FOR A PARTICULAR PURPOSE.
# See the GNU General Public License for more details. You should have received a copy of the GNU General Public License along with OpenTTD. If not, see <http://www.gnu.org/licenses/>.


##id 0x0000
STR_NULL                                                        :
STR_EMPTY                                                       :
STR_UNDEFINED                                                   :(tanımlanmamış sözcük)
STR_JUST_NOTHING                                                :Hiçbir şey

# Cargo related strings
# Plural cargo name
STR_CARGO_PLURAL_NOTHING                                        :
STR_CARGO_PLURAL_PASSENGERS                                     :Yolcu
STR_CARGO_PLURAL_COAL                                           :Kömür
STR_CARGO_PLURAL_MAIL                                           :Posta
STR_CARGO_PLURAL_OIL                                            :Petrol
STR_CARGO_PLURAL_LIVESTOCK                                      :Hayvan
STR_CARGO_PLURAL_GOODS                                          :Eşya
STR_CARGO_PLURAL_GRAIN                                          :Tahıl
STR_CARGO_PLURAL_WOOD                                           :Odun
STR_CARGO_PLURAL_IRON_ORE                                       :Demir
STR_CARGO_PLURAL_STEEL                                          :Çelik
STR_CARGO_PLURAL_VALUABLES                                      :Değerli eşya
STR_CARGO_PLURAL_COPPER_ORE                                     :Bakır
STR_CARGO_PLURAL_MAIZE                                          :Mısır
STR_CARGO_PLURAL_FRUIT                                          :Meyve
STR_CARGO_PLURAL_DIAMONDS                                       :Elmas
STR_CARGO_PLURAL_FOOD                                           :Gıda
STR_CARGO_PLURAL_PAPER                                          :Kağıt
STR_CARGO_PLURAL_GOLD                                           :Altın
STR_CARGO_PLURAL_WATER                                          :Su
STR_CARGO_PLURAL_WHEAT                                          :Buğday
STR_CARGO_PLURAL_RUBBER                                         :Kauçuk
STR_CARGO_PLURAL_SUGAR                                          :Şeker
STR_CARGO_PLURAL_TOYS                                           :Oyuncak
STR_CARGO_PLURAL_SWEETS                                         :Tatlı
STR_CARGO_PLURAL_COLA                                           :Kola
STR_CARGO_PLURAL_CANDYFLOSS                                     :Pamuk şeker
STR_CARGO_PLURAL_BUBBLES                                        :Baloncuk
STR_CARGO_PLURAL_TOFFEE                                         :Şekerleme
STR_CARGO_PLURAL_BATTERIES                                      :Pil
STR_CARGO_PLURAL_PLASTIC                                        :Plastik
STR_CARGO_PLURAL_FIZZY_DRINKS                                   :Gazlı İçecek

# Singular cargo name
STR_CARGO_SINGULAR_NOTHING                                      :
STR_CARGO_SINGULAR_PASSENGER                                    :Yolcu
STR_CARGO_SINGULAR_COAL                                         :Kömür
STR_CARGO_SINGULAR_MAIL                                         :Posta
STR_CARGO_SINGULAR_OIL                                          :Petrol
STR_CARGO_SINGULAR_LIVESTOCK                                    :Hayvan
STR_CARGO_SINGULAR_GOODS                                        :Eşya
STR_CARGO_SINGULAR_GRAIN                                        :Tahıl
STR_CARGO_SINGULAR_WOOD                                         :Odun
STR_CARGO_SINGULAR_IRON_ORE                                     :Demir
STR_CARGO_SINGULAR_STEEL                                        :Çelik
STR_CARGO_SINGULAR_VALUABLES                                    :Mücevher
STR_CARGO_SINGULAR_COPPER_ORE                                   :Bakır
STR_CARGO_SINGULAR_MAIZE                                        :Mısır
STR_CARGO_SINGULAR_FRUIT                                        :Meyve
STR_CARGO_SINGULAR_DIAMOND                                      :Elmas
STR_CARGO_SINGULAR_FOOD                                         :Gıda
STR_CARGO_SINGULAR_PAPER                                        :Kağıt
STR_CARGO_SINGULAR_GOLD                                         :Altın
STR_CARGO_SINGULAR_WATER                                        :Su
STR_CARGO_SINGULAR_WHEAT                                        :Buğday
STR_CARGO_SINGULAR_RUBBER                                       :Kauçuk
STR_CARGO_SINGULAR_SUGAR                                        :Şeker
STR_CARGO_SINGULAR_TOY                                          :Oyuncak
STR_CARGO_SINGULAR_SWEETS                                       :Tatlı
STR_CARGO_SINGULAR_COLA                                         :Kola
STR_CARGO_SINGULAR_CANDYFLOSS                                   :Pamuk helva
STR_CARGO_SINGULAR_BUBBLE                                       :Balon
STR_CARGO_SINGULAR_TOFFEE                                       :Şekerleme
STR_CARGO_SINGULAR_BATTERY                                      :Pil
STR_CARGO_SINGULAR_PLASTIC                                      :Plastik
STR_CARGO_SINGULAR_FIZZY_DRINK                                  :Gazlı İçecek

# Quantity of cargo
STR_QUANTITY_NOTHING                                            :
STR_QUANTITY_PASSENGERS                                         :{COMMA}{NBSP}yolcu
STR_QUANTITY_COAL                                               :{WEIGHT_LONG} kömür
STR_QUANTITY_MAIL                                               :{COMMA}{NBSP}çanta posta
STR_QUANTITY_OIL                                                :{VOLUME_LONG} petrol
STR_QUANTITY_LIVESTOCK                                          :{COMMA}{NBSP}tane hayvan
STR_QUANTITY_GOODS                                              :{COMMA}{NBSP}kasa eşya
STR_QUANTITY_GRAIN                                              :{WEIGHT_LONG} tahıl
STR_QUANTITY_WOOD                                               :{WEIGHT_LONG} odun
STR_QUANTITY_IRON_ORE                                           :{WEIGHT_LONG} demir
STR_QUANTITY_STEEL                                              :{WEIGHT_LONG} çelik
STR_QUANTITY_VALUABLES                                          :{COMMA}{NBSP}çanta değerli eşya
STR_QUANTITY_COPPER_ORE                                         :{WEIGHT_LONG} bakır
STR_QUANTITY_MAIZE                                              :{WEIGHT_LONG} mısır
STR_QUANTITY_FRUIT                                              :{WEIGHT_LONG} meyve
STR_QUANTITY_DIAMONDS                                           :{COMMA}{NBSP}çanta elmas
STR_QUANTITY_FOOD                                               :{WEIGHT_LONG} gıda
STR_QUANTITY_PAPER                                              :{WEIGHT_LONG} kağıt
STR_QUANTITY_GOLD                                               :{COMMA}{NBSP}çanta altın
STR_QUANTITY_WATER                                              :{VOLUME_LONG} su
STR_QUANTITY_WHEAT                                              :{WEIGHT_LONG} buğday
STR_QUANTITY_RUBBER                                             :{VOLUME_LONG} kauçuk
STR_QUANTITY_SUGAR                                              :{WEIGHT_LONG} şeker
STR_QUANTITY_TOYS                                               :{COMMA}{NBSP}oyuncak
STR_QUANTITY_SWEETS                                             :{COMMA}{NBSP}çanta tatlı
STR_QUANTITY_COLA                                               :{VOLUME_LONG} kola
STR_QUANTITY_CANDYFLOSS                                         :{WEIGHT_LONG} pamuk şeker
STR_QUANTITY_BUBBLES                                            :{COMMA} baloncuk
STR_QUANTITY_TOFFEE                                             :{WEIGHT_LONG} şekerleme
STR_QUANTITY_BATTERIES                                          :{COMMA} pil
STR_QUANTITY_PLASTIC                                            :{VOLUME_LONG} plastik
STR_QUANTITY_FIZZY_DRINKS                                       :{COMMA} gazlı içecek
STR_QUANTITY_N_A                                                :yok

# Two letter abbreviation of cargo name
STR_ABBREV_NOTHING                                              :
STR_ABBREV_PASSENGERS                                           :YL
STR_ABBREV_COAL                                                 :KÖ
STR_ABBREV_MAIL                                                 :PO
STR_ABBREV_OIL                                                  :PE
STR_ABBREV_LIVESTOCK                                            :HV
STR_ABBREV_GOODS                                                :EŞ
STR_ABBREV_GRAIN                                                :TH
STR_ABBREV_WOOD                                                 :OD
STR_ABBREV_IRON_ORE                                             :DM
STR_ABBREV_STEEL                                                :ÇE
STR_ABBREV_VALUABLES                                            :DE
STR_ABBREV_COPPER_ORE                                           :BK
STR_ABBREV_MAIZE                                                :MS
STR_ABBREV_FRUIT                                                :MV
STR_ABBREV_DIAMONDS                                             :EL
STR_ABBREV_FOOD                                                 :GI
STR_ABBREV_PAPER                                                :KĞ
STR_ABBREV_GOLD                                                 :AL
STR_ABBREV_WATER                                                :SU
STR_ABBREV_WHEAT                                                :BĞ
STR_ABBREV_RUBBER                                               :KA
STR_ABBREV_SUGAR                                                :ŞK
STR_ABBREV_TOYS                                                 :OY
STR_ABBREV_SWEETS                                               :TA
STR_ABBREV_COLA                                                 :KO
STR_ABBREV_CANDYFLOSS                                           :PŞ
STR_ABBREV_BUBBLES                                              :BA
STR_ABBREV_TOFFEE                                               :ŞL
STR_ABBREV_BATTERIES                                            :PL
STR_ABBREV_PLASTIC                                              :PL
STR_ABBREV_FIZZY_DRINKS                                         :İÇ
STR_ABBREV_ALL                                                  :TÜMÜ

# 'Mode' of transport for cargoes
STR_PASSENGERS                                                  :{COMMA}{NBSP}yolcu
STR_BAGS                                                        :{COMMA}{NBSP}çanta
STR_TONS                                                        :{COMMA}{NBSP}ton
STR_LITERS                                                      :{COMMA}{NBSP}litre
STR_ITEMS                                                       :{COMMA}{NBSP}adet
STR_CRATES                                                      :{COMMA}{NBSP}kasa

STR_COLOUR_DEFAULT                                              :Varsayılan
###length 17
STR_COLOUR_DARK_BLUE                                            :Koyu Mavi
STR_COLOUR_PALE_GREEN                                           :Soluk Yeşil
STR_COLOUR_PINK                                                 :Pembe
STR_COLOUR_YELLOW                                               :Sarı
STR_COLOUR_RED                                                  :Kırmızı
STR_COLOUR_LIGHT_BLUE                                           :Açık Mavi
STR_COLOUR_GREEN                                                :Yeşil
STR_COLOUR_DARK_GREEN                                           :Koyu Yeşil
STR_COLOUR_BLUE                                                 :Mavi
STR_COLOUR_CREAM                                                :Krem
STR_COLOUR_MAUVE                                                :Leylak
STR_COLOUR_PURPLE                                               :Mor
STR_COLOUR_ORANGE                                               :Turuncu
STR_COLOUR_BROWN                                                :Kahverengi
STR_COLOUR_GREY                                                 :Gri
STR_COLOUR_WHITE                                                :Beyaz
STR_COLOUR_RANDOM                                               :Rastgele

###length 17
STR_COLOUR_SECONDARY_DARK_BLUE                                  :Koyu Mavi
STR_COLOUR_SECONDARY_PALE_GREEN                                 :Soluk Yeşil
STR_COLOUR_SECONDARY_SECONDARY_PINK                             :Pembe
STR_COLOUR_SECONDARY_YELLOW                                     :Sarı
STR_COLOUR_SECONDARY_RED                                        :Kırmızı
STR_COLOUR_SECONDARY_LIGHT_BLUE                                 :Açık Mavi
STR_COLOUR_SECONDARY_GREEN                                      :Yeşil
STR_COLOUR_SECONDARY_DARK_GREEN                                 :Koyu Yeşil
STR_COLOUR_SECONDARY_BLUE                                       :Mavi
STR_COLOUR_SECONDARY_CREAM                                      :Krem
STR_COLOUR_SECONDARY_MAUVE                                      :Leylak
STR_COLOUR_SECONDARY_PURPLE                                     :Mor
STR_COLOUR_SECONDARY_ORANGE                                     :Turuncu
STR_COLOUR_SECONDARY_BROWN                                      :Kahverengi
STR_COLOUR_SECONDARY_GREY                                       :Gri
STR_COLOUR_SECONDARY_WHITE                                      :Beyaz
STR_COLOUR_SECONDARY_SAME_AS_PRIMARY                            :Birincil Ile Aynı


# Units used in OpenTTD
STR_UNITS_VELOCITY_IMPERIAL                                     :{DECIMAL}{NBSP}mil/s
STR_UNITS_VELOCITY_METRIC                                       :{DECIMAL}{NBSP}km/s
STR_UNITS_VELOCITY_SI                                           :{DECIMAL}{NBSP}m/s
STR_UNITS_VELOCITY_GAMEUNITS_DAY                                :{DECIMAL}{NBSP}karo/gün
STR_UNITS_VELOCITY_GAMEUNITS_SEC                                :{DECIMAL}{NBSP}karo/saniye
STR_UNITS_VELOCITY_KNOTS                                        :{DECIMAL}{NBSP}hava hızı

STR_UNITS_POWER_IMPERIAL                                        :{DECIMAL}{NBSP}bg
STR_UNITS_POWER_METRIC                                          :{DECIMAL}{NBSP}bg
STR_UNITS_POWER_SI                                              :{DECIMAL}{NBSP}kW

STR_UNITS_POWER_IMPERIAL_TO_WEIGHT_IMPERIAL                     :{DECIMAL}{NBSP}bg/t
STR_UNITS_POWER_IMPERIAL_TO_WEIGHT_METRIC                       :{DECIMAL}{NBSP}bg/t
STR_UNITS_POWER_IMPERIAL_TO_WEIGHT_SI                           :{DECIMAL}{NBSP}bg/Mg
STR_UNITS_POWER_METRIC_TO_WEIGHT_IMPERIAL                       :{DECIMAL}{NBSP}bg/t
STR_UNITS_POWER_METRIC_TO_WEIGHT_METRIC                         :{DECIMAL}{NBSP}bg/t
STR_UNITS_POWER_METRIC_TO_WEIGHT_SI                             :{DECIMAL}{NBSP}hp/Mg
STR_UNITS_POWER_SI_TO_WEIGHT_IMPERIAL                           :{DECIMAL}{NBSP}kW/t
STR_UNITS_POWER_SI_TO_WEIGHT_METRIC                             :{DECIMAL}{NBSP}kW/t
STR_UNITS_POWER_SI_TO_WEIGHT_SI                                 :{DECIMAL}{NBSP}W/kg

STR_UNITS_WEIGHT_SHORT_IMPERIAL                                 :{DECIMAL}{NBSP}t
STR_UNITS_WEIGHT_SHORT_METRIC                                   :{DECIMAL}{NBSP}t
STR_UNITS_WEIGHT_SHORT_SI                                       :{DECIMAL}{NBSP}kg

STR_UNITS_WEIGHT_LONG_IMPERIAL                                  :{DECIMAL}{NBSP}ton
STR_UNITS_WEIGHT_LONG_METRIC                                    :{DECIMAL}{NBSP}ton
STR_UNITS_WEIGHT_LONG_SI                                        :{DECIMAL}{NBSP}kg

STR_UNITS_VOLUME_SHORT_IMPERIAL                                 :{DECIMAL}{NBSP}gal
STR_UNITS_VOLUME_SHORT_METRIC                                   :{DECIMAL}{NBSP}l
STR_UNITS_VOLUME_SHORT_SI                                       :{DECIMAL}{NBSP}m³

STR_UNITS_VOLUME_LONG_IMPERIAL                                  :{DECIMAL}{NBSP}galon
STR_UNITS_VOLUME_LONG_METRIC                                    :{DECIMAL}{NBSP}litre
STR_UNITS_VOLUME_LONG_SI                                        :{DECIMAL}{NBSP}m³

STR_UNITS_FORCE_IMPERIAL                                        :{DECIMAL}{NBSP}lbf
STR_UNITS_FORCE_METRIC                                          :{DECIMAL}{NBSP}kgf
STR_UNITS_FORCE_SI                                              :{DECIMAL}{NBSP}kN

STR_UNITS_HEIGHT_IMPERIAL                                       :{DECIMAL}{NBSP}ft
STR_UNITS_HEIGHT_METRIC                                         :{DECIMAL}{NBSP}m
STR_UNITS_HEIGHT_SI                                             :{DECIMAL}{NBSP}m

# Time units used in string control characters
STR_UNITS_DAYS                                                  :{COMMA}{NBSP}gün{P "ler" }
STR_UNITS_SECONDS                                               :{COMMA}{NBSP}saniye{P "ler" }
STR_UNITS_TICKS                                                 :{COMMA}{NBSP}tik{P "ler" }

STR_UNITS_MONTHS                                                :{NUM}{NBSP}ay{P "lar"}
STR_UNITS_MINUTES                                               :{NUM}{NBSP}dakika{P "lar" }

STR_UNITS_YEARS                                                 :{NUM}{NBSP}yıl
STR_UNITS_PERIODS                                               :{NUM}{NBSP}dönem{P "ler"}

# Common window strings
STR_LIST_FILTER_TITLE                                           :{BLACK}Filtre:
STR_LIST_FILTER_OSKTITLE                                        :{BLACK}Listeyi filtrelemek için anahtar sözcük girin
STR_LIST_FILTER_TOOLTIP                                         :{BLACK}Listeyi filtrelemek için anahtar sözcük girin

STR_TOOLTIP_GROUP_ORDER                                         :{BLACK}Gruplama sırasını seç
STR_TOOLTIP_SORT_ORDER                                          :{BLACK}Sıralama türünü seçin (azalan/artan)
STR_TOOLTIP_SORT_CRITERIA                                       :{BLACK}Sıralama kriterini seçin
STR_TOOLTIP_FILTER_CRITERIA                                     :{BLACK}Süzme kriterini seçin
STR_BUTTON_SORT_BY                                              :{BLACK}Sırala
STR_BUTTON_CATCHMENT                                            :{BLACK}Kapsama alanı
STR_TOOLTIP_CATCHMENT                                           :{BLACK}Kapsama alanını göstermeyi aç/kapa

STR_TOOLTIP_CLOSE_WINDOW                                        :{BLACK}Pencereyi kapat
STR_TOOLTIP_WINDOW_TITLE_DRAG_THIS                              :{BLACK}Pencere başlığı - pencereyi hareket ettirmek için sürükle
STR_TOOLTIP_SHADE                                               :{BLACK}Pencereyi gizle - yalnız başlık çubuğunu göster
STR_TOOLTIP_DEBUG                                               :{BLACK}NewGRF hata ayıklama bilgisini göster
STR_TOOLTIP_DEFSIZE                                             :{BLACK}Pencereyi varsayılan boyuta getirir. Ctrl ile tıklayarak mevcut boyutu varsayılan olarak kaydedin
STR_TOOLTIP_STICKY                                              :{BLACK}Bu pencereyi 'Tüm pencereleri kapat' tuşuyla kapatılamaz olarak işaretle. Ctrl+Tıklama aynı zamanda şu anki durumunu varsayılan olarak kaydeder
STR_TOOLTIP_RESIZE                                              :{BLACK}Pencereyi boyutlandirmak için tıklayıp sürükle
STR_TOOLTIP_TOGGLE_LARGE_SMALL_WINDOW                           :{BLACK}Pencere boyutunu büyült/küçült
STR_TOOLTIP_VSCROLL_BAR_SCROLLS_LIST                            :{BLACK}Kaydırma çubuğu - listeyi aşağı/yukarı kaydırır
STR_TOOLTIP_HSCROLL_BAR_SCROLLS_LIST                            :{BLACK}Kaydırma çubuğu - listeyi sağa/sola kaydır
STR_TOOLTIP_DEMOLISH_BUILDINGS_ETC                              :{BLACK}Bir arazi üzerinde bulunan binaları ve benzeri yapıları yık. Ctrl+Sol tık+fareyi sürüklemek bir alanı köşeden köşeye seçer. Ayrıca maliyetini görmek için Shift tuşuna basabilirsiniz.

# Show engines button
###length VEHICLE_TYPES
STR_SHOW_HIDDEN_ENGINES_VEHICLE_TRAIN                           :{BLACK}Gizliyi göster
STR_SHOW_HIDDEN_ENGINES_VEHICLE_ROAD_VEHICLE                    :{BLACK}Gizliyi göster
STR_SHOW_HIDDEN_ENGINES_VEHICLE_SHIP                            :{BLACK}Gizliyi göster
STR_SHOW_HIDDEN_ENGINES_VEHICLE_AIRCRAFT                        :{BLACK}Gizliyi göster

###length VEHICLE_TYPES
STR_SHOW_HIDDEN_ENGINES_VEHICLE_TRAIN_TOOLTIP                   :{BLACK}Bu düğme etkinleştirildiğinde, gizli tren araçları da görüntülenir
STR_SHOW_HIDDEN_ENGINES_VEHICLE_ROAD_VEHICLE_TOOLTIP            :{BLACK}Bu düğme etkinleştirildiğinde, gizli yol araçları da görüntülenir
STR_SHOW_HIDDEN_ENGINES_VEHICLE_SHIP_TOOLTIP                    :{BLACK}Bu düğme etkinleştirildiğinde, gizli gemiler de görüntülenir
STR_SHOW_HIDDEN_ENGINES_VEHICLE_AIRCRAFT_TOOLTIP                :{BLACK}Bu düğme etkinleştirildiğinde, gizli uçaklar da görüntülenir

# Query window
STR_BUTTON_DEFAULT                                              :{BLACK}Varsayılan
STR_BUTTON_CANCEL                                               :{BLACK}İptal
STR_BUTTON_OK                                                   :{BLACK}Tamam
STR_WARNING_PASSWORD_SECURITY                                   :{YELLOW}Uyarı: Sunucu yöneticileri buraya yazılan yazıları okuyabilir.

# On screen keyboard window
STR_OSK_KEYBOARD_LAYOUT                                         :"1234567890*-\qwertyuıopğüasdfghjklşi,'  zxcvbnmöç. .
STR_OSK_KEYBOARD_LAYOUT_CAPS                                    :"!'^+%&/()=?_|QWERTYUIOPĞÜASDFGHJKLŞİ;"  ZXCVBNMÖÇ: .

# Measurement tooltip
STR_MEASURE_LENGTH                                              :{BLACK}Uzunluk: {NUM}
STR_MEASURE_AREA                                                :{BLACK}Alan: {NUM} x {NUM}
STR_MEASURE_LENGTH_HEIGHTDIFF                                   :{BLACK}Uzunluk: {NUM}{}Yükseklik farkı: {HEIGHT}
STR_MEASURE_AREA_HEIGHTDIFF                                     :{BLACK}Alan: {NUM} x {NUM}{}Yükseklik farkı: {HEIGHT}


# These are used in buttons
STR_SORT_BY_CAPTION_NAME                                        :{BLACK}İsim
STR_SORT_BY_CAPTION_DATE                                        :{BLACK}Tarih
# These are used in dropdowns
STR_SORT_BY_NAME                                                :İsim
STR_SORT_BY_PRODUCTION                                          :Üretim
STR_SORT_BY_TYPE                                                :Tür
STR_SORT_BY_TRANSPORTED                                         :Taşınan
STR_SORT_BY_NUMBER                                              :Numara
STR_SORT_BY_PROFIT_LAST_YEAR                                    :Geçen seneki kar
STR_SORT_BY_PROFIT_LAST_PERIOD                                  :Son periyottaki kâr
STR_SORT_BY_PROFIT_THIS_YEAR                                    :Bu yılki kar
STR_SORT_BY_PROFIT_THIS_PERIOD                                  :Bu periyottaki kâr
STR_SORT_BY_AGE                                                 :Yaş
STR_SORT_BY_RELIABILITY                                         :Güvenilirlik
STR_SORT_BY_TOTAL_CAPACITY_PER_CARGOTYPE                        :Her kargo için toplam kapasite
STR_SORT_BY_MAX_SPEED                                           :Azami hız
STR_SORT_BY_MODEL                                               :Model
STR_SORT_BY_VALUE                                               :Fiyat
STR_SORT_BY_LENGTH                                              :Uzunluk
STR_SORT_BY_LIFE_TIME                                           :Kalan ömür
STR_SORT_BY_TIMETABLE_DELAY                                     :Zaman çizelgesi gecikmesi
STR_SORT_BY_FACILITY                                            :İstasyon türü
STR_SORT_BY_WAITING_TOTAL                                       :Toplam bekleyen kargo
STR_SORT_BY_WAITING_AVAILABLE                                   :Kullanılabilir bekleyen kargo
STR_SORT_BY_RATING_MAX                                          :En yüksek kargo değerlendirmesi
STR_SORT_BY_RATING_MIN                                          :En düşük kargo değerlendirmesi
STR_SORT_BY_ENGINE_ID                                           :Motor No. (klasik sıra)
STR_SORT_BY_COST                                                :Fiyat
STR_SORT_BY_POWER                                               :Güç
STR_SORT_BY_TRACTIVE_EFFORT                                     :Tork
STR_SORT_BY_INTRO_DATE                                          :Giriş tarihi
STR_SORT_BY_RUNNING_COST                                        :İşletme Maliyeti
STR_SORT_BY_POWER_VS_RUNNING_COST                               :Güç/Bakım maliyeti
STR_SORT_BY_CARGO_CAPACITY                                      :Kargo kapasitesi
STR_SORT_BY_RANGE                                               :Menzil
STR_SORT_BY_POPULATION                                          :Nüfus
STR_SORT_BY_RATING                                              :Değerlendirme
STR_SORT_BY_NUM_VEHICLES                                        :Araç sayısı
STR_SORT_BY_TOTAL_PROFIT_LAST_YEAR                              :Geçen yılki toplam kar
STR_SORT_BY_TOTAL_PROFIT_LAST_PERIOD                            :Geçen periyottaki toplam kâr
STR_SORT_BY_TOTAL_PROFIT_THIS_YEAR                              :Bu yılki toplam kar
STR_SORT_BY_TOTAL_PROFIT_THIS_PERIOD                            :Bu preyiottaki toplam kâr
STR_SORT_BY_AVERAGE_PROFIT_LAST_YEAR                            :Geçen yılki ortalama kar
STR_SORT_BY_AVERAGE_PROFIT_LAST_PERIOD                          :Geçen periyottaki ortalama kâr
STR_SORT_BY_AVERAGE_PROFIT_THIS_YEAR                            :Bu yılki ortalama kar
STR_SORT_BY_AVERAGE_PROFIT_THIS_PERIOD                          :Bu periyottaki ortalama kâr

# Group by options for vehicle list
STR_GROUP_BY_NONE                                               :Hiçbiri
STR_GROUP_BY_SHARED_ORDERS                                      :Paylaşılan talimatlar

# Order button in shared orders vehicle list
STR_GOTO_ORDER_VIEW                                             :{BLACK}Talimatlar
STR_GOTO_ORDER_VIEW_TOOLTIP                                     :{BLACK}Emir görünümünü aç

# Tooltips for the main toolbar
###length 31
STR_TOOLBAR_TOOLTIP_PAUSE_GAME                                  :{BLACK}Oyunu durdur
STR_TOOLBAR_TOOLTIP_FORWARD                                     :{BLACK}Oyunu hızlandır
STR_TOOLBAR_TOOLTIP_OPTIONS                                     :{BLACK}Seçenekler ve ayarlar
STR_TOOLBAR_TOOLTIP_SAVE_GAME_ABANDON_GAME                      :{BLACK}Kaydet, oyunu yükle veya terk et, program'dan çık
STR_TOOLBAR_TOOLTIP_DISPLAY_MAP                                 :{BLACK}Haritayı, ekstra vitrini, kargo akşını veya işaret listesini açın
STR_TOOLBAR_TOOLTIP_DISPLAY_TOWN_DIRECTORY                      :{BLACK}Şehir listesini aç
STR_TOOLBAR_TOOLTIP_DISPLAY_SUBSIDIES                           :{BLACK}Teşvikleri aç
STR_TOOLBAR_TOOLTIP_DISPLAY_LIST_OF_COMPANY_STATIONS            :{BLACK}Şirkete ait istasyonları listele
STR_TOOLBAR_TOOLTIP_DISPLAY_COMPANY_FINANCES                    :{BLACK}Şirketin mâli durumunu göster
STR_TOOLBAR_TOOLTIP_DISPLAY_COMPANY_GENERAL                     :{BLACK}Şirketin genel durumunu göster
STR_TOOLBAR_TOOLTIP_DISPLAY_STORY_BOOK                          :{BLACK}Hikaye kitabını aç
STR_TOOLBAR_TOOLTIP_DISPLAY_GOALS_LIST                          :{BLACK}Hedef listesini görüntüle
STR_TOOLBAR_TOOLTIP_DISPLAY_GRAPHS                              :{BLACK}Şirket grafiğini ve kargo ödeme oranlarını görüntüleyin
STR_TOOLBAR_TOOLTIP_DISPLAY_COMPANY_LEAGUE                      :{BLACK}Şirketler ligini göster
STR_TOOLBAR_TOOLTIP_FUND_CONSTRUCTION_OF_NEW                    :{BLACK}Fabrika listesini aç, Endistüri akışını görüntüle, ya da yeni Fabrika inşaa et
STR_TOOLBAR_TOOLTIP_DISPLAY_LIST_OF_COMPANY_TRAINS              :{BLACK}Şirkete ait trenleri listele. Ctrl+Sol tıklama ile grup/araç listesini açar veya kapatır
STR_TOOLBAR_TOOLTIP_DISPLAY_LIST_OF_COMPANY_ROAD_VEHICLES       :{BLACK}Şirkete ait karayolu taşıtlarını listele. Ctrl+Sol tıklama ile grup/araç listesini açıp kapatır
STR_TOOLBAR_TOOLTIP_DISPLAY_LIST_OF_COMPANY_SHIPS               :{BLACK}Şirkete ait gemileri listele. Ctrl+Sol tık ile grup/araç listesini açar veya kapatır
STR_TOOLBAR_TOOLTIP_DISPLAY_LIST_OF_COMPANY_AIRCRAFT            :{BLACK}Şirkete ait uçakları listele. Ctrl+Sol tıklama grup/araç listesini açar veya kapatır
STR_TOOLBAR_TOOLTIP_ZOOM_THE_VIEW_IN                            :{BLACK}Yakınlaş
STR_TOOLBAR_TOOLTIP_ZOOM_THE_VIEW_OUT                           :{BLACK}Uzaklaş
STR_TOOLBAR_TOOLTIP_BUILD_RAILROAD_TRACK                        :{BLACK}Demiryolları inşaası
STR_TOOLBAR_TOOLTIP_BUILD_ROADS                                 :{BLACK}Karayolları inşaası
STR_TOOLBAR_TOOLTIP_BUILD_TRAMWAYS                              :{BLACK}Tramvay inşaası
STR_TOOLBAR_TOOLTIP_BUILD_SHIP_DOCKS                            :{BLACK}Denizyolları inşaası
STR_TOOLBAR_TOOLTIP_BUILD_AIRPORTS                              :{BLACK}Havalimanı yapımı
STR_TOOLBAR_TOOLTIP_LANDSCAPING                                 :{BLACK}Arazi düzenleme araç çubuğunu aç (ağaç dikme, alçaltma/yükseltme vb. için).
STR_TOOLBAR_TOOLTIP_SHOW_SOUND_MUSIC_WINDOW                     :{BLACK}Ses/müzik penceresini aç
STR_TOOLBAR_TOOLTIP_SHOW_LAST_MESSAGE_NEWS                      :{BLACK}Son mesajı/haberi göster, mesaj geçmişini göster veya tüm mesajları sil
STR_TOOLBAR_TOOLTIP_LAND_BLOCK_INFORMATION                      :{BLACK}Arazi bilgisi, ekran görüntüsü menüsü, OpenTTD katkıda bulunanlarını ve geliştirici araçları'nı aç
STR_TOOLBAR_TOOLTIP_SWITCH_TOOLBAR                              :{BLACK}Araç çubuklarını değiştir

# Extra tooltips for the scenario editor toolbar
STR_SCENEDIT_TOOLBAR_TOOLTIP_SAVE_SCENARIO_LOAD_SCENARIO        :{BLACK}Senaryoyu kaydet, senaryoyu yükle, editörden çık, oyundan çık
STR_SCENEDIT_TOOLBAR_OPENTTD                                    :{YELLOW}OpenTTD
STR_SCENEDIT_TOOLBAR_SCENARIO_EDITOR                            :{YELLOW}Senaryo Düzenleyicisi
STR_SCENEDIT_TOOLBAR_TOOLTIP_MOVE_THE_STARTING_DATE_BACKWARD    :{BLACK}Başlangıç tarihini 1 yıl gerilet
STR_SCENEDIT_TOOLBAR_TOOLTIP_MOVE_THE_STARTING_DATE_FORWARD     :{BLACK}Başlangıç tarihini 1 yıl ilerlet
STR_SCENEDIT_TOOLBAR_TOOLTIP_SET_DATE                           :{BLACK}Başlangıç yılını girmek için tıklayın
STR_SCENEDIT_TOOLBAR_TOOLTIP_DISPLAY_MAP_TOWN_DIRECTORY         :{BLACK}Haritayı, Ekstra görünüm alanını, Tabela listesini, veya Şehir veya Fabrika listesini açın
STR_SCENEDIT_TOOLBAR_LANDSCAPE_GENERATION                       :{BLACK}Arazi inşaa menüsünü açın ya da yeni bir dünya oluşturun
STR_SCENEDIT_TOOLBAR_TOWN_GENERATION                            :{BLACK}Şehir inşa edin ya da oluşturun
STR_SCENEDIT_TOOLBAR_INDUSTRY_GENERATION                        :{BLACK}Fabrika oluşturun ya da inşaa edin
STR_SCENEDIT_TOOLBAR_ROAD_CONSTRUCTION                          :{BLACK}Karayolları inşaası
STR_SCENEDIT_TOOLBAR_TRAM_CONSTRUCTION                          :{BLACK} Tramvay inşaası
STR_SCENEDIT_TOOLBAR_PLANT_TREES                                :{BLACK}Ağaç dik. Ctrl + Sol Tık'a basılı tutarak sürüklerseniz çapraz olarak seçersiniz. Ayrıca Shift tuşuna basılı tutarsanız sadece maliyetini görüntülersiniz..
STR_SCENEDIT_TOOLBAR_PLACE_SIGN                                 :{BLACK}Tabela koy
STR_SCENEDIT_TOOLBAR_PLACE_OBJECT                               :{BLACK}Nesneyi yerleştirin. Ctrl + Sol Tık'a basılı tutarak sürüklerseniz çapraz olarak seçersiniz. Ayrıca Shift tuşuna basılı tutarsanız sadece maliyetini görüntülersiniz.

# Scenario editor file menu
###length 7
STR_SCENEDIT_FILE_MENU_SAVE_SCENARIO                            :Senaryoyu kaydet
STR_SCENEDIT_FILE_MENU_LOAD_SCENARIO                            :Senaryoyu yükle
STR_SCENEDIT_FILE_MENU_SAVE_HEIGHTMAP                           :Yükseklik haritasını kaydet
STR_SCENEDIT_FILE_MENU_LOAD_HEIGHTMAP                           :Yükseklik haritası yükle
STR_SCENEDIT_FILE_MENU_QUIT_EDITOR                              :Editörden çık
STR_SCENEDIT_FILE_MENU_SEPARATOR                                :
STR_SCENEDIT_FILE_MENU_QUIT                                     :Oyundan Çık

# Settings menu
###length 16
STR_SETTINGS_MENU_GAME_OPTIONS                                  :Seçenekler
STR_SETTINGS_MENU_CONFIG_SETTINGS_TREE                          :Ayarlar
STR_SETTINGS_MENU_AI_SETTINGS                                   :YZ ayarları
STR_SETTINGS_MENU_GAMESCRIPT_SETTINGS                           :Oyun betiği ayarları
STR_SETTINGS_MENU_NEWGRF_SETTINGS                               :NewGRF ayarları
STR_SETTINGS_MENU_SANDBOX_OPTIONS                               :Sandbox ayarları
STR_SETTINGS_MENU_TRANSPARENCY_OPTIONS                          :Şeffaflık seçenekleri
STR_SETTINGS_MENU_TOWN_NAMES_DISPLAYED                          :Şehir isimlerini göster
STR_SETTINGS_MENU_STATION_NAMES_DISPLAYED                       :İstasyon isimlerini göster
STR_SETTINGS_MENU_WAYPOINTS_DISPLAYED                           :Ara nokta isimlerini göster
STR_SETTINGS_MENU_SIGNS_DISPLAYED                               :Tabelaları göster
STR_SETTINGS_MENU_SHOW_COMPETITOR_SIGNS                         :Rakip tabela ve isimlerini göster
STR_SETTINGS_MENU_FULL_ANIMATION                                :Tüm animasyonlar
STR_SETTINGS_MENU_FULL_DETAIL                                   :Tüm detaylar
STR_SETTINGS_MENU_TRANSPARENT_BUILDINGS                         :Şeffaf binalar
STR_SETTINGS_MENU_TRANSPARENT_SIGNS                             :Şeffaf tabelalar

# File menu
STR_FILE_MENU_SAVE_GAME                                         :Kaydet
STR_FILE_MENU_LOAD_GAME                                         :Yükle
STR_FILE_MENU_QUIT_GAME                                         :Ana menüye dön
STR_FILE_MENU_EXIT                                              :Çıkış

# Map menu
STR_MAP_MENU_MAP_OF_WORLD                                       :Dünya haritası
STR_MAP_MENU_EXTRA_VIEWPORT                                     :Ek görünüm
STR_MAP_MENU_LINGRAPH_LEGEND                                    :Kargo Akış Göstergesi
STR_MAP_MENU_SIGN_LIST                                          :Tabela listesi

# Town menu
STR_TOWN_MENU_TOWN_DIRECTORY                                    :Şehir listesi
STR_TOWN_MENU_FOUND_TOWN                                        :Şehir başlat

# Subsidies menu
STR_SUBSIDIES_MENU_SUBSIDIES                                    :Teşvikler

# Graph menu
STR_GRAPH_MENU_OPERATING_PROFIT_GRAPH                           :Faaliyet kar grafiği
STR_GRAPH_MENU_INCOME_GRAPH                                     :Gelir grafiği
STR_GRAPH_MENU_DELIVERED_CARGO_GRAPH                            :Taşınan kargo grafiği
STR_GRAPH_MENU_PERFORMANCE_HISTORY_GRAPH                        :Başarı geçmişi grafiği
STR_GRAPH_MENU_COMPANY_VALUE_GRAPH                              :Şirket değeri grafiği
STR_GRAPH_MENU_CARGO_PAYMENT_RATES                              :Kargo ödeme tablosu

# Company league menu
STR_GRAPH_MENU_COMPANY_LEAGUE_TABLE                             :Şirketler ligi tablosu
STR_GRAPH_MENU_DETAILED_PERFORMANCE_RATING                      :Ayrıntılı performans değerlendirmesi
STR_GRAPH_MENU_HIGHSCORE                                        :Puan tablosu

# Industry menu
STR_INDUSTRY_MENU_INDUSTRY_DIRECTORY                            :Fabrika listesi
STR_INDUSTRY_MENU_INDUSTRY_CHAIN                                :Sanayi zincirleri
STR_INDUSTRY_MENU_FUND_NEW_INDUSTRY                             :Yeni fabrika kur

# URailway construction menu
STR_RAIL_MENU_RAILROAD_CONSTRUCTION                             :Demiryolu yapımı
STR_RAIL_MENU_ELRAIL_CONSTRUCTION                               :Elektrikli demiryolu yapımı
STR_RAIL_MENU_MONORAIL_CONSTRUCTION                             :Tekli ray yapımı
STR_RAIL_MENU_MAGLEV_CONSTRUCTION                               :Manyetik ray yapımı

# Road construction menu
STR_ROAD_MENU_ROAD_CONSTRUCTION                                 :Yol yapımı
STR_ROAD_MENU_TRAM_CONSTRUCTION                                 :Tramvay yapımı

# Waterways construction menu
STR_WATERWAYS_MENU_WATERWAYS_CONSTRUCTION                       :Suyolu inşaatı

# Aairport construction menu
STR_AIRCRAFT_MENU_AIRPORT_CONSTRUCTION                          :Havalimanı inşası

# Landscaping menu
STR_LANDSCAPING_MENU_LANDSCAPING                                :Peyzaj
STR_LANDSCAPING_MENU_PLANT_TREES                                :Ağaç dik
STR_LANDSCAPING_MENU_PLACE_SIGN                                 :Tabela dik

# Music menu
STR_TOOLBAR_SOUND_MUSIC                                         :Ses/müzik

# Message menu
STR_NEWS_MENU_LAST_MESSAGE_NEWS_REPORT                          :Son mesaj/haber raporu
STR_NEWS_MENU_MESSAGE_HISTORY_MENU                              :Mesaj geçmişi
STR_NEWS_MENU_DELETE_ALL_MESSAGES                               :Tüm mesajları sil

# About menu
STR_ABOUT_MENU_LAND_BLOCK_INFO                                  :Arazi bilgisi
STR_ABOUT_MENU_HELP                                             :Yardım & Kılavuzlar
STR_ABOUT_MENU_TOGGLE_CONSOLE                                   :Konsolu aç/kapa
STR_ABOUT_MENU_AI_DEBUG                                         :YZ/Oyun betik hata ayıklama
STR_ABOUT_MENU_SCREENSHOT                                       :Ekran görüntüsü
STR_ABOUT_MENU_SHOW_FRAMERATE                                   :Kare oranını göster
STR_ABOUT_MENU_ABOUT_OPENTTD                                    :'OpenTTD' Hakkında
STR_ABOUT_MENU_SPRITE_ALIGNER                                   :Nesne hizalayıcı
STR_ABOUT_MENU_TOGGLE_BOUNDING_BOXES                            :Çerçeveleri aç/kapa
STR_ABOUT_MENU_TOGGLE_DIRTY_BLOCKS                              :Kirli blokları renklendir/renklendirme
STR_ABOUT_MENU_TOGGLE_WIDGET_OUTLINES                           :Araç ana hatlarını değiştir

###length 31
STR_DAY_NUMBER_1ST                                              :1.
STR_DAY_NUMBER_2ND                                              :2.
STR_DAY_NUMBER_3RD                                              :3.
STR_DAY_NUMBER_4TH                                              :4.
STR_DAY_NUMBER_5TH                                              :5.
STR_DAY_NUMBER_6TH                                              :6.
STR_DAY_NUMBER_7TH                                              :7.
STR_DAY_NUMBER_8TH                                              :8.
STR_DAY_NUMBER_9TH                                              :9.
STR_DAY_NUMBER_10TH                                             :10.
STR_DAY_NUMBER_11TH                                             :11.
STR_DAY_NUMBER_12TH                                             :12.
STR_DAY_NUMBER_13TH                                             :13.
STR_DAY_NUMBER_14TH                                             :14.
STR_DAY_NUMBER_15TH                                             :15.
STR_DAY_NUMBER_16TH                                             :16.
STR_DAY_NUMBER_17TH                                             :17.
STR_DAY_NUMBER_18TH                                             :18.
STR_DAY_NUMBER_19TH                                             :19.
STR_DAY_NUMBER_20TH                                             :20.
STR_DAY_NUMBER_21ST                                             :21.
STR_DAY_NUMBER_22ND                                             :22.
STR_DAY_NUMBER_23RD                                             :23.
STR_DAY_NUMBER_24TH                                             :24.
STR_DAY_NUMBER_25TH                                             :25.
STR_DAY_NUMBER_26TH                                             :26.
STR_DAY_NUMBER_27TH                                             :27.
STR_DAY_NUMBER_28TH                                             :28.
STR_DAY_NUMBER_29TH                                             :29.
STR_DAY_NUMBER_30TH                                             :30.
STR_DAY_NUMBER_31ST                                             :31.

###length 12
STR_MONTH_ABBREV_JAN                                            :Oca
STR_MONTH_ABBREV_FEB                                            :Şub
STR_MONTH_ABBREV_MAR                                            :Mar
STR_MONTH_ABBREV_APR                                            :Nis
STR_MONTH_ABBREV_MAY                                            :May
STR_MONTH_ABBREV_JUN                                            :Haz
STR_MONTH_ABBREV_JUL                                            :Tem
STR_MONTH_ABBREV_AUG                                            :Ağu
STR_MONTH_ABBREV_SEP                                            :Eyl
STR_MONTH_ABBREV_OCT                                            :Eki
STR_MONTH_ABBREV_NOV                                            :Kas
STR_MONTH_ABBREV_DEC                                            :Ara

###length 12
STR_MONTH_JAN                                                   :Ocak
STR_MONTH_FEB                                                   :Şubat
STR_MONTH_MAR                                                   :Mart
STR_MONTH_APR                                                   :Nisan
STR_MONTH_MAY                                                   :Mayıs
STR_MONTH_JUN                                                   :Haziran
STR_MONTH_JUL                                                   :Temmuz
STR_MONTH_AUG                                                   :Ağustos
STR_MONTH_SEP                                                   :Eylül
STR_MONTH_OCT                                                   :Ekim
STR_MONTH_NOV                                                   :Kasım
STR_MONTH_DEC                                                   :Aralık

# Graph window
STR_GRAPH_KEY_BUTTON                                            :{BLACK}Anahtar
STR_GRAPH_KEY_TOOLTIP                                           :{BLACK}Grafik anahtarını göster
STR_GRAPH_X_LABEL_MONTH                                         :{TINY_FONT}{STRING}
STR_GRAPH_X_LABEL_MONTH_YEAR                                    :{TINY_FONT}{STRING}{}{NUM}
STR_GRAPH_Y_LABEL                                               :{TINY_FONT}{STRING}
STR_GRAPH_Y_LABEL_NUMBER                                        :{TINY_FONT}{COMMA}

STR_GRAPH_OPERATING_PROFIT_CAPTION                              :{WHITE}Faaliyet Kar Grafiği
STR_GRAPH_INCOME_CAPTION                                        :{WHITE}Gelir Grafiği
STR_GRAPH_CARGO_DELIVERED_CAPTION                               :{WHITE}Taşınan kargo
STR_GRAPH_COMPANY_PERFORMANCE_RATINGS_CAPTION                   :{WHITE}Şirket performans değerlendirmeleri (azami=1000)
STR_GRAPH_COMPANY_VALUES_CAPTION                                :{WHITE}Şirket Değerleri Grafiği

STR_GRAPH_LAST_72_MINUTES_TIME_LABEL                            :{TINY_FONT}{BLACK}Son 72 dakika

STR_GRAPH_CARGO_PAYMENT_RATES_CAPTION                           :{WHITE}Kargo Ödeme Seviyeleri
STR_GRAPH_CARGO_PAYMENT_RATES_DAYS                              :{TINY_FONT}{BLACK}Transit günler
STR_GRAPH_CARGO_PAYMENT_RATES_SECONDS                           :{TINY_FONT}{BLACK}Geçişte saniyeler
STR_GRAPH_CARGO_PAYMENT_RATES_TITLE                             :{TINY_FONT}{BLACK}20 karelik yolda 10 birim (ya da 10,000 litre) için ödeme
STR_GRAPH_CARGO_ENABLE_ALL                                      :{TINY_FONT}{BLACK}Tümünü aç
STR_GRAPH_CARGO_DISABLE_ALL                                     :{TINY_FONT}{BLACK}Tümünü kapat
STR_GRAPH_CARGO_TOOLTIP_ENABLE_ALL                              :{BLACK}Kargo ödeme tablosunda tüm kargo türlerini göster
STR_GRAPH_CARGO_TOOLTIP_DISABLE_ALL                             :{BLACK}Kargo ödeme tablosunda hiçbir kargo türünü gösterme
STR_GRAPH_CARGO_PAYMENT_TOGGLE_CARGO                            :{BLACK}Kargo türünü göster/gizle
STR_GRAPH_CARGO_PAYMENT_CARGO                                   :{TINY_FONT}{BLACK}{STRING}

STR_GRAPH_PERFORMANCE_DETAIL_TOOLTIP                            :{BLACK}Detaylı performans oranlarını göster

# Graph key window
STR_GRAPH_KEY_CAPTION                                           :{WHITE}Şirket grafik anahtarı
STR_GRAPH_KEY_COMPANY_SELECTION_TOOLTIP                         :{BLACK}Grafikte şirketi göstermek/gizlemek için buraya tıkla

# Company league window
STR_COMPANY_LEAGUE_TABLE_CAPTION                                :{WHITE}Şirketler Ligi
STR_COMPANY_LEAGUE_COMPANY_NAME                                 :{ORANGE}{COMPANY} {BLACK}{COMPANY_NUM} '{STRING}'
STR_COMPANY_LEAGUE_COMPANY_RANK                                 :{YELLOW}#{NUM}
STR_COMPANY_LEAGUE_PERFORMANCE_TITLE_ENGINEER                   :Mühendis
STR_COMPANY_LEAGUE_PERFORMANCE_TITLE_TRAFFIC_MANAGER            :Trafik Müdürü
STR_COMPANY_LEAGUE_PERFORMANCE_TITLE_TRANSPORT_COORDINATOR      :Ulaşım Koordinatörü
STR_COMPANY_LEAGUE_PERFORMANCE_TITLE_ROUTE_SUPERVISOR           :Güzergâh Yöneticisi
STR_COMPANY_LEAGUE_PERFORMANCE_TITLE_DIRECTOR                   :Yönetici
STR_COMPANY_LEAGUE_PERFORMANCE_TITLE_CHIEF_EXECUTIVE            :Baş Yönetici
STR_COMPANY_LEAGUE_PERFORMANCE_TITLE_CHAIRMAN                   :Başkan
STR_COMPANY_LEAGUE_PERFORMANCE_TITLE_PRESIDENT                  :Genel Müdür
STR_COMPANY_LEAGUE_PERFORMANCE_TITLE_TYCOON                     :Kodaman

# Performance detail window
STR_PERFORMANCE_DETAIL                                          :{WHITE}Ayrıntılı Performans Reğerlendirmesi
STR_PERFORMANCE_DETAIL_KEY                                      :{BLACK}Detay
STR_PERFORMANCE_DETAIL_AMOUNT_CURRENCY                          :{BLACK}({CURRENCY_SHORT}/{CURRENCY_SHORT})
STR_PERFORMANCE_DETAIL_AMOUNT_INT                               :{BLACK}({COMMA}/{COMMA})
STR_PERFORMANCE_DETAIL_PERCENT                                  :{WHITE}{NUM}%
STR_PERFORMANCE_DETAIL_SELECT_COMPANY_TOOLTIP                   :{BLACK}Bu şirket hakkındaki ayrıntıları göster

###length 10
STR_PERFORMANCE_DETAIL_VEHICLES                                 :{BLACK}Araçlar:
STR_PERFORMANCE_DETAIL_STATIONS                                 :{BLACK}İstasyonlar:
STR_PERFORMANCE_DETAIL_MIN_PROFIT                               :{BLACK}Asg. kar:
STR_PERFORMANCE_DETAIL_MIN_INCOME                               :{BLACK}Asg. gelir:
STR_PERFORMANCE_DETAIL_MAX_INCOME                               :{BLACK}Azm. gelir:
STR_PERFORMANCE_DETAIL_DELIVERED                                :{BLACK}Taşınan:
STR_PERFORMANCE_DETAIL_CARGO                                    :{BLACK}Kargo:
STR_PERFORMANCE_DETAIL_MONEY                                    :{BLACK}Para:
STR_PERFORMANCE_DETAIL_LOAN                                     :{BLACK}Kredi:
STR_PERFORMANCE_DETAIL_TOTAL                                    :{BLACK}Toplam:
###next-name-looks-similar

STR_PERFORMANCE_DETAIL_VEHICLES_TOOLTIP_YEARS                   :{BLACK}Geçen yıl kâr eden araç sayısı. Buna karayolu araçları, trenler, gemiler ve uçaklar dahildir
STR_PERFORMANCE_DETAIL_VEHICLES_TOOLTIP_PERIODS                 :{BLACK}Son periyotta kâr eden araç sayısı. Buna karayolu araçları, trenler, gemiler ve uçaklar dahildir
STR_PERFORMANCE_DETAIL_STATIONS_TOOLTIP                         :{BLACK}Yakın zamanda hizmet almış istasyon sayısı. Tren garları, otobüs durakları, havalimanları vb. aynı istasyona bağlı olsa da ayrı olarak sayılır.
STR_PERFORMANCE_DETAIL_MIN_PROFIT_TOOLTIP_YEARS                 :{BLACK}Geliri en düşük olan aracın kârı (sadece iki yaşından büyük araçlar dikkate alınır)
STR_PERFORMANCE_DETAIL_MIN_PROFIT_TOOLTIP_PERIODS               :Geliri en düşük olan aracın kârı (sadece iki periyottan daha uzun süredir kullanımda olan araçlar dikkate alınır)
STR_PERFORMANCE_DETAIL_MIN_INCOME_TOOLTIP                       :{BLACK}Son 12 çeyrek içindeki en az karlı çeyrek
STR_PERFORMANCE_DETAIL_MAX_INCOME_TOOLTIP                       :{BLACK}Son 12 çeyrek içindeki en karlı çeyrekte kazanılan para
STR_PERFORMANCE_DETAIL_DELIVERED_TOOLTIP                        :{BLACK}Son dört çeyrekte taşınan kargo miktarı
STR_PERFORMANCE_DETAIL_CARGO_TOOLTIP                            :{BLACK}Son çeyrekte taşınan farklı kargo türü sayısı
STR_PERFORMANCE_DETAIL_MONEY_TOOLTIP                            :{BLACK}Bu şirketin bankadaki para miktarı
STR_PERFORMANCE_DETAIL_LOAN_TOOLTIP                             :{BLACK}Bu şirketin bankadan aldığı kredi miktarı
STR_PERFORMANCE_DETAIL_TOTAL_TOOLTIP                            :{BLACK}Toplam puan

# Music window
STR_MUSIC_JAZZ_JUKEBOX_CAPTION                                  :{WHITE}Caz Müzik Kutusu
STR_MUSIC_PLAYLIST_ALL                                          :{TINY_FONT}{BLACK}Hepsi
STR_MUSIC_PLAYLIST_OLD_STYLE                                    :{TINY_FONT}{BLACK}Eski Biçem
STR_MUSIC_PLAYLIST_NEW_STYLE                                    :{TINY_FONT}{BLACK}Yeni Biçem
STR_MUSIC_PLAYLIST_EZY_STREET                                   :{TINY_FONT}{BLACK}Ezy Sokağı
STR_MUSIC_PLAYLIST_CUSTOM_1                                     :{TINY_FONT}{BLACK}Özel 1
STR_MUSIC_PLAYLIST_CUSTOM_2                                     :{TINY_FONT}{BLACK}Özel 2
STR_MUSIC_MUSIC_VOLUME                                          :{TINY_FONT}{BLACK}Müzik Sesi
STR_MUSIC_EFFECTS_VOLUME                                        :{TINY_FONT}{BLACK}Efekt Sesi
STR_MUSIC_TRACK_NONE                                            :{TINY_FONT}{DKGREEN}--
STR_MUSIC_TRACK_DIGIT                                           :{TINY_FONT}{DKGREEN}{ZEROFILL_NUM}
STR_MUSIC_TITLE_NONE                                            :{TINY_FONT}{DKGREEN}------
STR_MUSIC_TITLE_NOMUSIC                                         :{TINY_FONT}{DKGREEN}Kullanılabilir müzik yok
STR_MUSIC_TITLE_NAME                                            :{TINY_FONT}{DKGREEN}"{STRING}"
STR_MUSIC_TRACK                                                 :{TINY_FONT}{BLACK}Şarkı
STR_MUSIC_XTITLE                                                :{TINY_FONT}{BLACK}Başlığı
STR_MUSIC_SHUFFLE                                               :{TINY_FONT}{BLACK}Rastgele
STR_MUSIC_PROGRAM                                               :{TINY_FONT}{BLACK}Program
STR_MUSIC_TOOLTIP_SKIP_TO_PREVIOUS_TRACK                        :{BLACK}Önceki şarkıya atla
STR_MUSIC_TOOLTIP_SKIP_TO_NEXT_TRACK_IN_SELECTION               :{BLACK}Sonraki şarkıya atla
STR_MUSIC_TOOLTIP_STOP_PLAYING_MUSIC                            :{BLACK}Müziği kapat
STR_MUSIC_TOOLTIP_START_PLAYING_MUSIC                           :{BLACK}Müziği başlat
STR_MUSIC_TOOLTIP_DRAG_SLIDERS_TO_SET_MUSIC                     :{BLACK}Efekt ve müzik sesini ayarlamak için sürükleyin
STR_MUSIC_TOOLTIP_SELECT_ALL_TRACKS_PROGRAM                     :{BLACK}'Tüm şarkılar' programını seç
STR_MUSIC_TOOLTIP_SELECT_OLD_STYLE_MUSIC                        :{BLACK}'Eski biçem müzik' programını seç
STR_MUSIC_TOOLTIP_SELECT_NEW_STYLE_MUSIC                        :{BLACK}'Yeni biçem' programını seç
STR_MUSIC_TOOLTIP_SELECT_EZY_STREET_STYLE                       :{BLACK}'Ezy Sokağı biçemi müzik' programını seç
STR_MUSIC_TOOLTIP_SELECT_CUSTOM_1_USER_DEFINED                  :{BLACK}'Özel 1' (kullanıcı-tanımlı) programı seç
STR_MUSIC_TOOLTIP_SELECT_CUSTOM_2_USER_DEFINED                  :{BLACK}'Özel 2' (kullanıcı-tanımlı) programı seç
STR_MUSIC_TOOLTIP_TOGGLE_PROGRAM_SHUFFLE                        :{BLACK}Rastgele programı aç/kapa
STR_MUSIC_TOOLTIP_SHOW_MUSIC_TRACK_SELECTION                    :{BLACK}Şarkı seçim penceresini göster

# Playlist window
STR_PLAYLIST_MUSIC_SELECTION_SETNAME                            :{WHITE}Müzik Programı - '{STRING}'
STR_PLAYLIST_TRACK_NAME                                         :{TINY_FONT}{LTBLUE}{ZEROFILL_NUM} "{STRING}"
STR_PLAYLIST_TRACK_INDEX                                        :{TINY_FONT}{BLACK}Parça Listesi
STR_PLAYLIST_PROGRAM                                            :{TINY_FONT}{BLACK}Program - '{STRING}'
STR_PLAYLIST_CLEAR                                              :{TINY_FONT}{BLACK}Temizle
STR_PLAYLIST_CHANGE_SET                                         :{BLACK}Seti değiştir
STR_PLAYLIST_TOOLTIP_CLEAR_CURRENT_PROGRAM_CUSTOM1              :{BLACK}Kullanılan programı temizle (Özel1 veya Özel2 için)
STR_PLAYLIST_TOOLTIP_CHANGE_SET                                 :{BLACK}Müzik seçimini başka kurulu sete değiştir
STR_PLAYLIST_TOOLTIP_CLICK_TO_ADD_TRACK                         :{BLACK}Kullanılan programa eklenecek parçayı seçin (Özel1 veya Özel2 için)
STR_PLAYLIST_TOOLTIP_CLICK_TO_REMOVE_TRACK                      :{BLACK}Kullanılan programdan kaldırılacak parçaya tıklayın (Özel1 veya Özel2 için)

# Highscore window
STR_HIGHSCORE_TOP_COMPANIES                                     :{BIG_FONT}{BLACK}En iyi şirketler
STR_HIGHSCORE_POSITION                                          :{BIG_FONT}{BLACK}{COMMA}.
STR_HIGHSCORE_PERFORMANCE_TITLE_BUSINESSMAN                     :İş insanı
STR_HIGHSCORE_PERFORMANCE_TITLE_ENTREPRENEUR                    :Girişimci
STR_HIGHSCORE_PERFORMANCE_TITLE_INDUSTRIALIST                   :Sanayici
STR_HIGHSCORE_PERFORMANCE_TITLE_CAPITALIST                      :Sermayedar
STR_HIGHSCORE_PERFORMANCE_TITLE_MAGNATE                         :Patron
STR_HIGHSCORE_PERFORMANCE_TITLE_MOGUL                           :Önemli adam
STR_HIGHSCORE_PERFORMANCE_TITLE_TYCOON_OF_THE_CENTURY           :Yüzyılın Kodamanı
STR_HIGHSCORE_NAME                                              :{PRESIDENT_NAME}, {COMPANY}
STR_HIGHSCORE_STATS                                             :{BIG_FONT}'{STRING}'   ({COMMA})
STR_HIGHSCORE_COMPANY_ACHIEVES_STATUS                           :{BIG_FONT}{BLACK}{COMPANY} '{STRING}' ünvanını kazandı!
STR_HIGHSCORE_PRESIDENT_OF_COMPANY_ACHIEVES_STATUS              :{BIG_FONT}{WHITE}{PRESIDENT_NAME} - {COMPANY} '{STRING}' ünvanını kazandı!

# Smallmap window
STR_SMALLMAP_CAPTION                                            :{WHITE}Harita - {STRING}

###length 7
STR_SMALLMAP_TYPE_CONTOURS                                      :Dış Hatlar
STR_SMALLMAP_TYPE_VEHICLES                                      :Araçlar
STR_SMALLMAP_TYPE_INDUSTRIES                                    :Fabrikalar
STR_SMALLMAP_TYPE_ROUTEMAP                                      :Kargo Akışı
STR_SMALLMAP_TYPE_ROUTES                                        :Güzergahlar
STR_SMALLMAP_TYPE_VEGETATION                                    :Bitkiler
STR_SMALLMAP_TYPE_OWNERS                                        :Sahipler

STR_SMALLMAP_TOOLTIP_SHOW_LAND_CONTOURS_ON_MAP                  :{BLACK}Harita üzerinde eşyükselti eğrilerini göster
STR_SMALLMAP_TOOLTIP_SHOW_VEHICLES_ON_MAP                       :{BLACK}Harita üzerinde araçları göster
STR_SMALLMAP_TOOLTIP_SHOW_INDUSTRIES_ON_MAP                     :{BLACK}Harita üzerinde fabrikaları göster
STR_SMALLMAP_TOOLTIP_SHOW_LINK_STATS_ON_MAP                     :{BLACK}Haritada kargo akışını gösterin
STR_SMALLMAP_TOOLTIP_SHOW_TRANSPORT_ROUTES_ON                   :{BLACK}Harita üzerinde güzergahları göster
STR_SMALLMAP_TOOLTIP_SHOW_VEGETATION_ON_MAP                     :{BLACK}Harita üzerinde bitki örtüsünü göster
STR_SMALLMAP_TOOLTIP_SHOW_LAND_OWNERS_ON_MAP                    :{BLACK}Harita üzerinde arazi sahiplerini göster
STR_SMALLMAP_TOOLTIP_INDUSTRY_SELECTION                         :{BLACK}Bir fabrika türünü gösterip gizlemek için üzerine tıklayın. Ctrl-Sol tık seçili tür dışında hepsini kapatır. Tekrar Ctrl+Sol tık ile tüm fabrika türleri görünür hale gelir.
STR_SMALLMAP_TOOLTIP_COMPANY_SELECTION                          :{BLACK}Bir şirketin malvarlığını gösterip gizlemek için üzerine tıklayın. Ctrl+Sol tık seçili dışındaki tüm şirketleri gizler. Aynı şirket üzerinde tekrar Ctrl+Sol tıklarsanız tüm şirketler tekrar görüntülenir.
STR_SMALLMAP_TOOLTIP_CARGO_SELECTION                            :{BLACK}Bir kargo türüne tıklayarak haritada gösterin/gizleyin. Ctrl+Tıklama seçili olan dışında tüm kargo türlerini gizler. Tekrar Ctrl+Tıklama ile hepsini yeniden gösterebilirsiniz

STR_SMALLMAP_LEGENDA_ROADS                                      :{TINY_FONT}{BLACK}Yollar
STR_SMALLMAP_LEGENDA_RAILROADS                                  :{TINY_FONT}{BLACK}Demiryolları
STR_SMALLMAP_LEGENDA_STATIONS_AIRPORTS_DOCKS                    :{TINY_FONT}{BLACK}Garlar/Havalimanları/Limanlar
STR_SMALLMAP_LEGENDA_BUILDINGS_INDUSTRIES                       :{TINY_FONT}{BLACK}Binalar/Fabrikalar
STR_SMALLMAP_LEGENDA_VEHICLES                                   :{TINY_FONT}{BLACK}Araçlar
STR_SMALLMAP_LEGENDA_TRAINS                                     :{TINY_FONT}{BLACK}Trenler
STR_SMALLMAP_LEGENDA_ROAD_VEHICLES                              :{TINY_FONT}{BLACK}Karayolu Taşıtları
STR_SMALLMAP_LEGENDA_SHIPS                                      :{TINY_FONT}{BLACK}Gemiler
STR_SMALLMAP_LEGENDA_AIRCRAFT                                   :{TINY_FONT}{BLACK}Uçaklar
STR_SMALLMAP_LEGENDA_TRANSPORT_ROUTES                           :{TINY_FONT}{BLACK}Güzergahlar
STR_SMALLMAP_LEGENDA_FOREST                                     :{TINY_FONT}{BLACK}Orman
STR_SMALLMAP_LEGENDA_RAILROAD_STATION                           :{TINY_FONT}{BLACK}Gar
STR_SMALLMAP_LEGENDA_TRUCK_LOADING_BAY                          :{TINY_FONT}{BLACK}Kamyon Yükleme Alanı
STR_SMALLMAP_LEGENDA_BUS_STATION                                :{TINY_FONT}{BLACK}Otobüs Durağı
STR_SMALLMAP_LEGENDA_AIRPORT_HELIPORT                           :{TINY_FONT}{BLACK}Havalimanı/Helikopter Pisti
STR_SMALLMAP_LEGENDA_DOCK                                       :{TINY_FONT}{BLACK}Rıhtım
STR_SMALLMAP_LEGENDA_ROUGH_LAND                                 :{TINY_FONT}{BLACK}Engebeli Alan
STR_SMALLMAP_LEGENDA_GRASS_LAND                                 :{TINY_FONT}{BLACK}Çim alan
STR_SMALLMAP_LEGENDA_BARE_LAND                                  :{TINY_FONT}{BLACK}Çıplak Arazi
STR_SMALLMAP_LEGENDA_RAINFOREST                                 :{TINY_FONT}{BLACK}Yağmur ormanı
STR_SMALLMAP_LEGENDA_FIELDS                                     :{TINY_FONT}{BLACK}Meralar
STR_SMALLMAP_LEGENDA_TREES                                      :{TINY_FONT}{BLACK}Ağaçlar
STR_SMALLMAP_LEGENDA_ROCKS                                      :{TINY_FONT}{BLACK}Kayalar
STR_SMALLMAP_LEGENDA_WATER                                      :{TINY_FONT}{BLACK}Su
STR_SMALLMAP_LEGENDA_NO_OWNER                                   :{TINY_FONT}{BLACK}Sahipsiz
STR_SMALLMAP_LEGENDA_TOWNS                                      :{TINY_FONT}{BLACK}Şehirler
STR_SMALLMAP_LEGENDA_INDUSTRIES                                 :{TINY_FONT}{BLACK}Fabrikalar
STR_SMALLMAP_LEGENDA_DESERT                                     :{TINY_FONT}{BLACK}Çöl
STR_SMALLMAP_LEGENDA_SNOW                                       :{TINY_FONT}{BLACK}Karlı

STR_SMALLMAP_TOOLTIP_TOGGLE_TOWN_NAMES_ON_OFF                   :{BLACK}Harita üzerinde şehir isimlerini göster/gizle
STR_SMALLMAP_CENTER                                             :{BLACK}Küçük haritayı mevcut konumda ortala
STR_SMALLMAP_INDUSTRY                                           :{TINY_FONT}{STRING} ({NUM})
STR_SMALLMAP_LINKSTATS                                          :{TINY_FONT}{STRING}
STR_SMALLMAP_COMPANY                                            :{TINY_FONT}{COMPANY}
STR_SMALLMAP_TOWN                                               :{TINY_FONT}{WHITE}{TOWN}
STR_SMALLMAP_DISABLE_ALL                                        :{BLACK}Hepsini kapa
STR_SMALLMAP_ENABLE_ALL                                         :{BLACK}Hepsini aç
STR_SMALLMAP_SHOW_HEIGHT                                        :{BLACK}Yüksekliği göster
STR_SMALLMAP_TOOLTIP_DISABLE_ALL_INDUSTRIES                     :{BLACK}Haritada fabrika gösterme
STR_SMALLMAP_TOOLTIP_ENABLE_ALL_INDUSTRIES                      :{BLACK}Haritada tüm fabrikaları göster
STR_SMALLMAP_TOOLTIP_SHOW_HEIGHT                                :{BLACK}Yükseklik haritasının gösterimini aç/kapa
STR_SMALLMAP_TOOLTIP_DISABLE_ALL_COMPANIES                      :{BLACK}Haritada şirket mülkü gösterme
STR_SMALLMAP_TOOLTIP_ENABLE_ALL_COMPANIES                       :{BLACK}Haritada şirketlerin tüm mülklerini göster
STR_SMALLMAP_TOOLTIP_DISABLE_ALL_CARGOS                         :{BLACK}Haritada hiçbir kargo türünü gösterme
STR_SMALLMAP_TOOLTIP_ENABLE_ALL_CARGOS                          :{BLACK}Haritadaki tüm kargo türlerini göster

# Status bar messages
STR_STATUSBAR_TOOLTIP_SHOW_LAST_NEWS                            :{BLACK}Son mesajı ya da haberi göster
STR_STATUSBAR_COMPANY_NAME                                      :{SILVER}- -  {COMPANY}  - -
STR_STATUSBAR_PAUSED                                            :{YELLOW}* *  DURAKLATILDI  *  *
STR_STATUSBAR_PAUSED_LINK_GRAPH                                 :{ORANGE}*  *  DURDU (bağlantı grafiğinin güncellenmesi bekleniyor) *  *
STR_STATUSBAR_AUTOSAVE                                          :{RED}OTOMATİK KAYDET
STR_STATUSBAR_SAVING_GAME                                       :{RED}*  *  KAYDEDiYOR  *  *

STR_STATUSBAR_SPECTATOR                                         :{WHITE}(izleyici)
STR_STATUSBAR_INFINITE_MONEY                                    :{WHITE}(sınırsız para)

# News message history
STR_MESSAGE_HISTORY                                             :{WHITE}Mesaj Geçmişi
STR_MESSAGE_HISTORY_TOOLTIP                                     :{BLACK}En son haberlerin özetleri
STR_MESSAGE_NEWS_FORMAT                                         :{STRING}  -  {STRING}

STR_NEWS_MESSAGE_CAPTION                                        :{WHITE}Mesaj
STR_NEWS_CUSTOM_ITEM                                            :{BIG_FONT}{BLACK}{STRING}

STR_NEWS_FIRST_TRAIN_ARRIVAL                                    :{BIG_FONT}{BLACK}{} Halk {STATION} istasyonuna ilk gelen treni kutladı!
STR_NEWS_FIRST_BUS_ARRIVAL                                      :{BIG_FONT}{BLACK}{} Halk {STATION} durağına ilk gelen otobüsü kutladı!
STR_NEWS_FIRST_TRUCK_ARRIVAL                                    :{BIG_FONT}{BLACK}{} Halk {STATION} durağına ilk gelen kamyonu kutladı!
STR_NEWS_FIRST_PASSENGER_TRAM_ARRIVAL                           :{BIG_FONT}{BLACK}{} Halk {STATION} istasyonuna ilk gelen yolcu tramvayı kutladı!
STR_NEWS_FIRST_CARGO_TRAM_ARRIVAL                               :{BIG_FONT}{BLACK}{} Halk {STATION} istasyonuna ilk gelen yük tramvayını kutladı!
STR_NEWS_FIRST_SHIP_ARRIVAL                                     :{BIG_FONT}{BLACK}{} Halk {STATION} rıhtımına ilk gelen gemiyi kutladı!
STR_NEWS_FIRST_AIRCRAFT_ARRIVAL                                 :{BIG_FONT}{BLACK}{} Halk {STATION} havaalanına ilk gelen uçağı kutladı!

STR_NEWS_TRAIN_CRASH                                            :{BIG_FONT}{BLACK}Tren Kazası!!! Talihsiz kazada{}{COMMA} kişi öldü...
STR_NEWS_ROAD_VEHICLE_CRASH_DRIVER                              :{BIG_FONT}{BLACK}Trafik kazası!{}Trenle çarpışan aracın şoförü feci şekilde can verdi...
STR_NEWS_ROAD_VEHICLE_CRASH                                     :{BIG_FONT}{BLACK}Trafik kazası!{}{COMMA} kişi patlamadan kurtulamadı...
STR_NEWS_AIRCRAFT_CRASH                                         :{BIG_FONT}{BLACK}Uçak Kazası!{}{1:STATION}nda {0:COMMA} kişi öldü
STR_NEWS_PLANE_CRASH_OUT_OF_FUEL                                :{BIG_FONT}{BLACK}Uçak Kazası!{}Uçağın havada yakıtı bitti, {COMMA} kişi hayatını kaybetti

STR_NEWS_DISASTER_ZEPPELIN                                      :{BIG_FONT}{BLACK}{STATION} yakınlarına bir zeplin düştü !
STR_NEWS_DISASTER_SMALL_UFO                                     :{BIG_FONT}{BLACK}UFO ile çarpışan araç parçalandı!
STR_NEWS_DISASTER_AIRPLANE_OIL_REFINERY                         :{BIG_FONT}{BLACK}{TOWN} yakınlarındaki petrol rafinerisi patladı!
STR_NEWS_DISASTER_HELICOPTER_FACTORY                            :{BIG_FONT}{BLACK}{TOWN} yakınlarındaki fabrika kundaklandı!
STR_NEWS_DISASTER_BIG_UFO                                       :{BIG_FONT}{BLACK}{TOWN} yakınlarına UFO indi!
STR_NEWS_DISASTER_COAL_MINE_SUBSIDENCE                          :{BIG_FONT}{BLACK}{TOWN} yakınlarındaki kömür madeninde grizu patlaması oldu!
STR_NEWS_DISASTER_FLOOD_VEHICLE                                 :{BIG_FONT}{BLACK}Sel baskını!{}En az {COMMA} kayıp var, hepsinin öldüğü tahmin ediliyor!

STR_NEWS_COMPANY_IN_TROUBLE_TITLE                               :{BIG_FONT}{BLACK}Şirket tehlikede!
STR_NEWS_COMPANY_IN_TROUBLE_DESCRIPTION                         :{BIG_FONT}{BLACK}{STRING}, performansı artmazsa satılacak ya da yok olacak!
STR_NEWS_COMPANY_MERGER_TITLE                                   :{BIG_FONT}{BLACK}Şirketler birleşti!
STR_NEWS_COMPANY_MERGER_DESCRIPTION                             :{BIG_FONT}{BLACK}{STRING}, {STRING} tarafından {CURRENCY_LONG} fiyatıyla alındı!
STR_NEWS_COMPANY_BANKRUPT_TITLE                                 :{BIG_FONT}{BLACK}İflas!
STR_NEWS_COMPANY_BANKRUPT_DESCRIPTION                           :{BIG_FONT}{BLACK}{STRING} iflas etti ve kapatıldı!
STR_NEWS_COMPANY_LAUNCH_TITLE                                   :{BIG_FONT}{BLACK}Yeni şirket kuruldu!
STR_NEWS_COMPANY_LAUNCH_DESCRIPTION                             :{BIG_FONT}{BLACK}{STRING}, {TOWN} yakınlarında inşaata başladı!
STR_NEWS_MERGER_TAKEOVER_TITLE                                  :{BIG_FONT}{BLACK}{STRING},açıklanmayan bir miktar karşılığında {STRING} tarafından alındı!
STR_PRESIDENT_NAME_MANAGER                                      :{BLACK}{PRESIDENT_NAME}{}(Yönetici)

STR_NEWS_NEW_TOWN                                               :{BLACK}{BIG_FONT}{STRING} {TOWN} adlı yeni kasabanın inşaasını finanse etti!
STR_NEWS_NEW_TOWN_UNSPONSORED                                   :{BLACK}{BIG_FONT}{TOWN} adında yeni bir kasaba inşa edildi!

STR_NEWS_INDUSTRY_CONSTRUCTION                                  :{BIG_FONT}{BLACK}Yeni bir {STRING}, {TOWN} şehri yakınlarında kuruldu!
STR_NEWS_INDUSTRY_PLANTED                                       :{BIG_FONT}{BLACK}Yeni bir {STRING}, {TOWN} şehri yakınlarında kuruldu!

STR_NEWS_INDUSTRY_CLOSURE_GENERAL                               :{BIG_FONT}{BLACK}{STRING} her an kapanabileceğini duyurdu!
STR_NEWS_INDUSTRY_CLOSURE_SUPPLY_PROBLEMS                       :{BIG_FONT}{BLACK}{STRING} kaynak sorunları yüzünden kapanıyor!
STR_NEWS_INDUSTRY_CLOSURE_LACK_OF_TREES                         :{BIG_FONT}{BLACK}Yakınında ağaç olmadığı için {STRING} kapanıyor!

STR_NEWS_EURO_INTRODUCTION                                      :{BIG_FONT}{BLACK}Avrupa Birliği Karar Aldı!{}{}Artık ülkemizde para birimi olarak Avro kullanılacak!
STR_NEWS_BEGIN_OF_RECESSION                                     :{BIG_FONT}{BLACK}Dünyada Kriz!{}{}Çok büyük bir ekonomik kriz yaşanacağı öngörüldü!
STR_NEWS_END_OF_RECESSION                                       :{BIG_FONT}{BLACK}Kriz Atlatıldı!{}{}Ekonomi güçlendikçe ticaretin artması sanayicilere güven veriyor!

STR_NEWS_INDUSTRY_PRODUCTION_INCREASE_GENERAL                   :{BIG_FONT}{BLACK}{INDUSTRY} üretimi arttırdi!
STR_NEWS_INDUSTRY_PRODUCTION_INCREASE_COAL                      :{BIG_FONT}{BLACK}{INDUSTRY} endüstrisinde yeni kömür rezervi bulundu!{} Üretimin ikiye katlanması bekleniyor!
STR_NEWS_INDUSTRY_PRODUCTION_INCREASE_OIL                       :{BIG_FONT}{BLACK}{INDUSTRY} endüstrisinde yeni petrol rezervi bulundu!{} Üretimin ikiye katlanması bekleniyor!
STR_NEWS_INDUSTRY_PRODUCTION_INCREASE_FARM                      :{BIG_FONT}{BLACK}{INDUSTRY} endüstrisindeki yeni tarım tekniklerinin üretimi ikiye katlaması bekleniyor!
STR_NEWS_INDUSTRY_PRODUCTION_INCREASE_SMOOTH                    :{BIG_FONT}{1:INDUSTRY}'nin {BLACK}{0:STRING} üretimi %{2:COMMA} arttı!
STR_NEWS_INDUSTRY_PRODUCTION_DECREASE_GENERAL                   :{BIG_FONT}{BLACK}{INDUSTRY} üretimi %50 düşürdü
STR_NEWS_INDUSTRY_PRODUCTION_DECREASE_FARM                      :{BIG_FONT}{BLACK}{INDUSTRY} bölgesine böcek sürüsü girdi !{} Üretim %50 düştü
STR_NEWS_INDUSTRY_PRODUCTION_DECREASE_SMOOTH                    :{BIG_FONT}{1:INDUSTRY} {BLACK}{0:STRING} üretimi %{2:COMMA} azaldı!

###length VEHICLE_TYPES
STR_NEWS_TRAIN_IS_WAITING                                       :{WHITE}{VEHICLE} tren garajda bekliyor
STR_NEWS_ROAD_VEHICLE_IS_WAITING                                :{WHITE}{VEHICLE} garajda bekliyor
STR_NEWS_SHIP_IS_WAITING                                        :{WHITE}{VEHICLE} tersanede bekliyor
STR_NEWS_AIRCRAFT_IS_WAITING                                    :{WHITE}{VEHICLE} hangarda bekliyor
###next-name-looks-similar

# Order review system / warnings
STR_NEWS_VEHICLE_HAS_TOO_FEW_ORDERS                             :{WHITE}{VEHICLE} aracının programında çok az talimat var
STR_NEWS_VEHICLE_HAS_VOID_ORDER                                 :{WHITE}{VEHICLE} aracının boş bir emri var
STR_NEWS_VEHICLE_HAS_DUPLICATE_ENTRY                            :{WHITE}{VEHICLE} talimatları arasında tekrarlanmış olanlar var
STR_NEWS_VEHICLE_HAS_INVALID_ENTRY                              :{WHITE}{VEHICLE} aracının geçersiz talimatları var
STR_NEWS_PLANE_USES_TOO_SHORT_RUNWAY                            :{WHITE}{VEHICLE}, pisti çok kısa olan bir havaalanında göreve sahip

STR_NEWS_VEHICLE_IS_GETTING_OLD                                 :{WHITE}{VEHICLE} eskiyor
STR_NEWS_VEHICLE_IS_GETTING_VERY_OLD                            :{WHITE}{VEHICLE} çok eskidi
STR_NEWS_VEHICLE_IS_GETTING_VERY_OLD_AND                        :{WHITE}{VEHICLE} çok eskidi ve acilen değiştirilmesi gerekiyor
STR_NEWS_TRAIN_IS_STUCK                                         :{WHITE}{VEHICLE} devam edecek bir yol bulamıyor
STR_NEWS_VEHICLE_IS_LOST                                        :{WHITE}{VEHICLE} kayboldu
STR_NEWS_VEHICLE_UNPROFITABLE_YEAR                              :{WHITE}{VEHICLE} aracının geçen yılki kârı: {CURRENCY_LONG}
STR_NEWS_VEHICLE_UNPROFITABLE_PERIOD                            :{WHITE}{VEHICLE} aracının geçen periyottaki kârı:  {CURRENCY_LONG}
STR_NEWS_AIRCRAFT_DEST_TOO_FAR                                  :{WHITE}{VEHICLE} bir sonraki hedefe gidemiyor çünkü hedef menzil dışında

STR_NEWS_ORDER_REFIT_FAILED                                     :{WHITE}{VEHICLE} durdu çünkü kargo türü değişiklik emri başarısız oldu
STR_NEWS_VEHICLE_AUTORENEW_FAILED                               :{WHITE}Otomatik yenileme {VEHICLE} aracı için başarısız oldu{}{STRING}

STR_NEWS_NEW_VEHICLE_NOW_AVAILABLE                              :{BIG_FONT}{BLACK}{STRING} artık kullanılabilir!
STR_NEWS_NEW_VEHICLE_TYPE                                       :{BIG_FONT}{BLACK}{ENGINE}
STR_NEWS_NEW_VEHICLE_NOW_AVAILABLE_WITH_TYPE                    :{BLACK}Yeni {STRING} artık kullanılabilir! - {ENGINE}

STR_NEWS_SHOW_VEHICLE_GROUP_TOOLTIP                             :{BLACK}Aracın grubuna odaklanmış grup penceresini açın

STR_NEWS_STATION_NO_LONGER_ACCEPTS_CARGO_LIST                   :{WHITE}{STATION} artık şunu kabul etmiyor: {CARGO_LIST}
STR_NEWS_STATION_NOW_ACCEPTS_CARGO_LIST                         :{WHITE}{STATION} artık şunu kabul ediyor: {CARGO_LIST}

STR_NEWS_OFFER_OF_SUBSIDY_EXPIRED                               :{BIG_FONT}{BLACK}Teşvik önerisinin süresi doldu:{}{}{1:STRING} ile {2:STRING} arasındaki {0:STRING} taşıma hizmeti artık teşvik almayacak
STR_NEWS_SUBSIDY_WITHDRAWN_SERVICE                              :{BIG_FONT}{BLACK}Hizmet teşviği geri çekildi:{}{}{STRING} taşıma hizmeti {STRING} -> {STRING} arasında artık teşvik sağlamayacak
STR_NEWS_SERVICE_SUBSIDY_OFFERED                                :{BIG_FONT}{BLACK}Hizmet teşviği teklif edildi:{}{}{STRING} taşıma hizmetine {STRING} -> {STRING} arasında gelecek {UNITS_YEARS_OR_MINUTES} yıl boyunca yerel yönetim tarafından teşvik sağlanacak!
###length 4
STR_NEWS_SERVICE_SUBSIDY_AWARDED_HALF                           :{BIG_FONT}{BLACK}Hizmet teşviği {STRING} şirketine verildi!{}{}{STRING} taşıma hizmeti {STRING} -> {STRING} arasında gelecek {UNITS_YEARS_OR_MINUTES} yıl boyunca fazladan %50 ödeme yapacak!
STR_NEWS_SERVICE_SUBSIDY_AWARDED_DOUBLE                         :{BIG_FONT}{BLACK}Hizmet teşviği {STRING} şirketine verildi!{}{}{STRING} taşıma hizmeti {STRING} -> {STRING} arasında gelecek {UNITS_YEARS_OR_MINUTES} yıl boyunca iki kat fazla ödeme yapacak!
STR_NEWS_SERVICE_SUBSIDY_AWARDED_TRIPLE                         :{BIG_FONT}{BLACK}Hizmet teşviği {STRING} şirketine verildi!{}{}{STRING} taşıma hizmeti {STRING} -> {STRING} arasında gelecek {UNITS_YEARS_OR_MINUTES} yıl boyunca üç kat fazla ödeme yapacak!
STR_NEWS_SERVICE_SUBSIDY_AWARDED_QUADRUPLE                      :{BIG_FONT}{BLACK}Hizmet teşviği {STRING} şirketine verildi!{}{}{STRING} taşıma hizmeti {STRING} -> {STRING} arasında gelecek {UNITS_YEARS_OR_MINUTES} yıl boyunca dört kat fazla ödeme yapacak!

STR_NEWS_ROAD_REBUILDING_MONTHS                                 :{BIG_FONT}{BLACK}{TOWN}'da trafik kaosu!{}{}{STRING} tarafından finanse edilen yol yeniden inşa programı, sürücülere 6 ay boyunca ızdırap getirecek!
STR_NEWS_ROAD_REBUILDING_MINUTES                                :{BIG_FONT}{BLACK}{TOWN}'da trafik kaosu!{}{}{STRING} tarafından finanse edilen yol yeniden inşa programı, sürücülere 6 dakika boyunca ızdırap getirecek!
STR_NEWS_EXCLUSIVE_RIGHTS_TITLE                                 :{BIG_FONT}{BLACK}Taşımacılıkta tekel!
STR_NEWS_EXCLUSIVE_RIGHTS_DESCRIPTION_MONTHS                    :{BIG_FONT}{BLACK}{TOWN} yerel yönetimi, 12 aylık özel ulaşım hakları için {STRING} ile sözleşme imzaladı!
STR_NEWS_EXCLUSIVE_RIGHTS_DESCRIPTION_MINUTES                   :{BIG_FONT}{BLACK}{TOWN} yerel yönetimi, 12 dakikalık özel ulaşım hakları için {STRING} ile sözleşme imzaladı!

# Extra view window
STR_EXTRA_VIEWPORT_TITLE                                        :{WHITE}Görünüm {COMMA}
STR_EXTRA_VIEW_MOVE_VIEW_TO_MAIN                                :{BLACK}Görüş alanını değiştir
STR_EXTRA_VIEW_MOVE_VIEW_TO_MAIN_TT                             :{BLACK}Ana görünümü bu pencereye kopyala
STR_EXTRA_VIEW_MOVE_MAIN_TO_VIEW                                :{BLACK}Ana görünümü değiştir
STR_EXTRA_VIEW_MOVE_MAIN_TO_VIEW_TT                             :{BLACK}Bu görüş alanını ana görünüme kopyala

# Game options window
STR_GAME_OPTIONS_CAPTION                                        :{WHITE}Seçenekler

STR_GAME_OPTIONS_TAB_GENERAL                                    :Genel
STR_GAME_OPTIONS_TAB_GENERAL_TT                                 :{BLACK}Genel ayarları seçin
STR_GAME_OPTIONS_TAB_GRAPHICS                                   :Grafikler
STR_GAME_OPTIONS_TAB_GRAPHICS_TT                                :{BLACK}Grafik ayarlarını seçin
STR_GAME_OPTIONS_TAB_SOUND                                      :Ses
STR_GAME_OPTIONS_TAB_SOUND_TT                                   :{BLACK}Ses ve müzik ayarlarını seçin
STR_GAME_OPTIONS_TAB_SOCIAL                                     :Sosyal
STR_GAME_OPTIONS_TAB_SOCIAL_TT                                  :{BLACK}Sosyal entegre ayarlarını seçin

STR_GAME_OPTIONS_VOLUME                                         :Ses seviyesi
STR_GAME_OPTIONS_SFX_VOLUME                                     :Ses efektleri
STR_GAME_OPTIONS_MUSIC_VOLUME                                   :Müzik

STR_GAME_OPTIONS_VOLUME_0                                       :0%
STR_GAME_OPTIONS_VOLUME_25                                      :25%
STR_GAME_OPTIONS_VOLUME_50                                      :50%
STR_GAME_OPTIONS_VOLUME_75                                      :75%
STR_GAME_OPTIONS_VOLUME_100                                     :100%

STR_GAME_OPTIONS_CURRENCY_UNITS_FRAME                           :{BLACK}Para birimleri
STR_GAME_OPTIONS_CURRENCY_UNITS_DROPDOWN_TOOLTIP                :{BLACK}Para birimi seçimi

STR_GAME_OPTIONS_CURRENCY_CODE                                  :{STRING} ({STRING})

###length 43
STR_GAME_OPTIONS_CURRENCY_GBP                                   :Sterlin
STR_GAME_OPTIONS_CURRENCY_USD                                   :Amerikan Doları
STR_GAME_OPTIONS_CURRENCY_EUR                                   :Avro
STR_GAME_OPTIONS_CURRENCY_JPY                                   :Japon Yeni
STR_GAME_OPTIONS_CURRENCY_ATS                                   :Avusturya Şilini
STR_GAME_OPTIONS_CURRENCY_BEF                                   :Belçika Frankı
STR_GAME_OPTIONS_CURRENCY_CHF                                   :İsviçre Frankı
STR_GAME_OPTIONS_CURRENCY_CZK                                   :Çek Korunası
STR_GAME_OPTIONS_CURRENCY_DEM                                   :Alman markı
STR_GAME_OPTIONS_CURRENCY_DKK                                   :Danimarka Kronu
STR_GAME_OPTIONS_CURRENCY_ESP                                   :Pezeta
STR_GAME_OPTIONS_CURRENCY_FIM                                   :Fin Markkası
STR_GAME_OPTIONS_CURRENCY_FRF                                   :Fransız Frankı
STR_GAME_OPTIONS_CURRENCY_GRD                                   :Yunan Drahmisi
STR_GAME_OPTIONS_CURRENCY_HUF                                   :Macar Forinti
STR_GAME_OPTIONS_CURRENCY_ISK                                   :İzlanda Kronası
STR_GAME_OPTIONS_CURRENCY_ITL                                   :İtalyan Lirası
STR_GAME_OPTIONS_CURRENCY_NLG                                   :Hollanda Guilderi
STR_GAME_OPTIONS_CURRENCY_NOK                                   :Norveç Kronu
STR_GAME_OPTIONS_CURRENCY_PLN                                   :Polonya Zilotisi
STR_GAME_OPTIONS_CURRENCY_RON                                   :Romanya Leusu
STR_GAME_OPTIONS_CURRENCY_RUR                                   :Rus Rublesi
STR_GAME_OPTIONS_CURRENCY_SIT                                   :Slovenya Toları
STR_GAME_OPTIONS_CURRENCY_SEK                                   :İsveç Kronası
STR_GAME_OPTIONS_CURRENCY_TRY                                   :Türk Lirası
STR_GAME_OPTIONS_CURRENCY_SKK                                   :Slovak Korunası
STR_GAME_OPTIONS_CURRENCY_BRL                                   :Brezilya Reali
STR_GAME_OPTIONS_CURRENCY_EEK                                   :Estonya Kronu
STR_GAME_OPTIONS_CURRENCY_LTL                                   :Litvanya Litası
STR_GAME_OPTIONS_CURRENCY_KRW                                   :Güney Kore Vonu
STR_GAME_OPTIONS_CURRENCY_ZAR                                   :Güney Afrika Randı
STR_GAME_OPTIONS_CURRENCY_CUSTOM                                :Özel...
STR_GAME_OPTIONS_CURRENCY_GEL                                   :Gürcistan Larisi
STR_GAME_OPTIONS_CURRENCY_IRR                                   :İran Riyali
STR_GAME_OPTIONS_CURRENCY_RUB                                   :Yeni Rus Rublesi
STR_GAME_OPTIONS_CURRENCY_MXN                                   :Meksika Pezosu
STR_GAME_OPTIONS_CURRENCY_NTD                                   :Yeni Tayvan Doları
STR_GAME_OPTIONS_CURRENCY_CNY                                   :Çin Yuanı
STR_GAME_OPTIONS_CURRENCY_HKD                                   :Hong Kong Doları
STR_GAME_OPTIONS_CURRENCY_INR                                   :Hindistan Rupisi
STR_GAME_OPTIONS_CURRENCY_IDR                                   :Endonezya Rupiahı
STR_GAME_OPTIONS_CURRENCY_MYR                                   :Malezya Ringgiti
STR_GAME_OPTIONS_CURRENCY_LVL                                   :Letonya Latsı

STR_GAME_OPTIONS_AUTOSAVE_FRAME                                 :{BLACK}Otomatik Kaydet
STR_GAME_OPTIONS_AUTOSAVE_DROPDOWN_TOOLTIP                      :{BLACK}Otomatik kaydetme sıklığını seçin

# Autosave dropdown
###length 5
STR_GAME_OPTIONS_AUTOSAVE_DROPDOWN_OFF                          :Kapalı
STR_GAME_OPTIONS_AUTOSAVE_DROPDOWN_EVERY_10_MINUTES             :Her 10 dakikada
STR_GAME_OPTIONS_AUTOSAVE_DROPDOWN_EVERY_30_MINUTES             :Her 30 dakikada
STR_GAME_OPTIONS_AUTOSAVE_DROPDOWN_EVERY_60_MINUTES             :Her 60 dakikada
STR_GAME_OPTIONS_AUTOSAVE_DROPDOWN_EVERY_120_MINUTES            :Her 120 dakikada

STR_GAME_OPTIONS_LANGUAGE                                       :{BLACK}Dil
STR_GAME_OPTIONS_LANGUAGE_TOOLTIP                               :{BLACK}Görünen dili seçin
STR_GAME_OPTIONS_LANGUAGE_PERCENTAGE                            :{STRING} (%{NUM} tamamlandı)

STR_GAME_OPTIONS_FULLSCREEN                                     :{BLACK}Tam ekran
STR_GAME_OPTIONS_FULLSCREEN_TOOLTIP                             :{BLACK}Tam ekran oynamak için bunu isaretleyin

STR_GAME_OPTIONS_RESOLUTION                                     :{BLACK}Ekran Çözünürlüğü
STR_GAME_OPTIONS_RESOLUTION_TOOLTIP                             :{BLACK}Kullanılacak ekran çözünürlüğünü seçin
STR_GAME_OPTIONS_RESOLUTION_OTHER                               :diğer
STR_GAME_OPTIONS_RESOLUTION_ITEM                                :{NUM}x{NUM}

STR_GAME_OPTIONS_VIDEO_ACCELERATION                             :{BLACK}Donanım hızlandırma
STR_GAME_OPTIONS_VIDEO_ACCELERATION_TOOLTIP                     :{BLACK}OpenTTD'nin donanım ivmesini kullanmayı denemesine izin vermek için bu kutuyu işaretleyin. Değiştirilmiş bir ayar sadece oyun yeniden başlatıldığında uygulanır
STR_GAME_OPTIONS_VIDEO_ACCELERATION_RESTART                     :{WHITE}Ayar sadece oyun yeniden başlatıldığında uygulanır

STR_GAME_OPTIONS_VIDEO_VSYNC                                    :{BLACK}VSync
STR_GAME_OPTIONS_VIDEO_VSYNC_TOOLTIP                            :{BLACK}Dikey senkronizasyon'u aktif etmek için bu kutuyu işaretleyin. Değiştirilmiş bir ayar sadece oyun yeniden başlatıldığında uygulanır. Yalnızca donanım ivmesi aktifken çalışır

STR_GAME_OPTIONS_VIDEO_DRIVER_INFO                              :{BLACK}Geçerli sürücü: {STRING}

STR_GAME_OPTIONS_GUI_SCALE_FRAME                                :{BLACK}Arayüz büyüklüğü
STR_GAME_OPTIONS_GUI_SCALE_TOOLTIP                              :{BLACK}Arayüz büyüklüğünü ayarlamak için kaydırın. Sürekli ayarlama için Ctrl tuşunu basılı tutun
STR_GAME_OPTIONS_GUI_SCALE_AUTO                                 :{BLACK}Büyüklüğü otomatik algıla
STR_GAME_OPTIONS_GUI_SCALE_AUTO_TOOLTIP                         :{BLACK}Arayüz boyutunu otomatik ayarlamak için bu kutucuğu işaretleyin

STR_GAME_OPTIONS_GUI_SCALE_BEVELS                               :{BLACK}Eğimi ayarla
STR_GAME_OPTIONS_GUI_SCALE_BEVELS_TOOLTIP                       :{BLACK}Eğimi arayüz boyutuna göre ayarlamak için bu kutucuğu işaretleyin

STR_GAME_OPTIONS_GUI_FONT_SPRITE                                :{BLACK} Geleneksel yazı tipini kullan
STR_GAME_OPTIONS_GUI_FONT_SPRITE_TOOLTIP                        :{BLACK} Yazı tipini geleneksel eski haline döndürmek için bu kutucuğu işaretleyin
STR_GAME_OPTIONS_GUI_FONT_AA                                    :{BLACK}Yazı tipi kenarlarını yumuşatma
STR_GAME_OPTIONS_GUI_FONT_AA_TOOLTIP                            :Yeniden boyutlandırılabilir yazı tiplerinin kenarlarını yumuşatmak için bu kutuyu işaretleyin.

STR_GAME_OPTIONS_GUI_SCALE_1X                                   :1x
STR_GAME_OPTIONS_GUI_SCALE_2X                                   :2x
STR_GAME_OPTIONS_GUI_SCALE_3X                                   :3x
STR_GAME_OPTIONS_GUI_SCALE_4X                                   :4x
STR_GAME_OPTIONS_GUI_SCALE_5X                                   :5x

STR_GAME_OPTIONS_PARTICIPATE_SURVEY_FRAME                       :{BLACK}Otomatik anket
STR_GAME_OPTIONS_PARTICIPATE_SURVEY                             :{BLACK}Otomatik ankete katılın
STR_GAME_OPTIONS_PARTICIPATE_SURVEY_TOOLTIP                     :{BLACK}Etkinleştirildiğinde, OpenTTD bir oyundan çıkarken bir anket gönderir
STR_GAME_OPTIONS_PARTICIPATE_SURVEY_LINK                        :{BLACK}Anket ve gizlilik hakkında
STR_GAME_OPTIONS_PARTICIPATE_SURVEY_LINK_TOOLTIP                :{BLACK}Bu, otomatik anket hakkında daha fazla bilgi içeren bir tarayıcı açar
STR_GAME_OPTIONS_PARTICIPATE_SURVEY_PREVIEW                     :{BLACK}Anket sonucunu önizleyin
STR_GAME_OPTIONS_PARTICIPATE_SURVEY_PREVIEW_TOOLTIP             :{BLACK}Mevcut çalışan oyunun anket sonucunu göster

STR_GAME_OPTIONS_GRAPHICS                                       :{BLACK}Grafikler

STR_GAME_OPTIONS_REFRESH_RATE                                   :{BLACK}Tazeleme oranını görüntüle
STR_GAME_OPTIONS_REFRESH_RATE_TOOLTIP                           :{BLACK}Kullanılacak tazeleme oranını seç
STR_GAME_OPTIONS_REFRESH_RATE_ITEM                              :{NUM}Hz
STR_GAME_OPTIONS_REFRESH_RATE_WARNING                           :{WHITE}60Hz'den yüksek tazeleme oranları performansı etkileyebilir.

STR_GAME_OPTIONS_BASE_GRF                                       :{BLACK}Temel grafik kümesi
STR_GAME_OPTIONS_BASE_GRF_TOOLTIP                               :{BLACK}Kullanılacak temel grafik kümesini seçin  (oyun içinde değiştirlemez sadece ana menüde değiştirebilinir)
STR_GAME_OPTIONS_BASE_GRF_DESCRIPTION_TOOLTIP                   :{BLACK}Temel grafik setiyle ilgili ilave bilgiler

STR_GAME_OPTIONS_BASE_SFX                                       :{BLACK}Temel ses kümesi
STR_GAME_OPTIONS_BASE_SFX_TOOLTIP                               :{BLACK}Kullanılacak temel ses kümesini seçin (oyun içinde değiştirlemez sadece ana menüde değiştirebilinir)
STR_GAME_OPTIONS_BASE_SFX_DESCRIPTION_TOOLTIP                   :{BLACK}Temel ses kümesiyle ilgili ilave bilgiler

STR_GAME_OPTIONS_BASE_MUSIC                                     :{BLACK}Temel müzik kümesi
STR_GAME_OPTIONS_BASE_MUSIC_TOOLTIP                             :{BLACK}Kullanılacak temel müzik kümesini seçin
STR_GAME_OPTIONS_BASE_MUSIC_DESCRIPTION_TOOLTIP                 :{BLACK}Temel müzik hakkında daha fazla bilgi

STR_GAME_OPTIONS_SOCIAL_PLUGINS_NONE                            :{LTBLUE}(yüklü sosyal platformlarla entegre edilecek eklenti yok)

<<<<<<< HEAD
=======
STR_GAME_OPTIONS_SOCIAL_PLUGIN_TITLE                            :{BLACK}{STRING} ({STRING})
>>>>>>> 8bccb580
STR_GAME_OPTIONS_SOCIAL_PLUGIN_PLATFORM                         :{BLACK}Platform:
STR_GAME_OPTIONS_SOCIAL_PLUGIN_STATE                            :{BLACK}Eklenti statüsü:

STR_GAME_OPTIONS_SOCIAL_PLUGIN_STATE_RUNNING                    :{GREEN}Çalışıyor
STR_GAME_OPTIONS_SOCIAL_PLUGIN_STATE_FAILED                     :{RED}Başlatılamadı
STR_GAME_OPTIONS_SOCIAL_PLUGIN_STATE_PLATFORM_NOT_RUNNING       :{ORANGE}{STRING} çalışmıyor
STR_GAME_OPTIONS_SOCIAL_PLUGIN_STATE_UNLOADED                   :{RED}Yüklenmedi
STR_GAME_OPTIONS_SOCIAL_PLUGIN_STATE_DUPLICATE                  :{RED}Yinelenen eklenti
STR_GAME_OPTIONS_SOCIAL_PLUGIN_STATE_UNSUPPORTED_API            :{RED}Desteklenmeyen sürüm
STR_GAME_OPTIONS_SOCIAL_PLUGIN_STATE_INVALID_SIGNATURE          :{RED}Geçersiz imza

STR_BASESET_STATUS                                              :{STRING} {RED}({NUM} eksik/bozuk dosya{P "lar" })

STR_ERROR_RESOLUTION_LIST_FAILED                                :{WHITE}Desteklenen çözünürlük listesi alınamadı
STR_ERROR_FULLSCREEN_FAILED                                     :{WHITE}Tam ekran kipi başarısız

# Custom currency window

STR_CURRENCY_WINDOW                                             :{WHITE}Özel Para Birimi
STR_CURRENCY_EXCHANGE_RATE                                      :{LTBLUE}Çarpan: {ORANGE}{CURRENCY_LONG} = £ {COMMA}
STR_CURRENCY_DECREASE_EXCHANGE_RATE_TOOLTIP                     :{BLACK}Bir Sterlin'e (£) karşılık gelen para biriminizi azaltın
STR_CURRENCY_INCREASE_EXCHANGE_RATE_TOOLTIP                     :{BLACK}Bir Sterlin'e (£) karşılık gelen para biriminizi arttırın
STR_CURRENCY_SET_EXCHANGE_RATE_TOOLTIP                          :{BLACK}Bir Sterlin'e (£) karşılık gelen para biriminizi belirleyin

STR_CURRENCY_SEPARATOR                                          :{LTBLUE}Ayraç: {ORANGE}{STRING}
STR_CURRENCY_SET_CUSTOM_CURRENCY_SEPARATOR_TOOLTIP              :{BLACK}Para biriminiz için ondalık ayıracı belirleyin

STR_CURRENCY_PREFIX                                             :{LTBLUE}Ön ek: {ORANGE}{STRING}
STR_CURRENCY_SET_CUSTOM_CURRENCY_PREFIX_TOOLTIP                 :{BLACK}Para biriminiz için ön ek belirleyin
STR_CURRENCY_SUFFIX                                             :{LTBLUE}Son ek: {ORANGE}{STRING}
STR_CURRENCY_SET_CUSTOM_CURRENCY_SUFFIX_TOOLTIP                 :{BLACK}Para biriminiz için son ek belirleyin

STR_CURRENCY_SWITCH_TO_EURO                                     :{LTBLUE}Avro'ya geç: {ORANGE}{NUM}
STR_CURRENCY_SWITCH_TO_EURO_NEVER                               :{LTBLUE}Avro'ya geç: {ORANGE}hiçbir zaman
STR_CURRENCY_SET_CUSTOM_CURRENCY_TO_EURO_TOOLTIP                :{BLACK}Avro'ya geçiş yılını seçin
STR_CURRENCY_DECREASE_CUSTOM_CURRENCY_TO_EURO_TOOLTIP           :{BLACK}Avro'ya daha erken geç
STR_CURRENCY_INCREASE_CUSTOM_CURRENCY_TO_EURO_TOOLTIP           :{BLACK}Avro'ya daha sonra geç

STR_CURRENCY_PREVIEW                                            :{LTBLUE}Önizleme: {ORANGE}{CURRENCY_LONG}
STR_CURRENCY_CUSTOM_CURRENCY_PREVIEW_TOOLTIP                    :{BLACK}10000 Sterlin'in (£) para biriminizdeki karşılığı
STR_CURRENCY_CHANGE_PARAMETER                                   :{BLACK}Özel para birimini değiştir

STR_NONE                                                        :Hiç
STR_FUNDING_ONLY                                                :Yalnızca yatırım
STR_MINIMAL                                                     :En düşük
STR_NUM_VERY_LOW                                                :Çok Az
STR_NUM_LOW                                                     :Düşük
STR_NUM_NORMAL                                                  :Normal
STR_NUM_HIGH                                                    :Yüksek
STR_NUM_CUSTOM                                                  :Özel
STR_NUM_CUSTOM_NUMBER                                           :Özel ({NUM})

STR_VARIETY_NONE                                                :Hiç
STR_VARIETY_VERY_LOW                                            :Çok Az
STR_VARIETY_LOW                                                 :Az
STR_VARIETY_MEDIUM                                              :Orta
STR_VARIETY_HIGH                                                :Yüksek
STR_VARIETY_VERY_HIGH                                           :Çok Yüksek

###length 5
STR_AI_SPEED_VERY_SLOW                                          :Çok Yavaş
STR_AI_SPEED_SLOW                                               :Yavaş
STR_AI_SPEED_MEDIUM                                             :Orta
STR_AI_SPEED_FAST                                               :Hızlı
STR_AI_SPEED_VERY_FAST                                          :Çok Hızlı

###length 6
STR_SEA_LEVEL_VERY_LOW                                          :Çok Düşük
STR_SEA_LEVEL_LOW                                               :Düşük
STR_SEA_LEVEL_MEDIUM                                            :Orta
STR_SEA_LEVEL_HIGH                                              :Yüksek
STR_SEA_LEVEL_CUSTOM                                            :Özel
STR_SEA_LEVEL_CUSTOM_PERCENTAGE                                 :Özel (%{NUM})

###length 4
STR_RIVERS_NONE                                                 :Hiç
STR_RIVERS_FEW                                                  :Az
STR_RIVERS_MODERATE                                             :Orta
STR_RIVERS_LOT                                                  :Çok

###length 3
STR_DISASTER_NONE                                               :Hiç
STR_DISASTER_REDUCED                                            :Azaltılmış
STR_DISASTER_NORMAL                                             :Normal

###length 4
STR_SUBSIDY_X1_5                                                :x1.5
STR_SUBSIDY_X2                                                  :x2
STR_SUBSIDY_X3                                                  :x3
STR_SUBSIDY_X4                                                  :x4

###length 4
STR_CLIMATE_TEMPERATE_LANDSCAPE                                 :Ilıman iklim
STR_CLIMATE_SUB_ARCTIC_LANDSCAPE                                :Soğuk iklim
STR_CLIMATE_SUB_TROPICAL_LANDSCAPE                              :Tropik iklim
STR_CLIMATE_TOYLAND_LANDSCAPE                                   :Oyun bahçesi

###length 7
STR_TERRAIN_TYPE_VERY_FLAT                                      :Dümdüz
STR_TERRAIN_TYPE_FLAT                                           :Düz
STR_TERRAIN_TYPE_HILLY                                          :Engebeli
STR_TERRAIN_TYPE_MOUNTAINOUS                                    :Dağlık
STR_TERRAIN_TYPE_ALPINIST                                       :Alp Meraklısı
STR_TERRAIN_TYPE_CUSTOM                                         :Özel yükseklik
STR_TERRAIN_TYPE_CUSTOM_VALUE                                   :Özel yükseklik ({NUM})

###length 4
STR_CITY_APPROVAL_LENIENT                                       :Hoşgörülü
STR_CITY_APPROVAL_TOLERANT                                      :Töleranslı
STR_CITY_APPROVAL_HOSTILE                                       :Düşman
STR_CITY_APPROVAL_PERMISSIVE                                    :İzin verici (şirket faaliyetinden etkilenmez)

STR_WARNING_NO_SUITABLE_AI                                      :{WHITE}Uygun YZ'ler yok...{}'Çevrimiçi içerik' sistemiyle pek çok YZ indirebilirsiniz

# Settings tree window
STR_CONFIG_SETTING_TREE_CAPTION                                 :{WHITE}Ayarlar
STR_CONFIG_SETTING_FILTER_TITLE                                 :{BLACK}Filtre:
STR_CONFIG_SETTING_EXPAND_ALL                                   :{BLACK}Tümünü genişlet
STR_CONFIG_SETTING_COLLAPSE_ALL                                 :{BLACK}Tümünü kısalt
STR_CONFIG_SETTING_RESET_ALL                                    :{BLACK}Tüm değerleri sıfırla
STR_CONFIG_SETTING_NO_EXPLANATION_AVAILABLE_HELPTEXT            :(açıklama bulunmamaktadır)
STR_CONFIG_SETTING_VALUE                                        :{PUSH_COLOUR}{ORANGE}{STRING}{POP_COLOUR}
STR_CONFIG_SETTING_DEFAULT_VALUE                                :{LTBLUE}Varsayılan değer: {ORANGE}{STRING}
STR_CONFIG_SETTING_TYPE                                         :{LTBLUE}Ayar türü: {ORANGE}{STRING}
STR_CONFIG_SETTING_TYPE_CLIENT                                  :Kullanıcı ayarları (kayıtlı dosyada saklanmaz; tüm oyunları etkilemektedir)
STR_CONFIG_SETTING_TYPE_GAME_MENU                               :Kullanıcı ayarları (kayıtlı dosyada saklanır; sadece yeni oyunları etkilemektedir)
STR_CONFIG_SETTING_TYPE_GAME_INGAME                             :Oyun ayarları (kayıtlı dosyada saklanır; sadece mevcut oyunu etkilemektedir)
STR_CONFIG_SETTING_TYPE_COMPANY_MENU                            :Şirket ayarları (kayıtlı dosyada saklanır; sadece yeni oyunu etkilemektedir)
STR_CONFIG_SETTING_TYPE_COMPANY_INGAME                          :Şirket ayarları (kayıtlı dosyada saklanır; sadece mevcut şirketi etkilemektedir)
STR_CONFIG_SETTING_RESET_ALL_CONFIRMATION_DIALOG_CAPTION        :{WHITE}Dikkat!
STR_CONFIG_SETTING_RESET_ALL_CONFIRMATION_DIALOG_TEXT           :{WHITE}Bu eylem tüm oyun ayarlarını varsayılan değerlerine sıfırlayacaktır.{}Devam etmek istediğine emin misin?

STR_CONFIG_SETTING_RESTRICT_CATEGORY                            :{BLACK}Kategori:
STR_CONFIG_SETTING_RESTRICT_TYPE                                :{BLACK}Tür:
STR_CONFIG_SETTING_RESTRICT_DROPDOWN_HELPTEXT                   :{BLACK}Aşağıdaki listeyi önceden tanımlı filtreler kullanarak sınırlandırır
STR_CONFIG_SETTING_RESTRICT_BASIC                               :Temel (sadece önemli ayarları göster)
STR_CONFIG_SETTING_RESTRICT_ADVANCED                            :Gelişmiş (çoğu ayarı göster)
STR_CONFIG_SETTING_RESTRICT_ALL                                 :Uzman (garip olanlar dahil tüm ayarları göster)
STR_CONFIG_SETTING_RESTRICT_CHANGED_AGAINST_DEFAULT             :Öntanımlıdan farklı değerdeki ayarlar
STR_CONFIG_SETTING_RESTRICT_CHANGED_AGAINST_NEW                 :Yeni oyun ayarlarınızdan farklı bir değere sahip ayarlar

STR_CONFIG_SETTING_TYPE_DROPDOWN_HELPTEXT                       :{BLACK}Aşağıdaki liste belirli bir ayar türüne göre kısıtlanır
STR_CONFIG_SETTING_TYPE_DROPDOWN_ALL                            :Tüm ayar türleri
STR_CONFIG_SETTING_TYPE_DROPDOWN_CLIENT                         :İstemci ayarları (kayıtlı dosyada saklanmaz; tüm oyunları etkilemektedir)
STR_CONFIG_SETTING_TYPE_DROPDOWN_GAME_MENU                      :Oyun ayarları (kayıtlı dosyada saklanır; sadece yeni oyunları etkilemektedir)
STR_CONFIG_SETTING_TYPE_DROPDOWN_GAME_INGAME                    :Oyun ayarları (kayıtlı dosyada saklanır; sadece geçerli oyunu etkilemektedir)
STR_CONFIG_SETTING_TYPE_DROPDOWN_COMPANY_MENU                   :Şirket ayarları (kayıtlı dosyada saklanır; sadece yeni oyunları etkilemektedir)
STR_CONFIG_SETTING_TYPE_DROPDOWN_COMPANY_INGAME                 :Şirket ayarları (kayıtlı dosyada saklanır; sadece geçerli şirketi etkilemektedir)

STR_CONFIG_SETTINGS_NONE                                        :{WHITE}- Hiçbiri -
###length 3
STR_CONFIG_SETTING_CATEGORY_HIDES                               :{BLACK}Tüm arama sonuçlarını{}{SILVER}Kategoriyi {BLACK}{WHITE}{STRING} ayarlayarak göster
STR_CONFIG_SETTING_TYPE_HIDES                                   :{BLACK}Tüm arama sonuçlarını{}{SILVER}Türü {BLACK} {WHITE}Tüm ayar türleri olarak ayarlayarak göster
STR_CONFIG_SETTING_CATEGORY_AND_TYPE_HIDES                      :{BLACK}Tüm arama sonuçlarını{}{SILVER}Kategoriyi {BLACK} {WHITE}{STRING} {BLACK}ve {SILVER}Türü {BLACK} {WHITE}Tüm ayar türleri olarak ayarlayarak göster

###length 3
STR_CONFIG_SETTING_OFF                                          :Kapalı
STR_CONFIG_SETTING_ON                                           :Açık
STR_CONFIG_SETTING_DISABLED                                     :Engellenmiş

###length 3
STR_CONFIG_SETTING_COMPANIES_OFF                                :Kapalı
STR_CONFIG_SETTING_COMPANIES_OWN                                :Kendi şirketim
STR_CONFIG_SETTING_COMPANIES_ALL                                :Tüm şirketler

###length 3
STR_CONFIG_SETTING_NONE                                         :Yok
STR_CONFIG_SETTING_ORIGINAL                                     :Özgün
STR_CONFIG_SETTING_REALISTIC                                    :Gerçekçi

###length 3
STR_CONFIG_SETTING_HORIZONTAL_POS_LEFT                          :Sol
STR_CONFIG_SETTING_HORIZONTAL_POS_CENTER                        :Orta
STR_CONFIG_SETTING_HORIZONTAL_POS_RIGHT                         :Sağ

STR_CONFIG_SETTING_SECONDS_VALUE                                :{COMMA}{NBSP}saniye{P 0 "ler"}

STR_CONFIG_SETTING_INFINITE_MONEY                               :Sınırsız Para: {STRING}
STR_CONFIG_SETTING_INFINITE_MONEY_HELPTEXT                      :Sınırsız harcamaya izin verir ve şirketlerin iflasını engeller

STR_CONFIG_SETTING_MAXIMUM_INITIAL_LOAN                         :En yüsek açılış borcu: {STRING}
STR_CONFIG_SETTING_MAXIMUM_INITIAL_LOAN_HELPTEXT                :Bir şirketin alabileceği en fazla borç (enflasyon hesaba katılmadan)
STR_CONFIG_SETTING_MAXIMUM_INITIAL_LOAN_VALUE                   :{CURRENCY_LONG}
###setting-zero-is-special
STR_CONFIG_SETTING_MAXIMUM_INITIAL_LOAN_DISABLED                :Borç yok seçeneği, başlangıç fonunu sağlamak için oyun betiği {RED}gerektirir.

STR_CONFIG_SETTING_INTEREST_RATE                                :Faiz oranı: {STRING}
STR_CONFIG_SETTING_INTEREST_RATE_HELPTEXT                       :Borç faiz oranı; eğer aktifse aynı zamanda enflasyonu da belirler

STR_CONFIG_SETTING_RUNNING_COSTS                                :İşletme giderleri: {STRING}
STR_CONFIG_SETTING_RUNNING_COSTS_HELPTEXT                       :Araçlar ve altyapı için bakım ve işletme giderlerinin seviyesini ayarlayın

STR_CONFIG_SETTING_CONSTRUCTION_SPEED                           :İnşaat hızı: {STRING}
STR_CONFIG_SETTING_CONSTRUCTION_SPEED_HELPTEXT                  :YZ'ler için inşaat hareketi sayısını sınırlayın

STR_CONFIG_SETTING_VEHICLE_BREAKDOWNS                           :Araç bozulmaları: {STRING}
STR_CONFIG_SETTING_VEHICLE_BREAKDOWNS_HELPTEXT                  :Yetersiz bakım gören araçların ne sıklıkta bozulacağını ayarlayın

STR_CONFIG_SETTING_SUBSIDY_MULTIPLIER                           :Ödenek çarpanı: {STRING}
STR_CONFIG_SETTING_SUBSIDY_MULTIPLIER_HELPTEXT                  :Teşvik edilen bağlantılara ne kadar ödeneceğini belirler

STR_CONFIG_SETTING_SUBSIDY_DURATION                             :Ödenek süresi: {STRING}
###length 2
STR_CONFIG_SETTING_SUBSIDY_DURATION_HELPTEXT                    :Teşvik verilen yıl süresini ayarla
STR_CONFIG_SETTING_SUBSIDY_DURATION_HELPTEXT_PERIODS            :Teşviğin verileceği periyot sayısını ayarlayın

STR_CONFIG_SETTING_SUBSIDY_DURATION_VALUE                       :{UNITS_YEARS_OR_PERIODS}
###setting-zero-is-special
STR_CONFIG_SETTING_SUBSIDY_DURATION_DISABLED                    :Teşvik yok

STR_CONFIG_SETTING_CONSTRUCTION_COSTS                           :İnşaat maliyetleri: {STRING}
STR_CONFIG_SETTING_CONSTRUCTION_COSTS_HELPTEXT                  :İnşaat ve satın alma maliyet seviyesini belirleyin

STR_CONFIG_SETTING_RECESSIONS                                   :Ekonomik krizler: {STRING}
STR_CONFIG_SETTING_RECESSIONS_HELPTEXT                          :Etkinleştirilirse, periyodik olarak bir ekonomik durgunluk yaşanır. Durgunluk süresince tüm üretim seviyeleri belirgin oranda düşer (durgunluk sona erdiğinde önceki seviyesine tekrar yükselir)

STR_CONFIG_SETTING_TRAIN_REVERSING                              :Trenlerin istasyonda yön değiştirmesini yasakla: {STRING}
STR_CONFIG_SETTING_TRAIN_REVERSING_HELPTEXT                     :Etkinleştirildiğinde, trenler dönüş yaparak bir sonraki varış yerlerine daha kısa yoldan ulaşabilecek olsalar dahi, son-durak-olmayan istasyonlarda geri dönüş yapmalarına izin verilmez

STR_CONFIG_SETTING_DISASTERS                                    :Felaketler: {STRING}
STR_CONFIG_SETTING_DISASTERS_HELPTEXT                           :Araçları ya da altyapıyı yok edebilecek felaketleri açın ya da kapatın

STR_CONFIG_SETTING_CITY_APPROVAL                                :Yerel yönetimin tutumu: {STRING}
STR_CONFIG_SETTING_CITY_APPROVAL_HELPTEXT                       :Şirketlerin sebep olduğu gürültü ve çevreye zararın; kasaba değerlendirmesini ve kasabada gelecekteki inşaat faaliyetlerini nasıl etkileyeceğini seçin

STR_CONFIG_SETTING_MAP_HEIGHT_LIMIT                             :Harita azami yükseklik limiti: {STRING}
STR_CONFIG_SETTING_MAP_HEIGHT_LIMIT_HELPTEXT                    :Harita arazisinin azami yüksekliğini ayarlayın. "(otomatik)" ile arazi oluşturulduktan sonra güzel bir değer seçilecektir
STR_CONFIG_SETTING_MAP_HEIGHT_LIMIT_VALUE                       :{NUM}
###setting-zero-is-special
STR_CONFIG_SETTING_MAP_HEIGHT_LIMIT_AUTO                        :(otomatik)
STR_CONFIG_SETTING_TOO_HIGH_MOUNTAIN                            :{WHITE}Azami harita yüksekliğini bu değere ayarlayamazsınız. Haritadaki en az bir dağ bu değerden yüksek

STR_CONFIG_SETTING_AUTOSLOPE                                    :Binaların, yolların vb. altındaki araziyi değiştirmeye izin ver: {STRING}
STR_CONFIG_SETTING_AUTOSLOPE_HELPTEXT                           :Binaları ve yolları kaldırmaksızın altlarında yeryüzü şekillendirmesi yapılmasına izin ver

STR_CONFIG_SETTING_CATCHMENT                                    :İstasyon kapsama alanlarının daha gerçeğe yakın ölçülerde olmasına izin ver: {STRING}
STR_CONFIG_SETTING_CATCHMENT_HELPTEXT                           :Farklı istasyon ve hava limanları için farklı büyüklükte alanlar gerekir

STR_CONFIG_SETTING_SERVE_NEUTRAL_INDUSTRIES                     :Şirket istasyonları, bağlı nötr istasyonları olan endüstrilere hizmet edebilir: {STRING}
STR_CONFIG_SETTING_SERVE_NEUTRAL_INDUSTRIES_HELPTEXT            :Etkinleştirildiğinde, bağlı istasyonlara (Petrol Kuleleri gibi) sahip endüstrilere, yakınlarda inşa edilen şirkete ait istasyonlar tarafından da hizmet verilebilir. Devre dışı bırakıldığında, bu sektörlere yalnızca bağlı oldukları istasyonlar tarafından hizmet verilebilir. Yakındaki herhangi bir şirket istasyonu onlara hizmet veremeyecektir ve bağlı istasyon endüstri dışında başka bir şeye hizmet etmeyecektir.

STR_CONFIG_SETTING_EXTRADYNAMITE                                :Şehirlere ait köprülerin, yolların ve tünellerin yıkılmasına izin vermeleri için, şehir yetkililerinin toleransını arttır: {STRING}
STR_CONFIG_SETTING_EXTRADYNAMITE_HELPTEXT                       :Belediyelerin sahip olduğu altyapı ve binaların yıkımını kolaylaştır

STR_CONFIG_SETTING_TRAIN_LENGTH                                 :En yüksek tren uzunluğu: {STRING}
STR_CONFIG_SETTING_TRAIN_LENGTH_HELPTEXT                        :Azami tren uzunluğunu belirleyin
STR_CONFIG_SETTING_TILE_LENGTH                                  :{COMMA} kare

STR_CONFIG_SETTING_SMOKE_AMOUNT                                 :Araçlardan çıkan duman veya kıvılcım miktarı: {STRING}
STR_CONFIG_SETTING_SMOKE_AMOUNT_HELPTEXT                        :Araçlardan ne kadar duman ya da kıvılcım çakacağını ayarla

STR_CONFIG_SETTING_TRAIN_ACCELERATION_MODEL                     :Tren ivme modeli: {STRING}
STR_CONFIG_SETTING_TRAIN_ACCELERATION_MODEL_HELPTEXT            :Tren hızlanmaları için fizik modelini belirle. "Özgün" model eğimlerde tüm araçlar için eşit şekilde güçlük yaratır. "Gerçekçi" model eğimlerde ve kıvrımlarda, uzunluk ve çekiş gücü gibi çeşitli ölçütlere dayalı olarak güçlük yaratır.

STR_CONFIG_SETTING_ROAD_VEHICLE_ACCELERATION_MODEL              :Kara taşıtı ivme modeli: {STRING}
STR_CONFIG_SETTING_ROAD_VEHICLE_ACCELERATION_MODEL_HELPTEXT     :Karayolu araçlarının hızlanmaları için fizik modelini belirle. "Özgün" model eğimlerde tüm araçlar için eşit şekilde güçlük yaratır. “Gerçekçi” model eğimlerde, motorun çeşitli özelliklerine, örneğin 'çekiş gücüne' göre güçlük yaratır

STR_CONFIG_SETTING_TRAIN_SLOPE_STEEPNESS                        :Trenler için eğim dikliği: {STRING}
STR_CONFIG_SETTING_TRAIN_SLOPE_STEEPNESS_HELPTEXT               :Bir tren için eğimli bir karenin dikliği. Yüksek değerler tepeye tırmanmayı güçleştirir
STR_CONFIG_SETTING_PERCENTAGE                                   :{COMMA}%

STR_CONFIG_SETTING_ROAD_VEHICLE_SLOPE_STEEPNESS                 :Kara taşıtları için eğim dikliği: {STRING}
STR_CONFIG_SETTING_ROAD_VEHICLE_SLOPE_STEEPNESS_HELPTEXT        :Bir kara taşıtı için eğimli bir karenin dikliği. Yüksek değerler tepeye tırmanmayı güçleştirir

STR_CONFIG_SETTING_FORBID_90_DEG                                :Tren ve gemilerin 90 derece dönmesini yasakla: {STRING}
STR_CONFIG_SETTING_FORBID_90_DEG_HELPTEXT                       :90 derece dönüşler yatay bir rayı bitişik karede dikey bir ray parçası takip ettiği zaman gerçekleşir, böylelikle trenin diğer ray kombinasyonlarındaki alışılagelmiş 45 derecelik dönüşü yerine karenin kenarından geçerken 90 derecelik dönüş yapmasını sağlar. Bu aynı zamanda gemilerin dönme açısına da uygulanır

STR_CONFIG_SETTING_DISTANT_JOIN_STATIONS                        :Doğrudan bitişik olmayan istasyonları birleştirme izni: {STRING}
STR_CONFIG_SETTING_DISTANT_JOIN_STATIONS_HELPTEXT               :Mevcut parçalarına doğrudan temas etmeksizin bir istasyona parçalar eklenmesine müsaade et. Yeni parçalar eklenirken Ctrl+Tıklama gerekir

STR_CONFIG_SETTING_INFLATION                                    :Enflasyon: {STRING}
STR_CONFIG_SETTING_INFLATION_HELPTEXT                           :Maliyetlerin ödemelerden biraz daha hızlı arttığı ekonomide enflasyonu etkinleştir

STR_CONFIG_SETTING_MAX_BRIDGE_LENGTH                            :Azami köprü uzunluğu: {STRING}
STR_CONFIG_SETTING_MAX_BRIDGE_LENGTH_HELPTEXT                   :Köprü inşası için azami uzunluk

STR_CONFIG_SETTING_MAX_BRIDGE_HEIGHT                            :Azami köprü yüksekliği: {STRING}
STR_CONFIG_SETTING_MAX_BRIDGE_HEIGHT_HELPTEXT                   :Köprü inşaası için azami yükseklik

STR_CONFIG_SETTING_MAX_TUNNEL_LENGTH                            :Azami tünel uzunluğu: {STRING}
STR_CONFIG_SETTING_MAX_TUNNEL_LENGTH_HELPTEXT                   :Tünel inşa etmek için azami uzunluk

STR_CONFIG_SETTING_RAW_INDUSTRY_CONSTRUCTION_METHOD             :Üretim fabrikalarının yapım yöntemi: {STRING}
STR_CONFIG_SETTING_RAW_INDUSTRY_CONSTRUCTION_METHOD_HELPTEXT    :Birincil bir endüstriye fon sağlamanın yolu. 'Hiçbiri', herhangi bir endüstriye fon sağlama imkanı yok demektir. 'Maden arama', fon sağlama mümkün, ancak inşası harita üzerinde herhangi bir yerde olacak ve başarısız olma ihtimali de var demektir. 'Diğer endüstriler gibi', birincil endüstriler işleyen diğer endüstriler gibi şirketler tarafından istenilen yerde kurulabilir
###length 3
STR_CONFIG_SETTING_RAW_INDUSTRY_CONSTRUCTION_METHOD_NONE        :Hiçbiri
STR_CONFIG_SETTING_RAW_INDUSTRY_CONSTRUCTION_METHOD_NORMAL      :Diğer endüstriler gibi
STR_CONFIG_SETTING_RAW_INDUSTRY_CONSTRUCTION_METHOD_PROSPECTING :Maden arama

STR_CONFIG_SETTING_INDUSTRY_PLATFORM                            :Endüstriler etrafında düz arazi: {STRING}
STR_CONFIG_SETTING_INDUSTRY_PLATFORM_HELPTEXT                   :Bir endüstrinin etrafındaki diz arazi miktarı. Bu endüstri etrafında yol v.b. şeylerin yapılmasını sağlar

STR_CONFIG_SETTING_MULTIPINDTOWN                                :Bir şehirde birden fazla aynı fabrika olması izinli: {STRING}
STR_CONFIG_SETTING_MULTIPINDTOWN_HELPTEXT                       :Normalde bir şehir her türde birden fazla endüstri istemez. Bu ayarlama ile aynı kasabada aynı türden birçok endüstriye izin verilir

STR_CONFIG_SETTING_SIGNALSIDE                                   :Sinyalleri göster: {STRING}
STR_CONFIG_SETTING_SIGNALSIDE_HELPTEXT                          :Yolun hangi tarafına sinyallerin yerleştirileceğini seçin
###length 3
STR_CONFIG_SETTING_SIGNALSIDE_LEFT                              :Solda
STR_CONFIG_SETTING_SIGNALSIDE_DRIVING_SIDE                      :Sürücü tarafında
STR_CONFIG_SETTING_SIGNALSIDE_RIGHT                             :Sağda

###length 2
STR_CONFIG_SETTING_SHOWFINANCES                                 :Sene sonunda ekonomik durumu göster: {STRING}
STR_CONFIG_SETTING_SHOWFINANCES_PERIOD                          :Periyot sonunda mali tabloyu göster: {STRING}

###length 2
STR_CONFIG_SETTING_SHOWFINANCES_HELPTEXT                        :Bu seçenek etkinleştirildiğinde, şirketin mali durumunun kolayca incelenmesine olanak sağlamak adına her yıl sonunda mali pencere açılır
STR_CONFIG_SETTING_SHOWFINANCES_HELPTEXT_PERIOD                 :Bu seçenek etkinleştirildiğinde, şirketin mali durumunun kolayca incelenmesine olanak sağlamak adına her periyot sonunda mali pencere açılır

STR_CONFIG_SETTING_NONSTOP_BY_DEFAULT                           :Yeni talimatlar öntanımlı olarak 'durmaksızın' yapılır: {STRING}
STR_CONFIG_SETTING_NONSTOP_BY_DEFAULT_HELPTEXT                  :Normalde bir araç geçtiği tüm istasyonlarda durur. Bu ayarın etkinleştirilmesi ile araçlar son duraklarına kadarki istasyonlardan durmaksızın geçerler. Not: bu ayarlama yalnızca yeni talimatlar için önceden belirlenmiş bir değeri tarif eder. Tek başına verilen talimatlar yine ayrıca belirlenebilir

STR_CONFIG_SETTING_STOP_LOCATION                                :Yeni tren talimatları için varsayılan durma yeri platformun {STRING} kısmıdır
STR_CONFIG_SETTING_STOP_LOCATION_HELPTEXT                       :Bir trenin varsayılan olarak platformda duracağı yer. 'Yakın uç', giriş noktasına yakın, 'orta', platformun ortasında ve 'uzak uç', giriş noktasından uzakta anlamına gelir. Bu ayarın yalnızca yeni siparişler için bir varsayılan değer tanımladığını unutmayın. Bireysel siparişler, sipariş metnine tıklayarak durma konumlarını ayarlayabilir
###length 3
STR_CONFIG_SETTING_STOP_LOCATION_NEAR_END                       :yakın uç
STR_CONFIG_SETTING_STOP_LOCATION_MIDDLE                         :orta
STR_CONFIG_SETTING_STOP_LOCATION_FAR_END                        :uzak uç

STR_CONFIG_SETTING_AUTOSCROLL                                   :Fare kenardayken pencere etkin: {STRING}
STR_CONFIG_SETTING_AUTOSCROLL_HELPTEXT                          :Etkinleştirilirse fare pencerenin kenarına yaklaştığında görüş alanı kaymaya başlayacaktır
###length 4
STR_CONFIG_SETTING_AUTOSCROLL_DISABLED                          :Kapalı
STR_CONFIG_SETTING_AUTOSCROLL_MAIN_VIEWPORT_FULLSCREEN          :Asıl görüş alanı, sadece tam ekran
STR_CONFIG_SETTING_AUTOSCROLL_MAIN_VIEWPORT                     :Ana görüş alanı
STR_CONFIG_SETTING_AUTOSCROLL_EVERY_VIEWPORT                    :Tüm görüş alanları

STR_CONFIG_SETTING_BRIBE                                        :Belediye rüşveti izinli: {STRING}
###length 2
STR_CONFIG_SETTING_BRIBE_HELPTEXT                               :Şirketlerin yerel yönetime rüşvet vermeyi denemelerine izin ver. Şayet rüşvet girişimi bir gözlemci tarafından fark edilirse şirket o bölgede altı ay eylemde bulunamaz
STR_CONFIG_SETTING_BRIBE_HELPTEXT_MINUTES                       :Şirketlerin yerel yönetime rüşvet vermeyi denemelerine izin ver. Şayet rüşvet girişimi bir gözlemci tarafından fark edilirse şirket o bölgede altı dakika boyunca eylemde bulunamaz

STR_CONFIG_SETTING_ALLOW_EXCLUSIVE                              :Şehrin ulaşım haklarını satın alma izinli: {STRING}
###length 2
STR_CONFIG_SETTING_ALLOW_EXCLUSIVE_HELPTEXT                     :Şayet bir şirket bir kasaba için ayrıcalıklı ulaştırma haklarını satın alırsa rakiplerinin istasyonları 12 ay boyunca kargo (yolcu ve yük) almayacaktır
STR_CONFIG_SETTING_ALLOW_EXCLUSIVE_HELPTEXT_MINUTES             :Şayet bir şirket bir kasaba için ayrıcalıklı ulaştırma haklarını satın alırsa rakiplerinin istasyonları 12 dakika boyunca kargo (yolcu ve yük) almayacaktır

STR_CONFIG_SETTING_ALLOW_FUND_BUILDINGS                         :Binaları finanse etmeye izin ver: {STRING}
STR_CONFIG_SETTING_ALLOW_FUND_BUILDINGS_HELPTEXT                :Şirketlerin yeni binalar yapılması için kasabalara para aktarmalarına izin ver

STR_CONFIG_SETTING_ALLOW_FUND_ROAD                              :Yerel yol inşaasının finanse edilmesine izin ver: {STRING}
STR_CONFIG_SETTING_ALLOW_FUND_ROAD_HELPTEXT                     :Şirketlerin karayolu hizmetlerini sabote etmek için kasabaya yol tamiri yardımı yapmasına izin ver

STR_CONFIG_SETTING_ALLOW_GIVE_MONEY                             :Diğer şirketlere para gönderme izinli: {STRING}
STR_CONFIG_SETTING_ALLOW_GIVE_MONEY_HELPTEXT                    :Çok oyunculu oyunlarda şirketler arası para transferine izin ver

STR_CONFIG_SETTING_FREIGHT_TRAINS                               :Ağır yük trenleri için ağırlık çarpanı: {STRING}
STR_CONFIG_SETTING_FREIGHT_TRAINS_HELPTEXT                      :Trenlerde yük taşımanın etkisini ayarlayın. Yüksek bir değer trenlerde yük taşımayı özellikle tepelerde daha zor hale getirir

STR_CONFIG_SETTING_PLANE_SPEED                                  :Uçak hız çarpanı: {STRING}
STR_CONFIG_SETTING_PLANE_SPEED_HELPTEXT                         :Havayolundan elde edilen geliri azaltmak için uçakların diğer araç türlerine göre hızını ayarlayın
STR_CONFIG_SETTING_PLANE_SPEED_VALUE                            :1 / {COMMA}

STR_CONFIG_SETTING_PLANE_CRASHES                                :Uçak kazası sayısı: {STRING}
STR_CONFIG_SETTING_PLANE_CRASHES_HELPTEXT                       :Uçak kazası olasılığını belirleyin
###length 3
STR_CONFIG_SETTING_PLANE_CRASHES_NONE                           :Hiç
STR_CONFIG_SETTING_PLANE_CRASHES_REDUCED                        :Azaltılmış
STR_CONFIG_SETTING_PLANE_CRASHES_NORMAL                         :Normal

STR_CONFIG_SETTING_CROSSING_WITH_COMPETITOR                     :Rakiplere ait karayolları veya demiryolları ile hemzemin geçitlere izin ver: {STRING}
STR_CONFIG_SETTING_CROSSING_WITH_COMPETITOR_HELPTEXT            :Rakiplerin sahip olduğu yol veya raylarda hemzemin geçitlerin inşasına izin verilmesi

STR_CONFIG_SETTING_STOP_ON_TOWN_ROAD                            :Kasabaların sahip olduğu yollarda arabalı yol duraklarına izin ver: {STRING}
STR_CONFIG_SETTING_STOP_ON_TOWN_ROAD_HELPTEXT                   :Kasabaların sahip olduğu yollarda arabalı yol duraklarının inşasına izin ver
STR_CONFIG_SETTING_STOP_ON_COMPETITOR_ROAD                      :Rakiplerin yolu üzerinde durak yapmaya izin ver: {STRING}
STR_CONFIG_SETTING_STOP_ON_COMPETITOR_ROAD_HELPTEXT             :Başka şirketlerin sahip olduğu yollarda yol üstü durakların inşasına izin verir
STR_CONFIG_SETTING_DYNAMIC_ENGINES_EXISTING_VEHICLES            :{WHITE}Araçlar varken bu ayarı değiştirmezsiniz

STR_CONFIG_SETTING_INFRASTRUCTURE_MAINTENANCE                   :Altyapı bakımları: {STRING}
STR_CONFIG_SETTING_INFRASTRUCTURE_MAINTENANCE_HELPTEXT          :Etkinleştirildiğinde; altyapı, bakım giderine neden olur. Maliyet ağ büyüklüğüne göre daha hızlı yükselir, dolayısıyla büyük şirketleri küçüklere göre daha çok etkiler

STR_CONFIG_SETTING_COMPANY_STARTING_COLOUR                      :Şirket başlangıç rengi: {STRING}
STR_CONFIG_SETTING_COMPANY_STARTING_COLOUR_HELPTEXT             :Şirketin başlangıç rengini seç

STR_CONFIG_SETTING_COMPANY_STARTING_COLOUR_SECONDARY            :Başlangıç şirketin ikinci rengi: {STRING}
STR_CONFIG_SETTING_COMPANY_STARTING_COLOUR_SECONDARY_HELPTEXT   :Bunu etkinleştiren bir NewGRF kullanıyorsanız, şirket için başlangıç ikincil rengini seçin.

STR_CONFIG_SETTING_NEVER_EXPIRE_AIRPORTS                        :Havalimanlarının süresi asla dolmasın: {STRING}
STR_CONFIG_SETTING_NEVER_EXPIRE_AIRPORTS_HELPTEXT               :Bu ayarı etkinleştirmek her havaalanı türünün, tanıtımından sonra sürekli olarak kullanılabilir kalmasını sağlar.

STR_CONFIG_SETTING_WARN_LOST_VEHICLE                            :Araç yolunu kaybederse uyar: {STRING}
STR_CONFIG_SETTING_WARN_LOST_VEHICLE_HELPTEXT                   :Komut verilen noktaya giden yolu bulamayan araçlar için mesajlar göster.

STR_CONFIG_SETTING_ORDER_REVIEW                                 :Arac talimatlarını önizle: {STRING}
STR_CONFIG_SETTING_ORDER_REVIEW_HELPTEXT                        :Etkinleştirildiğinde, araçların komutları düzenli olarak kontrol edilir ve ciddi sorunlar farkedildiğinde bir haber mesajıyla bilgi verilir.
###length 3
STR_CONFIG_SETTING_ORDER_REVIEW_OFF                             :Hayır
STR_CONFIG_SETTING_ORDER_REVIEW_EXDEPOT                         :Evet, ama durmuş araçlar hariç
STR_CONFIG_SETTING_ORDER_REVIEW_ON                              :Bütün araçlardan

STR_CONFIG_SETTING_WARN_INCOME_LESS                             :Bir aracın geliri eksi olunca uyar: {STRING}
###length 2
STR_CONFIG_SETTING_WARN_INCOME_LESS_HELPTEXT                    :Etkinleştirildiğinde, eğer bir araç bir yıl içerisinde hiç kâr etmezse bir haber mesajı gönderilir.
STR_CONFIG_SETTING_WARN_INCOME_LESS_HELPTEXT_PERIOD             :Etkinleştirildiğinde, eğer bir araç bir periyot içerisinde hiç kâr etmezse bir haber mesajı gönderilir.

STR_CONFIG_SETTING_NEVER_EXPIRE_VEHICLES                        :Eski araçlar sürekli üretilsin: {STRING}
STR_CONFIG_SETTING_NEVER_EXPIRE_VEHICLES_HELPTEXT               :Etkinleştirildiğinde, tüm araç modelleri piyasaya çıkışlarından itibaren sonsuza dek satın alınabilir.

STR_CONFIG_SETTING_TIMEKEEPING_UNITS                            :Zaman çizelgesi: {STRING}
STR_CONFIG_SETTING_TIMEKEEPING_UNITS_HELPTEXT                   :Oyunun zaman işleyişi birimlerini seçin. Bu seçeneği oyun içerisinde daha sonra değiştiremezsiniz.{}{}Takvim tabanlı birim, klasik OpenTTD deneyimidir; bir yıl 12 aydan oluşur ve her ay 28-31 günden oluşur.{}{}Duvar saati birimi kullanımında, araç hareketi, kargo üretim ve finansal durumlar günler yerine 1 dakikalık artışlara dayalıdır; bu, Takvim tabanlı modda yaklaşık 30 günlük bir ayın süresi kadardır. Bunlar, Takvim tabanlı modda bir yıla eşdeğer olan 12 dakikalık dönemler halinde gruplandırılmıştır.{}{}Her iki modda da her zaman araçların, evlerin ve diğer altyapıların tanıtım tarihleri için kullanılan klasik bir takvim vardır.
###length 2
STR_CONFIG_SETTING_TIMEKEEPING_UNITS_CALENDAR                   :Takvim
STR_CONFIG_SETTING_TIMEKEEPING_UNITS_WALLCLOCK                  :Duvar Saati

STR_CONFIG_SETTING_MINUTES_PER_YEAR                             :Yıldaki dakika sayısı: {STRING}
STR_CONFIG_SETTING_MINUTES_PER_YEAR_HELPTEXT                    :Bir takvim yılındaki dakika sayısını seçin. Varsayılan 12 dakikadır. Takvim saatinin değişmesini durdurmak için 0'a ayarlayın. Bu ayar oyunun ekonomik simülasyonunu etkilemez ve yalnızca duvar saati zaman işleyişini kullanırken kullanılabilir.

STR_CONFIG_SETTING_MINUTES_PER_YEAR_VALUE                       :{NUM}
###setting-zero-is-special
STR_CONFIG_SETTING_MINUTES_PER_YEAR_FROZEN                      :0 (Takvim zamanı donduruldu)

<<<<<<< HEAD
STR_CONFIG_SETTING_INDUSTRY_CARGO_SCALE                         :Fabrikaların kargo üretimini ölçeklendirin: {STRING}
STR_CONFIG_SETTING_INDUSTRY_CARGO_SCALE_HELPTEXT                :Fabrikaların kargo üretimini bu yüzdeye göre ölçeklendirin.
=======
STR_CONFIG_SETTING_TOWN_CARGO_SCALE                             :Şehirlerin kargo üretimini ölçeklendirin: {STRING}
STR_CONFIG_SETTING_TOWN_CARGO_SCALE_HELPTEXT                    :Şehirlerin kargo üretimini bu yüzdeye göre ölçeklendirin.
STR_CONFIG_SETTING_INDUSTRY_CARGO_SCALE                         :Fabrikaların kargo üretimini ölçeklendirin: {STRING}
STR_CONFIG_SETTING_INDUSTRY_CARGO_SCALE_HELPTEXT                :Fabrikaların kargo üretimini bu yüzdeye göre ölçeklendirin.
STR_CONFIG_SETTING_CARGO_SCALE_VALUE                            :{NUM}%
>>>>>>> 8bccb580

STR_CONFIG_SETTING_AUTORENEW_VEHICLE                            :Araç eskiyince otomatik olarak yenile: {STRING}
STR_CONFIG_SETTING_AUTORENEW_VEHICLE_HELPTEXT                   :Etkinleştirildiğinde, yenileme koşulları sağlandığı takdirde ömrünün sonuna yaklaşan bir araç otomatik olarak yenilenir.

STR_CONFIG_SETTING_AUTORENEW_MONTHS                             :Aracın azami yaşı {STRING} olduğunda otomatik yenile
STR_CONFIG_SETTING_AUTORENEW_MONTHS_HELPTEXT                    :Bir aracın otomatik-yenileme için göz önünde bulundurulması gereken göreceli yaş
###length 2
STR_CONFIG_SETTING_AUTORENEW_MONTHS_VALUE_BEFORE                :{COMMA} ay önce
STR_CONFIG_SETTING_AUTORENEW_MONTHS_VALUE_AFTER                 :{COMMA} ay sonra

STR_CONFIG_SETTING_AUTORENEW_MONEY                              :Yenileme icin gerekli en az parayı otomatik yenile: {STRING}
STR_CONFIG_SETTING_AUTORENEW_MONEY_HELPTEXT                     :Araçları otomatik-yenileme için göz önünde bulundurmadan önce bankada bulunması gereken minimum para miktarı

STR_CONFIG_SETTING_ERRMSG_DURATION                              :Hata mesajının süresi: {STRING}
STR_CONFIG_SETTING_ERRMSG_DURATION_HELPTEXT                     :Kırmızı penceredeki hata mesajlarının görüntüleneceği süre. Fakat bazı (kritik) hata mesajları bu süre dolduğunda otomatik kapanmaz, el ile kapatılması gerekir.

STR_CONFIG_SETTING_HOVER_DELAY                                  :Araçlara dair bilgileri göster: {STRING}
STR_CONFIG_SETTING_HOVER_DELAY_HELPTEXT                         :Fare bir arayüz elemanının üzerine getirildiğinde o araca dair bilgilerin gösterilmesi için geçmesi gereken süre. Alternatif olarak bu işlem için sağ fare tuşu da kullanılabilir.
STR_CONFIG_SETTING_HOVER_DELAY_VALUE                            :Fareyi {COMMA} milisaniye üzerinde tutun
###setting-zero-is-special
STR_CONFIG_SETTING_HOVER_DELAY_DISABLED                         :Sağ tıklama

STR_CONFIG_SETTING_POPULATION_IN_LABEL                          :Şehir nüfusunu isminin yanına yaz: {STRING}
STR_CONFIG_SETTING_POPULATION_IN_LABEL_HELPTEXT                 :Haritadaki şehir etiketlerinde nüfus bilgisini görüntüle

STR_CONFIG_SETTING_GRAPH_LINE_THICKNESS                         :Grafiklerdeki çizgi kalınlığı: {STRING}
STR_CONFIG_SETTING_GRAPH_LINE_THICKNESS_HELPTEXT                :Grafiklerdeki çizginin genişliği. İnce çizgiler daha hassas şekilde okunabilir, koyu çizgileri ise görmek ve renklerini ayırt etmek daha kolay olur.

STR_CONFIG_SETTING_SHOW_NEWGRF_NAME                             :NewGRF'nin adını araç inşa penceresinde  göster: {STRING}
STR_CONFIG_SETTING_SHOW_NEWGRF_NAME_HELPTEXT                    :Araç inşa penceresine, seçilen aracın hangi NewGRF'den geldiğini gösteren bir satır ekleyin.
STR_CONFIG_SETTING_SHOW_CARGO_IN_LISTS                          :Liste menüsünde araçların taşıyabildiği kargoları göster {STRING}
STR_CONFIG_SETTING_SHOW_CARGO_IN_LISTS_HELPTEXT                 :Etkinleştirildiğinde, araç listesinin üstünde aracın nakliye edilebilir yükü gözükür

STR_CONFIG_SETTING_LANDSCAPE                                    :İklim: {STRING}
STR_CONFIG_SETTING_LANDSCAPE_HELPTEXT                           :İklimler farklı kargo ve şehir gelişme gereksinimlerini belirleyen temel oynanış senaryolarını tanımlar. NewGRF ve Oyun Betikleri daha ince ayarlar yapmanızı sağlar

STR_CONFIG_SETTING_LAND_GENERATOR                               :Arazi üretici: {STRING}
STR_CONFIG_SETTING_LAND_GENERATOR_HELPTEXT                      :Özgün oluşturucu temel grafik kümesine bağlıdır ve sabit arazi şekillerini oluşturur. TerraGenesis, daha iyi denetim ayarlarına sahip bir Perlin gürültü tabanlı oluşturucudur
###length 2
STR_CONFIG_SETTING_LAND_GENERATOR_ORIGINAL                      :Özgün
STR_CONFIG_SETTING_LAND_GENERATOR_TERRA_GENESIS                 :TerraGenesis

STR_CONFIG_SETTING_TERRAIN_TYPE                                 :Zemin türü: {STRING}
STR_CONFIG_SETTING_TERRAIN_TYPE_HELPTEXT                        :Oyun haritasındaki tepelerin ve dağların yüksekliğini seçin

STR_CONFIG_SETTING_INDUSTRY_DENSITY                             :Endüstri yoğunluğu: {STRING}
STR_CONFIG_SETTING_INDUSTRY_DENSITY_HELPTEXT                    :Oyun boyunca kaç tane fabrika oluşturulması gerektiğini ve hangi seviyede bakıma alınması gerektiğini ayarlayın

STR_CONFIG_SETTING_OIL_REF_EDGE_DISTANCE                        :Petrol rafinerilerinin kenarlardan azami uzaklığı: {STRING}
STR_CONFIG_SETTING_OIL_REF_EDGE_DISTANCE_HELPTEXT               :Petrol rafinerileri sadece haritanın sınırlarında inşa edilir; ada haritalarında sahillere kurulurlar.

STR_CONFIG_SETTING_SNOWLINE_HEIGHT                              :Kar kalınlığı: {STRING}
STR_CONFIG_SETTING_SNOWLINE_HEIGHT_HELPTEXT                     :Kutupsal arazide, karın ne kadar yükseklikten başlayacağını denetleyin. Kar aynı zamanda fabrika oluşumunu ve şehir gelişme gereksinimini de etkiler. Yalnızca Senerya Editörü ile değiştirilebilir veya "kar örtüsü" üzerinden hesaplanır

STR_CONFIG_SETTING_SNOW_COVERAGE                                :Kar örtüsü: {STRING}
STR_CONFIG_SETTING_SNOW_COVERAGE_HELPTEXT                       :Arktik altındaki yaklaşık kar miktarını kontrol eder. Kar, aynı zamanda endüstri üretimini ve kasaba büyüme gereksinimlerini de etkiler. Yalnızca harita oluşumu sırasında kullanılır. Deniz seviyesinin hemen üzerindeki arazi her zaman karsızdır
STR_CONFIG_SETTING_SNOW_COVERAGE_VALUE                          :%{NUM}

STR_CONFIG_SETTING_DESERT_COVERAGE                              :Çöl örtüsü: {STRING}
STR_CONFIG_SETTING_DESERT_COVERAGE_HELPTEXT                     :Tropikal arazideki yaklaşık çöl miktarını ayarlayın. Çöl ayrıca fabrika üretimini de etkiler. Yalnızca harita oluşturma sırasında kullanılır
STR_CONFIG_SETTING_DESERT_COVERAGE_VALUE                        :%{NUM}

STR_CONFIG_SETTING_ROUGHNESS_OF_TERRAIN                         :Arazinin engebesi: {STRING}
STR_CONFIG_SETTING_ROUGHNESS_OF_TERRAIN_HELPTEXT                :Tepelerin şeklini ve sayısını seçin. Pürüzsüz haritalarda daha az, daha geniş tepeler bulunurken, engebeli haritalarda daha fazla, daha dar tepeler bulunur
###length 4
STR_CONFIG_SETTING_ROUGHNESS_OF_TERRAIN_VERY_SMOOTH             :Dümdüz
STR_CONFIG_SETTING_ROUGHNESS_OF_TERRAIN_SMOOTH                  :Düzgün
STR_CONFIG_SETTING_ROUGHNESS_OF_TERRAIN_ROUGH                   :Engebeli
STR_CONFIG_SETTING_ROUGHNESS_OF_TERRAIN_VERY_ROUGH              :Çok Engebeli

STR_CONFIG_SETTING_VARIETY                                      :Çeşitlilik dağılımı: {STRING}
STR_CONFIG_SETTING_VARIETY_HELPTEXT                             :Haritanın hem dağları hem de düz alanları içerip içermediğini seçin. Çeşitlilik arttıkça dağlık ve düz alanlar arasındaki yükseklik farkı da artar.

STR_CONFIG_SETTING_RIVER_AMOUNT                                 :Nehir miktarı: {STRING}
STR_CONFIG_SETTING_RIVER_AMOUNT_HELPTEXT                        :Kaç tane nehir oluşturulacağını seçin

STR_CONFIG_SETTING_TREE_PLACER                                  :Ağaç üretme algoritması: {STRING}
STR_CONFIG_SETTING_TREE_PLACER_HELPTEXT                         :Haritada ağaçların dağıtımını seçin: 'Özgün', ağaçları düzgün dağıtımlı yerleştirirken, 'İyileştirilmiş' gruplar halinde yerleştirir
###length 3
STR_CONFIG_SETTING_TREE_PLACER_NONE                             :Hiçbiri
STR_CONFIG_SETTING_TREE_PLACER_ORIGINAL                         :Özgün
STR_CONFIG_SETTING_TREE_PLACER_IMPROVED                         :Gelişmiş

STR_CONFIG_SETTING_ROAD_SIDE                                    :Yol araçları: {STRING}
STR_CONFIG_SETTING_ROAD_SIDE_HELPTEXT                           :Sürüş yönünü seçin

###length 2
STR_CONFIG_SETTING_ROAD_SIDE_LEFT                               :Soldan trafik
STR_CONFIG_SETTING_ROAD_SIDE_RIGHT                              :Sağdan trafik

STR_CONFIG_SETTING_HEIGHTMAP_ROTATION                           :Yükseklik haritasını döndür: {STRING}
STR_CONFIG_SETTING_HEIGHTMAP_ROTATION_TOOLTIP                   :Yükseklik haritası dosyasının oyun dünyasına sığacak şekilde hangi yöne doğru döndürüleceğini seçin
###length 2
STR_CONFIG_SETTING_HEIGHTMAP_ROTATION_COUNTER_CLOCKWISE         :Saat yönünün tersi
STR_CONFIG_SETTING_HEIGHTMAP_ROTATION_CLOCKWISE                 :Saat yönü

STR_CONFIG_SETTING_SE_FLAT_WORLD_HEIGHT                         :Düzlük bir senaryonun yükseklik seviyesi: {STRING}
###length 2
STR_CONFIG_SETTING_EDGES_NOT_EMPTY                              :{WHITE}Kuzey kenarda bir veya daha fazla kare boş değil
STR_CONFIG_SETTING_EDGES_NOT_WATER                              :{WHITE}Kenarlardan birinde bir veya daha fazla kare su değil

STR_CONFIG_SETTING_STATION_SPREAD                               :Azami durak yayılma alanı: {STRING}
STR_CONFIG_SETTING_STATION_SPREAD_HELPTEXT                      :Tek bir durağın parçalarının yayılabileceği azami alan. Yüksek değerler oyunu yavaşlatır

STR_CONFIG_SETTING_SERVICEATHELIPAD                             :Helikopterler helipadlerde otomatik servise girsin: {STRING}
STR_CONFIG_SETTING_SERVICEATHELIPAD_HELPTEXT                    :Havaalanında depo bulunmasa bile her inişin ardından helikopterlere bakım uygula.

STR_CONFIG_SETTING_LINK_TERRAFORM_TOOLBAR                       :Arazi araç çubuğunu diğer araç çubuklarına bağla: {STRING}
STR_CONFIG_SETTING_LINK_TERRAFORM_TOOLBAR_HELPTEXT              :Bir ulaşım türü için inşaat araç çubuğumu açarken, aynı zamanda yer şekillendirme araç çubuğunu da aç.

STR_CONFIG_SETTING_SMALLMAP_LAND_COLOUR                         :Küçük haritada kullanılan toprak rengi: {STRING}
STR_CONFIG_SETTING_SMALLMAP_LAND_COLOUR_HELPTEXT                :Küçük haritadaki arazi rengi
###length 3
STR_CONFIG_SETTING_SMALLMAP_LAND_COLOUR_GREEN                   :Yeşil
STR_CONFIG_SETTING_SMALLMAP_LAND_COLOUR_DARK_GREEN              :Koyu yeşil
STR_CONFIG_SETTING_SMALLMAP_LAND_COLOUR_VIOLET                  :Mor

STR_CONFIG_SETTING_LINKGRAPH_COLOURS                            :Kargo akış görünümü renkleri: {STRING}
STR_CONFIG_SETTING_LINKGRAPH_COLOURS_HELPTEXT                   :Kargo akış görünümünde kullanılacak renk düzenini ayarla.
###length 4
STR_CONFIG_SETTING_LINKGRAPH_COLOURS_GREEN_TO_RED               :Yeşilden kırmızıya (özgün)
STR_CONFIG_SETTING_LINKGRAPH_COLOURS_GREEN_TO_BLUE              :Yeşilden maviye
STR_CONFIG_SETTING_LINKGRAPH_COLOURS_GREY_TO_RED                :Griden kırmızıya
STR_CONFIG_SETTING_LINKGRAPH_COLOURS_GREYSCALE                  :Gri tonlamalı

STR_CONFIG_SETTING_SCROLLMODE                                   :Bakış noktası kaydırma davranışı: {STRING}
STR_CONFIG_SETTING_SCROLLMODE_HELPTEXT                          :Haritada gezinirkenki davranış. "fare konumu kilitli" seçeneği web tabanlı sürümler, dokunmatik ekranlar, Linux ile birlikte Wayland ve bunun gibi diğer sistemlerde çalışmaz.
###length 4
STR_CONFIG_SETTING_SCROLLMODE_DEFAULT                           :Sağ Fare Tuşu ile görüş alanını hareket ettir, fare konumu kilitli
STR_CONFIG_SETTING_SCROLLMODE_RMB_LOCKED                        :Sağ Fare Tuşu ile haritayı hareket ettir, fare konumu kilitli
STR_CONFIG_SETTING_SCROLLMODE_RMB                               :Sağ Fare Tuşu ile haritayı hareket ettir
STR_CONFIG_SETTING_SCROLLMODE_LMB                               :Sol Fare Tuşu ile haritayı hareket ettir

STR_CONFIG_SETTING_SMOOTH_SCROLLING                             :Düzgün bakış noktası kaydırması: {STRING}
STR_CONFIG_SETTING_SMOOTH_SCROLLING_HELPTEXT                    :Küçük haritaya tıklandığında veya harita üzerindeki belli bir nesneye gidilmesi için komut verildiğinde ana görüntünün nasıl kaydırılacağını kontrol eder. Etkinleştirildiğinde harita kayarak ilerler, kapatıldığında ise doğrudan hedeflenen noktaya atlama yapar.

STR_CONFIG_SETTING_MEASURE_TOOLTIP                              :İnşa araçları kullanılırken ölçüm ipucu göster: {STRING}
STR_CONFIG_SETTING_MEASURE_TOOLTIP_HELPTEXT                     :İnşaat işlemleri sırasında fareyi sürükleyince kare-uzaklıkları ve yükseklik farklarını göster.

STR_CONFIG_SETTING_LIVERIES                                     :Araç türüne özel logolar göster: {STRING}
STR_CONFIG_SETTING_LIVERIES_HELPTEXT                            :Araç türüne özel görünümlerin kullanımını kontrol et (şirkete özel olanın tam tersine)
###length 3
STR_CONFIG_SETTING_LIVERIES_NONE                                :Hiçbiri
STR_CONFIG_SETTING_LIVERIES_OWN                                 :Şirketi al
STR_CONFIG_SETTING_LIVERIES_ALL                                 :Tüm şirketler

STR_CONFIG_SETTING_PREFER_TEAMCHAT                              :<ENTER> tuşu takım içi sohbette kullanılsın: {STRING}
STR_CONFIG_SETTING_PREFER_TEAMCHAT_HELPTEXT                     :Şirket içi ve halka açık mesajlaşmanın tuş atamasını değiştir <ENTER> yanıtla <Ctrl+ENTER>

STR_CONFIG_SETTING_SCROLLWHEEL_MULTIPLIER                       :Tekerlek hızı: {STRING}
STR_CONFIG_SETTING_SCROLLWHEEL_MULTIPLIER_HELPTEXT              :Fare-tekeri ile ekran kaydırmanın hassaslığını ayarla

STR_CONFIG_SETTING_SCROLLWHEEL_SCROLLING                        :Fare tekerleğinin fonksiyonu: {STRING}
STR_CONFIG_SETTING_SCROLLWHEEL_SCROLLING_HELPTEXT               :İki-boyutlu fare tekerleri ile ekran kaydırma özelliğini etkinleştir.
###length 3
STR_CONFIG_SETTING_SCROLLWHEEL_ZOOM                             :Haritayı yakınlaştır
STR_CONFIG_SETTING_SCROLLWHEEL_SCROLL                           :Haritayı kaydır
STR_CONFIG_SETTING_SCROLLWHEEL_OFF                              :Kapalı

STR_CONFIG_SETTING_OSK_ACTIVATION                               :Görsel klavye: {STRING}
STR_CONFIG_SETTING_OSK_ACTIVATION_HELPTEXT                      :Sadece işaretleme aygıtı kullanırken düzenleme kutularına yazı yazabilmek için ekranda görüntülenen klavyenin hangi yöntemle açılacağını belirleyin.
###length 4
STR_CONFIG_SETTING_OSK_ACTIVATION_DISABLED                      :Kapalı
STR_CONFIG_SETTING_OSK_ACTIVATION_DOUBLE_CLICK                  :Çift tık
STR_CONFIG_SETTING_OSK_ACTIVATION_SINGLE_CLICK_FOCUS            :Tek tık (odaklanmışken)
STR_CONFIG_SETTING_OSK_ACTIVATION_SINGLE_CLICK                  :Tek tık (anında)

STR_CONFIG_SETTING_USE_RELAY_SERVICE                            :Aktarıcı servisini kullan: {STRING}
STR_CONFIG_SETTING_USE_RELAY_SERVICE_HELPTEXT                   :Eğer sunucu ile bağlantı kurmak başarısız olursa, bağlantı oluşturmak için bir aktarıcı servisi kullanılabilir. "Asla" buna izin vermez, "sor" ilk önce sorar, "izin ver" sormadan buna izin verir
###length 3
STR_CONFIG_SETTING_USE_RELAY_SERVICE_NEVER                      :Asla
STR_CONFIG_SETTING_USE_RELAY_SERVICE_ASK                        :Sor
STR_CONFIG_SETTING_USE_RELAY_SERVICE_ALLOW                      :İzin ver

STR_CONFIG_SETTING_RIGHT_MOUSE_BTN_EMU                          :Sağ tıklama öykünümü: {STRING}
STR_CONFIG_SETTING_RIGHT_MOUSE_BTN_EMU_HELPTEXT                 :Sağ fare-tıklamalarının hangi yöntemle taklit edileceğini seçin.
###length 3
STR_CONFIG_SETTING_RIGHT_MOUSE_BTN_EMU_COMMAND                  :Komut-tıklama
STR_CONFIG_SETTING_RIGHT_MOUSE_BTN_EMU_CONTROL                  :Kontrol-tıklama
STR_CONFIG_SETTING_RIGHT_MOUSE_BTN_EMU_OFF                      :Kapalı

STR_CONFIG_SETTING_RIGHT_MOUSE_WND_CLOSE                        :Sağ tıklama ile pencereyi kapat: {STRING}
STR_CONFIG_SETTING_RIGHT_MOUSE_WND_CLOSE_HELPTEXT               :İçerisinde sağ tıklandığında pencereyi kapatır. Sağ tıklandığında ipuçları gösterimini devre dışı bırakır!
###length 3
STR_CONFIG_SETTING_RIGHT_MOUSE_WND_CLOSE_NO                     :Hayır
STR_CONFIG_SETTING_RIGHT_MOUSE_WND_CLOSE_YES                    :Evet
STR_CONFIG_SETTING_RIGHT_MOUSE_WND_CLOSE_YES_EXCEPT_STICKY      :Evet, yapışkan hariç

STR_CONFIG_SETTING_DATE_FORMAT_IN_SAVE_NAMES                    :Kaydedilen oyun isimlerinde {STRING} tarih biçimini kullan
STR_CONFIG_SETTING_DATE_FORMAT_IN_SAVE_NAMES_HELPTEXT           :Kaydedilen oyun isimlerinde kullanılan tarih biçimi
###length 3
STR_CONFIG_SETTING_DATE_FORMAT_IN_SAVE_NAMES_LONG               :uzun (31 Ara 2008)
STR_CONFIG_SETTING_DATE_FORMAT_IN_SAVE_NAMES_SHORT              :kısa (31-12-2008)
STR_CONFIG_SETTING_DATE_FORMAT_IN_SAVE_NAMES_ISO                :ISO (2008-12-31)

STR_CONFIG_SETTING_PAUSE_ON_NEW_GAME                            :Yeni bir oyun başlatırken zamanı duraklat: {STRING}
STR_CONFIG_SETTING_PAUSE_ON_NEW_GAME_HELPTEXT                   :Etkinleştirildiğinde, haritaya ayrıntılı bir bakış atabilmek için yeni oyuna başlarken otomatik olarak oyun duraklatılır.

STR_CONFIG_SETTING_COMMAND_PAUSE_LEVEL                          :Oyun durakladığında izin verilenler: {STRING}
STR_CONFIG_SETTING_COMMAND_PAUSE_LEVEL_HELPTEXT                 :Oyun durdurulduğunda (pause) hangi hareketlerin yapılabileceğini seçin
###length 4
STR_CONFIG_SETTING_COMMAND_PAUSE_LEVEL_NO_ACTIONS               :Hiçbir hareket
STR_CONFIG_SETTING_COMMAND_PAUSE_LEVEL_ALL_NON_CONSTRUCTION     :İnşa içermeyen tüm hareketler
STR_CONFIG_SETTING_COMMAND_PAUSE_LEVEL_ALL_NON_LANDSCAPING      :Yer şekillendirme hareketleri dışında tüm hareketler
STR_CONFIG_SETTING_COMMAND_PAUSE_LEVEL_ALL_ACTIONS              :Tüm hareketler

STR_CONFIG_SETTING_ADVANCED_VEHICLE_LISTS                       :Araç listesinde gruplar kullan: {STRING}
STR_CONFIG_SETTING_ADVANCED_VEHICLE_LISTS_HELPTEXT              :Araçları gruplamak için gelişmiş araç listelerinin kullanımını etkinleştirir

STR_CONFIG_SETTING_LOADING_INDICATORS                           :Araç yükleme bilgisini göster: {STRING}
STR_CONFIG_SETTING_LOADING_INDICATORS_HELPTEXT                  :Yükleme veya boşaltma yapan araçların üzerinde yükleme işaretlerinin görünüp görünmeyeceğini seçin

STR_CONFIG_SETTING_TIMETABLE_MODE                               :Birim zaman için zaman çizelgesi: {STRING}
STR_CONFIG_SETTING_TIMETABLE_MODE_HELPTEXT                      :Araç zaman çizelgeleri için kullanılan zaman birimlerini seçin
###length 3
STR_CONFIG_SETTING_TIMETABLE_MODE_DAYS                          :Gün
STR_CONFIG_SETTING_TIMETABLE_MODE_SECONDS                       :Saniye
STR_CONFIG_SETTING_TIMETABLE_MODE_TICKS                         :tikler

STR_CONFIG_SETTING_TIMETABLE_SHOW_ARRIVAL_DEPARTURE             :Çıkış ve varışları çizelgelerde göster: {STRING}
STR_CONFIG_SETTING_TIMETABLE_SHOW_ARRIVAL_DEPARTURE_HELPTEXT    :Zaman çizelgelerinde tahmini varış ve ayrılış zamanlarını göster

STR_CONFIG_SETTING_QUICKGOTO                                    :Araç talimatlarının hızlı oluşturulması: {STRING}
STR_CONFIG_SETTING_QUICKGOTO_HELPTEXT                           :Komutlar penceresi açılırken "git" düğmesini otomatik olarak seç

STR_CONFIG_SETTING_DEFAULT_RAIL_TYPE                            :Öntanımlı ray türü (yeni oyundan/oyun yüklemeden sonra): {STRING}
STR_CONFIG_SETTING_DEFAULT_RAIL_TYPE_HELPTEXT                   :Oyuna başlandığında veya oyun yüklendiğinde seçilecek ray cinsi. "En eskisi" en eski ray cinsini, "en yenisi" en yeni ray cinsini, "en çok kullanılan" ise en fazla kullanılmış olan ray cinsini seçer.
###length 3
STR_CONFIG_SETTING_DEFAULT_RAIL_TYPE_FIRST                      :En eskisi
STR_CONFIG_SETTING_DEFAULT_RAIL_TYPE_LAST                       :En yenisi
STR_CONFIG_SETTING_DEFAULT_RAIL_TYPE_MOST_USED                  :En çok kullanılan

STR_CONFIG_SETTING_SHOW_TRACK_RESERVATION                       :Raylar için yol ayrılmalarını göster: {STRING}
STR_CONFIG_SETTING_SHOW_TRACK_RESERVATION_HELPTEXT              :Trenlerin güzergah tabanlı bloklara girmeyi reddetmesine dair sorunları engellemek için ayrılmış (rezerve) raylar için farklı bir renk kullan.

STR_CONFIG_SETTING_PERSISTENT_BUILDINGTOOLS                     :Yapı araçlarını kullanımdan sonra aktif tut: {STRING}
STR_CONFIG_SETTING_PERSISTENT_BUILDINGTOOLS_HELPTEXT            :Köprü, tünel vb. için kullanılan inşa araçlarını kullanımdan sonra da açık tut

STR_CONFIG_SETTING_AUTO_REMOVE_SIGNALS                          :Ray yapımı sırasında sinyalleri otomatik olarak kaldır: {STRING}
STR_CONFIG_SETTING_AUTO_REMOVE_SIGNALS_HELPTEXT                 :Ray yapımı sırasında sinyaller yolun üzerinde ise otomatik kaldır. Bunun potansiyel olarak tren kazalarına yol açabileceğini unutmayın.

STR_CONFIG_SETTING_FAST_FORWARD_SPEED_LIMIT                     :İleri sarma hız limiti: {STRING}
STR_CONFIG_SETTING_FAST_FORWARD_SPEED_LIMIT_HELPTEXT            :Hızlı ileri sarma etkinleştirildiğinde oyunun ne kadar hızlı sarıldığını sınırlayın. 0 = sınır yok (bilgisayarın el verdiği kadar). %100'ün altındaki değerler oyunu yavaşlatır. Üst sınır bilgisayarının özelliklerine ve oyuna göre değişkenlik gösterebilir.
STR_CONFIG_SETTING_FAST_FORWARD_SPEED_LIMIT_VAL                 :%{NUM} normal oyun hızı
###setting-zero-is-special
STR_CONFIG_SETTING_FAST_FORWARD_SPEED_LIMIT_ZERO                :Limit yok (bilgisayarın izin verdiği maksimum hızda )

STR_CONFIG_SETTING_SOUND_TICKER                                 :Kayan haber bandı: {STRING}
STR_CONFIG_SETTING_SOUND_TICKER_HELPTEXT                        :Özet haber mesajları için ses çal

STR_CONFIG_SETTING_SOUND_NEWS                                   :Gazete: {STRING}
STR_CONFIG_SETTING_SOUND_NEWS_HELPTEXT                          :Gazete gösterimlerinde ses oynat

###length 2
STR_CONFIG_SETTING_SOUND_NEW_YEAR                               :Yıl sonu: {STRING}
STR_CONFIG_SETTING_SOUND_NEW_PERIOD                             :Periyot sonu: {STRING}

###length 2
STR_CONFIG_SETTING_SOUND_NEW_YEAR_HELPTEXT                      :Yıl sonunda şirketin o yılki performansını bir önceki yılın performansıyla karşılaştıran özet eşliğinde ses çal
STR_CONFIG_SETTING_SOUND_NEW_PERIOD_HELPTEXT                    :Periyot sonunda şirketin o periyottaki performansını bir önceki periyodun performansıyla karşılaştıran özet eşliğinde ses çal

STR_CONFIG_SETTING_SOUND_CONFIRM                                :İnşaat: {STRING}
STR_CONFIG_SETTING_SOUND_CONFIRM_HELPTEXT                       :Başarılı inşaatlarda ya da diğer eylemlerde ses oynat

STR_CONFIG_SETTING_SOUND_CLICK                                  :Düğme klikleri: {STRING}
STR_CONFIG_SETTING_SOUND_CLICK_HELPTEXT                         :Düğmelere basıldığında bip'le

STR_CONFIG_SETTING_SOUND_DISASTER                               :Kaza/felaketler: {STRING}
STR_CONFIG_SETTING_SOUND_DISASTER_HELPTEXT                      :Kaza ve felaketlerin ses efektlerini oynat

STR_CONFIG_SETTING_SOUND_VEHICLE                                :Araçlar: {STRING}
STR_CONFIG_SETTING_SOUND_VEHICLE_HELPTEXT                       :Araçların seslerini oynat

STR_CONFIG_SETTING_SOUND_AMBIENT                                :Ortam: {STRING}
STR_CONFIG_SETTING_SOUND_AMBIENT_HELPTEXT                       :Yeryüzü, fabrikalar ve kasabaların ortam seslerini oynat

STR_CONFIG_SETTING_MAX_TRAINS                                   :Şirket başına azami tren sayısı: {STRING}
STR_CONFIG_SETTING_MAX_TRAINS_HELPTEXT                          :Bir şirketin sahip olabileceği azami tren sayısı

STR_CONFIG_SETTING_MAX_ROAD_VEHICLES                            :Şirket başına azami karayolu aracı sayısı: {STRING}
STR_CONFIG_SETTING_MAX_ROAD_VEHICLES_HELPTEXT                   :Bir şirketin sahip olabileceği azami karayolu aracı sayısı

STR_CONFIG_SETTING_MAX_AIRCRAFT                                 :Şirket başına azami uçak sayısı: {STRING}
STR_CONFIG_SETTING_MAX_AIRCRAFT_HELPTEXT                        :Bir şirketin sahip olabileceği azami hava aracı sayısı

STR_CONFIG_SETTING_MAX_SHIPS                                    :Şirket başına azami gemi sayısı: {STRING}
STR_CONFIG_SETTING_MAX_SHIPS_HELPTEXT                           :Bir şirketin sahip olabileceği azami gemi sayısı

STR_CONFIG_SETTING_AI_BUILDS_TRAINS                             :Bilgisayar tren kullanmasın: {STRING}
STR_CONFIG_SETTING_AI_BUILDS_TRAINS_HELPTEXT                    :Etkinleştirildiğinde bilgisayarın kontrol ettiği şirket tren yapamaz

STR_CONFIG_SETTING_AI_BUILDS_ROAD_VEHICLES                      :Bilgisayar karayolu araçları kullanmasın: {STRING}
STR_CONFIG_SETTING_AI_BUILDS_ROAD_VEHICLES_HELPTEXT             :Etkinleştirildiğinde bilgisayarın kontrol ettiği şirket karayolu aracı yapamaz

STR_CONFIG_SETTING_AI_BUILDS_AIRCRAFT                           :Bilgisayar hava taşıtları kullanmasın: {STRING}
STR_CONFIG_SETTING_AI_BUILDS_AIRCRAFT_HELPTEXT                  :Etkinleştirildiğinde bilgisayarın kontrol ettiği şirket havayolu aracı yapamaz

STR_CONFIG_SETTING_AI_BUILDS_SHIPS                              :Bilgisayar gemi kullanmasın: {STRING}
STR_CONFIG_SETTING_AI_BUILDS_SHIPS_HELPTEXT                     :Etkinleştirildiğinde bilgisayarın kontrol ettiği şirket gemi yapamaz

STR_CONFIG_SETTING_AI_IN_MULTIPLAYER                            :Çok oyunculuda yapay zekâ olsun: {STRING}
STR_CONFIG_SETTING_AI_IN_MULTIPLAYER_HELPTEXT                   :YZ (yapay zeka) bilgisayar oyuncularının çok oyunculu oyunlara katılmasına izin ver

STR_CONFIG_SETTING_SCRIPT_MAX_OPCODES                           :Betikler duraklatılıncaya kadar çalıştırılacak opkod sayısı: {STRING}
STR_CONFIG_SETTING_SCRIPT_MAX_OPCODES_HELPTEXT                  :Bir betiğin bir elde kullanabileceği azami hesaplama adımı sayısı
STR_CONFIG_SETTING_SCRIPT_MAX_MEMORY                            :Script başına kullanılabilecek maksimum bellek: {STRING}
STR_CONFIG_SETTING_SCRIPT_MAX_MEMORY_HELPTEXT                   :Tek bir betiğin zorla durdurulmadan önce ne kadar bellek kullanabileceğini gösterir. Bu değerin büyük haritalarda arttırılması gerekebilir.
STR_CONFIG_SETTING_SCRIPT_MAX_MEMORY_VALUE                      :{COMMA} MiB

STR_CONFIG_SETTING_SERVINT_ISPERCENT                            :Servis gecikmeleri yüzde ile: {STRING}
STR_CONFIG_SETTING_SERVINT_ISPERCENT_HELPTEXT                   :Etkinleştirildiğinde, araçların güvenilirlik değerinin azami güvenilirliğe kıyasla belli bir yüzde oranında düşmesine bağlı olarak bakım yapar.{}{}Örneğin, eğer aracın azami güvenirliği %90 ve bakım aralığı %20 ise araç %72 güvenilirliğe ulaştığında bakım yapmayı dener.

STR_CONFIG_SETTING_SERVINT_TRAINS                               :Trenler için varsayılan bakım aralığı: {STRING}
STR_CONFIG_SETTING_SERVINT_TRAINS_HELPTEXT                      :Yeni tren yolu araçları için varsayılan bakım aralığını ayarlar, eğer araç için özel bir bakım aralığı belirtilmemişse geçerlidir
STR_CONFIG_SETTING_SERVINT_ROAD_VEHICLES                        :Yol araçları için varsayılan bakım aralığı: {STRING}
STR_CONFIG_SETTING_SERVINT_ROAD_VEHICLES_HELPTEXT               :Yeni karayolu araçları için varsayılan bakım aralığını ayarlar, eğer araç için özel bir bakım aralığı belirtilmemişse geçerlidir
STR_CONFIG_SETTING_SERVINT_AIRCRAFT                             :Hava araçları için varsayılan bakım aralığı: {STRING}
STR_CONFIG_SETTING_SERVINT_AIRCRAFT_HELPTEXT                    :Yeni hava araçları için varsayılan bakım aralığını ayarlar, eğer araç için özel bir bakım aralığı belirtilmemişse geçerlidir
STR_CONFIG_SETTING_SERVINT_SHIPS                                :Gemiler için varsayılan bakım aralığı: {STRING}
STR_CONFIG_SETTING_SERVINT_SHIPS_HELPTEXT                       :Yeni gemiler için varsayılan bakım aralığını ayarlar, eğer araç için özel bir bakım aralığı belirtilmemişse geçerlidir
STR_CONFIG_SETTING_SERVINT_VALUE                                :{COMMA}{NBSP}%gün/dakika
###setting-zero-is-special
STR_CONFIG_SETTING_SERVINT_DISABLED                             :Etkisiz

STR_CONFIG_SETTING_NOSERVICE                                    :Bozulmalar kapalıysa sevisler kapalı olsun: {STRING}
STR_CONFIG_SETTING_NOSERVICE_HELPTEXT                           :Etkinleştirildiğinde, araçlar bozulmuyorlarsa bakıma gönderilmezler

STR_CONFIG_SETTING_STATION_LENGTH_LOADING_PENALTY               :İstasyondan uzun trenler için yükleme hızı cezası: {STRING}
STR_CONFIG_SETTING_STATION_LENGTH_LOADING_PENALTY_HELPTEXT      :Etkinleştirildiğinde, istasyon için çok uzun olan trenler, istasyona uyan bir trene göre daha yavaş yüklenir. Bu ayar yol bulmayı etkilemez.

STR_CONFIG_SETTING_WAGONSPEEDLIMITS                             :Vagonların treni yavaşlatması izinli: {STRING}
STR_CONFIG_SETTING_WAGONSPEEDLIMITS_HELPTEXT                    :Etkinleştirildiğinde, bir trenin azami hızına karar verirken vagonların hız limitleri de göz önünde bulundurulur

STR_CONFIG_SETTING_DISABLE_ELRAILS                              :Elektrikli rayları iptal et: {STRING}
STR_CONFIG_SETTING_DISABLE_ELRAILS_HELPTEXT                     :Etkinleştirildiğinde, elektrikli araçları kullanabilmek için rayların elektrikli olması gerekmez

STR_CONFIG_SETTING_NEWS_ARRIVAL_FIRST_VEHICLE_OWN               :Oyuncunun istasyonuna ilk aracın gelişi: {STRING}
STR_CONFIG_SETTING_NEWS_ARRIVAL_FIRST_VEHICLE_OWN_HELPTEXT      :Oyuncuya ait yeni yapılan bir durağa ilk kez araç ulaştığında gazete haberi olarak göster

STR_CONFIG_SETTING_NEWS_ARRIVAL_FIRST_VEHICLE_OTHER             :Rakibin istasyonuna ilk aracın gelişi: {STRING}
STR_CONFIG_SETTING_NEWS_ARRIVAL_FIRST_VEHICLE_OTHER_HELPTEXT    :Rakibe ait yeni yapılan bir durağa ilk kez araç ulaştığında gazete haberi olarak göster

STR_CONFIG_SETTING_NEWS_ACCIDENTS_DISASTERS                     :Kazalar / felaketler: {STRING}
STR_CONFIG_SETTING_NEWS_ACCIDENTS_DISASTERS_HELPTEXT            :Kazalar veya felaketler meydana geldiğinde gazete haberi olarak göster

STR_CONFIG_SETTING_NEWS_ACCIDENT_OTHER                          :Rakip araçların yaptığı kazalar: {STRING}
STR_CONFIG_SETTING_NEWS_ACCIDENT_OTHER_HELPTEXT                 :Rakiplerin kaza yapan araçlar hakkında bir gazete haberi göster

STR_CONFIG_SETTING_NEWS_COMPANY_INFORMATION                     :Şirket bilgisi: {STRING}
STR_CONFIG_SETTING_NEWS_COMPANY_INFORMATION_HELPTEXT            :Yeni bir şirket oyuna başladığında veya şirketler iflas etme riski taşıdığında gazete haberi olarak göster

STR_CONFIG_SETTING_NEWS_INDUSTRY_OPEN                           :Fabrikaların açılışı: {STRING}
STR_CONFIG_SETTING_NEWS_INDUSTRY_OPEN_HELPTEXT                  :Yeni endüstriler kurulduğunda gazete haberi olarak göster

STR_CONFIG_SETTING_NEWS_INDUSTRY_CLOSE                          :Fabrikaların kapanışı: {STRING}
STR_CONFIG_SETTING_NEWS_INDUSTRY_CLOSE_HELPTEXT                 :Endüstriler kapandığında gazete haberi olarak göster

STR_CONFIG_SETTING_NEWS_ECONOMY_CHANGES                         :Ekonomideki değişimler: {STRING}
STR_CONFIG_SETTING_NEWS_ECONOMY_CHANGES_HELPTEXT                :Ekonomideki küresel değişiklikleri gazete haberi olarak göster

STR_CONFIG_SETTING_NEWS_INDUSTRY_CHANGES_COMPANY                :Şirket tarafından hizmet verilen fabrikaların üretim değişiklikleri: {STRING}
STR_CONFIG_SETTING_NEWS_INDUSTRY_CHANGES_COMPANY_HELPTEXT       :Oyuncuya ait şirketin hizmet ettiği endüstrilerin üretim miktarları değiştiğinde gazete haberi olarak göster

STR_CONFIG_SETTING_NEWS_INDUSTRY_CHANGES_OTHER                  :Rakiplerin hizmet ettiği fabrikalardaki üretim değişiklikleri: {STRING}
STR_CONFIG_SETTING_NEWS_INDUSTRY_CHANGES_OTHER_HELPTEXT         :Rakiplere ait şirketlerin hizmet ettiği endüstrilerin üretim miktarları değiştiğinde gazete haberi olarak göster

STR_CONFIG_SETTING_NEWS_INDUSTRY_CHANGES_UNSERVED               :Diğer fabrikalardaki üretim değişiklikleri: {STRING}
STR_CONFIG_SETTING_NEWS_INDUSTRY_CHANGES_UNSERVED_HELPTEXT      :Ne oyuncu ne de rakipler tarafından hizmet edilen endüstrilerin üretim miktarları değiştiğinde gazete haberi olarak göster

STR_CONFIG_SETTING_NEWS_ADVICE                                  :Şirketin araçları hakkında tavsiye / bilgi: {STRING}
STR_CONFIG_SETTING_NEWS_ADVICE_HELPTEXT                         :Dikkat gerektiren araçlar hakkında mesajlar göster

STR_CONFIG_SETTING_NEWS_NEW_VEHICLES                            :Yeni araçlar: {STRING}
STR_CONFIG_SETTING_NEWS_NEW_VEHICLES_HELPTEXT                   :Yeni bir araç türü ortaya çıktığında gazete haberi olarak göster

STR_CONFIG_SETTING_NEWS_CHANGES_ACCEPTANCE                      :Kargo isteğindeki değişiklikler: {STRING}
STR_CONFIG_SETTING_NEWS_CHANGES_ACCEPTANCE_HELPTEXT             :Durakların bazı kargo türlerini kabul etmesiyle ilgili değişiklikler olduğunda haber ver

STR_CONFIG_SETTING_NEWS_SUBSIDIES                               :Teşvikler: {STRING}
STR_CONFIG_SETTING_NEWS_SUBSIDIES_HELPTEXT                      :Teşvikle ilgili olaylarda gazete göster

STR_CONFIG_SETTING_NEWS_GENERAL_INFORMATION                     :Genel bilgi: {STRING}
STR_CONFIG_SETTING_NEWS_GENERAL_INFORMATION_HELPTEXT            :Ayrıcalıklı hakların satın alınması veya yolların yeniden yapılmasının finanse edilmesi gibi genel olayları gazetede göster
###length 3
STR_CONFIG_SETTING_NEWS_MESSAGES_OFF                            :Kapalı
STR_CONFIG_SETTING_NEWS_MESSAGES_SUMMARY                        :Özet
STR_CONFIG_SETTING_NEWS_MESSAGES_FULL                           :Tam

STR_CONFIG_SETTING_COLOURED_NEWS_YEAR                           :Renkli gazete şu senede çıksın: {STRING}
STR_CONFIG_SETTING_COLOURED_NEWS_YEAR_HELPTEXT                  :Gazete haberlerinin renkli olarak basılmaya başlandığı yıl. Bu tarihe kadar gazete siyah/beyaz olarak basılır
STR_CONFIG_SETTING_STARTING_YEAR                                :Başlangıç tarihi: {STRING}

STR_CONFIG_SETTING_ENDING_YEAR                                  :Yıl sonu puanı: {STRING}
STR_CONFIG_SETTING_ENDING_YEAR_HELPTEXT                         :Oyunun puan sonucuna göre bittiği yıl. Bu yılın sonunda, şirketin puanı kaydedilir ve yüksek puan ekranında gösterilir ama oyuncular oynamaya devam edebilir.{}Eğer bu başlama yılından önce ise, yüksek puan ekranı gösterilmez.
STR_CONFIG_SETTING_ENDING_YEAR_VALUE                            :{NUM}
###setting-zero-is-special
STR_CONFIG_SETTING_ENDING_YEAR_ZERO                             :Asla

STR_CONFIG_SETTING_ECONOMY_TYPE                                 :Ekonomi türü: {STRING}
STR_CONFIG_SETTING_ECONOMY_TYPE_HELPTEXT                        :Sorunsuz ekonomi, üretim değişikliklerini daha sık ve daha küçük adımlarla yapar. Donuk ekonomi, üretim değişikliklerini ve endüstri kapanışlarını durdurur. Sektör türleri bir NewGRF tarafından sağlanırsa bu ayarın hiçbir etkisi olmayabilir.
###length 3
STR_CONFIG_SETTING_ECONOMY_TYPE_ORIGINAL                        :Orijinal
STR_CONFIG_SETTING_ECONOMY_TYPE_SMOOTH                          :Pürüzsüz
STR_CONFIG_SETTING_ECONOMY_TYPE_FROZEN                          :Donuk

STR_CONFIG_SETTING_FEEDER_PAYMENT_SHARE                         :Besleme sistemlerinde, bölümlerden elde edilen kardan ödenecek yüzde: {STRING}
STR_CONFIG_SETTING_FEEDER_PAYMENT_SHARE_HELPTEXT                :Besleme sistemlerinde, sistemi oluşturan ara bölümlere verilen kar yüzdesi. Böylece kar miktarı üzerinde daha fazla kontrol elde edilmiş olur

STR_CONFIG_SETTING_DRAG_SIGNALS_DENSITY                         :Fare sürüklendiğinde sinyal yerleştirme sıklığı: {STRING}
STR_CONFIG_SETTING_DRAG_SIGNALS_DENSITY_HELPTEXT                :Fareyi sürükleyerek sinyal inşa ederken, sinyallerin ray üzerindeki bir sonraki engele dek (sinyal, kavşak) ne kadar mesafe bırakarak inşa edileceğini belirler
STR_CONFIG_SETTING_DRAG_SIGNALS_DENSITY_VALUE                   :{COMMA} kare
STR_CONFIG_SETTING_DRAG_SIGNALS_FIXED_DISTANCE                  :Fare sürüklendiğinde, sinyaller arasında sabit mesafe bırakılsın: {STRING}
STR_CONFIG_SETTING_DRAG_SIGNALS_FIXED_DISTANCE_HELPTEXT         :Ctrl+fare sürüklemesi ile sinyal inşa ederken sinyallerin nasıl yerleştirileceğini belirler. Etkinleştirildiğinde her "n" karede bir sinyal yerleştirilir, böylece birbirine paralel raylardaki sinyallerin aynı hizada olmasını sağlamak kolaylaşır

STR_CONFIG_SETTING_SEMAPHORE_BUILD_BEFORE_DATE                  :Bu tarihten önce ışık yerine semafor kullan: {STRING}
STR_CONFIG_SETTING_SEMAPHORE_BUILD_BEFORE_DATE_HELPTEXT         :Raylar için elektrikli sinyallerin kullanılmaya başlanacağı yılı belirler. Bu tarihe kadar elektriksiz sinyaller kullanılır (bunlar da aynı işi görür, sadece görünüşleri farklıdır)

STR_CONFIG_SETTING_CYCLE_SIGNAL_TYPES                           :Sinyal türleri arasında dön: {STRING}
STR_CONFIG_SETTING_CYCLE_SIGNAL_TYPES_HELPTEXT                  :Sinyal aracı ile inşa edilmiş bir sinyalin üzerine CTRL+tıklarken hangi sinyal türlerinin kullanılacağını seçin
###length 2
STR_CONFIG_SETTING_CYCLE_SIGNAL_GROUP                           :Yalnızca şuanki liste
STR_CONFIG_SETTING_CYCLE_SIGNAL_ALL                             :Hepsi görünür

STR_CONFIG_SETTING_SIGNAL_GUI_MODE                              :Sinyal türlerini göster: {STRING}
STR_CONFIG_SETTING_SIGNAL_GUI_MODE_HELPTEXT                     :Sinyal araç çubuğunda hangi sinyal türlerinin gösterileceğini seç
###length 2
STR_CONFIG_SETTING_SIGNAL_GUI_MODE_PATH                         :Yalnızca yol sinyalleri
STR_CONFIG_SETTING_SIGNAL_GUI_MODE_ALL_CYCLE_PATH               :Tüm sinyaller

STR_CONFIG_SETTING_TOWN_LAYOUT                                  :Yeni kasabalar için yol yerleşimi: {STRING}
STR_CONFIG_SETTING_TOWN_LAYOUT_HELPTEXT                         :Şehirlerin karayolu ağlarını gösteren şema
###length 5
STR_CONFIG_SETTING_TOWN_LAYOUT_DEFAULT                          :Özgün
STR_CONFIG_SETTING_TOWN_LAYOUT_BETTER_ROADS                     :Daha iyi yollar
STR_CONFIG_SETTING_TOWN_LAYOUT_2X2_GRID                         :2x2
STR_CONFIG_SETTING_TOWN_LAYOUT_3X3_GRID                         :3x3
STR_CONFIG_SETTING_TOWN_LAYOUT_RANDOM                           :Rastgele

STR_CONFIG_SETTING_ALLOW_TOWN_ROADS                             :Kasabalara yol yapma izni verilsin: {STRING}
STR_CONFIG_SETTING_ALLOW_TOWN_ROADS_HELPTEXT                    :Şehirlerin büyüme için yollar yapmasına izin ver. Şehirlerin kendi kendine yol yapmasını engellemek için bu özelliği kapatın
STR_CONFIG_SETTING_ALLOW_TOWN_LEVEL_CROSSINGS                   :Şehirlerde hemzemin geçit yapmaya izin ver: {STRING}
STR_CONFIG_SETTING_ALLOW_TOWN_LEVEL_CROSSINGS_HELPTEXT          :Etkinleştirildiğinde şehirlerin demiryolu ile karayolunun kesiştiği kavşaklar yapmasına izin verilir

STR_CONFIG_SETTING_NOISE_LEVEL                                  :Gürültü seviyesine göre havaalanı yerleşimini sınırlayın: {STRING}
STR_CONFIG_SETTING_NOISE_LEVEL_HELPTEXT                         :Kasabaların, şehrin nüfusuna ve havalimanı büyüklüğüne ve mesafesine bağlı kabul ettiği gürültü seviyelerine göre havalimanı inşaatını engellemesine izin verin. Bu ayar devre dışı bırakılırsa,kasabaların tutumu "Hoşgörülü" olmadığı sürece kasabalar yalnızca iki havalimanına izin verir.

STR_CONFIG_SETTING_TOWN_FOUNDING                                :Oyunda yeni şehirler kurma: {STRING}
STR_CONFIG_SETTING_TOWN_FOUNDING_HELPTEXT                       :Bu seçeneği etkinleştirmek, oyuncuların yeni şehirler kurmasına izin verir
###length 3
STR_CONFIG_SETTING_TOWN_FOUNDING_FORBIDDEN                      :Yasak
STR_CONFIG_SETTING_TOWN_FOUNDING_ALLOWED                        :İzin verildi
STR_CONFIG_SETTING_TOWN_FOUNDING_ALLOWED_CUSTOM_LAYOUT          :İzin verildi, özel kasaba yerleşimi

STR_CONFIG_SETTING_TOWN_CARGOGENMODE                            :Şehrin kargo üretimi: {STRING}
STR_CONFIG_SETTING_TOWN_CARGOGENMODE_HELPTEXT                   :Şehrin genel nüfusuna oranla, şehirlerdeki evler tarafından ne kadar kargo üretiliyor.{}Üstel büyüme: İki katı büyüklükteki bir şehir dört katı büyüklükte yolcuya sahip olur.{}Lineer büyüme: İki katı büyüklükteki bir şehir iki katı büyüklükte yolcuya sahip olur.
###length 2
STR_CONFIG_SETTING_TOWN_CARGOGENMODE_ORIGINAL                   :İkinci dereceden (orjinall)
STR_CONFIG_SETTING_TOWN_CARGOGENMODE_BITCOUNT                   :Doğrusal

STR_CONFIG_SETTING_EXTRA_TREE_PLACEMENT                         :Oyunda ağaç dikme: {STRING}
STR_CONFIG_SETTING_EXTRA_TREE_PLACEMENT_HELPTEXT                :Oyundaki rastgele ağaçların görünümünü kontrol eder. Bu, ağaçların büyümesine bağımlı olan endüstrileri etkileyebilir, örneğin keresteciler gibi
###length 4
STR_CONFIG_SETTING_EXTRA_TREE_PLACEMENT_NO_SPREAD               :Büyü ama yayılma {RED}(kereste fabrikasını kırar)
STR_CONFIG_SETTING_EXTRA_TREE_PLACEMENT_SPREAD_RAINFOREST       :Büyü ama sadece yağmur ormanlarında yayıl
STR_CONFIG_SETTING_EXTRA_TREE_PLACEMENT_SPREAD_ALL              :Büyü ve her yere yayıl
STR_CONFIG_SETTING_EXTRA_TREE_PLACEMENT_NO_GROWTH_NO_SPREAD     :Büyüme, yayılma {RED}(kereste fabrikasını kırar)

STR_CONFIG_SETTING_TOOLBAR_POS                                  :Ana araç çubuğu konumu: {STRING}
STR_CONFIG_SETTING_TOOLBAR_POS_HELPTEXT                         :Ekranın üst kısmındaki ana araç çubuğunun yatay konumu
STR_CONFIG_SETTING_STATUSBAR_POS                                :Durum çubuğunun konumu: {STRING}
STR_CONFIG_SETTING_STATUSBAR_POS_HELPTEXT                       :Ekranın alt kısmındaki durum çubuğunun yatay konu
STR_CONFIG_SETTING_SNAP_RADIUS                                  :Pencere yaslama çapı: {STRING}
STR_CONFIG_SETTING_SNAP_RADIUS_HELPTEXT                         :Bir pencereyi yanındaki pencereye otomatik olarak yaslamak için iki pencere arasında bulunması gereken mesafe
STR_CONFIG_SETTING_SNAP_RADIUS_VALUE                            :{COMMA} piksel
###setting-zero-is-special
STR_CONFIG_SETTING_SNAP_RADIUS_DISABLED                         :Etkisiz
STR_CONFIG_SETTING_SOFT_LIMIT                                   :Azami sabitlenmemiş pencere sayısı: {STRING}
STR_CONFIG_SETTING_SOFT_LIMIT_HELPTEXT                          :Yeni pencerelere yer açmak üzere eski pencerelerin otomatik olarak kapanmaya başlaması için ekranda bulunması gereken "sabitlenmemiş" pencere sayısı
STR_CONFIG_SETTING_SOFT_LIMIT_VALUE                             :{COMMA}
###setting-zero-is-special
STR_CONFIG_SETTING_SOFT_LIMIT_DISABLED                          :etkisiz

STR_CONFIG_SETTING_ZOOM_MIN                                     :Azami yaklaşma seviyesi: {STRING}
STR_CONFIG_SETTING_ZOOM_MIN_HELPTEXT                            :Görüş alanları için azami yakınlaşma seviyesi. Daha yüksek uzaklaştırma ayarları oyunda gecikmelere sebep olabilir
STR_CONFIG_SETTING_ZOOM_MAX                                     :Azami uzaklaşma seviyesi: {STRING}
STR_CONFIG_SETTING_ZOOM_MAX_HELPTEXT                            :Görüş alanları için azami uzaklaşma seviyesi. Daha yüksek uzaklaştırma ayarları oyunda gecikmelere sebep olabilir
###length 6
STR_CONFIG_SETTING_ZOOM_LVL_MIN                                 :4x
STR_CONFIG_SETTING_ZOOM_LVL_IN_2X                               :2x
STR_CONFIG_SETTING_ZOOM_LVL_NORMAL                              :Normal
STR_CONFIG_SETTING_ZOOM_LVL_OUT_2X                              :2x
STR_CONFIG_SETTING_ZOOM_LVL_OUT_4X                              :4x
STR_CONFIG_SETTING_ZOOM_LVL_OUT_8X                              :8x

STR_CONFIG_SETTING_SPRITE_ZOOM_MIN                              :Kullanılacak en yüksek çözünürlüklü sprite'lar: {STRING}
STR_CONFIG_SETTING_SPRITE_ZOOM_MIN_HELPTEXT                     :Sprite'lar için kullanılacak maksimum çözünürlüğü sınırlar. Sprite çözünürlüğünü sınırlamak, mevcut olunca bile yüksek çözünürlüklü grafikleri kullanmaktan kaçınacaktır. Bu, yüksek çözünürlüklü grafikleri içeren ve içermeyen GRF dosyalarının bir karşımı kullanılırken oyun görünümünü bir arada tutmaya yardımcı olabilir.
###length 3
STR_CONFIG_SETTING_SPRITE_ZOOM_LVL_MIN                          :4x
STR_CONFIG_SETTING_SPRITE_ZOOM_LVL_IN_2X                        :2x
STR_CONFIG_SETTING_SPRITE_ZOOM_LVL_NORMAL                       :1x

STR_CONFIG_SETTING_TOWN_GROWTH                                  :Şehirlerin genişleme hızı: {STRING}
STR_CONFIG_SETTING_TOWN_GROWTH_HELPTEXT                         :Şehir büyüme hızı
###length 5
STR_CONFIG_SETTING_TOWN_GROWTH_NONE                             :Hiçbiri
STR_CONFIG_SETTING_TOWN_GROWTH_SLOW                             :Yavaş
STR_CONFIG_SETTING_TOWN_GROWTH_NORMAL                           :Normal
STR_CONFIG_SETTING_TOWN_GROWTH_FAST                             :Hızlı
STR_CONFIG_SETTING_TOWN_GROWTH_VERY_FAST                        :Çok Hızlı

STR_CONFIG_SETTING_LARGER_TOWNS                                 :Şehirlere dönüşecek kasabaların oranı: {STRING}
STR_CONFIG_SETTING_LARGER_TOWNS_HELPTEXT                        :Şehirlere dönüşecek kasabaların miktarı, yani nispeten büyük başlayıp daha hızlı büyüyen kasabalar
STR_CONFIG_SETTING_LARGER_TOWNS_VALUE                           :{COMMA}'de 1
###setting-zero-is-special
STR_CONFIG_SETTING_LARGER_TOWNS_DISABLED                        :Hiçbiri
STR_CONFIG_SETTING_CITY_SIZE_MULTIPLIER                         :Birincil şehir büyüklüğü çarpanı: {STRING}
STR_CONFIG_SETTING_CITY_SIZE_MULTIPLIER_HELPTEXT                :Oyun başlangıcında şehirlerin normal kasabalara kıyasla ortalama büyüklüğü

STR_CONFIG_SETTING_LINKGRAPH_RECALC_INTERVAL                    :Dağıtım grafiğini her {STRING}
STR_CONFIG_SETTING_LINKGRAPH_RECALC_INTERVAL_HELPTEXT           :Bağlantı grafiğinin sonraki yeniden hesaplamaları arasındaki süre. Her yeniden hesaplama, grafiğin bir bileşeni için planları hesaplar. Bu, bu ayar için bir X değerinin tüm grafiğin her X saniyede bir güncelleneceği anlamına gelmediği anlamına gelir. Sadece bazı bileşenler olacaktır. Ne kadar kısa ayarlarsanız, hesaplamak için o kadar fazla CPU süresi gerekir. Ne kadar uzun ayarlarsanız, kargo dağıtımının yeni rotalarda başlaması o kadar uzun sürer.
STR_CONFIG_SETTING_LINKGRAPH_RECALC_TIME                        :Dağılım grafiğinin yeniden hesaplanması için {STRING} bekleyin
STR_CONFIG_SETTING_LINKGRAPH_RECALC_TIME_HELPTEXT               :Bir bağlantı grafiği bileşeninin her yeniden hesaplanması için geçen süre. Bir yeniden hesaplama başlatıldığında, bu sayıda saniye boyunca çalışmasına izin verilen bir iş parçacığı oluşturulur. Bunu ne kadar kısa ayarlarsanız, iş parçacığının olması gerektiği zamanda bitmemiş olma olasılığı o kadar artar. Ardından oyun ("gecikme") olana kadar durur. Ne kadar uzun ayarlarsanız, rotalar değiştiğinde dağıtımın güncellenmesi o kadar uzun sürer.

STR_CONFIG_SETTING_DISTRIBUTION_PAX                             :Yolcular için dağıtım kipi: {STRING}
STR_CONFIG_SETTING_DISTRIBUTION_PAX_HELPTEXT                    :"Simetrik" seçildiğinde A durağından B durağına taşınan ile B'den A'ya taşınan yolcu miktarı kabaca eşit olur. "Asimetrik" seçildiğinde iki yönde de rastgele miktarda yolcu gönderilebilir. "el ile" seçildiğinde yolcular için otomatik dağıtım yapılmaz.
STR_CONFIG_SETTING_DISTRIBUTION_MAIL                            :Posta için dağıtım kipi: {STRING}
STR_CONFIG_SETTING_DISTRIBUTION_MAIL_HELPTEXT                   :"Simetrik" seçildiğinde A durağından B durağına gönderilen ile B'den A'ya gönderilen posta miktarı kabaca eşit olur. "Asimetrik" seçildiğinde iki yönde de rastgele miktarda posta gönderilebilir. "El ile" seçildiğinde posta için otomatik dağıtım yapılmaz.
STR_CONFIG_SETTING_DISTRIBUTION_ARMOURED                        :ZIRHLI kargo sınıfı için dağıtım kipi: {STRING}
STR_CONFIG_SETTING_DISTRIBUTION_ARMOURED_HELPTEXT               :ZIRHLI kargo sınıfı ılıman iklimde değerli mallar, yarı-tropik iklimde elmaslar, veya yarı-soğuk iklimde altın içerir. NewGRF dosyaları bunu değiştirebilir. "Simetrik" olarak ayarlandığında A durağından B durağına gönderilen kargo miktarı, B'den A'ya gönderilene kabaca eşit olur. "Asimetrik" ise herhangi bir yönde rastgele miktarda kargo gönderilebileceğini gösterir. "El ile" seçildiğinde o kargo için otomatik dağıtım yapılmaz. Yarı-soğuk iklimde oynarken bu değeri "asimetrik" veya "el ile" olarak ayarlamanız tavsiye edilir, çünkü bankalar altınları altın madenine geri göndermez. Ilıman ve yarı-tropik iklim için aynı zamanda "simetrik" seçebilirsiniz, zira bankalar değerli malların bir kısmını malların geldiği kaynak bankaya geri gönderir.
STR_CONFIG_SETTING_DISTRIBUTION_DEFAULT                         :Diğer kargo sınıfları için dağılım kipi: {STRING}
STR_CONFIG_SETTING_DISTRIBUTION_DEFAULT_HELPTEXT                :"Asimetrik", kargonun iki yönde de rastgele miktarda gönderileceğini gösterir. "El ile" seçildiği takdirde o kargolar için otomatik dağılım yapılmaz.
###length 3
STR_CONFIG_SETTING_DISTRIBUTION_MANUAL                          :el ile (manual)
STR_CONFIG_SETTING_DISTRIBUTION_ASYMMETRIC                      :asimetrik
STR_CONFIG_SETTING_DISTRIBUTION_SYMMETRIC                       :simetrik

STR_CONFIG_SETTING_LINKGRAPH_ACCURACY                           :Dağılım isabetliliği: {STRING}
STR_CONFIG_SETTING_LINKGRAPH_ACCURACY_HELPTEXT                  :Buraya daha yüksek değerler girildikçe bağlantı grafiğinin hesaplanmasına daha fazla işlemci zamanı harcanır. Eğer hesaplama çok uzun sürerse gecikmeler olabilir. Fakat düşük bir değer girerseniz dağılım isabetli olmayacaktır ve kargonun beklediğiniz yerlere gönderilmediğini fark edebilirsiniz.

STR_CONFIG_SETTING_DEMAND_DISTANCE                              :Mesafenin talep üzerindeki etkisi: {STRING}
STR_CONFIG_SETTING_DEMAND_DISTANCE_HELPTEXT                     :Eğer buraya 0'dan büyük bir değer girerseniz bir kargonun yola çıktığı A durağı ve olası bir B istikameti arasındaki mesafe, A'dan B'ye gönderilen kargo miktarını etkiler. B A'dan ne kadar uzaksa o kadar az kargo gönderilir. Daha yüksek değerler girdikçe uzak duraklara daha az kargo, yakın duraklara ise daha fazla kargo gönderilir.
STR_CONFIG_SETTING_DEMAND_SIZE                                  :Simetrik kip için geri gönderilen kargo miktarı: {STRING}
STR_CONFIG_SETTING_DEMAND_SIZE_HELPTEXT                         :Buraya %100'den küçük bir değer girmek simetrik dağılımın asimetrik bir dağılıma benzer şekilde davranmasına sebep olur. Eğer bir durağa belli miktar kargo gönderilmişse, daha az kargo zorla geri gönderilir. Eğer %0 olarak ayarlarsanız simetrik dağılım aynen asimetrik dağılım gibi davranmaya başlar.

STR_CONFIG_SETTING_SHORT_PATH_SATURATION                        :Yüksek kapasiteli güzergahları kullanmadan önce daha kısa güzergah doygunluğu: {STRING}
STR_CONFIG_SETTING_SHORT_PATH_SATURATION_HELPTEXT               :Sıklıkla iki durak arasında birden fazla güzergah bulunur. Kargo dağıtımı önce en kısa güzergahı doygunluğa ulaştırır, ardından ikinci en kısa güzergahı doygunluğa ulaşana kadar kullanır ve böyle devam eder. Doygunluk, kapasite tahmini ve planlanan kullanım miktarına göre hesaplanır. Tüm güzergahlar doygunluğa ulaştığında eğer hala talep varsa, yüksek kapasiteli olan güzergahları tercih ederek tüm güzergahları aşırı yükler. Fakat çoğu zaman algoritma kapasiteyi isabetli olarak hesaplayamaz. Bu değer, daha kısa bir güzergahın yüzde kaç oranında doygunluğa ulaştığı zaman bir sonraki güzergahın seçileceğini ayarlamanızı sağlar. Yanlış (büyük) kapasite tahmini ihtimaline karşı aşırı dolu durakları önlemek için %100'den daha düşük bir değer seçin.

STR_CONFIG_SETTING_LOCALISATION_UNITS_VELOCITY                  :Hız birimi (kara): {STRING}
STR_CONFIG_SETTING_LOCALISATION_UNITS_VELOCITY_NAUTICAL         :Hız birimleri (denizcilik): {STRING}
STR_CONFIG_SETTING_LOCALISATION_UNITS_VELOCITY_HELPTEXT         :Kullanıcı arayüzünde hız görüntülendiğinde, bunu seçili birimde göster.
STR_CONFIG_SETTING_LOCALISATION_UNITS_VELOCITY_IMPERIAL         :Imperial (İngiliz ölçü birimleri) (mph)
STR_CONFIG_SETTING_LOCALISATION_UNITS_VELOCITY_METRIC           :Metrik (km/s)
STR_CONFIG_SETTING_LOCALISATION_UNITS_VELOCITY_SI               :SI (Uluslararası Ölçüm Sistemi) (m/s)
STR_CONFIG_SETTING_LOCALISATION_UNITS_VELOCITY_GAMEUNITS_DAYS   :Oyun birimleri (karo/gün)
STR_CONFIG_SETTING_LOCALISATION_UNITS_VELOCITY_GAMEUNITS_SECS   :Oyun birimleri (karo/sn)
STR_CONFIG_SETTING_LOCALISATION_UNITS_VELOCITY_KNOTS            :Hava hızı

STR_CONFIG_SETTING_LOCALISATION_UNITS_POWER                     :Araç gücü ölçü birimi: {STRING}
STR_CONFIG_SETTING_LOCALISATION_UNITS_POWER_HELPTEXT            :Kullanıcı arayüzünde bir aracın gücü görüntülendiğinde, bunu seçili ölçü biriminde göster.
###length 3
STR_CONFIG_SETTING_LOCALISATION_UNITS_POWER_IMPERIAL            :Imperial (Ingiliz ölçü birimleri) (hp/beygir gücü)
STR_CONFIG_SETTING_LOCALISATION_UNITS_POWER_METRIC              :Metrik (hp/beygir gücü)
STR_CONFIG_SETTING_LOCALISATION_UNITS_POWER_SI                  :SI (Uluslararası Ölçüm Sistemi) (kW)

STR_CONFIG_SETTING_LOCALISATION_UNITS_WEIGHT                    :Ağırlık ölçü birimi: {STRING}
STR_CONFIG_SETTING_LOCALISATION_UNITS_WEIGHT_HELPTEXT           :Kullanıcı arayüzünde ağırlıklar görüntülendiğinde, bunları seçili ölçü biriminde göster
###length 3
STR_CONFIG_SETTING_LOCALISATION_UNITS_WEIGHT_IMPERIAL           :Imperial (Ingiliz ölçü birimleri) (kısa t/ton)
STR_CONFIG_SETTING_LOCALISATION_UNITS_WEIGHT_METRIC             :Metrik (t/ton)
STR_CONFIG_SETTING_LOCALISATION_UNITS_WEIGHT_SI                 :SI (Uluslararası Ölçüm Sistemi) (kg)

STR_CONFIG_SETTING_LOCALISATION_UNITS_VOLUME                    :Hacim ölçü birimi: {STRING}
STR_CONFIG_SETTING_LOCALISATION_UNITS_VOLUME_HELPTEXT           :Kullanıcı arayüzünde hacimler görüntülendiğinde, bunları seçili ölçü biriminde göster
###length 3
STR_CONFIG_SETTING_LOCALISATION_UNITS_VOLUME_IMPERIAL           :Imperial (Ingiliz ölçü birimleri) (gal)
STR_CONFIG_SETTING_LOCALISATION_UNITS_VOLUME_METRIC             :Metrik (l)
STR_CONFIG_SETTING_LOCALISATION_UNITS_VOLUME_SI                 :SI (Uluslararası Ölçüm Sistemi) (m³)

STR_CONFIG_SETTING_LOCALISATION_UNITS_FORCE                     :Çekici güç ölçü birimi: {STRING}
STR_CONFIG_SETTING_LOCALISATION_UNITS_FORCE_HELPTEXT            :Kullanıcı arayüzünde çekici güç görüntülendiğinde (çekici yük olarak da bilinir), bunları seçili ölçü biriminde göster
###length 3
STR_CONFIG_SETTING_LOCALISATION_UNITS_FORCE_IMPERIAL            :Imperial (Ingiliz ölçü birimleri) (lbf)
STR_CONFIG_SETTING_LOCALISATION_UNITS_FORCE_METRIC              :Metrik (kgf)
STR_CONFIG_SETTING_LOCALISATION_UNITS_FORCE_SI                  :SI (Uluslararası Ölçüm Sistemi) (kN)

STR_CONFIG_SETTING_LOCALISATION_UNITS_HEIGHT                    :Yükseklik ölçü birimi: {STRING}
STR_CONFIG_SETTING_LOCALISATION_UNITS_HEIGHT_HELPTEXT           :Kullanıcı arayüzünde yükseklikler görüntülendiğinde, bunları seçili ölçü biriminde göster
###length 3
STR_CONFIG_SETTING_LOCALISATION_UNITS_HEIGHT_IMPERIAL           :Imperial (Ingiliz ölçü birimleri) (ft)
STR_CONFIG_SETTING_LOCALISATION_UNITS_HEIGHT_METRIC             :Metrik (m)
STR_CONFIG_SETTING_LOCALISATION_UNITS_HEIGHT_SI                 :SI (Uluslararası Ölçüm Sistemi) (m)

STR_CONFIG_SETTING_LOCALISATION                                 :Yerelleştirme
STR_CONFIG_SETTING_GRAPHICS                                     :Grafikler
STR_CONFIG_SETTING_SOUND                                        :Ses
STR_CONFIG_SETTING_INTERFACE                                    :Arayüz
STR_CONFIG_SETTING_INTERFACE_GENERAL                            :Genel
STR_CONFIG_SETTING_INTERFACE_VIEWPORTS                          :Görüş alanları
STR_CONFIG_SETTING_INTERFACE_CONSTRUCTION                       :İnşaat
STR_CONFIG_SETTING_ADVISORS                                     :Haberler / Danışmanlar
STR_CONFIG_SETTING_COMPANY                                      :Şirket
STR_CONFIG_SETTING_ACCOUNTING                                   :Muhasebe
STR_CONFIG_SETTING_VEHICLES                                     :Araçlar
STR_CONFIG_SETTING_VEHICLES_PHYSICS                             :Fizik
STR_CONFIG_SETTING_VEHICLES_ROUTING                             :Yönlenme
STR_CONFIG_SETTING_VEHICLES_ORDERS                              :Emirler
STR_CONFIG_SETTING_LIMITATIONS                                  :Sınırlamalar
STR_CONFIG_SETTING_ACCIDENTS                                    :Felaketler / Kazalar
STR_CONFIG_SETTING_GENWORLD                                     :Harita üretimi
STR_CONFIG_SETTING_ENVIRONMENT                                  :Ortam
STR_CONFIG_SETTING_ENVIRONMENT_TIME                             :Saat
STR_CONFIG_SETTING_ENVIRONMENT_AUTHORITIES                      :Yetkililer
STR_CONFIG_SETTING_ENVIRONMENT_TOWNS                            :Şehirler
STR_CONFIG_SETTING_ENVIRONMENT_INDUSTRIES                       :Endüstri
STR_CONFIG_SETTING_ENVIRONMENT_CARGODIST                        :Kargo dağılımı
STR_CONFIG_SETTING_ENVIRONMENT_TREES                            :Ağaçlar
STR_CONFIG_SETTING_AI                                           :Rakipler
STR_CONFIG_SETTING_AI_NPC                                       :Bilgisayar oyuncuları
STR_CONFIG_SETTING_NETWORK                                      :Ağ

STR_CONFIG_SETTING_PATHFINDER_FOR_TRAINS                        :Trenler için yol bulucu: {STRING}
STR_CONFIG_SETTING_PATHFINDER_FOR_TRAINS_HELPTEXT               :Trenler için kullanılacak "yol bulucu" algoritma
STR_CONFIG_SETTING_PATHFINDER_FOR_ROAD_VEHICLES                 :Karayolu taşıtları için yol bulucu: {STRING}
STR_CONFIG_SETTING_PATHFINDER_FOR_ROAD_VEHICLES_HELPTEXT        :Karayolu araçları için kullanılacak "yol bulucu" algoritma
STR_CONFIG_SETTING_PATHFINDER_FOR_SHIPS                         :Gemiler için yol bulucu: {STRING}
STR_CONFIG_SETTING_PATHFINDER_FOR_SHIPS_HELPTEXT                :Gemiler için kullanılacak "yol bulucu" algoritma
STR_CONFIG_SETTING_REVERSE_AT_SIGNALS                           :İşaretlerde otomatik geri çevirme: {STRING}
STR_CONFIG_SETTING_REVERSE_AT_SIGNALS_HELPTEXT                  :Tren sinyalde uzun süre beklediği takdirde ters yöne gitmesine izin ver
###length 2
STR_CONFIG_SETTING_PATHFINDER_NPF                               :NPF
STR_CONFIG_SETTING_PATHFINDER_YAPF                              :YAPF {BLUE}(Önerilen)

STR_CONFIG_SETTING_QUERY_CAPTION                                :{WHITE}Ayar değerini değiştir

# Config errors
STR_CONFIG_ERROR                                                :{WHITE}Konfigürasyon dosyasında hata
STR_CONFIG_ERROR_ARRAY                                          :{WHITE}... '{STRING}' dizisinde hata
STR_CONFIG_ERROR_INVALID_VALUE                                  :{WHITE}... '{1:STRING}' için '{0:STRING}' geçersiz bir değer
STR_CONFIG_ERROR_TRAILING_CHARACTERS                            :{WHITE}... '{STRING}' ayarının sonunda devam eden karakterler
STR_CONFIG_ERROR_DUPLICATE_GRFID                                :{WHITE}... '{STRING}' adlı NewGRF gözardı edildi: '{STRING}' birden fazla yerde GRF ID
STR_CONFIG_ERROR_INVALID_GRF                                    :{WHITE}... geçersiz NewGRF gözardı edildi '{STRING}': {STRING}
STR_CONFIG_ERROR_INVALID_GRF_NOT_FOUND                          :bulunamadı
STR_CONFIG_ERROR_INVALID_GRF_UNSAFE                             :statik kullanım için güvenli değil
STR_CONFIG_ERROR_INVALID_GRF_SYSTEM                             :sistem NewGRF'si
STR_CONFIG_ERROR_INVALID_GRF_INCOMPATIBLE                       :OpenTTD'nin bu sürümüyle uyumsuz
STR_CONFIG_ERROR_INVALID_GRF_UNKNOWN                            :bilinmiyor
STR_CONFIG_ERROR_INVALID_SAVEGAME_COMPRESSION_LEVEL             :{WHITE}... sıkıştırma seviyesi '{STRING}' geçerli değil
STR_CONFIG_ERROR_INVALID_SAVEGAME_COMPRESSION_ALGORITHM         :{WHITE}... kaydedilmiş oyun formatı olarak '{STRING}' mevcut değil. '{STRING}' formatına çevriliyor
STR_CONFIG_ERROR_INVALID_BASE_GRAPHICS_NOT_FOUND                :{WHITE}... Temel Grafik kümesi görmezden geliniyor '{STRING}': bulunamadı
STR_CONFIG_ERROR_INVALID_BASE_SOUNDS_NOT_FOUND                  :{WHITE}... Temel Ses kümesi görmezden geliniyor '{STRING}': bulunamadı
STR_CONFIG_ERROR_INVALID_BASE_MUSIC_NOT_FOUND                   :{WHITE}... Temel Müzik kümesi görmezden geliniyor '{STRING}': bulunamadı
STR_CONFIG_ERROR_OUT_OF_MEMORY                                  :{WHITE}Bellek yetersiz
STR_CONFIG_ERROR_SPRITECACHE_TOO_BIG                            :{WHITE}{BYTES} sprite-önbelleği ayırma işlemi başarısız. Sprite-önbelleği {BYTES}'a düşürüldü. Bu OpenTTD'nin performansını azaltacak. Bellek gereksinimini azaltmak için 32bpp grafikleri ve/veya yakınlaştırma seviyelerini kapatmayı deneyebilirsiniz

# Video initalization errors
STR_VIDEO_DRIVER_ERROR                                          :{WHITE}Video ayarlarında hata...
STR_VIDEO_DRIVER_ERROR_NO_HARDWARE_ACCELERATION                 :{WHITE}... uyumlu GPU bulunamadı. Donanım hızlandırma devre dışı bırakıldı
STR_VIDEO_DRIVER_ERROR_HARDWARE_ACCELERATION_CRASH              :{WHITE}... GPU sürücüsü oyunu çökertti. Donanım hızlandırma devre dışı bırakıldı

# Intro window
STR_INTRO_CAPTION                                               :{WHITE}OpenTTD {REV}

STR_INTRO_NEW_GAME                                              :{BLACK}Yeni Oyun
STR_INTRO_LOAD_GAME                                             :{BLACK}Oyun Yükle
STR_INTRO_PLAY_SCENARIO                                         :{BLACK}Senaryoyu Oyna
STR_INTRO_PLAY_HEIGHTMAP                                        :{BLACK}Yükseklik Haritası Oyna
STR_INTRO_SCENARIO_EDITOR                                       :{BLACK}Senaryo Düzenleyici
STR_INTRO_MULTIPLAYER                                           :{BLACK}Çok Oyunculu

STR_INTRO_GAME_OPTIONS                                          :{BLACK}Seçenekler
STR_INTRO_HIGHSCORE                                             :{BLACK}Puan Tablosu
STR_INTRO_HELP                                                  :{BLACK}Yardım ve Kılavuzlar
STR_INTRO_CONFIG_SETTINGS_TREE                                  :{BLACK}Ayarlar
STR_INTRO_NEWGRF_SETTINGS                                       :{BLACK}NewGRF Ayarları
STR_INTRO_ONLINE_CONTENT                                        :{BLACK}Çevrimiçi İçeriği Kontrol Et
STR_INTRO_AI_SETTINGS                                           :{BLACK}YZ Ayarları
STR_INTRO_GAMESCRIPT_SETTINGS                                   :{BLACK}Oyun Betiği Ayarları
STR_INTRO_QUIT                                                  :{BLACK}Çıkış

STR_INTRO_TOOLTIP_NEW_GAME                                      :{BLACK}Yeni oyuna başla. Ctrl+Tıklama harita ayarlamasını atlar.
STR_INTRO_TOOLTIP_LOAD_GAME                                     :{BLACK}Oyun yükle
STR_INTRO_TOOLTIP_PLAY_HEIGHTMAP                                :{BLACK}Yükseklik haritasını kullanarak yeni oyun başlat
STR_INTRO_TOOLTIP_PLAY_SCENARIO                                 :{BLACK}Özel bir senaryo kullanarak yeni oyun başlat
STR_INTRO_TOOLTIP_SCENARIO_EDITOR                               :{BLACK}Kendi dünyanı/senaryonu yarat
STR_INTRO_TOOLTIP_MULTIPLAYER                                   :{BLACK}Çok oyunculu oyun başlat

STR_INTRO_TOOLTIP_TEMPERATE                                     :{BLACK}'Ilıman' yer biçemini seç
STR_INTRO_TOOLTIP_SUB_ARCTIC_LANDSCAPE                          :{BLACK}'Soğuk' yer biçemini seç
STR_INTRO_TOOLTIP_SUB_TROPICAL_LANDSCAPE                        :{BLACK}'Tropik' yer biçemini seç
STR_INTRO_TOOLTIP_TOYLAND_LANDSCAPE                             :{BLACK}'Oyuncak' yer biçemini seç

STR_INTRO_TOOLTIP_GAME_OPTIONS                                  :{BLACK}Oyun ayarlarını aç
STR_INTRO_TOOLTIP_HIGHSCORE                                     :{BLACK}Puan tablosunu aç
STR_INTRO_TOOLTIP_HELP                                          :{BLACK}Belgelere ve çevrimiçi kaynaklara erişin
STR_INTRO_TOOLTIP_CONFIG_SETTINGS_TREE                          :{BLACK}Ayarları aç
STR_INTRO_TOOLTIP_NEWGRF_SETTINGS                               :{BLACK}NewGRF ayarlarını aç
STR_INTRO_TOOLTIP_ONLINE_CONTENT                                :{BLACK}İndirilecek yeni ve güncellenmiş içeriği kontrol et
STR_INTRO_TOOLTIP_AI_SETTINGS                                   :{BLACK}Yapay Zeka ayarlarını göster
STR_INTRO_TOOLTIP_GAMESCRIPT_SETTINGS                           :{BLACK}Oyun skripti (betiği) ayarlarını aç
STR_INTRO_TOOLTIP_QUIT                                          :{BLACK}'OpenTTD' den çık

STR_INTRO_BASESET                                               :{BLACK}Geçerli seçimdeki temel grafik setinin {NUM} örneği eksik. Lütfen temel setin güncellemelerini kontrol edin.
STR_INTRO_TRANSLATION                                           :{BLACK}Bu çeviride {NUM} eksik metin var. Çevirmen olarak kaydolarak OpenTTD'nin iyileştirilmesine yardım edin. Ayrıntılar için readme.txt'ye bakın.

# Quit window
STR_QUIT_CAPTION                                                :{WHITE}Çıkış
STR_QUIT_ARE_YOU_SURE_YOU_WANT_TO_EXIT_OPENTTD                  :{YELLOW}Oyundan çıkmak istediğinize emin misiniz?
STR_QUIT_YES                                                    :{BLACK}Evet
STR_QUIT_NO                                                     :{BLACK}Hayır

# Abandon game
STR_ABANDON_GAME_CAPTION                                        :{WHITE}Oyunu Terk Et
STR_ABANDON_GAME_QUERY                                          :{YELLOW}Bu oyunu terk etmek istediğinize emin misiniz?
STR_ABANDON_SCENARIO_QUERY                                      :{YELLOW}Bu senaryoyu terk etmek istediğinize emin misiniz?

# Help window
STR_HELP_WINDOW_CAPTION                                         :{WHITE}Yardım & Kılavuzlar
STR_HELP_WINDOW_WEBSITES                                        :{BLACK}Websiteler
STR_HELP_WINDOW_DOCUMENTS                                       :{BLACK}Belgeler
STR_HELP_WINDOW_README                                          :{BLACK}Beni oku
STR_HELP_WINDOW_CHANGELOG                                       :{BLACK}Değişiklik günlüğü
STR_HELP_WINDOW_KNOWN_BUGS                                      :{BLACK}Bilinen Hatalar
STR_HELP_WINDOW_LICENSE                                         :{BLACK}Lisans
STR_HELP_WINDOW_MAIN_WEBSITE                                    :{BLACK}OpenTTD
STR_HELP_WINDOW_MANUAL_WIKI                                     :{BLACK}Kılavuz / Wiki
STR_HELP_WINDOW_BUGTRACKER                                      :{BLACK}Hata Bildir
STR_HELP_WINDOW_COMMUNITY                                       :{BLACK}Toplum

# Cheat window
STR_CHEATS                                                      :{WHITE}Serbestlik Ayarları
STR_CHEAT_MONEY                                                 :{LTBLUE}Parayı {CURRENCY_LONG} kadar arttır
STR_CHEAT_CHANGE_COMPANY                                        :{LTBLUE}Oynanan şirket: {ORANGE}{COMMA}
STR_CHEAT_EXTRA_DYNAMITE                                        :{LTBLUE}Sihirli buldozer (fabrikaları, silinemeyen nesneleri siler): {ORANGE}{STRING}
STR_CHEAT_CROSSINGTUNNELS                                       :{LTBLUE}Tüneller kesişebilir: {ORANGE}{STRING}
STR_CHEAT_NO_JETCRASH                                           :{LTBLUE}Jetler küçük havalimanlarında (sıklıkla) düşmesin: {ORANGE}{STRING}
STR_CHEAT_EDIT_MAX_HL                                           :{LTBLUE}Azami harita yüksekliğini değiştir: {ORANGE}{NUM}
STR_CHEAT_EDIT_MAX_HL_QUERY_CAPT                                :{WHITE}Haritadaki azami dağ yüksekliğini düzenle
STR_CHEAT_CHANGE_DATE                                           :{LTBLUE}Tarihi değiştir: {ORANGE}{DATE_SHORT}
STR_CHEAT_CHANGE_DATE_QUERY_CAPT                                :{WHITE}Yılı değiştir
STR_CHEAT_SETUP_PROD                                            :{LTBLUE}Üretim değerlerini değiştir: {ORANGE}{STRING}
STR_CHEAT_STATION_RATING                                        :{LTBLUE}İstasyon derecelendirmelerini %100'e sabitle : {ORANGE}{STRING}

# Livery window
STR_LIVERY_CAPTION                                              :{WHITE}{COMPANY} - Renk Düzeni

STR_LIVERY_GENERAL_TOOLTIP                                      :{BLACK}Genel renk şemalarını göster
STR_LIVERY_TRAIN_TOOLTIP                                        :{BLACK}Tren renk düzenlerini göster
STR_LIVERY_ROAD_VEHICLE_TOOLTIP                                 :{BLACK}Araç renk düzenlerini göster
STR_LIVERY_SHIP_TOOLTIP                                         :{BLACK}Gemi renk düzenlerini göster
STR_LIVERY_AIRCRAFT_TOOLTIP                                     :{BLACK}Uçakların renk şemalarını göster
<<<<<<< HEAD
STR_LIVERY_SHIP_GROUP_TOOLTIP                                   :{BLACK}Gemi listelerinin renklerini göster
STR_LIVERY_AIRCRAFT_GROUP_TOOLTIP                               :{BLACK}Uçak listelerinin renklerini göster
STR_LIVERY_PRIMARY_TOOLTIP                                      :{BLACK}Seçili düzen için birincil rengi seç. Ctrl ile tıklama bu rengi bütün düzenler için kaydedecek
STR_LIVERY_SECONDARY_TOOLTIP                                    :{BLACK}Seçili düzen için ikincil rengi seç. Ctrl ile tıklama bu rengi bütün düzenler için kaydedecek
STR_LIVERY_PANEL_TOOLTIP                                        :{BLACK}Değiştirilecek bir renk düzeni seçin ya da CTRL+Tıklama ile birden düzen seçin. Düzenin kullanımını açıp kapatmak için kutuya tıklayın.
=======
STR_LIVERY_TRAIN_GROUP_TOOLTIP                                  :{BLACK}Tren listelerinin renklerini göster
STR_LIVERY_ROAD_VEHICLE_GROUP_TOOLTIP                           :{BLACK}Karayolu araç listesi renklerini göster
STR_LIVERY_SHIP_GROUP_TOOLTIP                                   :{BLACK}Gemi listelerinin renklerini göster
STR_LIVERY_AIRCRAFT_GROUP_TOOLTIP                               :{BLACK}Uçak listelerinin renklerini göster
STR_LIVERY_PRIMARY_TOOLTIP                                      :{BLACK}Seçili düzen için birincil rengi seç. Ctrl + Sol Tık bu rengi bütün düzenler için kaydedecek
STR_LIVERY_SECONDARY_TOOLTIP                                    :{BLACK}Seçili düzen için ikincil rengi seç. Ctrl + Sol Tık bu rengi bütün düzenler için kaydedecek
STR_LIVERY_PANEL_TOOLTIP                                        :{BLACK}Değiştirilecek bir renk düzeni seçin ya da CTRL+Tıklama ile birden düzen seçin. Düzenin kullanımını açıp kapatmak için kutuya tıklayın.
STR_LIVERY_TRAIN_GROUP_EMPTY                                    :Hiç tren listesi oluşturulmadı
STR_LIVERY_ROAD_VEHICLE_GROUP_EMPTY                             :Herhangibir karayolu araç listesi ayarlanmadı
>>>>>>> 8bccb580
STR_LIVERY_SHIP_GROUP_EMPTY                                     :Hiçbir gemi listesi oluşturulmadı
STR_LIVERY_AIRCRAFT_GROUP_EMPTY                                 :Hiçbir uçak listesi oluşturulmadı

###length 23
STR_LIVERY_DEFAULT                                              :Varsayılan Şirket Rengi
STR_LIVERY_STEAM                                                :Buharlı Lokomotif
STR_LIVERY_DIESEL                                               :Dizel Lokomotif
STR_LIVERY_ELECTRIC                                             :Elektrikli Lokomotif
STR_LIVERY_MONORAIL                                             :Monoray Lokomotifi
STR_LIVERY_MAGLEV                                               :Maglev Lokomotifi
STR_LIVERY_DMU                                                  :DMU
STR_LIVERY_EMU                                                  :EMU
STR_LIVERY_PASSENGER_WAGON_STEAM                                :Yolcu Vagonu (Buhar)
STR_LIVERY_PASSENGER_WAGON_DIESEL                               :Yolcu Vagonu (Dizel)
STR_LIVERY_PASSENGER_WAGON_ELECTRIC                             :Yolcu Vagonu (Elektrik)
STR_LIVERY_PASSENGER_WAGON_MONORAIL                             :Yolcu Vagonu (Tekli Ray)
STR_LIVERY_PASSENGER_WAGON_MAGLEV                               :Yolcu Vagonu (Manyetik)
STR_LIVERY_FREIGHT_WAGON                                        :Yük Vagonu
STR_LIVERY_BUS                                                  :Otobüs
STR_LIVERY_TRUCK                                                :Kamyon
STR_LIVERY_PASSENGER_SHIP                                       :Yolcu Vapuru
STR_LIVERY_FREIGHT_SHIP                                         :Yük Gemisi
STR_LIVERY_HELICOPTER                                           :Helikopter
STR_LIVERY_SMALL_PLANE                                          :Küçük Uçak
STR_LIVERY_LARGE_PLANE                                          :Büyük Uçak
STR_LIVERY_PASSENGER_TRAM                                       :Yolcu Tramvayı
STR_LIVERY_FREIGHT_TRAM                                         :Yük Tramvayı

# Face selection window
STR_FACE_CAPTION                                                :{WHITE}Surat Seçimi
STR_FACE_CANCEL_TOOLTIP                                         :{BLACK}Seçimi iptal et
STR_FACE_OK_TOOLTIP                                             :{BLACK}Seçimi Kabul et
STR_FACE_RANDOM                                                 :{BLACK}Rastgele

STR_FACE_MALE_BUTTON                                            :{BLACK}Erkek
STR_FACE_MALE_TOOLTIP                                           :{BLACK}Erkek suratlarıni seç
STR_FACE_FEMALE_BUTTON                                          :{BLACK}Bayan
STR_FACE_FEMALE_TOOLTIP                                         :{BLACK}Bayan suratlarını seç
STR_FACE_NEW_FACE_BUTTON                                        :{BLACK}Yeni Surat
STR_FACE_NEW_FACE_TOOLTIP                                       :{BLACK}Rastgele surat yap
STR_FACE_ADVANCED                                               :{BLACK}Gelişmiş
STR_FACE_ADVANCED_TOOLTIP                                       :{BLACK}Gelişmiş yüz seçimi
STR_FACE_SIMPLE                                                 :{BLACK}Basit
STR_FACE_SIMPLE_TOOLTIP                                         :{BLACK}Basit yüz seçimi
STR_FACE_LOAD                                                   :{BLACK}Yükle
STR_FACE_LOAD_TOOLTIP                                           :{BLACK}Tercih edilen yüzü yükle
STR_FACE_LOAD_DONE                                              :{WHITE}Tercih edilen yüz OpenTTD ayar dosyasından yüklendi
STR_FACE_FACECODE                                               :{BLACK}Oyuncu yüzü no.
STR_FACE_FACECODE_TOOLTIP                                       :{BLACK}Şirket başkanının yüz portre numarasını göster ve/veya düzenle
STR_FACE_FACECODE_CAPTION                                       :{WHITE}Şirket başkanının yüz portre numarasını göster ve/veya düzenle
STR_FACE_FACECODE_SET                                           :{WHITE}Surat numarası ayarlandı
STR_FACE_FACECODE_ERR                                           :{WHITE}Şirket başkanının yüz portre numarası hatalıdır. - Yüz portre numarası 0 ve 4,294,967,295 arasında bir sayı olmalıdır!
STR_FACE_SAVE                                                   :{BLACK}Kaydet
STR_FACE_SAVE_TOOLTIP                                           :{BLACK}Tercih edilen yüzü kaydet
STR_FACE_SAVE_DONE                                              :{WHITE}Bu yüz OpenTTD ayar dosyasına favoriniz olarak kaydedilecek
STR_FACE_EUROPEAN                                               :{BLACK}Avrupalı
STR_FACE_SELECT_EUROPEAN                                        :{BLACK}Avrupalı yüz seç
STR_FACE_AFRICAN                                                :{BLACK}Afrikalı
STR_FACE_SELECT_AFRICAN                                         :{BLACK}Siyah yüz seç
STR_FACE_YES                                                    :Evet
STR_FACE_NO                                                     :Hayır
STR_FACE_MOUSTACHE_EARRING_TOOLTIP                              :{BLACK}Bıyık veya küpeyi etkinleştir
STR_FACE_HAIR                                                   :Saç:
STR_FACE_HAIR_TOOLTIP                                           :{BLACK}Saçı değiştir
STR_FACE_EYEBROWS                                               :Kaşlar:
STR_FACE_EYEBROWS_TOOLTIP                                       :{BLACK}Kaşları değiştir
STR_FACE_EYECOLOUR                                              :Göz rengi:
STR_FACE_EYECOLOUR_TOOLTIP                                      :{BLACK}Göz rengini değiştir
STR_FACE_GLASSES                                                :Gözlük:
STR_FACE_GLASSES_TOOLTIP                                        :{BLACK}Gözlüğü etkinleştir
STR_FACE_GLASSES_TOOLTIP_2                                      :{BLACK}Gözlüğü değiştir
STR_FACE_NOSE                                                   :Burun:
STR_FACE_NOSE_TOOLTIP                                           :{BLACK}Burnu değiştir
STR_FACE_LIPS                                                   :Dudak:
STR_FACE_MOUSTACHE                                              :Bıyık:
STR_FACE_LIPS_MOUSTACHE_TOOLTIP                                 :{BLACK}Dudakları veya bıyığı değiştir
STR_FACE_CHIN                                                   :Çene:
STR_FACE_CHIN_TOOLTIP                                           :{BLACK}Çeneyi değiştir
STR_FACE_JACKET                                                 :Ceket:
STR_FACE_JACKET_TOOLTIP                                         :{BLACK}Ceketi değiştir
STR_FACE_COLLAR                                                 :Yaka:
STR_FACE_COLLAR_TOOLTIP                                         :{BLACK}Yakayı değiştir
STR_FACE_TIE                                                    :Kravat:
STR_FACE_EARRING                                                :Küpe:
STR_FACE_TIE_EARRING_TOOLTIP                                    :{BLACK}Kravatı veya küpeyi değiştir

# Matches ServerGameType
###length 3
STR_NETWORK_SERVER_VISIBILITY_LOCAL                             :Yerel
STR_NETWORK_SERVER_VISIBILITY_PUBLIC                            :Halka açık
STR_NETWORK_SERVER_VISIBILITY_INVITE_ONLY                       :Yalnızca davet ile

# Network server list
STR_NETWORK_SERVER_LIST_CAPTION                                 :{WHITE}Çok Oyunculu
STR_NETWORK_SERVER_LIST_PLAYER_NAME                             :{BLACK}Oyuncu adı:
STR_NETWORK_SERVER_LIST_ENTER_NAME_TOOLTIP                      :{BLACK}Oyuncuların göreceği adınızı seçin

STR_NETWORK_SERVER_LIST_GAME_NAME                               :{BLACK}İsim
STR_NETWORK_SERVER_LIST_GAME_NAME_TOOLTIP                       :{BLACK}Oyunun ismi
STR_NETWORK_SERVER_LIST_GENERAL_ONLINE                          :{BLACK}{COMMA}/{COMMA} - {COMMA}/{COMMA}
STR_NETWORK_SERVER_LIST_CLIENTS_CAPTION                         :{BLACK}Oyuncular
STR_NETWORK_SERVER_LIST_CLIENTS_CAPTION_TOOLTIP                 :{BLACK}Bağlı oyuncular / en fazla oyuncu
STR_NETWORK_SERVER_LIST_MAP_SIZE_SHORT                          :{BLACK}{COMMA}x{COMMA}
STR_NETWORK_SERVER_LIST_MAP_SIZE_CAPTION                        :{BLACK}Harita boyutu
STR_NETWORK_SERVER_LIST_MAP_SIZE_CAPTION_TOOLTIP                :{BLACK}Oyunun harita boyutu{}Alana göre sıralamak için tıklayın
STR_NETWORK_SERVER_LIST_DATE_CAPTION                            :{BLACK}Tarih
STR_NETWORK_SERVER_LIST_DATE_CAPTION_TOOLTIP                    :{BLACK}Güncel tarih
STR_NETWORK_SERVER_LIST_PLAY_TIME_SHORT                         :{BLACK}{NUM}s {NUM}d
STR_NETWORK_SERVER_LIST_PLAY_TIME_CAPTION                       :{BLACK}Oyunama zamanı
STR_NETWORK_SERVER_LIST_PLAY_TIME_CAPTION_TOOLTIP               :{BLACK}Oyun duraklanma'dan{}oynanmış süre
STR_NETWORK_SERVER_LIST_INFO_ICONS_TOOLTIP                      :{BLACK}Dil, sunucu sürümü, vb.

STR_NETWORK_SERVER_LIST_CLICK_GAME_TO_SELECT                    :{BLACK}Seçmek için listeden bir oyun tıklayın
STR_NETWORK_SERVER_LIST_LAST_JOINED_SERVER                      :{BLACK}En son katıldığınız sunucu:
STR_NETWORK_SERVER_LIST_CLICK_TO_SELECT_LAST                    :{BLACK}Son oynadığınız sunucuya katılmak için tıklayın

STR_NETWORK_SERVER_LIST_GAME_INFO                               :{SILVER}OYUN BİLGİSİ
STR_NETWORK_SERVER_LIST_CLIENTS                                 :{SILVER}İstemciler: {WHITE}{COMMA} / {COMMA} - {COMMA} / {COMMA}
STR_NETWORK_SERVER_LIST_LANDSCAPE                               :{SILVER}Yer yüzü: {WHITE}{STRING}
STR_NETWORK_SERVER_LIST_MAP_SIZE                                :{SILVER}Harita boyutu: {WHITE}{COMMA}x{COMMA}
STR_NETWORK_SERVER_LIST_SERVER_VERSION                          :{SILVER}Sunucu sürümü: {WHITE}{STRING}
STR_NETWORK_SERVER_LIST_SERVER_ADDRESS                          :{SILVER}Sunucu adresi: {WHITE}{STRING}
STR_NETWORK_SERVER_LIST_INVITE_CODE                             :{SILVER}Davet kodu: {WHITE}{STRING}
STR_NETWORK_SERVER_LIST_START_DATE                              :{SILVER}Başlama tarihi: {WHITE}{DATE_SHORT}
STR_NETWORK_SERVER_LIST_CURRENT_DATE                            :{SILVER}Şimdiki tarih: {WHITE}{DATE_SHORT}
STR_NETWORK_SERVER_LIST_PLAY_TIME                               :{SILVER}Oyunama zamanı: {WHITE}{NUM}s {NUM}d
STR_NETWORK_SERVER_LIST_GAMESCRIPT                              :{SILVER}Oyun Betiği: {WHITE}{STRING} (v{NUM})
STR_NETWORK_SERVER_LIST_PASSWORD                                :{SILVER}Parola korumalı!
STR_NETWORK_SERVER_LIST_SERVER_OFFLINE                          :{SILVER}SUNUCU KAPALI
STR_NETWORK_SERVER_LIST_SERVER_FULL                             :{SILVER}SUNUCU DOLU
STR_NETWORK_SERVER_LIST_SERVER_BANNED                           :{SILVER}SUNUCU SİZİ YASAKLADI
STR_NETWORK_SERVER_LIST_SERVER_TOO_OLD                          :{SILVER}SUNUCU ÇOK ESKİ
STR_NETWORK_SERVER_LIST_VERSION_MISMATCH                        :{SILVER}SÜRÜM UYUŞMAZLIĞI
STR_NETWORK_SERVER_LIST_GRF_MISMATCH                            :{SILVER}NEWGRF UYUŞMAZLIĞI

STR_NETWORK_SERVER_LIST_JOIN_GAME                               :{BLACK}Oyuna gir
STR_NETWORK_SERVER_LIST_REFRESH                                 :{BLACK}Sunucuyu tazele
STR_NETWORK_SERVER_LIST_REFRESH_TOOLTIP                         :{BLACK}Sunucu bilgisini tazele

STR_NETWORK_SERVER_LIST_SEARCH_SERVER_INTERNET                  :{BLACK}İnterneti Ara
STR_NETWORK_SERVER_LIST_SEARCH_SERVER_INTERNET_TOOLTIP          :{BLACK}İnternette halka açık sunucu ara
STR_NETWORK_SERVER_LIST_SEARCH_SERVER_LAN                       :{BLACK}LAN ara
STR_NETWORK_SERVER_LIST_SEARCH_SERVER_LAN_TOOLTIP               :{BLACK}Yerel alan ağında sunucu ara
STR_NETWORK_SERVER_LIST_ADD_SERVER                              :{BLACK}Sunucu ekle
STR_NETWORK_SERVER_LIST_ADD_SERVER_TOOLTIP                      :{BLACK}Listeye bir sunucu ekler. Bu sunucu adresi ya da bir davet kodu olabilir
STR_NETWORK_SERVER_LIST_START_SERVER                            :{BLACK}Sunucu başlat
STR_NETWORK_SERVER_LIST_START_SERVER_TOOLTIP                    :{BLACK}Kendi sunucunu başlat

STR_NETWORK_SERVER_LIST_PLAYER_NAME_OSKTITLE                    :{BLACK}İsminizi girin
STR_NETWORK_SERVER_LIST_ENTER_SERVER_ADDRESS                    :{BLACK}Sunucu adresini veya davet kodunu gir

# Start new multiplayer server
STR_NETWORK_START_SERVER_CAPTION                                :{WHITE}Yeni çok oyunculu oyun başlat

STR_NETWORK_START_SERVER_NEW_GAME_NAME                          :{BLACK}Oyun adı:
STR_NETWORK_START_SERVER_NEW_GAME_NAME_TOOLTIP                  :{BLACK}Bu oyun adı diğer oyuncuların server listesinde görünecek
STR_NETWORK_START_SERVER_SET_PASSWORD                           :{BLACK}Parola koy
STR_NETWORK_START_SERVER_PASSWORD_TOOLTIP                       :{BLACK}Erişimi kısıtlamak için oyuna parola koy

STR_NETWORK_START_SERVER_VISIBILITY_LABEL                       :{BLACK}Görünürlük:
STR_NETWORK_START_SERVER_VISIBILITY_TOOLTIP                     :{BLACK}Halka açık listelemede öbür oyuncuların sizin sunucunuzu görüp göremeyeceği
STR_NETWORK_START_SERVER_CLIENTS_SELECT                         :{BLACK}{NUM} istemci
STR_NETWORK_START_SERVER_NUMBER_OF_CLIENTS                      :{BLACK}Azami istemci sayısı:
STR_NETWORK_START_SERVER_NUMBER_OF_CLIENTS_TOOLTIP              :{BLACK}İzin verilen en fazla oyuncu sayısını seç. Her yerin dolması gerekmez
STR_NETWORK_START_SERVER_COMPANIES_SELECT                       :{BLACK}{NUM} şirket
STR_NETWORK_START_SERVER_NUMBER_OF_COMPANIES                    :{BLACK}En fazla şirket sayısı:
STR_NETWORK_START_SERVER_NUMBER_OF_COMPANIES_TOOLTIP            :{BLACK}Sunucudaki şirket sayısını sınırla

STR_NETWORK_START_SERVER_NEW_GAME_NAME_OSKTITLE                 :{BLACK}Ağ oyunu için bir isim girin

# Network connecting window
STR_NETWORK_CONNECTING_CAPTION                                  :{WHITE}Bağlanıyor...

STR_NETWORK_CONNECTING_WAITING                                  :{BLACK}{NUM} -> önünde olan oyuncular
STR_NETWORK_CONNECTING_DOWNLOADING_1                            :{BLACK}Şu ana kadar {BYTES} indirildi
STR_NETWORK_CONNECTING_DOWNLOADING_2                            :{BLACK}{BYTES} / {BYTES} indirildi

###length 8
STR_NETWORK_CONNECTING_1                                        :{BLACK}(1/6) Bağlanıyor...
STR_NETWORK_CONNECTING_2                                        :{BLACK}(2/6) Onaylanıyor...
STR_NETWORK_CONNECTING_3                                        :{BLACK}(3/6) Bekliyor...
STR_NETWORK_CONNECTING_4                                        :{BLACK}(4/6) Harita indiriliyor...
STR_NETWORK_CONNECTING_5                                        :{BLACK}(5/6) Veriler işleniyor...
STR_NETWORK_CONNECTING_6                                        :{BLACK}(6/6) Kaydolunuyor...
STR_NETWORK_CONNECTING_SPECIAL_1                                :{BLACK}Oyun bilgisi aliniyor...
STR_NETWORK_CONNECTING_SPECIAL_2                                :{BLACK}Şirket bilgisi aliniyor...

STR_NETWORK_CONNECTION_DISCONNECT                               :{BLACK}Bağlantıyı kes

STR_NETWORK_NEED_GAME_PASSWORD_CAPTION                          :{WHITE}Sunucu korumalı. Parola girin
STR_NETWORK_NEED_COMPANY_PASSWORD_CAPTION                       :{WHITE}Şirket korumalı. Parola girin

# Network company list added strings
STR_NETWORK_COMPANY_LIST_CLIENT_LIST                            :Aktif oyuncular
STR_NETWORK_COMPANY_LIST_SPECTATE                               :Seyret

# Network client list
STR_NETWORK_CLIENT_LIST_CAPTION                                 :{WHITE}Çok Oyunculu{WHITE}Çevrim İçi Oyuncular
STR_NETWORK_CLIENT_LIST_SERVER                                  :{BLACK}Sunucu
STR_NETWORK_CLIENT_LIST_SERVER_NAME                             :{BLACK}İsim
STR_NETWORK_CLIENT_LIST_SERVER_NAME_TOOLTIP                     :{BLACK}Oynadığın sunucunun adı
STR_NETWORK_CLIENT_LIST_SERVER_NAME_EDIT_TOOLTIP                :{BLACK}Sunucunun adını değiştir
STR_NETWORK_CLIENT_LIST_SERVER_NAME_QUERY_CAPTION               :Sunucunun adı
STR_NETWORK_CLIENT_LIST_SERVER_VISIBILITY                       :{BLACK}Görünürlük
STR_NETWORK_CLIENT_LIST_SERVER_VISIBILITY_TOOLTIP               :{BLACK}Halka açık listelemede öbür oyuncuların sizin sunucunuzu görüp göremeyeceği
STR_NETWORK_CLIENT_LIST_SERVER_INVITE_CODE                      :{BLACK}Davet kodu
STR_NETWORK_CLIENT_LIST_SERVER_INVITE_CODE_TOOLTIP              :{BLACK}Diğer kullanıcıların bu sunucuya katılmak için kullanabileceği davet kodu
STR_NETWORK_CLIENT_LIST_SERVER_CONNECTION_TYPE                  :{BLACK}Bağlantı türü
STR_NETWORK_CLIENT_LIST_SERVER_CONNECTION_TYPE_TOOLTIP          :{BLACK}Sunucunuzun nasıl erişilip erişilemeyeceği
STR_NETWORK_CLIENT_LIST_PLAYER                                  :{BLACK}Oyuncu
STR_NETWORK_CLIENT_LIST_PLAYER_NAME                             :{BLACK}İsim
STR_NETWORK_CLIENT_LIST_PLAYER_NAME_TOOLTIP                     :{BLACK}İsmin
STR_NETWORK_CLIENT_LIST_PLAYER_NAME_EDIT_TOOLTIP                :{BLACK}Kullanıcı adını değiştir
STR_NETWORK_CLIENT_LIST_PLAYER_NAME_QUERY_CAPTION               :İsmin
STR_NETWORK_CLIENT_LIST_ADMIN_CLIENT_TOOLTIP                    :{BLACK}Client için gerçekleştirilecek yönetici eylemleri
STR_NETWORK_CLIENT_LIST_ADMIN_COMPANY_TOOLTIP                   :{BLACK}Şirket için gerçekleştirilecek yönetici eylemleri
STR_NETWORK_CLIENT_LIST_JOIN_TOOLTIP                            :{BLACK}Bu şirkete katıl
STR_NETWORK_CLIENT_LIST_CHAT_CLIENT_TOOLTIP                     :{BLACK}Bu oyuncuya bir mesaj gönder
STR_NETWORK_CLIENT_LIST_CHAT_COMPANY_TOOLTIP                    :{BLACK}Bu şirketteki tüm oyunculara bir mesaj gönder
STR_NETWORK_CLIENT_LIST_CHAT_SPECTATOR_TOOLTIP                  :{BLACK}Bütün izleyicilere bir mesaj yolla
STR_NETWORK_CLIENT_LIST_SPECTATORS                              :İzleyiciler
STR_NETWORK_CLIENT_LIST_NEW_COMPANY                             :(Yeni şirket)
STR_NETWORK_CLIENT_LIST_NEW_COMPANY_TOOLTIP                     :{BLACK}Yeni bir şirket oluştur ve ona katıl
STR_NETWORK_CLIENT_LIST_PLAYER_ICON_SELF_TOOLTIP                :{BLACK}Bu sensin
STR_NETWORK_CLIENT_LIST_PLAYER_ICON_HOST_TOOLTIP                :{BLACK}Bu, oyunun ev sahibi
STR_NETWORK_CLIENT_LIST_CLIENT_COMPANY_COUNT                    :{BLACK}{NUM} oyuncu - {NUM}/{NUM} şirket
STR_NETWORK_CLIENT_LIST_CLIENT_COMPANY_COUNT_TOOLTIP            :{BLACK}Şu anda bağlı olan istemci sayısı, şirket sayısı ve sunucu sahibi tarafından izin verilen maksimum şirket sayısı

# Matches ConnectionType
###length 5
STR_NETWORK_CLIENT_LIST_SERVER_CONNECTION_TYPE_UNKNOWN          :{BLACK}Yerel
STR_NETWORK_CLIENT_LIST_SERVER_CONNECTION_TYPE_ISOLATED         :{RED}Uzak oyuncular bağlanamaz
STR_NETWORK_CLIENT_LIST_SERVER_CONNECTION_TYPE_DIRECT           :{BLACK}Halka açık
STR_NETWORK_CLIENT_LIST_SERVER_CONNECTION_TYPE_STUN             :{BLACK}NAT'ın Arkasında
STR_NETWORK_CLIENT_LIST_SERVER_CONNECTION_TYPE_TURN             :{BLACK}Aktarıcı ile

STR_NETWORK_CLIENT_LIST_ADMIN_CLIENT_KICK                       :At
STR_NETWORK_CLIENT_LIST_ADMIN_CLIENT_BAN                        :Yasakla
STR_NETWORK_CLIENT_LIST_ADMIN_COMPANY_RESET                     :Sil
STR_NETWORK_CLIENT_LIST_ADMIN_COMPANY_UNLOCK                    :Parola ile kilit açma

STR_NETWORK_CLIENT_LIST_ASK_CAPTION                             :{WHITE}Yönetici eylemi
STR_NETWORK_CLIENT_LIST_ASK_CLIENT_KICK                         :{YELLOW}'{STRING}' adlı oyuncuyu atmak istediğine emin misin?
STR_NETWORK_CLIENT_LIST_ASK_CLIENT_BAN                          :{YELLOW}'{STRING}' adlı oyunucuyu yasaklamak istediğine emin misin?
STR_NETWORK_CLIENT_LIST_ASK_COMPANY_RESET                       :{YELLOW}'{COMPANY}' şirketini silmek istediğine emin misin?
STR_NETWORK_CLIENT_LIST_ASK_COMPANY_UNLOCK                      :{YELLOW}'{COMPANY}' adlı şirketin şifresini sıfırlamak istediğine emin misin?

STR_NETWORK_ASK_RELAY_CAPTION                                   :{WHITE}Aktarıcı kullan?
STR_NETWORK_ASK_RELAY_TEXT                                      :{YELLOW}Sunucu '{STRING}' ile sizin aranızda bağlantı kurma başarısız oldu.{}Bu oturumu '{STRING}' ile aktarmak ister misiniz?
STR_NETWORK_ASK_RELAY_NO                                        :{BLACK}Hayır
STR_NETWORK_ASK_RELAY_YES_ONCE                                  :{BLACK}Evet, bu seferliğine
STR_NETWORK_ASK_RELAY_YES_ALWAYS                                :{BLACK}Evet, bir daha sorma

STR_NETWORK_ASK_SURVEY_CAPTION                                  :Otomatik ankete katılıyor musunuz?
STR_NETWORK_ASK_SURVEY_TEXT                                     :Otomatik ankete katılmak ister misiniz?{}OpenTTD, bir oyundan çıkarken bir anket gönderir.{}Bunu, "Oyun Seçenekleri" altında istediğiniz zaman değiştirebilirsiniz.
STR_NETWORK_ASK_SURVEY_PREVIEW                                  :Anket sonucunu önizleyin
STR_NETWORK_ASK_SURVEY_LINK                                     :Anket ve gizlilik hakkında
STR_NETWORK_ASK_SURVEY_NO                                       :Hayır
STR_NETWORK_ASK_SURVEY_YES                                      :Evet

STR_NETWORK_SPECTATORS                                          :İzleyiciler

# Network set password
STR_COMPANY_PASSWORD_CANCEL                                     :{BLACK}Girilen parolayı kaydetme
STR_COMPANY_PASSWORD_OK                                         :{BLACK}Yeni parolayı şirkete ver
STR_COMPANY_PASSWORD_CAPTION                                    :{WHITE}Şirket parolası
STR_COMPANY_PASSWORD_MAKE_DEFAULT                               :{BLACK}Öntanımlı şirket parolası
STR_COMPANY_PASSWORD_MAKE_DEFAULT_TOOLTIP                       :{BLACK}Bu şirketin parolasını yeni şirketlerde öntanımlı olarak kullan

# Network company info join/password
STR_COMPANY_VIEW_JOIN                                           :{BLACK}Katıl
STR_COMPANY_VIEW_JOIN_TOOLTIP                                   :{BLACK}Katıl ve bu şirket olarak oyna
STR_COMPANY_VIEW_PASSWORD                                       :{BLACK}Parola
STR_COMPANY_VIEW_PASSWORD_TOOLTIP                               :{BLACK}Başkalarınin girmemesi için parola koy
STR_COMPANY_VIEW_SET_PASSWORD                                   :{BLACK}Şirket parolası

# Network chat
STR_NETWORK_CHAT_SEND                                           :{BLACK}Gönder
STR_NETWORK_CHAT_COMPANY_CAPTION                                :[Takım] :
STR_NETWORK_CHAT_CLIENT_CAPTION                                 :[Özel] {STRING}:
STR_NETWORK_CHAT_ALL_CAPTION                                    :[Herkes] :

STR_NETWORK_CHAT_COMPANY                                        :[Takım] {STRING}: {WHITE}{STRING}
STR_NETWORK_CHAT_TO_COMPANY                                     :[Takım] -> {STRING}: {WHITE}{STRING}
STR_NETWORK_CHAT_CLIENT                                         :[Özel] {STRING}: {WHITE}{STRING}
STR_NETWORK_CHAT_TO_CLIENT                                      :[Özel] -> {STRING}: {WHITE}{STRING}
STR_NETWORK_CHAT_ALL                                            :[Herkes] {STRING}: {WHITE}{STRING}
STR_NETWORK_CHAT_EXTERNAL                                       :[{3:STRING}] {0:STRING}: {WHITE}{1:STRING}
STR_NETWORK_CHAT_OSKTITLE                                       :{BLACK}Ağ sohbeti için yazı girin

# Network messages
STR_NETWORK_ERROR_NOTAVAILABLE                                  :{WHITE}Ağ aygıtı bulunamadı veya ENABLE_NETWORK olmadan derlendi
STR_NETWORK_ERROR_NOCONNECTION                                  :{WHITE}Sunucu isteğe cevap vermedi{WHITE}Sunucu bağlantısı zaman aşımına uğradı veya reddedildi
STR_NETWORK_ERROR_NEWGRF_MISMATCH                               :{WHITE}NewGRF uyuşmazlığı yüzünden bağlanılamadı
STR_NETWORK_ERROR_DESYNC                                        :{WHITE}Network-Oyunu senkronizasyonu başarısız
STR_NETWORK_ERROR_LOSTCONNECTION                                :{WHITE}Network-Oyunu bağlatısı düştü
STR_NETWORK_ERROR_SAVEGAMEERROR                                 :{WHITE}Kayıtlı oyun yüklenemedi
STR_NETWORK_ERROR_SERVER_START                                  :{WHITE}Sunucu başlatılamadı
STR_NETWORK_ERROR_SERVER_ERROR                                  :{WHITE}Protokol hatası yapıldı ve bağlantı koparıldı
STR_NETWORK_ERROR_BAD_PLAYER_NAME                               :{WHITE}Kullanıcı adınız ayarlanmamış. Kullanıcı adınız Çok Oyunculu penceresinin üstünden ayarlanabilir
STR_NETWORK_ERROR_BAD_SERVER_NAME                               :{WHITE}Sunucu adınız ayarlanmamış. Ad Çok Oyunculu penceresinin üstünden ayarlanabilir
STR_NETWORK_ERROR_WRONG_REVISION                                :{WHITE}Bu istemcinin revizyonu sunucununki ile aynı değil
STR_NETWORK_ERROR_WRONG_PASSWORD                                :{WHITE}Yanlış parola
STR_NETWORK_ERROR_SERVER_FULL                                   :{WHITE}Sunucu dolu
STR_NETWORK_ERROR_SERVER_BANNED                                 :{WHITE}Sunucuya girmeniz yasaklandı
STR_NETWORK_ERROR_KICKED                                        :{WHITE}Oyundan atıldınız
STR_NETWORK_ERROR_KICK_MESSAGE                                  :{WHITE}Sebep: {STRING}
STR_NETWORK_ERROR_CHEATER                                       :{WHITE}Bu sunucuda hileler kapalı
STR_NETWORK_ERROR_TOO_MANY_COMMANDS                             :{WHITE}Sunucuya çok fazla komut gönderiyordunuz
STR_NETWORK_ERROR_TIMEOUT_PASSWORD                              :{WHITE}Şifre girmeniz çok uzun sürdü
STR_NETWORK_ERROR_TIMEOUT_COMPUTER                              :{WHITE}Bilgisayarınız sunucuyla haberleşmeyi sürdürmek için çok yavaş.
STR_NETWORK_ERROR_TIMEOUT_MAP                                   :{WHITE}Bilgisayarınızın haritayı indirmesi çok uzun sürdü
STR_NETWORK_ERROR_TIMEOUT_JOIN                                  :{WHITE}Bilgisayarınızın sunucuya katılması çok uzun sürdü
STR_NETWORK_ERROR_INVALID_CLIENT_NAME                           :{WHITE}İsminiz geçerli değil

STR_NETWORK_ERROR_CLIENT_GUI_LOST_CONNECTION_CAPTION            :{WHITE}Olası bağlantı kaybı
STR_NETWORK_ERROR_CLIENT_GUI_LOST_CONNECTION                    :{WHITE}Son {NUM} saniyedir sunucudan hiç veri gelmedi

###length 21
STR_NETWORK_ERROR_CLIENT_GENERAL                                :genel hata
STR_NETWORK_ERROR_CLIENT_DESYNC                                 :desync hatası
STR_NETWORK_ERROR_CLIENT_SAVEGAME                               :harita yüklenemiyor
STR_NETWORK_ERROR_CLIENT_CONNECTION_LOST                        :bağlantı kaybedildi
STR_NETWORK_ERROR_CLIENT_PROTOCOL_ERROR                         :protokol hatası
STR_NETWORK_ERROR_CLIENT_NEWGRF_MISMATCH                        :NewGRF uyuşmazlığı
STR_NETWORK_ERROR_CLIENT_NOT_AUTHORIZED                         :izin verilmedi
STR_NETWORK_ERROR_CLIENT_NOT_EXPECTED                           :geçersiz ya da beklenmeyen bir paket alındı
STR_NETWORK_ERROR_CLIENT_WRONG_REVISION                         :yanlış düzeltme
STR_NETWORK_ERROR_CLIENT_NAME_IN_USE                            :isim kullanımda
STR_NETWORK_ERROR_CLIENT_WRONG_PASSWORD                         :yanlış parola
STR_NETWORK_ERROR_CLIENT_COMPANY_MISMATCH                       :DoCommand için yanlış company-id
STR_NETWORK_ERROR_CLIENT_KICKED                                 :sunucu tarafından atıldı
STR_NETWORK_ERROR_CLIENT_CHEATER                                :hile yapmaya çalıştı
STR_NETWORK_ERROR_CLIENT_SERVER_FULL                            :sunucu dolu
STR_NETWORK_ERROR_CLIENT_TOO_MANY_COMMANDS                      :çok fazla komut gönderiyordu
STR_NETWORK_ERROR_CLIENT_TIMEOUT_PASSWORD                       :şifre zamanında alınamadı
STR_NETWORK_ERROR_CLIENT_TIMEOUT_COMPUTER                       :genel zamanaşımı
STR_NETWORK_ERROR_CLIENT_TIMEOUT_MAP                            :haritayı indirmek çok uzun sürdü
STR_NETWORK_ERROR_CLIENT_TIMEOUT_JOIN                           :haritayı işlemek çok uzun sürdü
STR_NETWORK_ERROR_CLIENT_INVALID_CLIENT_NAME                    :Geçersiz ev sahibi ismi

# Network related errors
STR_NETWORK_SERVER_MESSAGE                                      :*** {1:STRING}

###length 12
STR_NETWORK_SERVER_MESSAGE_GAME_PAUSED                          :Oyun duraklatıldı ({STRING})
STR_NETWORK_SERVER_MESSAGE_GAME_STILL_PAUSED_1                  :Oyun hala duraklıyor ({STRING})
STR_NETWORK_SERVER_MESSAGE_GAME_STILL_PAUSED_2                  :Oyun hala duraklıyor ({STRING}, {STRING})
STR_NETWORK_SERVER_MESSAGE_GAME_STILL_PAUSED_3                  :Oyun hala duraklıyor ({STRING}, {STRING}, {STRING})
STR_NETWORK_SERVER_MESSAGE_GAME_STILL_PAUSED_4                  :Oyun hala duraklatılmış ({STRING}, {STRING}, {STRING}, {STRING})
STR_NETWORK_SERVER_MESSAGE_GAME_STILL_PAUSED_5                  :Oyun hala duraklatıldı ({STRING}, {STRING}, {STRING}, {STRING}, {STRING})
STR_NETWORK_SERVER_MESSAGE_GAME_UNPAUSED                        :Oyun devam ediyor ({STRING})
STR_NETWORK_SERVER_MESSAGE_GAME_REASON_NOT_ENOUGH_PLAYERS       :oyuncu sayısı
STR_NETWORK_SERVER_MESSAGE_GAME_REASON_CONNECTING_CLIENTS       :istemcilere bağlanıyor
STR_NETWORK_SERVER_MESSAGE_GAME_REASON_MANUAL                   :el ile
STR_NETWORK_SERVER_MESSAGE_GAME_REASON_GAME_SCRIPT              :oyun betiği
STR_NETWORK_SERVER_MESSAGE_GAME_REASON_LINK_GRAPH               :bağlantı grafiğinin güncellenmesi bekleniyor

STR_NETWORK_MESSAGE_CLIENT_LEAVING                              :ayrılıyor
STR_NETWORK_MESSAGE_CLIENT_JOINED                               :*** {STRING} oyuna katıldı
STR_NETWORK_MESSAGE_CLIENT_JOINED_ID                            :*** {0:STRING} oyuna katıldı (İstemci #{2:NUM})
STR_NETWORK_MESSAGE_CLIENT_COMPANY_JOIN                         :*** {0:STRING} #{2:NUM} numaralı şirkete katıldı
STR_NETWORK_MESSAGE_CLIENT_COMPANY_SPECTATE                     :*** {STRING} izleyicilere katıldı
STR_NETWORK_MESSAGE_CLIENT_COMPANY_NEW                          :*** {0:STRING} yeni bir şirket kurdu (#{2:NUM})
STR_NETWORK_MESSAGE_CLIENT_LEFT                                 :*** {0:STRING} oyunu terketti ({2:STRING})
STR_NETWORK_MESSAGE_NAME_CHANGE                                 :*** {STRING} adını {STRING} olarak değiştirdi
STR_NETWORK_MESSAGE_GIVE_MONEY                                  :*** {0:STRING} {1:STRING} adlı şirkete {2:CURRENCY_LONG} verdi
STR_NETWORK_MESSAGE_SERVER_SHUTDOWN                             :{WHITE}Sunucu kapandı
STR_NETWORK_MESSAGE_SERVER_REBOOT                               :{WHITE}Sunucu baştan başlatılıyor...{}Lütfen bekleyin...
STR_NETWORK_MESSAGE_KICKED                                      :*** {STRING} atıldı. Sebep: ({STRING})

STR_NETWORK_ERROR_COORDINATOR_REGISTRATION_FAILED               :{WHITE}Sunucu kaydı başarısız oldu
STR_NETWORK_ERROR_COORDINATOR_REUSE_OF_INVITE_CODE              :{WHITE}Başka bir sunucu aynı davet koduyla kendini kaydetmiş. "Yerel" oyun türüne geçiliyor.
STR_NETWORK_ERROR_COORDINATOR_ISOLATED                          :{WHITE}Sunucunuz uzak bağlantılara izin vermiyor
STR_NETWORK_ERROR_COORDINATOR_ISOLATED_DETAIL                   :{WHITE}Diğer kullanıcılar sunucunuza bağlanamayacaklar

# Content downloading window
STR_CONTENT_TITLE                                               :{WHITE}İçerik indirme
STR_CONTENT_TYPE_CAPTION                                        :{BLACK}Tür
STR_CONTENT_TYPE_CAPTION_TOOLTIP                                :{BLACK}İçeriğin türü
STR_CONTENT_NAME_CAPTION                                        :{BLACK}Ad
STR_CONTENT_NAME_CAPTION_TOOLTIP                                :{BLACK}İçeriğin adı
STR_CONTENT_MATRIX_TOOLTIP                                      :{BLACK}Ayrıntıları görmek için bir satıra tıklayın{}İndirmek için seçim kutucuğuna tıklayın
STR_CONTENT_SELECT_ALL_CAPTION                                  :{BLACK}Tümünü seç
STR_CONTENT_SELECT_ALL_CAPTION_TOOLTIP                          :{BLACK}Tüm içeriği indirilmek üzere işaretle
STR_CONTENT_SELECT_UPDATES_CAPTION                              :{BLACK}Güncellemeleri seç
STR_CONTENT_SELECT_UPDATES_CAPTION_TOOLTIP                      :{BLACK}Mevcut içeriğin güncellemesi olan tüm içeriği indirilmek üzere işaretle
STR_CONTENT_UNSELECT_ALL_CAPTION                                :{BLACK}Tümünden seçimi kaldır
STR_CONTENT_UNSELECT_ALL_CAPTION_TOOLTIP                        :{BLACK}Tüm içeriği indirilmemek üzere işaretle
STR_CONTENT_SEARCH_EXTERNAL                                     :{BLACK}Dış sitelerde ara
STR_CONTENT_SEARCH_EXTERNAL_TOOLTIP                             :{BLACK}OpenTTD'nin kendi servisinde bulunmayan içeriği OpenTTD ile ilişkisi bulunmayan diğer sitelerde ara
STR_CONTENT_SEARCH_EXTERNAL_DISCLAIMER_CAPTION                  :{WHITE}OpenTTD'den çıkıyorsunuz!
STR_CONTENT_SEARCH_EXTERNAL_DISCLAIMER                          :{WHITE}Harici sitelerden içerik indirmenin şart ve koşulları değişiklik gösterir.{}İndirdiğiniz içeriği OpenTTD'ye nasıl kuracağınıza dair talimatlar için harici sitelere bakmalısınız.{}Devam etmek istiyor musunuz?
STR_CONTENT_FILTER_TITLE                                        :{BLACK}Etiket/isim süzgeci:
STR_CONTENT_OPEN_URL                                            :{BLACK}Website
STR_CONTENT_OPEN_URL_TOOLTIP                                    :{BLACK}Bu içeriğin internet sitesi
STR_CONTENT_DOWNLOAD_CAPTION                                    :{BLACK}İndir
STR_CONTENT_DOWNLOAD_CAPTION_TOOLTIP                            :{BLACK}Seçili içeriği indirmeye başla
STR_CONTENT_TOTAL_DOWNLOAD_SIZE                                 :{SILVER}Toplam indirme boyutu: {WHITE}{BYTES}
STR_CONTENT_DETAIL_TITLE                                        :{SILVER}İÇERİK BİLGİSİ

###length 5
STR_CONTENT_DETAIL_SUBTITLE_UNSELECTED                          :{SILVER}Bunu indirmek üzere seçmediniz
STR_CONTENT_DETAIL_SUBTITLE_SELECTED                            :{SILVER}Bunu indirmek üzere seçtiniz
STR_CONTENT_DETAIL_SUBTITLE_AUTOSELECTED                        :{SILVER}Bu bağımlılık indirilmek üzere seçildi
STR_CONTENT_DETAIL_SUBTITLE_ALREADY_HERE                        :{SILVER}Bu zaten var
STR_CONTENT_DETAIL_SUBTITLE_DOES_NOT_EXIST                      :{SILVER}Bu içerik bilinmiyor ve OpenTTD'ye indirilemez

STR_CONTENT_DETAIL_UPDATE                                       :{SILVER}Bu, mevcut {STRING} için bir yenilemedir
STR_CONTENT_DETAIL_NAME                                         :{SILVER}Ad: {WHITE}{STRING}
STR_CONTENT_DETAIL_VERSION                                      :{SILVER}Sürüm: {WHITE}{STRING}
STR_CONTENT_DETAIL_DESCRIPTION                                  :{SILVER}Tanım: {WHITE}{STRING}
STR_CONTENT_DETAIL_URL                                          :{SILVER}URL: {WHITE}{STRING}
STR_CONTENT_DETAIL_TYPE                                         :{SILVER}Tür: {WHITE}{STRING}
STR_CONTENT_DETAIL_FILESIZE                                     :{SILVER}İndirme boyutu: {WHITE}{BYTES}
STR_CONTENT_DETAIL_SELECTED_BECAUSE_OF                          :{SILVER}Seçildi çünkü: {WHITE}{STRING}
STR_CONTENT_DETAIL_DEPENDENCIES                                 :{SILVER}Bağımlılıklar: {WHITE}{STRING}
STR_CONTENT_DETAIL_TAGS                                         :{SILVER}Etiketler: {WHITE}{STRING}
STR_CONTENT_NO_ZLIB                                             :{WHITE}OpenTTD "zlib" desteği olmadan derlenmiş...
STR_CONTENT_NO_ZLIB_SUB                                         :{WHITE}... içerik indirmek mümkün değil!

# Order of these is important!
STR_CONTENT_TYPE_BASE_GRAPHICS                                  :Temel grafikler
STR_CONTENT_TYPE_NEWGRF                                         :NewGRF
STR_CONTENT_TYPE_AI                                             :YZ
STR_CONTENT_TYPE_AI_LIBRARY                                     :YZ kütüphanesi
STR_CONTENT_TYPE_SCENARIO                                       :Senaryo
STR_CONTENT_TYPE_HEIGHTMAP                                      :Yükseklik haritası
STR_CONTENT_TYPE_BASE_SOUNDS                                    :Temel sesler
STR_CONTENT_TYPE_BASE_MUSIC                                     :Temel müzik
STR_CONTENT_TYPE_GAME_SCRIPT                                    :Oyun betiği
STR_CONTENT_TYPE_GS_LIBRARY                                     :GS kütüphanesi

# Content downloading progress window
STR_CONTENT_DOWNLOAD_TITLE                                      :{WHITE}İçerik indiriliyor...
STR_CONTENT_DOWNLOAD_INITIALISE                                 :{WHITE}Dosyalar isteniyor...
STR_CONTENT_DOWNLOAD_FILE                                       :{WHITE}Şu an indirilen {STRING} ({2:NUM} adedin {1:NUM}.si)
STR_CONTENT_DOWNLOAD_COMPLETE                                   :{WHITE}İndirme tamamlandı
STR_CONTENT_DOWNLOAD_PROGRESS_SIZE                              :{WHITE}{1:BYTES}'ın {0:BYTES}'ı indirildi (%{2:NUM})

# Content downloading error messages
STR_CONTENT_ERROR_COULD_NOT_CONNECT                             :{WHITE}İçerik sunucusuna bağlanılamadı...
STR_CONTENT_ERROR_COULD_NOT_DOWNLOAD                            :{WHITE}İndirme başarısız...
STR_CONTENT_ERROR_COULD_NOT_DOWNLOAD_FILE_NOT_WRITABLE          :{WHITE}... dosya yazılabilir değil
STR_CONTENT_ERROR_COULD_NOT_EXTRACT                             :{WHITE}İndirilen sıkıştırılmış dosya açılamadı

STR_MISSING_GRAPHICS_SET_CAPTION                                :{WHITE}Eksik grafik
STR_MISSING_GRAPHICS_SET_MESSAGE                                :{BLACK}OpenTTD çalışmak için grafiklere ihtiyaç duyuyor ancak grafik bulunamadı. OpenTTD'nin internetten bu grafikleri indirip yüklemesine izin veriyor musunuz?
STR_MISSING_GRAPHICS_YES_DOWNLOAD                               :{BLACK}Evet, grafikleri indir
STR_MISSING_GRAPHICS_NO_QUIT                                    :{BLACK}Hayır, OpenTTD'den çık

STR_MISSING_GRAPHICS_ERROR_TITLE                                :{WHITE}İndirme başarısız
STR_MISSING_GRAPHICS_ERROR                                      :{BLACK}Grafikleri indirme başarısız.{}Lütfen grafikleri manuel olarak indirin.
STR_MISSING_GRAPHICS_ERROR_QUIT                                 :{BLACK}OpenTTD'den Çık

# Transparency settings window
STR_TRANSPARENCY_CAPTION                                        :{WHITE}Şeffaflık Seçenekleri
STR_TRANSPARENT_SIGNS_TOOLTIP                                   :{BLACK}Durak tabelaları için şeffaflığı aç. Kilitlemek için Ctrl ile tıklayın
STR_TRANSPARENT_TREES_TOOLTIP                                   :{BLACK}Ağaçlar için şeffaflık. Kilitlemek için Ctrl ile tıklayın
STR_TRANSPARENT_HOUSES_TOOLTIP                                  :{BLACK}Evler için şeffaflık. Kilitlemek için Ctrl ile tıklayın
STR_TRANSPARENT_INDUSTRIES_TOOLTIP                              :{BLACK}Fabrikalar için şeffaflık. Kilitlemek için Ctrl ile tıklayın
STR_TRANSPARENT_BUILDINGS_TOOLTIP                               :{BLACK}İstasyonlar, garajlar tershaneler vb. için şeffaflık. Kilitlemek için Ctrl ile tıklayın
STR_TRANSPARENT_BRIDGES_TOOLTIP                                 :{BLACK}Köprüler için şeffaflık. Kilitlemek için Ctrl ile tıklayın
STR_TRANSPARENT_STRUCTURES_TOOLTIP                              :{BLACK}Antenler ve deniz fenerleri için şeffaflık. Kilitlemek için Ctrl ile tıklayın
STR_TRANSPARENT_CATENARY_TOOLTIP                                :{BLACK}Tren elektrik hatları için şeffaflığı aç/kapat. Kilitlemek için Ctrl ile tıklayın
STR_TRANSPARENT_TEXT_TOOLTIP                                    :{BLACK}Yükleme ve maliyet/gelir metni için şeffaflığı değiştirin. Kitlemek için Ctrl+Tıkla
STR_TRANSPARENT_INVISIBLE_TOOLTIP                               :{BLACK}Nesneleri şeffaf değil görünmez yap

# Linkgraph legend window
STR_LINKGRAPH_LEGEND_CAPTION                                    :{BLACK}Kargo Akış Göstergesi
STR_LINKGRAPH_LEGEND_ALL                                        :{BLACK}Hepsi
STR_LINKGRAPH_LEGEND_NONE                                       :{BLACK}Hiçbiri
STR_LINKGRAPH_LEGEND_SELECT_COMPANIES                           :{BLACK}Gösterilecek şirketleri seçin
STR_LINKGRAPH_LEGEND_COMPANY_TOOLTIP                            :{BLACK}{STRING}{}{COMPANY}

# Linkgraph legend window and linkgraph legend in smallmap
STR_LINKGRAPH_LEGEND_UNUSED                                     :{TINY_FONT}{BLACK}kullanılmayan
STR_LINKGRAPH_LEGEND_SATURATED                                  :{TINY_FONT}{BLACK}doygun
STR_LINKGRAPH_LEGEND_OVERLOADED                                 :{TINY_FONT}{BLACK}aşırı dolu

# Linkgraph tooltip
STR_LINKGRAPH_STATS_TOOLTIP_MONTH                               :{BLACK}{CARGO_LONG} her ay taşınacak {STATION}'dan {STATION}'na ({COMMA}% kapasite){STRING}
STR_LINKGRAPH_STATS_TOOLTIP_MINUTE                              :{BLACK}{CARGO_LONG} dakikada taşınacak {STATION}'dan {STATION}'na ({COMMA}% kapasite){STRING}
STR_LINKGRAPH_STATS_TOOLTIP_RETURN_EXTENSION                    :{}{CARGO_LONG} geri nakledilecek ({COMMA}% kapasite ile)
STR_LINKGRAPH_STATS_TOOLTIP_TIME_EXTENSION                      :{}Ortalama seyahat süresi: {UNITS_DAYS_OR_SECONDS}

# Base for station construction window(s)
STR_STATION_BUILD_COVERAGE_AREA_TITLE                           :{BLACK}Kapsama alanı
STR_STATION_BUILD_COVERAGE_OFF                                  :{BLACK}Kapalı
STR_STATION_BUILD_COVERAGE_ON                                   :{BLACK}Açık
STR_STATION_BUILD_COVERAGE_AREA_OFF_TOOLTIP                     :{BLACK}Kapsama alanını gösterme
STR_STATION_BUILD_COVERAGE_AREA_ON_TOOLTIP                      :{BLACK}Kapsama alanını göster
STR_STATION_BUILD_ACCEPTS_CARGO                                 :{BLACK}İstenen: {GOLD}{CARGO_LIST}
STR_STATION_BUILD_SUPPLIES_CARGO                                :{BLACK}Sağladıkları: {GOLD}{CARGO_LIST}
STR_STATION_BUILD_INFRASTRUCTURE_COST_YEAR                      :{BLACK}Bakım maliyeti: {GOLD}{CURRENCY_SHORT}/yıl
STR_STATION_BUILD_INFRASTRUCTURE_COST_PERIOD                    :{BLACK}Bakım maliyeti: {GOLD}{CURRENCY_SHORT}/periyot

# Join station window
STR_JOIN_STATION_CAPTION                                        :{WHITE}İstasyonu birleştir
STR_JOIN_STATION_CREATE_SPLITTED_STATION                        :{YELLOW}Ayrı bir istasyon inşa et

STR_JOIN_WAYPOINT_CAPTION                                       :{WHITE}Yerimini birleştir
STR_JOIN_WAYPOINT_CREATE_SPLITTED_WAYPOINT                      :{YELLOW}Ayrı bir yerimi yap

# Generic toolbar
STR_TOOLBAR_DISABLED_NO_VEHICLE_AVAILABLE                       :{BLACK}Şu anda bu altyapı için hiçbir araç bulunmadığından devre dışı bırakıldı

# Rail construction toolbar
STR_RAIL_TOOLBAR_RAILROAD_CONSTRUCTION_CAPTION                  :Demiryolu Yapımı
STR_RAIL_TOOLBAR_ELRAIL_CONSTRUCTION_CAPTION                    :Elektrikli Ray Yapımı
STR_RAIL_TOOLBAR_MONORAIL_CONSTRUCTION_CAPTION                  :Monoray Yapımı
STR_RAIL_TOOLBAR_MAGLEV_CONSTRUCTION_CAPTION                    :Maglev Yapımı

STR_RAIL_TOOLBAR_TOOLTIP_BUILD_RAILROAD_TRACK                   :{BLACK}Demiryolu yap. Ctrl+Sol tık ile yerleştirilen rayı kaldırabilirsiniz. Ayrıca maliyetini görmek için Shift tuşuna basabilirsiniz.
STR_RAIL_TOOLBAR_TOOLTIP_BUILD_AUTORAIL                         :{BLACK}Otoray kipinde ray yap. Ctrl+ sol tık yerleştirilen rayı kaldırır. Ayrıca maliyetini görmek için Shift tuşuna basabilirsiniz.
STR_RAIL_TOOLBAR_TOOLTIP_BUILD_TRAIN_DEPOT_FOR_BUILDING         :{BLACK}Tren garajı yap (tren yapımı ve bakımı için). Ayrıca maliyetini görmek için Shift tuşuna basabilirsiniz.
STR_RAIL_TOOLBAR_TOOLTIP_CONVERT_RAIL_TO_WAYPOINT               :{BLACK}Demir yolunda bir işaret oluşturur. Ctrl+Sol tıklayarak başka bir işaret ile seçim yapabilirsiniz. Maliyetini görmek için Shift tuşuna basabilirsiniz.
STR_RAIL_TOOLBAR_TOOLTIP_BUILD_RAILROAD_STATION                 :{BLACK}Tren istasyonu yap. Ctrl+Sol tık ile istasyonu başka bir istasyon ile beraber seçebilirsiniz. Ayrıca maliyetini görmek için Shift tuşuna basabilirsiniz.
STR_RAIL_TOOLBAR_TOOLTIP_BUILD_RAILROAD_SIGNALS                 :{BLACK}Demiryolu sinyali yap. Ctrl+Sol tık semafor/ışıklı işaret seçimi yapar{} Fare ile sürükleme seçilen sinyal aralığına uyarak tıklanan yere kadar sinyal koyar. Ctrl ile sürükleme sonraki kavşak veya istasyona kadar sinyalleri koyar. Ayrıca maliyetini görmek için Shift tuşuna basabilirsiniz.
STR_RAIL_TOOLBAR_TOOLTIP_BUILD_RAILROAD_BRIDGE                  :{BLACK}Demiryolu köprüsü yap. Ayrıca maliyetini görmek için Shift tuşuna basabilirsiniz.
STR_RAIL_TOOLBAR_TOOLTIP_BUILD_RAILROAD_TUNNEL                  :{BLACK}Demiryolu tüneli yap. Ayrıca maliyetini görmek için Shift tuşuna basabilirsiniz.
STR_RAIL_TOOLBAR_TOOLTIP_TOGGLE_BUILD_REMOVE_FOR                :{BLACK}Trenyolu, işaret, yerimi ve istasyon yapımında sil/inşa et arasında geçiş yapın. Yerimi ve istasyon raylarını da silmek için Ctrl + Sol Tık'a basın.
STR_RAIL_TOOLBAR_TOOLTIP_CONVERT_RAIL                           :{BLACK}Ray türünü dönüştür/geliştir. Ayrıca maliyetini görmek için Shift tuşuna basabilirsiniz.

STR_RAIL_NAME_RAILROAD                                          :Demiryolu
STR_RAIL_NAME_ELRAIL                                            :Elektrikli demiryolu
STR_RAIL_NAME_MONORAIL                                          :Monoray
STR_RAIL_NAME_MAGLEV                                            :Maglev

# Rail depot construction window
STR_BUILD_DEPOT_TRAIN_ORIENTATION_CAPTION                       :{WHITE}Tren Garajı Yönü
STR_BUILD_DEPOT_TRAIN_ORIENTATION_TOOLTIP                       :{BLACK}Tren garajı yönünü seçin

# Rail waypoint construction window
STR_WAYPOINT_CAPTION                                            :{WHITE}Yerimi
STR_WAYPOINT_GRAPHICS_TOOLTIP                                   :{BLACK}Yerimi türü seç

# Rail station construction window
STR_STATION_BUILD_RAIL_CAPTION                                  :{WHITE}Tren istasyonu Seçimi
STR_STATION_BUILD_ORIENTATION                                   :{BLACK}Yön
STR_STATION_BUILD_RAILROAD_ORIENTATION_TOOLTIP                  :{BLACK}Tren istasyonunun yönünü seç
STR_STATION_BUILD_NUMBER_OF_TRACKS                              :{BLACK}Ray sayısı
STR_STATION_BUILD_NUMBER_OF_TRACKS_TOOLTIP                      :{BLACK}Tren istasyonu için peron sayısı seç
STR_STATION_BUILD_PLATFORM_LENGTH                               :{BLACK}Platform uzunluğu
STR_STATION_BUILD_PLATFORM_LENGTH_TOOLTIP                       :{BLACK}Tren istasyonu uzunluğu seç
STR_STATION_BUILD_DRAG_DROP                                     :{BLACK}Sürükle Bırak
STR_STATION_BUILD_DRAG_DROP_TOOLTIP                             :{BLACK}Sürükle bırak tekniğiyle istasyon kur

STR_STATION_BUILD_STATION_CLASS_TOOLTIP                         :{BLACK}Görüntülenecek istasyon türünü seçin
STR_STATION_BUILD_STATION_TYPE_TOOLTIP                          :{BLACK}Yapılacak istasyon türünü seçin

STR_STATION_CLASS_DFLT                                          :Varsayılan
STR_STATION_CLASS_DFLT_STATION                                  :Varsayılan istasyon
STR_STATION_CLASS_DFLT_ROADSTOP                                 :Varsayılan yol durağı
STR_STATION_CLASS_WAYP                                          :Yerimleri
STR_STATION_CLASS_WAYP_WAYPOINT                                 :Varsayılan yol noktası

# Signal window
STR_BUILD_SIGNAL_CAPTION                                        :{WHITE}Sinyal Seçimi
STR_BUILD_SIGNAL_TOGGLE_ADVANCED_SIGNAL_TOOLTIP                 :{BLACK}Gelişmiş sinyal türlerini göster
STR_BUILD_SIGNAL_SEMAPHORE_NORM_TOOLTIP                         :{BLACK}Blok Sinyali (semafor){}Bu en temel sinyal türüdür, bir blok içinde aynı anda yalnız bir tren bulunmasına izin verir
STR_BUILD_SIGNAL_SEMAPHORE_ENTRY_TOOLTIP                        :{BLACK}Giriş-Sinyali (semafor){}Yolun devam eden bölümünde en az bir yeşil çıkış sinyali olduğu sürece yeşil yanar. Aksi halde kırmızı yanar
STR_BUILD_SIGNAL_SEMAPHORE_EXIT_TOOLTIP                         :{BLACK}Çıkış Sinyali (semafor){}Blok sinyali ile aynı şekilde çalışır ancak giriş ve karışık ön sinyaller ile doğru rengi tetiklemek gerekmektedir
STR_BUILD_SIGNAL_SEMAPHORE_COMBO_TOOLTIP                        :{BLACK}Karışık Sinyal (semafor){}Karışık sinyal hem giriş hem de çıkış sinyali gibi davranır. Bu şekilde büyük ön sinyal "ağaçları" yapabilirsiniz
STR_BUILD_SIGNAL_SEMAPHORE_PBS_TOOLTIP                          :{BLACK}Yol Sinyali (semafor){}Yol sinyali, gelen tren güvenli bir durma noktasına yol ayırabiliyor ise bir sinyal bloğuna aynı anda birden fazla trenin girmesine izin verir. Standart yol sinyalleri arka taraftan geçişe izin verir
STR_BUILD_SIGNAL_SEMAPHORE_PBS_OWAY_TOOLTIP                     :{BLACK}Tek Yön Yol Sinyali (semafor){}Yol sinyali, gelen tren güvenli bir durma noktasına yol ayırabiliyor ise bir sinyal bloğuna aynı anda birden fazla trenin girmesine izin verir. Tek yön yol sinyalleri arka taraftan geçişe izin vermez
STR_BUILD_SIGNAL_ELECTRIC_NORM_TOOLTIP                          :{BLACK}Blok Sinyali (elektrikli){}En temel sinyal türüdür, bir blok içinde aynı anda yalnız bir tren bulunmasına izin verir
STR_BUILD_SIGNAL_ELECTRIC_ENTRY_TOOLTIP                         :{BLACK}Giriş-Sinyali (elektrikli){}Yolun devam eden bölümünde en az bir yeşil çıkış sinyali olduğu sürece yeşil yanar. Aksi halde kırmızı yanar
STR_BUILD_SIGNAL_ELECTRIC_EXIT_TOOLTIP                          :{BLACK}Çıkış Sinyali (elektrikli){}Blok sinyali ile aynı şekilde çalışır ancak giriş ve karışık ön sinyaller ile doğru rengi tetiklemek gerekmektedir
STR_BUILD_SIGNAL_ELECTRIC_COMBO_TOOLTIP                         :{BLACK}Karışık Sinyal (elektrikli){}Karışık sinyal hem giriş hem de çıkış sinyali gibi davranır. Bu şekilde büyük ön sinyal "ağaçları" yapabilirsiniz
STR_BUILD_SIGNAL_ELECTRIC_PBS_TOOLTIP                           :{BLACK}Yol Sinyali (elektrikli){}Yol sinyali, gelen tren güvenli bir durma noktasına yol ayırabiliyor ise bir sinyal bloğuna aynı anda birden fazla trenin girmesine izin verir. Standart yol sinyalleri arka taraftan geçişe izin verir
STR_BUILD_SIGNAL_ELECTRIC_PBS_OWAY_TOOLTIP                      :{BLACK}Tek Yön Yol Sinyali (elektrikli){}Yol sinyali, gelen tren güvenli bir durma noktasına yol ayırabiliyor ise bir sinyal bloğuna aynı anda birden fazla trenin girmesine izin verir. Tek yön yol sinyalleri arka taraftan geçişe izin vermez
STR_BUILD_SIGNAL_CONVERT_TOOLTIP                                :{BLACK}Sinyal Dönüştür{}Varolan bir sinyale bununla tıklamak sinyalin türünü değiştirir, Ctrl+ Sol tık mevcut alt türü değiştirir. Shift+Sol tık maliyet tahminini gösterir
STR_BUILD_SIGNAL_DRAG_SIGNALS_DENSITY_TOOLTIP                   :{BLACK}Sinyal sürükleme mesafesi
STR_BUILD_SIGNAL_DRAG_SIGNALS_DENSITY_DECREASE_TOOLTIP          :{BLACK}Sinyal sürükleme mesafesini azalt
STR_BUILD_SIGNAL_DRAG_SIGNALS_DENSITY_INCREASE_TOOLTIP          :{BLACK}Sinyal sürükleme mesafesini arttır

# Bridge selection window
STR_SELECT_RAIL_BRIDGE_CAPTION                                  :{WHITE}Tren Köprüsü Seç
STR_SELECT_ROAD_BRIDGE_CAPTION                                  :{WHITE}Köprü Seç
STR_SELECT_BRIDGE_SELECTION_TOOLTIP                             :{BLACK}Köprü seçimi - tercih ettiğiniz köprüyü yapmak için tıklayın
STR_SELECT_BRIDGE_INFO_NAME                                     :{GOLD}{STRING}
STR_SELECT_BRIDGE_INFO_NAME_MAX_SPEED                           :{GOLD}{STRING},{} {VELOCITY}
STR_SELECT_BRIDGE_INFO_NAME_COST                                :{GOLD}{0:STRING},{} {WHITE}{2:CURRENCY_LONG}
STR_SELECT_BRIDGE_INFO_NAME_MAX_SPEED_COST                      :{GOLD}{STRING},{} {VELOCITY} {WHITE}{CURRENCY_LONG}
STR_BRIDGE_NAME_SUSPENSION_STEEL                                :Çelik, Asma
STR_BRIDGE_NAME_GIRDER_STEEL                                    :Çelik, Kirişli
STR_BRIDGE_NAME_CANTILEVER_STEEL                                :Çelik, Ağ
STR_BRIDGE_NAME_SUSPENSION_CONCRETE                             :Beton, Asma
STR_BRIDGE_NAME_WOODEN                                          :Odun
STR_BRIDGE_NAME_CONCRETE                                        :Beton
STR_BRIDGE_NAME_TUBULAR_STEEL                                   :Çelik, Tüplü
STR_BRIDGE_TUBULAR_SILICON                                      :Silikon, Tüplü


# Road construction toolbar
STR_ROAD_TOOLBAR_ROAD_CONSTRUCTION_CAPTION                      :{WHITE}Yol Yapımı
STR_ROAD_TOOLBAR_TRAM_CONSTRUCTION_CAPTION                      :{WHITE}Tramvay Yapımı
STR_ROAD_TOOLBAR_TOOLTIP_BUILD_ROAD_SECTION                     :{BLACK}Yol bölmesi inşa et. Ctrl + Sol Tık ile yol bölmesini silebilirsiniz. Shift'e basılı tutarak tıklarsanız sadece maliyetini gösterir.
STR_ROAD_TOOLBAR_TOOLTIP_BUILD_TRAMWAY_SECTION                  :{BLACK}Tramvay yolu yap. Ctrl+Sol tık a tıklayarak tramvay yolunu kaldırabilirsiniz. Ayrıca maliyetini görmek için Shift tuşuna basabilirsiniz.
STR_ROAD_TOOLBAR_TOOLTIP_BUILD_AUTOROAD                         :{BLACK}Otomatik yol kipini kullanarak yol inşa et. Ctrl + Sol Tıklayarak yolu silebilirsiniz. Shift'e basılı tutarak tıklarsanız sadece maliyetini gösterir.
STR_ROAD_TOOLBAR_TOOLTIP_BUILD_AUTOTRAM                         :{BLACK}Otomatik ray kipini kullanarak tramvay yolu inşa et. Ctrl + Sol tık yaparak rayı silebilirsin. Shift'e basılı tutarak tıklarsanız sadece maliyetini gösterir.
STR_ROAD_TOOLBAR_TOOLTIP_BUILD_ROAD_VEHICLE_DEPOT               :{BLACK}Garaj inşa et (araç alımı ve bakımı için). Shift'e basılı tutarak tıklarsanız sadece maliyetini gösterir.
STR_ROAD_TOOLBAR_TOOLTIP_BUILD_TRAM_VEHICLE_DEPOT               :{BLACK}Tramvay garı inşa et (araç alımı ve bakımı için). Ayrıca maliyetini görmek için Shift tuşuna basabilirsiniz.
STR_ROAD_TOOLBAR_TOOLTIP_BUILD_BUS_STATION                      :{BLACK}Otobüs durağı inşa et. Ctrl + Sol Tık istasyonları birleştirmeyi aktif eder. Shift'e basılı tutarak tıklarsanız sadece maliyetini gösterir.
STR_ROAD_TOOLBAR_TOOLTIP_BUILD_PASSENGER_TRAM_STATION           :{BLACK}Yolcu tramvayı istasyonu inşa et. Ctrl + Sol Tık birleştirmeyi mümkün kılar. Shift'e basılı tutarak tıklarsanız sadece maliyetini gösterir.
STR_ROAD_TOOLBAR_TOOLTIP_BUILD_TRUCK_LOADING_BAY                :{BLACK}Kamyon yükleme bölgesi inşa et. Ctrl + Sol Tık istasyonları birleştirmeyi mümkün kılar. Shift'e basılı tutarak tıklarsanız sadece maliyetini gösterir.
STR_ROAD_TOOLBAR_TOOLTIP_BUILD_CARGO_TRAM_STATION               :{BLACK}Yük tramvayı istasyonu inşa et. Ctrl + Sol Tık ile tıklayarak istasyonları birleştirebilirsiniz. Shift'e basılı tutarak tıklarsanız sadece maliyetini gösterir.
STR_ROAD_TOOLBAR_TOOLTIP_TOGGLE_ONE_WAY_ROAD                    :{BLACK}Tek yönlü yolları etkinleştir/kapat
STR_ROAD_TOOLBAR_TOOLTIP_BUILD_ROAD_BRIDGE                      :{BLACK}Köprü inşa et. Shift'e basılı tutarak tıklarsanız sadece maliyetini gösterir.
STR_ROAD_TOOLBAR_TOOLTIP_BUILD_TRAMWAY_BRIDGE                   :{BLACK}Tramvay köprüsü yap. Ayrıca maliyetini görmek için Shift tuşuna basabilirsiniz.
STR_ROAD_TOOLBAR_TOOLTIP_BUILD_ROAD_TUNNEL                      :{BLACK}Tünel inşa et. Shift'e basılı tutarak tıklarsanız sadece maliyetini gösterir.
STR_ROAD_TOOLBAR_TOOLTIP_BUILD_TRAMWAY_TUNNEL                   :{BLACK}Tramvay tüneli yap. Ayrıca maliyetini görmek için Shift tuşuna basabilirsiniz.
STR_ROAD_TOOLBAR_TOOLTIP_TOGGLE_BUILD_REMOVE_FOR_ROAD           :{BLACK}Yol yap/sil arasında geçiş yap
STR_ROAD_TOOLBAR_TOOLTIP_TOGGLE_BUILD_REMOVE_FOR_TRAMWAYS       :{BLACK}Tramvay yapımı/yıkımı
STR_ROAD_TOOLBAR_TOOLTIP_CONVERT_ROAD                           :{BLACK}Yol türünü Dönüştür/Geliştir. Shift'e basılı tutarak tıklarsanız sadece maliyetini gösterir.
STR_ROAD_TOOLBAR_TOOLTIP_CONVERT_TRAM                           :{BLACK}Tramvay türünü dönüştür / yükselt. Shift'e basılı tutarak tıklarsanız sadece maliyetini gösterir.

STR_ROAD_NAME_ROAD                                              :Yol
STR_ROAD_NAME_TRAM                                              :Tramvay

# Road depot construction window
STR_BUILD_DEPOT_ROAD_ORIENTATION_CAPTION                        :{WHITE}Garaj Yönü
STR_BUILD_DEPOT_ROAD_ORIENTATION_SELECT_TOOLTIP                 :{BLACK}Garaj yönünü seç
STR_BUILD_DEPOT_TRAM_ORIENTATION_CAPTION                        :{WHITE}Tramvay Garı Yönü
STR_BUILD_DEPOT_TRAM_ORIENTATION_SELECT_TOOLTIP                 :{BLACK}Tramvay garı yönü

# Road vehicle station construction window
STR_STATION_BUILD_BUS_ORIENTATION                               :{WHITE}Otobüs Durağı Yönü
STR_STATION_BUILD_BUS_ORIENTATION_TOOLTIP                       :{BLACK}Otobüs durağı yönünü seç
STR_STATION_BUILD_TRUCK_ORIENTATION                             :{WHITE}Kamyon Durağı Yönü
STR_STATION_BUILD_TRUCK_ORIENTATION_TOOLTIP                     :{BLACK}Kamyon durağı yönünü seç
STR_STATION_BUILD_PASSENGER_TRAM_ORIENTATION                    :{WHITE}Yolcu Tramvay İstasyonu Yönü
STR_STATION_BUILD_PASSENGER_TRAM_ORIENTATION_TOOLTIP            :{BLACK}Yolcu tramvayı istasyonu yönünü seçin
STR_STATION_BUILD_CARGO_TRAM_ORIENTATION                        :{WHITE}Yük Tramvay İstasyonu Yönü
STR_STATION_BUILD_CARGO_TRAM_ORIENTATION_TOOLTIP                :{BLACK}Yük tramvayı istasyonu yönünü seçin

# Waterways toolbar (last two for SE only)
STR_WATERWAYS_TOOLBAR_CAPTION                                   :{WHITE}Suyolu inşaatı
STR_WATERWAYS_TOOLBAR_CAPTION_SE                                :{WHITE}Suyolu
STR_WATERWAYS_TOOLBAR_BUILD_CANALS_TOOLTIP                      :{BLACK}Kanal inşa et. Shift'e basılı tutarak tıklarsanız sadece maliyetini gösterir.
STR_WATERWAYS_TOOLBAR_BUILD_LOCKS_TOOLTIP                       :{BLACK}Yükseltme havuzu inşa et. Shift'e basılı tutarak tıklarsanız sadece maliyetini gösterir.
STR_WATERWAYS_TOOLBAR_BUILD_DEPOT_TOOLTIP                       :{BLACK}Tersane inşa et (gemi satın alımı ve bakımları için). Shift'e basılı tutarak tıklarsanız sadece maliyetini gösterir
STR_WATERWAYS_TOOLBAR_BUILD_DOCK_TOOLTIP                        :{BLACK}İskele inşa et. Ctrl + Sol tık yaparak başka istasyonlarla birleştirebilirsiniz. Shift'e basılı tutarak tıklarsanız sadece maliyetini gösterir.
STR_WATERWAYS_TOOLBAR_BUOY_TOOLTIP                              :{BLACK}Yerimi olarak kullanilabilecek bir şamandıra yerlestir. Shift'e basılı tutarak tıklarsanız sadece maliyetini gösterir.
STR_WATERWAYS_TOOLBAR_BUILD_AQUEDUCT_TOOLTIP                    :{BLACK}Su kemeri inşa et. Shift'e basılı tutarak tıklarsanız sadece maliyetini gösterir.
STR_WATERWAYS_TOOLBAR_CREATE_LAKE_TOOLTIP                       :{BLACK}Kanal İnşa Et.  Su seviyesindeyse Ctrl+ Sol Tık yaparak deniz suyu ile taşırabilirsiniz.
STR_WATERWAYS_TOOLBAR_CREATE_RIVER_TOOLTIP                      :{BLACK}Nehir yerleştir. Ctrl + Sol Tık ile  çapraz olarak seçersiniz.

# Ship depot construction window
STR_DEPOT_BUILD_SHIP_CAPTION                                    :{WHITE}Tersane Yönü
STR_DEPOT_BUILD_SHIP_ORIENTATION_TOOLTIP                        :{BLACK}İmalathane yönünü seç

# Dock construction window
STR_STATION_BUILD_DOCK_CAPTION                                  :{WHITE}İskele

# Airport toolbar
STR_TOOLBAR_AIRCRAFT_CAPTION                                    :{WHITE}Havalimanları
STR_TOOLBAR_AIRCRAFT_BUILD_AIRPORT_TOOLTIP                      :{BLACK}Havalimanı inşa et. Ctrl+Sol tık ile istasyonları birleştirebilirsiniz. Ayrıca maliyetini görmek için Shift tuşuna basabilirsiniz.

# Airport construction window
STR_STATION_BUILD_AIRPORT_CAPTION                               :{WHITE}Havalimanı seçimi
STR_STATION_BUILD_AIRPORT_TOOLTIP                               :{BLACK}Havalimanı boyutunu seç
STR_STATION_BUILD_AIRPORT_CLASS_LABEL                           :{BLACK}Havalimanı sınıfı
STR_STATION_BUILD_AIRPORT_LAYOUT_NAME                           :{BLACK}Yerleşim {NUM}

STR_AIRPORT_SMALL                                               :Küçük
STR_AIRPORT_CITY                                                :Şehir
STR_AIRPORT_METRO                                               :Büyükşehir
STR_AIRPORT_INTERNATIONAL                                       :Uluslararası
STR_AIRPORT_COMMUTER                                            :Abonman
STR_AIRPORT_INTERCONTINENTAL                                    :Kıtalararası
STR_AIRPORT_HELIPORT                                            :Heli pisti
STR_AIRPORT_HELIDEPOT                                           :Heligaraj
STR_AIRPORT_HELISTATION                                         :Heli istasyonu

STR_AIRPORT_CLASS_SMALL                                         :Küçük havalimanları
STR_AIRPORT_CLASS_LARGE                                         :Büyük Havalimanları
STR_AIRPORT_CLASS_HUB                                           :Merkezi havalimanları
STR_AIRPORT_CLASS_HELIPORTS                                     :Helikopter havalimanları

STR_STATION_BUILD_NOISE                                         :{BLACK}Üretilen gürültü: {GOLD}{COMMA}

# Landscaping toolbar
STR_LANDSCAPING_TOOLBAR                                         :{WHITE}Arazi düzenleme
STR_LANDSCAPING_TOOLTIP_LOWER_A_CORNER_OF_LAND                  :{BLACK}Arazinin bir köşesini alçalt. Sürükleme ilk seçilen köşeyi alçaltır ve seçilen araziyi yeni yüksekliğe indirir. Ctrl + Sol Tık ile sürüklerseniz çapraz olarak seçersiniz. Shift'e basılı tutarak tıklarsanız sadece maliyetini gösterir.
STR_LANDSCAPING_TOOLTIP_RAISE_A_CORNER_OF_LAND                  :{BLACK}Arazinin bir köşesini yükselt. Sürükleme ilk seçilen köşeyi yükseltir ve seçilen araziyi yeni yüksekliğe çıkarır. Ctrl + Sol Tık ile sürüklerseniz çapraz olarak seçersiniz. Shift'e basılı tutarak tıklarsanız sadece maliyetini gösterir.
STR_LANDSCAPING_LEVEL_LAND_TOOLTIP                              :{BLACK}Bir alanı ilk seçilen köşenin yüksekliğine düzle. Ctrl + Sol Tık ile sürüklerseniz çapraz olarak seçersiniz. Shift'e basılı tutarak tıklarsanız sadece maliyetini gösterir.
STR_LANDSCAPING_TOOLTIP_PURCHASE_LAND                           :{BLACK}Gelecekte kullanım için arazi satın al. Ctrl + Sol Tık ile sürüklerseniz çapraz olarak seçersiniz. Shift'e basılı tutarak tıklarsanız sadece maliyetini gösterir.

# Object construction window
STR_OBJECT_BUILD_CAPTION                                        :{WHITE}Nesne Seçimi
STR_OBJECT_BUILD_TOOLTIP                                        :{BLACK}Yapılacak nesneyi seçin.Ctrl + Sol Tık'a basılı tutarak sürüklerseniz çapraz olarak seçersiniz. Ayrıca Shift tuşuna basılı tutarsanız sadece maliyetini görüntülersiniz.
STR_OBJECT_BUILD_CLASS_TOOLTIP                                  :{BLACK}İnşa edilecek nesnenin sınıfını seçin
STR_OBJECT_BUILD_PREVIEW_TOOLTIP                                :{BLACK}Nesnenin önizlemesi
STR_OBJECT_BUILD_SIZE                                           :{BLACK}Boyut: {GOLD}{NUM} x {NUM} kare

STR_OBJECT_CLASS_LTHS                                           :Deniz fenerleri
STR_OBJECT_CLASS_TRNS                                           :Vericiler

# Tree planting window (last eight for SE only)
STR_PLANT_TREE_CAPTION                                          :{WHITE}Ağaçlar
STR_PLANT_TREE_TOOLTIP                                          :{BLACK}Dikilecek ağaç türünü seçin. Eğer alan zaten ağaç içeriyorsa, bu seçimden bağımsız olarak karışık ağaç türleri ekleyecek.
STR_TREES_RANDOM_TYPE                                           :{BLACK}Rastgele türde ağaçlar
STR_TREES_RANDOM_TYPE_TOOLTIP                                   :{BLACK}Rastgele türde ağaçlar koy. Ctrl+Sol tık+fareyi sürüklemek alanı köşeden köşeye seçer. Ayrıca maliyetini görmek için Shift tuşuna basabilirsiniz.
STR_TREES_RANDOM_TREES_BUTTON                                   :{BLACK}Rastgele Ağaç
STR_TREES_RANDOM_TREES_TOOLTIP                                  :{BLACK}Haritaya rastgele ağaç dik
STR_TREES_MODE_NORMAL_BUTTON                                    :{BLACK}Normal
STR_TREES_MODE_NORMAL_TOOLTIP                                   :{BLACK}Arazinin üzerine sürükleyerek tekli ağaçlar dikin.
STR_TREES_MODE_FOREST_SM_BUTTON                                 :{BLACK}Koru
STR_TREES_MODE_FOREST_SM_TOOLTIP                                :{BLACK}Arazinin üzerine sürükleyerek küçük ormanlar dikin.
STR_TREES_MODE_FOREST_LG_BUTTON                                 :{BLACK}Orman
STR_TREES_MODE_FOREST_LG_TOOLTIP                                :{BLACK}Arazinin üzerine sürükleyerek büyük ormanlar dikin.

# Land generation window (SE)
STR_TERRAFORM_TOOLBAR_LAND_GENERATION_CAPTION                   :{WHITE}Arazi Yapımı
STR_TERRAFORM_TOOLTIP_PLACE_ROCKY_AREAS_ON_LANDSCAPE            :{BLACK}Haritaya kayalık koy
STR_TERRAFORM_TOOLTIP_DEFINE_DESERT_AREA                        :{BLACK}Çöl alanı tanımla.{}Kaldırmak için Ctrl + Sol Tık'a basın.
STR_TERRAFORM_TOOLTIP_INCREASE_SIZE_OF_LAND_AREA                :{BLACK}yükseltme/alçaltma alanını arttır
STR_TERRAFORM_TOOLTIP_DECREASE_SIZE_OF_LAND_AREA                :{BLACK}Yükseltme/alçaltma alanını arttır
STR_TERRAFORM_TOOLTIP_GENERATE_RANDOM_LAND                      :{BLACK}Rastgele harita yarat
STR_TERRAFORM_SE_NEW_WORLD                                      :{BLACK}Yeni senaryo oluştur
STR_TERRAFORM_RESET_LANDSCAPE                                   :{BLACK}Haritayı sıfırla
STR_TERRAFORM_RESET_LANDSCAPE_TOOLTIP                           :{BLACK}Haritada şirkete ait olan her şeyi sil

STR_QUERY_RESET_LANDSCAPE_CAPTION                               :{WHITE}Haritayı Sıfırla
STR_RESET_LANDSCAPE_CONFIRMATION_TEXT                           :{WHITE}Şirkete ait olan her şeyi silmek istediğinize emin misiniz?

# Town generation window (SE)
STR_FOUND_TOWN_CAPTION                                          :{WHITE}Şehir Yapımı
STR_FOUND_TOWN_NEW_TOWN_BUTTON                                  :{BLACK}Yeni Şehir
STR_FOUND_TOWN_NEW_TOWN_TOOLTIP                                 :{BLACK}Yeni şehir inşa et. Shift'e basılı tutarak tıklarsanız sadece maliyetini gösterir.
STR_FOUND_TOWN_RANDOM_TOWN_BUTTON                               :{BLACK}Rastgele Şehir
STR_FOUND_TOWN_RANDOM_TOWN_TOOLTIP                              :{BLACK}Rastgele bir yerde şehir kur
STR_FOUND_TOWN_MANY_RANDOM_TOWNS                                :{BLACK}Birçok rastgele şehir
STR_FOUND_TOWN_RANDOM_TOWNS_TOOLTIP                             :{BLACK}Haritayı rastgele şehirlerle doldur
STR_FOUND_TOWN_EXPAND_ALL_TOWNS                                 :{BLACK}Tüm şehirleri genişlet
STR_FOUND_TOWN_EXPAND_ALL_TOWNS_TOOLTIP                         :{BLACK}Tüm şehirleri birazcık büyüt

STR_FOUND_TOWN_NAME_TITLE                                       :{YELLOW}Kasaba adı:
STR_FOUND_TOWN_NAME_EDITOR_TITLE                                :{BLACK}Kasaba adı girin
STR_FOUND_TOWN_NAME_EDITOR_HELP                                 :{BLACK}Kasaba adı girmek için tıklayın
STR_FOUND_TOWN_NAME_RANDOM_BUTTON                               :{BLACK}Rastgele isim
STR_FOUND_TOWN_NAME_RANDOM_TOOLTIP                              :{BLACK}Yeni rastgele isim oluştur

STR_FOUND_TOWN_INITIAL_SIZE_TITLE                               :{YELLOW}Şehir büyüklüğü:
STR_FOUND_TOWN_INITIAL_SIZE_SMALL_BUTTON                        :{BLACK}Küçük
STR_FOUND_TOWN_INITIAL_SIZE_MEDIUM_BUTTON                       :{BLACK}Orta
STR_FOUND_TOWN_INITIAL_SIZE_LARGE_BUTTON                        :{BLACK}Büyük
STR_FOUND_TOWN_SIZE_RANDOM                                      :{BLACK}Rastgele
STR_FOUND_TOWN_INITIAL_SIZE_TOOLTIP                             :{BLACK}Şehir büyüklüğü seç
STR_FOUND_TOWN_CITY                                             :{BLACK}Şehir
STR_FOUND_TOWN_CITY_TOOLTIP                                     :{BLACK}Şehirler normal kasabalardan daha hızlı büyürler{}Ayarlara göre değişmekle birlikte, ilk kurulduklarında daha büyük olurlar.

STR_FOUND_TOWN_ROAD_LAYOUT                                      :{YELLOW}Kasaba yol yerleşimi:
STR_FOUND_TOWN_SELECT_TOWN_ROAD_LAYOUT                          :{BLACK}Bu kasaba için kullanılacak yol yerleşimini seç
STR_FOUND_TOWN_SELECT_LAYOUT_ORIGINAL                           :{BLACK}Özgün
STR_FOUND_TOWN_SELECT_LAYOUT_BETTER_ROADS                       :{BLACK}Daha iyi yollar
STR_FOUND_TOWN_SELECT_LAYOUT_2X2_GRID                           :{BLACK}2x2 şebeke
STR_FOUND_TOWN_SELECT_LAYOUT_3X3_GRID                           :{BLACK}3x3 şebeke
STR_FOUND_TOWN_SELECT_LAYOUT_RANDOM                             :{BLACK}Rastgele

# Fund new industry window
STR_FUND_INDUSTRY_CAPTION                                       :{WHITE}Sanayi Fonla
STR_FUND_INDUSTRY_SELECTION_TOOLTIP                             :{BLACK}Bu listeden uygun fabrikayı seçin
STR_FUND_INDUSTRY_MANY_RANDOM_INDUSTRIES                        :{BLACK}Rastgele endüstriler oluştur
STR_FUND_INDUSTRY_MANY_RANDOM_INDUSTRIES_TOOLTIP                :{BLACK}Haritayı rastgele fabrikalarla doldur
STR_FUND_INDUSTRY_MANY_RANDOM_INDUSTRIES_CAPTION                :{WHITE}Rastgele endüstriler oluştur
STR_FUND_INDUSTRY_MANY_RANDOM_INDUSTRIES_QUERY                  :{YELLOW}Birçok sayıda rastgele endüstri oluşturmak istediğinize emin misiniz?
STR_FUND_INDUSTRY_INDUSTRY_BUILD_COST                           :{BLACK}Fiyat: {YELLOW}{CURRENCY_LONG}
STR_FUND_INDUSTRY_PROSPECT_NEW_INDUSTRY                         :{BLACK}Tetkik arama
STR_FUND_INDUSTRY_BUILD_NEW_INDUSTRY                            :{BLACK}İnşa et
STR_FUND_INDUSTRY_FUND_NEW_INDUSTRY                             :{BLACK}Parayla Yap
STR_FUND_INDUSTRY_REMOVE_ALL_INDUSTRIES                         :{BLACK}Bütün endüstrileri kaldır
STR_FUND_INDUSTRY_REMOVE_ALL_INDUSTRIES_TOOLTIP                 :{BLACK}Şu anda haritada bulunan tüm endüstrileri kaldır
STR_FUND_INDUSTRY_REMOVE_ALL_INDUSTRIES_CAPTION                 :{WHITE}Bütün endüstrileri kaldır
STR_FUND_INDUSTRY_REMOVE_ALL_INDUSTRIES_QUERY                   :{YELLOW}Bütün endüstrileri kaldırmak istediğinize emin misiniz?

# Industry cargoes window
STR_INDUSTRY_CARGOES_INDUSTRY_CAPTION                           :{WHITE}Sanayi Zinciri - {STRING}
STR_INDUSTRY_CARGOES_CARGO_CAPTION                              :{WHITE}Cargo Zinciri - {STRING}
STR_INDUSTRY_CARGOES_PRODUCERS                                  :{WHITE}Üreten fabrikalar
STR_INDUSTRY_CARGOES_CUSTOMERS                                  :{WHITE}Kabul eden fabrikalar
STR_INDUSTRY_CARGOES_HOUSES                                     :{WHITE}Evler
STR_INDUSTRY_CARGOES_INDUSTRY_TOOLTIP                           :{BLACK}Sağlayanlarını ve müşterilerini görmek için fabrikayı tıklayın
STR_INDUSTRY_CARGOES_CARGO_TOOLTIP                              :{BLACK}{STRING}{}Sağlayanlarını ve müşterilerini görmek için kargoyu tıklayın
STR_INDUSTRY_DISPLAY_CHAIN                                      :{BLACK}Sanayi Zinciri
STR_INDUSTRY_DISPLAY_CHAIN_TOOLTIP                              :{BLACK}Kargo sağlayan ve kabul eden fabrikaları göster
STR_INDUSTRY_CARGOES_NOTIFY_SMALLMAP                            :{BLACK}Küçük haritaya bağla
STR_INDUSTRY_CARGOES_NOTIFY_SMALLMAP_TOOLTIP                    :{BLACK}Gösterilen fabrikaları küçük haritada da seç
STR_INDUSTRY_CARGOES_SELECT_CARGO                               :{BLACK}Kargo seçin
STR_INDUSTRY_CARGOES_SELECT_CARGO_TOOLTIP                       :{BLACK}Göstermek istediğiniz kargoyu seçin
STR_INDUSTRY_CARGOES_SELECT_INDUSTRY                            :{BLACK}Fabrika seçin
STR_INDUSTRY_CARGOES_SELECT_INDUSTRY_TOOLTIP                    :{BLACK}Göstermek istediğiniz fabrikaları seçin

# Land area window
STR_LAND_AREA_INFORMATION_CAPTION                               :{WHITE}Arazi Bilgisi
STR_LAND_AREA_INFORMATION_LOCATION_TOOLTIP                      :{BLACK}Ana görünümü karonun konumuna ortalar. Ctrl + Sol Tıklama karonun olduğu yere ait bir görünüm penceresi açar.
STR_LAND_AREA_INFORMATION_COST_TO_CLEAR_N_A                     :{BLACK}Temizleme fiyatı: {LTBLUE}Yok
STR_LAND_AREA_INFORMATION_COST_TO_CLEAR                         :{BLACK}Temizleme fiyatı: {RED}{CURRENCY_LONG}
STR_LAND_AREA_INFORMATION_REVENUE_WHEN_CLEARED                  :{BLACK}Kaldırıldığında kazanılacak: {LTBLUE}{CURRENCY_LONG}
STR_LAND_AREA_INFORMATION_OWNER_N_A                             :Yok
STR_LAND_AREA_INFORMATION_OWNER                                 :{BLACK}Sahibi: {LTBLUE}{STRING}
STR_LAND_AREA_INFORMATION_ROAD_OWNER                            :{BLACK}Yolun sahibi: {LTBLUE}{STRING}
STR_LAND_AREA_INFORMATION_TRAM_OWNER                            :{BLACK}Tramvayın sahibi: {LTBLUE}{STRING}
STR_LAND_AREA_INFORMATION_RAIL_OWNER                            :{BLACK}Demiryolu sahibi: {LTBLUE}{STRING}
STR_LAND_AREA_INFORMATION_LOCAL_AUTHORITY                       :{BLACK}Belediyesi: {LTBLUE}{STRING}
STR_LAND_AREA_INFORMATION_LOCAL_AUTHORITY_NONE                  :Hiçbiri
STR_LAND_AREA_INFORMATION_LANDINFO_COORDS                       :{BLACK}Koordinatlar: {LTBLUE}{NUM} x {NUM} x {NUM} ({STRING})
STR_LAND_AREA_INFORMATION_BUILD_DATE                            :{BLACK}İnşa/yenileme tarihi: {LTBLUE}{DATE_LONG}
STR_LAND_AREA_INFORMATION_STATION_CLASS                         :{BLACK}İstasyon sınıfı: {LTBLUE}{STRING}
STR_LAND_AREA_INFORMATION_STATION_TYPE                          :{BLACK}İstasyon türü: {LTBLUE}{STRING}
STR_LAND_AREA_INFORMATION_AIRPORT_CLASS                         :{BLACK}Havalimanı sınıfı: {LTBLUE}{STRING}
STR_LAND_AREA_INFORMATION_AIRPORT_NAME                          :{BLACK}Havalimanı adı: {LTBLUE}{STRING}
STR_LAND_AREA_INFORMATION_AIRPORTTILE_NAME                      :{BLACK}Havalimanı karesi adı: {LTBLUE}{STRING}
STR_LAND_AREA_INFORMATION_NEWGRF_NAME                           :{BLACK}NewGRF: {LTBLUE}{STRING}
STR_LAND_AREA_INFORMATION_CARGO_ACCEPTED                        :{BLACK}İstenen: {LTBLUE}
STR_LAND_AREA_INFORMATION_CARGO_EIGHTS                          :({COMMA}/8 {STRING})
STR_LANG_AREA_INFORMATION_RAIL_TYPE                             :{BLACK}Ray türü: {LTBLUE}{STRING}
STR_LANG_AREA_INFORMATION_ROAD_TYPE                             :{BLACK}Yol türü: {LTBLUE}{STRING}
STR_LANG_AREA_INFORMATION_TRAM_TYPE                             :{BLACK}Tramvay tipi: {LTBLUE}{STRING}
STR_LANG_AREA_INFORMATION_RAIL_SPEED_LIMIT                      :{BLACK}Ray hız sınırı: {LTBLUE}{VELOCITY}
STR_LANG_AREA_INFORMATION_ROAD_SPEED_LIMIT                      :{BLACK}Yol hız sınırı: {LTBLUE}{VELOCITY}
STR_LANG_AREA_INFORMATION_TRAM_SPEED_LIMIT                      :{BLACK}Tramvay hız limiti: {LTBLUE}{VELOCITY}

# Description of land area of different tiles
STR_LAI_CLEAR_DESCRIPTION_ROCKS                                 :Kayalar
STR_LAI_CLEAR_DESCRIPTION_ROUGH_LAND                            :Engebeli arazi
STR_LAI_CLEAR_DESCRIPTION_BARE_LAND                             :Çıplak arazi
STR_LAI_CLEAR_DESCRIPTION_GRASS                                 :Çim
STR_LAI_CLEAR_DESCRIPTION_FIELDS                                :Mera
STR_LAI_CLEAR_DESCRIPTION_SNOW_COVERED_LAND                     :Karlı arazi
STR_LAI_CLEAR_DESCRIPTION_DESERT                                :Çöl

STR_LAI_RAIL_DESCRIPTION_TRACK                                  :Ray
STR_LAI_RAIL_DESCRIPTION_TRACK_WITH_NORMAL_SIGNALS              :Blok sinyalli ray
STR_LAI_RAIL_DESCRIPTION_TRACK_WITH_PRESIGNALS                  :Ön sinyalli ray
STR_LAI_RAIL_DESCRIPTION_TRACK_WITH_EXITSIGNALS                 :Çıkış sinyalli ray
STR_LAI_RAIL_DESCRIPTION_TRACK_WITH_COMBOSIGNALS                :Karışık sinyalli ray
STR_LAI_RAIL_DESCRIPTION_TRACK_WITH_PBSSIGNALS                  :Yol sinyalli ray
STR_LAI_RAIL_DESCRIPTION_TRACK_WITH_NOENTRYSIGNALS              :Tek yön yol sinyalli ray
STR_LAI_RAIL_DESCRIPTION_TRACK_WITH_NORMAL_PRESIGNALS           :Blok ve ön sinyalli ray
STR_LAI_RAIL_DESCRIPTION_TRACK_WITH_NORMAL_EXITSIGNALS          :Blok ve çıkış sinyalli ray
STR_LAI_RAIL_DESCRIPTION_TRACK_WITH_NORMAL_COMBOSIGNALS         :Blok ve karışık sinyalli ray
STR_LAI_RAIL_DESCRIPTION_TRACK_WITH_NORMAL_PBSSIGNALS           :Blok ve yol sinyalli ray
STR_LAI_RAIL_DESCRIPTION_TRACK_WITH_NORMAL_NOENTRYSIGNALS       :Blok ve tek yön yol sinyalli ray
STR_LAI_RAIL_DESCRIPTION_TRACK_WITH_PRE_EXITSIGNALS             :Ön ve çıkış sinyalli ray
STR_LAI_RAIL_DESCRIPTION_TRACK_WITH_PRE_COMBOSIGNALS            :Ön ve karışık sinyalli ray
STR_LAI_RAIL_DESCRIPTION_TRACK_WITH_PRE_PBSSIGNALS              :Ön ve yol sinyalli ray
STR_LAI_RAIL_DESCRIPTION_TRACK_WITH_PRE_NOENTRYSIGNALS          :Ön ve tek yön yol sinyalli ray
STR_LAI_RAIL_DESCRIPTION_TRACK_WITH_EXIT_COMBOSIGNALS           :Çıkış ve karışık sinyalli ray
STR_LAI_RAIL_DESCRIPTION_TRACK_WITH_EXIT_PBSSIGNALS             :Çıkış ve yol sinyalli ray
STR_LAI_RAIL_DESCRIPTION_TRACK_WITH_EXIT_NOENTRYSIGNALS         :Çıkış ve tek yön yol sinyalli ray
STR_LAI_RAIL_DESCRIPTION_TRACK_WITH_COMBO_PBSSIGNALS            :Karışık ve tek yön yol sinyalli ray
STR_LAI_RAIL_DESCRIPTION_TRACK_WITH_COMBO_NOENTRYSIGNALS        :Karışık ve tek yön yol sinyalli ray
STR_LAI_RAIL_DESCRIPTION_TRACK_WITH_PBS_NOENTRYSIGNALS          :Yol ve tek yön yol sinyalli ray
STR_LAI_RAIL_DESCRIPTION_TRAIN_DEPOT                            :Tren garajı

STR_LAI_ROAD_DESCRIPTION_ROAD                                   :Yol
STR_LAI_ROAD_DESCRIPTION_ROAD_WITH_STREETLIGHTS                 :Sokak lambalı yol
STR_LAI_ROAD_DESCRIPTION_TREE_LINED_ROAD                        :Ağaçli yol
STR_LAI_ROAD_DESCRIPTION_ROAD_VEHICLE_DEPOT                     :Karayolu garajı
STR_LAI_ROAD_DESCRIPTION_ROAD_RAIL_LEVEL_CROSSING               :Hemzemin geçit
STR_LAI_ROAD_DESCRIPTION_TRAMWAY                                :Tramvay

# Houses come directly from their building names
STR_LAI_TOWN_INDUSTRY_DESCRIPTION_UNDER_CONSTRUCTION            :{STRING} (inşa halinde)

STR_LAI_TREE_NAME_TREES                                         :Ağaçlar
STR_LAI_TREE_NAME_RAINFOREST                                    :Yağmur Ormanı
STR_LAI_TREE_NAME_CACTUS_PLANTS                                 :Kaktüs Bitkileri

STR_LAI_STATION_DESCRIPTION_RAILROAD_STATION                    :Tren istasyonu
STR_LAI_STATION_DESCRIPTION_AIRCRAFT_HANGAR                     :Hangar
STR_LAI_STATION_DESCRIPTION_AIRPORT                             :Havalimanı
STR_LAI_STATION_DESCRIPTION_TRUCK_LOADING_AREA                  :Kamyon durağı
STR_LAI_STATION_DESCRIPTION_BUS_STATION                         :Otobüs durağı
STR_LAI_STATION_DESCRIPTION_SHIP_DOCK                           :İskele
STR_LAI_STATION_DESCRIPTION_BUOY                                :Şamandıra
STR_LAI_STATION_DESCRIPTION_WAYPOINT                            :Yerimi

STR_LAI_WATER_DESCRIPTION_WATER                                 :Su
STR_LAI_WATER_DESCRIPTION_CANAL                                 :Kanal
STR_LAI_WATER_DESCRIPTION_LOCK                                  :Kilit
STR_LAI_WATER_DESCRIPTION_RIVER                                 :Nehir
STR_LAI_WATER_DESCRIPTION_COAST_OR_RIVERBANK                    :Sahil veya göl kenarı
STR_LAI_WATER_DESCRIPTION_SHIP_DEPOT                            :Tersane

# Industries come directly from their industry names

STR_LAI_TUNNEL_DESCRIPTION_RAILROAD                             :Demiryolu Tüneli
STR_LAI_TUNNEL_DESCRIPTION_ROAD                                 :Karayolu Tüneli

STR_LAI_BRIDGE_DESCRIPTION_RAIL_SUSPENSION_STEEL                :Çelik asma demiryolu köprüsü
STR_LAI_BRIDGE_DESCRIPTION_RAIL_GIRDER_STEEL                    :Çelik kirişli demiryolu köprüsü
STR_LAI_BRIDGE_DESCRIPTION_RAIL_CANTILEVER_STEEL                :Çelik ağ demiryolu köprüsü
STR_LAI_BRIDGE_DESCRIPTION_RAIL_SUSPENSION_CONCRETE             :Destekli beton asma demiryolu köprüsü
STR_LAI_BRIDGE_DESCRIPTION_RAIL_WOODEN                          :Odun demiryolu köprüsü
STR_LAI_BRIDGE_DESCRIPTION_RAIL_CONCRETE                        :Beton demiryolu köprüsü
STR_LAI_BRIDGE_DESCRIPTION_RAIL_TUBULAR_STEEL                   :Tüplü demiryolu köprüsü

STR_LAI_BRIDGE_DESCRIPTION_ROAD_SUSPENSION_STEEL                :Çelik asma karayolu köprüsü
STR_LAI_BRIDGE_DESCRIPTION_ROAD_GIRDER_STEEL                    :Çelik kirişli karayolu köprüsü
STR_LAI_BRIDGE_DESCRIPTION_ROAD_CANTILEVER_STEEL                :Çelik ağ karayolu köprüsü
STR_LAI_BRIDGE_DESCRIPTION_ROAD_SUSPENSION_CONCRETE             :Destekli beton asma karayolu köprüsü
STR_LAI_BRIDGE_DESCRIPTION_ROAD_WOODEN                          :Odun karayolu köprüsü
STR_LAI_BRIDGE_DESCRIPTION_ROAD_CONCRETE                        :Beton karayolu köprüsü
STR_LAI_BRIDGE_DESCRIPTION_ROAD_TUBULAR_STEEL                   :Tüplü karayolu köprüsü

STR_LAI_BRIDGE_DESCRIPTION_AQUEDUCT                             :Su kemeri

STR_LAI_OBJECT_DESCRIPTION_TRANSMITTER                          :Verici
STR_LAI_OBJECT_DESCRIPTION_LIGHTHOUSE                           :Fener
STR_LAI_OBJECT_DESCRIPTION_COMPANY_HEADQUARTERS                 :Şirket binasi
STR_LAI_OBJECT_DESCRIPTION_COMPANY_OWNED_LAND                   :Satın alınmış alan

# About OpenTTD window
STR_ABOUT_OPENTTD                                               :{WHITE}OpenTTD Hakkında
STR_ABOUT_ORIGINAL_COPYRIGHT                                    :{BLACK}Telif hakkı {COPYRIGHT} 1995 Chris Sawyer, Her hakkı saklıdır
STR_ABOUT_VERSION                                               :{BLACK}OpenTTD sürüm {REV}
STR_ABOUT_COPYRIGHT_OPENTTD                                     :{BLACK}OpenTTD {COPYRIGHT} 2002-{STRING} OpenTTD ekibi

# Framerate display window
STR_FRAMERATE_CAPTION                                           :{WHITE}Kare Oranı
STR_FRAMERATE_CAPTION_SMALL                                     :{STRING}{WHITE} ({DECIMAL}x)
STR_FRAMERATE_RATE_GAMELOOP                                     :{BLACK}Simülasyon oranı: {STRING}
STR_FRAMERATE_RATE_GAMELOOP_TOOLTIP                             :{BLACK}Saniyede simüle edilen oyun zaman birim sayısı.
STR_FRAMERATE_RATE_BLITTER                                      :{BLACK}Grafik kare oranı: {STRING}
STR_FRAMERATE_RATE_BLITTER_TOOLTIP                              :{BLACK}Saniyede işlenecek video kare sayısı.
STR_FRAMERATE_SPEED_FACTOR                                      :{BLACK}Şu anki oyun hız çarpanı: {DECIMAL}x
STR_FRAMERATE_SPEED_FACTOR_TOOLTIP                              :{BLACK}Beklenen normal simülasyon hızı yerine, şu anda oyunun ne kadar hızlı çalıştığı.
STR_FRAMERATE_CURRENT                                           :{WHITE}Geçerli
STR_FRAMERATE_AVERAGE                                           :{WHITE}Ortalama
STR_FRAMERATE_MEMORYUSE                                         :{WHITE}Bellek
STR_FRAMERATE_DATA_POINTS                                       :{BLACK}Veriler {COMMA} ölçümlerine dayanır
STR_FRAMERATE_MS_GOOD                                           :{LTBLUE}{DECIMAL} ms
STR_FRAMERATE_MS_WARN                                           :{YELLOW}{DECIMAL} ms
STR_FRAMERATE_MS_BAD                                            :{RED}{DECIMAL} ms
STR_FRAMERATE_FPS_GOOD                                          :{LTBLUE}{DECIMAL} kare/s
STR_FRAMERATE_FPS_WARN                                          :{YELLOW}{DECIMAL} kare/s
STR_FRAMERATE_FPS_BAD                                           :{RED}{DECIMAL} kare/s
STR_FRAMERATE_BYTES_GOOD                                        :{LTBLUE}{BYTES}
STR_FRAMERATE_GRAPH_MILLISECONDS                                :{TINY_FONT}{COMMA} ms
STR_FRAMERATE_GRAPH_SECONDS                                     :{TINY_FONT}{COMMA} s

###length 15
STR_FRAMERATE_GAMELOOP                                          :{BLACK}Oyun döngüsü toplam:
STR_FRAMERATE_GL_ECONOMY                                        :{BLACK}  Kargo işleme:
STR_FRAMERATE_GL_TRAINS                                         :{BLACK}  Tren zaman birimleri:
STR_FRAMERATE_GL_ROADVEHS                                       :{BLACK}  Yol taşıt zaman birimleri:
STR_FRAMERATE_GL_SHIPS                                          :{BLACK}  Gemi zaman birimleri:
STR_FRAMERATE_GL_AIRCRAFT                                       :{BLACK}  Hava taşıtı zaman birimleri:
STR_FRAMERATE_GL_LANDSCAPE                                      :{BLACK}  Dünya zaman birimleri:
STR_FRAMERATE_GL_LINKGRAPH                                      :{BLACK}  Bağlantı grafiği gecikmesi:
STR_FRAMERATE_DRAWING                                           :{BLACK}Grafik işleme:
STR_FRAMERATE_DRAWING_VIEWPORTS                                 :{BLACK}  Dünya görüş alanları:
STR_FRAMERATE_VIDEO                                             :{BLACK}Video çıkışı:
STR_FRAMERATE_SOUND                                             :{BLACK}Ses karıştırma:
STR_FRAMERATE_ALLSCRIPTS                                        :{BLACK}  Oyun Betiği/Yapay Zeka toplam:
STR_FRAMERATE_GAMESCRIPT                                        :Oyun scripti
STR_FRAMERATE_AI                                                :{BLACK}   YZ {NUM} {STRING}

###length 15
STR_FRAMETIME_CAPTION_GAMELOOP                                  :Oyun döngüsü
STR_FRAMETIME_CAPTION_GL_ECONOMY                                :Kargo işleme
STR_FRAMETIME_CAPTION_GL_TRAINS                                 :Tren zaman birimleri
STR_FRAMETIME_CAPTION_GL_ROADVEHS                               :Yol aracı zaman birimleri
STR_FRAMETIME_CAPTION_GL_SHIPS                                  :Gemi zaman birimleri
STR_FRAMETIME_CAPTION_GL_AIRCRAFT                               :Hava taşıtı zaman birimleri
STR_FRAMETIME_CAPTION_GL_LANDSCAPE                              :Dünya zaman birimleri
STR_FRAMETIME_CAPTION_GL_LINKGRAPH                              :Bağlantı grafiği gecikmesi
STR_FRAMETIME_CAPTION_DRAWING                                   :Grafik işleme
STR_FRAMETIME_CAPTION_DRAWING_VIEWPORTS                         :Dünya görüş alanı derleme
STR_FRAMETIME_CAPTION_VIDEO                                     :Video çıkışı
STR_FRAMETIME_CAPTION_SOUND                                     :Ses karıştırma
STR_FRAMETIME_CAPTION_ALLSCRIPTS                                :Oyun Betiği/Yapay Zeka betikleri toplam
STR_FRAMETIME_CAPTION_GAMESCRIPT                                :Oyun betiği
STR_FRAMETIME_CAPTION_AI                                        :YZ {NUM} {STRING}


# Save/load game/scenario
STR_SAVELOAD_SAVE_CAPTION                                       :{WHITE}Oyunu Kaydet
STR_SAVELOAD_LOAD_CAPTION                                       :{WHITE}Yükle
STR_SAVELOAD_SAVE_SCENARIO                                      :{WHITE}Senaryoyu Kaydet
STR_SAVELOAD_LOAD_SCENARIO                                      :{WHITE}Senaryoyu Yükle
STR_SAVELOAD_LOAD_HEIGHTMAP                                     :{WHITE}Yükseklik haritası yükle
STR_SAVELOAD_SAVE_HEIGHTMAP                                     :{WHITE}Yükseklik Haritasını Kaydet
STR_SAVELOAD_HOME_BUTTON                                        :{BLACK}Şu anki varsayılan kayıt/yükleme dizinine gitmek için tıklayın
STR_SAVELOAD_BYTES_FREE                                         :{BLACK}{BYTES} bos
STR_SAVELOAD_LIST_TOOLTIP                                       :{BLACK}Sürücü, klasör ve kayıtli oyun listesi
STR_SAVELOAD_EDITBOX_TOOLTIP                                    :{BLACK}Kaydetmek için kullanılacak dosya adı
STR_SAVELOAD_DELETE_BUTTON                                      :{BLACK}Sil
STR_SAVELOAD_DELETE_TOOLTIP                                     :{BLACK}Seçili oyunu sil
STR_SAVELOAD_SAVE_BUTTON                                        :{BLACK}Kaydet
STR_SAVELOAD_SAVE_TOOLTIP                                       :{BLACK}Oyunu seçilen isimle kaydet
STR_SAVELOAD_LOAD_BUTTON                                        :{BLACK}Yükle
STR_SAVELOAD_LOAD_TOOLTIP                                       :{BLACK}Seçili oyunu yükle
STR_SAVELOAD_LOAD_HEIGHTMAP_TOOLTIP                             :{BLACK}Seçili yükseklik haritasını yükle
STR_SAVELOAD_DETAIL_CAPTION                                     :{BLACK}Oyun Ayrıntıları
STR_SAVELOAD_DETAIL_NOT_AVAILABLE                               :{BLACK}Mevcut bilgi yok
STR_SAVELOAD_DETAIL_COMPANY_INDEX                               :{SILVER}{COMMA}: {WHITE}{STRING}
STR_SAVELOAD_DETAIL_GRFSTATUS                                   :{SILVER}NewGRF: {WHITE}{STRING}
STR_SAVELOAD_FILTER_TITLE                                       :{BLACK}Filtre:
STR_SAVELOAD_OVERWRITE_TITLE                                    :{WHITE}Dosya Üzerine Yaz
STR_SAVELOAD_OVERWRITE_WARNING                                  :{YELLOW}Mevcut dosyanın üzerine yazmak istediğinizden emin misiniz?
STR_SAVELOAD_DIRECTORY                                          :{STRING} (Dizin)
STR_SAVELOAD_PARENT_DIRECTORY                                   :{STRING} (Ana dizin)

STR_SAVELOAD_OSKTITLE                                           :{BLACK}Kayıtlı oyun için bir isim girin

# World generation
STR_MAPGEN_WORLD_GENERATION_CAPTION                             :{WHITE}Harita üretimi
STR_MAPGEN_MAPSIZE                                              :{BLACK}Harita boyutu:
STR_MAPGEN_MAPSIZE_TOOLTIP                                      :{BLACK}Haritanın büyüklüğünü kare sayısına göre seçin. Kullanılabilir karelerin sayısı bir miktar az olacaktır.
STR_MAPGEN_BY                                                   :{BLACK}*
STR_MAPGEN_NUMBER_OF_TOWNS                                      :{BLACK}Şehir sayısı:
STR_MAPGEN_NUMBER_OF_TOWNS_TOOLTIP                              :{BLACK}Şehirlerin yoğunluğunu seçin, veya özel bir sayı girin
STR_MAPGEN_TOWN_NAME_LABEL                                      :{BLACK}Şehir isimleri:
STR_MAPGEN_TOWN_NAME_DROPDOWN_TOOLTIP                           :{BLACK}Şehir isimleri için bir tür seçin
STR_MAPGEN_DATE                                                 :{BLACK}Tarih:
STR_MAPGEN_DATE_TOOLTIP                                         :{BLACK}Başlangıç tarihini seçin
STR_MAPGEN_NUMBER_OF_INDUSTRIES                                 :{BLACK}Fabrika sayısı:
STR_MAPGEN_NUMBER_OF_INDUSTRIES_TOOLTIP                         :{BLACK}Fabrikaların yoğunluğunu seçin, veya özel bir sayı girin
STR_MAPGEN_HEIGHTMAP_HEIGHT                                     :{BLACK}En yüksek tepe:
STR_MAPGEN_HEIGHTMAP_HEIGHT_TOOLTIP                             :{BLACK}Oyunun oluşturmaya çalışacağı en yüksek zirve yüksekliğini seçin. Yükseklik deniz seviyesinden itibaren ölçülür.
STR_MAPGEN_HEIGHTMAP_HEIGHT_UP                                  :{BLACK}Haritadaki en yüksek tepenin azami yüksekliğini 1 arttırın
STR_MAPGEN_HEIGHTMAP_HEIGHT_DOWN                                :{BLACK}Haritadaki en yüksek tepenin azami yüksekliğini 1 düşürün
STR_MAPGEN_SNOW_COVERAGE                                        :{BLACK}Kar örtüsü:
STR_MAPGEN_SNOW_COVERAGE_UP                                     :{BLACK}Kar örtüsünü yüzde on arttır
STR_MAPGEN_SNOW_COVERAGE_DOWN                                   :{BLACK}Kar örtüsünü yüzde on azalt
STR_MAPGEN_SNOW_COVERAGE_TEXT                                   :{BLACK}%{NUM}
STR_MAPGEN_DESERT_COVERAGE                                      :{BLACK}Çöl örtüsü:
STR_MAPGEN_DESERT_COVERAGE_UP                                   :{BLACK}Çöl örtüsünü yüzde on arttır
STR_MAPGEN_DESERT_COVERAGE_DOWN                                 :{BLACK}Çöl örtüsünü yüzde on azalt
STR_MAPGEN_DESERT_COVERAGE_TEXT                                 :{BLACK}%{NUM}
STR_MAPGEN_TERRAIN_TYPE                                         :{BLACK}Arazi türü:
STR_MAPGEN_SEA_LEVEL                                            :{BLACK}Deniz seviyesi:
STR_MAPGEN_SEA_LEVEL_TOOLTIP                                    :{BLACK}Deniz seviyesini seç
STR_MAPGEN_QUANTITY_OF_RIVERS                                   :{BLACK}Nehirler:
STR_MAPGEN_SMOOTHNESS                                           :{BLACK}Düzlük seviyesi:
STR_MAPGEN_VARIETY                                              :{BLACK}Çeşitlilik dağılımı:
STR_MAPGEN_GENERATE                                             :{WHITE}Oluştur
STR_MAPGEN_GENERATE_TOOLTIP                                     :{BLACK}Dünyayı oluştur ve OpenTTD oynamaya başla!
STR_MAPGEN_NEWGRF_SETTINGS                                      :{BLACK}NewGRF Ayarları
STR_MAPGEN_NEWGRF_SETTINGS_TOOLTIP                              :{BLACK}NewGRF ayarlarını aç
STR_MAPGEN_AI_SETTINGS                                          :{BLACK}YZ Ayarları
STR_MAPGEN_AI_SETTINGS_TOOLTIP                                  :{BLACK}Yapay Zeka ayarlarını göster
STR_MAPGEN_GS_SETTINGS                                          :{BLACK}Oyun Betiği Ayarları
STR_MAPGEN_GS_SETTINGS_TOOLTIP                                  :{BLACK}Oyun skripti (betiği) ayarlarını göster

###length 21
STR_MAPGEN_TOWN_NAME_ORIGINAL_ENGLISH                           :İngiliz (Özgün)
STR_MAPGEN_TOWN_NAME_FRENCH                                     :Fransız
STR_MAPGEN_TOWN_NAME_GERMAN                                     :Alman
STR_MAPGEN_TOWN_NAME_ADDITIONAL_ENGLISH                         :İngiliz (İlave)
STR_MAPGEN_TOWN_NAME_LATIN_AMERICAN                             :Latin-Amerikan
STR_MAPGEN_TOWN_NAME_SILLY                                      :Saçmasapan (İngilizce)
STR_MAPGEN_TOWN_NAME_SWEDISH                                    :İsveç
STR_MAPGEN_TOWN_NAME_DUTCH                                      :Hollanda
STR_MAPGEN_TOWN_NAME_FINNISH                                    :Fin
STR_MAPGEN_TOWN_NAME_POLISH                                     :Leh
STR_MAPGEN_TOWN_NAME_SLOVAK                                     :Slovak
STR_MAPGEN_TOWN_NAME_NORWEGIAN                                  :Norveç
STR_MAPGEN_TOWN_NAME_HUNGARIAN                                  :Macar
STR_MAPGEN_TOWN_NAME_AUSTRIAN                                   :Avusturya
STR_MAPGEN_TOWN_NAME_ROMANIAN                                   :Romen
STR_MAPGEN_TOWN_NAME_CZECH                                      :Çek
STR_MAPGEN_TOWN_NAME_SWISS                                      :İsviçre
STR_MAPGEN_TOWN_NAME_DANISH                                     :Danimarka
STR_MAPGEN_TOWN_NAME_TURKISH                                    :Türk
STR_MAPGEN_TOWN_NAME_ITALIAN                                    :Italyan
STR_MAPGEN_TOWN_NAME_CATALAN                                    :Katalan

# Strings for map borders at game generation
STR_MAPGEN_BORDER_TYPE                                          :{BLACK}Harita kenarları:
STR_MAPGEN_BORDER_TYPE_TOOLTIP                                  :{BLACK}Oyun dünyasının sınırlarını seçin
STR_MAPGEN_NORTHWEST                                            :{BLACK}Kuzeybatı
STR_MAPGEN_NORTHEAST                                            :{BLACK}Kuzeydoğu
STR_MAPGEN_SOUTHEAST                                            :{BLACK}Güneydoğu
STR_MAPGEN_SOUTHWEST                                            :{BLACK}Güneybatı
STR_MAPGEN_BORDER_FREEFORM                                      :{BLACK}Serbest
STR_MAPGEN_BORDER_WATER                                         :{BLACK}Su
STR_MAPGEN_BORDER_RANDOM                                        :{BLACK}Rastgele
STR_MAPGEN_BORDER_RANDOMIZE                                     :{BLACK}Rastgele
STR_MAPGEN_BORDER_MANUAL                                        :{BLACK}El ile

STR_MAPGEN_HEIGHTMAP_ROTATION                                   :{BLACK}Yükseklik haritası döndür:
STR_MAPGEN_HEIGHTMAP_NAME                                       :{BLACK}Yükseklik haritası adı:
STR_MAPGEN_HEIGHTMAP_NAME_TOOLTIP                               :{BLACK}Yükseklik haritası dosyasının ismi
STR_MAPGEN_HEIGHTMAP_SIZE_LABEL                                 :{BLACK}Boyut:
STR_MAPGEN_HEIGHTMAP_SIZE_LABEL_TOOLTIP                         :{BLACK} Kaynak yükseklik haritasının boyutu. En iyi sonuçları elde etmek için her kenar, OpenTTD'de 256, 512, 1024 vb. gibi mevcut bir harita kenarı uzunluğuyla eşleşmelidir.
STR_MAPGEN_HEIGHTMAP_SIZE                                       :{ORANGE}{NUM} x {NUM}

STR_MAPGEN_TERRAIN_TYPE_QUERY_CAPT                              :{WHITE}Hedef zirve yüksekliği
STR_MAPGEN_HEIGHTMAP_HEIGHT_QUERY_CAPT                          :{WHITE}En yüksek tepe
STR_MAPGEN_SNOW_COVERAGE_QUERY_CAPT                             :{WHITE}Kar örtüsü (% olarak)
STR_MAPGEN_DESERT_COVERAGE_QUERY_CAPT                           :{WHITE}Çöl örtüsü (% olarak)
STR_MAPGEN_START_DATE_QUERY_CAPT                                :{WHITE}Başlangıç yılını değiştir

# SE Map generation
STR_SE_MAPGEN_CAPTION                                           :{WHITE}Senaryo türü
STR_SE_MAPGEN_FLAT_WORLD                                        :{WHITE}Düzlük alan
STR_SE_MAPGEN_FLAT_WORLD_TOOLTIP                                :{BLACK}Düzlük alan oluştur
STR_SE_MAPGEN_RANDOM_LAND                                       :{WHITE}Rastgele alan
STR_SE_MAPGEN_FLAT_WORLD_HEIGHT                                 :{BLACK}Düzlüğün Yüksekliği:
STR_SE_MAPGEN_FLAT_WORLD_HEIGHT_TOOLTIP                         :{BLACK}Arazinin deniz seviyesinden yüksekliğini seçin
STR_SE_MAPGEN_FLAT_WORLD_HEIGHT_DOWN                            :{BLACK}Düzlüğü bir alçalt
STR_SE_MAPGEN_FLAT_WORLD_HEIGHT_UP                              :{BLACK}Düzlüğün yüksekliğini bir arttır

STR_SE_MAPGEN_FLAT_WORLD_HEIGHT_QUERY_CAPT                      :{WHITE}Düzlüğün yüksekliğini değiştir

# Map generation progress
STR_GENERATION_WORLD                                            :{WHITE}Harita Oluşturuluyor...
STR_GENERATION_ABORT                                            :{BLACK}İptal
STR_GENERATION_ABORT_CAPTION                                    :{WHITE}Harita Yapmayı iptal Et
STR_GENERATION_ABORT_MESSAGE                                    :{YELLOW}Oluşturmayı iptal etmek istediğinizden emin misiniz?
STR_GENERATION_PROGRESS                                         :{WHITE}%{NUM} tamamlandı
STR_GENERATION_PROGRESS_NUM                                     :{BLACK}{NUM} / {NUM}
STR_GENERATION_WORLD_GENERATION                                 :{BLACK}Harita üretimi
STR_GENERATION_RIVER_GENERATION                                 :{BLACK}Nehir oluşturma
STR_GENERATION_TREE_GENERATION                                  :{BLACK}Ağaç üretimi
STR_GENERATION_OBJECT_GENERATION                                :{BLACK}Nesne oluşturma
STR_GENERATION_CLEARING_TILES                                   :{BLACK}Engebeli ve kayalık alan oluştur
STR_GENERATION_SETTINGUP_GAME                                   :{BLACK}Oyun ayarlanıyor
STR_GENERATION_PREPARING_TILELOOP                               :{BLACK}tile-loop çalıştırılıyor
STR_GENERATION_PREPARING_SCRIPT                                 :{BLACK}Betik çalıştırılıyor
STR_GENERATION_PREPARING_GAME                                   :{BLACK}Oyun hazırlanıyor

# NewGRF settings
STR_NEWGRF_SETTINGS_CAPTION                                     :{WHITE}NewGRF Ayarları
STR_NEWGRF_SETTINGS_INFO_TITLE                                  :{WHITE}Ayrıntılı NewGRF bilgileri
STR_NEWGRF_SETTINGS_ACTIVE_LIST                                 :{WHITE}Aktif NewGRF dosyaları
STR_NEWGRF_SETTINGS_INACTIVE_LIST                               :{WHITE}Aktif olmayan NewGRF dosyaları
STR_NEWGRF_SETTINGS_SELECT_PRESET                               :{ORANGE}Önceden belirlenmiş ayar seçin:
STR_NEWGRF_FILTER_TITLE                                         :{ORANGE}Filtre:
STR_NEWGRF_SETTINGS_PRESET_LIST_TOOLTIP                         :{BLACK}Seçili önayarı yükle
STR_NEWGRF_SETTINGS_PRESET_SAVE                                 :{BLACK}Önayarı kaydet
STR_NEWGRF_SETTINGS_PRESET_SAVE_TOOLTIP                         :{BLACK}Şimdiki listeyi önayar olarak kaydet
STR_NEWGRF_SETTINGS_PRESET_DELETE                               :{BLACK}Önayarı sil
STR_NEWGRF_SETTINGS_PRESET_DELETE_TOOLTIP                       :{BLACK}Seçili önayarı sil
STR_NEWGRF_SETTINGS_ADD                                         :{BLACK}Ekle
STR_NEWGRF_SETTINGS_ADD_FILE_TOOLTIP                            :{BLACK}seçili NewGRF'i ayarlarıma ekle
STR_NEWGRF_SETTINGS_RESCAN_FILES                                :{BLACK}Dosyaları tekrar tara
STR_NEWGRF_SETTINGS_RESCAN_FILES_TOOLTIP                        :{BLACK}Mümkün olan NewGRF dosyalarının listesini güncelle
STR_NEWGRF_SETTINGS_REMOVE                                      :{BLACK}Kaldır
STR_NEWGRF_SETTINGS_REMOVE_TOOLTIP                              :{BLACK}Seçili NewGRF dosyasını listeden kaldır
STR_NEWGRF_SETTINGS_MOVEUP                                      :{BLACK}Yukarı Taşı
STR_NEWGRF_SETTINGS_MOVEUP_TOOLTIP                              :{BLACK}Seçili NewGRF dosyasını listenin yukarısına taşı
STR_NEWGRF_SETTINGS_MOVEDOWN                                    :{BLACK}Aşağı Taşı
STR_NEWGRF_SETTINGS_MOVEDOWN_TOOLTIP                            :{BLACK}Seçili NewGRF dosyasını listenin aşağısına taşı
STR_NEWGRF_SETTINGS_UPGRADE                                     :{BLACK}Yükselt
STR_NEWGRF_SETTINGS_UPGRADE_TOOLTIP                             :{BLACK}Daha yeni sürümü yüklü NewGRF dosyalarını yükselt
STR_NEWGRF_SETTINGS_FILE_TOOLTIP                                :{BLACK}Yüklü NewGRF dosyalarının listesidir.

STR_NEWGRF_SETTINGS_SET_PARAMETERS                              :{BLACK}Parametreler
STR_NEWGRF_SETTINGS_SHOW_PARAMETERS                             :{BLACK}Parametreleri göster
STR_NEWGRF_SETTINGS_TOGGLE_PALETTE                              :{BLACK}Palet değiştir
STR_NEWGRF_SETTINGS_TOGGLE_PALETTE_TOOLTIP                      :{BLACK}Seçili NewGRF'nin paletini değiştir.{}Bu işlemi bu NewGRF'nin grafikleri oyun içerisinde pembe görünüyorsa yapın.
STR_NEWGRF_SETTINGS_APPLY_CHANGES                               :{BLACK}Uygula

STR_NEWGRF_SETTINGS_FIND_MISSING_CONTENT_BUTTON                 :{BLACK}Eksik içeriği internetten bul
STR_NEWGRF_SETTINGS_FIND_MISSING_CONTENT_TOOLTIP                :{BLACK}Eksik içeriğin internetten bulunup bulunamadığını kontrol et

STR_NEWGRF_SETTINGS_FILENAME                                    :{BLACK}Dosya adı: {SILVER}{STRING}
STR_NEWGRF_SETTINGS_GRF_ID                                      :{BLACK}GRF ID: {SILVER}{STRING}
STR_NEWGRF_SETTINGS_VERSION                                     :{BLACK}Sürüm: {SILVER}{NUM}
STR_NEWGRF_SETTINGS_MIN_VERSION                                 :{BLACK}En düşük uyumlu sürüm: {SILVER}{NUM}
STR_NEWGRF_SETTINGS_MD5SUM                                      :{BLACK}MD5sum: {SILVER}{STRING}
STR_NEWGRF_SETTINGS_PALETTE                                     :{BLACK}Palet: {SILVER}{STRING}
STR_NEWGRF_SETTINGS_PALETTE_DEFAULT                             :Varsayılan (D)
STR_NEWGRF_SETTINGS_PALETTE_DEFAULT_32BPP                       :Varsayılan (D) / 32 bpp
STR_NEWGRF_SETTINGS_PALETTE_LEGACY                              :Eski (W)
STR_NEWGRF_SETTINGS_PALETTE_LEGACY_32BPP                        :Eski (W) / 32 bpp
STR_NEWGRF_SETTINGS_PARAMETER                                   :{BLACK}Seçenekler: {SILVER}{STRING}
STR_NEWGRF_SETTINGS_PARAMETER_NONE                              :Hiçbiri

STR_NEWGRF_SETTINGS_NO_INFO                                     :{BLACK}Hiç bilgi yok
STR_NEWGRF_SETTINGS_NOT_FOUND                                   :{RED}Eşleşen dosya bulunamadı
STR_NEWGRF_SETTINGS_DISABLED                                    :{RED}Etkisiz
STR_NEWGRF_SETTINGS_INCOMPATIBLE                                :{RED}OpenTTD'nin bu sürümüyle uyumlu değil

# NewGRF save preset window
STR_SAVE_PRESET_CAPTION                                         :{WHITE}Ön ayarı kaydet
STR_SAVE_PRESET_LIST_TOOLTIP                                    :{BLACK}Kullanılabilir ön ayarların listesi, aşağıdaki isimle kaydetmek üzere kopyalamak için birini seçin
STR_SAVE_PRESET_TITLE                                           :{BLACK}Ön ayar için bir isim girin
STR_SAVE_PRESET_EDITBOX_TOOLTIP                                 :{BLACK}Geçerli seçimdeki ön ayarın kaydedilmek için adı
STR_SAVE_PRESET_CANCEL                                          :{BLACK}İptal
STR_SAVE_PRESET_CANCEL_TOOLTIP                                  :{BLACK}Ön ayarı değiştirme
STR_SAVE_PRESET_SAVE                                            :{BLACK}Kaydet
STR_SAVE_PRESET_SAVE_TOOLTIP                                    :{BLACK}Ön ayarı geçerli seçili isimle kaydet

# NewGRF parameters window
STR_BASEGRF_PARAMETERS_CAPTION                                  :{WHITE}Temel grafik parametrelerini değiştirin
STR_NEWGRF_PARAMETERS_CAPTION                                   :{WHITE}NewGRF parametrelerini değiştir
STR_NEWGRF_PARAMETERS_CLOSE                                     :{BLACK}Kapat
STR_NEWGRF_PARAMETERS_RESET                                     :{BLACK}Sıfırla
STR_NEWGRF_PARAMETERS_RESET_TOOLTIP                             :{BLACK}Tüm parametreleri varsayılan değerlerine ata
STR_NEWGRF_PARAMETERS_DEFAULT_NAME                              :Parametre {NUM}
STR_NEWGRF_PARAMETERS_SETTING                                   :{STRING}: {ORANGE}{STRING}
STR_NEWGRF_PARAMETERS_NUM_PARAM                                 :{LTBLUE}Parametre sayısı: {ORANGE}{NUM}

# NewGRF inspect window
STR_NEWGRF_INSPECT_CAPTION                                      :{WHITE}İncele - {STRING}
STR_NEWGRF_INSPECT_PARENT_BUTTON                                :{BLACK}Kaynak
STR_NEWGRF_INSPECT_PARENT_TOOLTIP                               :{BLACK}Kaynak kapsamdaki nesneyi incele

STR_NEWGRF_INSPECT_CAPTION_OBJECT_AT                            :{1:HEX}'deki {0:STRING}
STR_NEWGRF_INSPECT_CAPTION_OBJECT_AT_OBJECT                     :Nesne
STR_NEWGRF_INSPECT_CAPTION_OBJECT_AT_RAIL_TYPE                  :Ray türü
STR_NEWGRF_INSPECT_CAPTION_OBJECT_AT_ROAD_TYPE                  :Yol türü:

STR_NEWGRF_INSPECT_QUERY_CAPTION                                :{WHITE}NewGRF değişkeni 60+x parametresi (onaltılı)

# Sprite aligner window
STR_SPRITE_ALIGNER_CAPTION                                      :{WHITE}Nesne hizalanıyor {COMMA} ({STRING})
STR_SPRITE_ALIGNER_NEXT_BUTTON                                  :{BLACK}Sonraki nesne
STR_SPRITE_ALIGNER_NEXT_TOOLTIP                                 :{BLACK}Tüm sahte/yeniden renklendirme/yazı tipi nesnelerini ve sondaki nesneden atlayarak bir sonraki normal nesneye geç
STR_SPRITE_ALIGNER_GOTO_BUTTON                                  :{BLACK}Nesneye git
STR_SPRITE_ALIGNER_GOTO_TOOLTIP                                 :{BLACK}Verilen nesneye git. Eğer normal bir nesne değilse, bir sonraki normal nesneye geç
STR_SPRITE_ALIGNER_PREVIOUS_BUTTON                              :{BLACK}Önceki nesne
STR_SPRITE_ALIGNER_PREVIOUS_TOOLTIP                             :{BLACK}Tüm sahte/yeniden renklendirme/yazı tipi nesnelerini ve baştaki sargıyı atlayarak bir önceki normal nesneye geç
STR_SPRITE_ALIGNER_SPRITE_TOOLTIP                               :{BLACK}Seçili nesnenin mevcut gösterimi. Bu nesneyi çizerken hizalama ihmal edilir
STR_SPRITE_ALIGNER_MOVE_TOOLTIP                                 :{BLACK}Nesneyi X ve Y ofsetlerini değiştirerek gezdir. Ctrl+Tıklama ile nesneleri bir kerede sekiz birim kaydır

###length 2
STR_SPRITE_ALIGNER_CENTRE_OFFSET                                :{BLACK}Ofset ortalandı
STR_SPRITE_ALIGNER_CENTRE_SPRITE                                :{BLACK}Nesne ortalandı

STR_SPRITE_ALIGNER_CROSSHAIR                                    :{BLACK}Artı imleci

STR_SPRITE_ALIGNER_RESET_BUTTON                                 :{BLACK}Bağılı sıfırla
STR_SPRITE_ALIGNER_RESET_TOOLTIP                                :{BLACK}Geçerli bağıl ofsetleri sıfırla
STR_SPRITE_ALIGNER_OFFSETS_ABS                                  :{BLACK}X ofseti: {NUM}, Y ofseti: {NUM} (Gerçek)
STR_SPRITE_ALIGNER_OFFSETS_REL                                  :{BLACK}X ofseti: {NUM}, Y ofseti: {NUM} (Bağıl)
STR_SPRITE_ALIGNER_PICKER_BUTTON                                :{BLACK}Nesne seç
STR_SPRITE_ALIGNER_PICKER_TOOLTIP                               :{BLACK}Ekrandaki herhangi bir yerden bir nesne seçin

STR_SPRITE_ALIGNER_GOTO_CAPTION                                 :{WHITE}Nesneye git

# NewGRF (self) generated warnings/errors
STR_NEWGRF_ERROR_MSG_INFO                                       :{SILVER}{STRING}
STR_NEWGRF_ERROR_MSG_WARNING                                    :{RED}Uyarı: {SILVER}{STRING}
STR_NEWGRF_ERROR_MSG_ERROR                                      :{RED}Hata: {SILVER}{STRING}
STR_NEWGRF_ERROR_MSG_FATAL                                      :{RED}Ölümcül hata: {SILVER}{STRING}
STR_NEWGRF_ERROR_FATAL_POPUP                                    :{WHITE}NewGRF "{STRING}" bir ölümcül hata bildirdi:{}{STRING}
STR_NEWGRF_ERROR_POPUP                                          :{WHITE}NewGRF "{STRING}" bir ölümcül hata bildirdi:{}{STRING}
STR_NEWGRF_ERROR_VERSION_NUMBER                                 :{1:STRING} OpenTTD tarafından belirtilen TTDPatch sürümüyle çalışmayacaktır
STR_NEWGRF_ERROR_DOS_OR_WINDOWS                                 :{1:STRING}, TTD'nin {2:STRING} sürümü içindir
STR_NEWGRF_ERROR_UNSET_SWITCH                                   :{1:STRING}, {2:STRING} ile kullanılmak için tasarlanmıştır
STR_NEWGRF_ERROR_INVALID_PARAMETER                              :{1:STRING} için geçersiz parametre: {2:STRING} ({3:NUM})
STR_NEWGRF_ERROR_LOAD_BEFORE                                    :{1:STRING} önce, {2:STRING} ondan sonra yüklenmeli
STR_NEWGRF_ERROR_LOAD_AFTER                                     :Önce {1:STRING}, sonra {2:STRING} yüklenmeli.
STR_NEWGRF_ERROR_OTTD_VERSION_NUMBER                            :{1:STRING} OpenTTD {2:STRING} veya daha yüksek bir sürüm gerektirir
STR_NEWGRF_ERROR_AFTER_TRANSLATED_FILE                          :GRF dosyası çeviri için yapılmış
STR_NEWGRF_ERROR_TOO_MANY_NEWGRFS_LOADED                        :Çok fazla NewGRF yüklendi
STR_NEWGRF_ERROR_STATIC_GRF_CAUSES_DESYNC                       :{1:STRING} adlı NewGRF'yi {2:STRING} ile birlikte kullanmak senkronizasyon sorunu oluşturabilir
STR_NEWGRF_ERROR_UNEXPECTED_SPRITE                              :Beklenmedik nesne (nesne {3:NUM})
STR_NEWGRF_ERROR_UNKNOWN_PROPERTY                               :Bilinmeyen Action 0 özelliği {4:HEX} (nesne {3:NUM})
STR_NEWGRF_ERROR_INVALID_ID                                     :Geçersiz ID kullanım girişimi (nesne {3:NUM})
STR_NEWGRF_ERROR_CORRUPT_SPRITE                                 :{YELLOW}{STRING} bozuk bir nesne içeriyor. Tüm bozuk nesneler kırmızı bir soru işareti (?) olarak görünecektir
STR_NEWGRF_ERROR_MULTIPLE_ACTION_8                              :Birden çok Action 8 girişi içeriyor (nesne {3:NUM})
STR_NEWGRF_ERROR_READ_BOUNDS                                    :Pseudo-nesne bitiminden sonrasını okudu (nesne {3:NUM})
STR_NEWGRF_ERROR_GRM_FAILED                                     :İstenen GRF kaynakları mevcut değil (nesne {3:NUM})
STR_NEWGRF_ERROR_FORCEFULLY_DISABLED                            :{1:STRING} {STRING} tarafından deaktive edildi
STR_NEWGRF_ERROR_INVALID_SPRITE_LAYOUT                          :Geçersiz/bilinmeyen nesne yerleşim biçimi (nesne {3:NUM})
STR_NEWGRF_ERROR_LIST_PROPERTY_TOO_LONG                         :Özellik değeri listesinde çok fazla öğe (sprite {3:NUM}, özellik {4:HEX})
STR_NEWGRF_ERROR_INDPROD_CALLBACK                               :Geçersiz endüstri üretim geri çağrımı (sprite {3:NUM}, "{2:STRING}")

# NewGRF related 'general' warnings
STR_NEWGRF_POPUP_CAUTION_CAPTION                                :{WHITE}Uyarı!
STR_NEWGRF_CONFIRMATION_TEXT                                    :{YELLOW}Çalışan bir oyunu değiştirmek üzeresiniz. Bu OpenTTD'yi çökertebilir veya oyunun durumunu bozabilir. Bu konular hakkında sorun bildirmeyiniz.{}Bundan kesinlikle emin misiniz?

STR_NEWGRF_DUPLICATE_GRFID                                      :{WHITE}Dosya eklenemiyor: GRF ID çakışması
STR_NEWGRF_COMPATIBLE_LOADED                                    :{ORANGE}Eşleşen dosya bulunamadı (uyumlu GRF yüklendi)
STR_NEWGRF_TOO_MANY_NEWGRFS                                     :{WHITE}Dosya eklenemiyor: NewGRF dosya limitine ulaşıldı

STR_NEWGRF_COMPATIBLE_LOAD_WARNING                              :{WHITE}Eksik dosyalar için uyumlu GRF(ler) yüklendi
STR_NEWGRF_DISABLED_WARNING                                     :{WHITE}Eksik GRF dosyaları etkisizleştirildi
STR_NEWGRF_UNPAUSE_WARNING_TITLE                                :{YELLOW}Eksik GRF dosyası
STR_NEWGRF_UNPAUSE_WARNING                                      :{WHITE}Devam ettırme OpenTTD'yi çökertebilir. Takip eden çökmeler için hata rapor etmeyiniz.{}Gerçekten devam ettirmek istiyor musunuz?

# NewGRF status
STR_NEWGRF_LIST_NONE                                            :Hiçbiri
###length 3
STR_NEWGRF_LIST_ALL_FOUND                                       :Tüm mevcut dosyalar
STR_NEWGRF_LIST_COMPATIBLE                                      :{YELLOW}Uyumlu dosyalar bulundu
STR_NEWGRF_LIST_MISSING                                         :{RED}Eksik dosyalar

# NewGRF 'it's broken' warnings
STR_NEWGRF_BROKEN                                               :{WHITE}NewGRF '{0:STRING}' davranışı muhtemelen senkron kaybı ve/veya çakılmalara neden olacak
STR_NEWGRF_BROKEN_POWERED_WAGON                                 :{WHITE}'{1:ENGINE}' için enerjilendirilmiş wagon durumunu depo dışındayken değiştirdi
STR_NEWGRF_BROKEN_VEHICLE_LENGTH                                :{WHITE}'{1:ENGINE}' hangar içinde değilken araç uzunluğunu değiştirdi
STR_NEWGRF_BROKEN_CAPACITY                                      :{WHITE}Bir garajda veya tamir halinde değilken araç kapasitesini '{1:ENGINE}' için değiştirdi
STR_BROKEN_VEHICLE_LENGTH                                       :{WHITE}'{VEHICLE}' adlı tren '{COMPANY}' şirketine ait olup uzunluğu geçersizdir. Muhtemelen NewGRF'lerle ilgili bir problemden kaynaklanıyor. Oyun senkron kaybına uğrayabilir ya da çakılabilir

STR_NEWGRF_BUGGY                                                :{WHITE}NewGRF '{0:STRING}' geçersiz bilgi vermektedir
STR_NEWGRF_BUGGY_ARTICULATED_CARGO                              :{WHITE}'{1:ENGINE}' için kargo tür değişim bilgisi yapımdan sonraki alım listesinden farklı. Bu otomatik yenileme-değiştirmenin kargo türünü doğru şekilde değiştirmesine engel olabilir
STR_NEWGRF_BUGGY_ENDLESS_PRODUCTION_CALLBACK                    :{WHITE}'{1:STRING}' üretim yordamında sonsuz döngüye neden oldu
STR_NEWGRF_BUGGY_UNKNOWN_CALLBACK_RESULT                        :{WHITE}{1:HEX} adlı callback hata ya da geçersiz sonuç döndü {2:HEX}
STR_NEWGRF_BUGGY_INVALID_CARGO_PRODUCTION_CALLBACK              :{WHITE}'{1:STRING}' üretim geri çağırımında, geçerli olmayan kargo türü geri döndü {2:HEX}

# 'User removed essential NewGRFs'-placeholders for stuff without specs
STR_NEWGRF_INVALID_CARGO                                        :<geçersiz kargo>
STR_NEWGRF_INVALID_CARGO_ABBREV                                 :??
STR_NEWGRF_INVALID_CARGO_QUANTITY                               :{COMMA} <geçersiz kargo>
STR_NEWGRF_INVALID_ENGINE                                       :<geçersiz araç modeli>
STR_NEWGRF_INVALID_INDUSTRYTYPE                                 :<geçersiz fabrika>

# Placeholders for other invalid stuff, e.g. vehicles that have gone (Game Script).
STR_INVALID_VEHICLE                                             :<geçersiz araç>

# NewGRF scanning window
STR_NEWGRF_SCAN_CAPTION                                         :{WHITE}NewGRF'ler taranıyor
STR_NEWGRF_SCAN_MESSAGE                                         :{BLACK}NewGRF'ler taranıyor. Sayıya bağlı olarak bu işlem biraz zaman alabilir...
STR_NEWGRF_SCAN_STATUS                                          :{BLACK}{1:NUM} NewGRF'den tahminen {0:NUM} NewGRF tarandı
STR_NEWGRF_SCAN_ARCHIVES                                        :Arşivler taranıyor

# Sign list window
STR_SIGN_LIST_CAPTION                                           :{WHITE}Tabela Listesi - {COMMA} Tabela
STR_SIGN_LIST_MATCH_CASE                                        :{BLACK}Büyük/küçük harf eşleştir
STR_SIGN_LIST_MATCH_CASE_TOOLTIP                                :{BLACK}Tabela adlarını süzgeç metniyle karşılaştırırken büyük/küçük harf eşleştirmeyi aç/kapa

# Sign window
STR_EDIT_SIGN_CAPTION                                           :{WHITE}Tabelayı değiştir
STR_EDIT_SIGN_LOCATION_TOOLTIP                                  :{BLACK}Ana görünümü tabelanın konumuna ortalar. Ctrl + Sol Tıklama tabelanın olduğu yere ait bir görünüm penceresi açar.
STR_EDIT_SIGN_NEXT_SIGN_TOOLTIP                                 :{BLACK}Sonraki tabelaya git
STR_EDIT_SIGN_PREVIOUS_SIGN_TOOLTIP                             :{BLACK}Önceki tabelaya git

STR_EDIT_SIGN_SIGN_OSKTITLE                                     :{BLACK}Tabela için bir isim girin

# Town directory window
STR_TOWN_DIRECTORY_CAPTION                                      :{WHITE}Şehirler
STR_TOWN_DIRECTORY_NONE                                         :{ORANGE}- Hiçbiri -
STR_TOWN_DIRECTORY_TOWN                                         :{ORANGE}{TOWN}{BLACK} ({COMMA})
STR_TOWN_DIRECTORY_CITY                                         :{ORANGE}{TOWN}{YELLOW} (Şehir){BLACK} ({COMMA})
STR_TOWN_DIRECTORY_LIST_TOOLTIP                                 :{BLACK}Şehir isimleri - şehre bakmak için ismine tıkla. Ctrl + Sol Tıklama şehrin olduğu yere ait bir görünüm penceresi açar.
STR_TOWN_POPULATION                                             :{BLACK}Dünya nüfusu: {COMMA}

# Town view window
STR_TOWN_VIEW_TOWN_CAPTION                                      :{WHITE}{TOWN}
STR_TOWN_VIEW_CITY_CAPTION                                      :{WHITE}{TOWN} (Şehir)
STR_TOWN_VIEW_POPULATION_HOUSES                                 :{BLACK}Nüfus: {ORANGE}{COMMA}{BLACK}  Ev: {ORANGE}{COMMA}
STR_TOWN_VIEW_CARGO_LAST_MONTH_MAX                              :{BLACK}{CARGO_LIST} son ay: {ORANGE}{COMMA}{BLACK}  azami: {ORANGE}{COMMA}
STR_TOWN_VIEW_CARGO_LAST_MINUTE_MAX                             :{BLACK}{CARGO_LIST} son dakika: {ORANGE}{COMMA}{BLACK}  maks: {ORANGE}{COMMA}
STR_TOWN_VIEW_CARGO_FOR_TOWNGROWTH                              :{BLACK}Kasaba büyümesi için gerekli kargo:
STR_TOWN_VIEW_CARGO_FOR_TOWNGROWTH_REQUIRED_GENERAL             :{ORANGE}{STRING}{RED} gerekli
STR_TOWN_VIEW_CARGO_FOR_TOWNGROWTH_REQUIRED_WINTER              :{ORANGE}{STRING}{BLACK} kışın gerekir
STR_TOWN_VIEW_CARGO_FOR_TOWNGROWTH_DELIVERED_GENERAL            :{ORANGE}{STRING}{GREEN} taşındı
STR_TOWN_VIEW_CARGO_FOR_TOWNGROWTH_REQUIRED                     :{ORANGE}{CARGO_TINY} / {CARGO_LONG}{RED} (hala ihtiyaç var)
STR_TOWN_VIEW_CARGO_FOR_TOWNGROWTH_DELIVERED                    :{ORANGE}{CARGO_TINY} / {CARGO_LONG}{GREEN} (taşındı)
STR_TOWN_VIEW_TOWN_GROWS_EVERY                                  :{BLACK}Şehir her {ORANGE} {UNITS_DAYS_OR_SECONDS} bir büyür
STR_TOWN_VIEW_TOWN_GROWS_EVERY_FUNDED                           :{BLACK}Kasaba her {ORANGE}{UNITS_DAYS_OR_SECONDS} bir büyür (finanse edildiğinde)
STR_TOWN_VIEW_TOWN_GROW_STOPPED                                 :{BLACK}Kasaba {RED}büyümüyor{BLACK}
STR_TOWN_VIEW_NOISE_IN_TOWN                                     :{BLACK}Kasabadaki gürültü sınırı: {ORANGE}{COMMA}{BLACK}  En fazla: {ORANGE}{COMMA}
STR_TOWN_VIEW_CENTER_TOOLTIP                                    :{BLACK}Ana görüntüyü şehrin üzerine ortala. Ctrl+Sol tık ile şehrin konumunu gösteren yeni bir pencere açabilirsiniz
STR_TOWN_VIEW_LOCAL_AUTHORITY_BUTTON                            :{BLACK}Belediye
STR_TOWN_VIEW_LOCAL_AUTHORITY_TOOLTIP                           :{BLACK}Belediye hakkında bilgi göster
STR_TOWN_VIEW_RENAME_TOOLTIP                                    :{BLACK}Şehrin ismini değiştir

STR_TOWN_VIEW_EXPAND_BUTTON                                     :{BLACK}Genişlet
STR_TOWN_VIEW_EXPAND_TOOLTIP                                    :{BLACK}Şehrin boyutunu büyült
STR_TOWN_VIEW_DELETE_BUTTON                                     :{BLACK}Sil
STR_TOWN_VIEW_DELETE_TOOLTIP                                    :{BLACK}Bu şehri tamamen sil

STR_TOWN_VIEW_RENAME_TOWN_BUTTON                                :İsim değiştir

# Town local authority window
STR_LOCAL_AUTHORITY_CAPTION                                     :{WHITE}{TOWN} belediyesi
STR_LOCAL_AUTHORITY_ZONE                                        :{BLACK}Bölge
STR_LOCAL_AUTHORITY_ZONE_TOOLTIP                                :{BLACK}Bölgeyi yerel yönetim sınırları içinde göster
STR_LOCAL_AUTHORITY_COMPANY_RATINGS                             :{BLACK}Taşıma şirketi değerlendirmeleri:
STR_LOCAL_AUTHORITY_COMPANY_RATING                              :{YELLOW}{COMPANY} {COMPANY_NUM}: {ORANGE}{STRING}
STR_LOCAL_AUTHORITY_ACTIONS_TITLE                               :{BLACK}Yapılabilecekler:
STR_LOCAL_AUTHORITY_ACTIONS_TOOLTIP                             :{BLACK}Bu şehirde yapılabileceklerin listesi - ayrıntılar için üzerine tıklayın
STR_LOCAL_AUTHORITY_DO_IT_BUTTON                                :{BLACK}Yap
STR_LOCAL_AUTHORITY_DO_IT_TOOLTIP                               :{BLACK}Seçilen şeyi yap

###length 8
STR_LOCAL_AUTHORITY_ACTION_SMALL_ADVERTISING_CAMPAIGN           :Küçük reklam kampanyası
STR_LOCAL_AUTHORITY_ACTION_MEDIUM_ADVERTISING_CAMPAIGN          :Orta reklam kampanyası
STR_LOCAL_AUTHORITY_ACTION_LARGE_ADVERTISING_CAMPAIGN           :Büyük reklam kampanyası
STR_LOCAL_AUTHORITY_ACTION_ROAD_RECONSTRUCTION                  :Bölgesel yol inşaası için para bağışla
STR_LOCAL_AUTHORITY_ACTION_STATUE_OF_COMPANY                    :Şirket sahibinin heykelini dik
STR_LOCAL_AUTHORITY_ACTION_NEW_BUILDINGS                        :Yeni binalar yapılması için para ver
STR_LOCAL_AUTHORITY_ACTION_EXCLUSIVE_TRANSPORT                  :Ayrıcalıklı nakliyat haklarını satın al
STR_LOCAL_AUTHORITY_ACTION_BRIBE                                :Belediyeye rüşvet ver
###next-name-looks-similar

STR_LOCAL_AUTHORITY_ACTION_TOOLTIP_SMALL_ADVERTISING            :{PUSH_COLOUR}{YELLOW} Müsteri çekmek için küçük reklam kampanyası düzenle.{}Şehir merkezinin etrafında küçük bir alanda istasyon derecelendirmesinde geçici bir yükseltme sağlar.{}{POP_COLOUR}Fiyat: {CURRENCY_LONG}
STR_LOCAL_AUTHORITY_ACTION_TOOLTIP_MEDIUM_ADVERTISING           :{PUSH_COLOUR}{YELLOW} Müsteri çekmek için radyoya reklam ver.{}Şehir merkezinin etrafında orta bir çapta istasyon derecelendirmesinde geçici bir yükseltme sağlar.{}{POP_COLOUR}Fiyat: {CURRENCY_LONG}
STR_LOCAL_AUTHORITY_ACTION_TOOLTIP_LARGE_ADVERTISING            :{PUSH_COLOUR}{YELLOW} Müsteri çekmek için televizyona reklam ver.{}Şehir merkezinin etrafında büyük bir çapta istasyon derecelendirmesinde geçici bir yükseltme sağlar.{}{POP_COLOUR}Fiyat: {CURRENCY_LONG}
STR_LOCAL_AUTHORITY_ACTION_TOOLTIP_ROAD_RECONSTRUCTION_MONTHS   :{PUSH_COLOUR}{YELLOW}Şehir içi yol ağının yeniden inşasına fon sağlar.{}Karayolu trafiğinde 6 aya kadar ciddi kesintilere neden olur.{}{POP_COLOUR}Maliyet: {CURRENCY_LONG}
STR_LOCAL_AUTHORITY_ACTION_TOOLTIP_ROAD_RECONSTRUCTION_MINUTES  :{PUSH_COLOUR}{YELLOW}Şehir içi yol ağının yeniden inşasına fon sağlar.{}Karayolu trafiğinde 6 dakikaya kadar ciddi kesintilere neden olur.{}{POP_COLOUR}Maliyet: {CURRENCY_LONG}
STR_LOCAL_AUTHORITY_ACTION_TOOLTIP_STATUE_OF_COMPANY            :{PUSH_COLOUR}{YELLOW}Şirket sahibinin heykelini dik.{}Şehirdeki istasyon derecelendirmesinde kalıcı bir yükseltme sağlar.{}{POP_COLOUR}Fiyatı: {CURRENCY_LONG}
STR_LOCAL_AUTHORITY_ACTION_TOOLTIP_NEW_BUILDINGS                :{PUSH_COLOUR}{YELLOW}Şehirde ticari binaların yapımı için bağış yap.{}Bu kasabanın büyümesine geçici bir yükseltme sağlar.{}{POP_COLOUR}Fiyatı: {CURRENCY_LONG}
STR_LOCAL_AUTHORITY_ACTION_TOOLTIP_EXCLUSIVE_TRANSPORT_MONTHS   :{PUSH_COLOUR}{YELLOW}12 ay boyunca şehirdeki özel ulaşım haklarını satın alın.{}Şehir yönetimi, yolcuların ve kargonun rakiplerinizin istasyonlarını kullanmasına izin vermeyecektir. Rakibiniz başarılı bir rüşvet yaparsa bu sözleşmeniz iptal olur.{}{POP_COLOUR} Maliyet: {CURRENCY_LONG}
STR_LOCAL_AUTHORITY_ACTION_TOOLTIP_EXCLUSIVE_TRANSPORT_MINUTES  :{PUSH_COLOUR}{YELLOW}12 dakika boyunca şehirdeki özel ulaşım haklarını satın alın.{}Şehir yönetimi, yolcuların ve kargonun rakiplerinizin istasyonlarını kullanmasına izin vermeyecektir. Rakibiniz başarılı bir rüşvet yaparsa bu sözleşmeniz iptal olur.{}{POP_COLOUR} Maliyet: {CURRENCY_LONG}
STR_LOCAL_AUTHORITY_ACTION_TOOLTIP_BRIBE                        :{PUSH_COLOUR}{YELLOW}Puanınızı yükseltmek için yerel makamlara rüşvet verin ve bir rakibin özel taşıma haklarını iptal edin, yakalanırsa ciddi bir ceza alma riskini göze alın.{}{POP_COLOUR}Maliyet: {CURRENCY_LONG}

# Goal window
STR_GOALS_CAPTION                                               :{WHITE}{COMPANY} Hedefler
STR_GOALS_SPECTATOR_CAPTION                                     :{WHITE}Evrensel Amaçlar
STR_GOALS_SPECTATOR                                             :Evrensel Amaçlar
STR_GOALS_GLOBAL_BUTTON                                         :{BLACK}Küresel
STR_GOALS_GLOBAL_BUTTON_HELPTEXT                                :{BLACK}Evrensel amaçları göster
STR_GOALS_COMPANY_BUTTON                                        :{BLACK}Şirket
STR_GOALS_COMPANY_BUTTON_HELPTEXT                               :{BLACK}Şirket hedeflerini göster
STR_GOALS_TEXT                                                  :{ORANGE}{STRING}
STR_GOALS_NONE                                                  :{ORANGE}- Hiçbiri -
STR_GOALS_PROGRESS                                              :{ORANGE}{STRING}
STR_GOALS_PROGRESS_COMPLETE                                     :{GREEN}{STRING}
STR_GOALS_TOOLTIP_CLICK_ON_SERVICE_TO_CENTER                    :{BLACK}Ana görünümü istenen fabrika/şehir/karoya getirmek için hedefe tıklayın. Ctrl + Sol Tıklama fabrikanın/şehrin/karonun olduğu yere ait bir görünüm penceresi açar.

# Goal question window
STR_GOAL_QUESTION_CAPTION_QUESTION                              :{BLACK}Soru
STR_GOAL_QUESTION_CAPTION_INFORMATION                           :{BLACK}Bilgi
STR_GOAL_QUESTION_CAPTION_WARNING                               :{BLACK}Uyarı
STR_GOAL_QUESTION_CAPTION_ERROR                                 :{YELLOW}Hata

# Goal Question button list
###length 18
STR_GOAL_QUESTION_BUTTON_CANCEL                                 :İptal
STR_GOAL_QUESTION_BUTTON_OK                                     :Tamam
STR_GOAL_QUESTION_BUTTON_NO                                     :Hayır
STR_GOAL_QUESTION_BUTTON_YES                                    :Evet
STR_GOAL_QUESTION_BUTTON_DECLINE                                :Reddet
STR_GOAL_QUESTION_BUTTON_ACCEPT                                 :Kabul et
STR_GOAL_QUESTION_BUTTON_IGNORE                                 :Göz ardı et
STR_GOAL_QUESTION_BUTTON_RETRY                                  :Yeniden dene
STR_GOAL_QUESTION_BUTTON_PREVIOUS                               :Önceki
STR_GOAL_QUESTION_BUTTON_NEXT                                   :Sonraki
STR_GOAL_QUESTION_BUTTON_STOP                                   :Dur
STR_GOAL_QUESTION_BUTTON_START                                  :Başla
STR_GOAL_QUESTION_BUTTON_GO                                     :Git
STR_GOAL_QUESTION_BUTTON_CONTINUE                               :Devam et
STR_GOAL_QUESTION_BUTTON_RESTART                                :Yeniden başlat
STR_GOAL_QUESTION_BUTTON_POSTPONE                               :Ertele
STR_GOAL_QUESTION_BUTTON_SURRENDER                              :Yenilgiyi kabul et
STR_GOAL_QUESTION_BUTTON_CLOSE                                  :Kapat

# Subsidies window
STR_SUBSIDIES_CAPTION                                           :{WHITE}Teşvikler
STR_SUBSIDIES_OFFERED_TITLE                                     :{BLACK}Teklif edilmiş teşvikler:
STR_SUBSIDIES_OFFERED_FROM_TO                                   :{ORANGE}{STRING} {STRING} -> {STRING}{YELLOW} ({STRING})
STR_SUBSIDIES_NONE                                              :{ORANGE}- Yok -
STR_SUBSIDIES_SUBSIDISED_TITLE                                  :{BLACK}Teşvik almakta olan hizmetler:
STR_SUBSIDIES_SUBSIDISED_FROM_TO                                :{ORANGE}{STRING} 'den {STRING}  {STRING}{YELLOW}'ne ({COMPANY}{YELLOW}, {STRING})
STR_SUBSIDIES_TOOLTIP_CLICK_ON_SERVICE_TO_CENTER                :{BLACK}Görüntüyü ortalamak için endüstriye/şehre tıklayın.Ctrl + Sol Tıklama Fabrikanın/Şehrin olduğu yere ait bir görünüm penceresi açar.
STR_SUBSIDIES_OFFERED_EXPIRY_DATE                               : {DATE_SHORT}'de/da
STR_SUBSIDIES_OFFERED_EXPIRY_TIME                               :{UNITS_MONTHS_OR_MINUTES} içinde
STR_SUBSIDIES_SUBSIDISED_EXPIRY_DATE                            :Şu tarihe kadar {DATE_SHORT}
STR_SUBSIDIES_SUBSIDISED_EXPIRY_TIME                            :Kalan süre {UNITS_MONTHS_OR_MINUTES}

# Story book window
STR_STORY_BOOK_CAPTION                                          :{WHITE}{COMPANY} Hikaye Kitabı
STR_STORY_BOOK_SPECTATOR_CAPTION                                :{WHITE}Evrensel Hikaye Kitabı
STR_STORY_BOOK_SPECTATOR                                        :Evrensel Hikaye Kitabı
STR_STORY_BOOK_TITLE                                            :{YELLOW}{STRING}
STR_STORY_BOOK_GENERIC_PAGE_ITEM                                :Sayfa {NUM}
STR_STORY_BOOK_SEL_PAGE_TOOLTIP                                 :{BLACK}Bu listeden seçerek istenilen sayfaya git.
STR_STORY_BOOK_PREV_PAGE                                        :{BLACK}Bir önceki
STR_STORY_BOOK_PREV_PAGE_TOOLTIP                                :{BLACK}Bir önceki sayfaya git
STR_STORY_BOOK_NEXT_PAGE                                        :{BLACK}Bir sonraki
STR_STORY_BOOK_NEXT_PAGE_TOOLTIP                                :{BLACK}Bir sonraki sayfaya git
STR_STORY_BOOK_INVALID_GOAL_REF                                 :{RED}Geçersiz amaç referansı

# Station list window
STR_STATION_LIST_TOOLTIP                                        :{BLACK}İstasyon isimleri - gitmek için istasyon ismini tıklayın. Ctrl + Sol Tıklama istasyonun olduğu yere ait bir görünüm penceresi açar.
STR_STATION_LIST_USE_CTRL_TO_SELECT_MORE                        :{BLACK}Birden fazla nesne seçmek için Ctrl+Sol tıklayın
STR_STATION_LIST_CAPTION                                        :{WHITE}{COMPANY} - {COMMA} İstasyon
STR_STATION_LIST_STATION                                        :{YELLOW}{STATION} {STATION_FEATURES}
STR_STATION_LIST_WAYPOINT                                       :{YELLOW}{WAYPOINT}
STR_STATION_LIST_NONE                                           :{YELLOW}- Yok -
STR_STATION_LIST_SELECT_ALL_FACILITIES                          :{BLACK}Tüm türleri seç
STR_STATION_LIST_CARGO_FILTER_ALL_AND_NO_RATING                 :Tüm kargo tipleri ve derecelendirme yok
STR_STATION_LIST_CARGO_FILTER_MULTIPLE                          :Birden fazla kargo tipleri
STR_STATION_LIST_CARGO_FILTER_NO_CARGO_TYPES                    :Kargo tipi bulunmuyor
STR_STATION_LIST_CARGO_FILTER_ONLY_NO_RATING                    :Sadece kargo değerlendirmesi bulunmayanlar
STR_STATION_LIST_CARGO_FILTER_SELECT_ALL                        :Değerlendirme yok ve hepsini seç
STR_STATION_LIST_CARGO_FILTER_NO_RATING                         :Kargo değerlendirmesi bulunmuyor
STR_STATION_LIST_CARGO_FILTER_EXPAND                            :Daha fazla göster...

# Station view window
STR_STATION_VIEW_CAPTION                                        :{WHITE}{STATION} {STATION_FEATURES}
STR_STATION_VIEW_WAITING_CARGO                                  :{WHITE}{CARGO_LONG}
STR_STATION_VIEW_RESERVED                                       :{YELLOW}({CARGO_SHORT} yükleme için rezerve edilmiş)

STR_STATION_VIEW_ACCEPTS_BUTTON                                 :{BLACK}İstenen
STR_STATION_VIEW_ACCEPTS_TOOLTIP                                :{BLACK}İstenen kargoların listesini göster
STR_STATION_VIEW_ACCEPTS_CARGO                                  :{BLACK}İstenen: {WHITE}{CARGO_LIST}

STR_STATION_VIEW_EXCLUSIVE_RIGHTS_SELF                          :{BLACK}Bu istasyon şehrin ulaşım haklarına sahip.
STR_STATION_VIEW_EXCLUSIVE_RIGHTS_COMPANY                       :{YELLOW}{COMPANY}{BLACK} bu şehirdeki ulaşım haklarını satın aldı.

STR_STATION_VIEW_RATINGS_BUTTON                                 :{BLACK}Değerlendirmeler
STR_STATION_VIEW_RATINGS_TOOLTIP                                :{BLACK}İstasyon değerlendirmelerini göster
STR_STATION_VIEW_SUPPLY_RATINGS_TITLE_MONTH                     :{BLACK}Aylık tedarik ve yerel değerlendirmeniz:
STR_STATION_VIEW_SUPPLY_RATINGS_TITLE_MINUTE                    :{BLACK}Dakika boyunca tedarik ve yerel değerlendirmeniz:
STR_STATION_VIEW_CARGO_SUPPLY_RATING                            :{WHITE}{STRING}: {YELLOW}{COMMA} / {STRING} (%{COMMA})

STR_STATION_VIEW_GROUP                                          :{BLACK}Grupla
STR_STATION_VIEW_WAITING_STATION                                :Durak: Bekleyen
STR_STATION_VIEW_WAITING_AMOUNT                                 :Miktar: Bekleyen
STR_STATION_VIEW_PLANNED_STATION                                :Durak: Planlanan
STR_STATION_VIEW_PLANNED_AMOUNT                                 :Miktar: Planlanan
STR_STATION_VIEW_FROM                                           :{YELLOW}{CARGO_SHORT}{STATION}'dan
STR_STATION_VIEW_VIA                                            :{YELLOW}{CARGO_SHORT}{STATION} üzerinden
STR_STATION_VIEW_TO                                             :{YELLOW}{CARGO_SHORT}{STATION}'a
STR_STATION_VIEW_FROM_ANY                                       :{RED}{CARGO_SHORT} bilinmeyen duraktan
STR_STATION_VIEW_TO_ANY                                         :{RED}{CARGO_SHORT} herhangi bir durağa
STR_STATION_VIEW_VIA_ANY                                        :{RED}{CARGO_SHORT} herhangi bir durak üzerinden
STR_STATION_VIEW_FROM_HERE                                      :{GREEN}{CARGO_SHORT} bu duraktan
STR_STATION_VIEW_VIA_HERE                                       :{GREEN}{CARGO_SHORT} bu durakta duruyor
STR_STATION_VIEW_TO_HERE                                        :{GREEN}{CARGO_SHORT} bu durağa
STR_STATION_VIEW_NONSTOP                                        :{YELLOW}{CARGO_SHORT} durmaksızın

STR_STATION_VIEW_GROUP_S_V_D                                    :Kaynak-Üzerinden-Hedef
STR_STATION_VIEW_GROUP_S_D_V                                    :Kaynak-Hedef-Üzerinden
STR_STATION_VIEW_GROUP_V_S_D                                    :Üzerinden-Kaynak-Hedef
STR_STATION_VIEW_GROUP_V_D_S                                    :Üzerinden-Hedef-Kaynak
STR_STATION_VIEW_GROUP_D_S_V                                    :Hedef-Kaynak-Üzerinden
STR_STATION_VIEW_GROUP_D_V_S                                    :Hedef-Üzerinden-Kaynak

###length 8
STR_CARGO_RATING_APPALLING                                      :Berbat
STR_CARGO_RATING_VERY_POOR                                      :Çok kötü
STR_CARGO_RATING_POOR                                           :Kötü
STR_CARGO_RATING_MEDIOCRE                                       :Normal
STR_CARGO_RATING_GOOD                                           :İyi
STR_CARGO_RATING_VERY_GOOD                                      :Çok iyi
STR_CARGO_RATING_EXCELLENT                                      :Harika
STR_CARGO_RATING_OUTSTANDING                                    :Mükemmel

STR_STATION_VIEW_CENTER_TOOLTIP                                 :{BLACK}Durağın oldugu yeri ortala. Ctrl + Sol Tıklama durağın olduğu yere ait bir görünüm penceresi açar.
STR_STATION_VIEW_RENAME_TOOLTIP                                 :{BLACK}İstasyonun ismini değiştir

STR_STATION_VIEW_SCHEDULED_TRAINS_TOOLTIP                       :{BLACK}Talimat listesinde bu durak olan trenleri listele
STR_STATION_VIEW_SCHEDULED_ROAD_VEHICLES_TOOLTIP                :{BLACK}Talimat listesinde bu durak olan tüm karayolu araçlarını listele
STR_STATION_VIEW_SCHEDULED_AIRCRAFT_TOOLTIP                     :{BLACK}Talimat listesinde bu durak olan uçakları listele
STR_STATION_VIEW_SCHEDULED_SHIPS_TOOLTIP                        :{BLACK}Talimat listesinde bu durak olan gemileri listele

STR_STATION_VIEW_RENAME_STATION_CAPTION                         :İstasyonu yeniden adlandır

STR_STATION_VIEW_CLOSE_AIRPORT                                  :{BLACK}Havalimanını kapat
STR_STATION_VIEW_CLOSE_AIRPORT_TOOLTIP                          :{BLACK}Uçağın bu havalimanına iniş yapmasını engelle

# Waypoint/buoy view window
STR_WAYPOINT_VIEW_CAPTION                                       :{WHITE}{WAYPOINT}
STR_WAYPOINT_VIEW_CENTER_TOOLTIP                                :{BLACK}Ana görünümü güzergaha ortala. Ctrl+Sol tık ile güzegahın konumunu gösteren yeni bir pencere açabilirsiniz
STR_WAYPOINT_VIEW_CHANGE_WAYPOINT_NAME                          :{BLACK}Ara nokta adını değiştir
STR_BUOY_VIEW_CENTER_TOOLTIP                                    :{BLACK}Ana görünümü şamandıra(duba) konumuna ortala. Ctrl + Sol Tıklama şamandıranın olduğu yere ait bir görünüm penceresi açar.
STR_BUOY_VIEW_CHANGE_BUOY_NAME                                  :{BLACK}Şamandıra adını değiştir

STR_EDIT_WAYPOINT_NAME                                          :{WHITE}Yerimi adını değiştir

# Finances window
STR_FINANCES_CAPTION                                            :{WHITE}{COMPANY} Hesaplar {BLACK}{COMPANY_NUM}
STR_FINANCES_YEAR                                               :{WHITE}{NUM}
STR_FINANCES_YEAR_CAPTION                                       :{WHITE}Yıl
STR_FINANCES_PERIOD_CAPTION                                     :{WHITE}Periyot

###length 3
STR_FINANCES_REVENUE_TITLE                                      :{WHITE}Gelir
STR_FINANCES_OPERATING_EXPENSES_TITLE                           :{WHITE}Faaliyet Harcamaları
STR_FINANCES_CAPITAL_EXPENSES_TITLE                             :{WHITE}Sermaye Harcamaları


###length 13
STR_FINANCES_SECTION_CONSTRUCTION                               :{GOLD}İnşaat
STR_FINANCES_SECTION_NEW_VEHICLES                               :{GOLD}Yeni Araçlar
STR_FINANCES_SECTION_TRAIN_RUNNING_COSTS                        :{GOLD}Trenler
STR_FINANCES_SECTION_ROAD_VEHICLE_RUNNING_COSTS                 :{GOLD}Karayolu Araçları
STR_FINANCES_SECTION_AIRCRAFT_RUNNING_COSTS                     :{GOLD}Hava Taşıtları
STR_FINANCES_SECTION_SHIP_RUNNING_COSTS                         :{GOLD}Gemiler
STR_FINANCES_SECTION_INFRASTRUCTURE                             :{GOLD}Altyapı
STR_FINANCES_SECTION_TRAIN_REVENUE                              :{GOLD}Trenler
STR_FINANCES_SECTION_ROAD_VEHICLE_REVENUE                       :{GOLD}Karayolu Araçları
STR_FINANCES_SECTION_AIRCRAFT_REVENUE                           :{GOLD}Uçak
STR_FINANCES_SECTION_SHIP_REVENUE                               :{GOLD}Gemiler
STR_FINANCES_SECTION_LOAN_INTEREST                              :{GOLD}Kredi Faizi
STR_FINANCES_SECTION_OTHER                                      :{GOLD}Diğer

STR_FINANCES_TOTAL_CAPTION                                      :{WHITE}Toplam
STR_FINANCES_NEGATIVE_INCOME                                    :-{CURRENCY_LONG}
STR_FINANCES_ZERO_INCOME                                        :{CURRENCY_LONG}
STR_FINANCES_POSITIVE_INCOME                                    :+{CURRENCY_LONG}
STR_FINANCES_PROFIT                                             :{WHITE}Kâr
STR_FINANCES_BANK_BALANCE_TITLE                                 :{WHITE}Banka Hesabı
STR_FINANCES_OWN_FUNDS_TITLE                                    :{WHITE}Kendi Sermayem
STR_FINANCES_LOAN_TITLE                                         :{WHITE}Kredi
STR_FINANCES_INTEREST_RATE                                      :{WHITE}Kredi Faizi: {BLACK}%{NUM}
STR_FINANCES_MAX_LOAN                                           :{WHITE}Azami Kredi: {BLACK}{CURRENCY_LONG}
STR_FINANCES_TOTAL_CURRENCY                                     :{BLACK}{CURRENCY_LONG}
STR_FINANCES_BANK_BALANCE                                       :{WHITE}{CURRENCY_LONG}
STR_FINANCES_BORROW_BUTTON                                      :{BLACK}{CURRENCY_LONG} Kredi Al
STR_FINANCES_BORROW_TOOLTIP                                     :{BLACK}Kredi çek. Ctrl + Sol Tık yaparsanız alabileceğiniz tüm krediyi çekersiniz.
STR_FINANCES_REPAY_BUTTON                                       :{BLACK}{CURRENCY_LONG} Geri Öde
STR_FINANCES_REPAY_TOOLTIP                                      :{BLACK}Krediyi kısmen öde. Ctrl+Sol Tık yaparsanız bakiyenizin yettiği kadarını ödersiniz.
STR_FINANCES_INFRASTRUCTURE_BUTTON                              :{BLACK}Altyapı

# Company view
STR_COMPANY_VIEW_CAPTION                                        :{WHITE}{COMPANY} {BLACK}{COMPANY_NUM}
STR_COMPANY_VIEW_PRESIDENT_MANAGER_TITLE                        :{WHITE}{PRESIDENT_NAME}{}{GOLD}(Yönetici)

STR_COMPANY_VIEW_INAUGURATED_TITLE                              :{GOLD}Kuruluş: {WHITE}{NUM}
STR_COMPANY_VIEW_COLOUR_SCHEME_TITLE                            :{GOLD}Renk:
STR_COMPANY_VIEW_VEHICLES_TITLE                                 :{GOLD}Araçlar:
STR_COMPANY_VIEW_TRAINS                                         :{WHITE}{COMMA} tren
STR_COMPANY_VIEW_ROAD_VEHICLES                                  :{WHITE}{COMMA} karayolu aracı
STR_COMPANY_VIEW_AIRCRAFT                                       :{WHITE}{COMMA} uçak
STR_COMPANY_VIEW_SHIPS                                          :{WHITE}{COMMA} gemi
STR_COMPANY_VIEW_VEHICLES_NONE                                  :{WHITE}Yok
STR_COMPANY_VIEW_COMPANY_VALUE                                  :{GOLD}Şirket değeri: {WHITE}{CURRENCY_LONG}
STR_COMPANY_VIEW_INFRASTRUCTURE                                 :{GOLD}Altyapı:
STR_COMPANY_VIEW_INFRASTRUCTURE_RAIL                            :{WHITE}{COMMA} ray parçası
STR_COMPANY_VIEW_INFRASTRUCTURE_ROAD                            :{WHITE}{COMMA} yol parçası
STR_COMPANY_VIEW_INFRASTRUCTURE_WATER                           :{WHITE}{COMMA} su karesi
STR_COMPANY_VIEW_INFRASTRUCTURE_STATION                         :{WHITE}{COMMA} istasyon karesi
STR_COMPANY_VIEW_INFRASTRUCTURE_AIRPORT                         :{WHITE}{COMMA} havalimanı
STR_COMPANY_VIEW_INFRASTRUCTURE_NONE                            :{WHITE}Hiçbiri

STR_COMPANY_VIEW_BUILD_HQ_BUTTON                                :{BLACK}Bina Yap
STR_COMPANY_VIEW_BUILD_HQ_TOOLTIP                               :{BLACK}Şirket binasını inşa et
STR_COMPANY_VIEW_VIEW_HQ_BUTTON                                 :{BLACK}Binaya Bak
STR_COMPANY_VIEW_VIEW_HQ_TOOLTIP                                :{BLACK}Şirket binasını gör
STR_COMPANY_VIEW_RELOCATE_HQ                                    :{BLACK}Binayı Taşı
STR_COMPANY_VIEW_RELOCATE_COMPANY_HEADQUARTERS                  :{BLACK}Şirket değerinin %1'i karşılığında şirket ana ofisinin yerini değiştir. Shift'e basılı tutarak tıklarsanız sadece maliyetini gösterir.
STR_COMPANY_VIEW_INFRASTRUCTURE_BUTTON                          :{BLACK}Ayrıntılar
STR_COMPANY_VIEW_INFRASTRUCTURE_TOOLTIP                         :{BLACK}Ayrıntılı altyapı sayılarını göster
STR_COMPANY_VIEW_GIVE_MONEY_BUTTON                              :{BLACK}Para ver
STR_COMPANY_VIEW_GIVE_MONEY_TOOLTIP                             :{BLACK}Bu şirkete para ver
STR_COMPANY_VIEW_HOSTILE_TAKEOVER_BUTTON                        :{BLACK}Şirketi Devralmaya Zorla
STR_COMPANY_VIEW_HOSTILE_TAKEOVER_TOOLTIP                       :{BLACK}Bu şirketi devralmaya zorlayın

STR_COMPANY_VIEW_NEW_FACE_BUTTON                                :{BLACK}Yeni Surat
STR_COMPANY_VIEW_NEW_FACE_TOOLTIP                               :{BLACK}Müdür için yeni surat seç
STR_COMPANY_VIEW_COLOUR_SCHEME_BUTTON                           :{BLACK}Renkler
STR_COMPANY_VIEW_COLOUR_SCHEME_TOOLTIP                          :{BLACK}Araç renklerini değiştir
STR_COMPANY_VIEW_COMPANY_NAME_BUTTON                            :{BLACK}Şirket ismi
STR_COMPANY_VIEW_COMPANY_NAME_TOOLTIP                           :{BLACK}Şirket ismini değiştir
STR_COMPANY_VIEW_PRESIDENT_NAME_BUTTON                          :{BLACK}Müdür ismi
STR_COMPANY_VIEW_PRESIDENT_NAME_TOOLTIP                         :{BLACK}Müdürün ismini değiştir

STR_COMPANY_VIEW_COMPANY_NAME_QUERY_CAPTION                     :Şirketin ismi
STR_COMPANY_VIEW_PRESIDENT_S_NAME_QUERY_CAPTION                 :Yöneticinin ismi
STR_COMPANY_VIEW_GIVE_MONEY_QUERY_CAPTION                       :Vermek istediğin para miktarını gir

STR_BUY_COMPANY_MESSAGE                                         :{WHITE}Şirketimizi satın alacak birilerini arıyoruz.{}{} {COMPANY} şirketini şu fiyata almak ister misiniz: {CURRENCY_LONG}?
STR_BUY_COMPANY_HOSTILE_TAKEOVER                                :{WHITE}{COMPANY} şirketini devralmaya zorlamak için şirketin tüm varlıklarını satın alacak, tüm kredileri geri ödeyecek ve 2 yıllık karı ödeyeceksiniz.{}{}Toplam tutar {CURRENCY_LONG} olacak.{}{}Zorunlu devralma işlemine devam etmek istediğinizden emin misiniz?

# Company infrastructure window
STR_COMPANY_INFRASTRUCTURE_VIEW_CAPTION                         :{WHITE}{COMPANY} şirketinin altyapısı
STR_COMPANY_INFRASTRUCTURE_VIEW_RAIL_SECT                       :{GOLD}Demiryolu parçaları:
STR_COMPANY_INFRASTRUCTURE_VIEW_SIGNALS                         :{WHITE}Sinyaller
STR_COMPANY_INFRASTRUCTURE_VIEW_ROAD_SECT                       :{GOLD}Karayolu parçaları:
STR_COMPANY_INFRASTRUCTURE_VIEW_TRAM_SECT                       :{GOLD}Tramvay parçaları:
STR_COMPANY_INFRASTRUCTURE_VIEW_WATER_SECT                      :{GOLD}Su kareleri:
STR_COMPANY_INFRASTRUCTURE_VIEW_CANALS                          :{WHITE}Kanallar
STR_COMPANY_INFRASTRUCTURE_VIEW_STATION_SECT                    :{GOLD}İstasyonlar:
STR_COMPANY_INFRASTRUCTURE_VIEW_STATIONS                        :{WHITE}İstasyon kareleri
STR_COMPANY_INFRASTRUCTURE_VIEW_AIRPORTS                        :{WHITE}Havalimanları
STR_COMPANY_INFRASTRUCTURE_VIEW_TOTAL_YEAR                      :{WHITE}{CURRENCY_LONG}/yıl
STR_COMPANY_INFRASTRUCTURE_VIEW_TOTAL_PERIOD                    :{WHITE}{CURRENCY_LONG}/periyot

# Industry directory
STR_INDUSTRY_DIRECTORY_CAPTION                                  :{WHITE}Fabrikalar
STR_INDUSTRY_DIRECTORY_NONE                                     :{ORANGE}- Hiçbiri -
STR_INDUSTRY_DIRECTORY_ITEM_INFO                                :{BLACK}{CARGO_LONG}{STRING}{YELLOW} ({COMMA}% taşındı){BLACK}
STR_INDUSTRY_DIRECTORY_ITEM_NOPROD                              :{ORANGE}{INDUSTRY}
STR_INDUSTRY_DIRECTORY_ITEM_PROD1                               :{ORANGE}{INDUSTRY} {STRING}
STR_INDUSTRY_DIRECTORY_ITEM_PROD2                               :{ORANGE}{INDUSTRY} {STRING}, {STRING}
STR_INDUSTRY_DIRECTORY_ITEM_PROD3                               :{ORANGE}{INDUSTRY} {STRING}, {STRING}, {STRING}
STR_INDUSTRY_DIRECTORY_ITEM_PRODMORE                            :{ORANGE}{INDUSTRY} {STRING}, {STRING}, {STRING} ve {NUM} daha...
STR_INDUSTRY_DIRECTORY_LIST_CAPTION                             :{BLACK}Fabrika adları - görüntüyü fabrikada merkezlemek için adına tıklayın. Ctrl + Sol Tıklama Fabrikanın olduğu yere ait bir görünüm penceresi açar.
STR_INDUSTRY_DIRECTORY_ACCEPTED_CARGO_FILTER                    :{BLACK}Kabul edilen kargo: {SILVER}{STRING}
STR_INDUSTRY_DIRECTORY_PRODUCED_CARGO_FILTER                    :{BLACK}Üretilmiş kargo: {SILVER}{STRING}
STR_INDUSTRY_DIRECTORY_FILTER_ALL_TYPES                         :Tüm kargo tipleri
STR_INDUSTRY_DIRECTORY_FILTER_NONE                              :Hiçbiri

# Industry view
STR_INDUSTRY_VIEW_CAPTION                                       :{WHITE}{INDUSTRY}
STR_INDUSTRY_VIEW_PRODUCTION_LAST_MONTH_TITLE                   :{BLACK}Geçen ayki üretim:
STR_INDUSTRY_VIEW_PRODUCTION_LAST_MINUTE_TITLE                  :{BLACK}Geçen dakikadaki üretim:
STR_INDUSTRY_VIEW_TRANSPORTED                                   :{YELLOW}{CARGO_LONG}{STRING}{BLACK} (%{COMMA} taşındı)
STR_INDUSTRY_VIEW_LOCATION_TOOLTIP                              :{BLACK}Görüntüyü fabrikada ortala. Ctrl+Sol tık ile fabrikanın konumunu gösteren yeni bir pencere açabilirsiniz
STR_INDUSTRY_VIEW_PRODUCTION_LEVEL                              :{BLACK}Üretim seviyesi: %{YELLOW}{COMMA}
STR_INDUSTRY_VIEW_INDUSTRY_ANNOUNCED_CLOSURE                    :{YELLOW}Fabrika çok yakında kapanacağını duyurdu!

STR_INDUSTRY_VIEW_REQUIRES_N_CARGO                              :{BLACK}Gereken: {YELLOW}{STRING}{STRING}
STR_INDUSTRY_VIEW_PRODUCES_N_CARGO                              :{BLACK}Üretilen: {YELLOW}{STRING}{STRING}
STR_INDUSTRY_VIEW_CARGO_LIST_EXTENSION                          :, {STRING}{STRING}

STR_INDUSTRY_VIEW_REQUIRES                                      :{BLACK}Gereken:
STR_INDUSTRY_VIEW_ACCEPT_CARGO                                  :{YELLOW}{0:STRING}{BLACK}{3:STRING}
STR_INDUSTRY_VIEW_ACCEPT_CARGO_AMOUNT                           :{YELLOW}{STRING}{BLACK}: {CARGO_SHORT} bekliyor{STRING}

STR_CONFIG_GAME_PRODUCTION                                      :{WHITE}Üretimi değiştir (8'in katı, 2040'a kadar)
STR_CONFIG_GAME_PRODUCTION_LEVEL                                :{WHITE}Üretim seviyesini değiştir (yüzde olarak, %800'e kadar)

# Vehicle lists
###length VEHICLE_TYPES
STR_VEHICLE_LIST_TRAIN_CAPTION                                  :{WHITE}{STRING} - {COMMA} Tren
STR_VEHICLE_LIST_ROAD_VEHICLE_CAPTION                           :{WHITE}{STRING} - {COMMA} Karayolu Aracı
STR_VEHICLE_LIST_SHIP_CAPTION                                   :{WHITE}{STRING} - {COMMA} Gemi
STR_VEHICLE_LIST_AIRCRAFT_CAPTION                               :{WHITE}{STRING} - {COMMA} Uçak

###length VEHICLE_TYPES
STR_VEHICLE_LIST_TRAIN_LIST_TOOLTIP                             :{BLACK}Trenlar - daha fazla bilgi için trene tıklayın
STR_VEHICLE_LIST_ROAD_VEHICLE_TOOLTIP                           :{BLACK}Karayolu araçları - bilgi için araca tıklayın
STR_VEHICLE_LIST_SHIP_TOOLTIP                                   :{BLACK}Gemiler - bilgi için gemiye tıkla
STR_VEHICLE_LIST_AIRCRAFT_TOOLTIP                               :{BLACK}Uçak - ayrıntılı bilgi için uçağı tıkla

###length VEHICLE_TYPES
STR_VEHICLE_LIST_AVAILABLE_TRAINS                               :Kullanılabilir Trenler
STR_VEHICLE_LIST_AVAILABLE_ROAD_VEHICLES                        :Kullanılabilir Araçlar
STR_VEHICLE_LIST_AVAILABLE_SHIPS                                :Kullanılabilir Gemiler
STR_VEHICLE_LIST_AVAILABLE_AIRCRAFT                             :Kullanılabilir Uçaklar

STR_VEHICLE_LIST_MANAGE_LIST                                    :{BLACK}Listeyi yönet
STR_VEHICLE_LIST_MANAGE_LIST_TOOLTIP                            :{BLACK}Listedeki tüm araçlara talimat ver
STR_VEHICLE_LIST_REPLACE_VEHICLES                               :Araçları Değiştir
STR_VEHICLE_LIST_SEND_FOR_SERVICING                             :Bakıma Gönder
STR_VEHICLE_LIST_CREATE_GROUP                                   :Grup kur
STR_VEHICLE_LIST_PROFIT_THIS_YEAR_LAST_YEAR                     :{TINY_FONT}{BLACK}Bu seneki kar: {CURRENCY_LONG} (geçen sene: {CURRENCY_LONG})
STR_VEHICLE_LIST_PROFIT_THIS_PERIOD_LAST_PERIOD                 :{TINY_FONT}{BLACK}Bu periyottaki kar: {CURRENCY_LONG} (Geçen periyot: {CURRENCY_LONG})
STR_VEHICLE_LIST_CARGO                                          :[{CARGO_LIST}]
STR_VEHICLE_LIST_NAME_AND_CARGO                                 :{STRING} {STRING}

STR_VEHICLE_LIST_SEND_TRAIN_TO_DEPOT                            :Garaja Gönder
STR_VEHICLE_LIST_SEND_ROAD_VEHICLE_TO_DEPOT                     :Garaja Gönder
STR_VEHICLE_LIST_SEND_SHIP_TO_DEPOT                             :Tersaneye gönder
STR_VEHICLE_LIST_SEND_AIRCRAFT_TO_HANGAR                        :Hangara gönder

STR_VEHICLE_LIST_MASS_STOP_LIST_TOOLTIP                         :{BLACK}Listedeki tüm araçları durdurmak için bas
STR_VEHICLE_LIST_MASS_START_LIST_TOOLTIP                        :{BLACK}Listedeki tüm araçları başlatmak için bas
STR_VEHICLE_LIST_AVAILABLE_ENGINES_TOOLTIP                      :{BLACK}Bu araç türü için mümkün olan lokomotif tasarımlarını göster

STR_VEHICLE_LIST_SHARED_ORDERS_LIST_CAPTION                     :{WHITE}{COMMA} Aracın paylaşılan talimatları

# Group window
###length VEHICLE_TYPES
STR_GROUP_ALL_TRAINS                                            :Bütün trenler
STR_GROUP_ALL_ROAD_VEHICLES                                     :Tüm karayolu araçları
STR_GROUP_ALL_SHIPS                                             :Bütün Gemiler
STR_GROUP_ALL_AIRCRAFTS                                         :Bütün uçaklar

###length VEHICLE_TYPES
STR_GROUP_DEFAULT_TRAINS                                        :Gruplanmamış trenler
STR_GROUP_DEFAULT_ROAD_VEHICLES                                 :Gruplanmamış karayolu taşıtları
STR_GROUP_DEFAULT_SHIPS                                         :Gruplanmamış gemiler
STR_GROUP_DEFAULT_AIRCRAFTS                                     :Gruplanmamış uçaklar

STR_GROUP_COUNT_WITH_SUBGROUP                                   :{TINY_FONT}{COMMA} (+{COMMA})

STR_GROUPS_CLICK_ON_GROUP_FOR_TOOLTIP                           :{BLACK}Gruplar - gruba ait araçları listelemek için grubun üzerine tıklayın. Hiyerarşiyi düzenlemek için grupları sürükleyip bırakın.
STR_GROUP_CREATE_TOOLTIP                                        :{BLACK}Grup oluşturmak için tıklayın
STR_GROUP_DELETE_TOOLTIP                                        :{BLACK}Seçili grubu sil
STR_GROUP_RENAME_TOOLTIP                                        :{BLACK}Seçili grubun ismini değiştir
STR_GROUP_LIVERY_TOOLTIP                                        :{BLACK}Seçien grubun logosunu değiştir
STR_GROUP_REPLACE_PROTECTION_TOOLTIP                            :{BLACK}Bu grubu otomatik yenilemeden ayrı tutmak için tıklayın. Alt grupları da ayrı tutmak için Ctrl+Tıklayın.

STR_QUERY_GROUP_DELETE_CAPTION                                  :{WHITE}Grubu Sil
STR_GROUP_DELETE_QUERY_TEXT                                     :{WHITE}Bu ve alt gruplarını silmek istediğinizden emin misiniz?

STR_GROUP_ADD_SHARED_VEHICLE                                    :Bütün paylaşılan araçlar
STR_GROUP_REMOVE_ALL_VEHICLES                                   :Bütün araçları çıkar

STR_GROUP_RENAME_CAPTION                                        :{BLACK}Grubun ismini değiştir

STR_GROUP_PROFIT_THIS_YEAR                                      :Bu yılki kar:
STR_GROUP_PROFIT_THIS_PERIOD                                    :Bu periyottaki kâr
STR_GROUP_PROFIT_LAST_YEAR                                      :Geçen yılki kar:
STR_GROUP_PROFIT_LAST_PERIOD                                    :Geçen periyottaki kâr:
STR_GROUP_OCCUPANCY                                             :Şu anki kullanım:
STR_GROUP_OCCUPANCY_VALUE                                       :%{NUM}

# Build vehicle window
###length 4
STR_BUY_VEHICLE_TRAIN_RAIL_CAPTION                              :Yeni Tren
STR_BUY_VEHICLE_TRAIN_ELRAIL_CAPTION                            :Yeni Elektrikli Trenler
STR_BUY_VEHICLE_TRAIN_MONORAIL_CAPTION                          :Yeni Monoray
STR_BUY_VEHICLE_TRAIN_MAGLEV_CAPTION                            :Yeni Maglev

STR_BUY_VEHICLE_ROAD_VEHICLE_CAPTION                            :Yeni Karayolu Araçları
STR_BUY_VEHICLE_TRAM_VEHICLE_CAPTION                            :Yeni Tramvay Araçları

# Vehicle availability
###length VEHICLE_TYPES
STR_BUY_VEHICLE_TRAIN_ALL_CAPTION                               :Trenler
STR_BUY_VEHICLE_ROAD_VEHICLE_ALL_CAPTION                        :Yeni yol araçları
STR_BUY_VEHICLE_SHIP_CAPTION                                    :Yeni gemi
STR_BUY_VEHICLE_AIRCRAFT_CAPTION                                :Yeni Hava Aracı

STR_PURCHASE_INFO_COST_WEIGHT                                   :{BLACK}Maliyet: {GOLD}{CURRENCY_LONG}{BLACK} Ağırlık: {GOLD}{WEIGHT_SHORT}
STR_PURCHASE_INFO_COST_REFIT_WEIGHT                             :{BLACK}Maliyet: {GOLD}{CURRENCY_LONG}{BLACK} (Tamir maliyeti: {GOLD}{CURRENCY_LONG}{BLACK}) Ağırlık: {GOLD}{WEIGHT_SHORT}
STR_PURCHASE_INFO_SPEED_POWER                                   :{BLACK}Hız: {GOLD}{VELOCITY}{BLACK} Güç: {GOLD}{POWER}
STR_PURCHASE_INFO_SPEED                                         :{BLACK}Hız: {GOLD}{VELOCITY}
STR_PURCHASE_INFO_SPEED_OCEAN                                   :{BLACK}Okyanus hızı: {GOLD}{VELOCITY}
STR_PURCHASE_INFO_SPEED_CANAL                                   :{BLACK}Kanal/nehir üzerinde hız: {GOLD}{VELOCITY}
STR_PURCHASE_INFO_RUNNINGCOST_YEAR                              :{BLACK}İşletme Maliyeti: {GOLD}{CURRENCY_LONG}/yıl
STR_PURCHASE_INFO_RUNNINGCOST_PERIOD                            :{BLACK}İşletme maliyeti: {GOLD}{CURRENCY_LONG}/periyot
STR_PURCHASE_INFO_CAPACITY                                      :{BLACK}Kapasite: {GOLD}{CARGO_LONG} {STRING}
STR_PURCHASE_INFO_REFITTABLE                                    :(modifiyeli)
STR_PURCHASE_INFO_DESIGNED_LIFE                                 :{BLACK}Yapım yılı: {GOLD}{NUM}{BLACK} Ömür: {GOLD}{COMMA} sene
STR_PURCHASE_INFO_RELIABILITY                                   :{BLACK}Aza. Güvenilirlik: {GOLD}%{COMMA}
STR_PURCHASE_INFO_COST                                          :{BLACK}Fiyat: {GOLD}{CURRENCY_LONG}
STR_PURCHASE_INFO_COST_REFIT                                    :{BLACK}Maliyet: {GOLD}{CURRENCY_LONG}{BLACK} (Tamirat Maliyeti: {GOLD}{CURRENCY_LONG}{BLACK})
STR_PURCHASE_INFO_WEIGHT_CWEIGHT                                :{BLACK}Ağırlık: {GOLD}{WEIGHT_SHORT} ({WEIGHT_SHORT})
STR_PURCHASE_INFO_COST_SPEED                                    :{BLACK}Fiyat: {GOLD}{CURRENCY_LONG}{BLACK} Hız: {GOLD}{VELOCITY}
STR_PURCHASE_INFO_COST_REFIT_SPEED                              :{BLACK}Maliyet: {GOLD}{CURRENCY_LONG}{BLACK} (Tamir maliyeti: {GOLD}{CURRENCY_LONG}{BLACK}) Hız: {GOLD}{VELOCITY}
STR_PURCHASE_INFO_AIRCRAFT_CAPACITY                             :{BLACK}Kapasite: {GOLD}{CARGO_LONG}, {CARGO_LONG}
STR_PURCHASE_INFO_PWAGPOWER_PWAGWEIGHT                          :{BLACK}Güç Veren Vagonlar: {GOLD}+{POWER}{BLACK} Ağırlık: {GOLD}+{WEIGHT_SHORT}
STR_PURCHASE_INFO_REFITTABLE_TO                                 :{BLACK}Dönüştürülebildiği kargolar: {GOLD}{STRING}
STR_PURCHASE_INFO_ALL_TYPES                                     :Tüm kargo türleri
STR_PURCHASE_INFO_NONE                                          :Hiçbiri
STR_PURCHASE_INFO_ENGINES_ONLY                                  :Yalnızca lokomotifler
STR_PURCHASE_INFO_ALL_BUT                                       :Şunlar hariç tümü: {CARGO_LIST}
STR_PURCHASE_INFO_MAX_TE                                        :{BLACK}Aza. Çekim Gücü: {GOLD}{FORCE}
STR_PURCHASE_INFO_AIRCRAFT_RANGE                                :{BLACK}Menzil: {GOLD}{COMMA} kare
STR_PURCHASE_INFO_AIRCRAFT_TYPE                                 :{BLACK}Uçak türü: {GOLD}{STRING}

###length 3
STR_CARGO_TYPE_FILTER_ALL                                       :Tüm kargo tipleri
STR_CARGO_TYPE_FILTER_FREIGHT                                   :Nakliye
STR_CARGO_TYPE_FILTER_NONE                                      :Hiçbiri

###length VEHICLE_TYPES
STR_BUY_VEHICLE_TRAIN_LIST_TOOLTIP                              :{BLACK}Tren seçim listesi. Bilgi için araca tıklayın. Ctrl+Sol Tık araç türünün gizlenmesini açar/kapatır
STR_BUY_VEHICLE_ROAD_VEHICLE_LIST_TOOLTIP                       :{BLACK}Karayolu araçları seçim listesi. Bilgi için araca tıklayın. Ctrl+Sol Tık araç türünün gizlenmesini açar/kapatır
STR_BUY_VEHICLE_SHIP_LIST_TOOLTIP                               :{BLACK}Gemi seçim listesi. Bilgi için gemiye tıklayın. Ctrl+Sol Tık gemi türünün gizlenmesini açar/kapatır
STR_BUY_VEHICLE_AIRCRAFT_LIST_TOOLTIP                           :{BLACK}Uçak seçim listesi. Bilgi için uçağa tıklayın. Ctrl+Sol Tık, uçak türünün gizliliğini açar/kapatır

###length VEHICLE_TYPES
STR_BUY_VEHICLE_TRAIN_BUY_VEHICLE_BUTTON                        :{BLACK}Araç Satın Al
STR_BUY_VEHICLE_ROAD_VEHICLE_BUY_VEHICLE_BUTTON                 :{BLACK}Araç Satın Al
STR_BUY_VEHICLE_SHIP_BUY_VEHICLE_BUTTON                         :{BLACK}Gemi Satın Al
STR_BUY_VEHICLE_AIRCRAFT_BUY_VEHICLE_BUTTON                     :{BLACK}Uçak Satın Al

###length VEHICLE_TYPES
STR_BUY_VEHICLE_TRAIN_BUY_REFIT_VEHICLE_BUTTON                  :{BLACK}Araç satın alın ve yenileyin.
STR_BUY_VEHICLE_ROAD_VEHICLE_BUY_REFIT_VEHICLE_BUTTON           :{BLACK}Aracı satın alın ve yenileyin.
STR_BUY_VEHICLE_SHIP_BUY_REFIT_VEHICLE_BUTTON                   :{BLACK}Gemi satın al ve yenile
STR_BUY_VEHICLE_AIRCRAFT_BUY_REFIT_VEHICLE_BUTTON               :{BLACK}Uçağı satın al veya sahip olduğunla değiştir.

###length VEHICLE_TYPES
STR_BUY_VEHICLE_TRAIN_BUY_VEHICLE_TOOLTIP                       :{BLACK}Seçili treni satın al. Shift'e basılı tutarak tıklarsanız sadece maliyetini gösterir.
STR_BUY_VEHICLE_ROAD_VEHICLE_BUY_VEHICLE_TOOLTIP                :{BLACK}İşaretli aracı al. Ayrıca maliyetini görmek için Shift tuşuna basabilirsiniz.
STR_BUY_VEHICLE_SHIP_BUY_VEHICLE_TOOLTIP                        :{BLACK}Seçili gemiyi satın al. Ayrıca maliyetini görmek için Shift tuşuna basabilirsiniz.
STR_BUY_VEHICLE_AIRCRAFT_BUY_VEHICLE_TOOLTIP                    :{BLACK}Seçili uçağı satın al. Ayrıca maliyetini görmek için Shift tuşuna basabilirsiniz.

###length VEHICLE_TYPES
STR_BUY_VEHICLE_TRAIN_BUY_REFIT_VEHICLE_TOOLTIP                 :{BLACK}Gösterilen treni satın al. Ayrıca maliyetini görmek için Shift tuşuna basabilirsiniz.
STR_BUY_VEHICLE_ROAD_VEHICLE_BUY_REFIT_VEHICLE_TOOLTIP          :{BLACK}Seçili karayolu aracını satın alın. Shift'e basılı tutarak tıklarsanız sadece maliyetini gösterir.
STR_BUY_VEHICLE_SHIP_BUY_REFIT_VEHICLE_TOOLTIP                  :{BLACK}Seçili gemiyi satın al ve yükünü değiştir. Shift'e basılı tutarak tıklarsanız sadece maliyetini gösterir.
STR_BUY_VEHICLE_AIRCRAFT_BUY_REFIT_VEHICLE_TOOLTIP              :{BLACK}Seçili uçağı satın al. Ayrıca maliyetini görmek için Shift tuşuna basabilirsiniz.

###length VEHICLE_TYPES
STR_BUY_VEHICLE_TRAIN_RENAME_BUTTON                             :{BLACK}Yeni isim
STR_BUY_VEHICLE_ROAD_VEHICLE_RENAME_BUTTON                      :{BLACK}İsim
STR_BUY_VEHICLE_SHIP_RENAME_BUTTON                              :{BLACK}İsim
STR_BUY_VEHICLE_AIRCRAFT_RENAME_BUTTON                          :{BLACK}İsim

###length VEHICLE_TYPES
STR_BUY_VEHICLE_TRAIN_RENAME_TOOLTIP                            :{BLACK}Treni yeniden adlandır
STR_BUY_VEHICLE_ROAD_VEHICLE_RENAME_TOOLTIP                     :{BLACK}Araç türünü yeniden adlandır
STR_BUY_VEHICLE_SHIP_RENAME_TOOLTIP                             :{BLACK}Gemi türünü adlandır
STR_BUY_VEHICLE_AIRCRAFT_RENAME_TOOLTIP                         :{BLACK}Uçak türünü adlandır

###length VEHICLE_TYPES
STR_BUY_VEHICLE_TRAIN_HIDE_TOGGLE_BUTTON                        :{BLACK}Gizle
STR_BUY_VEHICLE_ROAD_VEHICLE_HIDE_TOGGLE_BUTTON                 :{BLACK}Gizle
STR_BUY_VEHICLE_SHIP_HIDE_TOGGLE_BUTTON                         :{BLACK}Gizle
STR_BUY_VEHICLE_AIRCRAFT_HIDE_TOGGLE_BUTTON                     :{BLACK}Gizle

###length VEHICLE_TYPES
STR_BUY_VEHICLE_TRAIN_SHOW_TOGGLE_BUTTON                        :{BLACK}Görüntüle
STR_BUY_VEHICLE_ROAD_VEHICLE_SHOW_TOGGLE_BUTTON                 :{BLACK}Görüntüle
STR_BUY_VEHICLE_SHIP_SHOW_TOGGLE_BUTTON                         :{BLACK}Görüntüle
STR_BUY_VEHICLE_AIRCRAFT_SHOW_TOGGLE_BUTTON                     :{BLACK}Görüntüle

###length VEHICLE_TYPES
STR_BUY_VEHICLE_TRAIN_HIDE_SHOW_TOGGLE_TOOLTIP                  :{BLACK}Tren aracı türünün gizlenmesini/gösterilmesini aç/kapat
STR_BUY_VEHICLE_ROAD_VEHICLE_HIDE_SHOW_TOGGLE_TOOLTIP           :{BLACK}Yol aracı türünün gizlenmesini/gösterilmesini aç/kapat
STR_BUY_VEHICLE_SHIP_HIDE_SHOW_TOGGLE_TOOLTIP                   :{BLACK}Gemi türünün gizlenmesini/gösterilmesini aç/kapat
STR_BUY_VEHICLE_AIRCRAFT_HIDE_SHOW_TOGGLE_TOOLTIP               :{BLACK}Uçak türünün gizlenmesini/gösterilmesini aç/kapat

###length VEHICLE_TYPES
STR_QUERY_RENAME_TRAIN_TYPE_CAPTION                             :{WHITE}Tren yeniden adlandırılamaz
STR_QUERY_RENAME_ROAD_VEHICLE_TYPE_CAPTION                      :{WHITE}Araç türünü yeniden adlandır
STR_QUERY_RENAME_SHIP_TYPE_CAPTION                              :{WHITE}Gemi türünü adlandır
STR_QUERY_RENAME_AIRCRAFT_TYPE_CAPTION                          :{WHITE}Uçak türünü adlandır

# Depot window
STR_DEPOT_CAPTION                                               :{WHITE}{DEPOT}

STR_DEPOT_RENAME_TOOLTIP                                        :{BLACK}Deponun adını değiştir
STR_DEPOT_RENAME_DEPOT_CAPTION                                  :Depoyu yeniden adlandır

STR_DEPOT_NO_ENGINE                                             :{BLACK}-
STR_DEPOT_VEHICLE_TOOLTIP                                       :{BLACK}{ENGINE}{STRING}
STR_DEPOT_VEHICLE_TOOLTIP_CHAIN                                 :{BLACK}{NUM} araç{STRING}
STR_DEPOT_VEHICLE_TOOLTIP_CARGO                                 :{}{CARGO_LONG} ({CARGO_SHORT})

###length VEHICLE_TYPES
STR_DEPOT_TRAIN_LIST_TOOLTIP                                    :{BLACK}Trenler - trene vagon eklemek/kaldırmak için aracı sol tıkla sürükleyin, daha fazla bilgi için sağ tıklayın, iki fonkisyonu da takip eden vagon zincirine uygulamak için Ctrl + Sol tıklayın.
STR_DEPOT_ROAD_VEHICLE_LIST_TOOLTIP                             :{BLACK}Araçlar - ayrıntılı bilgi için araca sağ tıkla
STR_DEPOT_SHIP_LIST_TOOLTIP                                     :{BLACK}Gemiler - bilgi için gemiye sağ tıkla
STR_DEPOT_AIRCRAFT_LIST_TOOLTIP                                 :{BLACK}Uçak - bilgi için uçağa sağ tıkla

###length VEHICLE_TYPES
STR_DEPOT_TRAIN_SELL_TOOLTIP                                    :{BLACK}Satmak için aracı buraya sürükleyin
STR_DEPOT_ROAD_VEHICLE_SELL_TOOLTIP                             :{BLACK}Satmak için aracı buraya sürükleyin
STR_DEPOT_SHIP_SELL_TOOLTIP                                     :{BLACK}Satmak için gemiyi buraya sürükle
STR_DEPOT_AIRCRAFT_SELL_TOOLTIP                                 :{BLACK}Satmak için uçağı buraya sürükleyin

###length VEHICLE_TYPES
STR_DEPOT_SELL_ALL_BUTTON_TRAIN_TOOLTIP                         :{BLACK}Gardaki tüm trenleri sat
STR_DEPOT_SELL_ALL_BUTTON_ROAD_VEHICLE_TOOLTIP                  :{BLACK}Garajdaki tüm araçları sat
STR_DEPOT_SELL_ALL_BUTTON_SHIP_TOOLTIP                          :{BLACK}Tersanedeki tüm gemileri sat
STR_DEPOT_SELL_ALL_BUTTON_AIRCRAFT_TOOLTIP                      :{BLACK}Hangardaki tüm hava araçlarıni sat

###length VEHICLE_TYPES
STR_DEPOT_AUTOREPLACE_TRAIN_TOOLTIP                             :{BLACK}Gardaki tüm trenleri otomatik yenile
STR_DEPOT_AUTOREPLACE_ROAD_VEHICLE_TOOLTIP                      :{BLACK}Garajdaki tüm araçları otomatik yenile
STR_DEPOT_AUTOREPLACE_SHIP_TOOLTIP                              :{BLACK}Tersanedeki tüm gemileri otomatik yenile
STR_DEPOT_AUTOREPLACE_AIRCRAFT_TOOLTIP                          :{BLACK}Hangardaki tüm uçakları otomatik yenile

###length VEHICLE_TYPES
STR_DEPOT_TRAIN_NEW_VEHICLES_BUTTON                             :{BLACK}Yeni Araç
STR_DEPOT_ROAD_VEHICLE_NEW_VEHICLES_BUTTON                      :{BLACK}Yeni Araçlar
STR_DEPOT_SHIP_NEW_VEHICLES_BUTTON                              :{BLACK}Yeni gemi
STR_DEPOT_AIRCRAFT_NEW_VEHICLES_BUTTON                          :{BLACK}Yeni Hava Aracı

###length VEHICLE_TYPES
STR_DEPOT_TRAIN_NEW_VEHICLES_TOOLTIP                            :{BLACK}Yeni tren satın al
STR_DEPOT_ROAD_VEHICLE_NEW_VEHICLES_TOOLTIP                     :{BLACK}Yeni yol aracı satın al
STR_DEPOT_SHIP_NEW_VEHICLES_TOOLTIP                             :{BLACK}Yeni gemi satın al
STR_DEPOT_AIRCRAFT_NEW_VEHICLES_TOOLTIP                         :{BLACK}Yeni hava aracı satın al

###length VEHICLE_TYPES
STR_DEPOT_CLONE_TRAIN                                           :{BLACK}Treni kopyala
STR_DEPOT_CLONE_ROAD_VEHICLE                                    :{BLACK}Aracı Kopyala
STR_DEPOT_CLONE_SHIP                                            :{BLACK}Gemiyi kopyala
STR_DEPOT_CLONE_AIRCRAFT                                        :{BLACK}Uçağı kopyala

###length VEHICLE_TYPES
STR_DEPOT_CLONE_TRAIN_DEPOT_INFO                                :{BLACK}Tüm vagonlarla birlikte treni kopyalar. Önce bu düğmeye sonra da garın içindeki veya dışındaki bir trene tıklayın.  Ctrl+ Sol tık yaparsanız kopyalanan tren ile aynı emirleri paylaşır. Shift'e basılı tutarak tıklarsanız sadece maliyetini gösterir.
STR_DEPOT_CLONE_ROAD_VEHICLE_DEPOT_INFO                         :{BLACK}Karayolu aracının bir kopyasını yapar. Önce bu düğmeye sonra da garın içindeki veya dışındaki bir araca tıklayın. Ctrl+ Sol Tıklama talimatları paylaştırır. Shift'e basılı tutarak tıklarsanız sadece maliyetini gösterir.
STR_DEPOT_CLONE_SHIP_DEPOT_INFO                                 :{BLACK}Geminin bir kopyasını oluşturun. Önce bu düğmeye sonra da tersanenin içindeki veya dışındaki bir gemiye tıklayın. Ctrl+ Sol tık yaparsanız kopyalanan gemi aynı emirleri paylaşır. Shift'e basılı tutarak tıklarsanız sadece maliyetini gösterir.
STR_DEPOT_CLONE_AIRCRAFT_INFO_HANGAR_WINDOW                     :{BLACK}Uçağın bir kopyasını oluşturur. Önce bu düğmeye sonra da hangarın içindeki veya dışındaki bir uçaga tıklayın. Ctrl+ Sol tık yaparsanız kopyalanan uçak ile aynı emirleri paylaşır. Shift'e basılı tutarak tıklarsanız sadece maliyetini gösterir.

###length VEHICLE_TYPES
STR_DEPOT_TRAIN_LOCATION_TOOLTIP                                :{BLACK}Tren garını göster. Ctrl + Sol Tıklama garın olduğu yere ait bir görünüm penceresi açar.
STR_DEPOT_ROAD_VEHICLE_LOCATION_TOOLTIP                         :{BLACK}Kara taşıtı garajını göster. Ctrl+Sol tık ile garajın konumunu gösteren yeni bir pencere açabilirsiniz.
STR_DEPOT_SHIP_LOCATION_TOOLTIP                                 :{BLACK}Tersaneyi göster. Ctrl + Sol Tıklama tersanenin olduğu yere ait bir görünüm penceresi açar.
STR_DEPOT_AIRCRAFT_LOCATION_TOOLTIP                             :{BLACK}Hangarı göster. Ctrl+Sol tık yeni hangarın konumunu gösteren yeni bir pencere açar

###length VEHICLE_TYPES
STR_DEPOT_VEHICLE_ORDER_LIST_TRAIN_TOOLTIP                      :{BLACK}Bu garı talimat listesinde içeren trenleri listele
STR_DEPOT_VEHICLE_ORDER_LIST_ROAD_VEHICLE_TOOLTIP               :{BLACK}Bu garajı talimat listesinde içeren tüm karayolu araçlarını listele
STR_DEPOT_VEHICLE_ORDER_LIST_SHIP_TOOLTIP                       :{BLACK}Bu tersaneyi talimat listesinde içeren gemileri listele
STR_DEPOT_VEHICLE_ORDER_LIST_AIRCRAFT_TOOLTIP                   :{BLACK}Bu havalimanındaki hangarlardan birini talimat listesinde içeren uçakları listele

###length VEHICLE_TYPES
STR_DEPOT_MASS_STOP_DEPOT_TRAIN_TOOLTIP                         :{BLACK}Gardaki tüm trenleri durdurmak için tıkla
STR_DEPOT_MASS_STOP_DEPOT_ROAD_VEHICLE_TOOLTIP                  :{BLACK}Garajdaki tüm araçları durdurmak için tıklayın
STR_DEPOT_MASS_STOP_DEPOT_SHIP_TOOLTIP                          :{BLACK}Tersanedeki tüm gemileri durdurmak için tıkla
STR_DEPOT_MASS_STOP_HANGAR_TOOLTIP                              :{BLACK}Hangardaki tüm uçakları durdurmak için tıkla

###length VEHICLE_TYPES
STR_DEPOT_MASS_START_DEPOT_TRAIN_TOOLTIP                        :{BLACK}Gardaki tüm trenleri başlatmak için tıkla
STR_DEPOT_MASS_START_DEPOT_ROAD_VEHICLE_TOOLTIP                 :{BLACK}Garajdaki tüm araçları başlatmak için tıklayın
STR_DEPOT_MASS_START_DEPOT_SHIP_TOOLTIP                         :{BLACK}Tersanedeki tüm gemileri başlatmak için tıkla
STR_DEPOT_MASS_START_HANGAR_TOOLTIP                             :{BLACK}Hangardaki tüm uçakları başlatmak için tıkla

STR_DEPOT_DRAG_WHOLE_TRAIN_TO_SELL_TOOLTIP                      :{BLACK}Trenin hepsini satmak için lokomotifi buraya sürükle
STR_DEPOT_SELL_CONFIRMATION_TEXT                                :{YELLOW}Garajdaki bütün araçları satmak üzeresiniz. Emin misiniz?

# Engine preview window
STR_ENGINE_PREVIEW_CAPTION                                      :{WHITE}Araç üreticisinden mesaj
STR_ENGINE_PREVIEW_MESSAGE                                      :{GOLD}Yeni bir {STRING} tasarladık - bizim için bunu bir yıl denemeyi kabul ediyor musunuz?

STR_ENGINE_PREVIEW_RAILROAD_LOCOMOTIVE                          :lokomotif
STR_ENGINE_PREVIEW_ELRAIL_LOCOMOTIVE                            :Elektrikli demiryolu lokomotifi
STR_ENGINE_PREVIEW_MONORAIL_LOCOMOTIVE                          :monoray lokomotifi
STR_ENGINE_PREVIEW_MAGLEV_LOCOMOTIVE                            :maglev lokomotifi

STR_ENGINE_PREVIEW_ROAD_VEHICLE                                 :karayolu aracı
STR_ENGINE_PREVIEW_TRAM_VEHICLE                                 :Tramvay aracı

STR_ENGINE_PREVIEW_AIRCRAFT                                     :uçak
STR_ENGINE_PREVIEW_SHIP                                         :gemi

STR_ENGINE_PREVIEW_TEXT3                                        :{BLACK}{STRING}{}{5:STRING}{}{STRING}
STR_ENGINE_PREVIEW_TEXT4                                        :{BLACK}{STRING}{}{STRING}{}{STRING}{}{STRING}
STR_ENGINE_PREVIEW_COST_WEIGHT                                  :Maliyet: {CURRENCY_LONG}  Ağırlık: {WEIGHT_SHORT}
STR_ENGINE_PREVIEW_COST_MAX_SPEED                               :Maliyet: {CURRENCY_LONG}  Maksimum Hız: {VELOCITY}
STR_ENGINE_PREVIEW_SPEED_POWER                                  :Hız: {VELOCITY}  Güç: {POWER}
STR_ENGINE_PREVIEW_SPEED_POWER_MAX_TE                           :Hız: {VELOCITY}  Güç: {POWER}  Maks. Çekim Gücü: {FORCE}
STR_ENGINE_PREVIEW_TYPE                                         :Uçak türü: {STRING}
STR_ENGINE_PREVIEW_TYPE_RANGE                                   :Uçak Türü: {STRING}   Menzil: {COMMA} kare
STR_ENGINE_PREVIEW_RUNCOST_YEAR                                 :İşletim maliyeti: {CURRENCY_LONG}/yıl
STR_ENGINE_PREVIEW_RUNCOST_PERIOD                               :İşletim maliyeti: {CURRENCY_LONG}/periyot
STR_ENGINE_PREVIEW_CAPACITY                                     :Kapasite: {CARGO_LONG}
STR_ENGINE_PREVIEW_CAPACITY_2                                   :Kapasite: {CARGO_LONG}, {CARGO_LONG}

# Autoreplace window
STR_REPLACE_VEHICLES_WHITE                                      :{WHITE}Değiştir {STRING} - {STRING}

STR_REPLACE_VEHICLE_VEHICLES_IN_USE                             :{YELLOW}Kullanımdaki araçlar
STR_REPLACE_VEHICLE_VEHICLES_IN_USE_TOOLTIP                     :{BLACK}Sahip olduğunuz araçlara sahip sütun
STR_REPLACE_VEHICLE_AVAILABLE_VEHICLES                          :{YELLOW}Kullanılabilir araçlar
STR_REPLACE_VEHICLE_AVAILABLE_VEHICLES_TOOLTIP                  :{BLACK}Araç sütunu değiştirilmek için kullanılabilir

###length VEHICLE_TYPES
STR_REPLACE_VEHICLE_TRAIN                                       :Tren
STR_REPLACE_VEHICLE_ROAD_VEHICLE                                :Karayolu taşıtı
STR_REPLACE_VEHICLE_SHIP                                        :Gemi
STR_REPLACE_VEHICLE_AIRCRAFT                                    :Uçak

STR_REPLACE_HELP_LEFT_ARRAY                                     :{BLACK}Değiştirilecek türü seçin
STR_REPLACE_HELP_RIGHT_ARRAY                                    :{BLACK}Değiştirilecek türün yerine geçecek türü seçin

STR_REPLACE_VEHICLES_START                                      :{BLACK}Araçları Değiştirmeye Başla
STR_REPLACE_VEHICLES_NOW                                        :Tüm araçları hemen değiştir
STR_REPLACE_VEHICLES_WHEN_OLD                                   :Yalnız eski araçları değiştir
STR_REPLACE_HELP_START_BUTTON                                   :{BLACK}Değiştirme işlemini başlatmak için basın
STR_REPLACE_NOT_REPLACING                                       :{BLACK}Değiştirilmiyor
STR_REPLACE_NOT_REPLACING_VEHICLE_SELECTED                      :{BLACK}Hiç Araç Seçilmedi
STR_REPLACE_REPLACING_WHEN_OLD                                  :{ENGINE} eskidiğinde
STR_REPLACE_VEHICLES_STOP                                       :{BLACK}Araçları değiştirmeyi durdur
STR_REPLACE_HELP_STOP_BUTTON                                    :{BLACK}Değiştirme işlemini durdurmak için basın

STR_REPLACE_ENGINE_WAGON_SELECT_HELP                            :{BLACK}Lokomotif ve vagon değişimi pencereleri arasında geçiş yap.
STR_REPLACE_ENGINES                                             :Lokomotifler
STR_REPLACE_WAGONS                                              :Vagon
STR_REPLACE_ALL_RAILTYPE                                        :Tüm demiryolu araçları
STR_REPLACE_ALL_ROADTYPE                                        :Tüm karayolu araçları

###length 2
STR_REPLACE_HELP_RAILTYPE                                       :{BLACK}Lokomatiflerini değiştireceğiniz ray türünü seçin
STR_REPLACE_HELP_ROADTYPE                                       :{BLACK}Motorlarını değiştirmek istediğin yol tipini seç
###next-name-looks-similar

STR_REPLACE_HELP_REPLACE_INFO_TAB                               :{BLACK}Soldaki değiştiriliyorsa neyle değiştirildiğini göster
STR_REPLACE_RAIL_VEHICLES                                       :Demiryolu Araçları
STR_REPLACE_ELRAIL_VEHICLES                                     :Elektrikli Trenler
STR_REPLACE_MONORAIL_VEHICLES                                   :Monoray Araçları
STR_REPLACE_MAGLEV_VEHICLES                                     :Maglev Araçları

STR_REPLACE_ROAD_VEHICLES                                       :Yol Araçları
STR_REPLACE_TRAM_VEHICLES                                       :Tramvay Araçları

STR_REPLACE_REMOVE_WAGON                                        :{BLACK}Vagon kaldırma ({STRING}): {ORANGE}{STRING}
STR_REPLACE_REMOVE_WAGON_HELP                                   :{BLACK}Otomatik yenilemede tren boyutunun artması gerekiyorsa vagonları kaldır (en önden başlayarak yeterli sayıda vagon silinir)
STR_REPLACE_REMOVE_WAGON_GROUP_HELP                             :{STRING}. Alt gruplara da uygulamak için Ctrl+Tıkla

# Vehicle view
STR_VEHICLE_VIEW_CAPTION                                        :{WHITE}{VEHICLE}

###length VEHICLE_TYPES
STR_VEHICLE_VIEW_TRAIN_CENTER_TOOLTIP                           :{BLACK}Ana görünümü trenin konumuna ortalar. Çift tık ana görünümdeki treni takip eder. Ctrl + Sol Tıklama trenin olduğu yere ait bir görünüm penceresi açar.
STR_VEHICLE_VIEW_ROAD_VEHICLE_CENTER_TOOLTIP                    :{BLACK}Ana görünümü aracın konumuna ortalayın. Çift tık ana görünümdeki aracı takip eder. Ctrl+Sol Tık uçağın konumunda yeni bir görünüm penceresi açar
STR_VEHICLE_VIEW_SHIP_CENTER_TOOLTIP                            :{BLACK}Ana görünümü geminin konumuna ortalar. Çift tık ana görünümdeki gemiyi takip eder. Ctrl + Sol Tıklama geminin olduğu yere ait bir görünüm penceresi açar.
STR_VEHICLE_VIEW_AIRCRAFT_CENTER_TOOLTIP                        :{BLACK}Ana görünümü uçağın konumuna ortalayın. Uçağı takip etmek için çift tıklayın. Ctrl+Sol Tık uçağın konumunda yeni bir görünüm penceresi açar

###length VEHICLE_TYPES
STR_VEHICLE_VIEW_TRAIN_SEND_TO_DEPOT_TOOLTIP                    :{BLACK}Treni garaja gönder. Ctrl+Sol tık ile sadece servis için gönderebilirsiniz.
STR_VEHICLE_VIEW_ROAD_VEHICLE_SEND_TO_DEPOT_TOOLTIP             :{BLACK}Aracı garaja gönder. Ctrl + Sol Tık sadece bakıma gönderir.
STR_VEHICLE_VIEW_SHIP_SEND_TO_DEPOT_TOOLTIP                     :{BLACK}Tersaneye gönder. Ctrl + Sol Tık yaparsanız sadece bakım için gönderir.
STR_VEHICLE_VIEW_AIRCRAFT_SEND_TO_DEPOT_TOOLTIP                 :{BLACK}Uçağı hangara gönder. Ctrl + Sol Tık yaparsanız sadece bakım için gönderir.

###length VEHICLE_TYPES
STR_VEHICLE_VIEW_CLONE_TRAIN_INFO                               :{BLACK}Tüm vagonlarla birlikte treni kopyalar.  Ctrl+ Sol tık yaparsanız kopyalanan araç ile aynı emirleri paylaşır. Shift'e basılı tutarak tıklarsanız sadece maliyetini gösterir.
STR_VEHICLE_VIEW_CLONE_ROAD_VEHICLE_INFO                        :{BLACK}Karayolu aracının bir kopyasını satın alır. Ctrl+ Sol tık yaparsanız kopyalanan araç ile aynı emirleri paylaşır. Shift'e basılı tutarak tıklarsanız sadece maliyetini gösterir.
STR_VEHICLE_VIEW_CLONE_SHIP_INFO                                :{BLACK}Geminin bir kopyasını satın al. Ctrl-Tıklama talimatları paylaştırır. Ayrıca maliyetini görmek için Shift tuşuna basabilirsiniz.
STR_VEHICLE_VIEW_CLONE_AIRCRAFT_INFO                            :{BLACK}Uçağın bir kopyasını satın alır.   Ctrl+ Sol tık yaparsanız kopyalanan uçak ile aynı emirleri paylaşır. Shift'e basılı tutarak tıklarsanız sadece maliyetini gösterir.

STR_VEHICLE_VIEW_TRAIN_IGNORE_SIGNAL_TOOLTIP                    :{BLACK}Treni sinyale uymadan ilerlemeye zorla
STR_VEHICLE_VIEW_TRAIN_REVERSE_TOOLTIP                          :{BLACK}Treni ters çevir
STR_VEHICLE_VIEW_ROAD_VEHICLE_REVERSE_TOOLTIP                   :{BLACK}Aracı etrafta dolaşmaya zorla
STR_VEHICLE_VIEW_ORDER_LOCATION_TOOLTIP                         :{BLACK}Ana görünümü talimatın konumuna ortalar. Ctrl+Sol Tık ile talimatın konumunda yeni bir pencere açabilirsiniz

###length VEHICLE_TYPES
STR_VEHICLE_VIEW_TRAIN_REFIT_TOOLTIP                            :{BLACK}Treni başka bir kargo taşıması için modifiye et
STR_VEHICLE_VIEW_ROAD_VEHICLE_REFIT_TOOLTIP                     :{BLACK}Kamyonu başka türde kargo taşıyabilmesi için modifiye et
STR_VEHICLE_VIEW_SHIP_REFIT_TOOLTIP                             :{BLACK}Başka bir kargo türü için gemiyi modifiye et
STR_VEHICLE_VIEW_AIRCRAFT_REFIT_TOOLTIP                         :{BLACK}Başka bir yük taşımak için modifiye et

###length VEHICLE_TYPES
STR_VEHICLE_VIEW_TRAIN_ORDERS_TOOLTIP                           :{BLACK}Trenin talimatlarını göster. Ctrl-Tık trenin çizelgesini gösterir
STR_VEHICLE_VIEW_ROAD_VEHICLE_ORDERS_TOOLTIP                    :{BLACK}Aracın talimatlarını göster. Ctrl-Tık aracın çizelgesini gösterir
STR_VEHICLE_VIEW_SHIP_ORDERS_TOOLTIP                            :{BLACK}Geminin talimatlarını göster. Ctrl-Tık geminin çizelgesini gösterir.
STR_VEHICLE_VIEW_AIRCRAFT_ORDERS_TOOLTIP                        :{BLACK}Uçağın talimatlarını göster. Ctrl-Tık uçağın çizelgesini gösterir

###length VEHICLE_TYPES
STR_VEHICLE_VIEW_TRAIN_SHOW_DETAILS_TOOLTIP                     :{BLACK}Tren ayrıntılarını göster
STR_VEHICLE_VIEW_ROAD_VEHICLE_SHOW_DETAILS_TOOLTIP              :{BLACK}Karayolu aracı ayrıntılarını göster
STR_VEHICLE_VIEW_SHIP_SHOW_DETAILS_TOOLTIP                      :{BLACK}Gemi ayrıntılarını göster
STR_VEHICLE_VIEW_AIRCRAFT_SHOW_DETAILS_TOOLTIP                  :{BLACK}Uçak ayrıntılarını göster

###length VEHICLE_TYPES
STR_VEHICLE_VIEW_TRAIN_STATUS_START_STOP_TOOLTIP                :{BLACK}Şu anki tren eylemi - treni durdurup/başlatmak için tıkla
STR_VEHICLE_VIEW_ROAD_VEHICLE_STATUS_START_STOP_TOOLTIP         :{BLACK}Şu anki araç eylemi - aracı durdurup/başlatmak için tıkla
STR_VEHICLE_VIEW_SHIP_STATE_STATUS_STOP_TOOLTIP                 :{BLACK}Şu anki gemi eylemi - gemiyi durdurup/başlatmak için tıkla
STR_VEHICLE_VIEW_AIRCRAFT_STATUS_START_STOP_TOOLTIP             :{BLACK}Şu anki uçak eylemi - uçağı durdurup/başlatmak için tıkla

# Messages in the start stop button in the vehicle view
STR_VEHICLE_STATUS_LOADING_UNLOADING                            :{LTBLUE}Yükleme / Boşaltma
STR_VEHICLE_STATUS_LEAVING                                      :{LTBLUE}Ayrılıyor
STR_VEHICLE_STATUS_WAITING_UNBUNCHING                           :{LTBLUE}Gruptan ayrılmayı bekliyor
STR_VEHICLE_STATUS_CRASHED                                      :{RED}Çarptı!
STR_VEHICLE_STATUS_BROKEN_DOWN                                  :{RED}Arızalı
STR_VEHICLE_STATUS_STOPPED                                      :{RED}Durdu
STR_VEHICLE_STATUS_TRAIN_STOPPING_VEL                           :{RED}Frenliyor, {VELOCITY}
STR_VEHICLE_STATUS_TRAIN_NO_POWER                               :{RED}Elektrik yok
STR_VEHICLE_STATUS_TRAIN_STUCK                                  :{ORANGE}Boş yol bekleniyor
STR_VEHICLE_STATUS_AIRCRAFT_TOO_FAR                             :{ORANGE}Bir sonraki hedefe çok uzak

STR_VEHICLE_STATUS_HEADING_FOR_STATION_VEL                      :{LTBLUE}{STATION} istikametine gidiyor, {VELOCITY}
STR_VEHICLE_STATUS_NO_ORDERS_VEL                                :{LTBLUE}Talimat yok, {VELOCITY}
STR_VEHICLE_STATUS_HEADING_FOR_WAYPOINT_VEL                     :{LTBLUE}Gidilen -> {WAYPOINT}, {VELOCITY}
STR_VEHICLE_STATUS_HEADING_FOR_DEPOT_VEL                        :{ORANGE}{DEPOT} istikametine gidiyor, {VELOCITY}
STR_VEHICLE_STATUS_HEADING_FOR_DEPOT_SERVICE_VEL                :{LTBLUE}{DEPOT}'nda bakıma gir, {VELOCITY}
STR_VEHICLE_STATUS_HEADING_FOR_DEPOT_UNBUNCH_VEL                :{LTBLUE} {DEPOT}'da gruptan ayır ve bakıma gir, {VELOCITY}

STR_VEHICLE_STATUS_CANNOT_REACH_STATION_VEL                     :{LTBLUE}{STATION} istasyonuna ulaşılamıyor, {VELOCITY}
STR_VEHICLE_STATUS_CANNOT_REACH_WAYPOINT_VEL                    :{LTBLUE}{WAYPOINT} yerimine ulaşılamıyor, {VELOCITY}
STR_VEHICLE_STATUS_CANNOT_REACH_DEPOT_VEL                       :{ORANGE}{DEPOT} garajına ulaşılamıyor, {VELOCITY}
STR_VEHICLE_STATUS_CANNOT_REACH_DEPOT_SERVICE_VEL               :{LTBLUE}{DEPOT} garajına ulaşılamıyor, {VELOCITY}

# Vehicle stopped/started animations
###length 2
STR_VEHICLE_COMMAND_STOPPED_SMALL                               :{TINY_FONT}{RED}Durdu
STR_VEHICLE_COMMAND_STOPPED                                     :{RED}Durdu

###length 2
STR_VEHICLE_COMMAND_STARTED_SMALL                               :{TINY_FONT}{GREEN}Başladı
STR_VEHICLE_COMMAND_STARTED                                     :{GREEN}Başladı

# Vehicle details
STR_VEHICLE_DETAILS_CAPTION                                     :{WHITE}{VEHICLE} (Detaylar)

###length VEHICLE_TYPES
STR_VEHICLE_DETAILS_TRAIN_RENAME                                :{BLACK}Treni adlandır
STR_VEHICLE_DETAILS_ROAD_VEHICLE_RENAME                         :{BLACK}Karayolu aracını adlandır
STR_VEHICLE_DETAILS_SHIP_RENAME                                 :{BLACK}Gemiyi adlandır
STR_VEHICLE_DETAILS_AIRCRAFT_RENAME                             :{BLACK}Uçağı adlandır

STR_VEHICLE_INFO_AGE                                            :{COMMA} sene ({COMMA})
STR_VEHICLE_INFO_AGE_RED                                        :{RED}{COMMA} sene ({COMMA})
STR_VEHICLE_INFO_AGE_RUNNING_COST_YR                            :{BLACK}Yaş: {LTBLUE}{STRING}{BLACK}   İşletme gideri: {LTBLUE}{CURRENCY_LONG}/yıl
STR_VEHICLE_INFO_AGE_RUNNING_COST_PERIOD                        :{BLACK}Yaş: {LTBLUE}{STRING}{BLACK}   İşletme Maliyeti: {LTBLUE}{CURRENCY_LONG}/periyot

STR_VEHICLE_INFO_MAX_SPEED                                      :{BLACK}Azami Hız: {LTBLUE}{VELOCITY}
STR_VEHICLE_INFO_MAX_SPEED_TYPE                                 :{BLACK}Azami hız: {LTBLUE}{VELOCITY} {BLACK}Uçak türü: {LTBLUE}{STRING}
STR_VEHICLE_INFO_MAX_SPEED_TYPE_RANGE                           :{BLACK}Azami hız: {LTBLUE}{VELOCITY} {BLACK}Uçak türü: {LTBLUE}{STRING} {BLACK}Menzil: {LTBLUE}{COMMA} kare
STR_VEHICLE_INFO_WEIGHT_POWER_MAX_SPEED                         :{BLACK}Ağırlık: {LTBLUE}{WEIGHT_SHORT} {BLACK}Güç: {LTBLUE}{POWER}{BLACK} Azami Hız: {LTBLUE}{VELOCITY}
STR_VEHICLE_INFO_WEIGHT_POWER_MAX_SPEED_MAX_TE                  :{BLACK}Ağırlık: {LTBLUE}{WEIGHT_SHORT} {BLACK}Güç: {LTBLUE}{POWER}{BLACK} Azami Hız: {LTBLUE}{VELOCITY} {BLACK}Azami Tork: {LTBLUE}{FORCE}

STR_VEHICLE_INFO_PROFIT_THIS_YEAR_LAST_YEAR                     :{BLACK}Bu yılki kar: {LTBLUE}{CURRENCY_LONG} (geçen yıl: {CURRENCY_LONG})
STR_VEHICLE_INFO_PROFIT_THIS_YEAR_LAST_YEAR_MIN_PERFORMANCE     :{BLACK}Bu yıl kâr: {LTBLUE}{CURRENCY_LONG} (geçen sene: {CURRENCY_LONG}) {BLACK}Min. performans: {LTBLUE}{POWER_TO_WEIGHT}
STR_VEHICLE_INFO_PROFIT_THIS_PERIOD_LAST_PERIOD                 :{BLACK}Bu periyottaki kâr: {LTBLUE}{CURRENCY_LONG} (Geçen periyot: {CURRENCY_LONG})
STR_VEHICLE_INFO_PROFIT_THIS_PERIOD_LAST_PERIOD_MIN_PERFORMANCE :{BLACK}Bu periyottaki kâr: {LTBLUE}{CURRENCY_LONG} (Geçen periyot: {CURRENCY_LONG}) {BLACK}Min. performans: {LTBLUE}{POWER_TO_WEIGHT}
STR_VEHICLE_INFO_RELIABILITY_BREAKDOWNS                         :{BLACK}Güvenilirlik: {LTBLUE}{COMMA}%  {BLACK}Son bakımdan beri bozulma sayısı: {LTBLUE}{COMMA}

STR_VEHICLE_INFO_BUILT_VALUE                                    :{LTBLUE}{ENGINE} {BLACK}Üretim: {LTBLUE}{NUM}{BLACK} Değer: {LTBLUE}{CURRENCY_LONG}
STR_VEHICLE_INFO_NO_CAPACITY                                    :{BLACK}Kapasite: {LTBLUE}Yok{STRING}
STR_VEHICLE_INFO_CAPACITY                                       :{BLACK}Kapasite: {LTBLUE}{0:CARGO_LONG}{3:STRING}
STR_VEHICLE_INFO_CAPACITY_MULT                                  :{BLACK}Kapasite: {LTBLUE}{0:CARGO_LONG}{3:STRING} (x{4:NUM})
STR_VEHICLE_INFO_CAPACITY_CAPACITY                              :{BLACK}Kapasite: {LTBLUE}{CARGO_LONG}, {CARGO_LONG}{STRING}

STR_VEHICLE_INFO_FEEDER_CARGO_VALUE                             :{BLACK}Aktarma Maliyeti: {LTBLUE}{CURRENCY_LONG}

STR_VEHICLE_DETAILS_SERVICING_INTERVAL_DAYS                     :{BLACK}Bakım aralığı: {LTBLUE}{COMMA}{NBSP}gün{BLACK}   {STRING}
STR_VEHICLE_DETAILS_SERVICING_INTERVAL_MINUTES                  :{BLACK}Bakım aralığı: {LTBLUE}{COMMA}{NBSP}dakika{BLACK}   {STRING}
STR_VEHICLE_DETAILS_SERVICING_INTERVAL_PERCENT                  :{BLACK}Bakım aralığı: {LTBLUE}{COMMA}%{BLACK}   {STRING}
<<<<<<< HEAD
=======
STR_VEHICLE_DETAILS_LAST_SERVICE_DATE                           :Son bakımı: {LTBLUE}{DATE_LONG}
STR_VEHICLE_DETAILS_LAST_SERVICE_MINUTES_AGO                    :Son bakımı: {LTBLUE}{NUM} dakika önce
>>>>>>> 8bccb580
STR_VEHICLE_DETAILS_INCREASE_SERVICING_INTERVAL_TOOLTIP_DAYS    :{BLACK}Bakım aralığını 10 gün arttırın. Bakım aralığını 5 gün arttırmak için Ctrl+Sol tık yapın.
STR_VEHICLE_DETAILS_INCREASE_SERVICING_INTERVAL_TOOLTIP_MINUTES :{BLACK}Bakım aralığını 5 dakika arttırın. Bakım aralığını 1 gün arttırmak için Ctrl+Sol tık yapın.
STR_VEHICLE_DETAILS_INCREASE_SERVICING_INTERVAL_TOOLTIP_PERCENT :{BLACK}Bakım aralığını yüzde 10 arttırın. Bakım aralığını yüzde 5 arttırmak için Ctrl+Sol tık yapın.
STR_VEHICLE_DETAILS_DECREASE_SERVICING_INTERVAL_TOOLTIP_DAYS    :{BLACK}Bakım aralığını 10 gün azaltın. Bakım aralığını 5 gün azaltmak için Ctrl+Sol tık yapın.
STR_VEHICLE_DETAILS_DECREASE_SERVICING_INTERVAL_TOOLTIP_MINUTES :Bakım aralığını 5 dakika azaltın. Bakım aralığını 1 dakika azaltmak için Ctrl+Sol tık yapın.
STR_VEHICLE_DETAILS_DECREASE_SERVICING_INTERVAL_TOOLTIP_PERCENT :Bakım aralığını yüzde 10 azaltın. Bakım aralığını yüzde 5 azaltmak için Ctrl+Sol tık yapın.

STR_SERVICE_INTERVAL_DROPDOWN_TOOLTIP                           :{BLACK}Bakım aralığı türünü değiştir
STR_VEHICLE_DETAILS_DEFAULT                                     :Varsayılan
STR_VEHICLE_DETAILS_DAYS                                        :Günler
<<<<<<< HEAD
=======
STR_VEHICLE_DETAILS_MINUTES                                     :Dakika
>>>>>>> 8bccb580
STR_VEHICLE_DETAILS_PERCENT                                     :Yüzde

###length VEHICLE_TYPES
STR_QUERY_RENAME_TRAIN_CAPTION                                  :{WHITE}Treni adlandır
STR_QUERY_RENAME_ROAD_VEHICLE_CAPTION                           :{WHITE}Karayolu aracını adlandır
STR_QUERY_RENAME_SHIP_CAPTION                                   :{WHITE}Gemiyi adlandır
STR_QUERY_RENAME_AIRCRAFT_CAPTION                               :{WHITE}Uçağı adlandır

# Extra buttons for train details windows
STR_VEHICLE_DETAILS_TRAIN_ENGINE_BUILT_AND_VALUE                :{LTBLUE}{ENGINE}{BLACK}   Tarih: {LTBLUE}{NUM}{BLACK} Değeri: {LTBLUE}{CURRENCY_LONG}
STR_VEHICLE_DETAILS_TRAIN_WAGON_VALUE                           :{LTBLUE}{ENGINE}{BLACK}   Değeri: {LTBLUE}{CURRENCY_LONG}

STR_VEHICLE_DETAILS_TRAIN_TOTAL_CAPACITY_TEXT                   :{BLACK}Bu trenin toplam kapasitesi:
STR_VEHICLE_DETAILS_TRAIN_TOTAL_CAPACITY                        :{LTBLUE}{CARGO_LONG} ({CARGO_SHORT})
STR_VEHICLE_DETAILS_TRAIN_TOTAL_CAPACITY_MULT                   :{LTBLUE}{CARGO_LONG} ({CARGO_SHORT}) (x{NUM})

STR_VEHICLE_DETAILS_CARGO_EMPTY                                 :{LTBLUE}Boş
STR_VEHICLE_DETAILS_CARGO_FROM                                  :{LTBLUE}{CARGO_LONG} - {STATION}
STR_VEHICLE_DETAILS_CARGO_FROM_MULT                             :{LTBLUE}{CARGO_LONG} geldiği yer: {STATION} (x{NUM})

STR_VEHICLE_DETAIL_TAB_CARGO                                    :{BLACK}Kargo
STR_VEHICLE_DETAILS_TRAIN_CARGO_TOOLTIP                         :{BLACK}Taşınan kargonun ayrıntıları
STR_VEHICLE_DETAIL_TAB_INFORMATION                              :{BLACK}Bilgi
STR_VEHICLE_DETAILS_TRAIN_INFORMATION_TOOLTIP                   :{BLACK}Trenin ayrıntıları
STR_VEHICLE_DETAIL_TAB_CAPACITIES                               :{BLACK}Kapasite
STR_VEHICLE_DETAILS_TRAIN_CAPACITIES_TOOLTIP                    :{BLACK}Her aracın kapasitesi
STR_VEHICLE_DETAIL_TAB_TOTAL_CARGO                              :{BLACK}Toplam Kargo
STR_VEHICLE_DETAILS_TRAIN_TOTAL_CARGO_TOOLTIP                   :{BLACK}Trenin kargo türlerine ayrılmış toplam kapasitesini göster

STR_VEHICLE_DETAILS_TRAIN_ARTICULATED_RV_CAPACITY               :{BLACK}Kapasite: {LTBLUE}

# Vehicle refit
STR_REFIT_CAPTION                                               :{WHITE}{VEHICLE} (Modifiye)
STR_REFIT_TITLE                                                 :{GOLD}Taşınacak kargo türünü seçin:
STR_REFIT_NEW_CAPACITY_COST_OF_REFIT                            :{BLACK}Yeni kapasite: {GOLD}{CARGO_LONG}{}{BLACK}Modifiye fiyatı: {RED}{CURRENCY_LONG}
STR_REFIT_NEW_CAPACITY_INCOME_FROM_REFIT                        :{BLACK}Yeni kapasite: {GOLD}{CARGO_LONG}{}{BLACK}Modifiyeden elde edilen kar: {GREEN}{CURRENCY_LONG}
STR_REFIT_NEW_CAPACITY_COST_OF_AIRCRAFT_REFIT                   :{BLACK}Yeni kapasite: {GOLD}{CARGO_LONG}, {GOLD}{CARGO_LONG}{}{BLACK}Modifiye bedeli: {RED}{CURRENCY_LONG}
STR_REFIT_NEW_CAPACITY_INCOME_FROM_AIRCRAFT_REFIT               :{BLACK}Yeni kapasite: {GOLD}{CARGO_LONG}, {GOLD}{CARGO_LONG}{}{BLACK}Modifiyeden elde edilen gelir: {GREEN}{CURRENCY_LONG}
STR_REFIT_SELECT_VEHICLES_TOOLTIP                               :{BLACK}Dönüşecek araçları seçer. Sol tık+Fareyi sürüklemek birden fazla aracı seçmeye izin verir. Boş alana sol tıklayarak tüm aracı seçebilirsiniz. Ctrl+Sol tıka tıklayrak bir aracı ve takip eden katarı seçebilirsiniz.

###length VEHICLE_TYPES
STR_REFIT_TRAIN_LIST_TOOLTIP                                    :{BLACK}Trenin taşıyacağı kargo türünü seçin
STR_REFIT_ROAD_VEHICLE_LIST_TOOLTIP                             :{BLACK}Kamyonun taşıyacağı kargo türünü seçin
STR_REFIT_SHIP_LIST_TOOLTIP                                     :{BLACK}Taşınacak kargoyu seçin
STR_REFIT_AIRCRAFT_LIST_TOOLTIP                                 :{BLACK}Uçak tarafından taşınacak kargo türünü seçin

###length VEHICLE_TYPES
STR_REFIT_TRAIN_REFIT_BUTTON                                    :{BLACK}Modifiye
STR_REFIT_ROAD_VEHICLE_REFIT_BUTTON                             :{BLACK}Aracı modifiye et
STR_REFIT_SHIP_REFIT_BUTTON                                     :{BLACK}modifiye
STR_REFIT_AIRCRAFT_REFIT_BUTTON                                 :{BLACK}Modifiye

###length VEHICLE_TYPES
STR_REFIT_TRAIN_REFIT_TOOLTIP                                   :{BLACK}Treni seçilen kargoyu taşıyacak şekilde modifiye et
STR_REFIT_ROAD_VEHICLE_REFIT_TOOLTIP                            :{BLACK}Kamyonu seçili kargoyu taşıyabilmesi için modifiye et
STR_REFIT_SHIP_REFIT_TOOLTIP                                    :{BLACK}Seçili kargoyu taşımak için modifiye et
STR_REFIT_AIRCRAFT_REFIT_TOOLTIP                                :{BLACK}Seçili kargoyu taşıması için uçağı modifiye et

# Order view
STR_ORDERS_CAPTION                                              :{WHITE}{VEHICLE} (Talimatlar)
STR_ORDERS_TIMETABLE_VIEW                                       :{BLACK}Zaman çizelgesi
STR_ORDERS_TIMETABLE_VIEW_TOOLTIP                               :{BLACK}Zaman tablosu görünümüne geç

STR_ORDERS_LIST_TOOLTIP                                         :{BLACK}Talimat listesi - seçmek için komutu tıklayın. CTRL + Sol tıklama istasyona kaydırır
STR_ORDER_INDEX                                                 :{COMMA}:{NBSP}
STR_ORDER_TEXT                                                  :{STRING} {STRING} {STRING} {STRING}

STR_ORDERS_END_OF_ORDERS                                        :- - Talimatların Sonu - -
STR_ORDERS_END_OF_SHARED_ORDERS                                 :- - Paylaşılmış talimat sonu - -

# Order bottom buttons
STR_ORDER_NON_STOP                                              :{BLACK}Durmaksızın
STR_ORDER_GO_TO                                                 :Git
STR_ORDER_GO_NON_STOP_TO                                        :Durmaksızın git
STR_ORDER_GO_VIA                                                :Üzerinden git
STR_ORDER_GO_NON_STOP_VIA                                       :Durmadan üzerinden git
STR_ORDER_TOOLTIP_NON_STOP                                      :{BLACK}Seçili emrin durma davranışını değiştir

STR_ORDER_TOGGLE_FULL_LOAD                                      :{BLACK}Bir kargoyu tam yükle
STR_ORDER_DROP_LOAD_IF_POSSIBLE                                 :Mümkünse yükle
STR_ORDER_DROP_FULL_LOAD_ALL                                    :Tüm kargoyu yükle
STR_ORDER_DROP_FULL_LOAD_ANY                                    :Bir kargoyu yükle
STR_ORDER_DROP_NO_LOADING                                       :Yükleme yapma
STR_ORDER_TOOLTIP_FULL_LOAD                                     :{BLACK}Seçili emrin doldurma davranışını değiştir

STR_ORDER_TOGGLE_UNLOAD                                         :{BLACK}Tümünü boşalt
STR_ORDER_DROP_UNLOAD_IF_ACCEPTED                               :Kabul edilirse yükle
STR_ORDER_DROP_UNLOAD                                           :Tümünü boşalt
STR_ORDER_DROP_TRANSFER                                         :Aktar
STR_ORDER_DROP_NO_UNLOADING                                     :Boşaltma yapma
STR_ORDER_TOOLTIP_UNLOAD                                        :{BLACK}Seçili emrin boşaltma davranışını değiştir

STR_ORDER_REFIT                                                 :{BLACK}Modifiye
STR_ORDER_REFIT_TOOLTIP                                         :{BLACK}Bu talimatta değiştirilecek kargo türünü seçin. Değiştirmeyi kaldırmak için Ctrl ile tıklayın
STR_ORDER_REFIT_AUTO                                            :{BLACK}İstasyonda taşı
STR_ORDER_REFIT_AUTO_TOOLTIP                                    :{BLACK}Bu talimatta hangi kargo türünün taşınacağını seçin. Ctrl+Tıklama ile taşıma talimatını kaldırın. İstasyonlarda taşıma sadece izin verilen araçlarda mümkündür
STR_ORDER_DROP_REFIT_AUTO                                       :Sabit kargo
STR_ORDER_DROP_REFIT_AUTO_ANY                                   :Kullanılabilir kargo

STR_ORDER_DROP_GO_ALWAYS_DEPOT                                  :Her zaman git
STR_ORDER_DROP_SERVICE_DEPOT                                    :Gerekiyorsa bakıma gir
STR_ORDER_DROP_HALT_DEPOT                                       :Dur
STR_ORDER_DROP_UNBUNCH                                          :Gruptan ayır

# Depot action tooltips, one per vehicle type
###length VEHICLE_TYPES
STR_ORDER_TRAIN_DEPOT_ACTION_TOOLTIP                            :{BLACK}Bu hangarda gerçekleştirilecek eylemi seçin
<<<<<<< HEAD
=======
STR_ORDER_ROAD_DEPOT_ACTION_TOOLTIP                             :{BLACK}Bu hangarda gerçekleştirilecek eylemi seçin
STR_ORDER_SHIP_DEPOT_ACTION_TOOLTIP                             :{BLACK}Bu hangarda gerçekleştirilecek eylemi seçin
>>>>>>> 8bccb580
STR_ORDER_HANGAR_ACTION_TOOLTIP                                 :{BLACK}Bu hangarda gerçekleştirilecek eylemi seçin
###next-name-looks-similar

STR_ORDER_CONDITIONAL_VARIABLE_TOOLTIP                          :{BLACK}Dallanmanın temel alacağı araç verisi

# Conditional order variables, must follow order of OrderConditionVariable enum
###length 8
STR_ORDER_CONDITIONAL_LOAD_PERCENTAGE                           :Yükleme yüzdesi
STR_ORDER_CONDITIONAL_RELIABILITY                               :Güvenilirlik
STR_ORDER_CONDITIONAL_MAX_SPEED                                 :Azami hız
STR_ORDER_CONDITIONAL_AGE                                       :Araç yaşı (yıl)
STR_ORDER_CONDITIONAL_REQUIRES_SERVICE                          :Bakım gerektirir
STR_ORDER_CONDITIONAL_UNCONDITIONALLY                           :Her zaman
STR_ORDER_CONDITIONAL_REMAINING_LIFETIME                        :Kalan ömrü (yıl)
STR_ORDER_CONDITIONAL_MAX_RELIABILITY                           :Azami güvenilirlik
###next-name-looks-similar

STR_ORDER_CONDITIONAL_COMPARATOR_TOOLTIP                        :{BLACK}Araç verisinin verilen değerle nasıl karşılaştırılacağı
STR_ORDER_CONDITIONAL_COMPARATOR_EQUALS                         :eşittir
STR_ORDER_CONDITIONAL_COMPARATOR_NOT_EQUALS                     :farklıdır
STR_ORDER_CONDITIONAL_COMPARATOR_LESS_THAN                      :küçüktür
STR_ORDER_CONDITIONAL_COMPARATOR_LESS_EQUALS                    :'den küçük ya da eşittir
STR_ORDER_CONDITIONAL_COMPARATOR_MORE_THAN                      :büyüktür
STR_ORDER_CONDITIONAL_COMPARATOR_MORE_EQUALS                    :'den büyük ya da eşittir
STR_ORDER_CONDITIONAL_COMPARATOR_IS_TRUE                        :doğrudur
STR_ORDER_CONDITIONAL_COMPARATOR_IS_FALSE                       :yanlıştır

STR_ORDER_CONDITIONAL_VALUE_TOOLTIP                             :{BLACK}Araç verisi ile karşılaştırılacak değer
STR_ORDER_CONDITIONAL_VALUE_CAPT                                :{WHITE}Karşılaştırma yapılacak değeri giriniz

STR_ORDERS_SKIP_BUTTON                                          :{BLACK}Atla
STR_ORDERS_SKIP_TOOLTIP                                         :{BLACK}Şimdiki talimatı atla ve sonrakine geç. Ctrl + Sol Tık ile seçili talimata atlayın.

STR_ORDERS_DELETE_BUTTON                                        :{BLACK}Sil
STR_ORDERS_DELETE_TOOLTIP                                       :{BLACK}Seçili talimatı sil
STR_ORDERS_DELETE_ALL_TOOLTIP                                   :{BLACK}Tüm talimatları sil
STR_ORDERS_STOP_SHARING_BUTTON                                  :{BLACK}Paylaşmaktan vazgeç
STR_ORDERS_STOP_SHARING_TOOLTIP                                 :{BLACK}Talimat listesini paylaşmaktan vazgeç. Ctrl+Tıklama ayrıca tüm talimat listesini siler

STR_ORDERS_GO_TO_BUTTON                                         :{BLACK}Git
STR_ORDER_GO_TO_NEAREST_DEPOT                                   :En yakın gara git
STR_ORDER_GO_TO_NEAREST_HANGAR                                  :En yakın hangara git
STR_ORDER_CONDITIONAL                                           :Duruma göre dallan
STR_ORDER_SHARE                                                 :Emirleri paylaştır
STR_ORDERS_GO_TO_TOOLTIP                                        :{BLACK}Seçili talimatın önüne ya da listenin sonuna yeni talimat ekle. Ctrl + Sol tık yapmak; istasyon talimatlarını 'bir kargo türünü tam yükle', yol imi talimatlarını 'durmaksızın', garaj talimatlarını 'bakıma gir' olarak değiştirir. 'Talimatları paylaş' veya Ctrl + Sol tık yaparak bu aracın talimatlarını seçili araçla paylaşmasını sağlayın. Bir araca tıklamak o aracın talimatlarını kopyalar. Bir hangar talimatı araca otomatik olarak bakım yapılması özelliğini kapatır

STR_ORDERS_VEH_WITH_SHARED_ORDERS_LIST_TOOLTIP                  :{BLACK}Aynı talimatlara sahip bütün araçları göster

# String parts to build the order string
STR_ORDER_GO_TO_WAYPOINT                                        :{WAYPOINT} üzerinden git
STR_ORDER_GO_NON_STOP_TO_WAYPOINT                               :{WAYPOINT} üzerinden durmaksızın git

STR_ORDER_SERVICE_AT                                            :Burada bakıma gir
STR_ORDER_SERVICE_NON_STOP_AT                                   :Durmaksızın bakıma gir

STR_ORDER_NEAREST_DEPOT                                         :en yakın
STR_ORDER_NEAREST_HANGAR                                        :en yakın Hangar
###length 3
STR_ORDER_TRAIN_DEPOT                                           :Tren Garajı
STR_ORDER_ROAD_VEHICLE_DEPOT                                    :Karayolu Garajı
STR_ORDER_SHIP_DEPOT                                            :Tersane
###next-name-looks-similar

STR_ORDER_GO_TO_NEAREST_DEPOT_FORMAT                            :{STRING} {STRING} {STRING}
STR_ORDER_GO_TO_DEPOT_FORMAT                                    :{STRING} {DEPOT}

STR_ORDER_REFIT_ORDER                                           :(Moifiye ile > {STRING})
STR_ORDER_REFIT_STOP_ORDER                                      :(Kargo türünü {STRING} yap ve dur)
STR_ORDER_STOP_ORDER                                            :(Dur)

STR_ORDER_WAIT_TO_UNBUNCH                                       :(gruptan ayrılmayı bekle)

STR_ORDER_GO_TO_STATION                                         :{STRING} {STATION} {STRING}
STR_ORDER_GO_TO_STATION_CAN_T_USE_STATION                       :{PUSH_COLOUR}{RED}(İstasyon kullanılamıyor){POP_COLOUR} {STRING} {STATION} {STRING}

STR_ORDER_IMPLICIT                                              :(Otomatik)

STR_ORDER_FULL_LOAD                                             :(Tam yükle)
STR_ORDER_FULL_LOAD_ANY                                         :(Bir kargoyu tam yükle)
STR_ORDER_NO_LOAD                                               :(Yükleme yapma)
STR_ORDER_UNLOAD                                                :(Kargoyu boşalt ve al)
STR_ORDER_UNLOAD_FULL_LOAD                                      :(Boşalt ve tam yüklemeyi bekle)
STR_ORDER_UNLOAD_FULL_LOAD_ANY                                  :(Boşalt ve herhangi bir tam dolduruşu)
STR_ORDER_UNLOAD_NO_LOAD                                        :(Boşalt ve boş kal)
STR_ORDER_TRANSFER                                              :(Aktar ve kargoyu al)
STR_ORDER_TRANSFER_FULL_LOAD                                    :(Aktar ve tam dolduruşu bekle)
STR_ORDER_TRANSFER_FULL_LOAD_ANY                                :(Aktar ve herhangi bir tam dolduruşu bekle)
STR_ORDER_TRANSFER_NO_LOAD                                      :(Aktar ve boş ayrıl)
STR_ORDER_NO_UNLOAD                                             :(Boşaltma ve kargo al)
STR_ORDER_NO_UNLOAD_FULL_LOAD                                   :(Boşaltma ve tam dolduruşu bekle)
STR_ORDER_NO_UNLOAD_FULL_LOAD_ANY                               :(Boşaltma ve herhangi bir tam dolduruşu bekle)
STR_ORDER_NO_UNLOAD_NO_LOAD                                     :(Boşaltma ve yükleme yok)

STR_ORDER_AUTO_REFIT                                            :({STRING} taşımak için)
STR_ORDER_FULL_LOAD_REFIT                                       :({STRING} taşımak için tam doldur)
STR_ORDER_FULL_LOAD_ANY_REFIT                                   :({STRING} taşımak için herhangi bir kargoyu tam doldur)
STR_ORDER_UNLOAD_REFIT                                          :({STRING} taşımak için boşalt ve kargoyu al)
STR_ORDER_UNLOAD_FULL_LOAD_REFIT                                :({STRING} taşımak için boşalt ve tam doldur)
STR_ORDER_UNLOAD_FULL_LOAD_ANY_REFIT                            :({STRING} taşımak için boşalt ve herhangi bir kargoyu tam doldur)
STR_ORDER_TRANSFER_REFIT                                        :({STRING} taşımak için aktar ve kargo al)
STR_ORDER_TRANSFER_FULL_LOAD_REFIT                              :({STRING} taşımak için aktar ve tam doldur)
STR_ORDER_TRANSFER_FULL_LOAD_ANY_REFIT                          :({STRING} taşımak için aktar ve herhangi bir kargoyu tam doldur)
STR_ORDER_NO_UNLOAD_REFIT                                       :({STRING} taşımak için boşaltmadan kargo al)
STR_ORDER_NO_UNLOAD_FULL_LOAD_REFIT                             :({STRING} taşımak için boşaltmadan tam doldur)
STR_ORDER_NO_UNLOAD_FULL_LOAD_ANY_REFIT                         :({STRING} taşımak için boşaltmadan herhangi bir kargoyu tam doldur)

STR_ORDER_AUTO_REFIT_ANY                                        :kullanılabilir kargo

###length 3
STR_ORDER_STOP_LOCATION_NEAR_END                                :[yakın uç]
STR_ORDER_STOP_LOCATION_MIDDLE                                  :[orta]
STR_ORDER_STOP_LOCATION_FAR_END                                 :[uzak uç]

STR_ORDER_OUT_OF_RANGE                                          :{RED} (Bir sonraki hedef menzil dışında)

STR_ORDER_CONDITIONAL_UNCONDITIONAL                             :Emre sıçra {COMMA}
STR_ORDER_CONDITIONAL_NUM                                       :{COMMA} no'lu emre {STRING} {STRING} {COMMA} sağlandığında sıçra
STR_ORDER_CONDITIONAL_TRUE_FALSE                                :{COMMA} nolu emre {STRING} {STRING} sağlandığında sıçra

STR_INVALID_ORDER                                               :{RED} (Hatalı talimat)

# Time table window
STR_TIMETABLE_TITLE                                             :{WHITE}{VEHICLE} (Zaman çizelgesi)
STR_TIMETABLE_ORDER_VIEW                                        :{BLACK}Talimatlar
STR_TIMETABLE_ORDER_VIEW_TOOLTIP                                :{BLACK}Emir görünümüne geç

STR_TIMETABLE_TOOLTIP                                           :{BLACK}Zaman çizelgesi - işaretlemek için bir talimata tıklayın

STR_TIMETABLE_NO_TRAVEL                                         :Sefer yok
STR_TIMETABLE_NOT_TIMETABLEABLE                                 :Yolculuk (otomatik; bir sonraki elle verilmiş talimat tarafından zamanlanır)
STR_TIMETABLE_TRAVEL_NOT_TIMETABLED                             :Gezi (zamanlı değil)
STR_TIMETABLE_TRAVEL_NOT_TIMETABLED_SPEED                       :En çok {2:VELOCITY} hız ile git (zaman tablosu yok)
STR_TIMETABLE_TRAVEL_FOR                                        :{STRING} boyunca yol al
STR_TIMETABLE_TRAVEL_FOR_SPEED                                  :{STRING} boyunca en çok {VELOCITY} hız ile git
STR_TIMETABLE_TRAVEL_FOR_ESTIMATED                              :Seyahat et ({STRING} için, hareket planı yok)
STR_TIMETABLE_TRAVEL_FOR_SPEED_ESTIMATED                        :Seyahat et ({STRING} için, hareket planı yok) en fazla {VELOCITY} hızı ile
STR_TIMETABLE_STAY_FOR_ESTIMATED                                :({STRING} kalma, hareket saati yok)
STR_TIMETABLE_AND_TRAVEL_FOR_ESTIMATED                          :({STRING} için seyahat, hareket saati yok)
STR_TIMETABLE_STAY_FOR                                          :{STRING} bekle
STR_TIMETABLE_AND_TRAVEL_FOR                                    :ve şuraya sefer yap: {STRING}

STR_TIMETABLE_TOTAL_TIME                                        :{BLACK}Bu zaman çizelgesinin bitmesi {STRING} sürecek
STR_TIMETABLE_TOTAL_TIME_INCOMPLETE                             :{BLACK}Bu zaman çizelgesinin bitmesi en az {STRING} sürecek (tamamı hesaplanmadı)

STR_TIMETABLE_STATUS_ON_TIME                                    :{BLACK}Bu araç zamanında çalışıyor
STR_TIMETABLE_STATUS_LATE                                       :{BLACK}Bu araç {STRING} geç çalışıyor
STR_TIMETABLE_STATUS_EARLY                                      :{BLACK}Bu araç {STRING} erken çalışıyor
STR_TIMETABLE_STATUS_NOT_STARTED                                :{BLACK}Bu çizelge henüz başlatılmadı
STR_TIMETABLE_STATUS_START_AT_DATE                              :{BLACK}Bu zaman çizelgesi {STRING} itibariyla başlayacak
STR_TIMETABLE_STATUS_START_IN_SECONDS                           :{BLACK}Bu zaman çizelgesi {COMMA} saniye içinde başlayacak

STR_TIMETABLE_START                                             :{BLACK}Zaman Çizelgesini Başlat
STR_TIMETABLE_START_TOOLTIP                                     :{BLACK}Bu zaman çizelgesinin ne zaman başlayacağını seçin. Verilen emir tamamen zaman çizelgesine uygunsa, Ctrl + Sol Tıkladığınızda zaman çizelgesinin başlangıç saatini bütün araçlar arasında eşit olarak dağıtır.

STR_TIMETABLE_START_SECONDS_QUERY                               :Zaman çizelgesinin başlamasına saniyeler kaldı

STR_TIMETABLE_CHANGE_TIME                                       :{BLACK}Zamanı değiştir
STR_TIMETABLE_WAIT_TIME_TOOLTIP                                 :{BLACK}Seçili talimatın harcaması gereken süreyi değiştir. Ctrl+Tıklama bütün talimatların süresini değiştirir

STR_TIMETABLE_CLEAR_TIME                                        :{BLACK}Zamanı Temizle
STR_TIMETABLE_CLEAR_TIME_TOOLTIP                                :{BLACK}Seçili talimatın harcaması gereken süreyi sil. Ctrl+ Sol Tıklama bütün talimatların sürelerini siler

STR_TIMETABLE_CHANGE_SPEED                                      :{BLACK}Hız Sınırını Değiştir
STR_TIMETABLE_CHANGE_SPEED_TOOLTIP                              :{BLACK}Seçili emrin azami seyahat hızını değiştir. Ctrl+Sol Tık bütün emirlerin azami hızlarını değiştirir

STR_TIMETABLE_CLEAR_SPEED                                       :{BLACK}Hız Sınırını Kaldır
STR_TIMETABLE_CLEAR_SPEED_TOOLTIP                               :{BLACK}Seçili emrin azami seyahat hızını sil. Ctrl+ Sol Tıklama bütün emirlerin azami hızlarını siler

STR_TIMETABLE_RESET_LATENESS                                    :{BLACK}Gecikme sayacını sıfırla
STR_TIMETABLE_RESET_LATENESS_TOOLTIP                            :{BLACK}Geç kalma sayacını sıfırla, böylece araç zamanında gitmiş sayılacak. Ctrl+Sol tık ile bütün grubu sıfırlayabilirsiniz, böylece en son araç zamanında ve diğer tüm araçlar erken gelmiş sayılacak.

STR_TIMETABLE_AUTOFILL                                          :{BLACK}Otomatik doldur
STR_TIMETABLE_AUTOFILL_TOOLTIP                                  :{BLACK}Zaman tablosunu bir sonraki yolculuktaki değerlerle otomatik doldur Bekleme sürelerini tutmak için Ctrl ile tıklanır

STR_TIMETABLE_EXPECTED                                          :{BLACK}Beklenen
STR_TIMETABLE_SCHEDULED                                         :{BLACK}Programlanan
STR_TIMETABLE_EXPECTED_TOOLTIP                                  :{BLACK}Beklenen ile programlanan arasında geçiş yap

STR_TIMETABLE_ARRIVAL_DATE                                      :A: {COLOUR}{DATE_TINY}
STR_TIMETABLE_DEPARTURE_DATE                                    :D: {COLOUR}{DATE_TINY}
STR_TIMETABLE_ARRIVAL_SECONDS_IN_FUTURE                         :A: {COLOUR}{COMMA} saniye
STR_TIMETABLE_DEPARTURE_SECONDS_IN_FUTURE                       :{COLOUR}{COMMA} saniye


# Date window (for timetable)
STR_DATE_CAPTION                                                :{WHITE}Tarihi belirle
STR_DATE_SET_DATE                                               :{BLACK}Tarihi belirle
STR_DATE_SET_DATE_TOOLTIP                                       :{BLACK}Çizelgenin başlangıç tarihi olarak seçilen tarihi kullan
STR_DATE_DAY_TOOLTIP                                            :{BLACK}Günü seç
STR_DATE_MONTH_TOOLTIP                                          :{BLACK}Ayı seç
STR_DATE_YEAR_TOOLTIP                                           :{BLACK}Yılı seç


# AI debug window
STR_AI_DEBUG                                                    :{WHITE}YZ/Oyun Betiği Hata Ayıklama
STR_AI_DEBUG_NAME_AND_VERSION                                   :{BLACK}{STRING} (v{NUM})
STR_AI_DEBUG_NAME_TOOLTIP                                       :{BLACK}Betik adı
STR_AI_DEBUG_SETTINGS                                           :{BLACK}YZ Ayarları
STR_AI_DEBUG_SETTINGS_TOOLTIP                                   :{BLACK}Betik ayarlarını değiştir
STR_AI_DEBUG_RELOAD                                             :{BLACK}YZ'yı baştan yükle
STR_AI_DEBUG_RELOAD_TOOLTIP                                     :{BLACK}YZ'yı öldür, kodu tekrar yükle ve YZ'yı tekrar başlat
STR_AI_DEBUG_BREAK_STR_ON_OFF_TOOLTIP                           :{BLACK}YZ kayıt iletisi durma metni ile eşleştiğinde duraklatmayı aç/kapa
STR_AI_DEBUG_BREAK_ON_LABEL                                     :{BLACK}Geldiğinde duraklatılacak metin:
STR_AI_DEBUG_BREAK_STR_OSKTITLE                                 :{BLACK}Geldiğinde duraklatılacak metin
STR_AI_DEBUG_BREAK_STR_TOOLTIP                                  :{BLACK}Bir YZ log mesajı metin ile eşleşirse, oyun duraklatılır
STR_AI_DEBUG_MATCH_CASE                                         :{BLACK}Büyük/küçük harf eşleştir
STR_AI_DEBUG_MATCH_CASE_TOOLTIP                                 :{BLACK}YZ günlük iletilerini durma metni ile karşılaştırırken büyük/küçük harf eşleşmesini aç/kapa
STR_AI_DEBUG_CONTINUE                                           :{BLACK}Devam et
STR_AI_DEBUG_CONTINUE_TOOLTIP                                   :{BLACK}YZ'yi devam ettir
STR_AI_DEBUG_SELECT_AI_TOOLTIP                                  :{BLACK}Seçilen YapayZeka için hata ayıklama çıktısı göster. Ctrl + Sol Tık yeni bir pencerede açar.
STR_AI_GAME_SCRIPT                                              :{BLACK}Oyun Betiği
STR_AI_GAME_SCRIPT_TOOLTIP                                      :{BLACK}Oyun Skripti (Betiği) kaydını kontrol edin. Ctrl + Sol Tık yeni pencerede açar.

STR_ERROR_AI_NO_AI_FOUND                                        :Yüklenecek uygun bir YZ bulunamadı.{}Bu YZ boş bir YZ'dir ve hiçbir şey yapmaz.{}'Çevrimiçi İçerik" sistemiyle pekçok YZ'yi indirebilirsiniz
STR_ERROR_AI_PLEASE_REPORT_CRASH                                :{WHITE}Çalışan betiklerden biri çöktü. Lütfen bu durumu YZ Hata Ayıklama Penceresi görüntüsüyle birlikte dosyanın yazarına bildirin
STR_ERROR_AI_DEBUG_SERVER_ONLY                                  :{YELLOW}YZ Hata Ayıklama penceresi sadece sunucu içindir

# AI configuration window
STR_AI_CONFIG_CAPTION_AI                                        :{WHITE}YZ Ayarları
STR_AI_CONFIG_CAPTION_GAMESCRIPT                                :{WHITE}Oyun Betiği Ayarları
STR_AI_CONFIG_GAMELIST_TOOLTIP                                  :{BLACK}Bir sonraki oyunda yüklenecek Oyun Betiği
STR_AI_CONFIG_AILIST_TOOLTIP                                    :{BLACK}Bir sonraki oyunda yüklenecek YZ'ler
STR_AI_CONFIG_HUMAN_PLAYER                                      :İnsan oyuncu
STR_AI_CONFIG_RANDOM_AI                                         :Rastgele YZ
STR_AI_CONFIG_NONE                                              :(hiçbiri)
STR_AI_CONFIG_NAME_VERSION                                      :{STRING} {YELLOW}v{NUM}
STR_AI_CONFIG_MAX_COMPETITORS                                   :{LTBLUE}En fazla yarışmacı sayısı: {ORANGE}{COMMA}
STR_AI_CONFIG_COMPETITORS_INTERVAL                              :{LTBLUE}Yarışmacıların başlama arasındaki aralık: {ORANGE}{COMMA} dakika {P ""}

STR_AI_CONFIG_MOVE_UP                                           :{BLACK}Yukarı taşı
STR_AI_CONFIG_MOVE_UP_TOOLTIP                                   :{BLACK}Seçilen YZ'yi listede yukarı taşı
STR_AI_CONFIG_MOVE_DOWN                                         :{BLACK}Aşağı taşı
STR_AI_CONFIG_MOVE_DOWN_TOOLTIP                                 :{BLACK}Seçilen YZ'yi listede aşağı taşı

STR_AI_CONFIG_GAMESCRIPT                                        :{SILVER}Oyun Betiği
STR_AI_CONFIG_GAMESCRIPT_PARAM                                  :{SILVER}Parametreler
STR_AI_CONFIG_AI                                                :{SILVER}YZ'ler

STR_AI_CONFIG_CHANGE_AI                                         :{BLACK}YZ Seç
STR_AI_CONFIG_CHANGE_GAMESCRIPT                                 :{BLACK}Oyun Betiği Seç
STR_AI_CONFIG_CHANGE_TOOLTIP                                    :{BLACK}Başka bir betik yükle. Kullanılabilir tüm sürümleri göstermek için Ctrl+Tıkla
STR_AI_CONFIG_CONFIGURE                                         :{BLACK}Yapılandır
STR_AI_CONFIG_CONFIGURE_TOOLTIP                                 :{BLACK}Betik parametrelerini yapılandır

# Available AIs window
STR_AI_LIST_CAPTION                                             :{WHITE}Mevcut {STRING}
STR_AI_LIST_CAPTION_AI                                          :YZ'ler
STR_AI_LIST_CAPTION_GAMESCRIPT                                  :Oyun Betikleri
STR_AI_LIST_TOOLTIP                                             :{BLACK}Bir betik seçmek için tıklayın

STR_AI_LIST_AUTHOR                                              :{LTBLUE}Yazar: {ORANGE}{STRING}
STR_AI_LIST_VERSION                                             :{LTBLUE}Sürüm: {ORANGE}{NUM}
STR_AI_LIST_URL                                                 :{LTBLUE}URL: {ORANGE}{STRING}

STR_AI_LIST_ACCEPT                                              :{BLACK}Kabul et
STR_AI_LIST_ACCEPT_TOOLTIP                                      :{BLACK}Vurgulanan betiği seç
STR_AI_LIST_CANCEL                                              :{BLACK}İptal
STR_AI_LIST_CANCEL_TOOLTIP                                      :{BLACK}Betiği değiştirme

STR_SCREENSHOT_CAPTION                                          :{WHITE}Ekran görüntüsü al
STR_SCREENSHOT_SCREENSHOT                                       :{BLACK}Normal ekran görüntüsü
STR_SCREENSHOT_ZOOMIN_SCREENSHOT                                :{BLACK}Ekran görüntüsünü tamamen yakınlaştırdı
STR_SCREENSHOT_DEFAULTZOOM_SCREENSHOT                           :{BLACK}Varsayılan yakınlıkta ekran görüntüsü
STR_SCREENSHOT_WORLD_SCREENSHOT                                 :{BLACK}Tüm haritanın ekran görüntüsünü al
STR_SCREENSHOT_HEIGHTMAP_SCREENSHOT                             :{BLACK}Yükseklik haritası ekran görüntüsü
STR_SCREENSHOT_MINIMAP_SCREENSHOT                               :{BLACK}Küçük harita ekran görüntüsü

# Script Parameters
STR_AI_SETTINGS_CAPTION                                         :{WHITE}{STRING} Parametreler
STR_AI_SETTINGS_CAPTION_AI                                      :YZ
STR_AI_SETTINGS_CAPTION_GAMESCRIPT                              :Oyun Betiği
STR_AI_SETTINGS_CLOSE                                           :{BLACK}Kapat
STR_AI_SETTINGS_RESET                                           :{BLACK}Yeniden başlat
STR_AI_SETTINGS_SETTING                                         :{STRING}: {ORANGE}{STRING}
STR_AI_SETTINGS_SETTING_DEVIATION                               :{STRING}: {ORANGE}[{STRING}, {STRING}]
STR_AI_SETTINGS_JUST_DEVIATION                                  :[{STRING}, {STRING}]


# Textfile window
STR_TEXTFILE_JUMPLIST                                           :{WHITE}İçerik Tabelası
STR_TEXTFILE_JUMPLIST_TOOLTIP                                   :{BLACK}Bu liste aracılığıyla görüntülenen dosyadaki bir bölüme hızlı bir şekilde atlayın
STR_TEXTFILE_JUMPLIST_ITEM                                      :{WHITE}{STRING}
STR_TEXTFILE_NAVBACK_TOOLTIP                                    :{BLACK}Gezinme geçmişine geri dönme
STR_TEXTFILE_NAVFORWARD_TOOLTIP                                 :{BLACK}Gezinme geçmişinde ileri dönme
STR_TEXTFILE_WRAP_TEXT                                          :{WHITE}Metni kaydır
STR_TEXTFILE_WRAP_TEXT_TOOLTIP                                  :{BLACK}Metni, okumak için gezinmeyi önlemek üzere kaydır
STR_TEXTFILE_VIEW_README                                        :{BLACK}Benioku
STR_TEXTFILE_VIEW_README_TOOLTIP                                :Bu içeriğe ilişkin benioku dosyasını görüntüle
STR_TEXTFILE_VIEW_CHANGELOG                                     :{BLACK}Değişiklik kayıtları
STR_TEXTFILE_VIEW_CHANGELOG_TOOLTIP                             :Bu içerik için değişiklik günlüğünü görüntüle
STR_TEXTFILE_VIEW_LICENCE                                       :{BLACK}Lisans
STR_TEXTFILE_VIEW_LICENCE_TOOLTIP                               :Bu içeriğin lisansını incele
###length 5
STR_TEXTFILE_README_CAPTION                                     :{WHITE}{STRING} adlı {STRING}'nin benioku dosyası
STR_TEXTFILE_CHANGELOG_CAPTION                                  :{WHITE}{STRING} adlı {STRING}'nin değişiklik kaydı
STR_TEXTFILE_LICENCE_CAPTION                                    :{WHITE}{STRING} adlı {STRING}'nin lisansı
STR_TEXTFILE_SURVEY_RESULT_CAPTION                              :{WHITE}Anket sonucunun önizlemesi
STR_TEXTFILE_GAME_MANUAL_CAPTION                                :{WHITE}OpenTTD belgesi '{STRING}'


# Vehicle loading indicators
STR_PERCENT_UP_SMALL                                            :{TINY_FONT}{WHITE}%{NUM}{UP_ARROW}
STR_PERCENT_UP                                                  :{WHITE}%{NUM}{UP_ARROW}
STR_PERCENT_DOWN_SMALL                                          :{TINY_FONT}{WHITE}%{NUM}{DOWN_ARROW}
STR_PERCENT_DOWN                                                :{WHITE}%{NUM}{DOWN_ARROW}
STR_PERCENT_UP_DOWN_SMALL                                       :{TINY_FONT}{WHITE}%{NUM}{UP_ARROW}{DOWN_ARROW}
STR_PERCENT_UP_DOWN                                             :{WHITE}%{NUM}{UP_ARROW}{DOWN_ARROW}
STR_PERCENT_NONE_SMALL                                          :{TINY_FONT}{WHITE}%{NUM}
STR_PERCENT_NONE                                                :{WHITE}{NUM}%

# Income 'floats'
STR_INCOME_FLOAT_COST_SMALL                                     :{TINY_FONT}{RED}Gider: {CURRENCY_LONG}
STR_INCOME_FLOAT_COST                                           :{RED}Gider: {CURRENCY_LONG}
STR_INCOME_FLOAT_INCOME_SMALL                                   :{TINY_FONT}{GREEN}Gelir: {CURRENCY_LONG}
STR_INCOME_FLOAT_INCOME                                         :{GREEN}Gelir: {CURRENCY_LONG}
STR_FEEDER_TINY                                                 :{TINY_FONT}{YELLOW}Gönder: {CURRENCY_LONG}
STR_FEEDER                                                      :{YELLOW}Gönder: {CURRENCY_LONG}
STR_FEEDER_INCOME_TINY                                          :{TINY_FONT}{YELLOW}Aktarım: {CURRENCY_LONG}{WHITE} / {GREEN}Gelir: {CURRENCY_LONG}
STR_FEEDER_INCOME                                               :{YELLOW}Aktarım: {CURRENCY_LONG}{WHITE} / {GREEN}Gelir: {CURRENCY_LONG}
STR_FEEDER_COST_TINY                                            :{TINY_FONT}{YELLOW}Aktarım: {CURRENCY_LONG}{WHITE} / {RED}Ücret: {CURRENCY_LONG}
STR_FEEDER_COST                                                 :{YELLOW}Aktarım: {CURRENCY_LONG}{WHITE} / {RED}Ücret: {CURRENCY_LONG}
STR_MESSAGE_ESTIMATED_COST                                      :{WHITE}Tahmini Gider: {CURRENCY_LONG}
STR_MESSAGE_ESTIMATED_INCOME                                    :{WHITE}Tahmini Gelir: {CURRENCY_LONG}

# Saveload messages
STR_ERROR_SAVE_STILL_IN_PROGRESS                                :{WHITE}Kayıt işlemi sürüyor,{}lütfen bitene kadar bekleyin!
STR_ERROR_AUTOSAVE_FAILED                                       :{WHITE}Otomatik kayıt başarısız
STR_ERROR_UNABLE_TO_READ_DRIVE                                  :{BLACK}Sürücü okunamıyor
STR_ERROR_GAME_SAVE_FAILED                                      :{WHITE}Oyun kaydedilemedi{}{STRING}
STR_ERROR_UNABLE_TO_DELETE_FILE                                 :{WHITE}Dosya silinemedi
STR_ERROR_GAME_LOAD_FAILED                                      :{WHITE}Dosya yüklenemedi{}{STRING}
STR_GAME_SAVELOAD_ERROR_BROKEN_INTERNAL_ERROR                   :İç hata: {STRING}
STR_GAME_SAVELOAD_ERROR_BROKEN_SAVEGAME                         :Bozuk kayıtlı oyun - {STRING}
STR_GAME_SAVELOAD_ERROR_TOO_NEW_SAVEGAME                        :Oyun yeni bir sürümle kaydedilmiş.
STR_GAME_SAVELOAD_ERROR_FILE_NOT_READABLE                       :Dosya okunabilir değil
STR_GAME_SAVELOAD_ERROR_FILE_NOT_WRITEABLE                      :Dosya yazılabilir değil
STR_GAME_SAVELOAD_ERROR_DATA_INTEGRITY_CHECK_FAILED             :Veri sağlamlık kontrolü başarısız
STR_GAME_SAVELOAD_ERROR_PATCHPACK                               :Oyunun kaydı değiştirilmiş bir versiyonda yapılmış
STR_GAME_SAVELOAD_NOT_AVAILABLE                                 :<uygun değil>
STR_WARNING_LOADGAME_REMOVED_TRAMS                              :{WHITE}Oyun tramvay desteği olmayan bir sürümde kaydedilmiş. Tüm tramvaylar kaldırılmıştır

# Map generation messages
STR_ERROR_COULD_NOT_CREATE_TOWN                                 :{WHITE}Harita oluşturulması iptal edildi...{}... uygun yerleşim bölgesi yok
STR_ERROR_NO_TOWN_IN_SCENARIO                                   :{WHITE}... Bu senaryoda hiç şehir yok

STR_ERROR_PNGMAP                                                :{WHITE}PNG'den yükseklik haritası yüklenemedi...
STR_ERROR_PNGMAP_FILE_NOT_FOUND                                 :{WHITE}... dosya bulunamadı
STR_ERROR_PNGMAP_IMAGE_TYPE                                     :{WHITE}... resim türü işlenemiyor. 8 veya 24-bit PNG resmi gerekli
STR_ERROR_PNGMAP_MISC                                           :{WHITE}... yanlış bir şeyler oldu (muhtemelen dosya bozuk)

STR_ERROR_BMPMAP                                                :{WHITE}Arazi BMP'den yüklenemedi...
STR_ERROR_BMPMAP_IMAGE_TYPE                                     :{WHITE}... resim türü çevrilemedi

STR_ERROR_HEIGHTMAP_TOO_LARGE                                   :{WHITE}... resim çok büyük

STR_WARNING_HEIGHTMAP_SCALE_CAPTION                             :{WHITE}Ölcek uyarısı
STR_WARNING_HEIGHTMAP_SCALE_MESSAGE                             :{YELLOW}Kaynak haritanin boyutunu değiştirmek önerilmez. Harita oluşturmaya devam edilsin mi?

# Soundset messages
STR_WARNING_FALLBACK_SOUNDSET                                   :{WHITE}Yalnız yedek ses kümesi bulundu. Ses istiyorsanız, içerik indirme sisteminden ses kümesi indirin

# Screenshot related messages
STR_WARNING_SCREENSHOT_SIZE_CAPTION                             :{WHITE}Dev ekran görüntüsü
STR_WARNING_SCREENSHOT_SIZE_MESSAGE                             :{YELLOW}Ekran görüntüsünün çözünürlüğü {COMMA} x {COMMA} piksel. Görüntüyü kaydetmek biraz zaman alabilir. Devam etmek istiyor musunuz?

STR_MESSAGE_HEIGHTMAP_SUCCESSFULLY                              :{WHITE}Yükseklik haritası başarıyla '{STRING}' olarak kaydedildi. En yüksek tepe: {NUM}
STR_MESSAGE_SCREENSHOT_SUCCESSFULLY                             :{WHITE}Ekran görüntüsü '{STRING}' olarak kaydedildi
STR_ERROR_SCREENSHOT_FAILED                                     :{WHITE}Ekran görüntüsü alınamadı!

# Error message titles
STR_ERROR_MESSAGE_CAPTION                                       :{YELLOW}Mesaj
STR_ERROR_MESSAGE_CAPTION_OTHER_COMPANY                         :{YELLOW}Mesaj (gönderen {STRING})

# Generic construction errors
STR_ERROR_OFF_EDGE_OF_MAP                                       :{WHITE}Harita kenarında
STR_ERROR_TOO_CLOSE_TO_EDGE_OF_MAP                              :{WHITE}Sınıra çok yakın
STR_ERROR_NOT_ENOUGH_CASH_REQUIRES_CURRENCY                     :{WHITE}Para yetersiz - gerekli miktar: {CURRENCY_LONG}
STR_ERROR_FLAT_LAND_REQUIRED                                    :{WHITE}Zeminin düzleştirilmesi gerekli
STR_ERROR_LAND_SLOPED_IN_WRONG_DIRECTION                        :{WHITE}Arazi yanlış yöne doğru meyilli
STR_ERROR_CAN_T_DO_THIS                                         :{WHITE}Bu yapılamaz...
STR_ERROR_BUILDING_MUST_BE_DEMOLISHED                           :{WHITE}Önce bina yıkılmalı
STR_ERROR_CAN_T_CLEAR_THIS_AREA                                 :{WHITE}Bu alan temizlenemez...
STR_ERROR_SITE_UNSUITABLE                                       :{WHITE}... yer uygun değil
STR_ERROR_ALREADY_BUILT                                         :{WHITE}... zaten yapıldı
STR_ERROR_OWNED_BY                                              :{WHITE}... sahibi {STRING}
STR_ERROR_AREA_IS_OWNED_BY_ANOTHER                              :{WHITE}... alan başka bir şirkete ait
STR_ERROR_TERRAFORM_LIMIT_REACHED                               :{WHITE}... yeryüzü şekillendirme sınırına ulaştınız
STR_ERROR_CLEARING_LIMIT_REACHED                                :{WHITE}... kare temizleme sınırına ulaştınız
STR_ERROR_TREE_PLANT_LIMIT_REACHED                              :{WHITE}... ağaç dikme sınırına ulaştınız
STR_ERROR_NAME_MUST_BE_UNIQUE                                   :{WHITE}İsim daha önce kullanılmamış olmalı
STR_ERROR_GENERIC_OBJECT_IN_THE_WAY                             :{WHITE}yolda {1:STRING} var
STR_ERROR_NOT_ALLOWED_WHILE_PAUSED                              :{WHITE}Oyun duraklatılmışken izin verilmiyor

# Local authority errors
STR_ERROR_LOCAL_AUTHORITY_REFUSES_TO_ALLOW_THIS                 :{WHITE}{TOWN} belediyesi buna izin vermiyor
STR_ERROR_LOCAL_AUTHORITY_REFUSES_AIRPORT                       :{WHITE}{TOWN} belediyesi bu şehir için başka havalimanına izin vermiyor
STR_ERROR_LOCAL_AUTHORITY_REFUSES_NOISE                         :{WHITE}{TOWN} belediyesi gürültü endişesiyle havalimanına izin vermiyor
STR_ERROR_BRIBE_FAILED                                          :{WHITE}Rüşvet teşebbüsünüz müfettişler tarafından tespit edildi

# Levelling errors
STR_ERROR_CAN_T_RAISE_LAND_HERE                                 :{WHITE}Burada arazi yükseltilemez...
STR_ERROR_CAN_T_LOWER_LAND_HERE                                 :{WHITE}Burada arazi alçaltılamaz...
STR_ERROR_CAN_T_LEVEL_LAND_HERE                                 :{WHITE}Burada toprağı düzleyemezsiniz...
STR_ERROR_EXCAVATION_WOULD_DAMAGE                               :{WHITE}Kazı tünele hasar verebilir
STR_ERROR_ALREADY_AT_SEA_LEVEL                                  :{WHITE}... zaten deniz seviyesinde
STR_ERROR_TOO_HIGH                                              :{WHITE}... çok yüksek
STR_ERROR_ALREADY_LEVELLED                                      :{WHITE}... zaten düz
STR_ERROR_BRIDGE_TOO_HIGH_AFTER_LOWER_LAND                      :{WHITE}Ardından üzerindeki köprü çok yüksek olacaktı.

# Company related errors
STR_ERROR_CAN_T_CHANGE_COMPANY_NAME                             :{WHITE}Şirket ismi değiştirilemez...
STR_ERROR_CAN_T_CHANGE_PRESIDENT                                :{WHITE}Yönetici ismi degitirilemez...

STR_ERROR_MAXIMUM_PERMITTED_LOAN                                :{WHITE}... izin verilen azami borç {CURRENCY_LONG}
STR_ERROR_CAN_T_BORROW_ANY_MORE_MONEY                           :{WHITE}Daha fazla kredi alınamaz...
STR_ERROR_LOAN_ALREADY_REPAYED                                  :{WHITE}... ödenecek borç yok
STR_ERROR_CURRENCY_REQUIRED                                     :{WHITE}... {CURRENCY_LONG} gerekli
STR_ERROR_CAN_T_REPAY_LOAN                                      :{WHITE}Kredi ödenemiyor...
STR_ERROR_INSUFFICIENT_FUNDS                                    :{WHITE}Bankadan borç alınan para verilemez...
STR_ERROR_CAN_T_GIVE_MONEY                                      :{WHITE}Bu şirkete para veremezsin...
STR_ERROR_CAN_T_BUY_COMPANY                                     :{WHITE}Şirket satın alınamaz...
STR_ERROR_CAN_T_BUILD_COMPANY_HEADQUARTERS                      :{WHITE}Şirket binasi yapılamaz...

# Town related errors
STR_ERROR_CAN_T_GENERATE_TOWN                                   :{WHITE}Şehir kurulamaz
STR_ERROR_CAN_T_RENAME_TOWN                                     :{WHITE}İsim değiştirilemiyor...
STR_ERROR_CAN_T_FOUND_TOWN_HERE                                 :{WHITE}Buraya şehir yapılamıyor...
STR_ERROR_CAN_T_EXPAND_TOWN                                     :{WHITE}Şehir genişletilemiyor...
STR_ERROR_TOO_CLOSE_TO_EDGE_OF_MAP_SUB                          :{WHITE}... haritanin kenarına çok yakın
STR_ERROR_TOO_CLOSE_TO_ANOTHER_TOWN                             :{WHITE}... başka bir şehire çok yakın
STR_ERROR_TOO_MANY_TOWNS                                        :{WHITE}... çok fazla şehir var
STR_ERROR_NO_SPACE_FOR_TOWN                                     :{WHITE}... haritada boş yer yok
STR_ERROR_ROAD_WORKS_IN_PROGRESS                                :{WHITE}Yol çalışmaları
STR_ERROR_TOWN_CAN_T_DELETE                                     :{WHITE}Bu kasaba silinemiyor...{}Bir istasyon veya garaj kasabaya atıfta bulunuyor ya da bir kasaba karesi kaldırılamıyor
STR_ERROR_STATUE_NO_SUITABLE_PLACE                              :{WHITE}... bu şehrin merkezinde heykel için uygun bir yer yok

# Industry related errors
STR_ERROR_TOO_MANY_INDUSTRIES                                   :{WHITE}... çok fazla fabrika var
STR_ERROR_CAN_T_GENERATE_INDUSTRIES                             :{WHITE}Fabrika yapılamıyor...
STR_ERROR_CAN_T_BUILD_HERE                                      :{WHITE}Buraya {STRING} yapılamaz...
STR_ERROR_CAN_T_CONSTRUCT_THIS_INDUSTRY                         :{WHITE}Buraya bu fabrikadan yapılamaz...
STR_ERROR_CAN_T_PROSPECT_INDUSTRY                               :{WHITE}Endüstri araştırılamaz...
STR_ERROR_INDUSTRY_TOO_CLOSE                                    :{WHITE}... başka bir fabrikaya çok yakın
STR_ERROR_MUST_FOUND_TOWN_FIRST                                 :{WHITE}... önce şehir yapılmalı
STR_ERROR_ONLY_ONE_ALLOWED_PER_TOWN                             :{WHITE}... her şehirde yalnızca bir tane olabilir
STR_ERROR_CAN_ONLY_BE_BUILT_IN_TOWNS_WITH_POPULATION_OF_1200    :{WHITE}... yalnızca nüfusu en az 1200 olan şehirlere yapılabilir
STR_ERROR_CAN_ONLY_BE_BUILT_IN_RAINFOREST                       :{WHITE}... yalnızca yağmur ormanlarında yapılabilir
STR_ERROR_CAN_ONLY_BE_BUILT_IN_DESERT                           :{WHITE}... yalnızca çöllerde yapılabilir
STR_ERROR_CAN_ONLY_BE_BUILT_IN_TOWNS                            :{WHITE}... yalnızca şehirlerde yapılabilir (evlerin yerine)
STR_ERROR_CAN_ONLY_BE_BUILT_NEAR_TOWN_CENTER                    :{WHITE}... yalnızca şehir merkezlerinin yakınına yapılabilir
STR_ERROR_CAN_ONLY_BE_BUILT_IN_LOW_AREAS                        :{WHITE}... yalnız alçak bölgelere yapılabilir
STR_ERROR_CAN_ONLY_BE_POSITIONED                                :{WHITE}... sadece haritanın kenarlarına yerleştirilebilir
STR_ERROR_FOREST_CAN_ONLY_BE_PLANTED                            :{WHITE}... orman sadece kar sınırı üzerinde olabilir
STR_ERROR_CAN_ONLY_BE_BUILT_ABOVE_SNOW_LINE                     :{WHITE}... yalnız kar çizgisinin üzerinde yapılabilir
STR_ERROR_CAN_ONLY_BE_BUILT_BELOW_SNOW_LINE                     :{WHITE}... yalnız kar çizgisinin altında yapılabilir

STR_ERROR_PROSPECTING_WAS_UNLUCKY                               :{WHITE}Maalesef finansman sağlanamadı, tekrar deneyin.
STR_ERROR_NO_SUITABLE_PLACES_FOR_PROSPECTING                    :{WHITE}Bu endüstri için uygun bir konum bulunamadı
STR_ERROR_NO_SUITABLE_PLACES_FOR_INDUSTRIES                     :{WHITE}'{STRING}' fabrikaları için uygun bir alan yoktu
STR_ERROR_NO_SUITABLE_PLACES_FOR_INDUSTRIES_EXPLANATION         :{WHITE}Daha iyi bir harita için harita oluşturma parametrelerini değiştirin

# Station construction related errors
STR_ERROR_CAN_T_BUILD_RAILROAD_STATION                          :{WHITE}Buraya tren istasyonu yapılamıyor...
STR_ERROR_CAN_T_BUILD_BUS_STATION                               :{WHITE}Otobüs durağı yapılamıyor...
STR_ERROR_CAN_T_BUILD_TRUCK_STATION                             :{WHITE}Kamyon durağı yapılamıyor...
STR_ERROR_CAN_T_BUILD_PASSENGER_TRAM_STATION                    :{WHITE}Yolcu tramvayı istasyonu yapılamaz...
STR_ERROR_CAN_T_BUILD_CARGO_TRAM_STATION                        :{WHITE}Yük tramvayı istasyonu yapılamaz...
STR_ERROR_CAN_T_BUILD_DOCK_HERE                                 :{WHITE}Buraya iskele yapılamaz...
STR_ERROR_CAN_T_BUILD_AIRPORT_HERE                              :{WHITE}Buraya havalimanı yapılamaz...

STR_ERROR_ADJOINS_MORE_THAN_ONE_EXISTING                        :{WHITE}Birden fazla istasyona bitişik
STR_ERROR_STATION_TOO_SPREAD_OUT                                :{WHITE}... istasyon çok yayılmış
STR_ERROR_TOO_MANY_STATIONS_LOADING                             :{WHITE}Haritada çok fazla istasyon var
STR_ERROR_TOO_MANY_STATION_SPECS                                :{WHITE}Çok fazla demiryolu istasyon parçası var
STR_ERROR_TOO_MANY_BUS_STOPS                                    :{WHITE}Çok fazla durak var
STR_ERROR_TOO_MANY_TRUCK_STOPS                                  :{WHITE}Çok fazla kamyon yükleme yeri var
STR_ERROR_TOO_CLOSE_TO_ANOTHER_DOCK                             :{WHITE}Başka bir limana çok yakın
STR_ERROR_TOO_CLOSE_TO_ANOTHER_AIRPORT                          :{WHITE}Başka bir havalimanına çok yakın
STR_ERROR_CAN_T_RENAME_STATION                                  :{WHITE}İsim değiştirilemiyor...
STR_ERROR_DRIVE_THROUGH_ON_TOWN_ROAD                            :{WHITE}... yol kasabaya ait
STR_ERROR_DRIVE_THROUGH_DIRECTION                               :{WHITE}... yol yanlış yönde
STR_ERROR_DRIVE_THROUGH_CORNER                                  :{WHITE}... yol üstü duraklar köşe üzerine inşa edilemez
STR_ERROR_DRIVE_THROUGH_JUNCTION                                :{WHITE}... yol üstü duraklar kavşak üzerine inşa edilemez

# Station destruction related errors
STR_ERROR_CAN_T_REMOVE_PART_OF_STATION                          :{WHITE}İstasyonun parçasi kaldırılamaz...
STR_ERROR_MUST_REMOVE_RAILWAY_STATION_FIRST                     :{WHITE}Önce tren istasyonu kaldırılmalı
STR_ERROR_CAN_T_REMOVE_BUS_STATION                              :{WHITE}Otobüs durağı kaldırılamaz...
STR_ERROR_CAN_T_REMOVE_TRUCK_STATION                            :{WHITE}Kamyon durağı kaldırılamaz...
STR_ERROR_CAN_T_REMOVE_PASSENGER_TRAM_STATION                   :{WHITE}Yolcu tramvayı istasyonu kaldırılamıyor...
STR_ERROR_CAN_T_REMOVE_CARGO_TRAM_STATION                       :{WHITE}Yük tramvayı istasyonu kaldırılamıyor...
STR_ERROR_MUST_REMOVE_ROAD_STOP_FIRST                           :{WHITE}Önce durağı kaldırmalısınız
STR_ERROR_THERE_IS_NO_STATION                                   :{WHITE}... burada istasyon yok

STR_ERROR_MUST_DEMOLISH_RAILROAD                                :{WHITE}Önce tren istasyonu yıkılmalı
STR_ERROR_MUST_DEMOLISH_BUS_STATION_FIRST                       :{WHITE}Önce otobüs durağı yıkılmalı
STR_ERROR_MUST_DEMOLISH_TRUCK_STATION_FIRST                     :{WHITE}Önce kamyon durağı yıkılmalı
STR_ERROR_MUST_DEMOLISH_PASSENGER_TRAM_STATION_FIRST            :{WHITE}Önce yolcu tramvayı istasyonu yıkılmalı
STR_ERROR_MUST_DEMOLISH_CARGO_TRAM_STATION_FIRST                :{WHITE}Önce yük tramvayı istasyonu kaldırılmalı
STR_ERROR_MUST_DEMOLISH_DOCK_FIRST                              :{WHITE}Önce liman yıkılmalı
STR_ERROR_MUST_DEMOLISH_AIRPORT_FIRST                           :{WHITE}Önce havalimanı yıkılmalı

# Waypoint related errors
STR_ERROR_WAYPOINT_ADJOINS_MORE_THAN_ONE_EXISTING               :{WHITE}Birden fazla mevcut yerimini birleştirir
STR_ERROR_TOO_CLOSE_TO_ANOTHER_WAYPOINT                         :{WHITE}Diğer yerimine çok yakın

STR_ERROR_CAN_T_BUILD_TRAIN_WAYPOINT                            :{WHITE}Buraya tren yerimi yapılamaz...
STR_ERROR_CAN_T_POSITION_BUOY_HERE                              :{WHITE}Buraya şamandıra yerleştirilemez...
STR_ERROR_CAN_T_CHANGE_WAYPOINT_NAME                            :{WHITE}Yerimi adı değiştirilemedi...

STR_ERROR_CAN_T_REMOVE_TRAIN_WAYPOINT                           :{WHITE}Tren yerimi kaldırılamaz...
STR_ERROR_MUST_REMOVE_RAILWAYPOINT_FIRST                        :{WHITE}Önce demiryolu yerimi kaldırılmalı
STR_ERROR_BUOY_IN_THE_WAY                                       :{WHITE}... yolda şamandıra var
STR_ERROR_BUOY_IS_IN_USE                                        :{WHITE}... şamandıra başka bir şirket tarafından kullanılıyor!

# Depot related errors
STR_ERROR_CAN_T_BUILD_TRAIN_DEPOT                               :{WHITE}Buraya tren garajı yapılamıyor...
STR_ERROR_CAN_T_BUILD_ROAD_DEPOT                                :{WHITE}Buraya garaj yapılamaz...
STR_ERROR_CAN_T_BUILD_TRAM_DEPOT                                :{WHITE}Buraya tramvay garı yapılamaz...
STR_ERROR_CAN_T_BUILD_SHIP_DEPOT                                :{WHITE}Buraya tersane yapılamaz...

STR_ERROR_CAN_T_RENAME_DEPOT                                    :{WHITE}Depo yeniden adlandırılamıyor

STR_ERROR_TRAIN_MUST_BE_STOPPED_INSIDE_DEPOT                    :{WHITE}... depoda durdurulmalı
STR_ERROR_ROAD_VEHICLE_MUST_BE_STOPPED_INSIDE_DEPOT             :{WHITE}... garajda durdurulmalı
STR_ERROR_SHIP_MUST_BE_STOPPED_INSIDE_DEPOT                     :{WHITE}... tersane içerisinde durdurulmalı
STR_ERROR_AIRCRAFT_MUST_BE_STOPPED_INSIDE_HANGAR                :{WHITE}... hangar içerisinde durdurulmalı

STR_ERROR_TRAINS_CAN_ONLY_BE_ALTERED_INSIDE_A_DEPOT             :{WHITE}Sadece garda durdurulmuş trenler üzerinde işlem yapılabilir
STR_ERROR_TRAIN_TOO_LONG                                        :{WHITE}Tren çok uzun
STR_ERROR_CAN_T_REVERSE_DIRECTION_RAIL_VEHICLE                  :{WHITE}Aracın yönü çevrilemiyor...
STR_ERROR_CAN_T_REVERSE_DIRECTION_RAIL_VEHICLE_MULTIPLE_UNITS   :{WHITE}... birden fazla birimden oluşuyor
STR_ERROR_INCOMPATIBLE_RAIL_TYPES                               :Uyumsuz ray türleri

STR_ERROR_CAN_T_MOVE_VEHICLE                                    :{WHITE}Araç hareket edemiyor...
STR_ERROR_REAR_ENGINE_FOLLOW_FRONT                              :{WHITE}Arkadaki lokomotif daima önündekini takip edecek
STR_ERROR_UNABLE_TO_FIND_ROUTE_TO                               :{WHITE}Yakındaki bir gara gidecek yol yok
STR_ERROR_UNABLE_TO_FIND_LOCAL_DEPOT                            :{WHITE}Yerel garaj bulunamadı

STR_ERROR_DEPOT_WRONG_DEPOT_TYPE                                :Yanlış gar türü

# Depot unbunching related errors
<<<<<<< HEAD
=======
STR_ERROR_UNBUNCHING_ONLY_ONE_ALLOWED                           :{WHITE}... sadece bir tane gruptan ayırma emrine sahip olabilir
>>>>>>> 8bccb580
STR_ERROR_UNBUNCHING_NO_FULL_LOAD                               :{WHITE}... araçta gruptan ayırma emri bulunduğunda tam yükleme emri kullanılamaz
STR_ERROR_UNBUNCHING_NO_UNBUNCHING_FULL_LOAD                    :{WHITE}... araçta tam yükleme emri bulunduğunda gruptan ayırma emri verilemez
STR_ERROR_UNBUNCHING_NO_CONDITIONAL                             :{WHITE}...  aracın bir gruptan ayırma emri olduğunda koşullu emirleri kullanamaz
STR_ERROR_UNBUNCHING_NO_UNBUNCHING_CONDITIONAL                  :{WHITE}... koşullu emir bulunan bir araçta gruptan ayırma emri verilemez

# Autoreplace related errors
STR_ERROR_TRAIN_TOO_LONG_AFTER_REPLACEMENT                      :{WHITE}{VEHICLE} değiştirmeden sonra çok uzun oldu
STR_ERROR_AUTOREPLACE_NOTHING_TO_DO                             :{WHITE}Hiçbir otomatik değiştirme/yenileme kuralı uygulanmadı
STR_ERROR_AUTOREPLACE_MONEY_LIMIT                               :(para yetmedi)
STR_ERROR_AUTOREPLACE_INCOMPATIBLE_CARGO                        :{WHITE}Yeni araçlar bunu taşıyamıyor {STRING}
STR_ERROR_AUTOREPLACE_INCOMPATIBLE_REFIT                        :{WHITE}{NUM} numaralı talimattaki yeni araç yenilenemez.

# Rail construction errors
STR_ERROR_IMPOSSIBLE_TRACK_COMBINATION                          :{WHITE}İmkansiz ray birleşimi
STR_ERROR_MUST_REMOVE_SIGNALS_FIRST                             :{WHITE}Önce işaretleri kaldırmalısınız
STR_ERROR_NO_SUITABLE_RAILROAD_TRACK                            :{WHITE}Uygun ray yok
STR_ERROR_MUST_REMOVE_RAILROAD_TRACK                            :{WHITE}Önce ray kaldırılmalı
STR_ERROR_CROSSING_ON_ONEWAY_ROAD                               :{WHITE}Yol tek yönlü veya kapalı
STR_ERROR_CROSSING_DISALLOWED_RAIL                              :{WHITE}Bu ray türü için hemzemin geçit yapılamaz
STR_ERROR_CROSSING_DISALLOWED_ROAD                              :{WHITE}Hemzemin geçite bu yol tipinde izin verilmemektedir.
STR_ERROR_CAN_T_BUILD_SIGNALS_HERE                              :{WHITE}Buraya sinyal yapılamıyor...
STR_ERROR_CAN_T_BUILD_RAILROAD_TRACK                            :{WHITE}Buraya ray yapılamıyor...
STR_ERROR_CAN_T_REMOVE_RAILROAD_TRACK                           :{WHITE}Buradan ray kaldırılamıyor...
STR_ERROR_CAN_T_REMOVE_SIGNALS_FROM                             :{WHITE}Buradan sinyaller kaldırılamıyor...
STR_ERROR_SIGNAL_CAN_T_CONVERT_SIGNALS_HERE                     :{WHITE}Buradaki sinyaller dönüştürülemez...
STR_ERROR_THERE_IS_NO_RAILROAD_TRACK                            :{WHITE}... ray yok
STR_ERROR_THERE_ARE_NO_SIGNALS                                  :{WHITE}... sinyal yok

STR_ERROR_CAN_T_CONVERT_RAIL                                    :{WHITE}Ray türü burada değiştirilemiyor...

# Road construction errors
STR_ERROR_MUST_REMOVE_ROAD_FIRST                                :{WHITE}Önce yol silinmeli
STR_ERROR_ONEWAY_ROADS_CAN_T_HAVE_JUNCTION                      :{WHITE}... tek yönlü yollar kesişemez
STR_ERROR_CAN_T_BUILD_ROAD_HERE                                 :{WHITE}Yol buraya yapılamıyor...
STR_ERROR_CAN_T_BUILD_TRAMWAY_HERE                              :{WHITE}Buraya tramvay yapılamaz...
STR_ERROR_CAN_T_REMOVE_ROAD_FROM                                :{WHITE}Yol buradan kaldırılamıyor...
STR_ERROR_CAN_T_REMOVE_TRAMWAY_FROM                             :{WHITE}Tramvay kaldırılamaz...
STR_ERROR_THERE_IS_NO_ROAD                                      :{WHITE}... karayolu yok
STR_ERROR_THERE_IS_NO_TRAMWAY                                   :{WHITE}... tramvay yolu yok
STR_ERROR_CAN_T_CONVERT_ROAD                                    :{WHITE}Buradaki yol tipi değiştirilemiyor...
STR_ERROR_CAN_T_CONVERT_TRAMWAY                                 :{WHITE}Tramvay türünü burada değiştiremezsiniz
STR_ERROR_NO_SUITABLE_ROAD                                      :{WHITE} Uygun yol yok
STR_ERROR_NO_SUITABLE_TRAMWAY                                   :{WHITE}Uygun olmayan tramvay

# Waterway construction errors
STR_ERROR_CAN_T_BUILD_CANALS                                    :{WHITE}Buraya kanal yapılamaz...
STR_ERROR_CAN_T_BUILD_LOCKS                                     :{WHITE}Buraya yükseltme havuzu yapılamaz...
STR_ERROR_CAN_T_PLACE_RIVERS                                    :{WHITE}Burada nehirler yapamazsınız...
STR_ERROR_MUST_BE_BUILT_ON_WATER                                :{WHITE}... suya yapılmali
STR_ERROR_CAN_T_BUILD_ON_WATER                                  :{WHITE}... suya yapılamaz
STR_ERROR_CAN_T_BUILD_ON_SEA                                    :{WHITE}... açık denizde yapılamaz
STR_ERROR_CAN_T_BUILD_ON_CANAL                                  :{WHITE}... kanal üzerinde yapılamaz
STR_ERROR_CAN_T_BUILD_ON_RIVER                                  :{WHITE}... nehir üzerinde yapılamaz
STR_ERROR_MUST_DEMOLISH_CANAL_FIRST                             :{WHITE}Önce kanal kaldırılmalı
STR_ERROR_CAN_T_BUILD_AQUEDUCT_HERE                             :{WHITE}Buraya su kemeri yapılamaz...

# Tree related errors
STR_ERROR_TREE_ALREADY_HERE                                     :{WHITE}... burada zaten ağaç var
STR_ERROR_TREE_WRONG_TERRAIN_FOR_TREE_TYPE                      :{WHITE}... bu ağaç türü için yanlış arazi
STR_ERROR_CAN_T_PLANT_TREE_HERE                                 :{WHITE}Buraya ağaç dikilemez...

# Bridge related errors
STR_ERROR_CAN_T_BUILD_BRIDGE_HERE                               :{WHITE}Buraya köprü yapılamaz...
STR_ERROR_MUST_DEMOLISH_BRIDGE_FIRST                            :{WHITE}Önce köprü yıkılmalı
STR_ERROR_CAN_T_START_AND_END_ON                                :{WHITE}Aynı noktada başlayıp bitemez
STR_ERROR_BRIDGEHEADS_NOT_SAME_HEIGHT                           :{WHITE}Köprü uçları aynı seviyede değil
STR_ERROR_BRIDGE_TOO_LOW_FOR_TERRAIN                            :{WHITE}Köprü bu arazi için çok alçakta
STR_ERROR_BRIDGE_TOO_HIGH_FOR_TERRAIN                           :{WHITE}Köprü bu arazi için çok yüksek.
STR_ERROR_START_AND_END_MUST_BE_IN                              :{WHITE}Başlangıç ve bitiş aynı çizgi üzerinde olmalı
STR_ERROR_ENDS_OF_BRIDGE_MUST_BOTH                              :{WHITE}... köprünün her iki ucu da karada olmalı
STR_ERROR_BRIDGE_TOO_LONG                                       :{WHITE}... köprü çok uzun
STR_ERROR_BRIDGE_THROUGH_MAP_BORDER                             :{WHITE}Köprü haritanın dışında sonlanacaktı

# Tunnel related errors
STR_ERROR_CAN_T_BUILD_TUNNEL_HERE                               :{WHITE}Buraya tünel yapılamaz...
STR_ERROR_SITE_UNSUITABLE_FOR_TUNNEL                            :{WHITE}Yer tünel girişi için uygun değil
STR_ERROR_MUST_DEMOLISH_TUNNEL_FIRST                            :{WHITE}Önce tünel yıkılmalı
STR_ERROR_ANOTHER_TUNNEL_IN_THE_WAY                             :{WHITE}Yolda başka bir tünel var
STR_ERROR_TUNNEL_THROUGH_MAP_BORDER                             :{WHITE}Tünel haritanın dışında bitiyor
STR_ERROR_UNABLE_TO_EXCAVATE_LAND                               :{WHITE}Tünelin diğer ucunda düzeltme yapılmasi gerekiyor
STR_ERROR_TUNNEL_TOO_LONG                                       :{WHITE}... tünel çok uzun

# Object related errors
STR_ERROR_TOO_MANY_OBJECTS                                      :{WHITE}... çok fazla nesne var
STR_ERROR_CAN_T_BUILD_OBJECT                                    :{WHITE}Nesne inşa edilemiyor...
STR_ERROR_OBJECT_IN_THE_WAY                                     :{WHITE}Yolda nesne var
STR_ERROR_COMPANY_HEADQUARTERS_IN                               :{WHITE}... yolda şirket binası var
STR_ERROR_CAN_T_PURCHASE_THIS_LAND                              :{WHITE}Burası satın alınamaz...
STR_ERROR_YOU_ALREADY_OWN_IT                                    :{WHITE}... zaten senin!
STR_ERROR_BUILD_OBJECT_LIMIT_REACHED                            :{WHITE}... Nesne oluşturma sınırına ulaştınız

# Group related errors
STR_ERROR_GROUP_CAN_T_CREATE                                    :{WHITE}Grup oluşturulamıyor...
STR_ERROR_GROUP_CAN_T_DELETE                                    :{WHITE}Bu grup silinemiyor...
STR_ERROR_GROUP_CAN_T_RENAME                                    :{WHITE}Grubun ismi değiştirilemiyor...
STR_ERROR_GROUP_CAN_T_SET_PARENT                                :{WHITE}Üst grup ayarlanamıyor...
STR_ERROR_GROUP_CAN_T_SET_PARENT_RECURSION                      :{WHITE}Grup hiyerarşisinde döngülere izin verilmez
STR_ERROR_GROUP_CAN_T_REMOVE_ALL_VEHICLES                       :{WHITE}Bu gruptaki bütün araçlar çıkartılamıyor...
STR_ERROR_GROUP_CAN_T_ADD_VEHICLE                               :{WHITE}Araç bu gruba eklenemiyor...
STR_ERROR_GROUP_CAN_T_ADD_SHARED_VEHICLE                        :{WHITE}Paylaşılan araçlar bu gruba eklenemiyor...

# Generic vehicle errors

###length VEHICLE_TYPES
STR_ERROR_TRAIN_IN_THE_WAY                                      :{WHITE}Yolda tren var
STR_ERROR_ROAD_VEHICLE_IN_THE_WAY                               :{WHITE}Yolda araç var
STR_ERROR_SHIP_IN_THE_WAY                                       :{WHITE}Yolda gemi var
STR_ERROR_AIRCRAFT_IN_THE_WAY                                   :{WHITE}Yolda uçak var

###length VEHICLE_TYPES
STR_ERROR_RAIL_VEHICLE_NOT_AVAILABLE                            :{WHITE}Tren kullanılamaz
STR_ERROR_ROAD_VEHICLE_NOT_AVAILABLE                            :{WHITE}Araç kullanılamaz
STR_ERROR_SHIP_NOT_AVAILABLE                                    :{WHITE}Gemi kullanılamaz
STR_ERROR_AIRCRAFT_NOT_AVAILABLE                                :{WHITE}Uçak kullanılamaz

###length VEHICLE_TYPES
STR_ERROR_CAN_T_REFIT_TRAIN                                     :{WHITE}Modifiye edilemiyor...
STR_ERROR_CAN_T_REFIT_ROAD_VEHICLE                              :{WHITE}Araç modifiye edilemiyor...
STR_ERROR_CAN_T_REFIT_SHIP                                      :{WHITE}Modifiye edilemez...
STR_ERROR_CAN_T_REFIT_AIRCRAFT                                  :{WHITE}Modifiye edilemez...

###length VEHICLE_TYPES
STR_ERROR_CAN_T_RENAME_TRAIN                                    :{WHITE}Tren adlandırılamıyor...
STR_ERROR_CAN_T_RENAME_ROAD_VEHICLE                             :{WHITE}Araç adlandırılamıyor...
STR_ERROR_CAN_T_RENAME_SHIP                                     :{WHITE}Gemi adlandırılamaz...
STR_ERROR_CAN_T_RENAME_AIRCRAFT                                 :{WHITE}Uçak adlandırılamaz...

###length VEHICLE_TYPES
STR_ERROR_CAN_T_STOP_START_TRAIN                                :{WHITE}Tren durdurulamaz/başlatılamaz...
STR_ERROR_CAN_T_STOP_START_ROAD_VEHICLE                         :{WHITE}Araç başlatılamıyor/durdurulamıyor...
STR_ERROR_CAN_T_STOP_START_SHIP                                 :{WHITE}Gemi durdurulamaz/başlatılamaz...
STR_ERROR_CAN_T_STOP_START_AIRCRAFT                             :{WHITE}Uçak durdurulamaz/başlatılamaz...

###length VEHICLE_TYPES
STR_ERROR_CAN_T_SEND_TRAIN_TO_DEPOT                             :{WHITE}Tren garaja gönderilemiyor...
STR_ERROR_CAN_T_SEND_ROAD_VEHICLE_TO_DEPOT                      :{WHITE}Araç garaja gidemiyor...
STR_ERROR_CAN_T_SEND_SHIP_TO_DEPOT                              :{WHITE}Gemi tersaneye gönderilemez...
STR_ERROR_CAN_T_SEND_AIRCRAFT_TO_HANGAR                         :{WHITE}Hava taşıtı hangara gönderilemiyor...

###length VEHICLE_TYPES
STR_ERROR_CAN_T_BUY_TRAIN                                       :{WHITE}Tren alınamıyor...
STR_ERROR_CAN_T_BUY_ROAD_VEHICLE                                :{WHITE}Kara taşıtı alınamıyor...
STR_ERROR_CAN_T_BUY_SHIP                                        :{WHITE}Gemi alınamıyor...
STR_ERROR_CAN_T_BUY_AIRCRAFT                                    :{WHITE}Uçak alınamıyor...

###length VEHICLE_TYPES
STR_ERROR_CAN_T_RENAME_TRAIN_TYPE                               :{WHITE}Tren yeniden adlandırılamaz...
STR_ERROR_CAN_T_RENAME_ROAD_VEHICLE_TYPE                        :{WHITE}Araç türü yeniden adlandırılamıyor...
STR_ERROR_CAN_T_RENAME_SHIP_TYPE                                :{WHITE}Gemi türü adlandırılamaz...
STR_ERROR_CAN_T_RENAME_AIRCRAFT_TYPE                            :{WHITE}Uçak türü adlandırılamaz...

###length VEHICLE_TYPES
STR_ERROR_CAN_T_SELL_TRAIN                                      :{WHITE}Tren satılamaz...
STR_ERROR_CAN_T_SELL_ROAD_VEHICLE                               :{WHITE}Karayolu aracı satılamıyor...
STR_ERROR_CAN_T_SELL_SHIP                                       :{WHITE}Gemi satılamaz...
STR_ERROR_CAN_T_SELL_AIRCRAFT                                   :{WHITE}Uçak satılamıyor...

STR_ERROR_TOO_MANY_VEHICLES_IN_GAME                             :{WHITE}Oyunda çok fazla araç var
STR_ERROR_CAN_T_CHANGE_SERVICING                                :{WHITE}Servis aralığı değiştirilemiyor...

STR_ERROR_VEHICLE_IS_DESTROYED                                  :{WHITE}... araç imha edilmiş

STR_ERROR_CAN_T_CLONE_VEHICLE_LIST                              :{WHITE}... tüm araçlar birebir aynı değil

STR_ERROR_NO_VEHICLES_AVAILABLE_AT_ALL                          :{WHITE}Hiçbir araç kullanılabilir olmayacak
STR_ERROR_NO_VEHICLES_AVAILABLE_AT_ALL_EXPLANATION              :{WHITE}Yeni NewGRF yapılandırmanızı değiştirin
STR_ERROR_NO_VEHICLES_AVAILABLE_YET                             :{WHITE}Henüz hiçbir araç kullanılabilir değil
STR_ERROR_NO_VEHICLES_AVAILABLE_YET_EXPLANATION                 :{WHITE}{DATE_SHORT} sonra yeni bir oyun başlat veya erken araç sağlayan NewGRF kullan

# Specific vehicle errors
STR_ERROR_CAN_T_MAKE_TRAIN_PASS_SIGNAL                          :{WHITE}Tehlikedeki tren sinyali geçemez...
STR_ERROR_CAN_T_REVERSE_DIRECTION_TRAIN                         :{WHITE}Tren çevrilemez...
STR_ERROR_TRAIN_START_NO_POWER                                  :Trenin gücü yok

STR_ERROR_CAN_T_MAKE_ROAD_VEHICLE_TURN                          :{WHITE}Kara taşıtı U dönüşü yapamıyor...

STR_ERROR_AIRCRAFT_IS_IN_FLIGHT                                 :{WHITE}Şu an uçuşta

# Order related errors
STR_ERROR_NO_MORE_SPACE_FOR_ORDERS                              :{WHITE}Çok fazla talimat var
STR_ERROR_TOO_MANY_ORDERS                                       :{WHITE}Çok fazla talimat
STR_ERROR_CAN_T_INSERT_NEW_ORDER                                :{WHITE}Yeni talimat verilemiyor...
STR_ERROR_CAN_T_DELETE_THIS_ORDER                               :{WHITE}Bu talimat silinemez...
STR_ERROR_CAN_T_MODIFY_THIS_ORDER                               :{WHITE}Bu talimat değiştirilemez...
STR_ERROR_CAN_T_MOVE_THIS_ORDER                                 :{WHITE}Talimat taşınamıyor...
STR_ERROR_CAN_T_SKIP_ORDER                                      :{WHITE}Talimat atlanamıyor...
STR_ERROR_CAN_T_SKIP_TO_ORDER                                   :{WHITE}Seçili talimata atlanamıyor...
STR_ERROR_CAN_T_COPY_SHARE_ORDER                                :{WHITE}... araç istasyonların tümüne gidemiyor
STR_ERROR_CAN_T_ADD_ORDER                                       :{WHITE}... araç bu istasyona gidemiyor
STR_ERROR_CAN_T_ADD_ORDER_SHARED                                :{WHITE}... bu emri paylaşan bir araç bu istasyona gidemiyor
STR_ERROR_CAN_T_COPY_ORDER_VEHICLE_LIST                         :{WHITE}... tüm araçlar aynı talimatlara sahip değil
STR_ERROR_CAN_T_SHARE_ORDER_VEHICLE_LIST                        :{WHITE}... tüm araçlar aynı talimatları paylaşmıyor

STR_ERROR_CAN_T_SHARE_ORDER_LIST                                :{WHITE}Talimat listesi paylasilamiyor...
STR_ERROR_CAN_T_STOP_SHARING_ORDER_LIST                         :{WHITE}Paylaşılan talimat listesini durduramazsınız...
STR_ERROR_CAN_T_COPY_ORDER_LIST                                 :{WHITE}Talimat listesi kopyalanamiyor...
STR_ERROR_TOO_FAR_FROM_PREVIOUS_DESTINATION                     :{WHITE}... önceki hedeften çok uzak
STR_ERROR_AIRCRAFT_NOT_ENOUGH_RANGE                             :{WHITE}... uçağın menzili yeterli değil

# Extra messages which go on the third line of errors, explaining why orders failed
STR_ERROR_NO_RAIL_STATION                                       :{WHITE} Tren istasyonu yok
STR_ERROR_NO_BUS_STATION                                        :{WHITE}Otobüs istasyonu yok
STR_ERROR_NO_TRUCK_STATION                                      :{WHITE} Kamyon istasyonu yok
STR_ERROR_NO_DOCK                                               :{WHITE}Liman yok
STR_ERROR_NO_AIRPORT                                            :{WHITE}Havalimanı/Helikopter pisti yok
STR_ERROR_NO_STOP_COMPATIBLE_ROAD_TYPE                          :{WHITE}Uyumlu bir yol tipine sahip durak yok
STR_ERROR_NO_STOP_COMPATIBLE_TRAM_TYPE                          :{WHITE}Uyumlu bir tramvay tipine sahip durak yok
STR_ERROR_NO_STOP_ARTICULATED_VEHICLE                           :{WHITE} Körüklü karayolu taşıtları için uygun durak yoktur.{}Körüklü karayolu taşıtları üzerinden geçme durağı gerektirir, körfez durağı değil
STR_ERROR_AIRPORT_NO_PLANES                                     :{WHITE}Bu uçak bu helikopter pistine inemez
STR_ERROR_AIRPORT_NO_HELICOPTERS                                :{WHITE}Helikopter bu havalimanı'na inemez
STR_ERROR_NO_RAIL_WAYPOINT                                      :{WHITE} Demiryolu ara noktası yok
STR_ERROR_NO_BUOY                                               :{WHITE}Şamandıra yok

# Timetable related errors
STR_ERROR_CAN_T_TIMETABLE_VEHICLE                               :{WHITE}Aracın zaman çizelgesi oluşturulamıyor...
STR_ERROR_TIMETABLE_ONLY_WAIT_AT_STATIONS                       :{WHITE}Araçlar sadece istasyonlarda bekleyebilir
STR_ERROR_TIMETABLE_NOT_STOPPING_HERE                           :{WHITE}Araç bu istasyonda durmuyor
STR_ERROR_TIMETABLE_INCOMPLETE                                  :{WHITE}... zaman çizelgesi eksik
STR_ERROR_TIMETABLE_NOT_STARTED                                 :{WHITE}... zaman çizelgesi henüz başlamadı

# Sign related errors
STR_ERROR_TOO_MANY_SIGNS                                        :{WHITE}... çok fazla tabela var
STR_ERROR_CAN_T_PLACE_SIGN_HERE                                 :{WHITE}Buraya tabela konulamıyor...
STR_ERROR_CAN_T_CHANGE_SIGN_NAME                                :{WHITE}Tabela adı değiştirilemiyor...
STR_ERROR_CAN_T_DELETE_SIGN                                     :{WHITE}Tabelayı silemezsiniz...

# Translatable comment for OpenTTD's desktop shortcut
###external 1
STR_DESKTOP_SHORTCUT_COMMENT                                    :Transport Tycoon Deluxe'ü temel alan bir simülasyon oyunu

# Translatable descriptions in media/baseset/*.ob* files
###external 10
STR_BASEGRAPHICS_DOS_DESCRIPTION                                :Özgün Transport Tycoon Deluxe DOS sürümü grafikleri.
STR_BASEGRAPHICS_DOS_DE_DESCRIPTION                             :Özgün Transport Tycoon Deluxe DOS (Almanca) sürümü grafikleri.
STR_BASEGRAPHICS_WIN_DESCRIPTION                                :Özgün Transport Tycoon Deluxe Windows sürümü grafikleri.
STR_BASESOUNDS_DOS_DESCRIPTION                                  :Özgün Transport Tycoon Deluxe DOS sürümü sesleri.
STR_BASESOUNDS_WIN_DESCRIPTION                                  :Özgün Transport Tycoon Deluxe Windows sürümü sesleri.
STR_BASESOUNDS_NONE_DESCRIPTION                                 :Ses içermeyen boş bir ses kümesi.
STR_BASEMUSIC_WIN_DESCRIPTION                                   :Özgün Transport Tycoon Deluxe Windows sürümü müzikleri.
STR_BASEMUSIC_DOS_DESCRIPTION                                   :Özgün Transport Tycoon Deluxe DOS sürüm müziği.
STR_BASEMUSIC_TTO_DESCRIPTION                                   :Özgün Transport Tycoon Deluxe (Original/World Editor) DOS sürümü müzikleri.
STR_BASEMUSIC_NONE_DESCRIPTION                                  :Müzik içermeyen boş bir müzik paketi.

##id 0x2000
# Town building names
STR_TOWN_BUILDING_NAME_TALL_OFFICE_BLOCK_1                      :Yüksek ofis binası
STR_TOWN_BUILDING_NAME_OFFICE_BLOCK_1                           :Ofis binası
STR_TOWN_BUILDING_NAME_SMALL_BLOCK_OF_FLATS_1                   :Küçük apartman
STR_TOWN_BUILDING_NAME_CHURCH_1                                 :Kilise
STR_TOWN_BUILDING_NAME_LARGE_OFFICE_BLOCK_1                     :Geniş ofis binası
STR_TOWN_BUILDING_NAME_TOWN_HOUSES_1                            :Evler
STR_TOWN_BUILDING_NAME_HOTEL_1                                  :Otel
STR_TOWN_BUILDING_NAME_STATUE_1                                 :Heykel
STR_TOWN_BUILDING_NAME_FOUNTAIN_1                               :Fıskiye
STR_TOWN_BUILDING_NAME_PARK_1                                   :Park
STR_TOWN_BUILDING_NAME_OFFICE_BLOCK_2                           :Ofis binası
STR_TOWN_BUILDING_NAME_SHOPS_AND_OFFICES_1                      :Dükkanlar ve ofisler
STR_TOWN_BUILDING_NAME_MODERN_OFFICE_BUILDING_1                 :Modern ofis binası
STR_TOWN_BUILDING_NAME_WAREHOUSE_1                              :Depo
STR_TOWN_BUILDING_NAME_OFFICE_BLOCK_3                           :Ofis binası
STR_TOWN_BUILDING_NAME_STADIUM_1                                :Stadyum
STR_TOWN_BUILDING_NAME_OLD_HOUSES_1                             :Eski evler
STR_TOWN_BUILDING_NAME_COTTAGES_1                               :Kulübe
STR_TOWN_BUILDING_NAME_HOUSES_1                                 :Evler
STR_TOWN_BUILDING_NAME_FLATS_1                                  :Daireler
STR_TOWN_BUILDING_NAME_TALL_OFFICE_BLOCK_2                      :Yüksek ofis binası
STR_TOWN_BUILDING_NAME_SHOPS_AND_OFFICES_2                      :Dükkan ve ofisler
STR_TOWN_BUILDING_NAME_SHOPS_AND_OFFICES_3                      :Dükkan ve ofisler
STR_TOWN_BUILDING_NAME_THEATER_1                                :Tiyatro
STR_TOWN_BUILDING_NAME_STADIUM_2                                :Stadyum
STR_TOWN_BUILDING_NAME_OFFICES_1                                :Ofisler
STR_TOWN_BUILDING_NAME_HOUSES_2                                 :Evler
STR_TOWN_BUILDING_NAME_CINEMA_1                                 :Sinema
STR_TOWN_BUILDING_NAME_SHOPPING_MALL_1                          :Alışveriş merkezi
STR_TOWN_BUILDING_NAME_IGLOO_1                                  :Eskimo Evi
STR_TOWN_BUILDING_NAME_TEPEES_1                                 :Çadır
STR_TOWN_BUILDING_NAME_TEAPOT_HOUSE_1                           :Çaydanlık ev
STR_TOWN_BUILDING_NAME_PIGGY_BANK_1                             :Kumbara

##id 0x4800
# industry names
STR_INDUSTRY_NAME_COAL_MINE                                     :Kömür Madeni
STR_INDUSTRY_NAME_POWER_STATION                                 :Elektrik Santrali
STR_INDUSTRY_NAME_SAWMILL                                       :Keresteci
STR_INDUSTRY_NAME_SAWMILL.tamlanan                              :Kerestecisi
STR_INDUSTRY_NAME_FOREST                                        :Orman
STR_INDUSTRY_NAME_FOREST.tamlanan                               :Ormanı
STR_INDUSTRY_NAME_OIL_REFINERY                                  :Petrol Rafinerisi
STR_INDUSTRY_NAME_OIL_RIG                                       :Petrol Platformu
STR_INDUSTRY_NAME_FACTORY                                       :Fabrika
STR_INDUSTRY_NAME_FACTORY.tamlanan                              :Fabrikası
STR_INDUSTRY_NAME_PRINTING_WORKS                                :Basımevi
STR_INDUSTRY_NAME_STEEL_MILL                                    :Çelik Fabrikası
STR_INDUSTRY_NAME_FARM                                          :Çiftlik
STR_INDUSTRY_NAME_FARM.tamlanan                                 :Çiftliği
STR_INDUSTRY_NAME_COPPER_ORE_MINE                               :Bakır Madeni
STR_INDUSTRY_NAME_OIL_WELLS                                     :Petrol Kuyuları
STR_INDUSTRY_NAME_BANK                                          :Banka
STR_INDUSTRY_NAME_BANK.tamlanan                                 :Bankası
STR_INDUSTRY_NAME_FOOD_PROCESSING_PLANT                         :Yemek Fabrikası
STR_INDUSTRY_NAME_PAPER_MILL                                    :Kağıt Fabrikası
STR_INDUSTRY_NAME_GOLD_MINE                                     :Altın Madeni
STR_INDUSTRY_NAME_BANK_TROPIC_ARCTIC                            :Banka
STR_INDUSTRY_NAME_BANK_TROPIC_ARCTIC.tamlanan                   :Bankası
STR_INDUSTRY_NAME_DIAMOND_MINE                                  :Elmas Madeni
STR_INDUSTRY_NAME_IRON_ORE_MINE                                 :Demir Madeni
STR_INDUSTRY_NAME_FRUIT_PLANTATION                              :Meyve Bahçesi
STR_INDUSTRY_NAME_RUBBER_PLANTATION                             :Kauçuk Bahçesi
STR_INDUSTRY_NAME_WATER_SUPPLY                                  :Su Kaynağı
STR_INDUSTRY_NAME_WATER_TOWER                                   :Su Kulesi
STR_INDUSTRY_NAME_FACTORY_2                                     :Fabrika
STR_INDUSTRY_NAME_FACTORY_2.tamlanan                            :Fabrikası
STR_INDUSTRY_NAME_FARM_2                                        :Çiftlik
STR_INDUSTRY_NAME_FARM_2.tamlanan                               :Çiftliği
STR_INDUSTRY_NAME_LUMBER_MILL                                   :Oduncu
STR_INDUSTRY_NAME_LUMBER_MILL.tamlanan                          :Oduncusu
STR_INDUSTRY_NAME_COTTON_CANDY_FOREST                           :Pamuk Şeker Ormanı
STR_INDUSTRY_NAME_CANDY_FACTORY                                 :Tatlı Fabrikası
STR_INDUSTRY_NAME_BATTERY_FARM                                  :Pil Çiftliği
STR_INDUSTRY_NAME_COLA_WELLS                                    :Kola Kuyuları
STR_INDUSTRY_NAME_TOY_SHOP                                      :Oyuncakçı
STR_INDUSTRY_NAME_TOY_SHOP.tamlanan                             :Oyuncakçısı
STR_INDUSTRY_NAME_TOY_FACTORY                                   :Oyuncak Fabrikası
STR_INDUSTRY_NAME_PLASTIC_FOUNTAINS                             :Plastik Çeşmesi
STR_INDUSTRY_NAME_FIZZY_DRINK_FACTORY                           :Gazlı İçecek Fabrikası
STR_INDUSTRY_NAME_BUBBLE_GENERATOR                              :Balon Yapıcısı
STR_INDUSTRY_NAME_TOFFEE_QUARRY                                 :Şekerleme Madeni
STR_INDUSTRY_NAME_SUGAR_MINE                                    :Şeker Madeni

############ WARNING, using range 0x6000 for strings that are stored in the savegame
############ These strings may never get a new id, or savegames will break!

##id 0x6000
STR_SV_EMPTY                                                    :
STR_SV_UNNAMED                                                  :İsimsiz
STR_SV_TRAIN_NAME                                               :Tren #{COMMA}
STR_SV_ROAD_VEHICLE_NAME                                        :Karayolu Aracı #{COMMA}
STR_SV_SHIP_NAME                                                :Gemi #{COMMA}
STR_SV_AIRCRAFT_NAME                                            :Uçak #{COMMA}

###length 27
STR_SV_STNAME                                                   :{STRING}
STR_SV_STNAME_NORTH                                             :{STRING} Kuzey
STR_SV_STNAME_SOUTH                                             :{STRING} Güney
STR_SV_STNAME_EAST                                              :{STRING} Doğu
STR_SV_STNAME_WEST                                              :{STRING} Batı
STR_SV_STNAME_CENTRAL                                           :{STRING} Merkez
STR_SV_STNAME_TRANSFER                                          :{STRING} Transfer
STR_SV_STNAME_HALT                                              :{STRING} Asağısı
STR_SV_STNAME_VALLEY                                            :{STRING} Vadisi
STR_SV_STNAME_HEIGHTS                                           :{STRING} Tepesi
STR_SV_STNAME_WOODS                                             :{STRING} Koruluğu
STR_SV_STNAME_LAKESIDE                                          :{STRING} Gölü
STR_SV_STNAME_EXCHANGE                                          :{STRING} Santrali
STR_SV_STNAME_AIRPORT                                           :{STRING} Havalimanı
STR_SV_STNAME_OILFIELD                                          :{STRING} Kuyusu
STR_SV_STNAME_MINES                                             :{STRING} Madeni
STR_SV_STNAME_DOCKS                                             :{STRING} İskelesi
STR_SV_STNAME_BUOY                                              :{STRING}
STR_SV_STNAME_WAYPOINT                                          :{STRING}
##id 0x6020
STR_SV_STNAME_ANNEXE                                            :{STRING} Eklemesi
STR_SV_STNAME_SIDINGS                                           :{STRING} Kenarı
STR_SV_STNAME_BRANCH                                            :{STRING} Kolu
STR_SV_STNAME_UPPER                                             :Yukarı {STRING}
STR_SV_STNAME_LOWER                                             :Aşağı {STRING}
STR_SV_STNAME_HELIPORT                                          :{STRING} Heliport
STR_SV_STNAME_FOREST                                            :{STRING} Ormanı
STR_SV_STNAME_FALLBACK                                          :{STRING} {NUM}. istasyon

############ end of savegame specific region!

##id 0x8000
###length 116
# Vehicle names
STR_VEHICLE_NAME_TRAIN_ENGINE_RAIL_KIRBY_PAUL_TANK_STEAM        :Kirby Paul Tank (Buhar)
STR_VEHICLE_NAME_TRAIN_ENGINE_RAIL_MJS_250_DIESEL               :MJS 250 (Dizel)
STR_VEHICLE_NAME_TRAIN_ENGINE_RAIL_PLODDYPHUT_CHOO_CHOO         :Ploddyphut Choo-Choo
STR_VEHICLE_NAME_TRAIN_ENGINE_RAIL_POWERNAUT_CHOO_CHOO          :Powernaut Choo-Choo
STR_VEHICLE_NAME_TRAIN_ENGINE_RAIL_MIGHTYMOVER_CHOO_CHOO        :MightyMover Choo-Choo
STR_VEHICLE_NAME_TRAIN_ENGINE_RAIL_PLODDYPHUT_DIESEL            :Ploddyphut Dizel
STR_VEHICLE_NAME_TRAIN_ENGINE_RAIL_POWERNAUT_DIESEL             :Powernaut Dizel
STR_VEHICLE_NAME_TRAIN_ENGINE_RAIL_WILLS_2_8_0_STEAM            :Wills 2-8-0 (Buhar)
STR_VEHICLE_NAME_TRAIN_ENGINE_RAIL_CHANEY_JUBILEE_STEAM         :Chaney 'Jubilee' (Buhar)
STR_VEHICLE_NAME_TRAIN_ENGINE_RAIL_GINZU_A4_STEAM               :Ginzu 'A4' (Buhar)
STR_VEHICLE_NAME_TRAIN_ENGINE_RAIL_SH_8P_STEAM                  :SH '8P' (Buhar)
STR_VEHICLE_NAME_TRAIN_ENGINE_RAIL_MANLEY_MOREL_DMU_DIESEL      :Manley-Morel DMU (Dizel)
STR_VEHICLE_NAME_TRAIN_ENGINE_RAIL_DASH_DIESEL                  :'Dash' (Dizel)
STR_VEHICLE_NAME_TRAIN_ENGINE_RAIL_SH_HENDRY_25_DIESEL          :SH/Hendry '25' (Dizel)
STR_VEHICLE_NAME_TRAIN_ENGINE_RAIL_UU_37_DIESEL                 :UU '37' (Dizel)
STR_VEHICLE_NAME_TRAIN_ENGINE_RAIL_FLOSS_47_DIESEL              :Floss '47' (Dizel)
STR_VEHICLE_NAME_TRAIN_ENGINE_RAIL_CS_4000_DIESEL               :CS 4000 (Dizel)
STR_VEHICLE_NAME_TRAIN_ENGINE_RAIL_CS_2400_DIESEL               :CS 2400 (Dizel)
STR_VEHICLE_NAME_TRAIN_ENGINE_RAIL_CENTENNIAL_DIESEL            :Centennial (Dizel)
STR_VEHICLE_NAME_TRAIN_ENGINE_RAIL_KELLING_3100_DIESEL          :Kelling 3100 (Dizel)
STR_VEHICLE_NAME_TRAIN_ENGINE_RAIL_TURNER_TURBO_DIESEL          :Turner Turbo (Dizel)
STR_VEHICLE_NAME_TRAIN_ENGINE_RAIL_MJS_1000_DIESEL              :MJS 1000 (Dizel)
STR_VEHICLE_NAME_TRAIN_ENGINE_RAIL_SH_125_DIESEL                :SH '125' (Dizel)
STR_VEHICLE_NAME_TRAIN_ENGINE_RAIL_SH_30_ELECTRIC               :SH '30' (Elektrik)
STR_VEHICLE_NAME_TRAIN_ENGINE_RAIL_SH_40_ELECTRIC               :SH '40' (Elektrik)
STR_VEHICLE_NAME_TRAIN_ENGINE_RAIL_T_I_M_ELECTRIC               :'T.I.M.' (Elektrik)
STR_VEHICLE_NAME_TRAIN_ENGINE_RAIL_ASIASTAR_ELECTRIC            :'AsiaStar' (Elektrik)
STR_VEHICLE_NAME_TRAIN_WAGON_RAIL_PASSENGER_CAR                 :Yolcu Vagonu
STR_VEHICLE_NAME_TRAIN_WAGON_RAIL_MAIL_VAN                      :Posta Vagonu
STR_VEHICLE_NAME_TRAIN_WAGON_RAIL_COAL_CAR                      :Kömür Vagonu
STR_VEHICLE_NAME_TRAIN_WAGON_RAIL_OIL_TANKER                    :Petrol Tankeri
STR_VEHICLE_NAME_TRAIN_WAGON_RAIL_LIVESTOCK_VAN                 :Hayvan Vagonu
STR_VEHICLE_NAME_TRAIN_WAGON_RAIL_GOODS_VAN                     :Eşya Vagonu
STR_VEHICLE_NAME_TRAIN_WAGON_RAIL_GRAIN_HOPPER                  :Tahıl Vagonu
STR_VEHICLE_NAME_TRAIN_WAGON_RAIL_WOOD_TRUCK                    :Odun Vagonu
STR_VEHICLE_NAME_TRAIN_WAGON_RAIL_IRON_ORE_HOPPER               :Demir Vagonu
STR_VEHICLE_NAME_TRAIN_WAGON_RAIL_STEEL_TRUCK                   :Çelik Vagonu
STR_VEHICLE_NAME_TRAIN_WAGON_RAIL_ARMORED_VAN                   :Zırhlı Vagon
STR_VEHICLE_NAME_TRAIN_WAGON_RAIL_FOOD_VAN                      :Gıda Vagonu
STR_VEHICLE_NAME_TRAIN_WAGON_RAIL_PAPER_TRUCK                   :Kağıt Vagonu
STR_VEHICLE_NAME_TRAIN_WAGON_RAIL_COPPER_ORE_HOPPER             :Bakır Vagonu
STR_VEHICLE_NAME_TRAIN_WAGON_RAIL_WATER_TANKER                  :Su Tankeri
STR_VEHICLE_NAME_TRAIN_WAGON_RAIL_FRUIT_TRUCK                   :Meyve Vagonu
STR_VEHICLE_NAME_TRAIN_WAGON_RAIL_RUBBER_TRUCK                  :Kauçuk Vagonu
STR_VEHICLE_NAME_TRAIN_WAGON_RAIL_SUGAR_TRUCK                   :Şeker Vagonu
STR_VEHICLE_NAME_TRAIN_WAGON_RAIL_COTTON_CANDY_HOPPER           :Pamuk Şeker Vagonu
STR_VEHICLE_NAME_TRAIN_WAGON_RAIL_TOFFEE_HOPPER                 :Şekerleme Vagonu
STR_VEHICLE_NAME_TRAIN_WAGON_RAIL_BUBBLE_VAN                    :Baloncuk Vagonu
STR_VEHICLE_NAME_TRAIN_WAGON_RAIL_COLA_TANKER                   :Kola Tankeri
STR_VEHICLE_NAME_TRAIN_WAGON_RAIL_CANDY_VAN                     :Tatlı Vagonu
STR_VEHICLE_NAME_TRAIN_WAGON_RAIL_TOY_VAN                       :Oyuncak Vagonu
STR_VEHICLE_NAME_TRAIN_WAGON_RAIL_BATTERY_TRUCK                 :Pil Vagonu
STR_VEHICLE_NAME_TRAIN_WAGON_RAIL_FIZZY_DRINK_TRUCK             :Gazlı İçecek Vagonu
STR_VEHICLE_NAME_TRAIN_WAGON_RAIL_PLASTIC_TRUCK                 :Plastik Vagonu
STR_VEHICLE_NAME_TRAIN_ENGINE_MONORAIL_X2001_ELECTRIC           :'X2001' (Elektrik)
STR_VEHICLE_NAME_TRAIN_ENGINE_MONORAIL_MILLENNIUM_Z1_ELECTRIC   :'Millennium Z1' (Elektrik)
STR_VEHICLE_NAME_TRAIN_ENGINE_MONORAIL_WIZZOWOW_Z99             :Wizzowow Z99
STR_VEHICLE_NAME_TRAIN_WAGON_MONORAIL_PASSENGER_CAR             :Yolcu Vagonu
STR_VEHICLE_NAME_TRAIN_WAGON_MONORAIL_MAIL_VAN                  :Posta Vagonu
STR_VEHICLE_NAME_TRAIN_WAGON_MONORAIL_COAL_CAR                  :Kömür Vagonu
STR_VEHICLE_NAME_TRAIN_WAGON_MONORAIL_OIL_TANKER                :Petrol Tankeri
STR_VEHICLE_NAME_TRAIN_WAGON_MONORAIL_LIVESTOCK_VAN             :Hayvan Vagonu
STR_VEHICLE_NAME_TRAIN_WAGON_MONORAIL_GOODS_VAN                 :Eşya Vagonu
STR_VEHICLE_NAME_TRAIN_WAGON_MONORAIL_GRAIN_HOPPER              :Tahıl Vagonu
STR_VEHICLE_NAME_TRAIN_WAGON_MONORAIL_WOOD_TRUCK                :Odun Vagonu
STR_VEHICLE_NAME_TRAIN_WAGON_MONORAIL_IRON_ORE_HOPPER           :Demir Vagonu
STR_VEHICLE_NAME_TRAIN_WAGON_MONORAIL_STEEL_TRUCK               :Çelik Vagonu
STR_VEHICLE_NAME_TRAIN_WAGON_MONORAIL_ARMORED_VAN               :Zırhlı Vagon
STR_VEHICLE_NAME_TRAIN_WAGON_MONORAIL_FOOD_VAN                  :Gıda Vagonu
STR_VEHICLE_NAME_TRAIN_WAGON_MONORAIL_PAPER_TRUCK               :Kağıt Vagonu
STR_VEHICLE_NAME_TRAIN_WAGON_MONORAIL_COPPER_ORE_HOPPER         :Bakır Vagonu
STR_VEHICLE_NAME_TRAIN_WAGON_MONORAIL_WATER_TANKER              :Su Tankeri
STR_VEHICLE_NAME_TRAIN_WAGON_MONORAIL_FRUIT_TRUCK               :Meyve Vagonu
STR_VEHICLE_NAME_TRAIN_WAGON_MONORAIL_RUBBER_TRUCK              :Kauçuk Vagonu
STR_VEHICLE_NAME_TRAIN_WAGON_MONORAIL_SUGAR_TRUCK               :Şeker Vagonu
STR_VEHICLE_NAME_TRAIN_WAGON_MONORAIL_COTTON_CANDY_HOPPER       :Pamukhelva Vagonu
STR_VEHICLE_NAME_TRAIN_WAGON_MONORAIL_TOFFEE_HOPPER             :Bonbon Vagonu
STR_VEHICLE_NAME_TRAIN_WAGON_MONORAIL_BUBBLE_VAN                :Balon Vagonu
STR_VEHICLE_NAME_TRAIN_WAGON_MONORAIL_COLA_TANKER               :Kola Tankeri
STR_VEHICLE_NAME_TRAIN_WAGON_MONORAIL_CANDY_VAN                 :Tatlı Vagonu
STR_VEHICLE_NAME_TRAIN_WAGON_MONORAIL_TOY_VAN                   :Oyuncak Vagonu
STR_VEHICLE_NAME_TRAIN_WAGON_MONORAIL_BATTERY_TRUCK             :Pil Vagonu
STR_VEHICLE_NAME_TRAIN_WAGON_MONORAIL_FIZZY_DRINK_TRUCK         :İçecek Vagonu
STR_VEHICLE_NAME_TRAIN_WAGON_MONORAIL_PLASTIC_TRUCK             :Plastik Vagonu
STR_VEHICLE_NAME_TRAIN_ENGINE_MAGLEV_LEV1_LEVIATHAN_ELECTRIC    :Lev1 'Leviathan' (Elektrik)
STR_VEHICLE_NAME_TRAIN_ENGINE_MAGLEV_LEV2_CYCLOPS_ELECTRIC      :Lev2 'Cyclops' (Elektrik)
STR_VEHICLE_NAME_TRAIN_ENGINE_MAGLEV_LEV3_PEGASUS_ELECTRIC      :Lev3 'Pegasus' (Elektrik)
STR_VEHICLE_NAME_TRAIN_ENGINE_MAGLEV_LEV4_CHIMAERA_ELECTRIC     :Lev4 'Chimaera' (Elektrik)
STR_VEHICLE_NAME_TRAIN_ENGINE_MAGLEV_WIZZOWOW_ROCKETEER         :Wizzowow Rocketeer
STR_VEHICLE_NAME_TRAIN_WAGON_MAGLEV_PASSENGER_CAR               :Yolcu Vagonu
STR_VEHICLE_NAME_TRAIN_WAGON_MAGLEV_MAIL_VAN                    :Posta Vagonu
STR_VEHICLE_NAME_TRAIN_WAGON_MAGLEV_COAL_CAR                    :Kömür Vagonu
STR_VEHICLE_NAME_TRAIN_WAGON_MAGLEV_OIL_TANKER                  :Petrol Tankeri
STR_VEHICLE_NAME_TRAIN_WAGON_MAGLEV_LIVESTOCK_VAN               :Hayvan Vagonu
STR_VEHICLE_NAME_TRAIN_WAGON_MAGLEV_GOODS_VAN                   :Eşya Vagonu
STR_VEHICLE_NAME_TRAIN_WAGON_MAGLEV_GRAIN_HOPPER                :Tahıl Vagonu
STR_VEHICLE_NAME_TRAIN_WAGON_MAGLEV_WOOD_TRUCK                  :Odun Vagonu
STR_VEHICLE_NAME_TRAIN_WAGON_MAGLEV_IRON_ORE_HOPPER             :Demir Vagonu
STR_VEHICLE_NAME_TRAIN_WAGON_MAGLEV_STEEL_TRUCK                 :Çelik Vagonu
STR_VEHICLE_NAME_TRAIN_WAGON_MAGLEV_ARMORED_VAN                 :Zırhlı Vagon
STR_VEHICLE_NAME_TRAIN_WAGON_MAGLEV_FOOD_VAN                    :Gıda Vagonu
STR_VEHICLE_NAME_TRAIN_WAGON_MAGLEV_PAPER_TRUCK                 :Kağıt Vagonu
STR_VEHICLE_NAME_TRAIN_WAGON_MAGLEV_COPPER_ORE_HOPPER           :Bakır Vagonu
STR_VEHICLE_NAME_TRAIN_WAGON_MAGLEV_WATER_TANKER                :Su Tankeri
STR_VEHICLE_NAME_TRAIN_WAGON_MAGLEV_FRUIT_TRUCK                 :Meyve Vagonu
STR_VEHICLE_NAME_TRAIN_WAGON_MAGLEV_RUBBER_TRUCK                :Kauçuk Vagonu
STR_VEHICLE_NAME_TRAIN_WAGON_MAGLEV_SUGAR_TRUCK                 :Şeker Vagonu
STR_VEHICLE_NAME_TRAIN_WAGON_MAGLEV_COTTON_CANDY_HOPPER         :Pamukhelva Vagonu
STR_VEHICLE_NAME_TRAIN_WAGON_MAGLEV_TOFFEE_HOPPER               :Bonbon Vagonu
STR_VEHICLE_NAME_TRAIN_WAGON_MAGLEV_BUBBLE_VAN                  :Balon Vagonu
STR_VEHICLE_NAME_TRAIN_WAGON_MAGLEV_COLA_TANKER                 :Kola Tankeri
STR_VEHICLE_NAME_TRAIN_WAGON_MAGLEV_CANDY_VAN                   :Tatlı Vagonu
STR_VEHICLE_NAME_TRAIN_WAGON_MAGLEV_TOY_VAN                     :Oyuncak Vagonu
STR_VEHICLE_NAME_TRAIN_WAGON_MAGLEV_BATTERY_TRUCK               :Pil Vagonu
STR_VEHICLE_NAME_TRAIN_WAGON_MAGLEV_FIZZY_DRINK_TRUCK           :İçecek Tankeri
STR_VEHICLE_NAME_TRAIN_WAGON_MAGLEV_PLASTIC_TRUCK               :Plastik Vagonu

###length 88
STR_VEHICLE_NAME_ROAD_VEHICLE_MPS_REGAL_BUS                     :MPS Regal Otobüs
STR_VEHICLE_NAME_ROAD_VEHICLE_HEREFORD_LEOPARD_BUS              :Hereford Leopard Otobüs
STR_VEHICLE_NAME_ROAD_VEHICLE_FOSTER_BUS                        :Foster Otobüs
STR_VEHICLE_NAME_ROAD_VEHICLE_FOSTER_MKII_SUPERBUS              :Foster MkII Süperbüs
STR_VEHICLE_NAME_ROAD_VEHICLE_PLODDYPHUT_MKI_BUS                :Ploddyphut MkI Otobüs
STR_VEHICLE_NAME_ROAD_VEHICLE_PLODDYPHUT_MKII_BUS               :Ploddyphut MkII Otobüs
STR_VEHICLE_NAME_ROAD_VEHICLE_PLODDYPHUT_MKIII_BUS              :Ploddyphut MkIII Otobüs
STR_VEHICLE_NAME_ROAD_VEHICLE_BALOGH_COAL_TRUCK                 :Balogh Kömür Kamyonu
STR_VEHICLE_NAME_ROAD_VEHICLE_UHL_COAL_TRUCK                    :Uhl Kömür Kamyonu
STR_VEHICLE_NAME_ROAD_VEHICLE_DW_COAL_TRUCK                     :DW Kömür Kamyonu
STR_VEHICLE_NAME_ROAD_VEHICLE_MPS_MAIL_TRUCK                    :MPS Posta Kamyonu
STR_VEHICLE_NAME_ROAD_VEHICLE_REYNARD_MAIL_TRUCK                :Reynard Posta Kamyonu
STR_VEHICLE_NAME_ROAD_VEHICLE_PERRY_MAIL_TRUCK                  :Perry Posta Kamyonu
STR_VEHICLE_NAME_ROAD_VEHICLE_MIGHTYMOVER_MAIL_TRUCK            :MightyMover Posta Kamyonu
STR_VEHICLE_NAME_ROAD_VEHICLE_POWERNAUGHT_MAIL_TRUCK            :Powernaught Posta Kamyonu
STR_VEHICLE_NAME_ROAD_VEHICLE_WIZZOWOW_MAIL_TRUCK               :Wizzowow Posta Kamyonu
STR_VEHICLE_NAME_ROAD_VEHICLE_WITCOMBE_OIL_TANKER               :Witcombe Petrol Tankeri
STR_VEHICLE_NAME_ROAD_VEHICLE_FOSTER_OIL_TANKER                 :Foster Petrol Tankeri
STR_VEHICLE_NAME_ROAD_VEHICLE_PERRY_OIL_TANKER                  :Perry Petrol Tankeri
STR_VEHICLE_NAME_ROAD_VEHICLE_TALBOTT_LIVESTOCK_VAN             :Talbott Hayvan Kamyonu
STR_VEHICLE_NAME_ROAD_VEHICLE_UHL_LIVESTOCK_VAN                 :Uhl Hayvan Kamyonu
STR_VEHICLE_NAME_ROAD_VEHICLE_FOSTER_LIVESTOCK_VAN              :Foster Hayvan Kamyonu
STR_VEHICLE_NAME_ROAD_VEHICLE_BALOGH_GOODS_TRUCK                :Balogh Eşya Kamyonu
STR_VEHICLE_NAME_ROAD_VEHICLE_CRAIGHEAD_GOODS_TRUCK             :Craighead Eşya Kamyonu
STR_VEHICLE_NAME_ROAD_VEHICLE_GOSS_GOODS_TRUCK                  :Goss Eşya Kamyonu
STR_VEHICLE_NAME_ROAD_VEHICLE_HEREFORD_GRAIN_TRUCK              :Hereford Tahıl Kamyonu
STR_VEHICLE_NAME_ROAD_VEHICLE_THOMAS_GRAIN_TRUCK                :Thomas Tahıl Kamyonu
STR_VEHICLE_NAME_ROAD_VEHICLE_GOSS_GRAIN_TRUCK                  :Goss Tahıl Kamyonu
STR_VEHICLE_NAME_ROAD_VEHICLE_WITCOMBE_WOOD_TRUCK               :Witcombe Odun Kamyonu
STR_VEHICLE_NAME_ROAD_VEHICLE_FOSTER_WOOD_TRUCK                 :Foster Odun Kamyonu
STR_VEHICLE_NAME_ROAD_VEHICLE_MORELAND_WOOD_TRUCK               :Moreland Odun Kamyonu
STR_VEHICLE_NAME_ROAD_VEHICLE_MPS_IRON_ORE_TRUCK                :MPS Demir Kamyonu
STR_VEHICLE_NAME_ROAD_VEHICLE_UHL_IRON_ORE_TRUCK                :Uhl Demir Kamyonu
STR_VEHICLE_NAME_ROAD_VEHICLE_CHIPPY_IRON_ORE_TRUCK             :Chippy Demir Kamyonu
STR_VEHICLE_NAME_ROAD_VEHICLE_BALOGH_STEEL_TRUCK                :Balogh Çelik Kamyonu
STR_VEHICLE_NAME_ROAD_VEHICLE_UHL_STEEL_TRUCK                   :Uhl Çelik Kamyonu
STR_VEHICLE_NAME_ROAD_VEHICLE_KELLING_STEEL_TRUCK               :Kelling Çelik Kamyonu
STR_VEHICLE_NAME_ROAD_VEHICLE_BALOGH_ARMORED_TRUCK              :Balogh Zırhlı Araç
STR_VEHICLE_NAME_ROAD_VEHICLE_UHL_ARMORED_TRUCK                 :Uhl Zırhlı Araç
STR_VEHICLE_NAME_ROAD_VEHICLE_FOSTER_ARMORED_TRUCK              :Foster Zırhlı Araç
STR_VEHICLE_NAME_ROAD_VEHICLE_FOSTER_FOOD_VAN                   :Foster Gıda Arabası
STR_VEHICLE_NAME_ROAD_VEHICLE_PERRY_FOOD_VAN                    :Perry Gıda Arabası
STR_VEHICLE_NAME_ROAD_VEHICLE_CHIPPY_FOOD_VAN                   :Chippy Gıda Arabası
STR_VEHICLE_NAME_ROAD_VEHICLE_UHL_PAPER_TRUCK                   :Uhl Kağıt Kamyonu
STR_VEHICLE_NAME_ROAD_VEHICLE_BALOGH_PAPER_TRUCK                :Balogh Kağıt Kamyonu
STR_VEHICLE_NAME_ROAD_VEHICLE_MPS_PAPER_TRUCK                   :MPS Kağıt Kamyonu
STR_VEHICLE_NAME_ROAD_VEHICLE_MPS_COPPER_ORE_TRUCK              :MPS Bakır Kamyonu
STR_VEHICLE_NAME_ROAD_VEHICLE_UHL_COPPER_ORE_TRUCK              :Uhl Bakır Kamyonu
STR_VEHICLE_NAME_ROAD_VEHICLE_GOSS_COPPER_ORE_TRUCK             :Goss Bakır Kamyonu
STR_VEHICLE_NAME_ROAD_VEHICLE_UHL_WATER_TANKER                  :Uhl Su Tankeri
STR_VEHICLE_NAME_ROAD_VEHICLE_BALOGH_WATER_TANKER               :Balogh Su Tankeri
STR_VEHICLE_NAME_ROAD_VEHICLE_MPS_WATER_TANKER                  :MPS Su Tankeri
STR_VEHICLE_NAME_ROAD_VEHICLE_BALOGH_FRUIT_TRUCK                :Balogh Meyve Kamyonu
STR_VEHICLE_NAME_ROAD_VEHICLE_UHL_FRUIT_TRUCK                   :Uhl Meyve Kamyonu
STR_VEHICLE_NAME_ROAD_VEHICLE_KELLING_FRUIT_TRUCK               :Kelling Meyve Kamyonu
STR_VEHICLE_NAME_ROAD_VEHICLE_BALOGH_RUBBER_TRUCK               :Balogh Kauçuk Kamyonu
STR_VEHICLE_NAME_ROAD_VEHICLE_UHL_RUBBER_TRUCK                  :Uhl Kauçuk Kamyonu
STR_VEHICLE_NAME_ROAD_VEHICLE_RMT_RUBBER_TRUCK                  :RMT Kauçuk Kamyonu
STR_VEHICLE_NAME_ROAD_VEHICLE_MIGHTYMOVER_SUGAR_TRUCK           :MightyMover Şeker Kamyonu
STR_VEHICLE_NAME_ROAD_VEHICLE_POWERNAUGHT_SUGAR_TRUCK           :Powernaught Şeker Kamyonu
STR_VEHICLE_NAME_ROAD_VEHICLE_WIZZOWOW_SUGAR_TRUCK              :Wizzowow Şeker Kamyonu
STR_VEHICLE_NAME_ROAD_VEHICLE_MIGHTYMOVER_COLA_TRUCK            :MightyMover Kola Kamyonu
STR_VEHICLE_NAME_ROAD_VEHICLE_POWERNAUGHT_COLA_TRUCK            :Powernaught Kola Kamyonu
STR_VEHICLE_NAME_ROAD_VEHICLE_WIZZOWOW_COLA_TRUCK               :Wizzowow Kola Kamyonu
STR_VEHICLE_NAME_ROAD_VEHICLE_MIGHTYMOVER_COTTON_CANDY          :MightyMover Pamukhelva Kamyonu
STR_VEHICLE_NAME_ROAD_VEHICLE_POWERNAUGHT_COTTON_CANDY          :Powernaught Pamukhelva Kamyonu
STR_VEHICLE_NAME_ROAD_VEHICLE_WIZZOWOW_COTTON_CANDY_TRUCK       :Wizzowow Pamukhelva Kamyonu
STR_VEHICLE_NAME_ROAD_VEHICLE_MIGHTYMOVER_TOFFEE_TRUCK          :MightyMover Bonbon Kamyonu
STR_VEHICLE_NAME_ROAD_VEHICLE_POWERNAUGHT_TOFFEE_TRUCK          :Powernaught Bonbon Kamyonu
STR_VEHICLE_NAME_ROAD_VEHICLE_WIZZOWOW_TOFFEE_TRUCK             :Wizzowow Bonbon Kamyonu
STR_VEHICLE_NAME_ROAD_VEHICLE_MIGHTYMOVER_TOY_VAN               :MightyMover Oyuncak Kamyonu
STR_VEHICLE_NAME_ROAD_VEHICLE_POWERNAUGHT_TOY_VAN               :Powernaught Oyuncak Kamyonu
STR_VEHICLE_NAME_ROAD_VEHICLE_WIZZOWOW_TOY_VAN                  :Wizzowow Oyuncak Kamyonu
STR_VEHICLE_NAME_ROAD_VEHICLE_MIGHTYMOVER_CANDY_TRUCK           :MightyMover Tatlı Kamyonu
STR_VEHICLE_NAME_ROAD_VEHICLE_POWERNAUGHT_CANDY_TRUCK           :Powernaught Tatlı Kamyonu
STR_VEHICLE_NAME_ROAD_VEHICLE_WIZZOWOW_CANDY_TRUCK              :Wizzowow Tatlı Kamyonu
STR_VEHICLE_NAME_ROAD_VEHICLE_MIGHTYMOVER_BATTERY_TRUCK         :MightyMover Pil Kamyonu
STR_VEHICLE_NAME_ROAD_VEHICLE_POWERNAUGHT_BATTERY_TRUCK         :Powernaught Pil Kamyonu
STR_VEHICLE_NAME_ROAD_VEHICLE_WIZZOWOW_BATTERY_TRUCK            :Wizzowow Pil Kamyonu
STR_VEHICLE_NAME_ROAD_VEHICLE_MIGHTYMOVER_FIZZY_DRINK           :MightyMover içecek Tankeri
STR_VEHICLE_NAME_ROAD_VEHICLE_POWERNAUGHT_FIZZY_DRINK           :Powernaught içecek Tankeri
STR_VEHICLE_NAME_ROAD_VEHICLE_WIZZOWOW_FIZZY_DRINK_TRUCK        :Wizzowow içecek Tankeri
STR_VEHICLE_NAME_ROAD_VEHICLE_MIGHTYMOVER_PLASTIC_TRUCK         :MightyMover Plastik Kamyonu
STR_VEHICLE_NAME_ROAD_VEHICLE_POWERNAUGHT_PLASTIC_TRUCK         :Powernaught Plastik Kamyonu
STR_VEHICLE_NAME_ROAD_VEHICLE_WIZZOWOW_PLASTIC_TRUCK            :Wizzowow Plastik Kamyonu
STR_VEHICLE_NAME_ROAD_VEHICLE_MIGHTYMOVER_BUBBLE_TRUCK          :MightyMover Balon Kamyonu
STR_VEHICLE_NAME_ROAD_VEHICLE_POWERNAUGHT_BUBBLE_TRUCK          :Powernaught Balon Kamyonu
STR_VEHICLE_NAME_ROAD_VEHICLE_WIZZOWOW_BUBBLE_TRUCK             :Wizzowow Balon Kamyonu

###length 11
STR_VEHICLE_NAME_SHIP_MPS_OIL_TANKER                            :MPS Petrol Tankeri
STR_VEHICLE_NAME_SHIP_CS_INC_OIL_TANKER                         :CS-Inc. Petrol Tankeri
STR_VEHICLE_NAME_SHIP_MPS_PASSENGER_FERRY                       :MPS Yolcu Vapuru
STR_VEHICLE_NAME_SHIP_FFP_PASSENGER_FERRY                       :FFP Yolcu Vapuru
STR_VEHICLE_NAME_SHIP_BAKEWELL_300_HOVERCRAFT                   :Bakewell 300 Hoverkraft
STR_VEHICLE_NAME_SHIP_CHUGGER_CHUG_PASSENGER                    :Chugger-Chug Deniz otobüsü
STR_VEHICLE_NAME_SHIP_SHIVERSHAKE_PASSENGER_FERRY               :Shivershake Deniz otobüsü
STR_VEHICLE_NAME_SHIP_YATE_CARGO_SHIP                           :Yate Kargo gemisi
STR_VEHICLE_NAME_SHIP_BAKEWELL_CARGO_SHIP                       :Bakewell Kargo gemisi
STR_VEHICLE_NAME_SHIP_MIGHTYMOVER_CARGO_SHIP                    :MightyMover Kargo gemisi
STR_VEHICLE_NAME_SHIP_POWERNAUT_CARGO_SHIP                      :Powernaut Kargo gemisi

###length 41
STR_VEHICLE_NAME_AIRCRAFT_SAMPSON_U52                           :Sampson U52
STR_VEHICLE_NAME_AIRCRAFT_COLEMAN_COUNT                         :Coleman Count
STR_VEHICLE_NAME_AIRCRAFT_FFP_DART                              :FFP Dart
STR_VEHICLE_NAME_AIRCRAFT_YATE_HAUGAN                           :Yate Haugan
STR_VEHICLE_NAME_AIRCRAFT_BAKEWELL_COTSWALD_LB_3                :Bakewell Cotswald LB-3
STR_VEHICLE_NAME_AIRCRAFT_BAKEWELL_LUCKETT_LB_8                 :Bakewell Luckett LB-8
STR_VEHICLE_NAME_AIRCRAFT_BAKEWELL_LUCKETT_LB_9                 :Bakewell Luckett LB-9
STR_VEHICLE_NAME_AIRCRAFT_BAKEWELL_LUCKETT_LB80                 :Bakewell Luckett LB80
STR_VEHICLE_NAME_AIRCRAFT_BAKEWELL_LUCKETT_LB_10                :Bakewell Luckett LB-10
STR_VEHICLE_NAME_AIRCRAFT_BAKEWELL_LUCKETT_LB_11                :Bakewell Luckett LB-11
STR_VEHICLE_NAME_AIRCRAFT_YATE_AEROSPACE_YAC_1_11               :Yate Aerospace YAC 1-11
STR_VEHICLE_NAME_AIRCRAFT_DARWIN_100                            :Darwin 100
STR_VEHICLE_NAME_AIRCRAFT_DARWIN_200                            :Darwin 200
STR_VEHICLE_NAME_AIRCRAFT_DARWIN_300                            :Darwin 300
STR_VEHICLE_NAME_AIRCRAFT_DARWIN_400                            :Darwin 400
STR_VEHICLE_NAME_AIRCRAFT_DARWIN_500                            :Darwin 500
STR_VEHICLE_NAME_AIRCRAFT_DARWIN_600                            :Darwin 600
STR_VEHICLE_NAME_AIRCRAFT_GURU_GALAXY                           :Guru Galaxy
STR_VEHICLE_NAME_AIRCRAFT_AIRTAXI_A21                           :Airtaxi A21
STR_VEHICLE_NAME_AIRCRAFT_AIRTAXI_A31                           :Airtaxi A31
STR_VEHICLE_NAME_AIRCRAFT_AIRTAXI_A32                           :Airtaxi A32
STR_VEHICLE_NAME_AIRCRAFT_AIRTAXI_A33                           :Airtaxi A33
STR_VEHICLE_NAME_AIRCRAFT_YATE_AEROSPACE_YAE46                  :Yate Aerospace YAe46
STR_VEHICLE_NAME_AIRCRAFT_DINGER_100                            :Dinger 100
STR_VEHICLE_NAME_AIRCRAFT_AIRTAXI_A34_1000                      :AirTaxi A34-1000
STR_VEHICLE_NAME_AIRCRAFT_YATE_Z_SHUTTLE                        :Yate Z-Shuttle
STR_VEHICLE_NAME_AIRCRAFT_KELLING_K1                            :Kelling K1
STR_VEHICLE_NAME_AIRCRAFT_KELLING_K6                            :Kelling K6
STR_VEHICLE_NAME_AIRCRAFT_KELLING_K7                            :Kelling K7
STR_VEHICLE_NAME_AIRCRAFT_DARWIN_700                            :Darwin 700
STR_VEHICLE_NAME_AIRCRAFT_FFP_HYPERDART_2                       :FFP Hyperdart 2
STR_VEHICLE_NAME_AIRCRAFT_DINGER_200                            :Dinger 200
STR_VEHICLE_NAME_AIRCRAFT_DINGER_1000                           :Dinger 1000
STR_VEHICLE_NAME_AIRCRAFT_PLODDYPHUT_100                        :Ploddyphut 100
STR_VEHICLE_NAME_AIRCRAFT_PLODDYPHUT_500                        :Ploddyphut 500
STR_VEHICLE_NAME_AIRCRAFT_FLASHBANG_X1                          :Flashbang X1
STR_VEHICLE_NAME_AIRCRAFT_JUGGERPLANE_M1                        :Juggerplane M1
STR_VEHICLE_NAME_AIRCRAFT_FLASHBANG_WIZZER                      :Flashbang Wizzer
STR_VEHICLE_NAME_AIRCRAFT_TRICARIO_HELICOPTER                   :Tricario Helikopter
STR_VEHICLE_NAME_AIRCRAFT_GURU_X2_HELICOPTER                    :Guru X2 Helikopter
STR_VEHICLE_NAME_AIRCRAFT_POWERNAUT_HELICOPTER                  :Powernaut Helikopter

##id 0x8800
# Formatting of some strings
STR_FORMAT_DATE_TINY                                            :{ZEROFILL_NUM}-{ZEROFILL_NUM}-{NUM}
STR_FORMAT_DATE_SHORT                                           :{STRING} {NUM}
STR_FORMAT_DATE_LONG                                            :{STRING} {STRING} {NUM}
STR_FORMAT_DATE_ISO                                             :{2:NUM}-{1:ZEROFILL_NUM}-{0:ZEROFILL_NUM}

STR_FORMAT_COMPANY_NUM                                          :(Company {COMMA})
STR_FORMAT_GROUP_NAME                                           :Grup {COMMA}
STR_FORMAT_GROUP_VEHICLE_NAME                                   :{GROUP} #{COMMA}
STR_FORMAT_INDUSTRY_NAME                                        :{TOWN} {STRING.tamlanan}

###length 2
STR_FORMAT_BUOY_NAME                                            :{TOWN} Şamandırası
STR_FORMAT_BUOY_NAME_SERIAL                                     :{TOWN} Şamandırası #{COMMA}

###length 2
STR_FORMAT_WAYPOINT_NAME                                        :Yerimi {TOWN}
STR_FORMAT_WAYPOINT_NAME_SERIAL                                 :Yerimi {TOWN} #{COMMA}

###length 6
STR_FORMAT_DEPOT_NAME_TRAIN                                     :{TOWN} Tren Garajı
STR_FORMAT_DEPOT_NAME_TRAIN_SERIAL                              :{TOWN} Tren Garajı #{COMMA}
STR_FORMAT_DEPOT_NAME_ROAD_VEHICLE                              :{TOWN} Karayolu Taşıtı Garajı
STR_FORMAT_DEPOT_NAME_ROAD_VEHICLE_SERIAL                       :{TOWN} Karayolu Taşıtı Garajı #{COMMA}
STR_FORMAT_DEPOT_NAME_SHIP                                      :{TOWN} Tersanesi
STR_FORMAT_DEPOT_NAME_SHIP_SERIAL                               :{TOWN} Tersane #{COMMA}
###next-name-looks-similar

STR_FORMAT_DEPOT_NAME_AIRCRAFT                                  :{STATION} Hangarı
# _SERIAL version of AIRACRAFT doesn't exist

STR_UNKNOWN_STATION                                             :bilinmeyen istasyon
STR_DEFAULT_SIGN_NAME                                           :Tabela
STR_COMPANY_SOMEONE                                             :birisi

STR_SAVEGAME_DURATION_REALTIME                                  :{NUM}s {NUM}d
STR_SAVEGAME_NAME_DEFAULT                                       :{COMPANY}, {STRING}
STR_SAVEGAME_NAME_SPECTATOR                                     :İzleyici, {1:STRING}

# Viewport strings
STR_VIEWPORT_TOWN_POP                                           :{WHITE}{TOWN} ({COMMA})
STR_VIEWPORT_TOWN                                               :{WHITE}{TOWN}
STR_VIEWPORT_TOWN_TINY_BLACK                                    :{TINY_FONT}{BLACK}{TOWN}
STR_VIEWPORT_TOWN_TINY_WHITE                                    :{TINY_FONT}{WHITE}{TOWN}

STR_VIEWPORT_SIGN_SMALL_BLACK                                   :{TINY_FONT}{BLACK}{SIGN}
STR_VIEWPORT_SIGN_SMALL_WHITE                                   :{TINY_FONT}{WHITE}{SIGN}

STR_VIEWPORT_STATION                                            :{STATION} {STATION_FEATURES}
STR_VIEWPORT_STATION_TINY                                       :{TINY_FONT}{STATION}

STR_VIEWPORT_WAYPOINT                                           :{WAYPOINT}
STR_VIEWPORT_WAYPOINT_TINY                                      :{TINY_FONT}{WAYPOINT}

# Simple strings to get specific types of data
STR_COMPANY_NAME                                                :{COMPANY}
STR_COMPANY_NAME_COMPANY_NUM                                    :{COMPANY} {COMPANY_NUM}
STR_DEPOT_NAME                                                  :{DEPOT}
STR_ENGINE_NAME                                                 :{ENGINE}
STR_HIDDEN_ENGINE_NAME                                          :{ENGINE} (gizli)
STR_GROUP_NAME                                                  :{GROUP}
STR_INDUSTRY_NAME                                               :{INDUSTRY}
STR_PRESIDENT_NAME                                              :{PRESIDENT_NAME}
STR_SIGN_NAME                                                   :{SIGN}
STR_STATION_NAME                                                :{STATION}
STR_TOWN_NAME                                                   :{TOWN}
STR_VEHICLE_NAME                                                :{VEHICLE}
STR_WAYPOINT_NAME                                               :{WAYPOINT}

STR_CURRENCY_SHORT_KILO                                         :{NBSP}k
STR_CURRENCY_SHORT_MEGA                                         :{NBSP}m
STR_CURRENCY_SHORT_GIGA                                         :{NBSP}mlyn
STR_CURRENCY_SHORT_TERA                                         :{NBSP}tn

STR_JUST_CARGO                                                  :{CARGO_LONG}
STR_JUST_RIGHT_ARROW                                            :{RIGHT_ARROW}
STR_JUST_CHECKMARK                                              :{CHECKMARK}
STR_JUST_COMMA                                                  :{COMMA}
STR_JUST_CURRENCY_SHORT                                         :{CURRENCY_SHORT}
STR_JUST_CURRENCY_LONG                                          :{CURRENCY_LONG}
STR_JUST_CARGO_LIST                                             :{CARGO_LIST}
STR_JUST_DECIMAL                                                :{DECIMAL}
STR_JUST_INT                                                    :{NUM}
STR_JUST_DATE_TINY                                              :{DATE_TINY}
STR_JUST_DATE_SHORT                                             :{DATE_SHORT}
STR_JUST_DATE_LONG                                              :{DATE_LONG}
STR_JUST_DATE_ISO                                               :{DATE_ISO}
STR_JUST_STRING                                                 :{STRING}
STR_JUST_STRING1                                                :{STRING}
STR_JUST_STRING2                                                :{STRING}
STR_JUST_STRING_STRING                                          :{STRING}{STRING}
STR_JUST_RAW_STRING                                             :{STRING}
STR_JUST_BIG_RAW_STRING                                         :{BIG_FONT}{STRING}

# Slightly 'raw' stringcodes with colour or size
STR_WHITE_SIGN                                                  :{WHITE}{SIGN}
STR_TINY_BLACK_HEIGHT                                           :{TINY_FONT}{BLACK}{HEIGHT}

STR_BLACK_1                                                     :{BLACK}1
STR_BLACK_2                                                     :{BLACK}2
STR_BLACK_3                                                     :{BLACK}3
STR_BLACK_4                                                     :{BLACK}4
STR_BLACK_5                                                     :{BLACK}5
STR_BLACK_6                                                     :{BLACK}6
STR_BLACK_7                                                     :{BLACK}7

STR_TRAIN                                                       :{BLACK}{TRAIN}
STR_BUS                                                         :{BLACK}{BUS}
STR_LORRY                                                       :{BLACK}{LORRY}
STR_PLANE                                                       :{BLACK}{PLANE}
STR_SHIP                                                        :{BLACK}{SHIP}

STR_TOOLBAR_RAILTYPE_VELOCITY                                   :{STRING} ({VELOCITY})<|MERGE_RESOLUTION|>--- conflicted
+++ resolved
@@ -1093,10 +1093,7 @@
 
 STR_GAME_OPTIONS_SOCIAL_PLUGINS_NONE                            :{LTBLUE}(yüklü sosyal platformlarla entegre edilecek eklenti yok)
 
-<<<<<<< HEAD
-=======
 STR_GAME_OPTIONS_SOCIAL_PLUGIN_TITLE                            :{BLACK}{STRING} ({STRING})
->>>>>>> 8bccb580
 STR_GAME_OPTIONS_SOCIAL_PLUGIN_PLATFORM                         :{BLACK}Platform:
 STR_GAME_OPTIONS_SOCIAL_PLUGIN_STATE                            :{BLACK}Eklenti statüsü:
 
@@ -1510,16 +1507,11 @@
 ###setting-zero-is-special
 STR_CONFIG_SETTING_MINUTES_PER_YEAR_FROZEN                      :0 (Takvim zamanı donduruldu)
 
-<<<<<<< HEAD
-STR_CONFIG_SETTING_INDUSTRY_CARGO_SCALE                         :Fabrikaların kargo üretimini ölçeklendirin: {STRING}
-STR_CONFIG_SETTING_INDUSTRY_CARGO_SCALE_HELPTEXT                :Fabrikaların kargo üretimini bu yüzdeye göre ölçeklendirin.
-=======
 STR_CONFIG_SETTING_TOWN_CARGO_SCALE                             :Şehirlerin kargo üretimini ölçeklendirin: {STRING}
 STR_CONFIG_SETTING_TOWN_CARGO_SCALE_HELPTEXT                    :Şehirlerin kargo üretimini bu yüzdeye göre ölçeklendirin.
 STR_CONFIG_SETTING_INDUSTRY_CARGO_SCALE                         :Fabrikaların kargo üretimini ölçeklendirin: {STRING}
 STR_CONFIG_SETTING_INDUSTRY_CARGO_SCALE_HELPTEXT                :Fabrikaların kargo üretimini bu yüzdeye göre ölçeklendirin.
 STR_CONFIG_SETTING_CARGO_SCALE_VALUE                            :{NUM}%
->>>>>>> 8bccb580
 
 STR_CONFIG_SETTING_AUTORENEW_VEHICLE                            :Araç eskiyince otomatik olarak yenile: {STRING}
 STR_CONFIG_SETTING_AUTORENEW_VEHICLE_HELPTEXT                   :Etkinleştirildiğinde, yenileme koşulları sağlandığı takdirde ömrünün sonuna yaklaşan bir araç otomatik olarak yenilenir.
@@ -2270,13 +2262,6 @@
 STR_LIVERY_ROAD_VEHICLE_TOOLTIP                                 :{BLACK}Araç renk düzenlerini göster
 STR_LIVERY_SHIP_TOOLTIP                                         :{BLACK}Gemi renk düzenlerini göster
 STR_LIVERY_AIRCRAFT_TOOLTIP                                     :{BLACK}Uçakların renk şemalarını göster
-<<<<<<< HEAD
-STR_LIVERY_SHIP_GROUP_TOOLTIP                                   :{BLACK}Gemi listelerinin renklerini göster
-STR_LIVERY_AIRCRAFT_GROUP_TOOLTIP                               :{BLACK}Uçak listelerinin renklerini göster
-STR_LIVERY_PRIMARY_TOOLTIP                                      :{BLACK}Seçili düzen için birincil rengi seç. Ctrl ile tıklama bu rengi bütün düzenler için kaydedecek
-STR_LIVERY_SECONDARY_TOOLTIP                                    :{BLACK}Seçili düzen için ikincil rengi seç. Ctrl ile tıklama bu rengi bütün düzenler için kaydedecek
-STR_LIVERY_PANEL_TOOLTIP                                        :{BLACK}Değiştirilecek bir renk düzeni seçin ya da CTRL+Tıklama ile birden düzen seçin. Düzenin kullanımını açıp kapatmak için kutuya tıklayın.
-=======
 STR_LIVERY_TRAIN_GROUP_TOOLTIP                                  :{BLACK}Tren listelerinin renklerini göster
 STR_LIVERY_ROAD_VEHICLE_GROUP_TOOLTIP                           :{BLACK}Karayolu araç listesi renklerini göster
 STR_LIVERY_SHIP_GROUP_TOOLTIP                                   :{BLACK}Gemi listelerinin renklerini göster
@@ -2286,7 +2271,6 @@
 STR_LIVERY_PANEL_TOOLTIP                                        :{BLACK}Değiştirilecek bir renk düzeni seçin ya da CTRL+Tıklama ile birden düzen seçin. Düzenin kullanımını açıp kapatmak için kutuya tıklayın.
 STR_LIVERY_TRAIN_GROUP_EMPTY                                    :Hiç tren listesi oluşturulmadı
 STR_LIVERY_ROAD_VEHICLE_GROUP_EMPTY                             :Herhangibir karayolu araç listesi ayarlanmadı
->>>>>>> 8bccb580
 STR_LIVERY_SHIP_GROUP_EMPTY                                     :Hiçbir gemi listesi oluşturulmadı
 STR_LIVERY_AIRCRAFT_GROUP_EMPTY                                 :Hiçbir uçak listesi oluşturulmadı
 
@@ -4464,11 +4448,8 @@
 STR_VEHICLE_DETAILS_SERVICING_INTERVAL_DAYS                     :{BLACK}Bakım aralığı: {LTBLUE}{COMMA}{NBSP}gün{BLACK}   {STRING}
 STR_VEHICLE_DETAILS_SERVICING_INTERVAL_MINUTES                  :{BLACK}Bakım aralığı: {LTBLUE}{COMMA}{NBSP}dakika{BLACK}   {STRING}
 STR_VEHICLE_DETAILS_SERVICING_INTERVAL_PERCENT                  :{BLACK}Bakım aralığı: {LTBLUE}{COMMA}%{BLACK}   {STRING}
-<<<<<<< HEAD
-=======
 STR_VEHICLE_DETAILS_LAST_SERVICE_DATE                           :Son bakımı: {LTBLUE}{DATE_LONG}
 STR_VEHICLE_DETAILS_LAST_SERVICE_MINUTES_AGO                    :Son bakımı: {LTBLUE}{NUM} dakika önce
->>>>>>> 8bccb580
 STR_VEHICLE_DETAILS_INCREASE_SERVICING_INTERVAL_TOOLTIP_DAYS    :{BLACK}Bakım aralığını 10 gün arttırın. Bakım aralığını 5 gün arttırmak için Ctrl+Sol tık yapın.
 STR_VEHICLE_DETAILS_INCREASE_SERVICING_INTERVAL_TOOLTIP_MINUTES :{BLACK}Bakım aralığını 5 dakika arttırın. Bakım aralığını 1 gün arttırmak için Ctrl+Sol tık yapın.
 STR_VEHICLE_DETAILS_INCREASE_SERVICING_INTERVAL_TOOLTIP_PERCENT :{BLACK}Bakım aralığını yüzde 10 arttırın. Bakım aralığını yüzde 5 arttırmak için Ctrl+Sol tık yapın.
@@ -4479,10 +4460,7 @@
 STR_SERVICE_INTERVAL_DROPDOWN_TOOLTIP                           :{BLACK}Bakım aralığı türünü değiştir
 STR_VEHICLE_DETAILS_DEFAULT                                     :Varsayılan
 STR_VEHICLE_DETAILS_DAYS                                        :Günler
-<<<<<<< HEAD
-=======
 STR_VEHICLE_DETAILS_MINUTES                                     :Dakika
->>>>>>> 8bccb580
 STR_VEHICLE_DETAILS_PERCENT                                     :Yüzde
 
 ###length VEHICLE_TYPES
@@ -4590,11 +4568,8 @@
 # Depot action tooltips, one per vehicle type
 ###length VEHICLE_TYPES
 STR_ORDER_TRAIN_DEPOT_ACTION_TOOLTIP                            :{BLACK}Bu hangarda gerçekleştirilecek eylemi seçin
-<<<<<<< HEAD
-=======
 STR_ORDER_ROAD_DEPOT_ACTION_TOOLTIP                             :{BLACK}Bu hangarda gerçekleştirilecek eylemi seçin
 STR_ORDER_SHIP_DEPOT_ACTION_TOOLTIP                             :{BLACK}Bu hangarda gerçekleştirilecek eylemi seçin
->>>>>>> 8bccb580
 STR_ORDER_HANGAR_ACTION_TOOLTIP                                 :{BLACK}Bu hangarda gerçekleştirilecek eylemi seçin
 ###next-name-looks-similar
 
@@ -5137,10 +5112,7 @@
 STR_ERROR_DEPOT_WRONG_DEPOT_TYPE                                :Yanlış gar türü
 
 # Depot unbunching related errors
-<<<<<<< HEAD
-=======
 STR_ERROR_UNBUNCHING_ONLY_ONE_ALLOWED                           :{WHITE}... sadece bir tane gruptan ayırma emrine sahip olabilir
->>>>>>> 8bccb580
 STR_ERROR_UNBUNCHING_NO_FULL_LOAD                               :{WHITE}... araçta gruptan ayırma emri bulunduğunda tam yükleme emri kullanılamaz
 STR_ERROR_UNBUNCHING_NO_UNBUNCHING_FULL_LOAD                    :{WHITE}... araçta tam yükleme emri bulunduğunda gruptan ayırma emri verilemez
 STR_ERROR_UNBUNCHING_NO_CONDITIONAL                             :{WHITE}...  aracın bir gruptan ayırma emri olduğunda koşullu emirleri kullanamaz
