##name Arabic (Egypt)
##ownname Arabic (Egypt)
##isocode ar_EG
##plural 1
##textdir rtl
##digitsep ٬
##digitsepcur ٬
##decimalsep ٫
##winlangid 0x0c01
##grflangid 0x14


# This file is part of OpenTTD.
# OpenTTD is free software; you can redistribute it and/or modify it under the terms of the GNU General Public License as published by the Free Software Foundation, version 2.
# OpenTTD is distributed in the hope that it will be useful, but WITHOUT ANY WARRANTY; without even the implied warranty of MERCHANTABILITY or FITNESS FOR A PARTICULAR PURPOSE.
# See the GNU General Public License for more details. You should have received a copy of the GNU General Public License along with OpenTTD. If not, see <http://www.gnu.org/licenses/>.


##id 0x0000
STR_NULL                                                        :
STR_EMPTY                                                       :
STR_UNDEFINED                                                   :وصلة غير معرفة
STR_JUST_NOTHING                                                :لا شيئ

# Cargo related strings
# Plural cargo name
STR_CARGO_PLURAL_NOTHING                                        :
STR_CARGO_PLURAL_PASSENGERS                                     :ركاب
STR_CARGO_PLURAL_COAL                                           :فحم
STR_CARGO_PLURAL_MAIL                                           :بريد
STR_CARGO_PLURAL_OIL                                            :نفط
STR_CARGO_PLURAL_LIVESTOCK                                      :ماشيه
STR_CARGO_PLURAL_GOODS                                          :بضائع
STR_CARGO_PLURAL_GRAIN                                          :حبوب
STR_CARGO_PLURAL_WOOD                                           :خشب
STR_CARGO_PLURAL_IRON_ORE                                       :خام حديد
STR_CARGO_PLURAL_STEEL                                          :صلب
STR_CARGO_PLURAL_VALUABLES                                      :مقتنيات ثمينه
STR_CARGO_PLURAL_COPPER_ORE                                     :منجم نحاس
STR_CARGO_PLURAL_MAIZE                                          :ذرة
STR_CARGO_PLURAL_FRUIT                                          :فواكة
STR_CARGO_PLURAL_DIAMONDS                                       :ألماس
STR_CARGO_PLURAL_FOOD                                           :طعام
STR_CARGO_PLURAL_PAPER                                          :ورق
STR_CARGO_PLURAL_GOLD                                           :ذهب
STR_CARGO_PLURAL_WATER                                          :ماء
STR_CARGO_PLURAL_WHEAT                                          :قمح
STR_CARGO_PLURAL_RUBBER                                         :مطاط
STR_CARGO_PLURAL_SUGAR                                          :سكر
STR_CARGO_PLURAL_TOYS                                           :دُمَي
STR_CARGO_PLURAL_SWEETS                                         :حلويات
STR_CARGO_PLURAL_COLA                                           :كولا
STR_CARGO_PLURAL_CANDYFLOSS                                     :سكر نبات
STR_CARGO_PLURAL_BUBBLES                                        :فقاعات
STR_CARGO_PLURAL_TOFFEE                                         :توفي
STR_CARGO_PLURAL_BATTERIES                                      :بطاريات
STR_CARGO_PLURAL_PLASTIC                                        :بلاستيك
STR_CARGO_PLURAL_FIZZY_DRINKS                                   :مشروبات غازيه

# Singular cargo name
STR_CARGO_SINGULAR_NOTHING                                      :
STR_CARGO_SINGULAR_PASSENGER                                    :راكب
STR_CARGO_SINGULAR_COAL                                         :فحم
STR_CARGO_SINGULAR_MAIL                                         :بريد
STR_CARGO_SINGULAR_OIL                                          :نفط
STR_CARGO_SINGULAR_LIVESTOCK                                    :ماشيه
STR_CARGO_SINGULAR_GOODS                                        :بضائع
STR_CARGO_SINGULAR_GRAIN                                        :حبوب
STR_CARGO_SINGULAR_WOOD                                         :خشب
STR_CARGO_SINGULAR_IRON_ORE                                     :خام الحديد
STR_CARGO_SINGULAR_STEEL                                        :صلب
STR_CARGO_SINGULAR_VALUABLES                                    :مقتنيات ثمينة
STR_CARGO_SINGULAR_COPPER_ORE                                   :خام نحاس
STR_CARGO_SINGULAR_MAIZE                                        :ذرة
STR_CARGO_SINGULAR_FRUIT                                        :فواكة
STR_CARGO_SINGULAR_DIAMOND                                      :جواهر
STR_CARGO_SINGULAR_FOOD                                         :طعام
STR_CARGO_SINGULAR_PAPER                                        :ورق
STR_CARGO_SINGULAR_GOLD                                         :ذهب
STR_CARGO_SINGULAR_WATER                                        :ماء
STR_CARGO_SINGULAR_WHEAT                                        :قمح
STR_CARGO_SINGULAR_RUBBER                                       :مطاط
STR_CARGO_SINGULAR_SUGAR                                        :سكر
STR_CARGO_SINGULAR_TOY                                          :دُمِيه
STR_CARGO_SINGULAR_SWEETS                                       :حلويات
STR_CARGO_SINGULAR_COLA                                         :كولا
STR_CARGO_SINGULAR_CANDYFLOSS                                   :سكر نبات
STR_CARGO_SINGULAR_BUBBLE                                       :فقاعات
STR_CARGO_SINGULAR_TOFFEE                                       :توفي
STR_CARGO_SINGULAR_BATTERY                                      :بطاريات
STR_CARGO_SINGULAR_PLASTIC                                      :بلاستيك
STR_CARGO_SINGULAR_FIZZY_DRINK                                  :مشروب غازى

# Quantity of cargo
STR_QUANTITY_NOTHING                                            :
STR_QUANTITY_PASSENGERS                                         :{COMMA} راكب
STR_QUANTITY_COAL                                               :{WEIGHT_LONG} من الفحم
STR_QUANTITY_MAIL                                               :{COMMA}{NBSP} كيس بريد
STR_QUANTITY_OIL                                                :{VOLUME_LONG} من النفط
STR_QUANTITY_LIVESTOCK                                          :{COMMA}{NBSP}رأس ماشية
STR_QUANTITY_GOODS                                              :{COMMA}{NBSP} صندوق بضائع
STR_QUANTITY_GRAIN                                              :{WEIGHT_LONG} من الحبوب
STR_QUANTITY_WOOD                                               :{WEIGHT_LONG} من الخشب
STR_QUANTITY_IRON_ORE                                           :{WEIGHT_LONG} من خام الحديد
STR_QUANTITY_STEEL                                              :{WEIGHT_LONG} من الحديد
STR_QUANTITY_VALUABLES                                          :{COMMA}صندوق من المقتنيات الثمينة
STR_QUANTITY_COPPER_ORE                                         :{WEIGHT_LONG} من خام النحاس
STR_QUANTITY_MAIZE                                              :{WEIGHT_LONG} من الذرة
STR_QUANTITY_FRUIT                                              :{WEIGHT_LONG} من الفواكة
STR_QUANTITY_DIAMONDS                                           :{COMMA}{NBSP}كيس ألماس
STR_QUANTITY_FOOD                                               :{WEIGHT_LONG} من الطعام
STR_QUANTITY_PAPER                                              :{WEIGHT_LONG} من الورق
STR_QUANTITY_GOLD                                               :{COMMA}{NBSP} كيس ذهب
STR_QUANTITY_WATER                                              :{VOLUME_LONG} من المياة
STR_QUANTITY_WHEAT                                              :{WEIGHT_LONG} من القمح
STR_QUANTITY_RUBBER                                             :{VOLUME_LONG} من المطاط
STR_QUANTITY_SUGAR                                              :{WEIGHT_LONG} من السكر
STR_QUANTITY_TOYS                                               :{COMMA}{NBSP} لعبة
STR_QUANTITY_SWEETS                                             :{COMMA}{NBSP} كيس حلويات
STR_QUANTITY_COLA                                               :{VOLUME_LONG} من الكولا
STR_QUANTITY_CANDYFLOSS                                         :{WEIGHT_LONG} من الحلاوة القطنية
STR_QUANTITY_BUBBLES                                            :{COMMA}فقاعات
STR_QUANTITY_TOFFEE                                             :{WEIGHT_LONG} من التوفي
STR_QUANTITY_BATTERIES                                          :{COMMA}بطاريات
STR_QUANTITY_PLASTIC                                            :{VOLUME_LONG}من البلاستيك
STR_QUANTITY_FIZZY_DRINKS                                       :{COMMA}الشراب المخفوق
STR_QUANTITY_N_A                                                :غير متاح

# Two letter abbreviation of cargo name
STR_ABBREV_NOTHING                                              :
STR_ABBREV_PASSENGERS                                           :{TINY_FONT}راكب
STR_ABBREV_COAL                                                 :{TINY_FONT}فحم
STR_ABBREV_MAIL                                                 :{TINY_FONT}بريد
STR_ABBREV_OIL                                                  :{TINY_FONT}نفط
STR_ABBREV_LIVESTOCK                                            :{TINY_FONT}ماشية
STR_ABBREV_GOODS                                                :{TINY_FONT}بضائع
STR_ABBREV_GRAIN                                                :{TINY_FONT}حبوب
STR_ABBREV_WOOD                                                 :{TINY_FONT}خشب
STR_ABBREV_IRON_ORE                                             :{TINY_FONT}خام حديد
STR_ABBREV_STEEL                                                :{TINY_FONT}حديد
STR_ABBREV_VALUABLES                                            :{TINY_FONT}ممتلكات ثمينة
STR_ABBREV_COPPER_ORE                                           :{TINY_FONT}خام النحاس
STR_ABBREV_MAIZE                                                :{TINY_FONT}ذرة
STR_ABBREV_FRUIT                                                :{TINY_FONT}فواكة
STR_ABBREV_DIAMONDS                                             :{TINY_FONT}جواهر
STR_ABBREV_FOOD                                                 :{TINY_FONT}طعام
STR_ABBREV_PAPER                                                :{TINY_FONT}ورق
STR_ABBREV_GOLD                                                 :{TINY_FONT}ذهب
STR_ABBREV_WATER                                                :{TINY_FONT}ماء
STR_ABBREV_WHEAT                                                :{TINY_FONT}قمح
STR_ABBREV_RUBBER                                               :{TINY_FONT}مطاط
STR_ABBREV_SUGAR                                                :{TINY_FONT}سكر
STR_ABBREV_TOYS                                                 :{TINY_FONT}العاب
STR_ABBREV_SWEETS                                               :{TINY_FONT}حلويات
STR_ABBREV_COLA                                                 :{TINY_FONT}كولا
STR_ABBREV_CANDYFLOSS                                           :{TINY_FONT}سكر نبات
STR_ABBREV_BUBBLES                                              :{TINY_FONT}فقاعات
STR_ABBREV_TOFFEE                                               :{TINY_FONT}توفي
STR_ABBREV_BATTERIES                                            :{TINY_FONT}بطاريات
STR_ABBREV_PLASTIC                                              :{TINY_FONT}بلاستيك
STR_ABBREV_FIZZY_DRINKS                                         :{TINY_FONT}شراب مخفوق
STR_ABBREV_NONE                                                 :{TINY_FONT}لا شيء
STR_ABBREV_ALL                                                  :{TINY_FONT}الكل

# 'Mode' of transport for cargoes
STR_PASSENGERS                                                  :{COMMA}{NBSP} راكب
STR_BAGS                                                        :{COMMA}{NBSP} كيس
STR_TONS                                                        :{COMMA}{NBSP} طن
STR_LITERS                                                      :{COMMA}{NBSP} لتر
STR_ITEMS                                                       :{COMMA} وحدة
STR_CRATES                                                      :{COMMA}{NBSP} صندوق

STR_COLOUR_DEFAULT                                              :الإفتراضي
###length 17
STR_COLOUR_DARK_BLUE                                            :ازرق غامق
STR_COLOUR_PALE_GREEN                                           :اخضر فاتح
STR_COLOUR_PINK                                                 :وردي
STR_COLOUR_YELLOW                                               :اصفر
STR_COLOUR_RED                                                  :احمر
STR_COLOUR_LIGHT_BLUE                                           :سماوي
STR_COLOUR_GREEN                                                :اخضر
STR_COLOUR_DARK_GREEN                                           :اخضر غامق
STR_COLOUR_BLUE                                                 :ازرق
STR_COLOUR_CREAM                                                :كريمي
STR_COLOUR_MAUVE                                                :موف
STR_COLOUR_PURPLE                                               :زهري
STR_COLOUR_ORANGE                                               :برتقالي
STR_COLOUR_BROWN                                                :بني
STR_COLOUR_GREY                                                 :رمادي
STR_COLOUR_WHITE                                                :ابيض

# Units used in OpenTTD
STR_UNITS_VELOCITY_IMPERIAL                                     :{COMMA}{NBSP}ميل/س
STR_UNITS_VELOCITY_METRIC                                       :{COMMA}{NBSP}كم/س
STR_UNITS_VELOCITY_SI                                           :{COMMA}{NBSP}م/ث
STR_UNITS_VELOCITY_GAMEUNITS                                    :{DECIMAL}{NBSP}مربعات/ اليوم

STR_UNIT_NAME_VELOCITY_IMPERIAL                                 :ميل/س
STR_UNIT_NAME_VELOCITY_METRIC                                   :كم/س
STR_UNIT_NAME_VELOCITY_SI                                       :م/ث
STR_UNIT_NAME_VELOCITY_GAMEUNITS                                :مربعات/ اليوم

STR_UNITS_POWER_IMPERIAL                                        :{COMMA}{NBSP}حصان
STR_UNITS_POWER_METRIC                                          :{COMMA}{NBSP}حصان
STR_UNITS_POWER_SI                                              :{COMMA}{NBSP}ك واط

STR_UNITS_WEIGHT_SHORT_IMPERIAL                                 :{COMMA}{NBSP} طن
STR_UNITS_WEIGHT_SHORT_METRIC                                   :{COMMA}{NBSP}طن
STR_UNITS_WEIGHT_SHORT_SI                                       :{COMMA}{NBSP}كجم

STR_UNITS_WEIGHT_LONG_IMPERIAL                                  :{COMMA}{NBSP}طن
STR_UNITS_WEIGHT_LONG_METRIC                                    :{COMMA}{NBSP} طن
STR_UNITS_WEIGHT_LONG_SI                                        :{COMMA}{NBSP}كجم

STR_UNITS_VOLUME_SHORT_IMPERIAL                                 :{COMMA}{NBSP}غال
STR_UNITS_VOLUME_SHORT_METRIC                                   :{COMMA}{NBSP}ل
STR_UNITS_VOLUME_SHORT_SI                                       :{COMMA}{NBSP}م3

STR_UNITS_VOLUME_LONG_IMPERIAL                                  :{COMMA}{NBSP}جالون
STR_UNITS_VOLUME_LONG_METRIC                                    :{COMMA}{NBSP} لتر
STR_UNITS_VOLUME_LONG_SI                                        :{COMMA}{NBSP}م3

STR_UNITS_FORCE_SI                                              :{COMMA}{NBSP} كيلو نيوتن

STR_UNITS_HEIGHT_IMPERIAL                                       :{COMMA}{NBSP} قدم
STR_UNITS_HEIGHT_SI                                             :{COMMA}{NBSP} متر

# Common window strings
STR_LIST_FILTER_TITLE                                           :{BLACK}تصفية القائمة:
STR_LIST_FILTER_OSKTITLE                                        :{BLACK} ادخل فلتر
STR_LIST_FILTER_TOOLTIP                                         :{BLACK} اختر كلمة اساسية لفلترة القائمة

STR_TOOLTIP_GROUP_ORDER                                         :{BLACK}حدد ترتيب التجميع
STR_TOOLTIP_SORT_ORDER                                          :{BLACK} اختر طريقة الترتيب - تنازلي / تصاعدي
STR_TOOLTIP_SORT_CRITERIA                                       :{BLACK} اختر نوع الترتيب
STR_TOOLTIP_FILTER_CRITERIA                                     :{BLACK}حدد معايير المُرَشِح
STR_BUTTON_SORT_BY                                              :{BLACK} رتب بـ
STR_BUTTON_RENAME                                               :{BLACK}اعادة تسمية
STR_BUTTON_CATCHMENT                                            :{BLACK}مدى التغطية
STR_TOOLTIP_CATCHMENT                                           :{BLACK}عرض منطقة التغطية

STR_TOOLTIP_CLOSE_WINDOW                                        :{BLACK}اغلاق الاطار
STR_TOOLTIP_WINDOW_TITLE_DRAG_THIS                              :{BLACK}عنوان الاطار- اسحب لتحريك الاطار
STR_TOOLTIP_SHADE                                               :{BLACK}نافذة الظل - تعرض العنوان فقط
STR_TOOLTIP_DEBUG                                               :{BLACK}اظهر معلومات صائد اخطاء الاضافات الجديدة.
STR_TOOLTIP_DEFSIZE                                             :{BLACK}تغيير حجم النافذة إلى الحجم الافتراضي. Ctrl + Click لتخزين الحجم الحالي كإعداد افتراضي
STR_TOOLTIP_STICKY                                              :{BLACK}علم هذه النافذة كغير قابلة للإقفال باستخدام زر إغلاق كل النوافذ, اضغط مع Ctrl لجعل الأمر إفتراضيا
STR_TOOLTIP_RESIZE                                              :{BLACK}اضغط واسحب لتعديل حجم الاطار
STR_TOOLTIP_TOGGLE_LARGE_SMALL_WINDOW                           :{BLACK}تبديل حجم الاطار كبير / صغير
STR_TOOLTIP_VSCROLL_BAR_SCROLLS_LIST                            :{BLACK}شريط العرض- فوق /تحت
STR_TOOLTIP_HSCROLL_BAR_SCROLLS_LIST                            :{BLACK}عمود التحريك - يمين/يسار
STR_TOOLTIP_DEMOLISH_BUILDINGS_ETC                              :{BLACK}هدم المباني و غيرها في مربع من الأرض.

# Show engines button
###length VEHICLE_TYPES
STR_SHOW_HIDDEN_ENGINES_VEHICLE_TRAIN                           :{BLACK}عرض المخفي
STR_SHOW_HIDDEN_ENGINES_VEHICLE_ROAD_VEHICLE                    :{BLACK}عرض المخفي
STR_SHOW_HIDDEN_ENGINES_VEHICLE_SHIP                            :{BLACK}عرض المخفي
STR_SHOW_HIDDEN_ENGINES_VEHICLE_AIRCRAFT                        :{BLACK}عرض المخفي

###length VEHICLE_TYPES
STR_SHOW_HIDDEN_ENGINES_VEHICLE_TRAIN_TOOLTIP                   :{BLACK}من خلال تمكين هذا الزر ، يتم أيضًا عرض عربات القطار المخفية
STR_SHOW_HIDDEN_ENGINES_VEHICLE_ROAD_VEHICLE_TOOLTIP            :{BLACK}من خلال تمكين هذا الزر ، يتم أيضًا عرض مركبات الطرق المخفية
STR_SHOW_HIDDEN_ENGINES_VEHICLE_SHIP_TOOLTIP                    :{BLACK}من خلال تمكين هذا الزر ، يتم أيضًا عرض السفن المخفية
STR_SHOW_HIDDEN_ENGINES_VEHICLE_AIRCRAFT_TOOLTIP                :{BLACK}من خلال تمكين هذا الزر ، يتم أيضًا عرض الطائرات المخفية

# Query window
STR_BUTTON_DEFAULT                                              :{BLACK}افتراضي
STR_BUTTON_CANCEL                                               :{BLACK}الغاء
STR_BUTTON_OK                                                   :{BLACK}موافق

# On screen keyboard window
STR_OSK_KEYBOARD_LAYOUT                                         :ذ1234567890-=ضصثقفغعهخحجدشسيبلاتنمكطئءؤرلاىةوزظ
STR_OSK_KEYBOARD_LAYOUT_CAPS                                    :ذ1234567890-=ضصثقفغعهخحجدشسيبلاتنمكطئءؤرلاىةوزظ

# Measurement tooltip
STR_MEASURE_LENGTH                                              :{BLACK} الطول: {NUM}
STR_MEASURE_AREA                                                :{BLACK}المساحة: {NUM} x {NUM}
STR_MEASURE_LENGTH_HEIGHTDIFF                                   :{BLACK}الطول: {NUM}{}فرق الارتفاع: {HEIGHT}
STR_MEASURE_AREA_HEIGHTDIFF                                     :{BLACK}المساحة: {NUM} x {NUM}{}فرق الارتفاع: {HEIGHT}


# These are used in buttons
STR_SORT_BY_CAPTION_NAME                                        :{BLACK}اسم
STR_SORT_BY_CAPTION_DATE                                        :{BLACK}تاريخ
# These are used in dropdowns
STR_SORT_BY_NAME                                                :الاسم
STR_SORT_BY_PRODUCTION                                          :إنتاج
STR_SORT_BY_TYPE                                                :نوع
STR_SORT_BY_TRANSPORTED                                         :الحمولة المنقولة
STR_SORT_BY_NUMBER                                              :رقم
STR_SORT_BY_PROFIT_LAST_YEAR                                    :دخل السنة الماضية
STR_SORT_BY_PROFIT_THIS_YEAR                                    :دخل هذه السنة
STR_SORT_BY_AGE                                                 :عمر
STR_SORT_BY_RELIABILITY                                         :الصلاحية
STR_SORT_BY_TOTAL_CAPACITY_PER_CARGOTYPE                        :مجموع السعة لكل نوع مشحون
STR_SORT_BY_MAX_SPEED                                           :السرعة القصوى
STR_SORT_BY_MODEL                                               :موديل
STR_SORT_BY_VALUE                                               :القيمة
STR_SORT_BY_LENGTH                                              :الطول
STR_SORT_BY_LIFE_TIME                                           :العمر المتبقي
STR_SORT_BY_TIMETABLE_DELAY                                     :تاخير جدولة الاوامر
STR_SORT_BY_FACILITY                                            :نوع المحطة
STR_SORT_BY_WAITING_TOTAL                                       :إجمالي البضائع المنتظرة
STR_SORT_BY_RATING_MAX                                          :اعلى نسبة شحن
STR_SORT_BY_RATING_MIN                                          :اقل نسبة شحن
STR_SORT_BY_ENGINE_ID                                           :نوع المحرك (قياسي)
STR_SORT_BY_COST                                                :التكلفة
STR_SORT_BY_POWER                                               :الطاقة
STR_SORT_BY_TRACTIVE_EFFORT                                     :قوة الجذب
STR_SORT_BY_INTRO_DATE                                          :بداية الإنتاج
STR_SORT_BY_RUNNING_COST                                        :تكلفة التشغيل
STR_SORT_BY_POWER_VS_RUNNING_COST                               :القوة/تكلفة التشغيل
STR_SORT_BY_CARGO_CAPACITY                                      :سعة الشحن
STR_SORT_BY_RANGE                                               :مدى
STR_SORT_BY_POPULATION                                          :عدد السكان

# Group by options for vehicle list
STR_GROUP_BY_NONE                                               :لا شيء
STR_GROUP_BY_SHARED_ORDERS                                      :لأوامر المشتركة

# Order button in shared orders vehicle list

# Tooltips for the main toolbar
###length 31
STR_TOOLBAR_TOOLTIP_PAUSE_GAME                                  :{BLACK}ايقاف اللعبة
STR_TOOLBAR_TOOLTIP_FORWARD                                     :{BLACK}سرع اللعبه
STR_TOOLBAR_TOOLTIP_OPTIONS                                     :{BLACK}خيارات
STR_TOOLBAR_TOOLTIP_SAVE_GAME_ABANDON_GAME                      :{BLACK} حفظ / اغلاق / خروج
STR_TOOLBAR_TOOLTIP_DISPLAY_MAP                                 :{BLACK}عرض الخريطة, لقطات اضافية , العلامات
STR_TOOLBAR_TOOLTIP_DISPLAY_TOWN_DIRECTORY                      :{BLACK}عرض دليل المدن
STR_TOOLBAR_TOOLTIP_DISPLAY_SUBSIDIES                           :{BLACK}اظهار العروض
STR_TOOLBAR_TOOLTIP_DISPLAY_LIST_OF_COMPANY_STATIONS            :{BLACK}عرض قائمة محطات الشركة.
STR_TOOLBAR_TOOLTIP_DISPLAY_COMPANY_FINANCES                    :{BLACK}عرض السجل المالي للشركة
STR_TOOLBAR_TOOLTIP_DISPLAY_COMPANY_GENERAL                     :{BLACK}عرض معلومات الشركة
STR_TOOLBAR_TOOLTIP_DISPLAY_STORY_BOOK                          :{BLACK}عرض كتاب القصص
STR_TOOLBAR_TOOLTIP_DISPLAY_GOALS_LIST                          :{BLACK}عرض قائمة الأهداف
STR_TOOLBAR_TOOLTIP_DISPLAY_GRAPHS                              :{BLACK}عرض المخططات
STR_TOOLBAR_TOOLTIP_DISPLAY_COMPANY_LEAGUE                      :{BLACK}عرض جدول ترتيب الشركات
STR_TOOLBAR_TOOLTIP_FUND_CONSTRUCTION_OF_NEW                    :{BLACK}موّل انشاء مصنع / عرض كل المصانع
STR_TOOLBAR_TOOLTIP_DISPLAY_LIST_OF_COMPANY_TRAINS              :{BLACK}عرض قائمة قطارات الشركة.
STR_TOOLBAR_TOOLTIP_DISPLAY_LIST_OF_COMPANY_ROAD_VEHICLES       :{BLACK}عرض قائمة عربات الشركة.
STR_TOOLBAR_TOOLTIP_DISPLAY_LIST_OF_COMPANY_SHIPS               :{BLACK}عرض قائمة سفن الشركة.
STR_TOOLBAR_TOOLTIP_DISPLAY_LIST_OF_COMPANY_AIRCRAFT            :{BLACK}عرض قائمة طائرات الشركة.
STR_TOOLBAR_TOOLTIP_ZOOM_THE_VIEW_IN                            :{BLACK}تكبير الصورة
STR_TOOLBAR_TOOLTIP_ZOOM_THE_VIEW_OUT                           :{BLACK}تصغير الصورة
STR_TOOLBAR_TOOLTIP_BUILD_RAILROAD_TRACK                        :{BLACK}ادوات بناء سكة حديد
STR_TOOLBAR_TOOLTIP_BUILD_ROADS                                 :{BLACK}ادوات بناء الطرق
STR_TOOLBAR_TOOLTIP_BUILD_TRAMWAYS                              :{BLACK}بناء خطوط الترام
STR_TOOLBAR_TOOLTIP_BUILD_SHIP_DOCKS                            :{BLACK}ادوات السفن
STR_TOOLBAR_TOOLTIP_BUILD_AIRPORTS                              :{BLACK}بناء مطارات
STR_TOOLBAR_TOOLTIP_LANDSCAPING                                 :{BLACK}افتح مدير تحرير التضاريس لرفع / خفض الارض, زراعة الاشجار, الخ.
STR_TOOLBAR_TOOLTIP_SHOW_SOUND_MUSIC_WINDOW                     :{BLACK}عرض اطار الصوت/الموسيقى
STR_TOOLBAR_TOOLTIP_SHOW_LAST_MESSAGE_NEWS                      :{BLACK}اظهار الرسالة الأخيرة/التقرير الأخير, خيارات الرسائل
STR_TOOLBAR_TOOLTIP_LAND_BLOCK_INFORMATION                      :{BLACK}معلومات مناطق الخريطة
STR_TOOLBAR_TOOLTIP_SWITCH_TOOLBAR                              :{BLACK}بدل صف الادوات

# Extra tooltips for the scenario editor toolbar
STR_SCENEDIT_TOOLBAR_TOOLTIP_SAVE_SCENARIO_LOAD_SCENARIO        :{BLACK}حفظ, فتح, خروج من محرر الخرائط
STR_SCENEDIT_TOOLBAR_OPENTTD                                    :{YELLOW}النسخة المفتوحة
STR_SCENEDIT_TOOLBAR_SCENARIO_EDITOR                            :{YELLOW}محرر الخريطة
STR_SCENEDIT_TOOLBAR_TOOLTIP_MOVE_THE_STARTING_DATE_BACKWARD    :{BLACK}العودة بتاريخ البدأ سنة واحدة
STR_SCENEDIT_TOOLBAR_TOOLTIP_MOVE_THE_STARTING_DATE_FORWARD     :{BLACK}تقديم تاريخ البدأ سنة واحدة لالأمام
STR_SCENEDIT_TOOLBAR_TOOLTIP_SET_DATE                           :{BLACK}اضغط لادخال سنة البداية
STR_SCENEDIT_TOOLBAR_TOOLTIP_DISPLAY_MAP_TOWN_DIRECTORY         :{BLACK}عرض الخريطة, دليل المدن
STR_SCENEDIT_TOOLBAR_LANDSCAPE_GENERATION                       :{BLACK}بناء المسطحات الأرضية
STR_SCENEDIT_TOOLBAR_TOWN_GENERATION                            :{BLACK}بناء المدن
STR_SCENEDIT_TOOLBAR_INDUSTRY_GENERATION                        :{BLACK}بناء المصانع
STR_SCENEDIT_TOOLBAR_ROAD_CONSTRUCTION                          :{BLACK}بناء الطرق
STR_SCENEDIT_TOOLBAR_TRAM_CONSTRUCTION                          :{BLACK}بناء الترام
STR_SCENEDIT_TOOLBAR_PLANT_TREES                                :{BLACK}زراعة اشجار
STR_SCENEDIT_TOOLBAR_PLACE_SIGN                                 :{BLACK}وضع علامة
STR_SCENEDIT_TOOLBAR_PLACE_OBJECT                               :{BLACK}وضع جسم

# Scenario editor file menu
###length 7
STR_SCENEDIT_FILE_MENU_SAVE_SCENARIO                            :حفظ الخريطة
STR_SCENEDIT_FILE_MENU_LOAD_SCENARIO                            :فتح خريطة
STR_SCENEDIT_FILE_MENU_SAVE_HEIGHTMAP                           :حفظ خريطة مرتفعات مصورة
STR_SCENEDIT_FILE_MENU_LOAD_HEIGHTMAP                           :فتح خريطة مرتفعات
STR_SCENEDIT_FILE_MENU_QUIT_EDITOR                              :خروج من المحرر
STR_SCENEDIT_FILE_MENU_SEPARATOR                                :
STR_SCENEDIT_FILE_MENU_QUIT                                     :انهاء

# Settings menu
###length 14
STR_SETTINGS_MENU_GAME_OPTIONS                                  :إعدادات اللعبه
STR_SETTINGS_MENU_CONFIG_SETTINGS_TREE                          :الإعدادات
STR_SETTINGS_MENU_SCRIPT_SETTINGS                               :الذكاء الصناعي/ اعدادات اللعبة
STR_SETTINGS_MENU_NEWGRF_SETTINGS                               :إعدادات اﻹضافات
STR_SETTINGS_MENU_TRANSPARENCY_OPTIONS                          :خيارات الشفافية
STR_SETTINGS_MENU_TOWN_NAMES_DISPLAYED                          :عرض اسماء المدن
STR_SETTINGS_MENU_STATION_NAMES_DISPLAYED                       :عرض اسماء المحطات
STR_SETTINGS_MENU_WAYPOINTS_DISPLAYED                           :عرض نقاط العبور
STR_SETTINGS_MENU_SIGNS_DISPLAYED                               :عرض العلامات
STR_SETTINGS_MENU_SHOW_COMPETITOR_SIGNS                         :عرض علامات و اسماء المنافسين
STR_SETTINGS_MENU_FULL_ANIMATION                                :تأثيرات متحركة كاملة
STR_SETTINGS_MENU_FULL_DETAIL                                   :كل التفاصيل
STR_SETTINGS_MENU_TRANSPARENT_BUILDINGS                         :مباني شفافة
STR_SETTINGS_MENU_TRANSPARENT_SIGNS                             :اسماء المحطات شفافة

# File menu
###length 5
STR_FILE_MENU_SAVE_GAME                                         :حفظ
STR_FILE_MENU_LOAD_GAME                                         :تحميل
STR_FILE_MENU_QUIT_GAME                                         :اغلاق اللعبة
STR_FILE_MENU_SEPARATOR                                         :
STR_FILE_MENU_EXIT                                              :خروج

# Map menu
###length 4
STR_MAP_MENU_MAP_OF_WORLD                                       :خريطة العالم
STR_MAP_MENU_EXTRA_VIEWPORT                                     :شاشة عرض اضافية
STR_MAP_MENU_LINGRAPH_LEGEND                                    :مفتاح تدفق البضائع
STR_MAP_MENU_SIGN_LIST                                          :قائمة العلامات

# Town menu
###length 2
STR_TOWN_MENU_TOWN_DIRECTORY                                    :دليل المدن
STR_TOWN_MENU_FOUND_TOWN                                        :جد المدينة

# Subsidies menu
###length 1
STR_SUBSIDIES_MENU_SUBSIDIES                                    :العروض

# Graph menu
###length 6
STR_GRAPH_MENU_OPERATING_PROFIT_GRAPH                           :مخطط التشغيل
STR_GRAPH_MENU_INCOME_GRAPH                                     :مخطط الارباح
STR_GRAPH_MENU_DELIVERED_CARGO_GRAPH                            :مخطط البضاعة المشحونة
STR_GRAPH_MENU_PERFORMANCE_HISTORY_GRAPH                        :مخطط الأداء
STR_GRAPH_MENU_COMPANY_VALUE_GRAPH                              :مخطط قيمة الشركات
STR_GRAPH_MENU_CARGO_PAYMENT_RATES                              :معدل تكلفة النقل

# Company league menu
###length 3
STR_GRAPH_MENU_COMPANY_LEAGUE_TABLE                             :ترتيب الشركات
STR_GRAPH_MENU_DETAILED_PERFORMANCE_RATING                      :تقييم أداء مفصل
STR_GRAPH_MENU_HIGHSCORE                                        :قائمه المتفوقين

# Industry menu
###length 3
STR_INDUSTRY_MENU_INDUSTRY_DIRECTORY                            :دليل المصانع
STR_INDUSTRY_MENU_INDUSTRY_CHAIN                                :سلاسل الصناعة
STR_INDUSTRY_MENU_FUND_NEW_INDUSTRY                             :مول بناء مصنع

# URailway construction menu
###length 4
STR_RAIL_MENU_RAILROAD_CONSTRUCTION                             :بناء سكة قطار حديدية
STR_RAIL_MENU_ELRAIL_CONSTRUCTION                               :بناء سكة الحديد الكهربائية
STR_RAIL_MENU_MONORAIL_CONSTRUCTION                             :بناء سكة قطار احادية
STR_RAIL_MENU_MAGLEV_CONSTRUCTION                               :بناء سكة قطار ممغنطة

# Road construction menu
###length 2
STR_ROAD_MENU_ROAD_CONSTRUCTION                                 :بناء الطرق
STR_ROAD_MENU_TRAM_CONSTRUCTION                                 :بناء الترام

# Waterways construction menu
###length 1
STR_WATERWAYS_MENU_WATERWAYS_CONSTRUCTION                       :بناء ممرات مائيه

# Aairport construction menu
###length 1
STR_AIRCRAFT_MENU_AIRPORT_CONSTRUCTION                          :بناء المطار

# Landscaping menu
###length 3
STR_LANDSCAPING_MENU_LANDSCAPING                                :تصميم الخريطة
STR_LANDSCAPING_MENU_PLANT_TREES                                :زراعة اشجار
STR_LANDSCAPING_MENU_PLACE_SIGN                                 :وضع علامات

# Music menu
###length 1
STR_TOOLBAR_SOUND_MUSIC                                         :الموسيقى/الصوت

# Message menu
###length 3
STR_NEWS_MENU_LAST_MESSAGE_NEWS_REPORT                          :الرسالة الأخيرة/التقرير الجديد
STR_NEWS_MENU_MESSAGE_HISTORY_MENU                              :الرسائل السابقة
STR_NEWS_MENU_DELETE_ALL_MESSAGES                               :احذف كل الرسائل

# About menu
###length 10
STR_ABOUT_MENU_LAND_BLOCK_INFO                                  :معلومات مربع في الخريطة
STR_ABOUT_MENU_SEPARATOR                                        :
STR_ABOUT_MENU_TOGGLE_CONSOLE                                   :توقل كونسول
STR_ABOUT_MENU_AI_DEBUG                                         :مكتشف اخطاء الذكاء الصناعي
STR_ABOUT_MENU_SCREENSHOT                                       :صورة من الشاشة - Ctrl-S -
STR_ABOUT_MENU_SHOW_FRAMERATE                                   :سرعة عرض الإطارات
STR_ABOUT_MENU_ABOUT_OPENTTD                                    :حول 'OpenTTD'
STR_ABOUT_MENU_SPRITE_ALIGNER                                   :موائم العفريتات
STR_ABOUT_MENU_TOGGLE_BOUNDING_BOXES                            :اضهار /اخفاء مربح الحوارات/الخيارات
STR_ABOUT_MENU_TOGGLE_DIRTY_BLOCKS                              :تبديل ألوان الكتل المتسخة

# Place in highscore window
###length 15
STR_ORDINAL_NUMBER_1ST                                          :1
STR_ORDINAL_NUMBER_2ND                                          :2
STR_ORDINAL_NUMBER_3RD                                          :3
STR_ORDINAL_NUMBER_4TH                                          :4
STR_ORDINAL_NUMBER_5TH                                          :5
STR_ORDINAL_NUMBER_6TH                                          :6
STR_ORDINAL_NUMBER_7TH                                          :7
STR_ORDINAL_NUMBER_8TH                                          :8
STR_ORDINAL_NUMBER_9TH                                          :9
STR_ORDINAL_NUMBER_10TH                                         :10
STR_ORDINAL_NUMBER_11TH                                         :11
STR_ORDINAL_NUMBER_12TH                                         :12
STR_ORDINAL_NUMBER_13TH                                         :13
STR_ORDINAL_NUMBER_14TH                                         :14
STR_ORDINAL_NUMBER_15TH                                         :15

###length 31
STR_DAY_NUMBER_1ST                                              :1
STR_DAY_NUMBER_2ND                                              :2
STR_DAY_NUMBER_3RD                                              :3
STR_DAY_NUMBER_4TH                                              :4
STR_DAY_NUMBER_5TH                                              :5
STR_DAY_NUMBER_6TH                                              :6
STR_DAY_NUMBER_7TH                                              :7
STR_DAY_NUMBER_8TH                                              :8
STR_DAY_NUMBER_9TH                                              :9
STR_DAY_NUMBER_10TH                                             :10
STR_DAY_NUMBER_11TH                                             :11
STR_DAY_NUMBER_12TH                                             :12
STR_DAY_NUMBER_13TH                                             :13
STR_DAY_NUMBER_14TH                                             :14
STR_DAY_NUMBER_15TH                                             :15
STR_DAY_NUMBER_16TH                                             :16
STR_DAY_NUMBER_17TH                                             :17
STR_DAY_NUMBER_18TH                                             :18
STR_DAY_NUMBER_19TH                                             :19
STR_DAY_NUMBER_20TH                                             :20
STR_DAY_NUMBER_21ST                                             :21
STR_DAY_NUMBER_22ND                                             :22
STR_DAY_NUMBER_23RD                                             :23
STR_DAY_NUMBER_24TH                                             :24
STR_DAY_NUMBER_25TH                                             :25
STR_DAY_NUMBER_26TH                                             :26
STR_DAY_NUMBER_27TH                                             :27
STR_DAY_NUMBER_28TH                                             :28
STR_DAY_NUMBER_29TH                                             :29
STR_DAY_NUMBER_30TH                                             :30
STR_DAY_NUMBER_31ST                                             :31

###length 12
STR_MONTH_ABBREV_JAN                                            :يناير
STR_MONTH_ABBREV_FEB                                            :فبراير
STR_MONTH_ABBREV_MAR                                            :مارس
STR_MONTH_ABBREV_APR                                            :ابريل
STR_MONTH_ABBREV_MAY                                            :مايو
STR_MONTH_ABBREV_JUN                                            :يونيو
STR_MONTH_ABBREV_JUL                                            :يوليو
STR_MONTH_ABBREV_AUG                                            :اغسطس
STR_MONTH_ABBREV_SEP                                            :سبتمبر
STR_MONTH_ABBREV_OCT                                            :اكتوبر
STR_MONTH_ABBREV_NOV                                            :نوفمبر
STR_MONTH_ABBREV_DEC                                            :ديسمبر

###length 12
STR_MONTH_JAN                                                   :يناير
STR_MONTH_FEB                                                   :فبراير
STR_MONTH_MAR                                                   :مارس
STR_MONTH_APR                                                   :ابريل
STR_MONTH_MAY                                                   :مايو
STR_MONTH_JUN                                                   :يونيو
STR_MONTH_JUL                                                   :يوليو
STR_MONTH_AUG                                                   :اغسطس
STR_MONTH_SEP                                                   :سبتمبر
STR_MONTH_OCT                                                   :اكتوبر
STR_MONTH_NOV                                                   :نوفمبر
STR_MONTH_DEC                                                   :ديسمبر

# Graph window
STR_GRAPH_KEY_BUTTON                                            :{BLACK}مفتاح
STR_GRAPH_KEY_TOOLTIP                                           :{BLACK}اظهار مفتاح الرسم البياني
STR_GRAPH_X_LABEL_MONTH                                         :{TINY_FONT}{STRING}
STR_GRAPH_X_LABEL_MONTH_YEAR                                    :{TINY_FONT}{STRING}{}{NUM}
STR_GRAPH_Y_LABEL                                               :{TINY_FONT}{STRING}
STR_GRAPH_Y_LABEL_NUMBER                                        :{TINY_FONT}{COMMA}

STR_GRAPH_OPERATING_PROFIT_CAPTION                              :{WHITE}الرسم البياني لتشغيل
STR_GRAPH_INCOME_CAPTION                                        :{WHITE}الرسم البياني للدخل
STR_GRAPH_CARGO_DELIVERED_CAPTION                               :{WHITE}عدد الوحدات المنقولة
STR_GRAPH_COMPANY_PERFORMANCE_RATINGS_CAPTION                   :{WHITE}تقييم الأداء العام للشركة ---- اقصى اداء = 1000
STR_GRAPH_COMPANY_VALUES_CAPTION                                :{WHITE}قيمة الشركة

STR_GRAPH_CARGO_PAYMENT_RATES_CAPTION                           :{WHITE}النسبة التنازلية لقيمة نقل البضائع
STR_GRAPH_CARGO_PAYMENT_RATES_X_LABEL                           :{TINY_FONT}{BLACK}يوم في النقل
STR_GRAPH_CARGO_PAYMENT_RATES_TITLE                             :{TINY_FONT}{BLACK}الدخل من نقل 10 وحدات (او 10,000 لتر) من البضاعة مسافة 20 مربع
STR_GRAPH_CARGO_ENABLE_ALL                                      :{TINY_FONT}{BLACK}فعل الكل
STR_GRAPH_CARGO_DISABLE_ALL                                     :{TINY_FONT}{BLACK}اوقف الكل
STR_GRAPH_CARGO_TOOLTIP_ENABLE_ALL                              :{BLACK}اعرض جميع انواع البضائع في جدول اسعار النقل.
STR_GRAPH_CARGO_TOOLTIP_DISABLE_ALL                             :{BLACK}لا تعرض البضائع في جدول اسعار النقل.
STR_GRAPH_CARGO_PAYMENT_TOGGLE_CARGO                            :{BLACK}اظهار / اخفاء الشحن
STR_GRAPH_CARGO_PAYMENT_CARGO                                   :{TINY_FONT}{BLACK}{STRING}

STR_GRAPH_PERFORMANCE_DETAIL_TOOLTIP                            :{BLACK}عرض كامل تفاصيل الأداء

# Graph key window
STR_GRAPH_KEY_CAPTION                                           :{WHITE}مفتاح الشركات في الرسم البياني
STR_GRAPH_KEY_COMPANY_SELECTION_TOOLTIP                         :{BLACK}اضغط لعرض/اخفاء الشركة في الرسم

# Company league window
STR_COMPANY_LEAGUE_TABLE_CAPTION                                :{WHITE}ترتيب الشركات
STR_COMPANY_LEAGUE_COMPANY_NAME                                 :{ORANGE}{COMPANY} {BLACK}{COMPANY_NUM} '{STRING}'
STR_COMPANY_LEAGUE_PERFORMANCE_TITLE_ENGINEER                   :مهندس
STR_COMPANY_LEAGUE_PERFORMANCE_TITLE_TRAFFIC_MANAGER            :مدير طرق
STR_COMPANY_LEAGUE_PERFORMANCE_TITLE_TRANSPORT_COORDINATOR      :منظم نقل
STR_COMPANY_LEAGUE_PERFORMANCE_TITLE_ROUTE_SUPERVISOR           :مشرف على الطرق
STR_COMPANY_LEAGUE_PERFORMANCE_TITLE_DIRECTOR                   :مدير عام
STR_COMPANY_LEAGUE_PERFORMANCE_TITLE_CHIEF_EXECUTIVE            :الرئيس المنفذ
STR_COMPANY_LEAGUE_PERFORMANCE_TITLE_CHAIRMAN                   :كبير التجار
STR_COMPANY_LEAGUE_PERFORMANCE_TITLE_PRESIDENT                  :ملك
STR_COMPANY_LEAGUE_PERFORMANCE_TITLE_TYCOON                     :امبراطور

# Performance detail window
STR_PERFORMANCE_DETAIL                                          :{WHITE}التقييم المفصل
STR_PERFORMANCE_DETAIL_KEY                                      :{BLACK}تفاصيل
STR_PERFORMANCE_DETAIL_AMOUNT_CURRENCY                          :{BLACK}({CURRENCY_SHORT}/{CURRENCY_SHORT})
STR_PERFORMANCE_DETAIL_AMOUNT_INT                               :{BLACK}({COMMA}/{COMMA})
STR_PERFORMANCE_DETAIL_PERCENT                                  :{WHITE}{NUM}%
STR_PERFORMANCE_DETAIL_SELECT_COMPANY_TOOLTIP                   :{BLACK}عرض التفاصيل عن هذه الشركة

###length 10
STR_PERFORMANCE_DETAIL_VEHICLES                                 :{BLACK}العربات:
STR_PERFORMANCE_DETAIL_STATIONS                                 :{BLACK}المحطات:
STR_PERFORMANCE_DETAIL_MIN_PROFIT                               :{BLACK}المكسب الادنى:
STR_PERFORMANCE_DETAIL_MIN_INCOME                               :{BLACK}الدخل الأقل:
STR_PERFORMANCE_DETAIL_MAX_INCOME                               :{BLACK}الدخل الاعلى:
STR_PERFORMANCE_DETAIL_DELIVERED                                :{BLACK}نقلت:
STR_PERFORMANCE_DETAIL_CARGO                                    :{BLACK}الشحن:
STR_PERFORMANCE_DETAIL_MONEY                                    :{BLACK}السيولة المالية:
STR_PERFORMANCE_DETAIL_LOAN                                     :{BLACK}الدين:
STR_PERFORMANCE_DETAIL_TOTAL                                    :{BLACK}المجموع:

###length 10
STR_PERFORMANCE_DETAIL_VEHICLES_TOOLTIP                         :{BLACK}عدد العربات, وتشمل عربات الطريق,و القطارات,و السفن و الطائرات.
STR_PERFORMANCE_DETAIL_STATIONS_TOOLTIP                         :{BLACK}كل انواع المحطات (محطة قطار, موقف باص, مطار, الخ) حتى لو كانت مرتبطة ببعضها كمحطة واحدة
STR_PERFORMANCE_DETAIL_MIN_PROFIT_TOOLTIP                       :{BLACK} دخل المركبات ذات الدخل الادنى (لكل العربات اكثر من سنتين في الخدمة).
STR_PERFORMANCE_DETAIL_MIN_INCOME_TOOLTIP                       :{BLACK}ادنى دخل تم تحقيقة في ربع واحد من الاثنى عشر ربعا الماضية
STR_PERFORMANCE_DETAIL_MAX_INCOME_TOOLTIP                       :{BLACK}اعلى مكاسب تم تحقيقها في ربع واحد من الاثنى عشر ربعا الماضية
STR_PERFORMANCE_DETAIL_DELIVERED_TOOLTIP                        :{BLACK}الوحدات التي نقلت الاثنى عشر شهرا الماضية
STR_PERFORMANCE_DETAIL_CARGO_TOOLTIP                            :{BLACK}عدد انواع الشحن الي تم نقلها في الربع الأخير
STR_PERFORMANCE_DETAIL_MONEY_TOOLTIP                            :{BLACK}السيولة المالية المتوفرة للشركة في البنك.
STR_PERFORMANCE_DETAIL_LOAN_TOOLTIP                             :{BLACK}مقدار الدين الذي اخذته هذه الشركة
STR_PERFORMANCE_DETAIL_TOTAL_TOOLTIP                            :{BLACK}مجموع النقاط من المجموع الكلي الممكن

# Music window
STR_MUSIC_JAZZ_JUKEBOX_CAPTION                                  :{WHITE}صندوق الموسيقى
STR_MUSIC_PLAYLIST_ALL                                          :{TINY_FONT}{BLACK}الكل
STR_MUSIC_PLAYLIST_OLD_STYLE                                    :{TINY_FONT}{BLACK}النمط القديم
STR_MUSIC_PLAYLIST_NEW_STYLE                                    :{TINY_FONT}{BLACK}النمط الجديد
STR_MUSIC_PLAYLIST_EZY_STREET                                   :{TINY_FONT}{BLACK}شارع از
STR_MUSIC_PLAYLIST_CUSTOM_1                                     :{TINY_FONT}{BLACK}معدل1
STR_MUSIC_PLAYLIST_CUSTOM_2                                     :{TINY_FONT}{BLACK}معدل2
STR_MUSIC_MUSIC_VOLUME                                          :{TINY_FONT}{BLACK}مستوى الصوت
STR_MUSIC_EFFECTS_VOLUME                                        :{TINY_FONT}{BLACK}مؤثرات الصوت
STR_MUSIC_TRACK_NONE                                            :{TINY_FONT}{DKGREEN}--
STR_MUSIC_TRACK_DIGIT                                           :{TINY_FONT}{DKGREEN}{ZEROFILL_NUM}
STR_MUSIC_TITLE_NONE                                            :{TINY_FONT}{DKGREEN}-----
STR_MUSIC_TITLE_NAME                                            :{TINY_FONT}{DKGREEN}"{STRING}"
STR_MUSIC_TRACK                                                 :{TINY_FONT}{BLACK} مسار
STR_MUSIC_XTITLE                                                :{TINY_FONT}{BLACK} عنوان
STR_MUSIC_SHUFFLE                                               :{TINY_FONT}{BLACK} عشوائي
STR_MUSIC_PROGRAM                                               :{TINY_FONT}{BLACK} برنامج
STR_MUSIC_TOOLTIP_SKIP_TO_PREVIOUS_TRACK                        :{BLACK}تجاوز للمسار السابق
STR_MUSIC_TOOLTIP_SKIP_TO_NEXT_TRACK_IN_SELECTION               :{BLACK}تجاوز للمسار التالي
STR_MUSIC_TOOLTIP_STOP_PLAYING_MUSIC                            :{BLACK}ايقاف الموسيقى
STR_MUSIC_TOOLTIP_START_PLAYING_MUSIC                           :{BLACK}ابدأ تشغيل الموسيقى
STR_MUSIC_TOOLTIP_DRAG_SLIDERS_TO_SET_MUSIC                     :{BLACK}اسحب لضبط مستوى الصوت و المؤثرات
STR_MUSIC_TOOLTIP_SELECT_ALL_TRACKS_PROGRAM                     :{BLACK}اختار " جميع المسارات"
STR_MUSIC_TOOLTIP_SELECT_OLD_STYLE_MUSIC                        :{BLACK}اختار ،المسارات القديمة
STR_MUSIC_TOOLTIP_SELECT_NEW_STYLE_MUSIC                        :{BLACK}اختار المسارات الحديثة
STR_MUSIC_TOOLTIP_SELECT_EZY_STREET_STYLE                       :{BLACK}اختر'Ezy Street style music'برنامج
STR_MUSIC_TOOLTIP_SELECT_CUSTOM_1_USER_DEFINED                  :{BLACK}اختياري 1
STR_MUSIC_TOOLTIP_SELECT_CUSTOM_2_USER_DEFINED                  :{BLACK}اختياري 2
STR_MUSIC_TOOLTIP_TOGGLE_PROGRAM_SHUFFLE                        :{BLACK}تشغيل / ايقاف العشوائي
STR_MUSIC_TOOLTIP_SHOW_MUSIC_TRACK_SELECTION                    :{BLACK}اظهار اطار اختيار الموسيقى

# Playlist window
STR_PLAYLIST_TRACK_NAME                                         :{TINY_FONT}{LTBLUE}{ZEROFILL_NUM} "{STRING}"
STR_PLAYLIST_TRACK_INDEX                                        :{TINY_FONT}{BLACK}قائمة المعزوفات
STR_PLAYLIST_PROGRAM                                            :{TINY_FONT}{BLACK}برنامج - '{STRING}'
STR_PLAYLIST_CLEAR                                              :{TINY_FONT}{BLACK}مسح
STR_PLAYLIST_TOOLTIP_CLEAR_CURRENT_PROGRAM_CUSTOM1              :{BLACK}مسح البرنامج الاختياري الحالي
STR_PLAYLIST_TOOLTIP_CLICK_TO_ADD_TRACK                         :{BLACK}اضغط على المسار الموسيقي لإضافتة للقائمة
STR_PLAYLIST_TOOLTIP_CLICK_TO_REMOVE_TRACK                      :{BLACK}اضغط على المسار لازالته من القائمة

# Highscore window
STR_HIGHSCORE_TOP_COMPANIES_WHO_REACHED                         :{BIG_FONT}{BLACK}الشركات الكبرى التي وصلت لـ {NUM}
STR_HIGHSCORE_TOP_COMPANIES_NETWORK_GAME                        :{BIG_FONT}{BLACK}ترتيب الشركات {NUM}
STR_HIGHSCORE_POSITION                                          :{BIG_FONT}{BLACK}{COMMA}.
STR_HIGHSCORE_PERFORMANCE_TITLE_BUSINESSMAN                     :رجل اعمال
STR_HIGHSCORE_PERFORMANCE_TITLE_ENTREPRENEUR                    :مغامر
STR_HIGHSCORE_PERFORMANCE_TITLE_INDUSTRIALIST                   :مديرالمصانع
STR_HIGHSCORE_PERFORMANCE_TITLE_CAPITALIST                      :عمدة التجارة
STR_HIGHSCORE_PERFORMANCE_TITLE_MAGNATE                         :وزير التجارة و النقل
STR_HIGHSCORE_PERFORMANCE_TITLE_MOGUL                           :ملك التجارة و النقل
STR_HIGHSCORE_PERFORMANCE_TITLE_TYCOON_OF_THE_CENTURY           :امبراطور القرن
STR_HIGHSCORE_NAME                                              :{PRESIDENT_NAME}. {COMPANY}
STR_HIGHSCORE_STATS                                             :{BIG_FONT}'{STRING}'   ({COMMA})
STR_HIGHSCORE_COMPANY_ACHIEVES_STATUS                           :{BIG_FONT}{BLACK}حققت شركة {COMPANY} بجدارة'{STRING}'
STR_HIGHSCORE_PRESIDENT_OF_COMPANY_ACHIEVES_STATUS              :{BIG_FONT}{WHITE}حقق {PRESIDENT_NAME}مدير شركة {COMPANY} '{STRING}' بجدارة

# Smallmap window
STR_SMALLMAP_CAPTION                                            :{WHITE}الخريطة- {STRING}

###length 7
STR_SMALLMAP_TYPE_CONTOURS                                      :يحتوي على
STR_SMALLMAP_TYPE_VEHICLES                                      :عربات
STR_SMALLMAP_TYPE_INDUSTRIES                                    :مصانع
STR_SMALLMAP_TYPE_ROUTES                                        :طرق
STR_SMALLMAP_TYPE_VEGETATION                                    :نبات
STR_SMALLMAP_TYPE_OWNERS                                        :ملاك

STR_SMALLMAP_TOOLTIP_SHOW_LAND_CONTOURS_ON_MAP                  :{BLACK}عرض التضاريس على الخريطة
STR_SMALLMAP_TOOLTIP_SHOW_VEHICLES_ON_MAP                       :{BLACK}عرض المركبات على الخريطة
STR_SMALLMAP_TOOLTIP_SHOW_INDUSTRIES_ON_MAP                     :{BLACK}عرض المصانع على الخريطة
STR_SMALLMAP_TOOLTIP_SHOW_TRANSPORT_ROUTES_ON                   :{BLACK}عرض الطرق على الخريطة
STR_SMALLMAP_TOOLTIP_SHOW_VEGETATION_ON_MAP                     :{BLACK}عرض الشجر على الخريطة
STR_SMALLMAP_TOOLTIP_SHOW_LAND_OWNERS_ON_MAP                    :{BLACK}عرض ملاك الاراضي على الخريطة
STR_SMALLMAP_TOOLTIP_INDUSTRY_SELECTION                         :{BLACK}اضغط على مصنع لعرضة. اضغط + مفتاح كنترول لاخفاء جميع المصانع ماعدا المختارة. اضغط + كنترول لاظهار المصانع مجددا.
STR_SMALLMAP_TOOLTIP_COMPANY_SELECTION                          :{BLACK}اضغط على الشركة لعرض ممتلكاتها. اضغط + مفتاح كنترول لاخفاء كل الشركات ماعدا المختارة. اضغط + مفتاح كنترول لعرضها ثانية.

STR_SMALLMAP_LEGENDA_ROADS                                      :{TINY_FONT}{BLACK}شوارع
STR_SMALLMAP_LEGENDA_RAILROADS                                  :{TINY_FONT}{BLACK} سكة القطار
STR_SMALLMAP_LEGENDA_STATIONS_AIRPORTS_DOCKS                    :{TINY_FONT}{BLACK}محطات / مطارات / موانئ
STR_SMALLMAP_LEGENDA_BUILDINGS_INDUSTRIES                       :{TINY_FONT}{BLACK}مباني / مصانع
STR_SMALLMAP_LEGENDA_VEHICLES                                   :{TINY_FONT}{BLACK}عربات
STR_SMALLMAP_LEGENDA_TRAINS                                     :{TINY_FONT}{BLACK}قطارات
STR_SMALLMAP_LEGENDA_ROAD_VEHICLES                              :{TINY_FONT}{BLACK}عربات
STR_SMALLMAP_LEGENDA_SHIPS                                      :{TINY_FONT}{BLACK}سفن
STR_SMALLMAP_LEGENDA_AIRCRAFT                                   :{TINY_FONT}{BLACK}طائرات
STR_SMALLMAP_LEGENDA_TRANSPORT_ROUTES                           :{TINY_FONT}{BLACK}طرق النقل
STR_SMALLMAP_LEGENDA_FOREST                                     :{TINY_FONT}{BLACK} غابة
STR_SMALLMAP_LEGENDA_RAILROAD_STATION                           :{TINY_FONT}{BLACK}محطة قطار
STR_SMALLMAP_LEGENDA_TRUCK_LOADING_BAY                          :{TINY_FONT}{BLACK}محطة بضائع لسيارات
STR_SMALLMAP_LEGENDA_BUS_STATION                                :{TINY_FONT}{BLACK}محطة باصات
STR_SMALLMAP_LEGENDA_AIRPORT_HELIPORT                           :{TINY_FONT}{BLACK}مطار
STR_SMALLMAP_LEGENDA_DOCK                                       :{TINY_FONT}{BLACK}مرفء
STR_SMALLMAP_LEGENDA_ROUGH_LAND                                 :{TINY_FONT}{BLACK}هضاب
STR_SMALLMAP_LEGENDA_GRASS_LAND                                 :{TINY_FONT}{BLACK}ارض عشبية
STR_SMALLMAP_LEGENDA_BARE_LAND                                  :{TINY_FONT}{BLACK}ارض جرداء
STR_SMALLMAP_LEGENDA_FIELDS                                     :{TINY_FONT}{BLACK}حقول
STR_SMALLMAP_LEGENDA_TREES                                      :{TINY_FONT}{BLACK}اشجار
STR_SMALLMAP_LEGENDA_ROCKS                                      :{TINY_FONT}{BLACK}صخور
STR_SMALLMAP_LEGENDA_WATER                                      :{TINY_FONT}{BLACK}مياة
STR_SMALLMAP_LEGENDA_NO_OWNER                                   :{TINY_FONT}{BLACK}غير مملوكة
STR_SMALLMAP_LEGENDA_TOWNS                                      :{TINY_FONT}{BLACK}مدن
STR_SMALLMAP_LEGENDA_INDUSTRIES                                 :{TINY_FONT}{BLACK}مصانع
STR_SMALLMAP_LEGENDA_DESERT                                     :{TINY_FONT}{BLACK}صحراء
STR_SMALLMAP_LEGENDA_SNOW                                       :{TINY_FONT}{BLACK}ثلج

STR_SMALLMAP_TOOLTIP_TOGGLE_TOWN_NAMES_ON_OFF                   :{BLACK}عرض/اخفاء اسماء المدن
STR_SMALLMAP_CENTER                                             :{BLACK}وسط الخريطة الصغيرة على الموقع الحالي
STR_SMALLMAP_INDUSTRY                                           :{TINY_FONT}{STRING} ({NUM})
STR_SMALLMAP_LINKSTATS                                          :{TINY_FONT}{STRING}
STR_SMALLMAP_COMPANY                                            :{TINY_FONT}{COMPANY}
STR_SMALLMAP_TOWN                                               :{TINY_FONT}{WHITE}{TOWN}
STR_SMALLMAP_DISABLE_ALL                                        :{BLACK}تعطيل الكل
STR_SMALLMAP_ENABLE_ALL                                         :{BLACK}تفعيل الكل
STR_SMALLMAP_SHOW_HEIGHT                                        :{BLACK}عرض الارتفاع
STR_SMALLMAP_TOOLTIP_DISABLE_ALL_INDUSTRIES                     :{BLACK}عدم عرض اي مصنع في الخريطة
STR_SMALLMAP_TOOLTIP_ENABLE_ALL_INDUSTRIES                      :{BLACK}عرض جميع المصانع في الخريطة
STR_SMALLMAP_TOOLTIP_SHOW_HEIGHT                                :{BLACK}بدل عرض خريطة التضاريس
STR_SMALLMAP_TOOLTIP_DISABLE_ALL_COMPANIES                      :{BLACK}عدم عرض ممتلكات اي شركة على الخارطة
STR_SMALLMAP_TOOLTIP_ENABLE_ALL_COMPANIES                       :{BLACK}عرض جميع املاك الشركة على الخريطة
STR_SMALLMAP_TOOLTIP_DISABLE_ALL_CARGOS                         :{BLACK}عدم عرض أي بضائع على الخريطة

# Status bar messages
STR_STATUSBAR_TOOLTIP_SHOW_LAST_NEWS                            :{BLACK}اظهر اخر رسالة / تقرير
STR_STATUSBAR_COMPANY_NAME                                      :{SILVER}- -  {COMPANY}  - -
STR_STATUSBAR_PAUSED                                            :{YELLOW}* *  متوقف  *  *
STR_STATUSBAR_AUTOSAVE                                          :{RED}حفظ تلقائي
STR_STATUSBAR_SAVING_GAME                                       :{RED}*  *  يتم حفظ اللعبة  *  *


# News message history
STR_MESSAGE_HISTORY                                             :{WHITE}الرسائل السابقة
STR_MESSAGE_HISTORY_TOOLTIP                                     :{BLACK}قائمة بآخر الاخبار
STR_MESSAGE_NEWS_FORMAT                                         :{STRING}  -  {STRING}

STR_NEWS_MESSAGE_CAPTION                                        :{WHITE}رسالة
STR_NEWS_CUSTOM_ITEM                                            :{BIG_FONT}{BLACK}{STRING}

STR_NEWS_FIRST_TRAIN_ARRIVAL                                    :{BIG_FONT}{BLACK} ... المواطنون يحتفلون{} اول قطار وصل في {STATION}!
STR_NEWS_FIRST_BUS_ARRIVAL                                      :{BIG_FONT}{BLACK}يحتفل الأهالي ...{}بوصول اول باص للمحطة ...{STATION}!
STR_NEWS_FIRST_TRUCK_ARRIVAL                                    :{BIG_FONT}{BLACK}الأهالي يحتفلون ...{}بوصول اول عربة الى .. {STATION}!
STR_NEWS_FIRST_PASSENGER_TRAM_ARRIVAL                           :{BIG_FONT}{BLACK}المواطنون يحتفلون . . .{}بوصول اول عربة ركاب ترام الى {STATION}!
STR_NEWS_FIRST_CARGO_TRAM_ARRIVAL                               :{BIG_FONT}{BLACK}المواطنون يحتفلون . . .{}بوصول اول عربة ترام لمحطة {STATION}!
STR_NEWS_FIRST_SHIP_ARRIVAL                                     :{BIG_FONT}{BLACK}المواطنون يحتفلون ...{}بوصول اول سفينة الى {STATION}!
STR_NEWS_FIRST_AIRCRAFT_ARRIVAL                                 :{BIG_FONT}{BLACK}الأهالي يحتفلون . . .{}بوصول أول طائرة الى {STATION}!

STR_NEWS_TRAIN_CRASH                                            :{BIG_FONT}{BLACK}تحطم قطاراً!{}{COMMA} مات فى الحريق بعد الحادث
STR_NEWS_ROAD_VEHICLE_CRASH_DRIVER                              :{BIG_FONT}{BLACK}العربة تحطمت !{}السائق توفي في شعلة الحريق بعد الاصطدام بقطار
STR_NEWS_ROAD_VEHICLE_CRASH                                     :{BIG_FONT}{BLACK}العربة تحطمت !{}{COMMA} توفي في شعلة الحريق بعد الاصطدام بقطار
STR_NEWS_AIRCRAFT_CRASH                                         :{BIG_FONT}{BLACK}تحطم طائرة !{}{COMMA}ماتوا في الحريق بمطار {STATION}
STR_NEWS_PLANE_CRASH_OUT_OF_FUEL                                :{BIG_FONT}{BLACK}تحطم طائرة !{}انتهى الوقود من الطائرة, {COMMA}توفي اثر الحادث !

STR_NEWS_DISASTER_ZEPPELIN                                      :{BIG_FONT}{BLACK}حادثة منطاد في {STATION}!
STR_NEWS_DISASTER_SMALL_UFO                                     :{BIG_FONT}{BLACK}تحطم عربة في حادث تصادم بجسم غامض !
STR_NEWS_DISASTER_AIRPLANE_OIL_REFINERY                         :{BIG_FONT}{BLACK}تفجير محطة تكرير نفط قرب {TOWN}!
STR_NEWS_DISASTER_HELICOPTER_FACTORY                            :{BIG_FONT}{BLACK}تفجير مصنع في حادثة مريبة قرب {TOWN}!
STR_NEWS_DISASTER_BIG_UFO                                       :{BIG_FONT}{BLACK}مركبة غير معروفة هبطت قرب {TOWN}!
STR_NEWS_DISASTER_COAL_MINE_SUBSIDENCE                          :{BIG_FONT}{BLACK}الخمود في منجم الفحم يتسبب في سلسلة انفجارات قرب {TOWN}!
STR_NEWS_DISASTER_FLOOD_VEHICLE                                 :{BIG_FONT}{BLACK}فيضانات !{}على الأقل {COMMA} مفقودين او في عداد الأموات بعد فيضانات عارمة !

STR_NEWS_COMPANY_IN_TROUBLE_TITLE                               :{BIG_FONT}{BLACK}الشركة في مأزق!
STR_NEWS_COMPANY_IN_TROUBLE_DESCRIPTION                         :{BIG_FONT}{BLACK}{STRING} سوف تباع قريبا او يعلن افلاسها ان لم يتحسن ادائها قريبا!!
STR_NEWS_COMPANY_MERGER_TITLE                                   :{BIG_FONT}{BLACK}مدمج الشركات
STR_NEWS_COMPANY_MERGER_DESCRIPTION                             :{BIG_FONT}{BLACK}{STRING} بيعت لـ : {STRING} بقيمة: {CURRENCY_LONG}!
STR_NEWS_COMPANY_BANKRUPT_TITLE                                 :{BIG_FONT}{BLACK}افلاس!
STR_NEWS_COMPANY_BANKRUPT_DESCRIPTION                           :{BIG_FONT}{BLACK}{STRING} اغلقت من قبل الدائنين و بيعت كل الأصول !!
STR_NEWS_COMPANY_LAUNCH_TITLE                                   :{BIG_FONT}{BLACK}تم اطلاق شركة نقل جديدة!
STR_NEWS_COMPANY_LAUNCH_DESCRIPTION                             :{BIG_FONT}{BLACK}{STRING}بدأت العمل قرب {TOWN}!
STR_NEWS_MERGER_TAKEOVER_TITLE                                  :{BIG_FONT}{BLACK}{STRING}تم الاستحواذ عليها بواسطة {STRING}!
STR_PRESIDENT_NAME_MANAGER                                      :{BLACK}{PRESIDENT_NAME}{} ( المدير)

STR_NEWS_NEW_TOWN                                               :{BLACK}{BIG_FONT}{STRING} رعى اعمال البناء في {TOWN}!

STR_NEWS_INDUSTRY_CONSTRUCTION                                  :{BIG_FONT}{BLACK}{STRING} جديد تحت الانشاء قرب {TOWN}!
STR_NEWS_INDUSTRY_PLANTED                                       :{BIG_FONT}{BLACK} {STRING} جديدة يتم تجهيزها قرب {TOWN}!

STR_NEWS_INDUSTRY_CLOSURE_GENERAL                               :{BIG_FONT}{BLACK}{STRING}يعلن الاغلاق الفوري
STR_NEWS_INDUSTRY_CLOSURE_SUPPLY_PROBLEMS                       :{BIG_FONT}{BLACK}تسبب نقص في الامدادات الى الاغلاق الفوري ل {STRING}
STR_NEWS_INDUSTRY_CLOSURE_LACK_OF_TREES                         :{BIG_FONT}{BLACK} النقص في الشجر بالجوار ادى الى الاغلاق الفوري ل {STRING}.

STR_NEWS_EURO_INTRODUCTION                                      :{BIG_FONT}{BLACK}العملة الموحدة للدول الأوربية!{}{}تم اعتماد العملة الأوربية الموحدة - اليورو - للمعاملات اليومية في دولتك!
STR_NEWS_BEGIN_OF_RECESSION                                     :{BIG_FONT}{BLACK}ركود اقتصادي!{}{}خبراء الأقتصاد خائفون من ركود اقتصادي وشيك
STR_NEWS_END_OF_RECESSION                                       :{BIG_FONT}{BLACK}الركود انتهى!{}{}العودة للصعود في الاقتصاد اعطى الثقة في قوة الاقتصاد

STR_NEWS_INDUSTRY_PRODUCTION_INCREASE_GENERAL                   :{BIG_FONT}{BLACK}{INDUSTRY} يزيد الانتاج
STR_NEWS_INDUSTRY_PRODUCTION_INCREASE_COAL                      :{BIG_FONT}{BLACK}وجد نواة فحم في {INDUSTRY}!{}يتوقع مضاعفة الانتاج
STR_NEWS_INDUSTRY_PRODUCTION_INCREASE_OIL                       :{BIG_FONT}{BLACK}وجد مستودع جوفي للنفط في {INDUSTRY}!{}يتوقع ان يتضاعف الانتاج
STR_NEWS_INDUSTRY_PRODUCTION_INCREASE_FARM                      :{BIG_FONT}{BLACK}استحدثت طرق جديدة للزراعة في {INDUSTRY}{} يتوقع ان يتضاعف الانتاج
STR_NEWS_INDUSTRY_PRODUCTION_INCREASE_SMOOTH                    :{BIG_FONT}{BLACK} زاد انتاج {STRING} في {INDUSTRY} بمقدار {COMMA} في المئة!
STR_NEWS_INDUSTRY_PRODUCTION_DECREASE_GENERAL                   :{BIG_FONT}{BLACK} انخفض الانتاج بواقع 50 % في {INDUSTRY}
STR_NEWS_INDUSTRY_PRODUCTION_DECREASE_FARM                      :{BIG_FONT}{BLACK} عدوى من الحشرات في{INDUSTRY}!{} تسببت في نقص الانتاج ب 50 %.
STR_NEWS_INDUSTRY_PRODUCTION_DECREASE_SMOOTH                    :{BIG_FONT}{BLACK} نقص انتاج {STRING} في {INDUSTRY} بمقدار {COMMA} في المئة!

###length VEHICLE_TYPES
STR_NEWS_TRAIN_IS_WAITING                                       :{WHITE}{VEHICLE} ينتظر في المستودع
STR_NEWS_ROAD_VEHICLE_IS_WAITING                                :{WHITE}{VEHICLE} تنتظر في المستودع
STR_NEWS_SHIP_IS_WAITING                                        :{WHITE}{VEHICLE} تنتظر في حوض السفن
STR_NEWS_AIRCRAFT_IS_WAITING                                    :{WHITE}{VEHICLE} تنتظر في الحظيرة
###next-name-looks-similar

# Order review system / warnings
STR_NEWS_VEHICLE_HAS_TOO_FEW_ORDERS                             :{WHITE}{VEHICLE} لديها اوامر قليلة جدا في جدولها
STR_NEWS_VEHICLE_HAS_VOID_ORDER                                 :{WHITE}{VEHICLE} لديها امر غير صالح
STR_NEWS_VEHICLE_HAS_DUPLICATE_ENTRY                            :{WHITE}{VEHICLE} لديها امر مكرر
STR_NEWS_VEHICLE_HAS_INVALID_ENTRY                              :{WHITE}{VEHICLE} لديها محطة غير صالحة في القائمة
STR_NEWS_PLANE_USES_TOO_SHORT_RUNWAY                            :{WHITE}{VEHICLE} لدبها ضمن الطلبات مطارا قصير المدرج

STR_NEWS_VEHICLE_IS_GETTING_OLD                                 :{WHITE}{VEHICLE} اصبحت قديمة
STR_NEWS_VEHICLE_IS_GETTING_VERY_OLD                            :{WHITE}{VEHICLE} اصبحت قديمة جدا
STR_NEWS_VEHICLE_IS_GETTING_VERY_OLD_AND                        :{WHITE}{VEHICLE} قديمة جدا وتحتاج الى استبدال فوري
STR_NEWS_TRAIN_IS_STUCK                                         :{WHITE}{VEHICLE} لا يستطيع ايجاد طريق للمواصلة
STR_NEWS_VEHICLE_IS_LOST                                        :{WHITE}{VEHICLE} تائه
STR_NEWS_VEHICLE_IS_UNPROFITABLE                                :{WHITE}{VEHICLE} دخل العربة السنة السابقة {CURRENCY_LONG}
STR_NEWS_AIRCRAFT_DEST_TOO_FAR                                  :{WHITE}{VEHICLE}لا يمكن الوصول للمحطة التالية لانها خارج المدى

STR_NEWS_ORDER_REFIT_FAILED                                     :{WHITE}امرالاستبدال توقف {VEHICLE}
STR_NEWS_VEHICLE_AUTORENEW_FAILED                               :{WHITE}فشل تطبيق الاستبدال الذاتي ل{VEHICLE}{}{STRING}

STR_NEWS_NEW_VEHICLE_NOW_AVAILABLE                              :{BIG_FONT}{BLACK}جديد {STRING}الآن متاحة !
STR_NEWS_NEW_VEHICLE_TYPE                                       :{BIG_FONT}{BLACK}{ENGINE}
STR_NEWS_NEW_VEHICLE_NOW_AVAILABLE_WITH_TYPE                    :{BLACK}جديد {STRING} الآن متاح ! - {ENGINE}


STR_NEWS_STATION_NO_LONGER_ACCEPTS_CARGO                        :{WHITE}{STATION} لم تعد تقبل {STRING}
STR_NEWS_STATION_NO_LONGER_ACCEPTS_CARGO_OR_CARGO               :{WHITE}{STATION}لم تعد تقبل {STRING} او {STRING}
STR_NEWS_STATION_NOW_ACCEPTS_CARGO                              :{WHITE}{STATION} الآن تقبل {STRING}
STR_NEWS_STATION_NOW_ACCEPTS_CARGO_AND_CARGO                    :{WHITE}{STATION}الآن تقبل {STRING} و {STRING}

STR_NEWS_OFFER_OF_SUBSIDY_EXPIRED                               :{BIG_FONT}{BLACK} اعلان عن انتهاء عرض{}{} نقل {STRING} من {STRING} الى {STRING} لن يعطي ارباح اضافية بعد الآن .
STR_NEWS_SUBSIDY_WITHDRAWN_SERVICE                              :{BIG_FONT}{BLACK} تم سحب العرض{}{} نقل {STRING} من {STRING} الى {STRING} لم يعد معروض
STR_NEWS_SERVICE_SUBSIDY_OFFERED                                :{BIG_FONT}{BLACK}اعلان عن عرض{}{} اول {STRING} من {STRING} الى {STRING} سوفستجذب دعم لمدة {NUM} سنة من السلطة المحلية!
###length 4
STR_NEWS_SERVICE_SUBSIDY_AWARDED_HALF                           :{BIG_FONT}{BLACK} العرض قد اعطي لـ {STRING}!{}{}{STRING} من {STRING} الى {STRING} سوف يعطي زيادة 50% ارباح ل{NUM} سنة!
STR_NEWS_SERVICE_SUBSIDY_AWARDED_DOUBLE                         :{BIG_FONT}{BLACK}العرض قد منحت إلى {STRING}!{}{}{STRING} من {STRING} الى {STRING} سوف يعطي ضعف الدخل ل{NUM} سنة!
STR_NEWS_SERVICE_SUBSIDY_AWARDED_TRIPLE                         :{BIG_FONT}{BLACK}شركة {STRING} فازت بالعرض{}{}{STRING} من {STRING} الى {STRING} سوف يعطي 3 اضعاف الدخل ل{NUM} سنة!
STR_NEWS_SERVICE_SUBSIDY_AWARDED_QUADRUPLE                      :{BIG_FONT}{BLACK} شركة {STRING} فازت بالعرض !{}{}{STRING} من {STRING} الى {STRING} سوف يعطي اربعة اضعاف الدخل ل{NUM} سنة!

STR_NEWS_ROAD_REBUILDING                                        :{BIG_FONT}{BLACK} فوضى طرق عارمة في مدينة {TOWN}!{}{}اعادة ترميم الطرق مولت من قبل شركة {STRING} تجلي ستة أشهر من الشقاء لعربات الطريق.

# Extra view window
STR_EXTRA_VIEWPORT_TITLE                                        :{WHITE}شاشة العرض {COMMA}
STR_EXTRA_VIEW_MOVE_VIEW_TO_MAIN                                :{BLACK}انسخ لشاشة العرض
STR_EXTRA_VIEW_MOVE_VIEW_TO_MAIN_TT                             :{BLACK}انسخ موقع الشاشة الرئيسية لشاشة العرض هذه
STR_EXTRA_VIEW_MOVE_MAIN_TO_VIEW                                :{BLACK}لصق من شاشة العرض
STR_EXTRA_VIEW_MOVE_MAIN_TO_VIEW_TT                             :{BLACK}لصق شاشة العرض هذة للشاشة الرئيسية

# Game options window
STR_GAME_OPTIONS_CAPTION                                        :{WHITE}إعدادات اللعبه
STR_GAME_OPTIONS_CURRENCY_UNITS_FRAME                           :{BLACK}وحدة العملة
STR_GAME_OPTIONS_CURRENCY_UNITS_DROPDOWN_TOOLTIP                :{BLACK}اختيار وحدة العملة

###length 42
STR_GAME_OPTIONS_CURRENCY_GBP                                   :جنية(£)
STR_GAME_OPTIONS_CURRENCY_USD                                   :دولار ($)
STR_GAME_OPTIONS_CURRENCY_EUR                                   :يورو (€)
STR_GAME_OPTIONS_CURRENCY_JPY                                   :ين (¥)
STR_GAME_OPTIONS_CURRENCY_ATS                                   :شلنق استرالي (ATS)
STR_GAME_OPTIONS_CURRENCY_BEF                                   :فرنك بلجيكي (BEF)
STR_GAME_OPTIONS_CURRENCY_CHF                                   :فرنك سويسري (CHF)
STR_GAME_OPTIONS_CURRENCY_CZK                                   :كرونا تشيكية (CZK)
STR_GAME_OPTIONS_CURRENCY_DEM                                   :مارك الماني (DEM)
STR_GAME_OPTIONS_CURRENCY_DKK                                   :كرونا دنمركي
STR_GAME_OPTIONS_CURRENCY_ESP                                   :بيستا (ESP)
STR_GAME_OPTIONS_CURRENCY_FIM                                   :ماركا فنلندي(FIM)
STR_GAME_OPTIONS_CURRENCY_FRF                                   :فرنك (FRF)
STR_GAME_OPTIONS_CURRENCY_GRD                                   :دراخما يونانية (GRD)
STR_GAME_OPTIONS_CURRENCY_HUF                                   :فورنت هنغاري (HUF)
STR_GAME_OPTIONS_CURRENCY_ISK                                   :كرونا ايسلاندية (ISK)
STR_GAME_OPTIONS_CURRENCY_ITL                                   :ليرة ايطالية (ITL)
STR_GAME_OPTIONS_CURRENCY_NLG                                   :غلدر هولندي (NLG)
STR_GAME_OPTIONS_CURRENCY_NOK                                   :كرونا نرويجية (NOK)
STR_GAME_OPTIONS_CURRENCY_PLN                                   :زلوتي بولندي (PLN)
STR_GAME_OPTIONS_CURRENCY_RON                                   :لور يوناني (RON)
STR_GAME_OPTIONS_CURRENCY_RUR                                   :روبل روسي (RUR)
STR_GAME_OPTIONS_CURRENCY_SIT                                   :تولار سوفاني (SIT)
STR_GAME_OPTIONS_CURRENCY_SEK                                   :كرونا سويدية (SEK)
STR_GAME_OPTIONS_CURRENCY_TRY                                   :ليرة تركية (TRY)
STR_GAME_OPTIONS_CURRENCY_SKK                                   :كرونا سلوفاكية (SKK)
STR_GAME_OPTIONS_CURRENCY_BRL                                   :ريال برازيلي (BRL)
STR_GAME_OPTIONS_CURRENCY_EEK                                   :كرونا استونية (EEK)
STR_GAME_OPTIONS_CURRENCY_KRW                                   :وون كوريا الجنوبية (KRW)
STR_GAME_OPTIONS_CURRENCY_ZAR                                   :راند جنوب أفريقيا (ZAR)
STR_GAME_OPTIONS_CURRENCY_CUSTOM                                :مخصص ...
STR_GAME_OPTIONS_CURRENCY_GEL                                   :(GEL) لاري جورجي
STR_GAME_OPTIONS_CURRENCY_CNY                                   :(CNY) الرنمينبي الصيني
STR_GAME_OPTIONS_CURRENCY_HKD                                   :(HKD) دولار هونج كونج

###length 2
STR_GAME_OPTIONS_ROAD_VEHICLES_DROPDOWN_LEFT                    :القيادة على اليسار
STR_GAME_OPTIONS_ROAD_VEHICLES_DROPDOWN_RIGHT                   :القيادة على اليمين

STR_GAME_OPTIONS_TOWN_NAMES_FRAME                               :{BLACK}اسماء المدن:
STR_GAME_OPTIONS_TOWN_NAMES_DROPDOWN_TOOLTIP                    :{BLACK}اختيار طريقة عرض اسماء المدن

###length 21
STR_GAME_OPTIONS_TOWN_NAME_ORIGINAL_ENGLISH                     :English (Original)
STR_GAME_OPTIONS_TOWN_NAME_FRENCH                               :فرنسي
STR_GAME_OPTIONS_TOWN_NAME_GERMAN                               :الماني
STR_GAME_OPTIONS_TOWN_NAME_ADDITIONAL_ENGLISH                   :انجليزي اضافي
STR_GAME_OPTIONS_TOWN_NAME_LATIN_AMERICAN                       :امريكي لاتيني
STR_GAME_OPTIONS_TOWN_NAME_SILLY                                :مضحك
STR_GAME_OPTIONS_TOWN_NAME_SWEDISH                              :سويدي
STR_GAME_OPTIONS_TOWN_NAME_DUTCH                                :هولندي
STR_GAME_OPTIONS_TOWN_NAME_FINNISH                              :فنلندي
STR_GAME_OPTIONS_TOWN_NAME_POLISH                               :بلغاري
STR_GAME_OPTIONS_TOWN_NAME_SLOVAK                               :سلوفاكي
STR_GAME_OPTIONS_TOWN_NAME_NORWEGIAN                            :نرويجي
STR_GAME_OPTIONS_TOWN_NAME_HUNGARIAN                            :هنغاري
STR_GAME_OPTIONS_TOWN_NAME_AUSTRIAN                             :نمساوي
STR_GAME_OPTIONS_TOWN_NAME_ROMANIAN                             :روماني
STR_GAME_OPTIONS_TOWN_NAME_CZECH                                :تشيكي
STR_GAME_OPTIONS_TOWN_NAME_SWISS                                :سويدي
STR_GAME_OPTIONS_TOWN_NAME_DANISH                               :دنماكي
STR_GAME_OPTIONS_TOWN_NAME_TURKISH                              :تركي
STR_GAME_OPTIONS_TOWN_NAME_ITALIAN                              :ايطالي
STR_GAME_OPTIONS_TOWN_NAME_CATALAN                              :كتالونية

STR_GAME_OPTIONS_AUTOSAVE_FRAME                                 :{BLACK}حفظ آلي
STR_GAME_OPTIONS_AUTOSAVE_DROPDOWN_TOOLTIP                      :{BLACK}اختار مدة الحفظ الآلي

# Autosave dropdown
###length 5
STR_GAME_OPTIONS_AUTOSAVE_DROPDOWN_OFF                          :بدون
STR_GAME_OPTIONS_AUTOSAVE_DROPDOWN_EVERY_1_MONTH                :كل شهر
STR_GAME_OPTIONS_AUTOSAVE_DROPDOWN_EVERY_3_MONTHS               :كل 3 اشهر
STR_GAME_OPTIONS_AUTOSAVE_DROPDOWN_EVERY_6_MONTHS               :كل 6 اشهر
STR_GAME_OPTIONS_AUTOSAVE_DROPDOWN_EVERY_12_MONTHS              :كل سنة

STR_GAME_OPTIONS_LANGUAGE                                       :{BLACK}لغة
STR_GAME_OPTIONS_LANGUAGE_TOOLTIP                               :{BLACK}اختر لغة الواجهه
STR_GAME_OPTIONS_LANGUAGE_PERCENTAGE                            :{STRING} ({NUM}% مكتمل)

STR_GAME_OPTIONS_FULLSCREEN                                     :{BLACK}شاشة كاملة
STR_GAME_OPTIONS_FULLSCREEN_TOOLTIP                             :{BLACK}اختر هذا المربع للعب OpenTTD على لشاشة الكاملة

STR_GAME_OPTIONS_RESOLUTION                                     :{BLACK}دقة الشاشة
STR_GAME_OPTIONS_RESOLUTION_TOOLTIP                             :{BLACK}اختر دقة الشاشة
STR_GAME_OPTIONS_RESOLUTION_OTHER                               :اخرى

STR_GAME_OPTIONS_VIDEO_ACCELERATION                             :{BLACK}تسريع الأجهزة
STR_GAME_OPTIONS_VIDEO_ACCELERATION_TOOLTIP                     :{BLACK}حدد هذا المربع للسماح لـ OpenTTD بمحاولة استخدام تسريع الأجهزة. سيتم تطبيق الإعداد الذي تم تغييره فقط عند إعادة تشغيل اللعبة
STR_GAME_OPTIONS_VIDEO_ACCELERATION_RESTART                     :{WHITE}لن يعمل الإعداد إلا بعد إعادة تشغيل اللعبة


STR_GAME_OPTIONS_GUI_ZOOM_FRAME                                 :{BLACK}حجم اللوحة
STR_GAME_OPTIONS_GUI_ZOOM_DROPDOWN_TOOLTIP                      :{BLACK}حدد العنصر المطلوب

STR_GAME_OPTIONS_GUI_ZOOM_DROPDOWN_NORMAL                       :تقريب عادي
STR_GAME_OPTIONS_GUI_ZOOM_DROPDOWN_2X_ZOOM                      :تقريب ×2
STR_GAME_OPTIONS_GUI_ZOOM_DROPDOWN_4X_ZOOM                      :تقريب ×4

STR_GAME_OPTIONS_FONT_ZOOM                                      :{BLACK}حجم الخط
STR_GAME_OPTIONS_FONT_ZOOM_DROPDOWN_TOOLTIP                     :{BLACK}حدد حجم خط الواجهة المراد استخدامه

STR_GAME_OPTIONS_FONT_ZOOM_DROPDOWN_AUTO                        :(كشف أوتوماتيكي)
STR_GAME_OPTIONS_FONT_ZOOM_DROPDOWN_NORMAL                      :عادي
STR_GAME_OPTIONS_FONT_ZOOM_DROPDOWN_2X_ZOOM                     :حجم مزدوج
STR_GAME_OPTIONS_FONT_ZOOM_DROPDOWN_4X_ZOOM                     :حجم رباعي

STR_GAME_OPTIONS_GRAPHICS                                       :{BLACK}الرسومات

STR_GAME_OPTIONS_REFRESH_RATE                                   :{BLACK}معدل تحديث الشاشة
STR_GAME_OPTIONS_REFRESH_RATE_TOOLTIP                           :{BLACK}حدد معدل تحديث الشاشة
STR_GAME_OPTIONS_REFRESH_RATE_ITEM                              :{NUM}هرتز
STR_GAME_OPTIONS_REFRESH_RATE_WARNING                           :{WHITE}قد تؤثر معدلات التحديث الأعلى من 60 هرتز على الأداء.

STR_GAME_OPTIONS_BASE_GRF                                       :{BLACK} الواجهة الرسومية الاساسية
STR_GAME_OPTIONS_BASE_GRF_TOOLTIP                               :{BLACK} اختر مجموعة الواجهة الرسومية
STR_GAME_OPTIONS_BASE_GRF_STATUS                                :{RED}{NUM} ملف مفقود او غير صالح
STR_GAME_OPTIONS_BASE_GRF_DESCRIPTION_TOOLTIP                   :{BLACK} معلومات اضافية عن القاعدة الرسومية

STR_GAME_OPTIONS_BASE_SFX                                       :{BLACK}قاعدة الاصوات الاساسية
STR_GAME_OPTIONS_BASE_SFX_TOOLTIP                               :{BLACK}اختر الاصوات الاساسية للاستخدام
STR_GAME_OPTIONS_BASE_SFX_DESCRIPTION_TOOLTIP                   :{BLACK}معلومات اضافية حول مجوعة الصوت

STR_GAME_OPTIONS_BASE_MUSIC                                     :{BLACK}قاعده الموسيقى الاساسيه
STR_GAME_OPTIONS_BASE_MUSIC_TOOLTIP                             :{BLACK}اختر الموسيقى الاساسية التي تود استخدامها
STR_GAME_OPTIONS_BASE_MUSIC_STATUS                              :{RED}{NUM} ملف غير صالح
STR_GAME_OPTIONS_BASE_MUSIC_DESCRIPTION_TOOLTIP                 :{BLACK}معلومات اضافية عن الموسيقى الاساسية

STR_ERROR_RESOLUTION_LIST_FAILED                                :{WHITE}فشل في استرداد قائمة الدقة المدعومة
STR_ERROR_FULLSCREEN_FAILED                                     :{WHITE}فشل تشغيل نمط الشاشة الكاملة

# Custom currency window

STR_CURRENCY_WINDOW                                             :{WHITE}عمله مخصصه
STR_CURRENCY_EXCHANGE_RATE                                      :{LTBLUE}معامل التبديل: {ORANGE}{CURRENCY_LONG} = £ {COMMA}
STR_CURRENCY_DECREASE_EXCHANGE_RATE_TOOLTIP                     :{BLACK} £ قلل قيمة عملتك لكل جنية استرليني
STR_CURRENCY_INCREASE_EXCHANGE_RATE_TOOLTIP                     :{BLACK} £ زد قيمة عملتك لكل جنية استرليني
STR_CURRENCY_SET_EXCHANGE_RATE_TOOLTIP                          :{BLACK} حدد قيمة الصرف لعملتك مقابل الجنية الاسترليني (£)

STR_CURRENCY_SEPARATOR                                          :{LTBLUE} فاصل العملة: {ORANGE}{STRING}
STR_CURRENCY_SET_CUSTOM_CURRENCY_SEPARATOR_TOOLTIP              :{BLACK} حدد الفاصل لعملتك

STR_CURRENCY_PREFIX                                             :{LTBLUE} علامة العملة السابقة: {ORANGE}{STRING}
STR_CURRENCY_SET_CUSTOM_CURRENCY_PREFIX_TOOLTIP                 :{BLACK} حدد الرمز الاستهلالي لعملتك
STR_CURRENCY_SUFFIX                                             :{LTBLUE} علامة العملة الاخيرة: {ORANGE}{STRING}
STR_CURRENCY_SET_CUSTOM_CURRENCY_SUFFIX_TOOLTIP                 :{BLACK} حدد الرمز اللاحق لعملتك

STR_CURRENCY_SWITCH_TO_EURO                                     :{LTBLUE}حول إلى يورو : {ORANGE}{NUM}
STR_CURRENCY_SWITCH_TO_EURO_NEVER                               :{LTBLUE}حول إلى يورو : {ORANGE}أبدا
STR_CURRENCY_SET_CUSTOM_CURRENCY_TO_EURO_TOOLTIP                :{BLACK} حدد السنة لتبديل العملة لليورو
STR_CURRENCY_DECREASE_CUSTOM_CURRENCY_TO_EURO_TOOLTIP           :{BLACK} بدل الى اليورو مبكرا
STR_CURRENCY_INCREASE_CUSTOM_CURRENCY_TO_EURO_TOOLTIP           :{BLACK} بدل الى اليورو متاخرا

STR_CURRENCY_PREVIEW                                            :{LTBLUE}عرض: {ORANGE}{CURRENCY_LONG}
STR_CURRENCY_CUSTOM_CURRENCY_PREVIEW_TOOLTIP                    :{BLACK} 10000 جنية استرليني في عملتك
STR_CURRENCY_CHANGE_PARAMETER                                   :{BLACK}غير الخيارات الاختيارة

STR_DIFFICULTY_LEVEL_SETTING_MAXIMUM_NO_COMPETITORS             :{LTBLUE}العدد الاقصى للمتنافسين: {ORANGE}{COMMA}

STR_NONE                                                        :بدون
STR_FUNDING_ONLY                                                :التمويل فقط
STR_MINIMAL                                                     :الادنى
STR_NUM_VERY_LOW                                                :منخفض جدا
STR_NUM_LOW                                                     :قليل
STR_NUM_NORMAL                                                  :طبيعي
STR_NUM_HIGH                                                    :عالي
STR_NUM_CUSTOM                                                  :اختياري
STR_NUM_CUSTOM_NUMBER                                           :مخصص ({NUM})

STR_VARIETY_NONE                                                :بدون
STR_VARIETY_VERY_LOW                                            :منخفض جدا
STR_VARIETY_LOW                                                 :منخفض
STR_VARIETY_MEDIUM                                              :متوسط
STR_VARIETY_HIGH                                                :مرتفع
STR_VARIETY_VERY_HIGH                                           :مرتفع جدا

###length 5
STR_AI_SPEED_VERY_SLOW                                          :بطيء جدا
STR_AI_SPEED_SLOW                                               :بطيء
STR_AI_SPEED_MEDIUM                                             :متوسط
STR_AI_SPEED_FAST                                               :سريع
STR_AI_SPEED_VERY_FAST                                          :سريع جدا

###length 6
STR_SEA_LEVEL_VERY_LOW                                          :منخفض
STR_SEA_LEVEL_LOW                                               :بسيط
STR_SEA_LEVEL_MEDIUM                                            :متوسط
STR_SEA_LEVEL_HIGH                                              :عالي
STR_SEA_LEVEL_CUSTOM                                            :مخصص
STR_SEA_LEVEL_CUSTOM_PERCENTAGE                                 :مخصص ({NUM}%)

###length 4
STR_RIVERS_NONE                                                 :بدون
STR_RIVERS_FEW                                                  :قليلة
STR_RIVERS_MODERATE                                             :متوسطة
STR_RIVERS_LOT                                                  :كثيرة

###length 3
STR_DISASTER_NONE                                               :بدون
STR_DISASTER_REDUCED                                            :قليل
STR_DISASTER_NORMAL                                             :طبيعي

###length 4
STR_SUBSIDY_X1_5                                                :*1.5
STR_SUBSIDY_X2                                                  :*2
STR_SUBSIDY_X3                                                  :*3
STR_SUBSIDY_X4                                                  :*4

###length 7
STR_TERRAIN_TYPE_VERY_FLAT                                      :مسطح تماما
STR_TERRAIN_TYPE_FLAT                                           :مسطح
STR_TERRAIN_TYPE_HILLY                                          :مرتفعات - هضاب
STR_TERRAIN_TYPE_MOUNTAINOUS                                    :جبال
STR_TERRAIN_TYPE_ALPINIST                                       :شاهق

###length 3
STR_CITY_APPROVAL_PERMISSIVE                                    :متساهل
STR_CITY_APPROVAL_TOLERANT                                      :متقبل
STR_CITY_APPROVAL_HOSTILE                                       :معاد

STR_WARNING_NO_SUITABLE_AI                                      :{WHITE}لايوجد ذكاء اصطناعي متاح ...{}تستطيع تجميل العديد من الذكاء الاصطناعي عن طريق اللانترنت

# Settings tree window
STR_CONFIG_SETTING_TREE_CAPTION                                 :{WHITE}الإعدادات
STR_CONFIG_SETTING_FILTER_TITLE                                 :{BLACK}تصفية القائمة:
STR_CONFIG_SETTING_EXPAND_ALL                                   :{BLACK}مدد الكل
STR_CONFIG_SETTING_COLLAPSE_ALL                                 :{BLACK}إسحب الكل
STR_CONFIG_SETTING_RESET_ALL                                    :{BLACK}اعادة ضبط جميع القيم
STR_CONFIG_SETTING_NO_EXPLANATION_AVAILABLE_HELPTEXT            :(لا يوجد تفسير متوفر)

STR_CONFIG_SETTING_RESTRICT_CATEGORY                            :{BLACK} فئة:
STR_CONFIG_SETTING_RESTRICT_TYPE                                :{BLACK}نوع:
STR_CONFIG_SETTING_RESTRICT_BASIC                               :اﻹعدادات الاساسيه

STR_CONFIG_SETTING_TYPE_DROPDOWN_HELPTEXT                       :{BLACK}احصر القائمة على انواع اعدادات محددة
STR_CONFIG_SETTING_TYPE_DROPDOWN_ALL                            :كل الاعدادات
STR_CONFIG_SETTING_TYPE_DROPDOWN_CLIENT                         :اعدادات العميل (لا يخزن في الحفظ ؛ يطبق على كل الالعاب)
STR_CONFIG_SETTING_TYPE_DROPDOWN_GAME_MENU                      :اعدادات اللعبة (يخزن في الحفظ ؛ يطبق على الالعاب الجديدة فقط)
STR_CONFIG_SETTING_TYPE_DROPDOWN_GAME_INGAME                    :اعدادات اللعبة (يخزن في الحفظ ؛ يطبق على اللعبة الحالية فقط)
STR_CONFIG_SETTING_TYPE_DROPDOWN_COMPANY_MENU                   :اعدادات الشركة (يخزن في الحفظ ؛ يطبق على الالعاب الجديدة فقط)
STR_CONFIG_SETTING_TYPE_DROPDOWN_COMPANY_INGAME                 :اعدادات الشركة (يخزن في الحفظ ؛ يطبق على الشركة الحالية فقط)

STR_CONFIG_SETTINGS_NONE                                        :{WHITE} - بدون -
###length 3
STR_CONFIG_SETTING_CATEGORY_AND_TYPE_HIDES                      :{BLACK}عرض جميع النتائج بالنسبة للإعداد{}{SILVER} الفئة {BLACK} إلى {WHITE}{STRING} {BLACK}و{SILVER}نوع {BLACK} إلى{WHITE} جميع انواع الإعدادات

###length 3
STR_CONFIG_SETTING_OFF                                          :قفل
STR_CONFIG_SETTING_ON                                           :فتح
STR_CONFIG_SETTING_DISABLED                                     :غير مفعل

###length 3
STR_CONFIG_SETTING_COMPANIES_OFF                                :بدون
STR_CONFIG_SETTING_COMPANIES_OWN                                :لشركتك
STR_CONFIG_SETTING_COMPANIES_ALL                                :كل الشركات

###length 3
STR_CONFIG_SETTING_NONE                                         :بدون
STR_CONFIG_SETTING_ORIGINAL                                     :اصلي
STR_CONFIG_SETTING_REALISTIC                                    :واقعي

###length 3
STR_CONFIG_SETTING_HORIZONTAL_POS_LEFT                          :يسار
STR_CONFIG_SETTING_HORIZONTAL_POS_CENTER                        :متوسط
STR_CONFIG_SETTING_HORIZONTAL_POS_RIGHT                         :يمين


STR_CONFIG_SETTING_INTEREST_RATE_HELPTEXT                       :سعر الفائدة على القرض يتحكم أيضًا في التضخم ، إذا تم تمكينه


STR_CONFIG_SETTING_CONSTRUCTION_SPEED                           ::سرعة البناء {STRING}

STR_CONFIG_SETTING_VEHICLE_BREAKDOWNS                           ::تعطلات العربة {STRING}



###setting-zero-is-special


STR_CONFIG_SETTING_RECESSIONS                                   :حالات الركود: {STRING}



STR_CONFIG_SETTING_CITY_APPROVAL                                :موقف مجلس المدينة من إعادة هيكلة المنطقة: {STRING}

STR_CONFIG_SETTING_MAP_HEIGHT_LIMIT                             :حد ارتفاع الخريطة:{STRING}
STR_CONFIG_SETTING_MAP_HEIGHT_LIMIT_HELPTEXT                    :اضبط أقصى ارتفاع لتضاريس الخريطة. باستخدام "(أوتوماتيك)" ، سيتم اختيار قيمة جيدة بعد إنشاء التضاريس
###setting-zero-is-special
STR_CONFIG_SETTING_TOO_HIGH_MOUNTAIN                            :{WHITE}لا يمكنك تعيين حد ارتفاع الخريطة لهذه القيمة. يوجد جبل واحد على الأقل أعلى على الخريطة

STR_CONFIG_SETTING_AUTOSLOPE                                    :السماح بتحريك الأرض تحت المباني, الطرق, الخ : {STRING}

STR_CONFIG_SETTING_CATCHMENT                                    :السماح بحدود اكثر واقعية للمحطات بحسب الحجم: {STRING}


STR_CONFIG_SETTING_EXTRADYNAMITE                                :السماح بحذف اكثر من الطرق المملوكة للمدينة و الجسور و غيرها: {STRING}


STR_CONFIG_SETTING_SMOKE_AMOUNT                                 :كمية دخان/شرار القطارات:{STRING}
STR_CONFIG_SETTING_SMOKE_AMOUNT_HELPTEXT                        :حدد مقدار الدخان أو عدد الشرارت من المركبات

STR_CONFIG_SETTING_TRAIN_ACCELERATION_MODEL                     :موديل تسارع القطارات: {STRING}

STR_CONFIG_SETTING_ROAD_VEHICLE_ACCELERATION_MODEL              :نمط تسارع عربات الطريق: {STRING}



STR_CONFIG_SETTING_FORBID_90_DEG                                :منع القطارات والسفن من الدوران بزاوية تسعين درجة : {STRING}

STR_CONFIG_SETTING_DISTANT_JOIN_STATIONS                        :السماح بربط محطتين غير متجاورتين : {STRING}

STR_CONFIG_SETTING_INFLATION                                    :التضخم: {STRING}
STR_CONFIG_SETTING_INFLATION_HELPTEXT                           :تمكين التضخم في الاقتصاد ، حيث ترتفع التكاليف بشكل أسرع قليلاً من المدفوعات




STR_CONFIG_SETTING_RAW_INDUSTRY_CONSTRUCTION_METHOD             :طريقة بناء المصانع الأولية يدوية : {STRING}
###length 3
STR_CONFIG_SETTING_RAW_INDUSTRY_CONSTRUCTION_METHOD_NONE        :بدون
STR_CONFIG_SETTING_RAW_INDUSTRY_CONSTRUCTION_METHOD_NORMAL      :ككل المصانع الأخرى
STR_CONFIG_SETTING_RAW_INDUSTRY_CONSTRUCTION_METHOD_PROSPECTING :تنقيب

STR_CONFIG_SETTING_INDUSTRY_PLATFORM                            :المساحة المسطحة حول الصناعات: {STRING}

STR_CONFIG_SETTING_MULTIPINDTOWN                                :السماح بوجود أكثر من مصنع من نفس النوع في المدينة الواحدة: {STRING}

###length 3
STR_CONFIG_SETTING_SIGNALSIDE_DRIVING_SIDE                      :على جانب القيادة

STR_CONFIG_SETTING_SHOWFINANCES                                 :أعرض نافذة المالية في آخر السنة: {STRING}

STR_CONFIG_SETTING_NONSTOP_BY_DEFAULT                           :الامر الجديد - بدون توقف - قياسيا: {STRING}

STR_CONFIG_SETTING_STOP_LOCATION                                :اوامر القطار الجديدة تتوقف قياسيا في {STRING} رصيف المحطة
###length 3
STR_CONFIG_SETTING_STOP_LOCATION_NEAR_END                       :قرب النهاية
STR_CONFIG_SETTING_STOP_LOCATION_MIDDLE                         :وسط
STR_CONFIG_SETTING_STOP_LOCATION_FAR_END                        :النهاية القصوى

STR_CONFIG_SETTING_AUTOSCROLL                                   :حرك الشاشة عندما تكون المؤشر على الحافة: {STRING}
###length 4
STR_CONFIG_SETTING_AUTOSCROLL_DISABLED                          :غير مفعل

STR_CONFIG_SETTING_BRIBE                                        :السماح برشوة السلطات االمحليه: {STRING}

STR_CONFIG_SETTING_ALLOW_EXCLUSIVE                              :السماح بشراء حقوق النقل الحصري: {STRING}

STR_CONFIG_SETTING_ALLOW_FUND_BUILDINGS                         :السماح بتمويل المباني: {STRING}
STR_CONFIG_SETTING_ALLOW_FUND_BUILDINGS_HELPTEXT                :السماح للشركات بإعطاء الأموال للمدن لتمويل المنازل الجديدة

STR_CONFIG_SETTING_ALLOW_FUND_ROAD                              :السماح بتمويل تعمير الطرق المحلية: {STRING}

STR_CONFIG_SETTING_ALLOW_GIVE_MONEY                             :السماح بتحويل المال للشركات الأخرى: {STRING}
STR_CONFIG_SETTING_ALLOW_GIVE_MONEY_HELPTEXT                    :السماح بتحويل الأموال بين الشركات في وضع اللعب الجماعي

STR_CONFIG_SETTING_FREIGHT_TRAINS                               :مضاعفة وزن الشحنة لمحاكاة القطارات الثقيلة: {STRING}


STR_CONFIG_SETTING_PLANE_CRASHES                                :عدد الطائرات المتحطمة: {STRING}
###length 3
STR_CONFIG_SETTING_PLANE_CRASHES_NONE                           :بدون
STR_CONFIG_SETTING_PLANE_CRASHES_REDUCED                        :منخفض
STR_CONFIG_SETTING_PLANE_CRASHES_NORMAL                         :طبيعي

STR_CONFIG_SETTING_STOP_ON_TOWN_ROAD                            :السماح للعربات بالعبور خلال المواقف المملوكة داخل المدن: {STRING}
STR_CONFIG_SETTING_STOP_ON_COMPETITOR_ROAD                      :السماح بمرور العربات خلال المحطات المملوكة للمنافسين: {STRING}
STR_CONFIG_SETTING_STOP_ON_COMPETITOR_ROAD_HELPTEXT             :السماح ببناء مواقف السيارات على الطرق المملوكة لشركات أخرى
STR_CONFIG_SETTING_DYNAMIC_ENGINES_EXISTING_VEHICLES            :{WHITE}تغير هذا الخيار غير متاح عندما يكون هناك عربات

STR_CONFIG_SETTING_INFRASTRUCTURE_MAINTENANCE                   :صيانة البنية التحتية: {STRING}


STR_CONFIG_SETTING_NEVER_EXPIRE_AIRPORTS                        :المطارات لا تنتهي صلاحيتها {STRING}

STR_CONFIG_SETTING_WARN_LOST_VEHICLE                            :حذر إذا فقدت المركبة {STRING}

STR_CONFIG_SETTING_ORDER_REVIEW                                 :استعراض اوامر العربات: {STRING}
###length 3
STR_CONFIG_SETTING_ORDER_REVIEW_OFF                             :لا
STR_CONFIG_SETTING_ORDER_REVIEW_EXDEPOT                         :نعم, بستثناء العربات الموقوفه
STR_CONFIG_SETTING_ORDER_REVIEW_ON                              :لكل العربات

STR_CONFIG_SETTING_WARN_INCOME_LESS                             :حذر عندما يكون الدخل سالبا :{STRING}

STR_CONFIG_SETTING_NEVER_EXPIRE_VEHICLES                        :المركبات لا تنتهي صلاحيتها ابدا : {STRING}

STR_CONFIG_SETTING_AUTORENEW_VEHICLE                            :جدد العربات عندما تصبح قديمة : {STRING}
STR_CONFIG_SETTING_AUTORENEW_VEHICLE_HELPTEXT                   :عند التمكين ، يتم استبدال العربة التي اقتربت من نهاية عمرها عند اكتمال شروط التجديد

###length 2

STR_CONFIG_SETTING_AUTORENEW_MONEY                              :التجديد التلقائي عند توفر السيولة الدنيا للتجديد: {STRING}

STR_CONFIG_SETTING_ERRMSG_DURATION_VALUE                        :{COMMA} ثانية

###setting-zero-is-special

STR_CONFIG_SETTING_POPULATION_IN_LABEL                          :أعرض عدد السكان مع الاسم على العلامة: {STRING}

STR_CONFIG_SETTING_GRAPH_LINE_THICKNESS                         :سمك الخطوط في العرض: {STRING}

STR_CONFIG_SETTING_SHOW_NEWGRF_NAME_HELPTEXT                    :أضف سطرًا إلى نافذة بناء العربة، لتوضيح اي NewGRF تأتي منه العربة المحددة

STR_CONFIG_SETTING_LANDSCAPE                                    :الارض: {STRING}

STR_CONFIG_SETTING_LAND_GENERATOR                               :مولد الأرض: {STRING}
STR_CONFIG_SETTING_LAND_GENERATOR_HELPTEXT                      :المكون الاصلي يعتمد على قواعد الجرفكس,ويشكل اراض ثابته,مكوون تيراجنسس يعتمد على المكون الأساسي مع متحكمات اسلس
###length 2
STR_CONFIG_SETTING_LAND_GENERATOR_ORIGINAL                      :الأصلي
STR_CONFIG_SETTING_LAND_GENERATOR_TERRA_GENESIS                 :مرتفعات منزلقة

STR_CONFIG_SETTING_TERRAIN_TYPE                                 :نوع الارض: {STRING}
STR_CONFIG_SETTING_TERRAIN_TYPE_HELPTEXT                        :(TerraGenesis only) مستوى الهضبات في الارض

STR_CONFIG_SETTING_INDUSTRY_DENSITY                             :الكثافة الصناعية: {STRING}
STR_CONFIG_SETTING_INDUSTRY_DENSITY_HELPTEXT                    :إختر مقدار الصناعات التي يجب تكوينها وعلى اي مستوى يجب ان تكون خلال اللعبة


STR_CONFIG_SETTING_SNOWLINE_HEIGHT                              :ارتفاع خط الثلج: {STRING}
STR_CONFIG_SETTING_SNOWLINE_HEIGHT_HELPTEXT                     :تحكم على اي ارتفاع يبدأ نزول الثلج في المناطق القطبية,تؤثر الثلوج على مستوى تطور القطاع الصناعي ونمو المدن. لا يمكن تعديله إلا عبر معدل السيناريو أو يتم حسابه بطريقة أخرى عبر "تغطية الجليد"

STR_CONFIG_SETTING_SNOW_COVERAGE_VALUE                          :{NUM}%


STR_CONFIG_SETTING_ROUGHNESS_OF_TERRAIN                         :خشونة التضاريس: {STRING}
STR_CONFIG_SETTING_ROUGHNESS_OF_TERRAIN_HELPTEXT                :(TerraGenesis only)إختر تكرار الهضبات: الاراض المستويه تحتوي على البضع منها,هضبات موزعه عرضيا اكثر,الاراض الوعرة تحتوي الكثير من الهضاب,التي من الممكن ان تكون متكررة
###length 4
STR_CONFIG_SETTING_ROUGHNESS_OF_TERRAIN_VERY_SMOOTH             :ناعم جدا
STR_CONFIG_SETTING_ROUGHNESS_OF_TERRAIN_SMOOTH                  :ناعم
STR_CONFIG_SETTING_ROUGHNESS_OF_TERRAIN_ROUGH                   :خشن
STR_CONFIG_SETTING_ROUGHNESS_OF_TERRAIN_VERY_ROUGH              :خشن جدا

STR_CONFIG_SETTING_VARIETY                                      :توزيع منوع: {STRING}
STR_CONFIG_SETTING_VARIETY_HELPTEXT                             :(TerraGenesis only)التحكم بالخريطة هل تحتوي علىجبال ومناطق مسطحه, لأن هذا الإعداد يجعل الخارطة مستوية, هنالك إعدادات أخرى يجب ان تغير إلى الجبال

STR_CONFIG_SETTING_RIVER_AMOUNT                                 :حجم النهر: {STRING}
STR_CONFIG_SETTING_RIVER_AMOUNT_HELPTEXT                        :اختر عدد الأنهر لتكوينها

STR_CONFIG_SETTING_TREE_PLACER                                  :طريقة وضع الاشجار: {STRING}
STR_CONFIG_SETTING_TREE_PLACER_HELPTEXT                         :إختر توزيع الشجر على الخريطة: 'Original' تبعثر الشجر عشوائيا. 'Improved' زرعهم في مجموعات
###length 3
STR_CONFIG_SETTING_TREE_PLACER_NONE                             :بدون
STR_CONFIG_SETTING_TREE_PLACER_ORIGINAL                         :الأصلي
STR_CONFIG_SETTING_TREE_PLACER_IMPROVED                         :المحسن

STR_CONFIG_SETTING_ROAD_SIDE                                    :السيارات: {STRING}
STR_CONFIG_SETTING_ROAD_SIDE_HELPTEXT                           :إختر جهة القيادة

STR_CONFIG_SETTING_HEIGHTMAP_ROTATION                           :اتجاة خريطة المرتفعات: {STRING}
###length 2
STR_CONFIG_SETTING_HEIGHTMAP_ROTATION_COUNTER_CLOCKWISE         :عكس عقارب الساعة
STR_CONFIG_SETTING_HEIGHTMAP_ROTATION_CLOCKWISE                 :مع عقارب الساعة

STR_CONFIG_SETTING_SE_FLAT_WORLD_HEIGHT                         :الأرتفاع الأعلى في محرر الخريطة لسطح المستوي: {STRING}
###length 2
STR_CONFIG_SETTING_EDGES_NOT_EMPTY                              :{WHITE}مربع او اكثر غير فارغ في الحدود الشمالية
STR_CONFIG_SETTING_EDGES_NOT_WATER                              :{WHITE}مربع او اكثر من حدود الخريطة لا يكون بحر


STR_CONFIG_SETTING_SERVICEATHELIPAD                             :صيانة الهيلوكبتر في مهبطها تلقائيا: {STRING}

STR_CONFIG_SETTING_LINK_TERRAFORM_TOOLBAR                       :اربط اداة التضاريس الى اداة السكة /الطرق / اموانئ / المطارات{STRING}

STR_CONFIG_SETTING_SMALLMAP_LAND_COLOUR                         :لون الارضية المستخدم للخرائط الصغيرة: {STRING}
STR_CONFIG_SETTING_SMALLMAP_LAND_COLOUR_HELPTEXT                :لون الارضية في الخرائط الصغيرة
###length 3
STR_CONFIG_SETTING_SMALLMAP_LAND_COLOUR_GREEN                   :اخضر
STR_CONFIG_SETTING_SMALLMAP_LAND_COLOUR_DARK_GREEN              :اخضر غامق
STR_CONFIG_SETTING_SMALLMAP_LAND_COLOUR_VIOLET                  :بنفسجي

###length 4

STR_CONFIG_SETTING_SMOOTH_SCROLLING                             :تحريك سلس في نوافذ المشاهدة: {STRING}

STR_CONFIG_SETTING_MEASURE_TOOLTIP                              :عرض المقاسات عند استخدام ادوات البناء المختلفة: {STRING}

STR_CONFIG_SETTING_LIVERIES                                     :عرض لون و شعار الشركة: {STRING}
###length 3
STR_CONFIG_SETTING_LIVERIES_NONE                                :بدون
STR_CONFIG_SETTING_LIVERIES_OWN                                 :شركتك الخاصة
STR_CONFIG_SETTING_LIVERIES_ALL                                 :كل الشركات

STR_CONFIG_SETTING_PREFER_TEAMCHAT                              :تفضيل الدردشة <ENTER> : {STRING}

STR_CONFIG_SETTING_SCROLLWHEEL_MULTIPLIER                       :سرعة تحريك الخريطة: {STRING}

STR_CONFIG_SETTING_SCROLLWHEEL_SCROLLING                        :وظيفة عجلة التحريك: {STRING}
###length 3
STR_CONFIG_SETTING_SCROLLWHEEL_ZOOM                             :تصغير تكبير الخريطة
STR_CONFIG_SETTING_SCROLLWHEEL_SCROLL                           :تحريك الخريطة
STR_CONFIG_SETTING_SCROLLWHEEL_OFF                              :عدم استخدام

STR_CONFIG_SETTING_OSK_ACTIVATION                               :كيبورد على الشاشة: {STRING}
###length 4

###length 3

STR_CONFIG_SETTING_RIGHT_MOUSE_BTN_EMU                          :محاكاة الزر الأيمن : {STRING}
###length 3
STR_CONFIG_SETTING_RIGHT_MOUSE_BTN_EMU_COMMAND                  :الأوامر
STR_CONFIG_SETTING_RIGHT_MOUSE_BTN_EMU_CONTROL                  :للتحكم
STR_CONFIG_SETTING_RIGHT_MOUSE_BTN_EMU_OFF                      :عدم استخدام

STR_CONFIG_SETTING_RIGHT_MOUSE_WND_CLOSE_HELPTEXT               :تغلق النافذة عن طريق الطغط على الزر الأيمن في الماوس داخل النافذة. يعطل الملحوظة عند الطغط على الزر الأيمن في الماوس!

STR_CONFIG_SETTING_AUTOSAVE                                     :حفظ تلقائي : {STRING}
STR_CONFIG_SETTING_AUTOSAVE_HELPTEXT                            :اختر الوقت بين كل عملية حفظ اتوماتيكية

STR_CONFIG_SETTING_DATE_FORMAT_IN_SAVE_NAMES                    :استخدم {STRING} نمط التاريخ لاسم اللعبة المحفوظة
###length 3
STR_CONFIG_SETTING_DATE_FORMAT_IN_SAVE_NAMES_LONG               :طويل - 31 ديسمبر 2008
STR_CONFIG_SETTING_DATE_FORMAT_IN_SAVE_NAMES_SHORT              :قصير - 31 - 12 - 2008
STR_CONFIG_SETTING_DATE_FORMAT_IN_SAVE_NAMES_ISO                :ايزو 31-12-2008

STR_CONFIG_SETTING_PAUSE_ON_NEW_GAME                            :إيقاف اللعبة تلقائيا عند بدأ لعبة جديدة: {STRING}

STR_CONFIG_SETTING_COMMAND_PAUSE_LEVEL                          :عندمل توقف أسمح: {STRING}
###length 4
STR_CONFIG_SETTING_COMMAND_PAUSE_LEVEL_NO_ACTIONS               :لا تصرف
STR_CONFIG_SETTING_COMMAND_PAUSE_LEVEL_ALL_NON_CONSTRUCTION     :الكل ما عدا عمليات البناء
STR_CONFIG_SETTING_COMMAND_PAUSE_LEVEL_ALL_NON_LANDSCAPING      :الكل ما عدا خيارات تعديل الخريطة
STR_CONFIG_SETTING_COMMAND_PAUSE_LEVEL_ALL_ACTIONS              :كل تصرف

STR_CONFIG_SETTING_ADVANCED_VEHICLE_LISTS                       :استخدام المجموعات في قائمة العربات : {STRING}

STR_CONFIG_SETTING_LOADING_INDICATORS                           :تفعيل مؤشر التحميل: {STRING}
STR_CONFIG_SETTING_LOADING_INDICATORS_HELPTEXT                  :حدد ما إذا كانت مؤشرات التحميل معروضة فوق تحميل المركبات أو تفريغها

STR_CONFIG_SETTING_TIMETABLE_IN_TICKS                           :عرض جدولة الأعمال بالمهام بدلا من الأيام: {STRING}

STR_CONFIG_SETTING_TIMETABLE_SHOW_ARRIVAL_DEPARTURE             :عرض الوصول و المغادرة في جدولة الاعمال: {STRING}

STR_CONFIG_SETTING_QUICKGOTO                                    :إنشاء سريع لأوامر المركبات: {STRING}

STR_CONFIG_SETTING_DEFAULT_RAIL_TYPE                            :سكة الحديد القياسية (بعد بدأ لعبة جديدة أو تحميل لعبة): {STRING}
###length 3
STR_CONFIG_SETTING_DEFAULT_RAIL_TYPE_FIRST                      :القديم
STR_CONFIG_SETTING_DEFAULT_RAIL_TYPE_LAST                       :الجديد
STR_CONFIG_SETTING_DEFAULT_RAIL_TYPE_MOST_USED                  :الأكثر استخداما

STR_CONFIG_SETTING_SHOW_TRACK_RESERVATION                       :اظهار الطرق المحجوزة: {STRING}

STR_CONFIG_SETTING_PERSISTENT_BUILDINGTOOLS                     :ابقاء ادوات البناء فعالة بعد استخدامها: {STRING}

STR_CONFIG_SETTING_EXPENSES_LAYOUT                              :النفقات للمجموعة في النافذة المالية: {STRING}


###setting-zero-is-special

STR_CONFIG_SETTING_SOUND_TICKER                                 :خبر: {STRING}
STR_CONFIG_SETTING_SOUND_TICKER_HELPTEXT                        :شغل صوت تاثيري عند عرض ملخص الاخبار

STR_CONFIG_SETTING_SOUND_NEWS                                   :الجرائد: {STRING}
STR_CONFIG_SETTING_SOUND_NEWS_HELPTEXT                          :شغل صوت تاثيري عند عرض الجرائد

STR_CONFIG_SETTING_SOUND_NEW_YEAR                               :نهاية العام: {STRING}
STR_CONFIG_SETTING_SOUND_NEW_YEAR_HELPTEXT                      :شغل صوت مؤثر عند عرض ملخص اداء الشركة

STR_CONFIG_SETTING_SOUND_CONFIRM                                :اعمال انشائية: {STRING}
STR_CONFIG_SETTING_SOUND_CONFIRM_HELPTEXT                       :شغل صوت تاثيري عند اكتمال عمل انشائي او غيره

STR_CONFIG_SETTING_SOUND_CLICK                                  :صوت النقرة: {STRING}
STR_CONFIG_SETTING_SOUND_CLICK_HELPTEXT                         :صوت نقرة عند الضغط على زر

STR_CONFIG_SETTING_SOUND_DISASTER                               :حوادث و كوارث: {STRING}
STR_CONFIG_SETTING_SOUND_DISASTER_HELPTEXT                      :شغل اصوات الحوادث و الكوارث

STR_CONFIG_SETTING_SOUND_VEHICLE                                :العربات: {STRING}
STR_CONFIG_SETTING_SOUND_VEHICLE_HELPTEXT                       :شغل اصوات العربات

STR_CONFIG_SETTING_SOUND_AMBIENT                                :مؤثرات: {STRING}
STR_CONFIG_SETTING_SOUND_AMBIENT_HELPTEXT                       :شغل مؤثرات صوتية في المناظر و المصانع و المدن

STR_CONFIG_SETTING_MAX_TRAINS                                   :الحد الأعلى لعدد القطارات لكل شركة: {STRING}
STR_CONFIG_SETTING_MAX_TRAINS_HELPTEXT                          :الحد الأقصى لعدد القطارات التي يمكن أن تمتلكها الشركة

STR_CONFIG_SETTING_MAX_ROAD_VEHICLES                            :الحد الأعلى لعدد العربات لكل شركة: {STRING}

STR_CONFIG_SETTING_MAX_AIRCRAFT                                 :الحد الأعلى لعدد الطائرات لكل شركة: {STRING}
STR_CONFIG_SETTING_MAX_AIRCRAFT_HELPTEXT                        :الحد الأقصى لعدد الطائرات التي يمكن أن تمتلكها الشركة

STR_CONFIG_SETTING_MAX_SHIPS                                    :الحد الأعلى لعدد السفن لكل شركة: {STRING}

STR_CONFIG_SETTING_AI_BUILDS_TRAINS                             :حظر القطارات على الحاسوب: {STRING}

STR_CONFIG_SETTING_AI_BUILDS_ROAD_VEHICLES                      :حظر العربات على الكمبيوتر: {STRING}

STR_CONFIG_SETTING_AI_BUILDS_AIRCRAFT                           :حظر الطائرات على الحاسوب: {STRING}

STR_CONFIG_SETTING_AI_BUILDS_SHIPS                              :حظر السفن على الحاسوب: {STRING}

###length 3
STR_CONFIG_SETTING_AI_PROFILE_EASY                              :سهل

STR_CONFIG_SETTING_AI_IN_MULTIPLAYER                            :السماح بالذكاء الصناعي في اللعب الجماعي : {STRING}

STR_CONFIG_SETTING_SCRIPT_MAX_OPCODES                           :#opcodes قبل تعليق الاسكربت: {STRING}

STR_CONFIG_SETTING_SERVINT_ISPERCENT                            :فترات الصيانة بالنسبة المئوية : {STRING}

STR_CONFIG_SETTING_SERVINT_AIRCRAFT                             ::مدة فحص الطائرة الإفتراضي{STRING}
###setting-zero-is-special

STR_CONFIG_SETTING_NOSERVICE                                    :الغاء الصيانة عندما يكون التعطيل للمركبات غير مفعل: {STRING}

STR_CONFIG_SETTING_WAGONSPEEDLIMITS                             :السماح بتحديد سرعة العربات: {STRING}

STR_CONFIG_SETTING_DISABLE_ELRAILS                              :تعطيل سكة القطار الكهربائي: {STRING}

STR_CONFIG_SETTING_NEWS_ARRIVAL_FIRST_VEHICLE_OWN               :وصول اول مركبة لمحطة اللاعب: {STRING}

STR_CONFIG_SETTING_NEWS_ARRIVAL_FIRST_VEHICLE_OTHER             :وصول اول مركبة لمحطة الخصوم: {STRING}

STR_CONFIG_SETTING_NEWS_ACCIDENTS_DISASTERS                     :الحوادث/الأزمات: {STRING}


STR_CONFIG_SETTING_NEWS_COMPANY_INFORMATION                     :معلومات الشركة: {STRING}

STR_CONFIG_SETTING_NEWS_INDUSTRY_OPEN                           :تشغيل مصنع جديد: {STRING}

STR_CONFIG_SETTING_NEWS_INDUSTRY_CLOSE                          :اغلاق مصنع: {STRING}

STR_CONFIG_SETTING_NEWS_ECONOMY_CHANGES                         :التغيرات الأقتصادية: {STRING}

STR_CONFIG_SETTING_NEWS_INDUSTRY_CHANGES_COMPANY                :تغير في انتاج مصنع مشمول بخدمات الشركة: {STRING}

STR_CONFIG_SETTING_NEWS_INDUSTRY_CHANGES_OTHER                  :تغير في انتاج مصنع مشمول بخدمات الشركات الأخرى: {STRING}

STR_CONFIG_SETTING_NEWS_INDUSTRY_CHANGES_UNSERVED               :تغير انتاج المصانع الأخرى: {STRING}
STR_CONFIG_SETTING_NEWS_INDUSTRY_CHANGES_UNSERVED_HELPTEXT      :عرض صحيفة عندما يكون مستوى انتاج الصناعات التغيير، والتي لا تخدمها الشركة أو المنافسين

STR_CONFIG_SETTING_NEWS_ADVICE                                  :نصائح/ معلومات حول مركبات الشركة: {STRING}
STR_CONFIG_SETTING_NEWS_ADVICE_HELPTEXT                         :عرض رسائل عن المركبات التي تحتاج الى اهتمام

STR_CONFIG_SETTING_NEWS_NEW_VEHICLES                            :المركبات الجديدة: {STRING}
STR_CONFIG_SETTING_NEWS_NEW_VEHICLES_HELPTEXT                   :عرض صحيفة عندما نوع السيارة الجديدة تصبح متوفرة

STR_CONFIG_SETTING_NEWS_CHANGES_ACCEPTANCE                      :تغييرات قبول الشحن: {STRING}
STR_CONFIG_SETTING_NEWS_CHANGES_ACCEPTANCE_HELPTEXT             :عرض رسائل عن محطات تغيير قبول بعض الشحنات

STR_CONFIG_SETTING_NEWS_SUBSIDIES                               :العروض: {STRING}
STR_CONFIG_SETTING_NEWS_SUBSIDIES_HELPTEXT                      :عرض إحدي الصحف عن الأحداث ذات صلة الدعم المالي

STR_CONFIG_SETTING_NEWS_GENERAL_INFORMATION                     :معلومات عامة: {STRING}
STR_CONFIG_SETTING_NEWS_GENERAL_INFORMATION_HELPTEXT            :عرض الصحف عن الأحداث العامة، مثل شراء حقوق حصرية أو تمويل إعادة الإعمار الطريق
###length 3
STR_CONFIG_SETTING_NEWS_MESSAGES_OFF                            :اغلاق
STR_CONFIG_SETTING_NEWS_MESSAGES_SUMMARY                        :ملخص
STR_CONFIG_SETTING_NEWS_MESSAGES_FULL                           :ممتلئ

STR_CONFIG_SETTING_COLOURED_NEWS_YEAR                           :الاخبار الملونة تظهر في: {STRING}
STR_CONFIG_SETTING_COLOURED_NEWS_YEAR_HELPTEXT                  :السنة التي تُطبع فيها إعلانات الجريدة بالألوان. قبل هذا العام ، يستخدم اللون أسود / أبيض
STR_CONFIG_SETTING_STARTING_YEAR                                :سنة البدايه: {STRING}

###setting-zero-is-special
STR_CONFIG_SETTING_ENDING_YEAR_ZERO                             :لا تنتهي

###length 3

STR_CONFIG_SETTING_ALLOW_SHARES                                 :السماح بشراء حصص من الشركات الاخرى: {STRING}



STR_CONFIG_SETTING_DRAG_SIGNALS_DENSITY                         :عند السحب ، ضع الإشارات كل: {STRING}

STR_CONFIG_SETTING_SEMAPHORE_BUILD_BEFORE_DATE                  :اتاحة استخدام الأشارات بالأعلام قبل :{STRING}

STR_CONFIG_SETTING_CYCLE_SIGNAL_TYPES                           :الدوران خلال الاشارات: {STRING}
###length 2
STR_CONFIG_SETTING_CYCLE_SIGNAL_PBS                             :اشارات الطريق فقط
STR_CONFIG_SETTING_CYCLE_SIGNAL_ALL                             :الكل واضح

###length 2

STR_CONFIG_SETTING_TOWN_LAYOUT                                  :تصميم الطرق للمدن الجديدة : {STRING}
###length 5
STR_CONFIG_SETTING_TOWN_LAYOUT_DEFAULT                          :قياسي
STR_CONFIG_SETTING_TOWN_LAYOUT_BETTER_ROADS                     :طرق افضل
STR_CONFIG_SETTING_TOWN_LAYOUT_2X2_GRID                         :شبكة 2*2
STR_CONFIG_SETTING_TOWN_LAYOUT_3X3_GRID                         :شبكة 3*3
STR_CONFIG_SETTING_TOWN_LAYOUT_RANDOM                           :عشوائي

STR_CONFIG_SETTING_ALLOW_TOWN_ROADS                             :السماح للمدن ببناء طرق: {STRING}
STR_CONFIG_SETTING_ALLOW_TOWN_LEVEL_CROSSINGS                   :يسمح للمدن ببناء تقاطعات متعددة: {STRING}
STR_CONFIG_SETTING_ALLOW_TOWN_LEVEL_CROSSINGS_HELPTEXT          :تمكين هذا الإعداد يسمح للمدن ببناء تقاطعات متعددة

STR_CONFIG_SETTING_NOISE_LEVEL                                  :السماح للمدن بالتحكم بضجيج المطارات: {STRING}

STR_CONFIG_SETTING_TOWN_FOUNDING                                :انشاء المدن اثناء اللعب: {STRING}
###length 3
STR_CONFIG_SETTING_TOWN_FOUNDING_FORBIDDEN                      :محذور
STR_CONFIG_SETTING_TOWN_FOUNDING_ALLOWED                        :مسموح
STR_CONFIG_SETTING_TOWN_FOUNDING_ALLOWED_CUSTOM_LAYOUT          :مسموح - نمط مدينة قابل للتعديل

###length 2
STR_CONFIG_SETTING_TOWN_CARGOGENMODE_ORIGINAL                   :تربيعي (أصلي)

STR_CONFIG_SETTING_EXTRA_TREE_PLACEMENT                         :اضافة الاشجار اثناء اللعب: {STRING}
###length 4

STR_CONFIG_SETTING_TOOLBAR_POS                                  :موقع شريط الأدوات الرئيسي: {STRING}
STR_CONFIG_SETTING_STATUSBAR_POS                                :موقع شريط المعلومات: {STRING}
###setting-zero-is-special
STR_CONFIG_SETTING_SOFT_LIMIT                                   :حدود نعومة النوافذ - غير ملتصقة - :{STRING}
###setting-zero-is-special
STR_CONFIG_SETTING_SOFT_LIMIT_DISABLED                          :غير مفعل

STR_CONFIG_SETTING_ZOOM_MIN                                     :اقصى حدود التقريب: {STRING}
STR_CONFIG_SETTING_ZOOM_MAX                                     :اقصى حدود التقريب: {STRING}
###length 6
STR_CONFIG_SETTING_ZOOM_LVL_MIN                                 :X4
STR_CONFIG_SETTING_ZOOM_LVL_IN_2X                               :X2
STR_CONFIG_SETTING_ZOOM_LVL_NORMAL                              :طبيعي
STR_CONFIG_SETTING_ZOOM_LVL_OUT_2X                              :X2
STR_CONFIG_SETTING_ZOOM_LVL_OUT_4X                              :X4
STR_CONFIG_SETTING_ZOOM_LVL_OUT_8X                              :X8

###length 3
STR_CONFIG_SETTING_SPRITE_ZOOM_LVL_MIN                          :4x

STR_CONFIG_SETTING_TOWN_GROWTH                                  :سرعة نمو المدينه: {STRING}
###length 5
STR_CONFIG_SETTING_TOWN_GROWTH_NONE                             :بدون
STR_CONFIG_SETTING_TOWN_GROWTH_SLOW                             :بطيء
STR_CONFIG_SETTING_TOWN_GROWTH_NORMAL                           :عادي
STR_CONFIG_SETTING_TOWN_GROWTH_FAST                             :سريع
STR_CONFIG_SETTING_TOWN_GROWTH_VERY_FAST                        :سريع جدا

###setting-zero-is-special
STR_CONFIG_SETTING_CITY_SIZE_MULTIPLIER                         :مضاعف المدن المبدئي: {STRING}

STR_CONFIG_SETTING_LINKGRAPH_INTERVAL_HELPTEXT                  :الوقت بين عمليات إعادة الحساب المتتابعة للرسم البياني الرابط. تحسب كل عملية إعادة حساب الخطط لمكون واحد من الرسم البياني. هذا يعني أن القيمة X لهذا الإعداد لا تعني أنه سيتم تحديث الرسم البياني كل X أيام. إلا بعض المكونات. كلما قمت بتعيينه أقل، كلما زاد وقت الCPU لحسابها. كلما قمت بضبطها لفترة أطول ، كلما اسغرق الوقت حتى يتم بدأ توزيع البضائع على طرق جديدة.

###length 3

STR_CONFIG_SETTING_LINKGRAPH_ACCURACY_HELPTEXT                  :كلما قمت بتعليت هذا بشكل اكثر، كلما ازداد وقت الCPU في حساب الرسم البياني الرابط. إذا استغرق الأمر وقتًا طويلاً فقد تلاحظ تأخير في الاستجبة. إذا قمت بتغيره إلى قيمة منخفضة، فسيكون التوزيع غير دقيق، وقد تلاحظ عدم إرسال البضائع إلى الأماكن التي تتوقع أن تذهب إليها.

STR_CONFIG_SETTING_DEMAND_SIZE_HELPTEXT                         :ضبط هذا إلى أقل من 100٪ يؤدي إلى جعل التوزيع المتماثل يتصرف مثل التوزيع غير المتماثل. سيتم إعادة شحنات أقل غصبا إذا تم إرسال مبلغ معين إلى المحطة. إذا قمت بتعيينه على 0٪ ، فإن التوزيع المتماثل يتصرف تمامًا مثل التوزيع غير المتماثل


STR_CONFIG_SETTING_LOCALISATION_UNITS_VELOCITY                  :وحدات السرعة: {STRING}
###length 4
STR_CONFIG_SETTING_LOCALISATION_UNITS_VELOCITY_METRIC           :(متري (كم / ساعة

STR_CONFIG_SETTING_LOCALISATION_UNITS_POWER                     :وحدات الطاقة في السيارة: {STRING}
###length 3

###length 3
STR_CONFIG_SETTING_LOCALISATION_UNITS_WEIGHT_METRIC             :(متري (طن

###length 3

STR_CONFIG_SETTING_LOCALISATION_UNITS_FORCE                     ::وحدات جهد الجر {STRING}
###length 3

###length 3
STR_CONFIG_SETTING_LOCALISATION_UNITS_HEIGHT_IMPERIAL           :إمبراطوري (قدم)
STR_CONFIG_SETTING_LOCALISATION_UNITS_HEIGHT_METRIC             :م) متري)

STR_CONFIG_SETTING_GRAPHICS                                     :رسوميات {ORANGE}
STR_CONFIG_SETTING_SOUND                                        :{ORANGE}الصوت
STR_CONFIG_SETTING_INTERFACE                                    :{ORANGE}النظام البيني
STR_CONFIG_SETTING_INTERFACE_GENERAL                            :عموم{ORANGE}
STR_CONFIG_SETTING_INTERFACE_VIEWPORTS                          :مجالات رؤية {ORANGE}
STR_CONFIG_SETTING_INTERFACE_CONSTRUCTION                       :{ORANGE}البناء
STR_CONFIG_SETTING_ADVISORS                                     :{ORANGE}أخبار\ مستشارون
STR_CONFIG_SETTING_COMPANY                                      :شركة{ORANGE}
STR_CONFIG_SETTING_ACCOUNTING                                   :حسابات{ORANGE}
STR_CONFIG_SETTING_VEHICLES                                     :{ORANGE}المركبات
STR_CONFIG_SETTING_VEHICLES_PHYSICS                             :فيزياء{ORANGE}
STR_CONFIG_SETTING_VEHICLES_ROUTING                             :{ORANGE} المسارات
STR_CONFIG_SETTING_LIMITATIONS                                  :حدود {ORANGE}
STR_CONFIG_SETTING_ACCIDENTS                                    :{ORANGE} كوارث\حوادث
STR_CONFIG_SETTING_GENWORLD                                     :تكوين عالم {ORANGE}
STR_CONFIG_SETTING_ENVIRONMENT                                  :بيئة {ORANGE}
STR_CONFIG_SETTING_ENVIRONMENT_AUTHORITIES                      :سلطات {ORANGE}
STR_CONFIG_SETTING_ENVIRONMENT_TOWNS                            :{ORANGE} مدن
STR_CONFIG_SETTING_ENVIRONMENT_INDUSTRIES                       :{ORANGE} مصانع
STR_CONFIG_SETTING_ENVIRONMENT_CARGODIST                        :توزيع البضائع{ORANGE}
STR_CONFIG_SETTING_AI                                           :{ORANGE}المتنافسين
STR_CONFIG_SETTING_AI_NPC                                       :{ORANGE} لاعبين الحاسوب

STR_CONFIG_SETTING_PATHFINDER_FOR_TRAINS                        :موجد الطريق- قصاص الطريق - للقطارات:{STRING}
STR_CONFIG_SETTING_PATHFINDER_FOR_ROAD_VEHICLES                 :موجد الطريق (قصاص الأثر) للعربات: {STRING}
STR_CONFIG_SETTING_PATHFINDER_FOR_ROAD_VEHICLES_HELPTEXT        :مكتشف المسار لاستخدامه لعربات الطرق
STR_CONFIG_SETTING_PATHFINDER_FOR_SHIPS                         :موجد طريق العبور للسفن: {STRING}
STR_CONFIG_SETTING_REVERSE_AT_SIGNALS                           :العكس عند الإشارات: {STRING}
###length 2
STR_CONFIG_SETTING_PATHFINDER_NPF                               :NPF
STR_CONFIG_SETTING_PATHFINDER_YAPF_RECOMMENDED                  :YAPF {BLUE}(مفضل)

STR_CONFIG_SETTING_QUERY_CAPTION                                :{WHITE}عدل قيمة التغيير

# Config errors
STR_CONFIG_ERROR                                                :{WHITE}خطا في ملف الاعدادات
STR_CONFIG_ERROR_ARRAY                                          :{WHITE}خطا في الجملة '{STRING}'
STR_CONFIG_ERROR_INVALID_VALUE                                  :{WHITE}... قيمة غير صحيحة '{STRING}' لـ '{STRING}'
STR_CONFIG_ERROR_TRAILING_CHARACTERS                            :{WHITE}... حروف في نهاية الاعدادات '{STRING}'
STR_CONFIG_ERROR_DUPLICATE_GRFID                                :{WHITE}... تجاهل الاضافات الجديدة '{STRING}': متطابق مع اضافة '{STRING}'
STR_CONFIG_ERROR_INVALID_GRF                                    :{WHITE}...تجاهل الاضافة الجديده '{STRING}': {STRING}
STR_CONFIG_ERROR_INVALID_GRF_NOT_FOUND                          :غير متوفر
STR_CONFIG_ERROR_INVALID_GRF_UNSAFE                             :غير امن للاستخدام
STR_CONFIG_ERROR_INVALID_GRF_SYSTEM                             :نظام الاضافات الجديدة
STR_CONFIG_ERROR_INVALID_GRF_INCOMPATIBLE                       :غير متطابق مع هذه النسخة من OpenTTD
STR_CONFIG_ERROR_INVALID_GRF_UNKNOWN                            :مجهول
STR_CONFIG_ERROR_INVALID_SAVEGAME_COMPRESSION_LEVEL             :{WHITE}... نسبة الضغط '{STRING}' غير صحيحة
STR_CONFIG_ERROR_OUT_OF_MEMORY                                  :{WHITE}نفذت الذاكرة

# Video initalization errors
STR_VIDEO_DRIVER_ERROR_NO_HARDWARE_ACCELERATION                 :{WHITE}... لم يتم العثور على GPU متوافق. تم تعطيل تسريع الأجهزة

# Intro window
STR_INTRO_CAPTION                                               :{WHITE}OpenTTD {REV}

STR_INTRO_NEW_GAME                                              :{BLACK}لعبة جديدة
STR_INTRO_LOAD_GAME                                             :{BLACK} تحميل
STR_INTRO_PLAY_SCENARIO                                         :{BLACK}لعب خريطة
STR_INTRO_PLAY_HEIGHTMAP                                        :{BLACK}العب خريطة المرتفعات
STR_INTRO_SCENARIO_EDITOR                                       :{BLACK}محرر الخريطة
STR_INTRO_MULTIPLAYER                                           :{BLACK}لعب جماعي

STR_INTRO_GAME_OPTIONS                                          :{BLACK}إعدادات اللعبه
STR_INTRO_HIGHSCORE                                             :{BLACK}قائمه المتفوقين
STR_INTRO_CONFIG_SETTINGS_TREE                                  :{BLACK}الاعدادات
STR_INTRO_NEWGRF_SETTINGS                                       :{BLACK} اعدادات NewGRF
STR_INTRO_ONLINE_CONTENT                                        :{BLACK} إبحث عن المحتوى عبر الشبكه العنكبوتيه
STR_INTRO_SCRIPT_SETTINGS                                       :{BLACK}إعدادات الذكاء الصناعى
STR_INTRO_QUIT                                                  :{BLACK}خروج

STR_INTRO_TOOLTIP_NEW_GAME                                      :{BLACK}بدأ لعبة جديدة
STR_INTRO_TOOLTIP_LOAD_GAME                                     :{BLACK}تحميل لعبة محفوظة
STR_INTRO_TOOLTIP_PLAY_HEIGHTMAP                                :{BLACK}ابدأ لعبة جديدة بواسطة خريطة المرتفعات
STR_INTRO_TOOLTIP_PLAY_SCENARIO                                 :{BLACK}بدأ لعبة جديدة من العالم الخاص
STR_INTRO_TOOLTIP_SCENARIO_EDITOR                               :{BLACK}انشاء خريطة عالم خاصة
STR_INTRO_TOOLTIP_MULTIPLAYER                                   :{BLACK} ابدأ لعبة جماعية

STR_INTRO_TOOLTIP_TEMPERATE                                     :{BLACK} اختيار المناطق المعتدلة
STR_INTRO_TOOLTIP_SUB_ARCTIC_LANDSCAPE                          :{BLACK} اختيار المناطق الثلجية
STR_INTRO_TOOLTIP_SUB_TROPICAL_LANDSCAPE                        :{BLACK}اختيار المناطق الصحراوية
STR_INTRO_TOOLTIP_TOYLAND_LANDSCAPE                             :{BLACK} اختيار مناطق عالم الألعب

STR_INTRO_TOOLTIP_GAME_OPTIONS                                  :{BLACK}عرض خيارات اللعبة
STR_INTRO_TOOLTIP_HIGHSCORE                                     :{BLACK}عرض قائمه المتفوقين
STR_INTRO_TOOLTIP_CONFIG_SETTINGS_TREE                          :{BLACK}إعدادات العرض
STR_INTRO_TOOLTIP_NEWGRF_SETTINGS                               :{BLACK}عرض إعدادات اﻹضافات
STR_INTRO_TOOLTIP_ONLINE_CONTENT                                :{BLACK} ابحث عن محتوى جديد او تحديث
STR_INTRO_TOOLTIP_QUIT                                          :{BLACK}اغلاق'OpenTTD'

STR_INTRO_TRANSLATION                                           :{BLACK}هذة الترجمة تفتقد لـ {NUM}عبارات/عبارة. فضلا اجعل الترجمة افضل بالتسجيل في موقع الترجمة, اقرأ ملف المساعدة readme

# Quit window
STR_QUIT_CAPTION                                                :{WHITE}انهاء
STR_QUIT_ARE_YOU_SURE_YOU_WANT_TO_EXIT_OPENTTD                  :{YELLOW}هل أنت متأكد أنك تريد إغلاق OpenTTD؟
STR_QUIT_YES                                                    :{BLACK}نعم
STR_QUIT_NO                                                     :{BLACK}لا

# Abandon game
STR_ABANDON_GAME_CAPTION                                        :{WHITE}إغلاق اللعبه
STR_ABANDON_GAME_QUERY                                          :{YELLOW}أمتأكد من رغبتك فى إغلاق اللعبه؟
STR_ABANDON_SCENARIO_QUERY                                      :{YELLOW}هل تريد الخروج من انشاء الخريطة

# Cheat window
STR_CHEATS                                                      :{WHITE}اسرار
STR_CHEATS_TOOLTIP                                              :{BLACK}علامة صح اذا استخدمت هذا السرمن قبل
STR_CHEAT_MONEY                                                 :{LTBLUE}زيادة السيولة بـ {CURRENCY_LONG}
STR_CHEAT_CHANGE_COMPANY                                        :{LTBLUE}العب كشركة{ORANGE}{COMMA}
STR_CHEAT_EXTRA_DYNAMITE                                        :{LTBLUE}الجرافة السحرية - لازالة المصانع و الاجسام غير القابلة للازالة.{ORANGE}{STRING}
STR_CHEAT_CROSSINGTUNNELS                                       :{LTBLUE}يمكن للانفاق ان تتقاطع: {ORANGE}{STRING}
STR_CHEAT_NO_JETCRASH                                           :{LTBLUE}الطائرات النفاثه لا تتحطم (كثيراً) فى المطارات الصغيره: {ORANGE}{STRING}
STR_CHEAT_CHANGE_DATE                                           :{LTBLUE}عدل التاريخ {ORANGE} {DATE_SHORT}
STR_CHEAT_CHANGE_DATE_QUERY_CAPT                                :{WHITE}غير السنة الحالية
STR_CHEAT_SETUP_PROD                                            :{LTBLUE}تفعيل تغيير قيمة الانتاج: {ORANGE}{STRING}

###length 4
STR_CHEAT_SWITCH_CLIMATE_TEMPERATE_LANDSCAPE                    :مناطق معتدلة
STR_CHEAT_SWITCH_CLIMATE_SUB_ARCTIC_LANDSCAPE                   :مناطق ثلجية
STR_CHEAT_SWITCH_CLIMATE_SUB_TROPICAL_LANDSCAPE                 :مناطق مدارية
STR_CHEAT_SWITCH_CLIMATE_TOYLAND_LANDSCAPE                      :ألعاب

# Livery window

STR_LIVERY_GENERAL_TOOLTIP                                      :{BLACK}اظهر اللون العام
STR_LIVERY_TRAIN_TOOLTIP                                        :{BLACK}اظهر لون القطائرات
STR_LIVERY_ROAD_VEHICLE_TOOLTIP                                 :{BLACK}اظهر لون العربات النمطي
STR_LIVERY_SHIP_TOOLTIP                                         :{BLACK}اظهر لون السفن
STR_LIVERY_AIRCRAFT_TOOLTIP                                     :{BLACK}اظهر ألوان الطائرات
STR_LIVERY_PRIMARY_TOOLTIP                                      :{BLACK}اختر اللون الأساسي
STR_LIVERY_SECONDARY_TOOLTIP                                    :{BLACK}اختر اللون الثانوي
STR_LIVERY_PANEL_TOOLTIP                                        :{BLACK}اختر اللون, أو مفتاح كنترول لاكثر من لون. اضغط على الصندوق لفتح/ قفل الالوان.

###length 23
STR_LIVERY_DEFAULT                                              :الزي القياسي
STR_LIVERY_STEAM                                                :محرك بخاري
STR_LIVERY_DIESEL                                               :محرك ديزل
STR_LIVERY_ELECTRIC                                             :محرك كهربائي
STR_LIVERY_MONORAIL                                             :محرك احادي
STR_LIVERY_MAGLEV                                               :محرك ممغنط
STR_LIVERY_DMU                                                  :DMU
STR_LIVERY_EMU                                                  :EMU
STR_LIVERY_PASSENGER_WAGON_STEAM                                :حافلة ركاب - بخارية
STR_LIVERY_PASSENGER_WAGON_DIESEL                               :حافلة ركاب - ديزل
STR_LIVERY_PASSENGER_WAGON_ELECTRIC                             :عربة ركاب - كهربائية
STR_LIVERY_PASSENGER_WAGON_MONORAIL                             :عربة ركاب - أحادية
STR_LIVERY_PASSENGER_WAGON_MAGLEV                               :عربة كاب - ممغنطة
STR_LIVERY_FREIGHT_WAGON                                        :عربة شحن
STR_LIVERY_BUS                                                  :باص
STR_LIVERY_TRUCK                                                :لوري
STR_LIVERY_PASSENGER_SHIP                                       :عبارة ركاب
STR_LIVERY_FREIGHT_SHIP                                         :سفينة شحن
STR_LIVERY_HELICOPTER                                           :هيلوكبتر
STR_LIVERY_SMALL_PLANE                                          :طائرة صغيرة
STR_LIVERY_LARGE_PLANE                                          :طائرة كبيرة
STR_LIVERY_PASSENGER_TRAM                                       :ترام ركاب
STR_LIVERY_FREIGHT_TRAM                                         :عربة ترام للشحن

# Face selection window
STR_FACE_CAPTION                                                :{WHITE}اختيار الوجة
STR_FACE_CANCEL_TOOLTIP                                         :{BLACK}الغاء اختيار الوجة الجديد
STR_FACE_OK_TOOLTIP                                             :{BLACK}اقبل الوجة الجديد
STR_FACE_RANDOM                                                 :{BLACK}عشوائي

STR_FACE_MALE_BUTTON                                            :{BLACK}رجل
STR_FACE_MALE_TOOLTIP                                           :{BLACK}اختر وجة رجل
STR_FACE_FEMALE_BUTTON                                          :{BLACK}امرأة
STR_FACE_FEMALE_TOOLTIP                                         :{BLACK}اختر وجة امرأة
STR_FACE_NEW_FACE_BUTTON                                        :{BLACK}وجة جديد
STR_FACE_NEW_FACE_TOOLTIP                                       :{BLACK}اختر وجة عشوائي
STR_FACE_ADVANCED                                               :{BLACK}متقدم
STR_FACE_ADVANCED_TOOLTIP                                       :{BLACK}إختيار وجه متقدم
STR_FACE_SIMPLE                                                 :{BLACK}بسيط
STR_FACE_SIMPLE_TOOLTIP                                         :{BLACK}اختيار الوجة المبسط
STR_FACE_LOAD                                                   :{BLACK}حمل
STR_FACE_LOAD_TOOLTIP                                           :{BLACK}حمل الوجه المفضل
STR_FACE_LOAD_DONE                                              :{WHITE}وجهك المفضل تم تحميله من ملف التكوين الخاص بـ OpenTTD.
STR_FACE_FACECODE                                               :{BLACK}رقم وجة اللاعب
STR_FACE_FACECODE_TOOLTIP                                       :{BLACK}عرض او تغيير رقم الوجة
STR_FACE_FACECODE_CAPTION                                       :{WHITE}عرض او تغيير رقم وجة اللاعب
STR_FACE_FACECODE_SET                                           :{WHITE}رقم الوجة الجديد - كود - تم تعيينة
STR_FACE_FACECODE_ERR                                           :{WHITE}لا نتمكن من تغيير رقم الوجة. - يجب ان يكون من 0 الى 4,294,967,295 !
STR_FACE_SAVE                                                   :{BLACK}حفظ
STR_FACE_SAVE_TOOLTIP                                           :{BLACK}حفظ الوجه المفضل
STR_FACE_SAVE_DONE                                              :{WHITE}هذا الوجه سيحفظ كالمفضل في ملف تكوينك الخاص بـ Open TTD.
STR_FACE_EUROPEAN                                               :{BLACK}أوربي
STR_FACE_SELECT_EUROPEAN                                        :{BLACK}إختيار وجوه أوربيه
STR_FACE_AFRICAN                                                :{BLACK}أفريقي
STR_FACE_SELECT_AFRICAN                                         :{BLACK}إختيار وجوه أفريقيه
STR_FACE_YES                                                    :نعم
STR_FACE_NO                                                     :لا
STR_FACE_MOUSTACHE_EARRING_TOOLTIP                              :{BLACK}تفعيل الشوارب أو أقراط الأذان
STR_FACE_HAIR                                                   :الشعر:
STR_FACE_HAIR_TOOLTIP                                           :{BLACK}غير الشعر
STR_FACE_EYEBROWS                                               :الحواجب:
STR_FACE_EYEBROWS_TOOLTIP                                       :{BLACK}غير الحواجب
STR_FACE_EYECOLOUR                                              :لون العيون:
STR_FACE_EYECOLOUR_TOOLTIP                                      :{BLACK}غير لون العيون
STR_FACE_GLASSES                                                :نظارات:
STR_FACE_GLASSES_TOOLTIP                                        :{BLACK}تفعيل النظارات
STR_FACE_GLASSES_TOOLTIP_2                                      :{BLACK}غير النظارات
STR_FACE_NOSE                                                   :الأنف:
STR_FACE_NOSE_TOOLTIP                                           :{BLACK}غير الأنف
STR_FACE_LIPS                                                   :الشفاه:
STR_FACE_MOUSTACHE                                              :الشوارب:
STR_FACE_LIPS_MOUSTACHE_TOOLTIP                                 :{BLACK}غير الشفاه أو الشوارب
STR_FACE_CHIN                                                   :الذقن:
STR_FACE_CHIN_TOOLTIP                                           :{BLACK}غير الذقن
STR_FACE_JACKET                                                 :سترة:
STR_FACE_JACKET_TOOLTIP                                         :{BLACK}غير السترة
STR_FACE_COLLAR                                                 :الياقة:
STR_FACE_COLLAR_TOOLTIP                                         :{BLACK}غير الياقة
STR_FACE_TIE                                                    :الربطة:
STR_FACE_EARRING                                                :أقراط الأذان:
STR_FACE_TIE_EARRING_TOOLTIP                                    :{BLACK}غير الربطة أو أقراط الأذن

# Matches ServerGameType
###length 3

# Network server list
STR_NETWORK_SERVER_LIST_CAPTION                                 :{WHITE}لعب جماعي
STR_NETWORK_SERVER_LIST_PLAYER_NAME                             :{BLACK}أسم اللاعب
STR_NETWORK_SERVER_LIST_ENTER_NAME_TOOLTIP                      :{BLACK}هذا الآسم الذي ستعرف به في اللعبة

STR_NETWORK_SERVER_LIST_GAME_NAME                               :{BLACK}الأسم
STR_NETWORK_SERVER_LIST_GAME_NAME_TOOLTIP                       :{BLACK}أسم اللعبة
STR_NETWORK_SERVER_LIST_GENERAL_ONLINE                          :{BLACK}{COMMA}/{COMMA} - {COMMA}/{COMMA}
STR_NETWORK_SERVER_LIST_CLIENTS_CAPTION                         :{BLACK}عميل
STR_NETWORK_SERVER_LIST_CLIENTS_CAPTION_TOOLTIP                 :{BLACK}عملاء متصلين / أقصى عدد للعملاء{}شركات متصلة / أقصى عدد للشركات
STR_NETWORK_SERVER_LIST_MAP_SIZE_SHORT                          :{BLACK}{COMMA}x{COMMA}
STR_NETWORK_SERVER_LIST_MAP_SIZE_CAPTION                        :{BLACK}حجم الخريطة
STR_NETWORK_SERVER_LIST_MAP_SIZE_CAPTION_TOOLTIP                :{BLACK}حجم خريطة اللعبة{}أضغط لترتيب بالحجم
STR_NETWORK_SERVER_LIST_DATE_CAPTION                            :{BLACK}التاريخ
STR_NETWORK_SERVER_LIST_DATE_CAPTION_TOOLTIP                    :{BLACK}التاريخ الحالي
STR_NETWORK_SERVER_LIST_YEARS_CAPTION                           :{BLACK}سنين
STR_NETWORK_SERVER_LIST_YEARS_CAPTION_TOOLTIP                   :{BLACK}عدد السنوات{}اللعبة قائمة
STR_NETWORK_SERVER_LIST_INFO_ICONS_TOOLTIP                      :{BLACK}اللغة ، نسخة الخادم ، إلخ

STR_NETWORK_SERVER_LIST_CLICK_GAME_TO_SELECT                    :{BLACK}أضغط على لعبة من القائمة لإختيارها
STR_NETWORK_SERVER_LIST_LAST_JOINED_SERVER                      :{BLACK}الخادم الذي أنضممت إليه آخر مره:
STR_NETWORK_SERVER_LIST_CLICK_TO_SELECT_LAST                    :{BLACK}اضغط للعب الخادم الذي لعبت به آخر مرة.

STR_NETWORK_SERVER_LIST_GAME_INFO                               :{SILVER}معلومات اللعبة
STR_NETWORK_SERVER_LIST_CLIENTS                                 :{SILVER}عملاء:{WHITE}{COMMA} / {COMMA} - {COMMA} / {COMMA}
STR_NETWORK_SERVER_LIST_LANDSCAPE                               :{SILVER}مجموعة المربعات:{WHITE}{STRING}
STR_NETWORK_SERVER_LIST_MAP_SIZE                                :{SILVER}حجم الخريطة: {WHITE}{COMMA}x{COMMA}
STR_NETWORK_SERVER_LIST_SERVER_VERSION                          :{SILVER}نسخه اللعبه لهذا الخادم: {WHITE}{STRING}
STR_NETWORK_SERVER_LIST_SERVER_ADDRESS                          :{SILVER}عنوان الخادم:{WHITE}{STRING}
STR_NETWORK_SERVER_LIST_START_DATE                              :{SILVER}تاريخ البداية:{WHITE}{DATE_SHORT}
STR_NETWORK_SERVER_LIST_CURRENT_DATE                            :{SILVER}التاريخ الحالي:{WHITE}{DATE_SHORT}
STR_NETWORK_SERVER_LIST_PASSWORD                                :{SILVER}كلمت السر محمية!
STR_NETWORK_SERVER_LIST_SERVER_OFFLINE                          :{SILVER}الخادم غير موجود
STR_NETWORK_SERVER_LIST_SERVER_FULL                             :{SILVER}الخادم ممتلئ
STR_NETWORK_SERVER_LIST_SERVER_TOO_OLD                          :{SILVER}الخادم (سرڤر) قديم جدًا
STR_NETWORK_SERVER_LIST_VERSION_MISMATCH                        :{SILVER}النسخة غير متطابقة
STR_NETWORK_SERVER_LIST_GRF_MISMATCH                            :{SILVER} عدم توافق NewGFR

STR_NETWORK_SERVER_LIST_JOIN_GAME                               :{BLACK}أنضم للعبة
STR_NETWORK_SERVER_LIST_REFRESH                                 :{BLACK}حدث الخادم
STR_NETWORK_SERVER_LIST_REFRESH_TOOLTIP                         :{BLACK}حدث معلومات الخادم

STR_NETWORK_SERVER_LIST_ADD_SERVER                              :{BLACK}اضف خادم - سيرفر
STR_NETWORK_SERVER_LIST_ADD_SERVER_TOOLTIP                      :{BLACK}اضف خادم (سيرڤر). يمكن أن يكون هذا إما عنوان خادم أو رقم دعوة
STR_NETWORK_SERVER_LIST_START_SERVER                            :{BLACK}أبدأ الخادم
STR_NETWORK_SERVER_LIST_START_SERVER_TOOLTIP                    :{BLACK}أبدأ خادمك الخاص

STR_NETWORK_SERVER_LIST_PLAYER_NAME_OSKTITLE                    :{BLACK}أدخل أسمك

# Start new multiplayer server
STR_NETWORK_START_SERVER_CAPTION                                :{WHITE}أبدا لعبة متعددة اللاعبين جديدة

STR_NETWORK_START_SERVER_NEW_GAME_NAME                          :{BLACK}أسم اللعبة:
STR_NETWORK_START_SERVER_NEW_GAME_NAME_TOOLTIP                  :{BLACK}أسم اللعبة سيظهر للآخرين في قائمة تعدد اللاعبين
STR_NETWORK_START_SERVER_SET_PASSWORD                           :{BLACK}ضع كلمة سر
STR_NETWORK_START_SERVER_PASSWORD_TOOLTIP                       :{BLACK}احم لعبتك برقم سري حتى لا تصبح لعبتك مفتوحة للجميع

STR_NETWORK_START_SERVER_CLIENTS_SELECT                         :{BLACK}{NUM}عميل
STR_NETWORK_START_SERVER_NUMBER_OF_CLIENTS                      :{BLACK}اقصى عدد للعملاء:
STR_NETWORK_START_SERVER_NUMBER_OF_CLIENTS_TOOLTIP              :{BLACK}أختر أقصى عدد للعملاء
STR_NETWORK_START_SERVER_COMPANIES_SELECT                       :{BLACK}{NUM}شركة
STR_NETWORK_START_SERVER_NUMBER_OF_COMPANIES                    :{BLACK}أقصى عدد شركات:
STR_NETWORK_START_SERVER_NUMBER_OF_COMPANIES_TOOLTIP            :{BLACK}حدد العدد الاقصى للشركات في هذا الخادم

STR_NETWORK_START_SERVER_NEW_GAME_NAME_OSKTITLE                 :{BLACK}أدخل أسم اللعبة للشبكة

# Network connecting window
STR_NETWORK_CONNECTING_CAPTION                                  :{WHITE}إتصال...

STR_NETWORK_CONNECTING_WAITING                                  :{BLACK}{NUM}انتظار اللاعبين السابقين
STR_NETWORK_CONNECTING_DOWNLOADING_1                            :{BLACK}{BYTES}تم تحميل حتى الان
STR_NETWORK_CONNECTING_DOWNLOADING_2                            :{BLACK}{BYTES} / {BYTES} حمل حتى الان

###length 8
STR_NETWORK_CONNECTING_1                                        :{BLACK}(1/6) إتصال..
STR_NETWORK_CONNECTING_2                                        :{BLACK}(2/6)تصريح الدخول...
STR_NETWORK_CONNECTING_3                                        :{BLACK}(3/6) إنتظار..
STR_NETWORK_CONNECTING_4                                        :{BLACK}(4/6) تحميل الخريطة..
STR_NETWORK_CONNECTING_5                                        :{BLACK}(5/6) معالجة البيانات..
STR_NETWORK_CONNECTING_6                                        :{BLACK}(6/6) تسجيل..
STR_NETWORK_CONNECTING_SPECIAL_1                                :{BLACK}جلب معلومات اللعبة..
STR_NETWORK_CONNECTING_SPECIAL_2                                :{BLACK}جلب معلومات الشركة..

STR_NETWORK_CONNECTION_DISCONNECT                               :{BLACK}فصل

STR_NETWORK_NEED_GAME_PASSWORD_CAPTION                          :{WHITE}الخادم محمى. من فضلك ادخل كلمه المرور
STR_NETWORK_NEED_COMPANY_PASSWORD_CAPTION                       :{WHITE}الشركه محميه. من فضلك ادخل كلمه المرور

# Network company list added strings
<<<<<<< HEAD
STR_NETWORK_COMPANY_LIST_CLIENT_LIST                            :قائمة العملاء
=======
STR_NETWORK_COMPANY_LIST_CLIENT_LIST                            :اللاعبون عبر الإنترنت
>>>>>>> 48c1c7f2
STR_NETWORK_COMPANY_LIST_SPECTATE                               :شاهد

# Network client list
STR_NETWORK_CLIENT_LIST_CAPTION                                 :{WHITE}اللاعبون عبر الإنترنت
STR_NETWORK_CLIENT_LIST_NEW_COMPANY                             :(شركة جديدة)

# Matches ConnectionType
###length 5
STR_NETWORK_CLIENT_LIST_SERVER_CONNECTION_TYPE_DIRECT           :{BLACK}عامة

STR_NETWORK_CLIENT_LIST_ADMIN_CLIENT_BAN                        :منع

STR_NETWORK_CLIENT_LIST_ASK_CLIENT_KICK                         :{YELLOW}هل أنت متأكد أنك تريد طرد اللاعب '{STRING}'؟

STR_NETWORK_ASK_RELAY_NO                                        :{BLACK}لا

STR_NETWORK_SPECTATORS                                          :المشاهدين

# Network set password
STR_COMPANY_PASSWORD_CANCEL                                     :{BLACK}لا تحفظ كلمة المرور المدخلة
STR_COMPANY_PASSWORD_OK                                         :{BLACK}اعط الشركة كلمة المرور الجديدة
STR_COMPANY_PASSWORD_CAPTION                                    :{WHITE}كلمة مرور الشركة
STR_COMPANY_PASSWORD_MAKE_DEFAULT                               :{BLACK}كلمة مرور الشركة القياسية
STR_COMPANY_PASSWORD_MAKE_DEFAULT_TOOLTIP                       :{BLACK}استخدم كلمة مرور هذه الشركة كافتراضية للشركات الجديدة

# Network company info join/password
STR_COMPANY_VIEW_JOIN                                           :{BLACK} انضم
STR_COMPANY_VIEW_JOIN_TOOLTIP                                   :{BLACK} انضم و العب بهذه الشركة
STR_COMPANY_VIEW_PASSWORD                                       :{BLACK}كلمة المرور
STR_COMPANY_VIEW_PASSWORD_TOOLTIP                               :{BLACK}احمي شركتك بكلمة مرور خاصة لمنع الوصول الغير مسموح من اللاعبين الآخرين.
STR_COMPANY_VIEW_SET_PASSWORD                                   :{BLACK}ادخل كلمة المرور

# Network chat
STR_NETWORK_CHAT_SEND                                           :{BLACK}ارسل
STR_NETWORK_CHAT_COMPANY_CAPTION                                :[فريق]
STR_NETWORK_CHAT_CLIENT_CAPTION                                 :[خاص] {STRING}:
STR_NETWORK_CHAT_ALL_CAPTION                                    :[الكل]:

STR_NETWORK_CHAT_COMPANY                                        :[فريق]{STRING} : {WHITE}{STRING}
STR_NETWORK_CHAT_TO_COMPANY                                     :[فريق] الى {STRING} : {WHITE}{STRING}
STR_NETWORK_CHAT_CLIENT                                         :[خاص] {STRING}: {WHITE}{STRING}
STR_NETWORK_CHAT_TO_CLIENT                                      :[خاص] الى {STRING} : {WHITE}{STRING}
STR_NETWORK_CHAT_ALL                                            :[الكل] {STRING}: {WHITE}{STRING}
STR_NETWORK_CHAT_EXTERNAL                                       :[{3:STRING}] {0:STRING}: {WHITE}{1:STRING}
STR_NETWORK_CHAT_OSKTITLE                                       :{BLACK}ادخل نص للمحادثة

# Network messages
STR_NETWORK_ERROR_NOTAVAILABLE                                  :{WHITE}لايوجد أجهزة شبكة او الشبكة معطلة
STR_NETWORK_ERROR_NOCONNECTION                                  :{WHITE}انتهت مهلة الاتصال بالخادم أو تم رفضه
STR_NETWORK_ERROR_NEWGRF_MISMATCH                               :{WHITE}لم يتم الربط بسبب عدم توافق NewGFR
STR_NETWORK_ERROR_DESYNC                                        :{WHITE}فشل تحديث البيانات
STR_NETWORK_ERROR_LOSTCONNECTION                                :{WHITE}انقطع الاتصال بلعبة الشبكة
STR_NETWORK_ERROR_SAVEGAMEERROR                                 :{WHITE}لايمكن تحميل اللعبة المخزنة
STR_NETWORK_ERROR_SERVER_START                                  :{WHITE}لايمكن بدء الخادم (سرڤر)
STR_NETWORK_ERROR_SERVER_ERROR                                  :{WHITE}حدث خطأ في البروتوكول و انقطع الاتصال
STR_NETWORK_ERROR_BAD_PLAYER_NAME                               :{WHITE}لم يتم تحديد اسم اللاعب الخاص بك. يمكنك تحديد الاسم في الجزء العلوي من نافذة العب الجماعي
STR_NETWORK_ERROR_WRONG_REVISION                                :{WHITE}نسخة اللاعب غير مطابقة لنسخة الخادم
STR_NETWORK_ERROR_WRONG_PASSWORD                                :{WHITE}رقم سري خاطئ
STR_NETWORK_ERROR_SERVER_FULL                                   :{WHITE}الخادم ممتلئ
STR_NETWORK_ERROR_SERVER_BANNED                                 :{WHITE}أنت ممنوع من هذا الخادم
STR_NETWORK_ERROR_KICKED                                        :{WHITE}لقد طردت من اللعبة
STR_NETWORK_ERROR_KICK_MESSAGE                                  :{WHITE}السبب: {STRING}
STR_NETWORK_ERROR_CHEATER                                       :{WHITE}الغش ليس مسموحا به في هذه اللعبة
STR_NETWORK_ERROR_TOO_MANY_COMMANDS                             :{WHITE}أنت تقوم بإرسال العديد من الأوامر للخادم

STR_NETWORK_ERROR_CLIENT_GUI_LOST_CONNECTION_CAPTION            :{WHITE}احتمال فقد الاتصال
STR_NETWORK_ERROR_CLIENT_GUI_LOST_CONNECTION                    :{WHITE}اخر {NUM} ثواني لم تصل بيانات من السيرفر

###length 21
STR_NETWORK_ERROR_CLIENT_GENERAL                                :خطاء عام
STR_NETWORK_ERROR_CLIENT_DESYNC                                 :خطأ في DESYNC
STR_NETWORK_ERROR_CLIENT_SAVEGAME                               :لايمكن تحميل الخريطة
STR_NETWORK_ERROR_CLIENT_CONNECTION_LOST                        :فقد الإتصال
STR_NETWORK_ERROR_CLIENT_PROTOCOL_ERROR                         :خطاء في البروتكول
STR_NETWORK_ERROR_CLIENT_NEWGRF_MISMATCH                        :عدم توافق في NewGFR
STR_NETWORK_ERROR_CLIENT_NOT_AUTHORIZED                         :غير مصرح
STR_NETWORK_ERROR_CLIENT_NOT_EXPECTED                           :استلمت معلومات غريبة
STR_NETWORK_ERROR_CLIENT_WRONG_REVISION                         :اصدار خاطئ
STR_NETWORK_ERROR_CLIENT_NAME_IN_USE                            :الأسم مستخدم
STR_NETWORK_ERROR_CLIENT_WRONG_PASSWORD                         :رقم سري خاطئ
STR_NETWORK_ERROR_CLIENT_COMPANY_MISMATCH                       :اسم الشركة خاطئ في الشبكة
STR_NETWORK_ERROR_CLIENT_KICKED                                 :طردت من الخادم
STR_NETWORK_ERROR_CLIENT_CHEATER                                :كان يحاول استخدام سر للغش
STR_NETWORK_ERROR_CLIENT_SERVER_FULL                            :خادم ممتلئ
STR_NETWORK_ERROR_CLIENT_TOO_MANY_COMMANDS                      :كان يرسل الكثير من الاوامر

# Network related errors
STR_NETWORK_SERVER_MESSAGE                                      :*** {1:STRING}

###length 12
STR_NETWORK_SERVER_MESSAGE_GAME_PAUSED                          :اللعبة متوقفة ({STRING})
STR_NETWORK_SERVER_MESSAGE_GAME_STILL_PAUSED_1                  :اللعبة مازالت متوقفة ({STRING})
STR_NETWORK_SERVER_MESSAGE_GAME_STILL_PAUSED_2                  :اللعبة مازالت متوقفة ({STRING}, {STRING})
STR_NETWORK_SERVER_MESSAGE_GAME_STILL_PAUSED_3                  :اللعبة متوقفة ({STRING}, {STRING}, {STRING})
STR_NETWORK_SERVER_MESSAGE_GAME_UNPAUSED                        :اللعبة غير موقوفه ({STRING})
STR_NETWORK_SERVER_MESSAGE_GAME_REASON_NOT_ENOUGH_PLAYERS       :عدد اللاعبين غير كافي
STR_NETWORK_SERVER_MESSAGE_GAME_REASON_CONNECTING_CLIENTS       :ربط العملاء
STR_NETWORK_SERVER_MESSAGE_GAME_REASON_MANUAL                   :يدوي

STR_NETWORK_MESSAGE_CLIENT_LEAVING                              :يغادر
STR_NETWORK_MESSAGE_CLIENT_JOINED                               :*** {STRING} قد انضم للعبة
STR_NETWORK_MESSAGE_CLIENT_JOINED_ID                            :*** {STRING} انضم الى اللعبة (Client #{2:NUM})
STR_NETWORK_MESSAGE_CLIENT_COMPANY_JOIN                         :*** {STRING} انضم الى الشركة رقم : {2:NUM}
STR_NETWORK_MESSAGE_CLIENT_COMPANY_SPECTATE                     :*** {STRING} انضم الى المشاهدين
STR_NETWORK_MESSAGE_CLIENT_COMPANY_NEW                          :*** {STRING} قد بدأ شركة جديدة: (#{2:NUM})
STR_NETWORK_MESSAGE_CLIENT_LEFT                                 :*** {STRING} قد غادر اللعبة : - {2:STRING}-
STR_NETWORK_MESSAGE_NAME_CHANGE                                 :*** {STRING} قد غير الاسم الى {STRING}
STR_NETWORK_MESSAGE_GIVE_MONEY                                  :*** {STRING} اعطى {2:CURRENCY_LONG} إلى {1:STRING}
STR_NETWORK_MESSAGE_SERVER_SHUTDOWN                             :{WHITE}اقفل الخادم الجلسة
STR_NETWORK_MESSAGE_SERVER_REBOOT                               :{WHITE}يتم بدأ الخادم من جديد ...{} الرجاء الأنتظار

STR_NETWORK_ERROR_COORDINATOR_REGISTRATION_FAILED               :{WHITE}فشل تسجيل السرفر

# Content downloading window
STR_CONTENT_TITLE                                               :{WHITE}تنزيل المحتوى
STR_CONTENT_TYPE_CAPTION                                        :{BLACK} نوع
STR_CONTENT_TYPE_CAPTION_TOOLTIP                                :{BLACK} نوع المحتوى
STR_CONTENT_NAME_CAPTION                                        :{BLACK} الاسم
STR_CONTENT_NAME_CAPTION_TOOLTIP                                :{BLACK} اسم المحتوى
STR_CONTENT_MATRIX_TOOLTIP                                      :{BLACK} اضغط على الخط لرؤية التفاصيل.{} اضغط على مربع الاختيار لتحميل.
STR_CONTENT_SELECT_ALL_CAPTION                                  :{BLACK} اختيار الكل
STR_CONTENT_SELECT_ALL_CAPTION_TOOLTIP                          :{BLACK} تحميل كامل المحتوى
STR_CONTENT_SELECT_UPDATES_CAPTION                              :{BLACK} اختر التحديث
STR_CONTENT_SELECT_UPDATES_CAPTION_TOOLTIP                      :{BLACK} ضع علامة على التحديثات للمحتويات الموجودة و التي سيتم تحميلها
STR_CONTENT_UNSELECT_ALL_CAPTION                                :{BLACK} مسح الكل
STR_CONTENT_UNSELECT_ALL_CAPTION_TOOLTIP                        :{BLACK} ضع علامة على المحتوى التي لن يتم تحميلها
STR_CONTENT_SEARCH_EXTERNAL                                     :{BLACK}بحث المواقع الخارجية
STR_CONTENT_SEARCH_EXTERNAL_TOOLTIP                             :{BLACK} محتوى البحث غير متوفر في في خدمة محتوى OpenTTD على مواقع الويب غير التابعة لـ OpenTTD
STR_CONTENT_FILTER_TITLE                                        :{BLACK}مُرَشِح:
STR_CONTENT_OPEN_URL                                            :{BLACK} زيارة الموقع
STR_CONTENT_OPEN_URL_TOOLTIP                                    :{BLACK}قم بزيارة الموقع لهذا المحتوى
STR_CONTENT_DOWNLOAD_CAPTION                                    :{BLACK} تحميل
STR_CONTENT_DOWNLOAD_CAPTION_TOOLTIP                            :{BLACK} ابدأ تحميل المحتويات المختارة
STR_CONTENT_TOTAL_DOWNLOAD_SIZE                                 :{SILVER} حجم البيانات التي سيتم تحميلها: {WHITE}{BYTES}
STR_CONTENT_DETAIL_TITLE                                        :{SILVER} معلومات المحتوى

###length 5
STR_CONTENT_DETAIL_SUBTITLE_UNSELECTED                          :{SILVER} لم تختر هذا المحتوى لتحميل
STR_CONTENT_DETAIL_SUBTITLE_SELECTED                            :{SILVER} لقد اخترت هذا المحتوى ليتم تحميله
STR_CONTENT_DETAIL_SUBTITLE_AUTOSELECTED                        :{SILVER} هذا الدعم قد اختير للتحميل
STR_CONTENT_DETAIL_SUBTITLE_ALREADY_HERE                        :{SILVER} هذا المحتوى موجود لديك مسبقا
STR_CONTENT_DETAIL_SUBTITLE_DOES_NOT_EXIST                      :{SILVER}هذا المحتوى غير معروف و لا يمكت تحميله في OpenTTD

STR_CONTENT_DETAIL_UPDATE                                       :{SILVER}هذا استبدال للملف الموجود {STRING}
STR_CONTENT_DETAIL_NAME                                         :{SILVER}الاسم: {WHITE}{STRING}
STR_CONTENT_DETAIL_VERSION                                      :{SILVER} النسخة: {WHITE}{STRING}
STR_CONTENT_DETAIL_DESCRIPTION                                  :{SILVER}الوصف: {WHITE}{STRING}
STR_CONTENT_DETAIL_URL                                          :{SILVER}عنوان الموقع: {WHITE}{STRING}
STR_CONTENT_DETAIL_TYPE                                         :{SILVER}النوع: {WHITE}{STRING}
STR_CONTENT_DETAIL_FILESIZE                                     :{SILVER}حجم التحميل: {WHITE}{BYTES}
STR_CONTENT_DETAIL_SELECTED_BECAUSE_OF                          :{SILVER} اختير بسبب: {WHITE}{STRING}
STR_CONTENT_DETAIL_DEPENDENCIES                                 :{SILVER} الاعتمادية: {WHITE}{STRING}
STR_CONTENT_DETAIL_TAGS                                         :{SILVER} الاسم الرمزي: {WHITE}{STRING}
STR_CONTENT_NO_ZLIB                                             :{WHITE}بنيت OpenTTD بدون دعم "zlib"...
STR_CONTENT_NO_ZLIB_SUB                                         :{WHITE}تحميل محتويات zlib غير ممكن

# Order of these is important!
STR_CONTENT_TYPE_BASE_GRAPHICS                                  :الرسوميات الاساسية
STR_CONTENT_TYPE_NEWGRF                                         :GRF جديدة
STR_CONTENT_TYPE_AI                                             :الذكاء الصناعي
STR_CONTENT_TYPE_AI_LIBRARY                                     :مكتبة الذكاء الصناعي
STR_CONTENT_TYPE_SCENARIO                                       :سناريو
STR_CONTENT_TYPE_HEIGHTMAP                                      :خارطة المرتفعات
STR_CONTENT_TYPE_BASE_SOUNDS                                    :الاصوات الاساسية
STR_CONTENT_TYPE_BASE_MUSIC                                     :الموسيقى الاساسية

# Content downloading progress window
STR_CONTENT_DOWNLOAD_TITLE                                      :{WHITE}يتم تحميل المحتوى...
STR_CONTENT_DOWNLOAD_INITIALISE                                 :{WHITE}يتم طلب الملفات ...
STR_CONTENT_DOWNLOAD_FILE                                       :{WHITE}يتم تحميل {STRING} - {NUM} من {NUM}
STR_CONTENT_DOWNLOAD_COMPLETE                                   :{WHITE}انتهى التحميل
STR_CONTENT_DOWNLOAD_PROGRESS_SIZE                              :{WHITE}{BYTES} من {BYTES} {NUM} %

# Content downloading error messages
STR_CONTENT_ERROR_COULD_NOT_CONNECT                             :{WHITE}لم يتم الربط مع خادم (سرڤر) المحتوى
STR_CONTENT_ERROR_COULD_NOT_DOWNLOAD                            :{WHITE}فشل التحميل...
STR_CONTENT_ERROR_COULD_NOT_DOWNLOAD_FILE_NOT_WRITABLE          :{WHITE}... لا يمكن الكتابة على الملف
STR_CONTENT_ERROR_COULD_NOT_EXTRACT                             :{WHITE}لم يتمكن من فك ضغط الملف المحمل

STR_MISSING_GRAPHICS_SET_CAPTION                                :{WHITE}رسومات مفقودة
STR_MISSING_GRAPHICS_SET_MESSAGE                                :{BLACK}تحتاج اللعبة الى رسومات و لم يتم التعرف على اي منها. هل قمت يتحميل الرسومات و تنصيبها؟
STR_MISSING_GRAPHICS_YES_DOWNLOAD                               :{BLACK}نعم, حمل الرسومات
STR_MISSING_GRAPHICS_NO_QUIT                                    :{BLACK}لا, اغلق اللعبة

STR_MISSING_GRAPHICS_ERROR_QUIT                                 :{BLACK}الخروج من OpenTTD

# Transparency settings window
STR_TRANSPARENCY_CAPTION                                        :{WHITE}خيارات الشفافية
STR_TRANSPARENT_SIGNS_TOOLTIP                                   :{BLACK}بدل شفافية اسماء المحطات. مفتاح كنترول للاغلاق.
STR_TRANSPARENT_TREES_TOOLTIP                                   :{BLACK}بدل الشفافية للشجر. مفتاح كنترول للإغلاق.
STR_TRANSPARENT_HOUSES_TOOLTIP                                  :{BLACK}بدل الشفافية للمباني. مفتاح كنترول للاغلاق.
STR_TRANSPARENT_INDUSTRIES_TOOLTIP                              :{BLACK}بدل الشفافية للمصانع. مفتاح كنترول للاغلاق.
STR_TRANSPARENT_BUILDINGS_TOOLTIP                               :{BLACK}بدل الشفافية للمحطات و ملحقاتها. مفتاح كنترول للاغلاق.
STR_TRANSPARENT_BRIDGES_TOOLTIP                                 :{BLACK} بدل الشفافية للجسور. مفتاح كنترول للاغلاق.
STR_TRANSPARENT_STRUCTURES_TOOLTIP                              :{BLACK}بدل بين الشفافية للعلامات مثل المنارات الضوئية و هواائيات الارسال. مفتاح كنترول لالغلاق.
STR_TRANSPARENT_CATENARY_TOOLTIP                                :{BLACK} غير شفافية سكك الحديد. مفتاح كنترول للاغلاق.
STR_TRANSPARENT_LOADING_TOOLTIP                                 :{BLACK}غير الشفافية لنسبة التحميل. مفتاح كنترول للاغلاق.
STR_TRANSPARENT_INVISIBLE_TOOLTIP                               :{BLACK}اخفاء الاجرام تماما بدلا من الشفافية

# Linkgraph legend window
STR_LINKGRAPH_LEGEND_CAPTION                                    :{BLACK}مفتاح تدفق البضائع
STR_LINKGRAPH_LEGEND_ALL                                        :{BLACK}الكل
STR_LINKGRAPH_LEGEND_NONE                                       :{BLACK}لا شيء
STR_LINKGRAPH_LEGEND_SELECT_COMPANIES                           :{BLACK}حدد الشركات المراد عرضها
STR_LINKGRAPH_LEGEND_COMPANY_TOOLTIP                            :{BLACK}{STRING}{}{COMPANY}

# Linkgraph legend window and linkgraph legend in smallmap
STR_LINKGRAPH_LEGEND_UNUSED                                     :{TINY_FONT}{BLACK}غير مستخدم
STR_LINKGRAPH_LEGEND_SATURATED                                  :{TINY_FONT}{BLACK}عادي الاستخدام
STR_LINKGRAPH_LEGEND_OVERLOADED                                 :{TINY_FONT}{BLACK}زائد الاستخدام

# Base for station construction window(s)
STR_STATION_BUILD_COVERAGE_AREA_TITLE                           :{BLACK}وضح منطقة التغطية
STR_STATION_BUILD_COVERAGE_OFF                                  :{BLACK}غلق
STR_STATION_BUILD_COVERAGE_ON                                   :{BLACK}فتح
STR_STATION_BUILD_COVERAGE_AREA_OFF_TOOLTIP                     :{BLACK}لا توضح منطقة التغطية للموقح المقترح
STR_STATION_BUILD_COVERAGE_AREA_ON_TOOLTIP                      :{BLACK}وضح منطقة التغطيةللموقع المقترح
STR_STATION_BUILD_ACCEPTS_CARGO                                 :{GOLD}{CARGO_LIST}{BLACK}يقبل:
STR_STATION_BUILD_SUPPLIES_CARGO                                :{GOLD}{CARGO_LIST}{BLACK}الموارد:

# Join station window
STR_JOIN_STATION_CAPTION                                        :{WHITE}اربط المحطات
STR_JOIN_STATION_CREATE_SPLITTED_STATION                        :{YELLOW} بناء محطة مفصلة

STR_JOIN_WAYPOINT_CAPTION                                       :{WHITE}اربط نقطة العبور
STR_JOIN_WAYPOINT_CREATE_SPLITTED_WAYPOINT                      :{YELLOW} ابني نقطة عبور مستقلة

# Generic toolbar

# Rail construction toolbar
STR_RAIL_TOOLBAR_RAILROAD_CONSTRUCTION_CAPTION                  :بناء السكك الحديدية
STR_RAIL_TOOLBAR_ELRAIL_CONSTRUCTION_CAPTION                    :بناء سكة القطار الكهربائية
STR_RAIL_TOOLBAR_MONORAIL_CONSTRUCTION_CAPTION                  :بناء السكة الاحادية
STR_RAIL_TOOLBAR_MAGLEV_CONSTRUCTION_CAPTION                    :بناء السكة الممغنطة

STR_RAIL_TOOLBAR_TOOLTIP_BUILD_RAILROAD_TRACK                   :{BLACK}بناء سكة حديد
STR_RAIL_TOOLBAR_TOOLTIP_BUILD_AUTORAIL                         :{BLACK}بناء سكة القطار باستخدام البناء التلقائي
STR_RAIL_TOOLBAR_TOOLTIP_BUILD_TRAIN_DEPOT_FOR_BUILDING         :{BLACK}بناء ورشة قطارات (لصيانة و شراء القطارات)
STR_RAIL_TOOLBAR_TOOLTIP_CONVERT_RAIL_TO_WAYPOINT               :{BLACK}غير السكة الى نقطة عبور
STR_RAIL_TOOLBAR_TOOLTIP_BUILD_RAILROAD_STATION                 :{BLACK}بناء محطة قطار. مفتاح كنترول يسمح بضم المحطات
STR_RAIL_TOOLBAR_TOOLTIP_BUILD_RAILROAD_SIGNALS                 :{BLACK}بناء إشارات السكك الحديدية.
STR_RAIL_TOOLBAR_TOOLTIP_BUILD_RAILROAD_BRIDGE                  :{BLACK}بناء جسر قطارات
STR_RAIL_TOOLBAR_TOOLTIP_BUILD_RAILROAD_TUNNEL                  :{BLACK}بناء نفق قطار
STR_RAIL_TOOLBAR_TOOLTIP_TOGGLE_BUILD_REMOVE_FOR                :{BLACK}تناوب بناء/ازالة سكك واشارات القطارات
STR_RAIL_TOOLBAR_TOOLTIP_CONVERT_RAIL                           :{BLACK}حول / طور سكة القطار

STR_RAIL_NAME_RAILROAD                                          :سكة حديد
STR_RAIL_NAME_ELRAIL                                            :سكة حديد كهربائية
STR_RAIL_NAME_MONORAIL                                          :سكة حديد احادية
STR_RAIL_NAME_MAGLEV                                            :سكة حديد ممغنطة

# Rail depot construction window
STR_BUILD_DEPOT_TRAIN_ORIENTATION_CAPTION                       :{WHITE}اتجاة ورشة الصيانة
STR_BUILD_DEPOT_TRAIN_ORIENTATION_TOOLTIP                       :{BLACK}اختر اتجاة ورشة صيانة القطارات

# Rail waypoint construction window
STR_WAYPOINT_CAPTION                                            :{WHITE}نقطة عبور
STR_WAYPOINT_GRAPHICS_TOOLTIP                                   :{BLACK} اختر نوع نقطة العبور

# Rail station construction window
STR_STATION_BUILD_RAIL_CAPTION                                  :{WHITE}اختر محطة القطار
STR_STATION_BUILD_ORIENTATION                                   :{BLACK}الاتجاة
STR_STATION_BUILD_RAILROAD_ORIENTATION_TOOLTIP                  :{BLACK}اختر اتجاة محطة القطار
STR_STATION_BUILD_NUMBER_OF_TRACKS                              :{BLACK}عدد المسارات
STR_STATION_BUILD_NUMBER_OF_TRACKS_TOOLTIP                      :{BLACK}اختر عدد المسارات للمحطة
STR_STATION_BUILD_PLATFORM_LENGTH                               :{BLACK}طول المحطة
STR_STATION_BUILD_PLATFORM_LENGTH_TOOLTIP                       :{BLACK}اختر طول المحطة
STR_STATION_BUILD_DRAG_DROP                                     :{BLACK}أسحب وأفلت
STR_STATION_BUILD_DRAG_DROP_TOOLTIP                             :{BLACK}بناء محطة بطريقة السحب والإفلات

STR_STATION_BUILD_STATION_CLASS_TOOLTIP                         :{BLACK} اختر فئة المحطات لعرضها
STR_STATION_BUILD_STATION_TYPE_TOOLTIP                          :{BLACK}أختر نوع المحطة لبنائها

STR_STATION_CLASS_DFLT                                          :المحطة القياسية
STR_STATION_CLASS_WAYP                                          :نقطة عبور

# Signal window
STR_BUILD_SIGNAL_CAPTION                                        :{WHITE}اختيار الإشارات
STR_BUILD_SIGNAL_SEMAPHORE_NORM_TOOLTIP                         :{BLACK}اشارة اقفال (بالاعلام){}هذة الاشارة الأساسية. تسمح بتواجد قطار واحد في القسم و الوقت الواحد
STR_BUILD_SIGNAL_SEMAPHORE_ENTRY_TOOLTIP                        :{BLACK}اشارة دخول (بالاعلام){} تكون خضراء عندما توجد اشارة خضراء في اشارات الخروج التالية لها. والا تكون حمراء.
STR_BUILD_SIGNAL_SEMAPHORE_EXIT_TOOLTIP                         :{BLACK}اشارة خروج (بالاعلام){}تعمل مثل اشارة الاقفال, لكن يجب تنشيط الوضع الصحيح في الدخول و الاشارة المزدوجة.
STR_BUILD_SIGNAL_SEMAPHORE_COMBO_TOOLTIP                        :{BLACK}اشارة مزدوجة (بالاعلام){} الاشارة المزدوجة تعمل للدخول و الخروج. فهي تسمح لك بعمل شجرة كبيرة من الاشارات
STR_BUILD_SIGNAL_SEMAPHORE_PBS_TOOLTIP                          :{BLACK}اشارة طريق (بالاعلام){}تسمح بمرور اكثر من قطارفي القسم التالي اذا كان القطار يستطيع الوصول الى نقطة آمنة. يمكن تخطي الاشارة بالاتجاهين.
STR_BUILD_SIGNAL_SEMAPHORE_PBS_OWAY_TOOLTIP                     :{BLACK}اشارة الاتجاة الواحد (بالاعلام){}اشارة طريق تسمح باكثر من قطار يدخل في القسم التالي في نفس الوقت, اذا كان القطار يستطيع الوصول الى نقطة آمنة. لا يمكن تخطي اشارة الاتجاة الواحد من الخلف.
STR_BUILD_SIGNAL_ELECTRIC_NORM_TOOLTIP                          :{BLACK}اشارة اقفال (كهربائية){}هذة الاشارة الأساسية. تسمح بتواجد قطار واحد في القسم و الوقت الواحد
STR_BUILD_SIGNAL_ELECTRIC_ENTRY_TOOLTIP                         :{BLACK}اشارة دخول (كهربائية){} تكون خضراء عندما توجد اشارة خضراء في اشارات الخروج التالية لها. والا تكون حمراء.
STR_BUILD_SIGNAL_ELECTRIC_EXIT_TOOLTIP                          :{BLACK}اشارة خروج (كهربائية){}تعمل مثل اشارة الاقفال, لكن يجب تنشيط الوضع الصحيح في الدخول و الاشارة المزدوجة.
STR_BUILD_SIGNAL_ELECTRIC_COMBO_TOOLTIP                         :{BLACK}اشارة مزدوجة (كهربائية){} الاشارة المزدوجة تعمل للدخول و الخروج. فهي تسمح لك بعمل شجرة كبيرة من الاشارات.
STR_BUILD_SIGNAL_ELECTRIC_PBS_TOOLTIP                           :{BLACK}اشارة طريق(كهربائية){}تسمح بمروراكثرمن قطارفي القسم التالي اذا كان القطار يستطيع الوصول الى نقطة آمنة. يمكن تخطي الاشارة بالاتجاهين.
STR_BUILD_SIGNAL_ELECTRIC_PBS_OWAY_TOOLTIP                      :{BLACK}اشارة الاتجاة الواحد (كهربائية){}اشارة طريق تسمح باكثر من قطار يدخل في القسم التالي في نفس الوقت, اذا كان القطار يستطيع الوصول الى نقطة آمنة. لا يمكن تخطي اشارة الاتجاة الواحد من الخلف.
STR_BUILD_SIGNAL_CONVERT_TOOLTIP                                :{BLACK} تغيير الاشارات{} عند الاختيار, سوف يتم تغيير الاشارة الى النوع المختار. الضغط على مفتاح كنترول سوف يبدل بين انواع الاشارات.
STR_BUILD_SIGNAL_DRAG_SIGNALS_DENSITY_TOOLTIP                   :{BLACK}سرعة السحب
STR_BUILD_SIGNAL_DRAG_SIGNALS_DENSITY_DECREASE_TOOLTIP          :{BLACK}تقليل سرعة السحب
STR_BUILD_SIGNAL_DRAG_SIGNALS_DENSITY_INCREASE_TOOLTIP          :{BLACK}زيادة سرعة السحب

# Bridge selection window
STR_SELECT_RAIL_BRIDGE_CAPTION                                  :{WHITE}اختر جسر السكة
STR_SELECT_ROAD_BRIDGE_CAPTION                                  :{WHITE}اختر الجسر المناسب
STR_SELECT_BRIDGE_SELECTION_TOOLTIP                             :{BLACK}بناء الجسور - اختر الجسر المفضل لديك لبنائة
STR_SELECT_BRIDGE_INFO                                          :{GOLD}{STRING},{} {VELOCITY} {WHITE}{CURRENCY_LONG}
STR_SELECT_BRIDGE_SCENEDIT_INFO                                 :{GOLD}{STRING},{} {VELOCITY}
STR_BRIDGE_NAME_SUSPENSION_STEEL                                :تعليق, حديدي
STR_BRIDGE_NAME_GIRDER_STEEL                                    :العارضة, حديدية
STR_BRIDGE_NAME_CANTILEVER_STEEL                                :الحامل, حديدي
STR_BRIDGE_NAME_SUSPENSION_CONCRETE                             :تعليق, اسمنتي
STR_BRIDGE_NAME_WOODEN                                          :خشبي
STR_BRIDGE_NAME_CONCRETE                                        :اسمنتي
STR_BRIDGE_NAME_TUBULAR_STEEL                                   :انبوبي, حديدي
STR_BRIDGE_TUBULAR_SILICON                                      :أنبوبي،سيلكون


# Road construction toolbar
STR_ROAD_TOOLBAR_ROAD_CONSTRUCTION_CAPTION                      :{WHITE}بناء الطرق
STR_ROAD_TOOLBAR_TRAM_CONSTRUCTION_CAPTION                      :{WHITE}بناء ترام
STR_ROAD_TOOLBAR_TOOLTIP_BUILD_ROAD_SECTION                     :{BLACK}وحدة بناء الطرق
STR_ROAD_TOOLBAR_TOOLTIP_BUILD_TRAMWAY_SECTION                  :{BLACK}بناء سكة ترام
STR_ROAD_TOOLBAR_TOOLTIP_BUILD_AUTOROAD                         :{BLACK}بناء الطرق باستخدام النظام الآلي
STR_ROAD_TOOLBAR_TOOLTIP_BUILD_AUTOTRAM                         :{BLACK}بناء سكة القطار باستخدام النظام الآلي
STR_ROAD_TOOLBAR_TOOLTIP_BUILD_ROAD_VEHICLE_DEPOT               :{BLACK}بناء ورشة صيانة لعربات الطرق (لشراء و صيانة العربات).
STR_ROAD_TOOLBAR_TOOLTIP_BUILD_TRAM_VEHICLE_DEPOT               :{BLACK}بناء ورشة لصيانة عربات الترام (لشراء و صيانة عربات الترام)
STR_ROAD_TOOLBAR_TOOLTIP_BUILD_BUS_STATION                      :{BLACK}بناء محطة باصات
STR_ROAD_TOOLBAR_TOOLTIP_BUILD_PASSENGER_TRAM_STATION           :{BLACK}بناء محطة ركاب ترام.
STR_ROAD_TOOLBAR_TOOLTIP_BUILD_TRUCK_LOADING_BAY                :{BLACK}بناء محطة تحميل عربات. مفتاح كنترول يسمح بمجاورة المحطات.
STR_ROAD_TOOLBAR_TOOLTIP_BUILD_CARGO_TRAM_STATION               :{BLACK}بناء محطة ترام. كنترول يسمح بمجاورة المحطات.
STR_ROAD_TOOLBAR_TOOLTIP_TOGGLE_ONE_WAY_ROAD                    :{BLACK}فعل / عطل الطرق موحدة الاتجاه
STR_ROAD_TOOLBAR_TOOLTIP_BUILD_ROAD_BRIDGE                      :{BLACK}بناء جسر لعربات الطريق.
STR_ROAD_TOOLBAR_TOOLTIP_BUILD_TRAMWAY_BRIDGE                   :{BLACK}بناء جسر ترام.
STR_ROAD_TOOLBAR_TOOLTIP_BUILD_ROAD_TUNNEL                      :{BLACK}بناء نفق لعربات الطريق.
STR_ROAD_TOOLBAR_TOOLTIP_BUILD_TRAMWAY_TUNNEL                   :{BLACK}بناء نفق ترام
STR_ROAD_TOOLBAR_TOOLTIP_TOGGLE_BUILD_REMOVE_FOR_ROAD           :{BLACK}بدل بناء/إزالة الطرق
STR_ROAD_TOOLBAR_TOOLTIP_TOGGLE_BUILD_REMOVE_FOR_TRAMWAYS       :{BLACK}بدل بناء / ازالة طرق الترام
STR_ROAD_TOOLBAR_TOOLTIP_CONVERT_ROAD                           :{BLACK}تحويل / ترقية نوع الطريق. Shift يبدل بين البناء / إظهار تقدير التكلفة
STR_ROAD_TOOLBAR_TOOLTIP_CONVERT_TRAM                           :{BLACK}تحويل / ترقية نوع الطريق. Shift يبدل بين البناء / إظهار تقدير التكلفة

STR_ROAD_NAME_ROAD                                              :الطريق
STR_ROAD_NAME_TRAM                                              :خط الترام

# Road depot construction window
STR_BUILD_DEPOT_ROAD_ORIENTATION_CAPTION                        :{WHITE}اتجاه ورشة الصيانة
STR_BUILD_DEPOT_ROAD_ORIENTATION_SELECT_TOOLTIP                 :{BLACK}اختر اتجاة ورشة صيانة العربات
STR_BUILD_DEPOT_TRAM_ORIENTATION_CAPTION                        :{WHITE}اتجاة مستودع الصيانة لترام
STR_BUILD_DEPOT_TRAM_ORIENTATION_SELECT_TOOLTIP                 :{BLACK}اختر اتجاة مستودع الترام

# Road vehicle station construction window
STR_STATION_BUILD_BUS_ORIENTATION                               :{WHITE}اتجاة محطة الباصات
STR_STATION_BUILD_BUS_ORIENTATION_TOOLTIP                       :{BLACK}اختر اتجاة محطة الباصات
STR_STATION_BUILD_TRUCK_ORIENTATION                             :{WHITE}اتجاة محطة التحميل للعربات
STR_STATION_BUILD_TRUCK_ORIENTATION_TOOLTIP                     :{BLACK}اختر اتجاة محطة تحميل العربات
STR_STATION_BUILD_PASSENGER_TRAM_ORIENTATION                    :{WHITE}اتجاة محطة الترام
STR_STATION_BUILD_PASSENGER_TRAM_ORIENTATION_TOOLTIP            :{BLACK}اختر اتجاة محطة ركاب الترام
STR_STATION_BUILD_CARGO_TRAM_ORIENTATION                        :{WHITE}اتجاة محطة الترام للبضائع
STR_STATION_BUILD_CARGO_TRAM_ORIENTATION_TOOLTIP                :{BLACK}اختر اتجاة محطة نقل البضائع لترام

# Waterways toolbar (last two for SE only)
STR_WATERWAYS_TOOLBAR_CAPTION                                   :{WHITE}بناء ممرات مائيه
STR_WATERWAYS_TOOLBAR_CAPTION_SE                                :{WHITE}ممرات مائية
STR_WATERWAYS_TOOLBAR_BUILD_CANALS_TOOLTIP                      :{BLACK}بناء قناة
STR_WATERWAYS_TOOLBAR_BUILD_LOCKS_TOOLTIP                       :{BLACK} بناء قفل
STR_WATERWAYS_TOOLBAR_BUILD_DEPOT_TOOLTIP                       :{BLACK}بناء حوض سفن - لشراء/ بيع/ صيانة السفن -
STR_WATERWAYS_TOOLBAR_BUILD_DOCK_TOOLTIP                        :{BLACK}بناء مرفء سفن. مفتاح كنترول يسمح بضم المحطات
STR_WATERWAYS_TOOLBAR_BUOY_TOOLTIP                              :{BLACK}وضع عوامة - يمكن استخدامها نقطة عبور
STR_WATERWAYS_TOOLBAR_BUILD_AQUEDUCT_TOOLTIP                    :{BLACK}بناء قناة مائية
STR_WATERWAYS_TOOLBAR_CREATE_LAKE_TOOLTIP                       :{BLACK}عرف منطقة البحر.{} انشأ قناة, يجب الضغط المتواصل على مفتاح كنترول عند مستوى البحر والا طمرت المياة الاجزاء المجاورة
STR_WATERWAYS_TOOLBAR_CREATE_RIVER_TOOLTIP                      :{BLACK}انشاء انهار. Ctrl يختار المنطقة قطريا

# Ship depot construction window
STR_DEPOT_BUILD_SHIP_CAPTION                                    :{WHITE}اتجاه حوض الصيانة
STR_DEPOT_BUILD_SHIP_ORIENTATION_TOOLTIP                        :{BLACK}اختر اتجاه حوض صيانة السفن

# Dock construction window
STR_STATION_BUILD_DOCK_CAPTION                                  :{WHITE}مرفء

# Airport toolbar
STR_TOOLBAR_AIRCRAFT_CAPTION                                    :{WHITE}مطارات
STR_TOOLBAR_AIRCRAFT_BUILD_AIRPORT_TOOLTIP                      :{BLACK}بناء مطار. مفتاح كنترول يسمح بضم المحطات

# Airport construction window
STR_STATION_BUILD_AIRPORT_CAPTION                               :{WHITE}اختر المطار
STR_STATION_BUILD_AIRPORT_TOOLTIP                               :{BLACK}اختر حجم / نوع المطار
STR_STATION_BUILD_AIRPORT_CLASS_LABEL                           :{BLACK}درجة المطار
STR_STATION_BUILD_AIRPORT_LAYOUT_NAME                           :{BLACK}نمط {NUM}

STR_AIRPORT_SMALL                                               :صغير
STR_AIRPORT_CITY                                                :مدينة
STR_AIRPORT_METRO                                               :مطار متروبوليتان
STR_AIRPORT_INTERNATIONAL                                       :مطار دولي
STR_AIRPORT_COMMUTER                                            :مطار محلي
STR_AIRPORT_INTERCONTINENTAL                                    :مطار قاري
STR_AIRPORT_HELIPORT                                            :مهبط طائرة عمودية
STR_AIRPORT_HELIDEPOT                                           :حظيرة طائرة عمودية
STR_AIRPORT_HELISTATION                                         :محطة طيران عمودي

STR_AIRPORT_CLASS_SMALL                                         :مطار صغير
STR_AIRPORT_CLASS_LARGE                                         :مطارات كبيرة
STR_AIRPORT_CLASS_HUB                                           :محور مطارات
STR_AIRPORT_CLASS_HELIPORTS                                     :مطار طيران عمودي

STR_STATION_BUILD_NOISE                                         :{BLACK} الضوضاء المتولدة: {GOLD}{COMMA}

# Landscaping toolbar
STR_LANDSCAPING_TOOLBAR                                         :{WHITE}التضاريس
STR_LANDSCAPING_TOOLTIP_LOWER_A_CORNER_OF_LAND                  :{BLACK}خفض ركن الارض
STR_LANDSCAPING_TOOLTIP_RAISE_A_CORNER_OF_LAND                  :{BLACK}رفع ركن الارض
STR_LANDSCAPING_LEVEL_LAND_TOOLTIP                              :{BLACK}مستوى الارض
STR_LANDSCAPING_TOOLTIP_PURCHASE_LAND                           :{BLACK}شراء أرض للاستخدام المستقبلي.

# Object construction window
STR_OBJECT_BUILD_CAPTION                                        :{WHITE}اختيار الاجسام
STR_OBJECT_BUILD_TOOLTIP                                        :{BLACK}اختر جسم لبنائة
STR_OBJECT_BUILD_CLASS_TOOLTIP                                  :{BLACK}اختر صنف الكائن للبناء
STR_OBJECT_BUILD_PREVIEW_TOOLTIP                                :{BLACK}عرض الجسم
STR_OBJECT_BUILD_SIZE                                           :{BLACK}حجم: {GOLD}{NUM} x {NUM} مربع

STR_OBJECT_CLASS_LTHS                                           :مناراة ضوئية
STR_OBJECT_CLASS_TRNS                                           :النواقل

# Tree planting window (last eight for SE only)
STR_PLANT_TREE_CAPTION                                          :{WHITE}اشجار
STR_PLANT_TREE_TOOLTIP                                          :{BLACK} اختر نوع الشجر لزراعتة, اذا المربع يحتوي على اشجار فهذا الامر يضيف المزيد
STR_TREES_RANDOM_TYPE                                           :{BLACK}شجر عشوائي
STR_TREES_RANDOM_TYPE_TOOLTIP                                   :{BLACK}ضع شجر عشوائي
STR_TREES_RANDOM_TREES_BUTTON                                   :{BLACK}زراعة اشجار عشوائيا
STR_TREES_RANDOM_TREES_TOOLTIP                                  :{BLACK}زراعة اشجار عشوائيا في الأرض
STR_TREES_MODE_NORMAL_TOOLTIP                                   :زراعة شجرات منفصلة بالسحب فوق الارض
STR_TREES_MODE_FOREST_LG_BUTTON                                 :{BLACK}غابة

# Land generation window (SE)
STR_TERRAFORM_TOOLBAR_LAND_GENERATION_CAPTION                   :{WHITE}بناء المسطحات الأرضية
STR_TERRAFORM_TOOLTIP_PLACE_ROCKY_AREAS_ON_LANDSCAPE            :{BLACK}اضافة مناطق صخرية على المنظر
STR_TERRAFORM_TOOLTIP_DEFINE_DESERT_AREA                        :{BLACK}عرف منطقة صحراوية.{}اضغط بشكل متواصل مفتاح كنترول لأزالتها
STR_TERRAFORM_TOOLTIP_INCREASE_SIZE_OF_LAND_AREA                :{BLACK}زيادة ارتفاع و انخفاض المسطحات الأرضية
STR_TERRAFORM_TOOLTIP_DECREASE_SIZE_OF_LAND_AREA                :{BLACK}انقاص ارتفاع و انخفاض المسطحات الأرضية
STR_TERRAFORM_TOOLTIP_GENERATE_RANDOM_LAND                      :{BLACK}انشاء مسطحات عشوائية
STR_TERRAFORM_SE_NEW_WORLD                                      :{BLACK} انشاء خريطة جديدة
STR_TERRAFORM_RESET_LANDSCAPE                                   :{BLACK}اعادة المسطحات الأرضية الى وضعها السابق
STR_TERRAFORM_RESET_LANDSCAPE_TOOLTIP                           :{BLACK}ازالة ممتلكات اللاعبين من الخريطة

STR_QUERY_RESET_LANDSCAPE_CAPTION                               :{WHITE}اعادة المسطحات الأرضية الى وضعها السابق
STR_RESET_LANDSCAPE_CONFIRMATION_TEXT                           :{WHITE}هل انت متأكد من ازالة ممتلكات اللاعبين من الخريطة

# Town generation window (SE)
STR_FOUND_TOWN_CAPTION                                          :{WHITE}بناء المدن
STR_FOUND_TOWN_NEW_TOWN_BUTTON                                  :{BLACK}مدينة جديدة
STR_FOUND_TOWN_NEW_TOWN_TOOLTIP                                 :{BLACK}انشاء مدينة جديدة
STR_FOUND_TOWN_RANDOM_TOWN_BUTTON                               :{BLACK}مدينة عشوائية
STR_FOUND_TOWN_RANDOM_TOWN_TOOLTIP                              :{BLACK}بناء مدينة في مكان عشوائي
STR_FOUND_TOWN_MANY_RANDOM_TOWNS                                :{BLACK}العديد من المدن العشوائية
STR_FOUND_TOWN_RANDOM_TOWNS_TOOLTIP                             :{BLACK}غطي الخريطة عشوائيا بمدن

STR_FOUND_TOWN_NAME_TITLE                                       :{YELLOW}اسم المدينة
STR_FOUND_TOWN_NAME_EDITOR_TITLE                                :{BLACK}ادخل اسم المدينة
STR_FOUND_TOWN_NAME_EDITOR_HELP                                 :{BLACK}اضغط هنا لادخال اسم المدينة
STR_FOUND_TOWN_NAME_RANDOM_BUTTON                               :{BLACK}اسم عشوائي
STR_FOUND_TOWN_NAME_RANDOM_TOOLTIP                              :{BLACK}ولد اسم عشوائي جديد

STR_FOUND_TOWN_INITIAL_SIZE_TITLE                               :{YELLOW}حجم المدينة:
STR_FOUND_TOWN_INITIAL_SIZE_SMALL_BUTTON                        :{BLACK}صغير
STR_FOUND_TOWN_INITIAL_SIZE_MEDIUM_BUTTON                       :{BLACK}وسط
STR_FOUND_TOWN_INITIAL_SIZE_LARGE_BUTTON                        :{BLACK}كبير
STR_FOUND_TOWN_SIZE_RANDOM                                      :{BLACK} عشوائي
STR_FOUND_TOWN_INITIAL_SIZE_TOOLTIP                             :{BLACK}حدد حجم المدينه
STR_FOUND_TOWN_CITY                                             :{BLACK}مدينة
STR_FOUND_TOWN_CITY_TOOLTIP                                     :{BLACK} المدن الكبيرة تنمو اسرع من المدن العادية.{} كلما كانت اكبر عند انشائها, بالاعتماد على الاعدادات.

STR_FOUND_TOWN_ROAD_LAYOUT                                      :{YELLOW} تصميم طرق المدينة
STR_FOUND_TOWN_SELECT_TOWN_ROAD_LAYOUT                          :{BLACK} اختر تصميم الطرق لهذه المدينة
STR_FOUND_TOWN_SELECT_LAYOUT_ORIGINAL                           :{BLACK} اصلي
STR_FOUND_TOWN_SELECT_LAYOUT_BETTER_ROADS                       :{BLACK} طرق افضل
STR_FOUND_TOWN_SELECT_LAYOUT_2X2_GRID                           :{BLACK} نمط 2 * 2
STR_FOUND_TOWN_SELECT_LAYOUT_3X3_GRID                           :{BLACK} نمط 3 * 3
STR_FOUND_TOWN_SELECT_LAYOUT_RANDOM                             :{BLACK} عشوائي

# Fund new industry window
STR_FUND_INDUSTRY_CAPTION                                       :{WHITE}مول بناء مصنع جديد
STR_FUND_INDUSTRY_SELECTION_TOOLTIP                             :{BLACK}اختر المصنع المناسب من القائمة
STR_FUND_INDUSTRY_MANY_RANDOM_INDUSTRIES                        :{BLACK}إنشاء المصانع العشوائية
STR_FUND_INDUSTRY_MANY_RANDOM_INDUSTRIES_TOOLTIP                :{BLACK}غطي الخريطة عشوائيا بالمصانع
STR_FUND_INDUSTRY_INDUSTRY_BUILD_COST                           :{BLACK}التكلفة: {YELLOW}{CURRENCY_LONG}
STR_FUND_INDUSTRY_PROSPECT_NEW_INDUSTRY                         :{BLACK} الاحتمالية
STR_FUND_INDUSTRY_BUILD_NEW_INDUSTRY                            :{BLACK}بناء
STR_FUND_INDUSTRY_FUND_NEW_INDUSTRY                             :{BLACK}مول

# Industry cargoes window
STR_INDUSTRY_CARGOES_INDUSTRY_CAPTION                           :{WHITE}سلسلة مصانع لـ {STRING} مصنع
STR_INDUSTRY_CARGOES_CARGO_CAPTION                              :{WHITE}سلسلة مصانع لـ {STRING} بضاعة
STR_INDUSTRY_CARGOES_PRODUCERS                                  :{WHITE}تكوين مصانع
STR_INDUSTRY_CARGOES_CUSTOMERS                                  :{WHITE}قبول المصانع
STR_INDUSTRY_CARGOES_HOUSES                                     :{WHITE}مباني
STR_INDUSTRY_CARGOES_INDUSTRY_TOOLTIP                           :{BLACK}اضغط على المصنع لتعرف من يزودة بالمؤن ومن يستهلك منتجاتة
STR_INDUSTRY_CARGOES_CARGO_TOOLTIP                              :{BLACK}{STRING}{}اعرض على البضائع لتعرف المنتجين و المستهلكين لها
STR_INDUSTRY_DISPLAY_CHAIN                                      :{BLACK}اعرض سلسلة
STR_INDUSTRY_DISPLAY_CHAIN_TOOLTIP                              :{BLACK}اعرض المصانع التي تمد و تقبل البضائع
STR_INDUSTRY_CARGOES_NOTIFY_SMALLMAP                            :{BLACK}اربط بالخريطة المصغرة
STR_INDUSTRY_CARGOES_NOTIFY_SMALLMAP_TOOLTIP                    :{BLACK}اعرض المصانع المختارة في الخرائط المصغرة ايضا.
STR_INDUSTRY_CARGOES_SELECT_CARGO                               :{BLACK}اختر البضائع
STR_INDUSTRY_CARGOES_SELECT_CARGO_TOOLTIP                       :{BLACK}حدد البضائع التي تريد عرضها
STR_INDUSTRY_CARGOES_SELECT_INDUSTRY                            :{BLACK}اختر الصناعة
STR_INDUSTRY_CARGOES_SELECT_INDUSTRY_TOOLTIP                    :{BLACK}حدد الصناعة التي تريد عرضها

# Land area window
STR_LAND_AREA_INFORMATION_CAPTION                               :{WHITE}معلومات ارض
STR_LAND_AREA_INFORMATION_LOCATION_TOOLTIP                      :{BLACK}قم بتوسيط الشاشة على موقع المربع. يؤدي الضغط على Ctrl + النقر بالماوس إلى فتح منفذ عرض جديد على موقع المربع
STR_LAND_AREA_INFORMATION_COST_TO_CLEAR_N_A                     :{BLACK} تكلفة الازالة : {LTBLUE} غير متاح
STR_LAND_AREA_INFORMATION_COST_TO_CLEAR                         :{BLACK}تكلفة الازالة : {RED}{CURRENCY_LONG}
STR_LAND_AREA_INFORMATION_REVENUE_WHEN_CLEARED                  :{BLACK} الدخل عند للتجديد: {LTBLUE}{CURRENCY_LONG}
STR_LAND_AREA_INFORMATION_OWNER_N_A                             :غير متاح
STR_LAND_AREA_INFORMATION_OWNER                                 :{BLACK}المالك: {LTBLUE}{STRING}
STR_LAND_AREA_INFORMATION_ROAD_OWNER                            :{BLACK}مالك الطريق: {LTBLUE}{STRING}
STR_LAND_AREA_INFORMATION_TRAM_OWNER                            :{BLACK}مالك طريق الترام: {LTBLUE}{STRING}
STR_LAND_AREA_INFORMATION_RAIL_OWNER                            :{BLACK}مالك سكة الحديد: {LTBLUE}{STRING}
STR_LAND_AREA_INFORMATION_LOCAL_AUTHORITY                       :{BLACK}السلطة المحلية: {LTBLUE}{STRING}
STR_LAND_AREA_INFORMATION_LOCAL_AUTHORITY_NONE                  :فارغ
STR_LAND_AREA_INFORMATION_LANDINFO_COORDS                       :{BLACK}الأحداثيات: {LTBLUE}{NUM}x{NUM}x{NUM} ({STRING})
STR_LAND_AREA_INFORMATION_BUILD_DATE                            :{BLACK}بني: {LTBLUE}{DATE_LONG}
STR_LAND_AREA_INFORMATION_STATION_CLASS                         :{BLACK} فئة المحطة: {LTBLUE}{STRING}
STR_LAND_AREA_INFORMATION_STATION_TYPE                          :{BLACK}نوع المحطة: {LTBLUE}{STRING}
STR_LAND_AREA_INFORMATION_AIRPORT_CLASS                         :{BLACK}فئة المطار: {LTBLUE}{STRING}
STR_LAND_AREA_INFORMATION_AIRPORT_NAME                          :{BLACK}اسم المطار: {LTBLUE}{STRING}
STR_LAND_AREA_INFORMATION_AIRPORTTILE_NAME                      :{BLACK}اسم مربع المطار: {LTBLUE}{STRING}
STR_LAND_AREA_INFORMATION_NEWGRF_NAME                           :{BLACK}NewGRF: {LTBLUE}{STRING}
STR_LAND_AREA_INFORMATION_CARGO_ACCEPTED                        :{BLACK}الشحنة المقبولة: {LTBLUE}
STR_LAND_AREA_INFORMATION_CARGO_EIGHTS                          :({COMMA} /8 {STRING})
STR_LANG_AREA_INFORMATION_ROAD_TYPE                             :{BLACK}:نوع الطريق {LTBLUE}{STRING}
STR_LANG_AREA_INFORMATION_TRAM_TYPE                             :{BLACK}:نوع الترام {LTBLUE}{STRING}
STR_LANG_AREA_INFORMATION_RAIL_SPEED_LIMIT                      :{BLACK}حدود سرعة سكة الحديد: {LTBLUE}{VELOCITY}
STR_LANG_AREA_INFORMATION_ROAD_SPEED_LIMIT                      :{BLACK}حدود سرعه الطريق: {LTBLUE}{VELOCITY}

# Description of land area of different tiles
STR_LAI_CLEAR_DESCRIPTION_ROCKS                                 :صخور
STR_LAI_CLEAR_DESCRIPTION_ROUGH_LAND                            :ارض جبلية
STR_LAI_CLEAR_DESCRIPTION_BARE_LAND                             :ارض جرداء
STR_LAI_CLEAR_DESCRIPTION_GRASS                                 :عشب
STR_LAI_CLEAR_DESCRIPTION_FIELDS                                :حقول
STR_LAI_CLEAR_DESCRIPTION_SNOW_COVERED_LAND                     :ارض ثلجية
STR_LAI_CLEAR_DESCRIPTION_DESERT                                :صحراء

STR_LAI_RAIL_DESCRIPTION_TRACK                                  :سكة حديد مسار
STR_LAI_RAIL_DESCRIPTION_TRACK_WITH_NORMAL_SIGNALS              :سكة حديد مسار مع اشارة اغلاق
STR_LAI_RAIL_DESCRIPTION_TRACK_WITH_PRESIGNALS                  :سكة حديد مسار مع اشارة مبتدئة
STR_LAI_RAIL_DESCRIPTION_TRACK_WITH_EXITSIGNALS                 :سكة حديد سكة حديد مع اشارة خروج
STR_LAI_RAIL_DESCRIPTION_TRACK_WITH_COMBOSIGNALS                :سكة حديد سكة حديد مع اشارة مزدوجة
STR_LAI_RAIL_DESCRIPTION_TRACK_WITH_PBSSIGNALS                  :سكة حديد سكة حديد مع اشارة طريق
STR_LAI_RAIL_DESCRIPTION_TRACK_WITH_NOENTRYSIGNALS              :سكة حديد سكة حديد مع اشارة اتجاة واحد
STR_LAI_RAIL_DESCRIPTION_TRACK_WITH_NORMAL_PRESIGNALS           :سكة حديد سكة حديد مع اشارة توقف و اشارة مبتدئة
STR_LAI_RAIL_DESCRIPTION_TRACK_WITH_NORMAL_EXITSIGNALS          :سكة حديد سكة حديد مع اشارة توقف و خروج
STR_LAI_RAIL_DESCRIPTION_TRACK_WITH_NORMAL_COMBOSIGNALS         :سكة حديد سكة حديد مع اشارة توقف و مزدوجة
STR_LAI_RAIL_DESCRIPTION_TRACK_WITH_NORMAL_PBSSIGNALS           :سكة حديد سكة حديد مع اشارة اغلاق و طريق
STR_LAI_RAIL_DESCRIPTION_TRACK_WITH_NORMAL_NOENTRYSIGNALS       :سكة حديد سكة حديد مع اشارة اغلاق و طريق باتجاة واحد
STR_LAI_RAIL_DESCRIPTION_TRACK_WITH_PRE_EXITSIGNALS             :سكة حديد سكة حديد مع اشارة مبدئية و اشارة خروج
STR_LAI_RAIL_DESCRIPTION_TRACK_WITH_PRE_COMBOSIGNALS            :سكة حديد سكة حديد مع اشارة مبدئية و اشارة مزدوجة
STR_LAI_RAIL_DESCRIPTION_TRACK_WITH_PRE_PBSSIGNALS              :سكة حديد سكة حديد مع اشارة مبدئية و طريق
STR_LAI_RAIL_DESCRIPTION_TRACK_WITH_PRE_NOENTRYSIGNALS          :سكة حديد سكة حديد مع اشارة مبدئية و اتجاة و احد
STR_LAI_RAIL_DESCRIPTION_TRACK_WITH_EXIT_COMBOSIGNALS           :سكة حديد سكة حديد مع اشارة خروج و مزدوجة
STR_LAI_RAIL_DESCRIPTION_TRACK_WITH_EXIT_PBSSIGNALS             :سكة حديد سكة حديد مع اشارة خروج و طريق
STR_LAI_RAIL_DESCRIPTION_TRACK_WITH_EXIT_NOENTRYSIGNALS         :سكة حديد سكة حديد مع اشارة خروج و اتجاة واحد
STR_LAI_RAIL_DESCRIPTION_TRACK_WITH_COMBO_PBSSIGNALS            :سكة حديد سكة حديد مع اشارة مزدوجة و طريق
STR_LAI_RAIL_DESCRIPTION_TRACK_WITH_COMBO_NOENTRYSIGNALS        :سكة حديد سكة حديد مع اشارة مزدوجة و طريق باتجاه واحد
STR_LAI_RAIL_DESCRIPTION_TRACK_WITH_PBS_NOENTRYSIGNALS          :سكة حديد سكة حديد مع اشارة طريق و اتجاة و احد
STR_LAI_RAIL_DESCRIPTION_TRAIN_DEPOT                            :سكة حديد مستودع صيانة قطارات

STR_LAI_ROAD_DESCRIPTION_ROAD                                   :طريق
STR_LAI_ROAD_DESCRIPTION_ROAD_WITH_STREETLIGHTS                 :طريق مضاء
STR_LAI_ROAD_DESCRIPTION_TREE_LINED_ROAD                        :طريق مرصوف بالشجر
STR_LAI_ROAD_DESCRIPTION_ROAD_VEHICLE_DEPOT                     :ورشة صيانة العربات
STR_LAI_ROAD_DESCRIPTION_ROAD_RAIL_LEVEL_CROSSING               :تقاطع طريق مع سكة قطار
STR_LAI_ROAD_DESCRIPTION_TRAMWAY                                :الترام

# Houses come directly from their building names
STR_LAI_TOWN_INDUSTRY_DESCRIPTION_UNDER_CONSTRUCTION            :{STRING} (تحت الانشاء)

STR_LAI_TREE_NAME_TREES                                         :اشجار
STR_LAI_TREE_NAME_RAINFOREST                                    :غابات ماطرة
STR_LAI_TREE_NAME_CACTUS_PLANTS                                 :اشجار الصبار

STR_LAI_STATION_DESCRIPTION_RAILROAD_STATION                    :محطة قطارات
STR_LAI_STATION_DESCRIPTION_AIRCRAFT_HANGAR                     :حظيرة طائرات
STR_LAI_STATION_DESCRIPTION_AIRPORT                             :مطار
STR_LAI_STATION_DESCRIPTION_TRUCK_LOADING_AREA                  :محطة تحميل عربات
STR_LAI_STATION_DESCRIPTION_BUS_STATION                         :محطة باصات
STR_LAI_STATION_DESCRIPTION_SHIP_DOCK                           :مرفء سفن
STR_LAI_STATION_DESCRIPTION_BUOY                                :عوامة
STR_LAI_STATION_DESCRIPTION_WAYPOINT                            :نقطة عبور

STR_LAI_WATER_DESCRIPTION_WATER                                 :مياة
STR_LAI_WATER_DESCRIPTION_CANAL                                 :قناة
STR_LAI_WATER_DESCRIPTION_LOCK                                  :قفل
STR_LAI_WATER_DESCRIPTION_RIVER                                 :نهر
STR_LAI_WATER_DESCRIPTION_COAST_OR_RIVERBANK                    :ساحل او ضفة نهر
STR_LAI_WATER_DESCRIPTION_SHIP_DEPOT                            :حوض صيانة للسفن

# Industries come directly from their industry names

STR_LAI_TUNNEL_DESCRIPTION_RAILROAD                             :نفق سكة القطار
STR_LAI_TUNNEL_DESCRIPTION_ROAD                                 :نفق طريق عربات

STR_LAI_BRIDGE_DESCRIPTION_RAIL_SUSPENSION_STEEL                :جسر قطارات بتعليق حديدي
STR_LAI_BRIDGE_DESCRIPTION_RAIL_GIRDER_STEEL                    :جسر قطارات بعوارض حديدية
STR_LAI_BRIDGE_DESCRIPTION_RAIL_CANTILEVER_STEEL                :جسر قطار بحوامل حديدية
STR_LAI_BRIDGE_DESCRIPTION_RAIL_SUSPENSION_CONCRETE             :جسر قطار بتعليق اسمنتي من الغابات الماطرة
STR_LAI_BRIDGE_DESCRIPTION_RAIL_WOODEN                          :جسر قطار خشبي
STR_LAI_BRIDGE_DESCRIPTION_RAIL_CONCRETE                        :جسر قطار اسمنتي
STR_LAI_BRIDGE_DESCRIPTION_RAIL_TUBULAR_STEEL                   :جسر قطار انبوبي

STR_LAI_BRIDGE_DESCRIPTION_ROAD_SUSPENSION_STEEL                :جسر عربات بتعليق حديدي
STR_LAI_BRIDGE_DESCRIPTION_ROAD_GIRDER_STEEL                    :جسر عربات بعوارض حديدية
STR_LAI_BRIDGE_DESCRIPTION_ROAD_CANTILEVER_STEEL                :جسر عربات بحوامل حديدية
STR_LAI_BRIDGE_DESCRIPTION_ROAD_SUSPENSION_CONCRETE             :جسر عربات بتعليق اسمنتي من الغابات الماطرة
STR_LAI_BRIDGE_DESCRIPTION_ROAD_WOODEN                          :جسر عربات خشبي
STR_LAI_BRIDGE_DESCRIPTION_ROAD_CONCRETE                        :جسر عربات اسمنتي
STR_LAI_BRIDGE_DESCRIPTION_ROAD_TUBULAR_STEEL                   :جسر عربات انبوبي

STR_LAI_BRIDGE_DESCRIPTION_AQUEDUCT                             :قناة مائية

STR_LAI_OBJECT_DESCRIPTION_TRANSMITTER                          :برج ارسال
STR_LAI_OBJECT_DESCRIPTION_LIGHTHOUSE                           :منارة ضوئية
STR_LAI_OBJECT_DESCRIPTION_COMPANY_HEADQUARTERS                 :مبنى الشركة الرئيسي
STR_LAI_OBJECT_DESCRIPTION_COMPANY_OWNED_LAND                   :ارض مملوكة لشركة

# About OpenTTD window
STR_ABOUT_OPENTTD                                               :{WHITE}حول النسخة المفتوحة
STR_ABOUT_ORIGINAL_COPYRIGHT                                    :{BLACK}الحقوق الاصلية {COPYRIGHT} كريس سوير 1995 , جميع الحقوق محفوظة
STR_ABOUT_VERSION                                               :{BLACK}النسخة المفتوحة رقم {REV}
STR_ABOUT_COPYRIGHT_OPENTTD                                     :{BLACK}النسخة المفتوحة {COPYRIGHT}2002-{STRING} فريق النسخة المفتوحة

# Framerate display window
STR_FRAMERATE_MS_GOOD                                           :{LTBLUE}{DECIMAL} ms
STR_FRAMERATE_FPS_GOOD                                          :{LTBLUE}{DECIMAL} صورة في الثانية
STR_FRAMERATE_FPS_WARN                                          :{YELLOW}{DECIMAL} صورة في الثانية
STR_FRAMERATE_GRAPH_SECONDS                                     :{TINY_FONT}{COMMA} ثواني

###length 15
STR_FRAMERATE_GL_ECONOMY                                        :{BLACK}  التعامل مع البضائع:
STR_FRAMERATE_GL_TRAINS                                         :{BLACK}  تكتكة القطار:
STR_FRAMERATE_DRAWING_VIEWPORTS                                 :{BLACK} منافذ العرض للعالم:
STR_FRAMERATE_AI                                                :{BLACK}   AI {NUM} {STRING}

###length 15
STR_FRAMETIME_CAPTION_GAMESCRIPT                                :كتابة اللعبة


# Save/load game/scenario
STR_SAVELOAD_SAVE_CAPTION                                       :{WHITE}حفظ اللعبة
STR_SAVELOAD_LOAD_CAPTION                                       :{WHITE}فتح
STR_SAVELOAD_SAVE_SCENARIO                                      :{WHITE}حفظ خريطة
STR_SAVELOAD_LOAD_SCENARIO                                      :{WHITE}فتح خريطة
STR_SAVELOAD_LOAD_HEIGHTMAP                                     :{WHITE}حمل خريطة مرتفعات
STR_SAVELOAD_SAVE_HEIGHTMAP                                     :{WHITE}حفظ خريطة مرتفعات مصورة
STR_SAVELOAD_HOME_BUTTON                                        :{BLACK}اضغط هنا لتوجة الى دليل الحفظ/الفتح القياسي
STR_SAVELOAD_BYTES_FREE                                         :{BLACK}{BYTES} متاح
STR_SAVELOAD_LIST_TOOLTIP                                       :{BLACK}قائمة بالاقراص - المجلدات - الملفات المخزنة
STR_SAVELOAD_EDITBOX_TOOLTIP                                    :{BLACK}الاسم المختار حاليا لحفظ اللعبة
STR_SAVELOAD_DELETE_BUTTON                                      :{BLACK}حذف
STR_SAVELOAD_DELETE_TOOLTIP                                     :{BLACK}حذف اللعبة المحفوظة حاليا
STR_SAVELOAD_SAVE_BUTTON                                        :{BLACK}حفظ
STR_SAVELOAD_SAVE_TOOLTIP                                       :{BLACK}احفظ اللعبة الحالية، بواسطة الاسم المختار
STR_SAVELOAD_LOAD_BUTTON                                        :{BLACK}تحميل
STR_SAVELOAD_LOAD_TOOLTIP                                       :{BLACK}تحميل اللعبة المختارة
STR_SAVELOAD_LOAD_HEIGHTMAP_TOOLTIP                             :{BLACK} حمل خارطة التضاريس
STR_SAVELOAD_DETAIL_CAPTION                                     :{BLACK}تفاصيل اللعبة
STR_SAVELOAD_DETAIL_NOT_AVAILABLE                               :{BLACK}لا توجد معلومات متاحة
STR_SAVELOAD_DETAIL_COMPANY_INDEX                               :{SILVER}{COMMA}: {WHITE}{STRING}
STR_SAVELOAD_DETAIL_GRFSTATUS                                   :{SILVER}اضافات جديدة: {WHITE}{STRING}
STR_SAVELOAD_OVERWRITE_TITLE                                    :{WHITE}الكتابة على الملف
STR_SAVELOAD_DIRECTORY                                          :{STRING} (دليل)

STR_SAVELOAD_OSKTITLE                                           :{BLACK}ادخل اسم الحفظ للعبة

# World generation
STR_MAPGEN_WORLD_GENERATION_CAPTION                             :{WHITE}مولد الخريطة
STR_MAPGEN_MAPSIZE                                              :{BLACK}حجم الخريطة
STR_MAPGEN_MAPSIZE_TOOLTIP                                      :{BLACK} حدد حجم الخريطة بالمربعات. سيكون عدد المربعات المتاحة أصغر قليلاً
STR_MAPGEN_BY                                                   :{BLACK}*
STR_MAPGEN_NUMBER_OF_TOWNS                                      :{BLACK}عدد المدن:
STR_MAPGEN_DATE                                                 :{BLACK}التاريخ:
STR_MAPGEN_NUMBER_OF_INDUSTRIES                                 :{BLACK}عدد المصانع:
STR_MAPGEN_HEIGHTMAP_HEIGHT_UP                                  :{BLACK}قم بزيادة أقصى ارتفاع لأعلى قمة على الخريطة بواحد
STR_MAPGEN_SNOW_COVERAGE_DOWN                                   :{BLACK}تقليل تغطية الثلوج بنسبة عشرة بالمائة
STR_MAPGEN_DESERT_COVERAGE                                      :{BLACK}مدى تغطيت السحراء:
STR_MAPGEN_SNOW_LINE_HEIGHT                                     :{BLACK} ارتفاع خط الثلج
STR_MAPGEN_SNOW_LINE_UP                                         :{BLACK}ارفع خط الثلج مستوى واحد
STR_MAPGEN_SNOW_LINE_DOWN                                       :{BLACK}خفض خط الثلج مستوى واحد
STR_MAPGEN_LAND_GENERATOR                                       :{BLACK}مولد الخريطة:
STR_MAPGEN_TERRAIN_TYPE                                         :{BLACK} نوع التضاريس
STR_MAPGEN_QUANTITY_OF_SEA_LAKES                                :{BLACK}مستوى البحر
STR_MAPGEN_QUANTITY_OF_RIVERS                                   :{BLACK}انهار:
STR_MAPGEN_SMOOTHNESS                                           :{BLACK} النعومة:
STR_MAPGEN_VARIETY                                              :{BLACK}توزيع التنوع:
STR_MAPGEN_GENERATE                                             :{WHITE}ولد

# Strings for map borders at game generation
STR_MAPGEN_BORDER_TYPE                                          :{BLACK} حدود الخريطة:
STR_MAPGEN_NORTHWEST                                            :{BLACK} الشمال الغربي
STR_MAPGEN_NORTHEAST                                            :{BLACK} الشمال الشرقي
STR_MAPGEN_SOUTHEAST                                            :{BLACK} الجنوب الشرقي
STR_MAPGEN_SOUTHWEST                                            :{BLACK} الجنوب الغربي
STR_MAPGEN_BORDER_FREEFORM                                      :{BLACK} حر
STR_MAPGEN_BORDER_WATER                                         :{BLACK} ماء
STR_MAPGEN_BORDER_RANDOM                                        :{BLACK} عشوائي
STR_MAPGEN_BORDER_RANDOMIZE                                     :{BLACK} عشوائيا
STR_MAPGEN_BORDER_MANUAL                                        :{BLACK} يدوي

STR_MAPGEN_HEIGHTMAP_ROTATION                                   :{BLACK}اتجاة خريطة المرتفعات:
STR_MAPGEN_HEIGHTMAP_NAME                                       :{BLACK}اسم خريطة المرتفعات:
STR_MAPGEN_HEIGHTMAP_SIZE_LABEL                                 :{BLACK}الحجم:
STR_MAPGEN_HEIGHTMAP_SIZE                                       :{ORANGE}{NUM} * {NUM}

STR_MAPGEN_SNOW_LINE_QUERY_CAPT                                 :{WHITE}غير مستوى خط الثلج
STR_MAPGEN_START_DATE_QUERY_CAPT                                :{WHITE}غير سنة البداية

# SE Map generation
STR_SE_MAPGEN_CAPTION                                           :{WHITE}نوع الخريطة
STR_SE_MAPGEN_FLAT_WORLD                                        :{WHITE}سطح مسطح مستوي
STR_SE_MAPGEN_FLAT_WORLD_TOOLTIP                                :{BLACK}توليد سطح مسطح
STR_SE_MAPGEN_RANDOM_LAND                                       :{WHITE}ارض عشوائية
STR_SE_MAPGEN_FLAT_WORLD_HEIGHT                                 :{BLACK}ارتفاع الأرض المنبسطة
STR_SE_MAPGEN_FLAT_WORLD_HEIGHT_DOWN                            :{BLACK}حرك ارتفاع الأرض المنبسطة واحد للاسفل
STR_SE_MAPGEN_FLAT_WORLD_HEIGHT_UP                              :{BLACK}حرك ارتفاع الأرض المنبسطة واحد للأعلى

STR_SE_MAPGEN_FLAT_WORLD_HEIGHT_QUERY_CAPT                      :{WHITE}غير ارتفاع الارض المنبسطة

# Map generation progress
STR_GENERATION_WORLD                                            :{WHITE}توليد الخريطة
STR_GENERATION_ABORT                                            :{BLACK}ألغي
STR_GENERATION_ABORT_CAPTION                                    :{WHITE}ايقاف توليد الخريطة
STR_GENERATION_ABORT_MESSAGE                                    :{YELLOW}هل انت متأكد بأنك ترغب في ايقاف توليد الخريطة؟
STR_GENERATION_PROGRESS                                         :{WHITE}{NUM}% انتهى
STR_GENERATION_PROGRESS_NUM                                     :{BLACK}{NUM} / {NUM}
STR_GENERATION_WORLD_GENERATION                                 :{BLACK} مولد الخريطة
STR_GENERATION_RIVER_GENERATION                                 :{BLACK}مولد الانهار
STR_GENERATION_TREE_GENERATION                                  :{BLACK} مولد الشجر
STR_GENERATION_OBJECT_GENERATION                                :{BLACK}صانع الخامات
STR_GENERATION_CLEARING_TILES                                   :{BLACK}مولد المناطق الخشنة والصخرية
STR_GENERATION_SETTINGUP_GAME                                   :{BLACK}تجهيز لعبة
STR_GENERATION_PREPARING_TILELOOP                               :{BLACK} تشغيل المتكررة
STR_GENERATION_PREPARING_GAME                                   :{BLACK}يُجَهِز اللعبه

# NewGRF settings
STR_NEWGRF_SETTINGS_CAPTION                                     :{WHITE}إعدادات اﻹضافات
STR_NEWGRF_SETTINGS_INFO_TITLE                                  :{WHITE}تفاصيل الاضافات الجديدة
STR_NEWGRF_SETTINGS_ACTIVE_LIST                                 :{WHITE}اضافة جديدة فعالة
STR_NEWGRF_SETTINGS_INACTIVE_LIST                               :{WHITE}ملفات غير فعالة لاضافات جديدة
STR_NEWGRF_SETTINGS_SELECT_PRESET                               :{ORANGE}اختر مجموعة الخواص المحددة مسبقا:
STR_NEWGRF_FILTER_TITLE                                         :{ORANGE}مُرَشِح:
STR_NEWGRF_SETTINGS_PRESET_LIST_TOOLTIP                         :{BLACK}فتح مجموعة الاعدادات المسجلة
STR_NEWGRF_SETTINGS_PRESET_SAVE                                 :{BLACK}حفظ مجموعة الاعدادات
STR_NEWGRF_SETTINGS_PRESET_SAVE_TOOLTIP                         :{BLACK}حفظ القائمة الحالية كمجموعة اعدادات
STR_NEWGRF_SETTINGS_PRESET_DELETE                               :{BLACK}حذف مجموعة الاعدادات المسجلة
STR_NEWGRF_SETTINGS_PRESET_DELETE_TOOLTIP                       :{BLACK}حذف مجموعة الاعدادات الحالية
STR_NEWGRF_SETTINGS_ADD                                         :{BLACK} اضف
STR_NEWGRF_SETTINGS_ADD_FILE_TOOLTIP                            :{BLACK}اضف ملف NewGFR المختار الى اعداداتك الخاصة
STR_NEWGRF_SETTINGS_RESCAN_FILES                                :{BLACK}اعادة كشف للملفات
STR_NEWGRF_SETTINGS_RESCAN_FILES_TOOLTIP                        :{BLACK}تحديث قائمة NewGRF المتاحة
STR_NEWGRF_SETTINGS_REMOVE                                      :{BLACK}ازالة
STR_NEWGRF_SETTINGS_REMOVE_TOOLTIP                              :{BLACK}ازالة ملف NewGRF من القائمة
STR_NEWGRF_SETTINGS_MOVEUP                                      :{BLACK}تحريك للأعلى
STR_NEWGRF_SETTINGS_MOVEUP_TOOLTIP                              :{BLACK}حرك الملف المختار الى الأعلى
STR_NEWGRF_SETTINGS_MOVEDOWN                                    :{BLACK}تحريك للأسفل
STR_NEWGRF_SETTINGS_MOVEDOWN_TOOLTIP                            :{BLACK}حرك الملف المختار الى الاسفل في القائمة
STR_NEWGRF_SETTINGS_UPGRADE                                     :{BLACK}ترقية
STR_NEWGRF_SETTINGS_UPGRADE_TOOLTIP                             :{BLACK} ترقية ملفات NewGRF التي لديك نسخه جديده منها
STR_NEWGRF_SETTINGS_FILE_TOOLTIP                                :{BLACK}قائمة ملفات NewGRF المركبة. اضغط على الملف لتغييرة.

STR_NEWGRF_SETTINGS_SET_PARAMETERS                              :{BLACK}اضبط الاعدادات
STR_NEWGRF_SETTINGS_TOGGLE_PALETTE                              :{BLACK}فتح/اغلاق اللوحة
STR_NEWGRF_SETTINGS_TOGGLE_PALETTE_TOOLTIP                      :{BLACK}فتح / اغلاق لوحة NewGRF المختارة.{} افعل هذا عندما تكون الرسومات الجديدة وردية اللون.
STR_NEWGRF_SETTINGS_APPLY_CHANGES                               :{BLACK}نفذ التغييرات

STR_NEWGRF_SETTINGS_FIND_MISSING_CONTENT_BUTTON                 :{BLACK} جد المحتوى المفقود على الشبكة
STR_NEWGRF_SETTINGS_FIND_MISSING_CONTENT_TOOLTIP                :{BLACK} لتأكد ما اذا كان بالامكان ايجاد المحتوى المفقود او الناقص عن طريق الشبكة العنكبوتية

STR_NEWGRF_SETTINGS_FILENAME                                    :{BLACK}ام الملف: {SILVER}{STRING}
STR_NEWGRF_SETTINGS_GRF_ID                                      :{BLACK}GRFمعرف : {SILVER}{STRING}
STR_NEWGRF_SETTINGS_VERSION                                     :{BLACK} نسخة: {SILVER}{NUM}
STR_NEWGRF_SETTINGS_MIN_VERSION                                 :{BLACK}اقل نسخة متوافقة: {SILVER}{NUM}
STR_NEWGRF_SETTINGS_MD5SUM                                      :{BLACK} : مجموع ام دي 5 {SILVER}{STRING}
STR_NEWGRF_SETTINGS_PALETTE                                     :{BLACK} صحيفة : {SILVER}{STRING}
STR_NEWGRF_SETTINGS_PARAMETER                                   :{BLACK}الاعدادات: {SILVER}{STRING}

STR_NEWGRF_SETTINGS_NO_INFO                                     :{BLACK}لا يوجد معلومات متاحة
STR_NEWGRF_SETTINGS_NOT_FOUND                                   :{RED}لم يتم العثور على الملف المقترن
STR_NEWGRF_SETTINGS_DISABLED                                    :{RED}معطل
STR_NEWGRF_SETTINGS_INCOMPATIBLE                                :{RED}متعارض مع هذا اللإصدار من Openttd

# NewGRF save preset window
STR_SAVE_PRESET_CAPTION                                         :{WHITE}حفظ الإعداد المسبق
STR_SAVE_PRESET_LIST_TOOLTIP                                    :{BLACK}لائحة الإعدادات المسبقة. اختر واحدة لنسخها للإسم المحفوظ بالإسفل
STR_SAVE_PRESET_TITLE                                           :{BLACK}أدخل اسم للإعداد المسبق
STR_SAVE_PRESET_EDITBOX_TOOLTIP                                 :{BLACK}الإسم المختار لحفظ الإعداد المسبق
STR_SAVE_PRESET_CANCEL                                          :{BLACK}إلغاء
STR_SAVE_PRESET_CANCEL_TOOLTIP                                  :{BLACK}لا تغير الإعداد المسبق
STR_SAVE_PRESET_SAVE                                            :{BLACK}إحفظ
STR_SAVE_PRESET_SAVE_TOOLTIP                                    :{BLACK} احفظ الإعدادات للإسم المختار حاليا

# NewGRF parameters window
STR_NEWGRF_PARAMETERS_CAPTION                                   :{WHITE}غير خصائص الاضافات الجديدة
STR_NEWGRF_PARAMETERS_CLOSE                                     :{BLACK}اغلق
STR_NEWGRF_PARAMETERS_RESET                                     :{BLACK}استرجاع القياسي
STR_NEWGRF_PARAMETERS_RESET_TOOLTIP                             :{BLACK}استرجاع جميع الخصائص لقيمها الاصلية
STR_NEWGRF_PARAMETERS_DEFAULT_NAME                              :نمط {NUM}
STR_NEWGRF_PARAMETERS_SETTING                                   :{STRING}: {ORANGE}{STRING}
STR_NEWGRF_PARAMETERS_NUM_PARAM                                 :{LTBLUE}عدد الانماط: {ORANGE}{NUM}

# NewGRF inspect window
STR_NEWGRF_INSPECT_CAPTION                                      :{WHITE}نظرة فاحصة - {STRING}
STR_NEWGRF_INSPECT_PARENT_BUTTON                                :{BLACK}الاساس
STR_NEWGRF_INSPECT_PARENT_TOOLTIP                               :{BLACK}تفحص مجسم المنظور الاساسي

STR_NEWGRF_INSPECT_CAPTION_OBJECT_AT                            :{STRING} على {HEX}
STR_NEWGRF_INSPECT_CAPTION_OBJECT_AT_OBJECT                     :جسم
STR_NEWGRF_INSPECT_CAPTION_OBJECT_AT_RAIL_TYPE                  :نوع سكة القطار

STR_NEWGRF_INSPECT_QUERY_CAPTION                                :{WHITE}متغير الاضافات الجديدة +60 * نمط (hexadecimal)

# Sprite aligner window
STR_SPRITE_ALIGNER_CAPTION                                      :{WHITE}موائمة صورة العفريتة {COMMA} ({STRING})
STR_SPRITE_ALIGNER_NEXT_BUTTON                                  :{BLACK}العفريتة التالية
STR_SPRITE_ALIGNER_NEXT_TOOLTIP                                 :{BLACK}نابع للعفريتة الطبيعية التالية، تجاوز اي عفريتة موقوفة/ مصبوغة/مخطوطة و انهي المتاعة في النهاية.
STR_SPRITE_ALIGNER_GOTO_BUTTON                                  :{BLACK}اذهب الى العفريتة
STR_SPRITE_ALIGNER_GOTO_TOOLTIP                                 :{BLACK}اذهب الى العفريتة المعطاة, اذا لم تكن طبيعية تجاوزها الى العفريتة الطبيعية التالية.
STR_SPRITE_ALIGNER_PREVIOUS_BUTTON                              :{BLACK}العفريتة السابقة.
STR_SPRITE_ALIGNER_PREVIOUS_TOOLTIP                             :{BLACK}نابع للعفريتة الطبيعية التالية، تجاوز اي عفريتة موقوفة/ مصبوغة/مخطوطة و انهي في البداية.
STR_SPRITE_ALIGNER_SPRITE_TOOLTIP                               :{BLACK}عرض العفريتة المختارة حاليا. يتم تجاهل الموائمة عند رسم هذا العفريت.
STR_SPRITE_ALIGNER_MOVE_TOOLTIP                                 :{BLACK}حرك العفريتة في الجوار، غير الاحداثيات س ، ص.
STR_SPRITE_ALIGNER_PICKER_BUTTON                                :{BLACK}اختر عفريتة
STR_SPRITE_ALIGNER_PICKER_TOOLTIP                               :{BLACK}اختر عفريتة من اي مكان في الشاشة.

STR_SPRITE_ALIGNER_GOTO_CAPTION                                 :{WHITE}اذهب الى العفريتة.

# NewGRF (self) generated warnings/errors
STR_NEWGRF_ERROR_MSG_INFO                                       :{SILVER}{STRING}
STR_NEWGRF_ERROR_MSG_WARNING                                    :{RED} تحذير: {SILVER}{STRING}
STR_NEWGRF_ERROR_MSG_ERROR                                      :{RED} خطأ: {SILVER}{STRING}
STR_NEWGRF_ERROR_MSG_FATAL                                      :{RED} خطأ قاتل: {SILVER}{STRING}
STR_NEWGRF_ERROR_FATAL_POPUP                                    :{WHITE}حدث خظأ في NewGRF لا يمكن اصلاحة:{}{STRING}
STR_NEWGRF_ERROR_VERSION_NUMBER                                 :{1:STRING} لن يعمل مع اصدار الباتش المسجل في النسخة المفتوحة
STR_NEWGRF_ERROR_DOS_OR_WINDOWS                                 :{1:STRING} يعمل مع {STRING} اصدار من TTD.
STR_NEWGRF_ERROR_UNSET_SWITCH                                   :{1:STRING} مصمم ليستخدم مع {STRING}
STR_NEWGRF_ERROR_INVALID_PARAMETER                              :قيم غير متوافقة {1:STRING} : قيم {STRING} ({NUM})
STR_NEWGRF_ERROR_LOAD_BEFORE                                    :{1:STRING} يجب ان يتم تحميلة قبل {STRING}.
STR_NEWGRF_ERROR_LOAD_AFTER                                     :{1:STRING} يجب ان يتم تحميلة بعد {STRING}.
STR_NEWGRF_ERROR_OTTD_VERSION_NUMBER                            :{1:STRING} يتطلب نسخة {STRING} من النسخة المفتوحة او احدث .
STR_NEWGRF_ERROR_AFTER_TRANSLATED_FILE                          :تم تصميم ملف GRF بغرض الترجمة
STR_NEWGRF_ERROR_TOO_MANY_NEWGRFS_LOADED                        :العديد من NewGRF تم تحميلها
STR_NEWGRF_ERROR_STATIC_GRF_CAUSES_DESYNC                       :تحميل {1:STRING}كملف ثابت مع NewGRF {STRING}قد يتسبب بمشكلة توافق.
STR_NEWGRF_ERROR_CORRUPT_SPRITE                                 :{YELLOW}{STRING} يحتوي على خصائص غير صالحة. جميع الخصائص الغير صالحة سوف يشار لها بعلامة استفهام حمراء.
STR_NEWGRF_ERROR_FORCEFULLY_DISABLED                            :{1:STRING}تم تعطيلة بواسطة{STRING}

# NewGRF related 'general' warnings
STR_NEWGRF_POPUP_CAUTION_CAPTION                                :{WHITE}تحذير!
STR_NEWGRF_CONFIRMATION_TEXT                                    :{YELLOW}انت على وشك ان تحدث تغييرات في لعبة مفتوحه. قد يتسبب هذا في حدوث إنهيار.{} امتأكد من رغبتك فى هذا؟

STR_NEWGRF_DUPLICATE_GRFID                                      :{WHITE}لا يمكن اضافة الملف: نسخة سابقة منه مضافة
STR_NEWGRF_COMPATIBLE_LOADED                                    :{ORANGE}الملف المطابق غير موجود (ملف متوافق من NewGRFحمل)
STR_NEWGRF_TOO_MANY_NEWGRFS                                     :{WHITE}لا يمكن إضافة ملف: تم الوصول إلى الحد الأقصى المسموح به لملف NewGRF

STR_NEWGRF_COMPATIBLE_LOAD_WARNING                              :{WHITE}تم تحميل ملف GFR مطابق بدلا من المفقود
STR_NEWGRF_DISABLED_WARNING                                     :{WHITE}تم تعطيل ملف GRF المفقود
STR_NEWGRF_UNPAUSE_WARNING_TITLE                                :{YELLOW}ملف NewGRF مفقود
STR_NEWGRF_UNPAUSE_WARNING                                      :{WHITE}عدم الايقاف قد يتسبب في تعطل النسخة المفتوحة. لا تنشأ ملف اخطاء لاالخطاء التالية.{} هل تود بالفعل اكمال اللعب؟

# NewGRF status
STR_NEWGRF_LIST_NONE                                            :لا يوجد
###length 3
STR_NEWGRF_LIST_ALL_FOUND                                       :كل الملفات موجودة
STR_NEWGRF_LIST_COMPATIBLE                                      :{YELLOW}يوجد ملفات متوافقة
STR_NEWGRF_LIST_MISSING                                         :{RED}ملفات مفقودة

# NewGRF 'it's broken' warnings
STR_NEWGRF_BROKEN                                               :{WHITE}حركات NewGFR '{0:STRING}'قد تتسبب في اخطاء او توقف للعبة
STR_NEWGRF_BROKEN_POWERED_WAGON                                 :{WHITE}غير حالة العربات المكهربة ل'{1:ENGINE}' عندما لا تكون داخل ورشة الصيانة.
STR_NEWGRF_BROKEN_VEHICLE_LENGTH                                :{WHITE}يغير طول العربة من '{1:ENGINE}' عندما لا تكون داخل المستودع
STR_NEWGRF_BROKEN_CAPACITY                                      :{WHITE}غيرت حمولة السيارة ل '{1:ENGINE}' عندما لا تكون داخل مخزن أو تحت التجديد
STR_BROKEN_VEHICLE_LENGTH                                       :{WHITE}قطار '{VEHICLE}' المملوك ل'{COMPANY}' لدية طول غير مسرح . غالبا نتج عن مشكلة في NewGRF. اللعبة قد تتوقف او تتعطل .

STR_NEWGRF_BUGGY                                                :{WHITE}الرسوميات الجديدة '{0:STRING}' تعطي معلومات غير صحيحة.
STR_NEWGRF_BUGGY_ARTICULATED_CARGO                              :{WHITE}التكلفة \ السعة ل '{1:ENGINE}' تختلف ما بين قائمة الشراء و مابعد البناء. قد يتسبب هذا في فشل التبديل الذاتي.
STR_NEWGRF_BUGGY_ENDLESS_PRODUCTION_CALLBACK                    :{WHITE}'{1:STRING}' تسبب بدورة غير منتهية في نداء الانتاج
STR_NEWGRF_BUGGY_UNKNOWN_CALLBACK_RESULT                        :{WHITE}استدعاء {1:HEX} اعاد قيمة غير معروفة {2:HEX}

# 'User removed essential NewGRFs'-placeholders for stuff without specs
STR_NEWGRF_INVALID_CARGO                                        :<حمولة غير صالحة>
STR_NEWGRF_INVALID_CARGO_ABBREV                                 :؟؟
STR_NEWGRF_INVALID_CARGO_QUANTITY                               :{COMMA} لـ<حمولة غير صالحة>
STR_NEWGRF_INVALID_ENGINE                                       :<موديل العربة غير صالح>
STR_NEWGRF_INVALID_INDUSTRYTYPE                                 :<المصنع غير صالح>

# Placeholders for other invalid stuff, e.g. vehicles that have gone (Game Script).
STR_INVALID_VEHICLE                                             :<مركبه غير صالحه>

# NewGRF scanning window
STR_NEWGRF_SCAN_CAPTION                                         :{WHITE}بحث اضافات جديدة
STR_NEWGRF_SCAN_MESSAGE                                         :{BLACK}تحديث الاضافات. وقت البحث يعتمدعلى عدد الاضافات. من الممكن ان يستغرق وقتا اطول...
STR_NEWGRF_SCAN_STATUS                                          :{BLACK}{NUM}الاضافات الجديدة من {NUM}مجموع الاضافات
STR_NEWGRF_SCAN_ARCHIVES                                        :البحث للارشيفات

# Sign list window
STR_SIGN_LIST_CAPTION                                           :{WHITE}قائمة العلامات - {COMMA} علامة
STR_SIGN_LIST_MATCH_CASE                                        :{BLACK}طابق الحالة
STR_SIGN_LIST_MATCH_CASE_TOOLTIP                                :{BLACK}اظهر الحالات المتشابهه عند مقارنة اسماء العلامات بالفلاتر

# Sign window
STR_EDIT_SIGN_CAPTION                                           :{WHITE}عدل نص العلامة
STR_EDIT_SIGN_NEXT_SIGN_TOOLTIP                                 :{BLACK}توجة الى العلامة التالية
STR_EDIT_SIGN_PREVIOUS_SIGN_TOOLTIP                             :{BLACK}توجة الى الاشارة السابقة

STR_EDIT_SIGN_SIGN_OSKTITLE                                     :{BLACK}ادخل اسم العلامة

# Town directory window
STR_TOWN_DIRECTORY_CAPTION                                      :{WHITE}مدن/ بلدات
STR_TOWN_DIRECTORY_NONE                                         :{ORANGE}-بدون-
STR_TOWN_DIRECTORY_TOWN                                         :{ORANGE}{RLE}{TOWN}{BLACK} {RLM}({COMMA})
STR_TOWN_DIRECTORY_CITY                                         :{ORANGE}{RLE}{TOWN}{YELLOW} (مدينة){BLACK} {RLM}({COMMA})
STR_TOWN_DIRECTORY_LIST_TOOLTIP                                 :{BLACK}اسم المدينة - اضغط على الاسم لتوسيط الشاشة عليها. اضغط + كنترول لفتح شاشة عرض جديدة للضاحية.
STR_TOWN_POPULATION                                             :{BLACK}سكان العالم: {COMMA}

# Town view window
STR_TOWN_VIEW_TOWN_CAPTION                                      :{WHITE}{TOWN}
STR_TOWN_VIEW_CITY_CAPTION                                      :{WHITE}{TOWN} - مدينة -
STR_TOWN_VIEW_POPULATION_HOUSES                                 :{BLACK}السكان:  {ORANGE}{COMMA}{BLACK}   المنازل:     {ORANGE}{COMMA}
STR_TOWN_VIEW_CARGO_LAST_MONTH_MAX                              :{BLACK}{CARGO_LIST} الشهر الماضي: {ORANGE}{COMMA}{BLACK}  الأقصى: {ORANGE}{COMMA}
STR_TOWN_VIEW_CARGO_FOR_TOWNGROWTH                              :{BLACK} نمو المدينة يتطلب بضائع
STR_TOWN_VIEW_CARGO_FOR_TOWNGROWTH_REQUIRED_GENERAL             :{ORANGE}{STRING}{RED} مطلوب
STR_TOWN_VIEW_CARGO_FOR_TOWNGROWTH_REQUIRED_WINTER              :{ORANGE}{STRING}{BLACK}مطلوب في الشتاء
STR_TOWN_VIEW_CARGO_FOR_TOWNGROWTH_DELIVERED_GENERAL            :{ORANGE}{STRING}{GREEN} تم توصيلة
STR_TOWN_VIEW_CARGO_FOR_TOWNGROWTH_REQUIRED                     :{ORANGE}{CARGO_TINY} / {CARGO_LONG}{RED} (مازال مطلوب)
STR_TOWN_VIEW_CARGO_FOR_TOWNGROWTH_DELIVERED                    :{ORANGE}{CARGO_TINY} / {CARGO_LONG}{GREEN} (تم توصيلة)
STR_TOWN_VIEW_TOWN_GROWS_EVERY                                  :{BLACK}المدينة تنمو كل {ORANGE}{COMMA}{BLACK}{NBSP} يوم
STR_TOWN_VIEW_TOWN_GROWS_EVERY_FUNDED                           :{BLACK}المدينة تنمو كل {ORANGE}{COMMA}{BLACK}{NBSP} يوم (ممول)
STR_TOWN_VIEW_TOWN_GROW_STOPPED                                 :{BLACK}المدينة {RED}لا{BLACK} تنمو
STR_TOWN_VIEW_NOISE_IN_TOWN                                     :{BLACK}حدود الضوضاء داخل المدن: {ORANGE}{COMMA}{BLACK} القصوى: {ORANGE}{COMMA}
STR_TOWN_VIEW_CENTER_TOOLTIP                                    :{BLACK}وسط الشاشة الاساسية على موقع المدينة
STR_TOWN_VIEW_LOCAL_AUTHORITY_BUTTON                            :{BLACK}بلدية المدينة
STR_TOWN_VIEW_LOCAL_AUTHORITY_TOOLTIP                           :{BLACK}عرض معلومات البلدية
STR_TOWN_VIEW_RENAME_TOOLTIP                                    :{BLACK}غير إسم المدينه

STR_TOWN_VIEW_EXPAND_BUTTON                                     :{BLACK}توسيع المدينة
STR_TOWN_VIEW_EXPAND_TOOLTIP                                    :{BLACK}ازد حجم المدينه
STR_TOWN_VIEW_DELETE_BUTTON                                     :{BLACK}حذف
STR_TOWN_VIEW_DELETE_TOOLTIP                                    :{BLACK}حذف المدينة كليا

STR_TOWN_VIEW_RENAME_TOWN_BUTTON                                :اعادة تسمية

# Town local authority window
STR_LOCAL_AUTHORITY_CAPTION                                     :{WHITE}بلدية {TOWN}
STR_LOCAL_AUTHORITY_ZONE                                        :{BLACK}المنطقة
STR_LOCAL_AUTHORITY_ZONE_TOOLTIP                                :{BLACK}عرض منطقة حدود السلطة المحلية
STR_LOCAL_AUTHORITY_COMPANY_RATINGS                             :{BLACK}تقييم اداء الشركات
STR_LOCAL_AUTHORITY_COMPANY_RATING                              :{YELLOW}{COMPANY} {COMPANY_NUM}: {ORANGE}{STRING}
STR_LOCAL_AUTHORITY_ACTIONS_TITLE                               :{BLACK}الخيارات المتاحة
STR_LOCAL_AUTHORITY_ACTIONS_TOOLTIP                             :{BLACK} قائمة بما يمكن تنفيذة في هذه المدينة - اضغط على الخيار لمزيد من التفاصيل
STR_LOCAL_AUTHORITY_DO_IT_BUTTON                                :{BLACK} نفذ
STR_LOCAL_AUTHORITY_DO_IT_TOOLTIP                               :{BLACK}نفذ الخيار المبين في القائمة اعلاة

###length 8
STR_LOCAL_AUTHORITY_ACTION_SMALL_ADVERTISING_CAMPAIGN           :حملة دعائية صغيرة
STR_LOCAL_AUTHORITY_ACTION_MEDIUM_ADVERTISING_CAMPAIGN          :حملة دعائية متوسطة
STR_LOCAL_AUTHORITY_ACTION_LARGE_ADVERTISING_CAMPAIGN           :حملة دعائية كبيرة
STR_LOCAL_AUTHORITY_ACTION_ROAD_RECONSTRUCTION                  :مول صيانة عامة للطرق
STR_LOCAL_AUTHORITY_ACTION_STATUE_OF_COMPANY                    :بناء مجسم لمالك الشركة
STR_LOCAL_AUTHORITY_ACTION_NEW_BUILDINGS                        :مول انشاء مباني جديدة
STR_LOCAL_AUTHORITY_ACTION_EXCLUSIVE_TRANSPORT                  :اشتري حقوق النقل الحصرية للمدينة
STR_LOCAL_AUTHORITY_ACTION_BRIBE                                :ارشي السلطات المحلية

###length 8
STR_LOCAL_AUTHORITY_ACTION_TOOLTIP_SMALL_ADVERTISING            :{YELLOW}البدء في حملة دعائية صغيرة للشركة, لكي تجلب ركاب و بضائع اكثر لمحطاتك.{}يوفر تعزيزًا مؤقتًا لتصنيف المحطة في دائرة صغيرة حول وسط المدينة.{}التكلفة: {CURRENCY_LONG}
STR_LOCAL_AUTHORITY_ACTION_TOOLTIP_MEDIUM_ADVERTISING           :{YELLOW} البدء في حملة دعائية متوسطة للشركة, لكي تجلب ركاب و بضائع اكثر لمحطاتك.{}يوفر تعزيزًا مؤقتًا لتصنيف المحطة في دائرة متوسطة حول وسط المدينة.{} التكلفة: {CURRENCY_LONG}
STR_LOCAL_AUTHORITY_ACTION_TOOLTIP_LARGE_ADVERTISING            :{YELLOW}البدء في حملة دعائية كبيرة للشركة, لكي تجلب ركاب و بضائع اكثر لمحطاتك.{}يوفر تعزيزًا مؤقتًا لتصنيف المحطة في دائرة كبيرة حول وسط المدينة.{}التكلفة: {CURRENCY_LONG}
STR_LOCAL_AUTHORITY_ACTION_TOOLTIP_ROAD_RECONSTRUCTION          :{YELLOW} مول اعمال الصيانة للطرق و الشوارع بالمدينة.{}يتسبب في تعطيل حركة النقل داخل المدينة لمدة قد تصل ستة اشهر.{}التكلفة: {CURRENCY_LONG}
STR_LOCAL_AUTHORITY_ACTION_TOOLTIP_STATUE_OF_COMPANY            :{YELLOW} بناء مجسم تقديرا للشركة في اعمال النقل.{}يوفر تعزيزًا دائمًا لتصنيف المحطة في هذه المدينة.{}التكلفة {CURRENCY_LONG}
STR_LOCAL_AUTHORITY_ACTION_TOOLTIP_NEW_BUILDINGS                :{YELLOW} مول بناء مباني جديدة في المدينة.{}يوفر تعزيزًا مؤقتًا لنمو المدينة.{}التكلفة {CURRENCY_LONG}
STR_LOCAL_AUTHORITY_ACTION_TOOLTIP_EXCLUSIVE_TRANSPORT          :{YELLOW} اشتري حقوق النقل لسنة كاملة في هذة المدينة و المصانع التابعة لها.{}البلدية لن تسمح للركاب و البضائع باستخدام محطات منافسيك.{}التكلفة: {CURRENCY_LONG}
STR_LOCAL_AUTHORITY_ACTION_TOOLTIP_BRIBE                        :{YELLOW} ارشي السلطات المحلية لزيادة كفائة الشركة. هناك عقاب شديد اذا ما اكتشفت الرشوة.{} التكلفة: {CURRENCY_LONG}

# Goal window
STR_GOALS_CAPTION                                               :{WHITE}{COMPANY} الأهداف
STR_GOALS_SPECTATOR                                             :الأهداف العالمية
STR_GOALS_TEXT                                                  :{ORANGE}{STRING}

# Goal question window
STR_GOAL_QUESTION_CAPTION_QUESTION                              :{BLACK}اسئله
STR_GOAL_QUESTION_CAPTION_INFORMATION                           :{BLACK}معلومات
STR_GOAL_QUESTION_CAPTION_WARNING                               :{BLACK}تحذير
STR_GOAL_QUESTION_CAPTION_ERROR                                 :{YELLOW}خطا

# Goal Question button list
###length 18
STR_GOAL_QUESTION_BUTTON_NO                                     :لا
STR_GOAL_QUESTION_BUTTON_YES                                    :نعم
STR_GOAL_QUESTION_BUTTON_RETRY                                  :إعادة المحاولة
STR_GOAL_QUESTION_BUTTON_RESTART                                :إعادة تشغيل
STR_GOAL_QUESTION_BUTTON_SURRENDER                              :استسلام

# Subsidies window
STR_SUBSIDIES_CAPTION                                           :{WHITE}العروض
STR_SUBSIDIES_OFFERED_TITLE                                     :{BLACK}العروض المتاحة للخدمة:
STR_SUBSIDIES_OFFERED_FROM_TO                                   :{ORANGE}{STRING} من {STRING} الى {STRING}{YELLOW} - حتى {DATE_SHORT} -
STR_SUBSIDIES_NONE                                              :{ORANGE}بدون
STR_SUBSIDIES_SUBSIDISED_TITLE                                  :{BLACK}العروض المأخوذة
STR_SUBSIDIES_SUBSIDISED_FROM_TO                                :{ORANGE}{STRING} من {STRING} الى {STRING}{YELLOW} - {COMPANY}{YELLOW}, حتى {DATE_SHORT}-
STR_SUBSIDIES_TOOLTIP_CLICK_ON_SERVICE_TO_CENTER                :{BLACK}اضغط على الخدمة لتوسيط الخريطة على المصنع/المدينة. اضغط + كنترول لفتح شاشة عرض جديدة للمدينة.

# Story book window
STR_STORY_BOOK_CAPTION                                          :{WHITE}{COMPANY}كتاب القصص
STR_STORY_BOOK_SPECTATOR_CAPTION                                :{WHITE}كتاب القصة العالمية
STR_STORY_BOOK_TITLE                                            :{YELLOW}{STRING}
STR_STORY_BOOK_GENERIC_PAGE_ITEM                                :الصفحة {NUM}
STR_STORY_BOOK_PREV_PAGE_TOOLTIP                                :{BLACK}الانتقال إلى الصفحة السابقة

# Station list window
STR_STATION_LIST_TOOLTIP                                        :{BLACK}اسم المحطة - اضغط على اسم المحطة لتوسيطها في الشاشة. اضغط + كنترول لفتح شاشة عرض جديدة بمنطقة المحطة.
STR_STATION_LIST_USE_CTRL_TO_SELECT_MORE                        :{BLACK}اضغط بشكل متواصل على مفتاح كنترول لاختيار اكثر من وحدة
STR_STATION_LIST_CAPTION                                        :{WHITE}محطات شركة {COMPANY} - {COMMA} محطة
STR_STATION_LIST_STATION                                        :{YELLOW}{STATION} {STATION_FEATURES}
STR_STATION_LIST_WAYPOINT                                       :{YELLOW}{WAYPOINT}
STR_STATION_LIST_NONE                                           :{YELLOW}- بدون -
STR_STATION_LIST_SELECT_ALL_FACILITIES                          :{BLACK}اختر جميع المرافق
STR_STATION_LIST_SELECT_ALL_TYPES                               :{BLACK}اختر كل انواع الشحن (حتى غير المنتظرة)
STR_STATION_LIST_NO_WAITING_CARGO                               :{BLACK}لا يوجد اي شحنة منتظرة

# Station view window
STR_STATION_VIEW_CAPTION                                        :{WHITE}{STATION} {STATION_FEATURES}
STR_STATION_VIEW_WAITING_CARGO                                  :{WHITE}{CARGO_LONG}

STR_STATION_VIEW_ACCEPTS_BUTTON                                 :{BLACK}يستقبل
STR_STATION_VIEW_ACCEPTS_TOOLTIP                                :{BLACK}عرض لائحة بالبضائع المقبولة
STR_STATION_VIEW_ACCEPTS_CARGO                                  :{BLACK}يقبل: {WHITE}{CARGO_LIST}

STR_STATION_VIEW_EXCLUSIVE_RIGHTS_COMPANY                       :{YELLOW}{COMPANY}{BLACK} اشترى حقوق النقل الحصرية في هذه المدينة.

STR_STATION_VIEW_RATINGS_BUTTON                                 :{BLACK}معدل النقل
STR_STATION_VIEW_RATINGS_TOOLTIP                                :{BLACK}اظهار معدل النقل للمحطة

STR_STATION_VIEW_GROUP                                          :{BLACK}جمع بواسطة
STR_STATION_VIEW_WAITING_AMOUNT                                 :الكمية: في الانتظار
STR_STATION_VIEW_PLANNED_AMOUNT                                 :المبلغ: تم تخطيطه
STR_STATION_VIEW_FROM                                           :{YELLOW}{CARGO_SHORT} من {STATION}
STR_STATION_VIEW_TO                                             :{YELLOW}{CARGO_SHORT} إلى {STATION}
STR_STATION_VIEW_TO_ANY                                         :{RED}{CARGO_SHORT} إلى أي محطة


###length 8
STR_CARGO_RATING_APPALLING                                      :منعدم
STR_CARGO_RATING_VERY_POOR                                      :ضعيف جدا
STR_CARGO_RATING_POOR                                           :ضعيف
STR_CARGO_RATING_MEDIOCRE                                       :مقبول
STR_CARGO_RATING_GOOD                                           :جيد
STR_CARGO_RATING_VERY_GOOD                                      :جيد جدا
STR_CARGO_RATING_EXCELLENT                                      :ممتاز
STR_CARGO_RATING_OUTSTANDING                                    :خارق

STR_STATION_VIEW_CENTER_TOOLTIP                                 :{BLACK}وسط الشاشة على موقع المحطة
STR_STATION_VIEW_RENAME_TOOLTIP                                 :{BLACK}غير اسم المحطة

STR_STATION_VIEW_SCHEDULED_TRAINS_TOOLTIP                       :{BLACK} عرض جميع القطارات المرتبطة بهذه المحطة
STR_STATION_VIEW_SCHEDULED_ROAD_VEHICLES_TOOLTIP                :{BLACK} عرض جميع العربات المرتبطة بهذه المحطة
STR_STATION_VIEW_SCHEDULED_AIRCRAFT_TOOLTIP                     :{BLACK} عرض جميع القطارات المرتبطة بهذه المحطة
STR_STATION_VIEW_SCHEDULED_SHIPS_TOOLTIP                        :{BLACK}عرض جميع السفن المرتبطة بهذا المرفئ

STR_STATION_VIEW_RENAME_STATION_CAPTION                         :اعادة تسمية المحطة

STR_STATION_VIEW_CLOSE_AIRPORT                                  :{BLACK}اغلاق المطار

# Waypoint/buoy view window
STR_WAYPOINT_VIEW_CAPTION                                       :{WHITE}{WAYPOINT}
STR_WAYPOINT_VIEW_CENTER_TOOLTIP                                :{BLACK} ركز شاشة العرض على نقطة العبور
STR_WAYPOINT_VIEW_CHANGE_WAYPOINT_NAME                          :{BLACK}غير اسم نقطة العبور
STR_BUOY_VIEW_CENTER_TOOLTIP                                    :{BLACK} ضع العوامة في مركز الشاشة
STR_BUOY_VIEW_CHANGE_BUOY_NAME                                  :{BLACK} غير اسم العومة

STR_EDIT_WAYPOINT_NAME                                          :{WHITE}عدل اسم نقطة العبور

# Finances window
STR_FINANCES_CAPTION                                            :{WHITE}{COMPANY} {BLACK} {COMPANY_NUM} سجل المحاسبة
STR_FINANCES_EXPENDITURE_INCOME_TITLE                           :{WHITE}المصروفات / الدخل
STR_FINANCES_YEAR                                               :{WHITE}{NUM}

###length 13
STR_FINANCES_SECTION_CONSTRUCTION                               :{GOLD}البناء
STR_FINANCES_SECTION_NEW_VEHICLES                               :{GOLD}العربات الجديدة
STR_FINANCES_SECTION_TRAIN_RUNNING_COSTS                        :{GOLD}تكلفة تشغيل القطار
STR_FINANCES_SECTION_ROAD_VEHICLE_RUNNING_COSTS                 :{GOLD}تكلفة تشغيل العربات
STR_FINANCES_SECTION_AIRCRAFT_RUNNING_COSTS                     :{GOLD}تكلفة تشغيل الطائرات
STR_FINANCES_SECTION_SHIP_RUNNING_COSTS                         :{GOLD}تكلفة تشغيل السفن
STR_FINANCES_SECTION_PROPERTY_MAINTENANCE                       :{GOLD}صيانة الممتلكات
STR_FINANCES_SECTION_TRAIN_INCOME                               :{GOLD}دخل القطار
STR_FINANCES_SECTION_ROAD_VEHICLE_INCOME                        :{GOLD}دخل العربات
STR_FINANCES_SECTION_AIRCRAFT_INCOME                            :{GOLD}دخل الطائرات
STR_FINANCES_SECTION_SHIP_INCOME                                :{GOLD}دخل السفن
STR_FINANCES_SECTION_LOAN_INTEREST                              :{GOLD}فوائد القرض
STR_FINANCES_SECTION_OTHER                                      :{GOLD}اخرى

STR_FINANCES_NEGATIVE_INCOME                                    :{BLACK}-{CURRENCY_LONG}
STR_FINANCES_POSITIVE_INCOME                                    :{BLACK}+{CURRENCY_LONG}
STR_FINANCES_TOTAL_CAPTION                                      :{WHITE}المجموع
STR_FINANCES_BANK_BALANCE_TITLE                                 :{WHITE}السيولة المتاحة
STR_FINANCES_LOAN_TITLE                                         :{WHITE}القرض
STR_FINANCES_MAX_LOAN                                           :{WHITE}اقصى حد للقرض: {BLACK}{CURRENCY_LONG}
STR_FINANCES_TOTAL_CURRENCY                                     :{BLACK}{CURRENCY_LONG}
STR_FINANCES_BORROW_BUTTON                                      :{BLACK}اقتراض{CURRENCY_LONG}
STR_FINANCES_BORROW_TOOLTIP                                     :{BLACK}زيادة حجم القرض المسموح به
STR_FINANCES_REPAY_BUTTON                                       :{BLACK}تسديد{CURRENCY_LONG}
STR_FINANCES_REPAY_TOOLTIP                                      :{BLACK}اعادة جزء من القرض
STR_FINANCES_INFRASTRUCTURE_BUTTON                              :{BLACK}البنية التحتية

# Company view
STR_COMPANY_VIEW_CAPTION                                        :{WHITE}{COMPANY} {BLACK}{COMPANY_NUM}
STR_COMPANY_VIEW_PRESIDENT_MANAGER_TITLE                        :{WHITE}{PRESIDENT_NAME}{}{GOLD} (المدير)

STR_COMPANY_VIEW_INAUGURATED_TITLE                              :{GOLD}يفتتح: {WHITE}{NUM}
STR_COMPANY_VIEW_COLOUR_SCHEME_TITLE                            :{GOLD}اللون
STR_COMPANY_VIEW_VEHICLES_TITLE                                 :{GOLD}العربات:
STR_COMPANY_VIEW_TRAINS                                         :{WHITE}{COMMA} قطار
STR_COMPANY_VIEW_ROAD_VEHICLES                                  :{WHITE}{COMMA}عربة
STR_COMPANY_VIEW_AIRCRAFT                                       :{WHITE}{COMMA} طائرة
STR_COMPANY_VIEW_SHIPS                                          :{WHITE}{COMMA} سفينة
STR_COMPANY_VIEW_VEHICLES_NONE                                  :{WHITE}بدون
STR_COMPANY_VIEW_COMPANY_VALUE                                  :{GOLD}قيمة الشركة: {WHITE}{CURRENCY_LONG}
STR_COMPANY_VIEW_SHARES_OWNED_BY                                :{WHITE}( {COMMA}% مملوكة بواسطة {COMPANY})
STR_COMPANY_VIEW_INFRASTRUCTURE                                 :{GOLD}البنية تحتية:
STR_COMPANY_VIEW_INFRASTRUCTURE_RAIL                            :{WHITE}{COMMA} قطعة السكك الحديدية
STR_COMPANY_VIEW_INFRASTRUCTURE_ROAD                            :{WHITE}{COMMA} قطعة الطريق
STR_COMPANY_VIEW_INFRASTRUCTURE_WATER                           :{WHITE}{COMMA} مربعات الماء
STR_COMPANY_VIEW_INFRASTRUCTURE_STATION                         :{WHITE}{COMMA} مربع من المحطة
STR_COMPANY_VIEW_INFRASTRUCTURE_AIRPORT                         :{WHITE}{COMMA} مطار
STR_COMPANY_VIEW_INFRASTRUCTURE_NONE                            :{WHITE}لا شيء

STR_COMPANY_VIEW_BUILD_HQ_BUTTON                                :{BLACK}بناء مقر الشركة الرئيسي
STR_COMPANY_VIEW_BUILD_HQ_TOOLTIP                               :{BLACK}ابني مقر الشركة
STR_COMPANY_VIEW_VIEW_HQ_BUTTON                                 :{BLACK}عرض مبنى الشركة الئيسي
STR_COMPANY_VIEW_VIEW_HQ_TOOLTIP                                :{BLACK}اعرض مقر الشركة
STR_COMPANY_VIEW_RELOCATE_HQ                                    :{BLACK}اعادة بناء مقر الشركة
STR_COMPANY_VIEW_RELOCATE_COMPANY_HEADQUARTERS                  :{BLACK}اعادة بناء مقر الشركة بمكان آخر و بتكلفة 1% من قيمة الشركة.
STR_COMPANY_VIEW_INFRASTRUCTURE_BUTTON                          :{BLACK}التفاصيل
STR_COMPANY_VIEW_INFRASTRUCTURE_TOOLTIP                         :{BLACK}عرض تفاصيل حسابات البنية التحتية
STR_COMPANY_VIEW_GIVE_MONEY_BUTTON                              :{BLACK}أعطاء المال
STR_COMPANY_VIEW_GIVE_MONEY_TOOLTIP                             :{BLACK}إعطاء المال لهذه الشركة

STR_COMPANY_VIEW_NEW_FACE_BUTTON                                :{BLACK}وجة جديد
STR_COMPANY_VIEW_NEW_FACE_TOOLTIP                               :{BLACK}اختر وجة جديد للمدير
STR_COMPANY_VIEW_COLOUR_SCHEME_BUTTON                           :{BLACK}اللون
STR_COMPANY_VIEW_COLOUR_SCHEME_TOOLTIP                          :{BLACK}غير الوان مركبات الشركة
STR_COMPANY_VIEW_COMPANY_NAME_BUTTON                            :{BLACK}اسم الشركة
STR_COMPANY_VIEW_COMPANY_NAME_TOOLTIP                           :{BLACK}غير اسم الشركة
STR_COMPANY_VIEW_PRESIDENT_NAME_BUTTON                          :{BLACK}اسم صاحب الشركة
STR_COMPANY_VIEW_PRESIDENT_NAME_TOOLTIP                         :{BLACK}غير اسم المدير

STR_COMPANY_VIEW_BUY_SHARE_BUTTON                               :{BLACK}اشتري 25% من أسهم الشركة
STR_COMPANY_VIEW_SELL_SHARE_BUTTON                              :{BLACK}بيع 25% من أسهم الشركة
STR_COMPANY_VIEW_BUY_SHARE_TOOLTIP                              :{BLACK}اشتري 25% من اسهم هذه الشركة, + مفتاح الاعلى لاظهار التكلفه
STR_COMPANY_VIEW_SELL_SHARE_TOOLTIP                             :{BLACK}بيع 25% من اسهم هذه الشركة

STR_COMPANY_VIEW_COMPANY_NAME_QUERY_CAPTION                     :اسم الشركة
STR_COMPANY_VIEW_PRESIDENT_S_NAME_QUERY_CAPTION                 :اسم صاحب الشركة
STR_COMPANY_VIEW_GIVE_MONEY_QUERY_CAPTION                       :أدخل مبلغ المال الذي تريد تقديمه

STR_BUY_COMPANY_MESSAGE                                         :{WHITE}نحن نبحث عن شركة لتشتري شركتنا.{}{} عل ترغب في شراء {COMPANY} بـ {CURRENCY_LONG}؟

# Company infrastructure window
STR_COMPANY_INFRASTRUCTURE_VIEW_CAPTION                         :{WHITE}البنية التحتية لـ {COMPANY}
STR_COMPANY_INFRASTRUCTURE_VIEW_RAIL_SECT                       :{GOLD}قطع السكك الحديدية:
STR_COMPANY_INFRASTRUCTURE_VIEW_SIGNALS                         :{WHITE}إشارات
STR_COMPANY_INFRASTRUCTURE_VIEW_ROAD_SECT                       :{GOLD}قطع الطريق:
STR_COMPANY_INFRASTRUCTURE_VIEW_TRAM_SECT                       :{GOLD}قطع الترام:
STR_COMPANY_INFRASTRUCTURE_VIEW_WATER_SECT                      :{GOLD}مربعات من الماء:
STR_COMPANY_INFRASTRUCTURE_VIEW_CANALS                          :{WHITE}القنوات
STR_COMPANY_INFRASTRUCTURE_VIEW_STATION_SECT                    :{GOLD}المحطات:
STR_COMPANY_INFRASTRUCTURE_VIEW_STATIONS                        :{WHITE}مربعات من المحطة
STR_COMPANY_INFRASTRUCTURE_VIEW_AIRPORTS                        :{WHITE}المطارات

# Industry directory
STR_INDUSTRY_DIRECTORY_CAPTION                                  :{WHITE}صناعات
STR_INDUSTRY_DIRECTORY_NONE                                     :{ORANGE}-بدون-
STR_INDUSTRY_DIRECTORY_ITEM_NOPROD                              :{ORANGE}{INDUSTRY}
STR_INDUSTRY_DIRECTORY_ITEM_PROD1                               :{ORANGE}{INDUSTRY} {STRING}
STR_INDUSTRY_DIRECTORY_LIST_CAPTION                             :{BLACK}اسماء المصانع - اضغط على اسم المصنع لتوسيط الشاشة عليه. اضغط + كنترول لفتح شاشة عرض جديدة لمنطقة المصنع.
STR_INDUSTRY_DIRECTORY_FILTER_NONE                              :بدون

# Industry view
STR_INDUSTRY_VIEW_CAPTION                                       :{WHITE}{INDUSTRY}
STR_INDUSTRY_VIEW_PRODUCTION_LAST_MONTH_TITLE                   :{BLACK}الأنتاج الشهر الماضي:
STR_INDUSTRY_VIEW_TRANSPORTED                                   :{YELLOW}{CARGO_LONG}{STRING}{BLACK} ) {COMMA}%المنقول)
STR_INDUSTRY_VIEW_LOCATION_TOOLTIP                              :{BLACK}وسط الشاشة على المصنع
STR_INDUSTRY_VIEW_PRODUCTION_LEVEL                              :{BLACK}نسبة الانتاج: {YELLOW}{COMMA}%


STR_INDUSTRY_VIEW_REQUIRES                                      :{BLACK}:يتطلب

STR_CONFIG_GAME_PRODUCTION                                      :{WHITE}تغيير الانتاج مضاعف من 8 الى 2040
STR_CONFIG_GAME_PRODUCTION_LEVEL                                :{WHITE}غير مستوى الانتاج{}نسبة مئوية حتى 800%.

# Vehicle lists
###length VEHICLE_TYPES
STR_VEHICLE_LIST_TRAIN_CAPTION                                  :{WHITE}{STRING} - {COMMA}قطار
STR_VEHICLE_LIST_ROAD_VEHICLE_CAPTION                           :{WHITE}{STRING} - {COMMA}عربة
STR_VEHICLE_LIST_SHIP_CAPTION                                   :{WHITE}{STRING} - {COMMA} سفينة
STR_VEHICLE_LIST_AIRCRAFT_CAPTION                               :{WHITE}{STRING} - {COMMA} طائرة

###length VEHICLE_TYPES
STR_VEHICLE_LIST_TRAIN_LIST_TOOLTIP                             :{BLACK}القطارات - اضغط على القطار للتفاصيل
STR_VEHICLE_LIST_ROAD_VEHICLE_TOOLTIP                           :{BLACK}العربات - اضغط على العربة لعرض المعلومات
STR_VEHICLE_LIST_SHIP_TOOLTIP                                   :{BLACK}السفن - اضغط على السفينة للتفاصيل
STR_VEHICLE_LIST_AIRCRAFT_TOOLTIP                               :{BLACK}الطائرات - اضغط على الطائرة للمعلومات

###length VEHICLE_TYPES
STR_VEHICLE_LIST_AVAILABLE_TRAINS                               :القطارات المتاحة
STR_VEHICLE_LIST_AVAILABLE_ROAD_VEHICLES                        :العربات المتاحة
STR_VEHICLE_LIST_AVAILABLE_SHIPS                                :السفن المتاحة
STR_VEHICLE_LIST_AVAILABLE_AIRCRAFT                             :الطائرات المتاحة

STR_VEHICLE_LIST_MANAGE_LIST                                    :{BLACK}ادارة الوحدات
STR_VEHICLE_LIST_MANAGE_LIST_TOOLTIP                            :{BLACK}ارسل تعليمات لكل الوحدات المتاحة
STR_VEHICLE_LIST_REPLACE_VEHICLES                               :استبدال بجديد
STR_VEHICLE_LIST_SEND_FOR_SERVICING                             :توجة للصيانة
STR_VEHICLE_LIST_PROFIT_THIS_YEAR_LAST_YEAR                     :{TINY_FONT}{BLACK} دخل السنة الحالية : {CURRENCY_LONG} السنة السابقة : {CURRENCY_LONG}

STR_VEHICLE_LIST_SEND_TRAIN_TO_DEPOT                            :توجة الى الورشة
STR_VEHICLE_LIST_SEND_ROAD_VEHICLE_TO_DEPOT                     :توجة الى الورشة
STR_VEHICLE_LIST_SEND_SHIP_TO_DEPOT                             :توجة الى حوض الصيانة
STR_VEHICLE_LIST_SEND_AIRCRAFT_TO_HANGAR                        :توجة الى حظيرة الصيانة

STR_VEHICLE_LIST_MASS_STOP_LIST_TOOLTIP                         :{BLACK}اضغط لايقاف جميع العربات في القائمة
STR_VEHICLE_LIST_MASS_START_LIST_TOOLTIP                        :{BLACK}اضغط لتشغيل جميع العربات في القائمة
STR_VEHICLE_LIST_AVAILABLE_ENGINES_TOOLTIP                      :{BLACK}عرض جميع المحركات لهذا النوع من العربات

STR_VEHICLE_LIST_SHARED_ORDERS_LIST_CAPTION                     :{WHITE}مشاركة الاوامر لـ {COMMA} عربة

# Group window
###length VEHICLE_TYPES
STR_GROUP_ALL_TRAINS                                            :جميع القطارات
STR_GROUP_ALL_ROAD_VEHICLES                                     :جميع المركبات
STR_GROUP_ALL_SHIPS                                             :جميع السفن
STR_GROUP_ALL_AIRCRAFTS                                         :جميع الطائرات

###length VEHICLE_TYPES
STR_GROUP_DEFAULT_TRAINS                                        :قطار لاتنتمي لأي مجموعة
STR_GROUP_DEFAULT_ROAD_VEHICLES                                 :لاتنتمي لأي مجموعة
STR_GROUP_DEFAULT_SHIPS                                         :مركبة لاتنتمي لأي مجموعة
STR_GROUP_DEFAULT_AIRCRAFTS                                     :طائرة لاتنتمي لأي مجموعة


STR_GROUPS_CLICK_ON_GROUP_FOR_TOOLTIP                           :{BLACK}المجموعات: اضغط على اي مجموعة لعرض مركباتها . اسحب للترتيب .
STR_GROUP_CREATE_TOOLTIP                                        :{BLACK}أضغط لإنشاء مجموعة
STR_GROUP_DELETE_TOOLTIP                                        :{BLACK}أحذف المجموعة المختارة
STR_GROUP_RENAME_TOOLTIP                                        :{BLACK}أعد تسمية المجموعة المختارة
STR_GROUP_REPLACE_PROTECTION_TOOLTIP                            :{BLACK}اضغط لحماية المجموعة من التغيير الكلي للعربات. اضغط مع Ctrl لحماية المجموعات الفرعية أيضًا.

STR_QUERY_GROUP_DELETE_CAPTION                                  :حذف المجموعه{WHITE}
STR_GROUP_DELETE_QUERY_TEXT                                     :{WHITE}هل انت واثق من حذف هذه المجموعه مع كل أحفادها

STR_GROUP_ADD_SHARED_VEHICLE                                    :اضافة عربات مشتركة
STR_GROUP_REMOVE_ALL_VEHICLES                                   :أزل جميع المركبات

STR_GROUP_RENAME_CAPTION                                        :{BLACK}إعادة تسمية مجموعة

STR_GROUP_PROFIT_THIS_YEAR                                      :دخل هذه السنة:
STR_GROUP_PROFIT_LAST_YEAR                                      :دخل السنة الماضية:
STR_GROUP_OCCUPANCY                                             :الاستخدام الحالي:

# Build vehicle window
###length 4
STR_BUY_VEHICLE_TRAIN_RAIL_CAPTION                              :عربات قطار جديدة
STR_BUY_VEHICLE_TRAIN_ELRAIL_CAPTION                            :عربات قطار كهربائية جديدة
STR_BUY_VEHICLE_TRAIN_MONORAIL_CAPTION                          :عربات قطار احادي جديدة
STR_BUY_VEHICLE_TRAIN_MAGLEV_CAPTION                            :عربات قطار ممغنط جديدة

STR_BUY_VEHICLE_ROAD_VEHICLE_CAPTION                            :عربات جديدة
STR_BUY_VEHICLE_TRAM_VEHICLE_CAPTION                            :مركبات الترام الجديدة

# Vehicle availability
###length VEHICLE_TYPES
STR_BUY_VEHICLE_TRAIN_ALL_CAPTION                               :عربات قطار
STR_BUY_VEHICLE_ROAD_VEHICLE_ALL_CAPTION                        :عربات جديدة
STR_BUY_VEHICLE_SHIP_CAPTION                                    :سفن جديدة
STR_BUY_VEHICLE_AIRCRAFT_CAPTION                                :طائرة جديدة

STR_PURCHASE_INFO_COST_WEIGHT                                   :{BLACK} التكلفة: {GOLD}{CURRENCY_LONG}{BLACK} الوزن: {GOLD}{WEIGHT_SHORT}
STR_PURCHASE_INFO_SPEED_POWER                                   :{BLACK}السرعة: {GOLD}{VELOCITY}{BLACK} الطاقة: {GOLD}{POWER}
STR_PURCHASE_INFO_SPEED                                         :{BLACK}السرعة: {GOLD}{VELOCITY}
STR_PURCHASE_INFO_SPEED_OCEAN                                   :{BLACK}السرعة في المحيط: {GOLD}{VELOCITY}
STR_PURCHASE_INFO_SPEED_CANAL                                   :{BLACK}السرعة في القناة/النهر: {GOLD}{VELOCITY}
STR_PURCHASE_INFO_RUNNINGCOST                                   :{BLACK}تكلفة التشغيل: {GOLD}{CURRENCY_LONG}/ سنة
STR_PURCHASE_INFO_CAPACITY                                      :{BLACK}السعة: {GOLD}{CARGO_LONG} {STRING}
STR_PURCHASE_INFO_REFITTABLE                                    :(قابل لتغيي)
STR_PURCHASE_INFO_DESIGNED_LIFE                                 :{BLACK}تصميم: {GOLD}{NUM}{BLACK} العمر الافتراضي: {GOLD}{COMMA} سنة
STR_PURCHASE_INFO_RELIABILITY                                   :{BLACK}الاعتمادية القصوى: {GOLD}{COMMA}%
STR_PURCHASE_INFO_COST                                          :{BLACK}التكلفة: {GOLD}{CURRENCY_LONG}
STR_PURCHASE_INFO_WEIGHT_CWEIGHT                                :{BLACK}الوزن: {GOLD}{WEIGHT_SHORT} ({WEIGHT_SHORT})
STR_PURCHASE_INFO_COST_SPEED                                    :{BLACK}التكلفة: {GOLD}{CURRENCY_LONG}{BLACK} السرعة : {GOLD}{VELOCITY}
STR_PURCHASE_INFO_AIRCRAFT_CAPACITY                             :{BLACK} السعة {GOLD}{CARGO_LONG}, {CARGO_LONG}
STR_PURCHASE_INFO_PWAGPOWER_PWAGWEIGHT                          :{BLACK} العربات ذات الطاقة: {GOLD}+{POWER}{BLACK} الوزن: {GOLD}+{WEIGHT_SHORT}
STR_PURCHASE_INFO_REFITTABLE_TO                                 :{BLACK}يمكن تعديلها الى: {GOLD}{STRING}
STR_PURCHASE_INFO_ALL_TYPES                                     :كل انواع الحمولة
STR_PURCHASE_INFO_NONE                                          :بدون
STR_PURCHASE_INFO_ALL_BUT                                       :الكل الا {CARGO_LIST}
STR_PURCHASE_INFO_MAX_TE                                        :{BLACK}تأثير الجذب القصى: {GOLD}{FORCE}
STR_PURCHASE_INFO_AIRCRAFT_TYPE                                 :{BLACK}نوع الطائرة:{GOLD}{STRING}

###length VEHICLE_TYPES
STR_BUY_VEHICLE_TRAIN_LIST_TOOLTIP                              :{BLACK}قائمة اختيار القطارات - اضغط على العربة لعرض معلوماتها
STR_BUY_VEHICLE_ROAD_VEHICLE_LIST_TOOLTIP                       :{BLACK}قائمة اختيار العربات - اضغط على العربة لاظهار معلوماتها
STR_BUY_VEHICLE_SHIP_LIST_TOOLTIP                               :{BLACK}قائمة اختيار السفن - اضغط على السفينة للتفاصيل
STR_BUY_VEHICLE_AIRCRAFT_LIST_TOOLTIP                           :{BLACK}قائمة اختيار الطائرات - اضغط على الطائرة للتفاصيل

###length VEHICLE_TYPES
STR_BUY_VEHICLE_TRAIN_BUY_VEHICLE_BUTTON                        :{BLACK}شراء عربات
STR_BUY_VEHICLE_ROAD_VEHICLE_BUY_VEHICLE_BUTTON                 :{BLACK}شراء عربة
STR_BUY_VEHICLE_SHIP_BUY_VEHICLE_BUTTON                         :{BLACK}شراء سفينة
STR_BUY_VEHICLE_AIRCRAFT_BUY_VEHICLE_BUTTON                     :{BLACK}شراء طائرة

###length VEHICLE_TYPES
STR_BUY_VEHICLE_ROAD_VEHICLE_BUY_REFIT_VEHICLE_BUTTON           :{BLACK}شراء العربة وتجديد بضائعها

###length VEHICLE_TYPES
STR_BUY_VEHICLE_TRAIN_BUY_VEHICLE_TOOLTIP                       :{BLACK}شراء العربة الموضحة
STR_BUY_VEHICLE_ROAD_VEHICLE_BUY_VEHICLE_TOOLTIP                :{BLACK}شراء العربة
STR_BUY_VEHICLE_SHIP_BUY_VEHICLE_TOOLTIP                        :{BLACK}شراء السفينة المختارة
STR_BUY_VEHICLE_AIRCRAFT_BUY_VEHICLE_TOOLTIP                    :{BLACK}اشتر الطائرة المختارة

###length VEHICLE_TYPES

###length VEHICLE_TYPES
STR_BUY_VEHICLE_TRAIN_RENAME_BUTTON                             :{BLACK}اعادة تسمية
STR_BUY_VEHICLE_ROAD_VEHICLE_RENAME_BUTTON                      :{BLACK}أعد التسمية
STR_BUY_VEHICLE_SHIP_RENAME_BUTTON                              :{BLACK}تسمية
STR_BUY_VEHICLE_AIRCRAFT_RENAME_BUTTON                          :{BLACK}اعادة تسمية

###length VEHICLE_TYPES
STR_BUY_VEHICLE_TRAIN_RENAME_TOOLTIP                            :{BLACK}اعادة تسمية نوع عربة القطار
STR_BUY_VEHICLE_ROAD_VEHICLE_RENAME_TOOLTIP                     :{BLACK} اعادة تسمية العربة
STR_BUY_VEHICLE_SHIP_RENAME_TOOLTIP                             :{BLACK}اعادة تسمية نوع السفينة
STR_BUY_VEHICLE_AIRCRAFT_RENAME_TOOLTIP                         :{BLACK}اعادة تسمية نوع الطائرة

###length VEHICLE_TYPES
STR_BUY_VEHICLE_TRAIN_HIDE_TOGGLE_BUTTON                        :{BLACK}إخفاء
STR_BUY_VEHICLE_ROAD_VEHICLE_HIDE_TOGGLE_BUTTON                 :{BLACK}إخفاء
STR_BUY_VEHICLE_SHIP_HIDE_TOGGLE_BUTTON                         :{BLACK}إخفاء
STR_BUY_VEHICLE_AIRCRAFT_HIDE_TOGGLE_BUTTON                     :{BLACK}إخفاء

###length VEHICLE_TYPES
STR_BUY_VEHICLE_TRAIN_SHOW_TOGGLE_BUTTON                        :{BLACK}عرض
STR_BUY_VEHICLE_ROAD_VEHICLE_SHOW_TOGGLE_BUTTON                 :{BLACK}عرض
STR_BUY_VEHICLE_SHIP_SHOW_TOGGLE_BUTTON                         :{BLACK}عرض
STR_BUY_VEHICLE_AIRCRAFT_SHOW_TOGGLE_BUTTON                     :{BLACK}عرض

###length VEHICLE_TYPES
STR_BUY_VEHICLE_AIRCRAFT_HIDE_SHOW_TOGGLE_TOOLTIP               :{BLACK}   تبيدل بين إخفاء / عرض نوع الطائرة

###length VEHICLE_TYPES
STR_QUERY_RENAME_TRAIN_TYPE_CAPTION                             :{WHITE}اعادة تسمية عربات القطار
STR_QUERY_RENAME_ROAD_VEHICLE_TYPE_CAPTION                      :{WHITE}اعادة تسمية العربة
STR_QUERY_RENAME_SHIP_TYPE_CAPTION                              :{WHITE}اعادة تسمية نوع السفينة
STR_QUERY_RENAME_AIRCRAFT_TYPE_CAPTION                          :{WHITE}اعادة تسمية نوع الطائرة

# Depot window
STR_DEPOT_CAPTION                                               :{WHITE}{DEPOT}

STR_DEPOT_RENAME_TOOLTIP                                        :{BLACK}غير اسم الورشة
STR_DEPOT_RENAME_DEPOT_CAPTION                                  :غير اسم الورشة

STR_DEPOT_NO_ENGINE                                             :{BLACK}-
STR_DEPOT_VEHICLE_TOOLTIP                                       :{BLACK}{ENGINE}{STRING}
STR_DEPOT_VEHICLE_TOOLTIP_CHAIN                                 :{BLACK}{NUM}العربات {STRING}
STR_DEPOT_VEHICLE_TOOLTIP_CARGO                                 :{}{CARGO_LONG} ({CARGO_SHORT})

###length VEHICLE_TYPES
STR_DEPOT_TRAIN_LIST_TOOLTIP                                    :{BLACK}قطارات - اضغط بالزر الايسر على القطار اضافةالعربة او حذفها, و الزر الايمن للمعلومات, اضغط مفتاح كنترول لتطبيقها علاى بقية العربات.
STR_DEPOT_ROAD_VEHICLE_LIST_TOOLTIP                             :{BLACK}العربات - اضغط على المركبة بالزر الايمن لعرض معلوماتها
STR_DEPOT_SHIP_LIST_TOOLTIP                                     :{BLACK}السفن - اضغط على السفينة بالزر الايمن للتفاصيل
STR_DEPOT_AIRCRAFT_LIST_TOOLTIP                                 :{BLACK}طائرة - اضغط على طائرة ما بالزر الايمن لتفاصيل

###length VEHICLE_TYPES
STR_DEPOT_TRAIN_SELL_TOOLTIP                                    :{BLACK}اسحب عربات القطار الى هنا لبيعها
STR_DEPOT_ROAD_VEHICLE_SELL_TOOLTIP                             :{BLACK}اسحب العربة هنا لبيعها
STR_DEPOT_SHIP_SELL_TOOLTIP                                     :{BLACK}اسحب السفينة هنا لبيعها
STR_DEPOT_AIRCRAFT_SELL_TOOLTIP                                 :{BLACK}اسحب الطائرة هنا لبيعها

###length VEHICLE_TYPES
STR_DEPOT_SELL_ALL_BUTTON_TRAIN_TOOLTIP                         :{BLACK}بع جميع القطارات الموجودة في الورشة
STR_DEPOT_SELL_ALL_BUTTON_ROAD_VEHICLE_TOOLTIP                  :{BLACK}بع جميع المركبات الموجودة في الورشة
STR_DEPOT_SELL_ALL_BUTTON_SHIP_TOOLTIP                          :{BLACK}بع جميع السفن الموجودة في حوض السفن
STR_DEPOT_SELL_ALL_BUTTON_AIRCRAFT_TOOLTIP                      :{BLACK}بع جميع الطائرات في الحظيرة

###length VEHICLE_TYPES
STR_DEPOT_AUTOREPLACE_TRAIN_TOOLTIP                             :{BLACK}بدل جميع القطارات في الورشة آليا
STR_DEPOT_AUTOREPLACE_ROAD_VEHICLE_TOOLTIP                      :{BLACK}بدل جميع المركبات في الورشة آلياً
STR_DEPOT_AUTOREPLACE_SHIP_TOOLTIP                              :{BLACK}بدل جميع السفن في حوض السفن آلياً
STR_DEPOT_AUTOREPLACE_AIRCRAFT_TOOLTIP                          :{BLACK}بدل جميع الطائرات في الحظيرة آلياً

###length VEHICLE_TYPES
STR_DEPOT_TRAIN_NEW_VEHICLES_BUTTON                             :{BLACK}عربات جديدة
STR_DEPOT_ROAD_VEHICLE_NEW_VEHICLES_BUTTON                      :{BLACK}عربات جديدة
STR_DEPOT_SHIP_NEW_VEHICLES_BUTTON                              :{BLACK}سفين جديدة
STR_DEPOT_AIRCRAFT_NEW_VEHICLES_BUTTON                          :{BLACK}طائرة جديدة

###length VEHICLE_TYPES
STR_DEPOT_TRAIN_NEW_VEHICLES_TOOLTIP                            :{BLACK}بناء عربات قطار جديدة
STR_DEPOT_ROAD_VEHICLE_NEW_VEHICLES_TOOLTIP                     :{BLACK}شراء عربات جديدة
STR_DEPOT_SHIP_NEW_VEHICLES_TOOLTIP                             :{BLACK}شراء سفينة جديدة
STR_DEPOT_AIRCRAFT_NEW_VEHICLES_TOOLTIP                         :{BLACK}شراء طائرة جديدة

###length VEHICLE_TYPES
STR_DEPOT_CLONE_TRAIN                                           :{BLACK}نسخ قطار
STR_DEPOT_CLONE_ROAD_VEHICLE                                    :{BLACK}نسخ عربة
STR_DEPOT_CLONE_SHIP                                            :{BLACK}انسخ السفينة
STR_DEPOT_CLONE_AIRCRAFT                                        :{BLACK}نسخ الطائرة

###length VEHICLE_TYPES
STR_DEPOT_CLONE_TRAIN_DEPOT_INFO                                :{BLACK}هذا سوف يشتري نسخة مطابقة من القطار. اضغط على هذا الزر ثم اي قطار داخل او خارج ورشة الصيانة. مفناح كنترول + الضغط سوف يشارك الأوامر.
STR_DEPOT_CLONE_ROAD_VEHICLE_DEPOT_INFO                         :{BLACK}هذا سوف يشتري نسخة مطابقة من العربة. اضغط على هذا الزر ثم اي عربة داخل او خارج ورشة الصيانة. مفناح كنترول + الضغط سوف يشارك الأوامر.
STR_DEPOT_CLONE_SHIP_DEPOT_INFO                                 :{BLACK}هذا سوف يشتري نسخة مطابقة من السفينة. اضغط على هذا الزر ثم اي سفينة داخل او خارج حوض السفن. مفناح كنترول + الضغط سوف يشارك الأوامر.
STR_DEPOT_CLONE_AIRCRAFT_INFO_HANGAR_WINDOW                     :{BLACK}هذا سوف يشتري نسخة مطابقة من الطائرة. اضغط على هذا الزر ثم اي طائرة داخل او خارج حظيرة الطائرات. مفناح كنترول + الضغط سوف يشارك الأوامر.

###length VEHICLE_TYPES
STR_DEPOT_TRAIN_LOCATION_TOOLTIP                                :{BLACK}وسط الشاشة الرئيسية على ورشة صيانة القطارات
STR_DEPOT_ROAD_VEHICLE_LOCATION_TOOLTIP                         :{BLACK}ضع ورشة الصيانة في وسط الشاشة
STR_DEPOT_SHIP_LOCATION_TOOLTIP                                 :{BLACK}وضع حوض السفن في مركز الشاشة
STR_DEPOT_AIRCRAFT_LOCATION_TOOLTIP                             :{BLACK}وضع الحظيرة في مركز الشاشة

###length VEHICLE_TYPES
STR_DEPOT_VEHICLE_ORDER_LIST_TRAIN_TOOLTIP                      :{BLACK}عرض قائمة بالقطارات في الورشة
STR_DEPOT_VEHICLE_ORDER_LIST_ROAD_VEHICLE_TOOLTIP               :{BLACK}عرض قائمة العربات التابعة لهذة الورشة بالترتيب
STR_DEPOT_VEHICLE_ORDER_LIST_SHIP_TOOLTIP                       :{BLACK}عرض قائمة بالسفن في حوض الصيانة
STR_DEPOT_VEHICLE_ORDER_LIST_AIRCRAFT_TOOLTIP                   :{BLACK}عرض قائمة بالطائرات التابعة لهذا المطار في اي هنجر

###length VEHICLE_TYPES
STR_DEPOT_MASS_STOP_DEPOT_TRAIN_TOOLTIP                         :{BLACK}اضغط لايقاف جميع القطارات داخل مستودع الصيانة
STR_DEPOT_MASS_STOP_DEPOT_ROAD_VEHICLE_TOOLTIP                  :{BLACK}اضغط لايقاف جميع العربات داخل مستودع الصيانة
STR_DEPOT_MASS_STOP_DEPOT_SHIP_TOOLTIP                          :{BLACK} اضغط لايقاف جميع السفن داخل حوض الصيانة
STR_DEPOT_MASS_STOP_HANGAR_TOOLTIP                              :{BLACK} اضغط لايقاف جميع الطائرات داخل حظيرة الصيانة

###length VEHICLE_TYPES
STR_DEPOT_MASS_START_DEPOT_TRAIN_TOOLTIP                        :{BLACK}اضغط هنا لتشغيل كل القطارات المتوقفة داخل الورشة
STR_DEPOT_MASS_START_DEPOT_ROAD_VEHICLE_TOOLTIP                 :{BLACK}اضغط هنا لتشغيل كل العربات المتوقفة داخل الورشة
STR_DEPOT_MASS_START_DEPOT_SHIP_TOOLTIP                         :{BLACK}اضغط هنا لتشغيل كل السفن المتوقفة داخل حوض السفن
STR_DEPOT_MASS_START_HANGAR_TOOLTIP                             :{BLACK} اضغط لتشغيل جميع الطائرات داخل حظيرة الصيانة

STR_DEPOT_DRAG_WHOLE_TRAIN_TO_SELL_TOOLTIP                      :{BLACK}أسحب محرك القطار إلى هنا لبيع القطار كاملا
STR_DEPOT_SELL_CONFIRMATION_TEXT                                :{YELLOW}أنت على وشك بيع جميع المركبات الموجودة في الورشة، هل أنت متأكد؟

# Engine preview window
STR_ENGINE_PREVIEW_CAPTION                                      :{WHITE}رسالة من المصنعين
STR_ENGINE_PREVIEW_MESSAGE                                      :{GOLD}قد صممنا موديل جديد من {STRING} - هل ترغب في استخدام سنة حصري لهذه المركبة, لنستطيع تقييمها للأستخدام العام

STR_ENGINE_PREVIEW_RAILROAD_LOCOMOTIVE                          :قاطرة سكة حديد
STR_ENGINE_PREVIEW_MONORAIL_LOCOMOTIVE                          :قاطرة سكة قطار احادية
STR_ENGINE_PREVIEW_MAGLEV_LOCOMOTIVE                            :قاطرة سكة قطار ممغنطة

STR_ENGINE_PREVIEW_ROAD_VEHICLE                                 :مركبة

STR_ENGINE_PREVIEW_AIRCRAFT                                     :طائرة
STR_ENGINE_PREVIEW_SHIP                                         :سفينة

STR_ENGINE_PREVIEW_COST_WEIGHT_SPEED_POWER                      :{BLACK} التكلفة: {CURRENCY_LONG} الوزن: {WEIGHT_SHORT}{} السرعة: {VELOCITY}  الطاقة: {POWER}{} كلفة التشغيل: {CURRENCY_LONG} / سنة{} السعة: {CARGO_LONG}
STR_ENGINE_PREVIEW_COST_WEIGHT_SPEED_POWER_MAX_TE               :{BLACK}التكلفة {CURRENCY_LONG} الوزن {WEIGHT_SHORT}{}السرعة {VELOCITY}  Power: {POWER}قوة السحب  {6:FORCE}{}التكلفة التشغيلية {4:CURRENCY_LONG}/سنة{}السعة: {5:CARGO_LONG}
STR_ENGINE_PREVIEW_COST_MAX_SPEED_CAP_RUNCOST                   :{BLACK} التكلفة {CURRENCY_LONG} السرعة القصوى {VELOCITY}{} السعة {CARGO_LONG}{} كلفة التشغيل {CURRENCY_LONG} / سنة
STR_ENGINE_PREVIEW_COST_MAX_SPEED_TYPE_RANGE_CAP_RUNCOST        :{BLACK} التكلفة:  {CURRENCY_LONG} السرعة القصوى: {VELOCITY}{} نوع الطائرة: {STRING} المدى: {COMMA} مربعات{}السعة: {CARGO_LONG}{}كلفة التشغيل: {CURRENCY_LONG}\السنة

# Autoreplace window
STR_REPLACE_VEHICLES_WHITE                                      :{WHITE}تبديل {STRING} - {STRING}


###length VEHICLE_TYPES
STR_REPLACE_VEHICLE_TRAIN                                       :قطار
STR_REPLACE_VEHICLE_ROAD_VEHICLE                                :مركبات
STR_REPLACE_VEHICLE_SHIP                                        :سفن
STR_REPLACE_VEHICLE_AIRCRAFT                                    :طائرات

STR_REPLACE_HELP_LEFT_ARRAY                                     :{BLACK} اختر نوع المحرك لاستبدالة
STR_REPLACE_HELP_RIGHT_ARRAY                                    :{BLACK} اختر نوع المحرك المراد إحلاله محل المحرك المختار في القائمة اليسرى

STR_REPLACE_VEHICLES_START                                      :{BLACK} بدأ تبديل العربات
STR_REPLACE_HELP_START_BUTTON                                   :{BLACK}اضغط لبدأ عملية تبديل المحركات المختارة في القائمة اليسرى بالمحركات المختارة في القائمة اليمنى
STR_REPLACE_NOT_REPLACING                                       :{BLACK}لم يتم التبديل
STR_REPLACE_NOT_REPLACING_VEHICLE_SELECTED                      :{BLACK}لم يتم اختيار اي عربة
STR_REPLACE_VEHICLES_STOP                                       :{BLACK} اوقف تبديل العربات
STR_REPLACE_HELP_STOP_BUTTON                                    :{BLACK} اضغط لايقاف تبديل المحركات المختارة في اليسار

STR_REPLACE_ENGINE_WAGON_SELECT_HELP                            :{BLACK} بدل بين نافذة استبدال المحركات و العربات
STR_REPLACE_ENGINES                                             :محركات
STR_REPLACE_WAGONS                                              :عربات

###length 2
STR_REPLACE_HELP_RAILTYPE                                       :{BLACK} اختر نوع القطارالمراد تغييرالمحرك اليه
###next-name-looks-similar

STR_REPLACE_HELP_REPLACE_INFO_TAB                               :{BLACK} اعرض اي نوع من المحركات سوف يتم تغيير المحرك له - اذا وجد ...
STR_REPLACE_RAIL_VEHICLES                                       :عربات القطار
STR_REPLACE_ELRAIL_VEHICLES                                     :سكة حديد كهربائية
STR_REPLACE_MONORAIL_VEHICLES                                   :عربات احادية السكة
STR_REPLACE_MAGLEV_VEHICLES                                     :مركبات ممغنطة

STR_REPLACE_TRAM_VEHICLES                                       :مركبات الترام

STR_REPLACE_REMOVE_WAGON                                        :{BLACK} إزالة العربة ({STRING}): {ORANGE}{STRING}
STR_REPLACE_REMOVE_WAGON_HELP                                   :{BLACK} المحافظة على طول القطار بازالة عربات ابتداء من المقدمة عند التبديل - عندما يكون التبدل ينتج قطارا اطول.

# Vehicle view
STR_VEHICLE_VIEW_CAPTION                                        :{WHITE}{VEHICLE}

###length VEHICLE_TYPES
STR_VEHICLE_VIEW_ROAD_VEHICLE_CENTER_TOOLTIP                    :{BLACK}وسط الشاشة على موقع السيارة.النقر بالماوس مرتين لمتابعة السيارة. يفتح Ctrl + النقر بالماوس منفذ عرض جديد على موقع السيارة

###length VEHICLE_TYPES
STR_VEHICLE_VIEW_TRAIN_SEND_TO_DEPOT_TOOLTIP                    :{BLACK} ارسل القطار للورشة - مفتاح التحكم (كنترول) + الضغط سيرسله لصيانة فقط
STR_VEHICLE_VIEW_ROAD_VEHICLE_SEND_TO_DEPOT_TOOLTIP             :{BLACK}ارسل العربة الى الورشة. مفتاح التحكم (كنترول) + الضغط ترسل للصيانة فقط
STR_VEHICLE_VIEW_SHIP_SEND_TO_DEPOT_TOOLTIP                     :{BLACK}ارسل السفينة لحوض السفن. اضغط + كنترول سوف يرسلها للصيانة فقط.
STR_VEHICLE_VIEW_AIRCRAFT_SEND_TO_DEPOT_TOOLTIP                 :{BLACK}ارسل الطائرة الى حظيرة الصيانة - مفتاح التحكم (كنترول) + الضغط يرسلها للصيانة فقط

###length VEHICLE_TYPES
STR_VEHICLE_VIEW_CLONE_TRAIN_INFO                               :{BLACK}هذا سوف يشتري نسخة عن قطار بكل عرباته. مفتاح التحكم + الضغط سوف يشارك الاوامر.
STR_VEHICLE_VIEW_CLONE_ROAD_VEHICLE_INFO                        :{BLACK}هذا سوف يشتري عربة مُطابِقة للمُختاره. مفتاح كنترول+النقر بالفأره سيستنسخ نفس الاوامر الاوامر الى العربه الجديده. مفتاح شفت+النقر بالفأره سيحسب التكلفه المُقدره ويعرضها لك
STR_VEHICLE_VIEW_CLONE_SHIP_INFO                                :{BLACK}هذا سوف يشتري سفينة مطابقة للمختارة. مفتاح التحكم كنترول + الضغط سوف يتشارك بالاوامر.
STR_VEHICLE_VIEW_CLONE_AIRCRAFT_INFO                            :{BLACK}هذا سوف يشتري طائرة مطابقة للمختارة. مفتاح كنترول+نقره بالفأره سينسخ نفس اوامر الطائره السابقه الى الطائره الجديده. مفتاح شفت+نقره بالفأره سيحسب التكلفه المُقَدره ويعرضها لك

STR_VEHICLE_VIEW_TRAIN_IGNORE_SIGNAL_TOOLTIP                    :{BLACK}اجبر القطار على التحرك بدون انتظار الاشارة الخضراء
STR_VEHICLE_VIEW_TRAIN_REVERSE_TOOLTIP                          :{BLACK}عكس اتجاة القطار
STR_VEHICLE_VIEW_ROAD_VEHICLE_REVERSE_TOOLTIP                   :{BLACK}اجبر العربة لدوان للخلف

###length VEHICLE_TYPES
STR_VEHICLE_VIEW_TRAIN_REFIT_TOOLTIP                            :{BLACK}اعادة تهيئة القطار لحمل نوع اخر من البضائع
STR_VEHICLE_VIEW_ROAD_VEHICLE_REFIT_TOOLTIP                     :{BLACK} هيئ العربة لحمولة أخرى
STR_VEHICLE_VIEW_SHIP_REFIT_TOOLTIP                             :{BLACK}تغيير نوع الحمولة للسفينة
STR_VEHICLE_VIEW_AIRCRAFT_REFIT_TOOLTIP                         :{BLACK}غير نوع الحمولة الى نوع آخر

###length VEHICLE_TYPES
STR_VEHICLE_VIEW_TRAIN_ORDERS_TOOLTIP                           :{BLACK}عرض اوامر القطار
STR_VEHICLE_VIEW_ROAD_VEHICLE_ORDERS_TOOLTIP                    :{BLACK}عرض اوامر العربة
STR_VEHICLE_VIEW_SHIP_ORDERS_TOOLTIP                            :{BLACK}عرض اوامر السفينة
STR_VEHICLE_VIEW_AIRCRAFT_ORDERS_TOOLTIP                        :{BLACK}عرض اوامر الطائرة

###length VEHICLE_TYPES
STR_VEHICLE_VIEW_TRAIN_SHOW_DETAILS_TOOLTIP                     :{BLACK}عرض معلومات القطار
STR_VEHICLE_VIEW_ROAD_VEHICLE_SHOW_DETAILS_TOOLTIP              :{BLACK}عرض معلومات العربة
STR_VEHICLE_VIEW_SHIP_SHOW_DETAILS_TOOLTIP                      :{BLACK}عرض تفاصيل السفينة
STR_VEHICLE_VIEW_AIRCRAFT_SHOW_DETAILS_TOOLTIP                  :{BLACK}عرض تفاصيل الطائرة

###length VEHICLE_TYPES
STR_VEHICLE_VIEW_TRAIN_STATUS_START_STOP_TOOLTIP                :{BLACK}عمل القطار الحالي - اضغط لإيقاف / بدء القطار

# Messages in the start stop button in the vehicle view
STR_VEHICLE_STATUS_LOADING_UNLOADING                            :{LTBLUE}تحميل / تفريغ
STR_VEHICLE_STATUS_LEAVING                                      :{LTBLUE}يرحل
STR_VEHICLE_STATUS_CRASHED                                      :{RED}تحطم!
STR_VEHICLE_STATUS_BROKEN_DOWN                                  :{RED} متعطل
STR_VEHICLE_STATUS_STOPPED                                      :{RED} متوقف
STR_VEHICLE_STATUS_TRAIN_STOPPING_VEL                           :{RED}يتوقف , {VELOCITY}
STR_VEHICLE_STATUS_TRAIN_NO_POWER                               :{RED}لا توجد طاقة
STR_VEHICLE_STATUS_TRAIN_STUCK                                  :{ORANGE}ينتظر لمسار متاح
STR_VEHICLE_STATUS_AIRCRAFT_TOO_FAR                             :{ORANGE}لا يمكن الوصول للمحطة التالية لانها خارج المدى

STR_VEHICLE_STATUS_HEADING_FOR_STATION_VEL                      :{LTBLUE}تتوجة الى {STATION}, {VELOCITY}
STR_VEHICLE_STATUS_NO_ORDERS_VEL                                :{LTBLUE}لا يوجد اوامر وجهات , {VELOCITY}
STR_VEHICLE_STATUS_HEADING_FOR_WAYPOINT_VEL                     :{LTBLUE}متوجه ل {WAYPOINT}, {VELOCITY}
STR_VEHICLE_STATUS_HEADING_FOR_DEPOT_VEL                        :{ORANGE}يتوجة الى {DEPOT} , {VELOCITY}
STR_VEHICLE_STATUS_HEADING_FOR_DEPOT_SERVICE_VEL                :{LTBLUE}الصيانة في {DEPOT} , {VELOCITY}

STR_VEHICLE_STATUS_CANNOT_REACH_DEPOT_VEL                       :{ORANGE}لا يمكن الوصول إلى {DEPOT}, {VELOCITY}

# Vehicle stopped/started animations
###length 2
STR_VEHICLE_COMMAND_STOPPED_SMALL                               :{TINY_FONT}{RED}متوقف
STR_VEHICLE_COMMAND_STOPPED                                     :{RED}متوقف

###length 2
STR_VEHICLE_COMMAND_STARTED_SMALL                               :{TINY_FONT}{GREEN}ابتدا
STR_VEHICLE_COMMAND_STARTED                                     :{GREEN}ابتدا

# Vehicle details
STR_VEHICLE_DETAILS_CAPTION                                     :{WHITE}{VEHICLE} تفاصيل

###length VEHICLE_TYPES
STR_VEHICLE_DETAILS_TRAIN_RENAME                                :{BLACK} اسم القطار
STR_VEHICLE_DETAILS_ROAD_VEHICLE_RENAME                         :{BLACK}تسمية العربة
STR_VEHICLE_DETAILS_SHIP_RENAME                                 :{BLACK}تسمية السفينة
STR_VEHICLE_DETAILS_AIRCRAFT_RENAME                             :{BLACK} تسمية الطائرة

STR_VEHICLE_INFO_AGE_RUNNING_COST_YR                            :{BLACK} العمر {LTBLUE}{STRING}{BLACK} تكلفة التشغيل {LTBLUE}{CURRENCY_LONG} / سنة
STR_VEHICLE_INFO_AGE                                            :{COMMA}سنة ({COMMA})
STR_VEHICLE_INFO_AGE_RED                                        :{RED}{COMMA}سنة ({COMMA})

STR_VEHICLE_INFO_MAX_SPEED                                      :{BLACK} السرعة القصوى {LTBLUE}{VELOCITY}
STR_VEHICLE_INFO_WEIGHT_POWER_MAX_SPEED                         :{BLACK} الوزن {LTBLUE}{WEIGHT_SHORT} {BLACK} الطاقة {LTBLUE}{POWER}{BLACK} السرعى القصوى {LTBLUE}{VELOCITY}
STR_VEHICLE_INFO_WEIGHT_POWER_MAX_SPEED_MAX_TE                  :{BLACK} الوزن {LTBLUE}{WEIGHT_SHORT} {BLACK} القوة {LTBLUE}{POWER}{BLACK} السرعة القصوى {LTBLUE}{VELOCITY} {BLACK} قوة السحب القصوى {LTBLUE}{FORCE}

STR_VEHICLE_INFO_PROFIT_THIS_YEAR_LAST_YEAR                     :{BLACK} دخل هذة السنة {LTBLUE}{CURRENCY_LONG} السنة السابقة - {CURRENCY_LONG}
STR_VEHICLE_INFO_RELIABILITY_BREAKDOWNS                         :{BLACK} الاعتمادية {LTBLUE}{COMMA} % {BLACK} الاعطال منذ اخر صيانة {LTBLUE}{COMMA}

STR_VEHICLE_INFO_BUILT_VALUE                                    :{LTBLUE}{ENGINE} {BLACK} بني {LTBLUE}{NUM}{BLACK} القيمة {LTBLUE}{CURRENCY_LONG}
STR_VEHICLE_INFO_NO_CAPACITY                                    :{BLACK}السعة: {LTBLUE}بدون{STRING}
STR_VEHICLE_INFO_CAPACITY                                       :{BLACK} السعة {LTBLUE}{CARGO_LONG}{3:STRING}
STR_VEHICLE_INFO_CAPACITY_MULT                                  :{BLACK} السعة {LTBLUE}{CARGO_LONG}{3:STRING} (x{4:NUM})
STR_VEHICLE_INFO_CAPACITY_CAPACITY                              :{BLACK} السعة {LTBLUE}{CARGO_LONG}, {CARGO_LONG}{STRING}

STR_VEHICLE_INFO_FEEDER_CARGO_VALUE                             :{BLACK}مقدار التحويل: {LTBLUE}{CURRENCY_LONG}

STR_VEHICLE_DETAILS_SERVICING_INTERVAL_DAYS                     :{BLACK}فترات الصيانة: {LTBLUE}{COMMA}{NBSP} يوم {BLACK} اخر صيانة: {LTBLUE}{DATE_LONG}
STR_VEHICLE_DETAILS_SERVICING_INTERVAL_PERCENT                  :{BLACK}فترات الصيانة: {LTBLUE}{COMMA}% {BLACK}    الصيانة الأخيرة: {LTBLUE}{DATE_LONG}
STR_VEHICLE_DETAILS_INCREASE_SERVICING_INTERVAL_TOOLTIP         :{BLACK}زيادة فترات الصيانة بقدر 10. ومع مفتاح كنترول بمقدار 5.
STR_VEHICLE_DETAILS_DECREASE_SERVICING_INTERVAL_TOOLTIP         :{BLACK} انقاص فترات الصيانة بمعدل 10. Ctrl+ الضغط الانقاص بمعدل 5.

STR_SERVICE_INTERVAL_DROPDOWN_TOOLTIP                           :{BLACK}تغيير نوع الفاصل الزمني للصيانة
STR_VEHICLE_DETAILS_DAYS                                        :الأيام

###length VEHICLE_TYPES
STR_QUERY_RENAME_TRAIN_CAPTION                                  :{WHITE}اسم القطار
STR_QUERY_RENAME_ROAD_VEHICLE_CAPTION                           :{WHITE}تسمية العربة
STR_QUERY_RENAME_SHIP_CAPTION                                   :{WHITE}تسمية السفينة
STR_QUERY_RENAME_AIRCRAFT_CAPTION                               :{WHITE}تسمية الطائرة

# Extra buttons for train details windows
STR_VEHICLE_DETAILS_TRAIN_ENGINE_BUILT_AND_VALUE                :{LTBLUE}{ENGINE}{BLACK}بني: {LTBLUE}{NUM}{BLACK} تكلفة: {LTBLUE}{CURRENCY_LONG}
STR_VEHICLE_DETAILS_TRAIN_WAGON_VALUE                           :{LTBLUE}{ENGINE}{BLACK} تكلفة: {LTBLUE}{CURRENCY_LONG}

STR_VEHICLE_DETAILS_TRAIN_TOTAL_CAPACITY_TEXT                   :{BLACK}الحمولة القصوى لهذا القطار:
STR_VEHICLE_DETAILS_TRAIN_TOTAL_CAPACITY                        :{LTBLUE}- {CARGO_LONG} ({CARGO_SHORT})
STR_VEHICLE_DETAILS_TRAIN_TOTAL_CAPACITY_MULT                   :{LTBLUE}- {CARGO_LONG} ({CARGO_SHORT}) (x{NUM})

STR_VEHICLE_DETAILS_CARGO_EMPTY                                 :{LTBLUE}فارغ
STR_VEHICLE_DETAILS_CARGO_FROM                                  :{LTBLUE}{CARGO_LONG} الى {STATION}
STR_VEHICLE_DETAILS_CARGO_FROM_MULT                             :{LTBLUE}{CARGO_LONG} من{STATION} (x{NUM})

STR_VEHICLE_DETAIL_TAB_CARGO                                    :{BLACK}بضاعة شحن
STR_VEHICLE_DETAILS_TRAIN_CARGO_TOOLTIP                         :{BLACK}عرض معلومات الشحنة
STR_VEHICLE_DETAIL_TAB_INFORMATION                              :{BLACK}معلومات
STR_VEHICLE_DETAILS_TRAIN_INFORMATION_TOOLTIP                   :{BLACK}عرض معلومات العربات
STR_VEHICLE_DETAIL_TAB_CAPACITIES                               :{BLACK} السعة
STR_VEHICLE_DETAILS_TRAIN_CAPACITIES_TOOLTIP                    :{BLACK}عرض السعة لكل عربة
STR_VEHICLE_DETAIL_TAB_TOTAL_CARGO                              :{BLACK}مجموع الحمولة
STR_VEHICLE_DETAILS_TRAIN_TOTAL_CARGO_TOOLTIP                   :{BLACK} عرض الحمولة الكاملة للقطار, مفصلة بحسب نوع البضائع

STR_VEHICLE_DETAILS_TRAIN_ARTICULATED_RV_CAPACITY               :{BLACK}السعة: {LTBLUE}

# Vehicle refit
STR_REFIT_CAPTION                                               :{WHITE}{VEHICLE} (تغيير)
STR_REFIT_TITLE                                                 :{GOLD}اختر نوع الحمولة ...
STR_REFIT_NEW_CAPACITY_COST_OF_REFIT                            :{BLACK}السعة الجديدة: {GOLD}{CARGO_LONG}{}{BLACK}تكلفة التغيير: {RED}{CURRENCY_LONG}
STR_REFIT_NEW_CAPACITY_INCOME_FROM_REFIT                        :{BLACK}:المساحة الجديدة {GOLD}{CARGO_LONG}{}{BLACK}:الدخل من التجديد {GREEN}{CURRENCY_LONG}
STR_REFIT_NEW_CAPACITY_COST_OF_AIRCRAFT_REFIT                   :{BLACK}السعة الجديدة: {GOLD}{CARGO_LONG}, {GOLD}{CARGO_LONG}{}{BLACK}تكلفة اعادة التهيئة: {RED}{CURRENCY_LONG}
STR_REFIT_SELECT_VEHICLES_TOOLTIP                               :{BLACK}اختر العربة لاعادة تهيئتها. اسحب بالفارة لاختيار عدة عربات. اضغط على مساحة خالية لاختيار كل العربات. اضغط + كنترول لاختيار العربة الحالية وما بعدها.

###length VEHICLE_TYPES
STR_REFIT_TRAIN_LIST_TOOLTIP                                    :{BLACK}اختر نوع البضاعة لينقلها القطار
STR_REFIT_ROAD_VEHICLE_LIST_TOOLTIP                             :{BLACK} اختر نوع حمولة العربة
STR_REFIT_SHIP_LIST_TOOLTIP                                     :{BLACK}اختر نوع الحمولة للسفينة
STR_REFIT_AIRCRAFT_LIST_TOOLTIP                                 :{BLACK}اختر نوع الحمولة للطائرة

###length VEHICLE_TYPES
STR_REFIT_TRAIN_REFIT_BUTTON                                    :{BLACK}تهيئة القطار
STR_REFIT_ROAD_VEHICLE_REFIT_BUTTON                             :{BLACK}تهيئة نوع حمولة العربة
STR_REFIT_SHIP_REFIT_BUTTON                                     :{BLACK}تغيير الحمولة للسفينة
STR_REFIT_AIRCRAFT_REFIT_BUTTON                                 :{BLACK}تغيير حمولة الطائرة

###length VEHICLE_TYPES
STR_REFIT_TRAIN_REFIT_TOOLTIP                                   :{BLACK}اعادة تهيئة القطار لحمل البضائع المختارة
STR_REFIT_ROAD_VEHICLE_REFIT_TOOLTIP                            :{BLACK} هيئ العربة لنوع الحمولة المختار
STR_REFIT_SHIP_REFIT_TOOLTIP                                    :{BLACK}غير للحمولة المختارة
STR_REFIT_AIRCRAFT_REFIT_TOOLTIP                                :{BLACK}غير الحمولة للنوع المختار

# Order view
STR_ORDERS_CAPTION                                              :{WHITE}{VEHICLE} (اوامر)
STR_ORDERS_TIMETABLE_VIEW                                       :{BLACK}جدولة الاوامر
STR_ORDERS_TIMETABLE_VIEW_TOOLTIP                               :{BLACK}غير الى نافذة جدولة الاوامر

STR_ORDERS_LIST_TOOLTIP                                         :{BLACK}قائمة الاوامر - اضغط على الامر لختيارة. مفتاح التحكم (كنترول) + الضغط لتوجة للمحطة
STR_ORDER_INDEX                                                 :{COMMA}:{NBSP}
STR_ORDER_TEXT                                                  :{STRING} {STRING} {STRING}

STR_ORDERS_END_OF_ORDERS                                        :- - نهاية الاوامر - -
STR_ORDERS_END_OF_SHARED_ORDERS                                 :- - نهاية الأوامر المشتركة - -

# Order bottom buttons
STR_ORDER_NON_STOP                                              :{BLACK}بدون توقف
STR_ORDER_GO_TO                                                 :اذهب الى
STR_ORDER_GO_NON_STOP_TO                                        :اذهب بدون توقف الى
STR_ORDER_GO_VIA                                                :التوجة خلال
STR_ORDER_GO_NON_STOP_VIA                                       :اذهب بدون توقف من خلال
STR_ORDER_TOOLTIP_NON_STOP                                      :{BLACK}غير سلوك التوقف لالأمر المختار

STR_ORDER_TOGGLE_FULL_LOAD                                      :{BLACK}تحميل كامل لأي بضاعة
STR_ORDER_DROP_LOAD_IF_POSSIBLE                                 :حمل اذا كان متاح
STR_ORDER_DROP_FULL_LOAD_ALL                                    :حمل البضائع كاملة
STR_ORDER_DROP_FULL_LOAD_ANY                                    :حمل بالكامل اي نوع من البضائع
STR_ORDER_DROP_NO_LOADING                                       :عدم التحميل
STR_ORDER_TOOLTIP_FULL_LOAD                                     :{BLACK}غير سلوك امر التحميل المختار

STR_ORDER_TOGGLE_UNLOAD                                         :{BLACK}تنزيل الشحنة
STR_ORDER_DROP_UNLOAD_IF_ACCEPTED                               :حمل الشحنة اذا كانت مقبولة
STR_ORDER_DROP_UNLOAD                                           :نزل الشحنة بالكامل
STR_ORDER_DROP_TRANSFER                                         :حول البضائع
STR_ORDER_DROP_NO_UNLOADING                                     :عدم انزال الشحنة
STR_ORDER_TOOLTIP_UNLOAD                                        :{BLACK}غير سلوك التنزيل للامر المختار

STR_ORDER_REFIT                                                 :{BLACK}اعادة تهيئة
STR_ORDER_REFIT_TOOLTIP                                         :{BLACK}اختر نوع البضائع المنقولة لتهيئة العربات في هذا الامر. اضغط كنترول لازالة تعليمات التهيئة.
STR_ORDER_REFIT_AUTO                                            :{BLACK}ملائمة في محطة
STR_ORDER_REFIT_AUTO_TOOLTIP                                    :{BLACK}اختر اي نوع من الحمولة تريد ملائمتها . اضغط مع ctrl لإزالة الملائمة . الملائمة في المحطات لن تكون ما لم تقبل العربة ذلك .
STR_ORDER_DROP_REFIT_AUTO                                       :شحنة ثابتة
STR_ORDER_DROP_REFIT_AUTO_ANY                                   :البضائع المتاحة

STR_ORDER_SERVICE                                               :{BLACK} صيانة
STR_ORDER_DROP_GO_ALWAYS_DEPOT                                  :الذهاب دائما
STR_ORDER_DROP_SERVICE_DEPOT                                    :الصيانة عند الحاجة
STR_ORDER_DROP_HALT_DEPOT                                       :توقف
STR_ORDER_SERVICE_TOOLTIP                                       :{BLACK}تجاوز هذا الامر الا اذا لم تكن الصيانة مطلوبة

STR_ORDER_CONDITIONAL_VARIABLE_TOOLTIP                          :{BLACK}بيانات العربة لتعريف التجاوز الى

# Conditional order variables, must follow order of OrderConditionVariable enum
###length 8
STR_ORDER_CONDITIONAL_LOAD_PERCENTAGE                           :نسبة التحميل
STR_ORDER_CONDITIONAL_RELIABILITY                               :الصلاحية
STR_ORDER_CONDITIONAL_MAX_SPEED                                 :السرعة القصوى
STR_ORDER_CONDITIONAL_AGE                                       :عمر العربة - سنة
STR_ORDER_CONDITIONAL_REQUIRES_SERVICE                          :يحتاج صيانة
STR_ORDER_CONDITIONAL_UNCONDITIONALLY                           :دائما
STR_ORDER_CONDITIONAL_REMAINING_LIFETIME                        :العمر الافتراضي المتبقي (سنة)
###next-name-looks-similar

STR_ORDER_CONDITIONAL_COMPARATOR_TOOLTIP                        :{BLACK}كيف تقارن معلومات العربة لخاصية معينة.
STR_ORDER_CONDITIONAL_COMPARATOR_EQUALS                         :يساوي لـ
STR_ORDER_CONDITIONAL_COMPARATOR_NOT_EQUALS                     :لا يساوي لـ
STR_ORDER_CONDITIONAL_COMPARATOR_LESS_THAN                      :اقل من
STR_ORDER_CONDITIONAL_COMPARATOR_LESS_EQUALS                    :اقل او مساو لـ
STR_ORDER_CONDITIONAL_COMPARATOR_MORE_THAN                      :اكثر من
STR_ORDER_CONDITIONAL_COMPARATOR_MORE_EQUALS                    :اكثر او مساو لـ
STR_ORDER_CONDITIONAL_COMPARATOR_IS_TRUE                        :صحيح
STR_ORDER_CONDITIONAL_COMPARATOR_IS_FALSE                       :خاطئ

STR_ORDER_CONDITIONAL_VALUE_TOOLTIP                             :{BLACK}القيمة التي يتم مقارنة العربة معها
STR_ORDER_CONDITIONAL_VALUE_CAPT                                :{WHITE}ادخل قيمة للمقارنة معها

STR_ORDERS_SKIP_BUTTON                                          :{BLACK}تجاوز
STR_ORDERS_SKIP_TOOLTIP                                         :{BLACK} تخطى الامر الحالي, وابد بالتالي. مفتاح التحكم (كنترول) +الضغط يتخطى للامر المختار

STR_ORDERS_DELETE_BUTTON                                        :{BLACK}حذف
STR_ORDERS_DELETE_TOOLTIP                                       :{BLACK}حذف الامر المختار
STR_ORDERS_DELETE_ALL_TOOLTIP                                   :{BLACK}حذف كل الأوامر
STR_ORDERS_STOP_SHARING_BUTTON                                  :{BLACK}أوقف المشاركة
STR_ORDERS_STOP_SHARING_TOOLTIP                                 :{BLACK}اوقف مشاركة الاوامر. اضغط + كنترول لحذف جميع الاوامر من هذه العربة.

STR_ORDERS_GO_TO_BUTTON                                         :{BLACK}اذهب الى
STR_ORDER_GO_TO_NEAREST_DEPOT                                   :اذهب الى اقرب مستودع صيانة
STR_ORDER_GO_TO_NEAREST_HANGAR                                  :اذهب الى اقرب حظيرة صيانة
STR_ORDER_CONDITIONAL                                           :امر انتقال شرطي
STR_ORDER_SHARE                                                 :شارك الأوامر
STR_ORDERS_GO_TO_TOOLTIP                                        :{BLACK}اضافة امر قبل الامر المختار, او لاخر الاوامر

STR_ORDERS_VEH_WITH_SHARED_ORDERS_LIST_TOOLTIP                  :{BLACK} عرض جميع العربات التي تشترك في هذا الجدول

# String parts to build the order string
STR_ORDER_GO_TO_WAYPOINT                                        :أذهب من خلال{WAYPOINT}
STR_ORDER_GO_NON_STOP_TO_WAYPOINT                               :توجة بشكل بدون توقف خلال {WAYPOINT}

STR_ORDER_SERVICE_AT                                            :الصيانة في
STR_ORDER_SERVICE_NON_STOP_AT                                   :الصيانة بدون توقف في

STR_ORDER_NEAREST_DEPOT                                         :الأقرب
STR_ORDER_NEAREST_HANGAR                                        :الحظيرة الأقرب
###length 3
STR_ORDER_TRAIN_DEPOT                                           :مستودع قطار
STR_ORDER_ROAD_VEHICLE_DEPOT                                    :مستودع العربات
STR_ORDER_SHIP_DEPOT                                            :حوض صيانة السفن
###next-name-looks-similar

STR_ORDER_GO_TO_NEAREST_DEPOT_FORMAT                            :{STRING} {STRING} {STRING}
STR_ORDER_GO_TO_DEPOT_FORMAT                                    :{STRING} {DEPOT}

STR_ORDER_REFIT_ORDER                                           :هيئة الى {STRING}
STR_ORDER_REFIT_STOP_ORDER                                      :هيئت الى {STRING} و توقف
STR_ORDER_STOP_ORDER                                            :توقف

STR_ORDER_GO_TO_STATION                                         :{STRING} {STATION} {STRING}

STR_ORDER_IMPLICIT                                              :(تلقائى)

STR_ORDER_FULL_LOAD                                             :-تحميل بالكامل-
STR_ORDER_FULL_LOAD_ANY                                         :-حمل اي بضاعة بالكامل-
STR_ORDER_NO_LOAD                                               :(عدم التحميل)
STR_ORDER_UNLOAD                                                :-التنزيل و تحميل الشحنة-
STR_ORDER_UNLOAD_FULL_LOAD                                      :-التنزيل و الانتظار الى الحمولة كاملة-
STR_ORDER_UNLOAD_FULL_LOAD_ANY                                  :-التنزيل و انتظار اي شحنة لتمتلئ اولا-
STR_ORDER_UNLOAD_NO_LOAD                                        :-التنزيل المغادرة فارغ-
STR_ORDER_TRANSFER                                              :-تنزيل و اخذ حمولة-
STR_ORDER_TRANSFER_FULL_LOAD                                    :(توصيل شحنة و الانتظار للحمولة الكاملة)
STR_ORDER_TRANSFER_FULL_LOAD_ANY                                :(توصيل شحنة و الانتظار لأي بضاعة تمتلئ اولا)
STR_ORDER_TRANSFER_NO_LOAD                                      :)التوصيل و االمغادرة فارغ)
STR_ORDER_NO_UNLOAD                                             :-عدم انزال الشحنة و تحميل غيرها-
STR_ORDER_NO_UNLOAD_FULL_LOAD                                   :(عدم انزال الشحنة و الانتظار للحمولة القصوى)
STR_ORDER_NO_UNLOAD_FULL_LOAD_ANY                               :-عدم انزال الشحنة و الانتظار للحمولة القصوى لاي شحنة-
STR_ORDER_NO_UNLOAD_NO_LOAD                                     :(لا تفريغ و لا تحميل)

STR_ORDER_AUTO_REFIT                                            :(ملائمة لـ {STRING})
STR_ORDER_FULL_LOAD_REFIT                                       :(تحميل كلي مع الملائمة لـ {STRING})
STR_ORDER_FULL_LOAD_ANY_REFIT                                   :(تحميل كلي لأي بضاعة مع الملائمة لـ {STRING})
STR_ORDER_UNLOAD_REFIT                                          :(تفريغ الحمولة و شحن البضائع مع الملائمة لـ {STRING})
STR_ORDER_UNLOAD_FULL_LOAD_REFIT                                :(تفرغ الحمولة و الانتظار للتحميل الكلي مع الملائمة لـ {STRING})
STR_ORDER_UNLOAD_FULL_LOAD_ANY_REFIT                            :(التفريغ و الانتظار للتحميل الكلي لأي بضاعة مع الملائمة لـ {STRING})
STR_ORDER_TRANSFER_REFIT                                        :(تحويل البضاعة و أخذ البضاعة مع الملائمة لـ {STRING})
STR_ORDER_TRANSFER_FULL_LOAD_REFIT                              :(تحويل البضاعة و الانتظار للحمولة القصوى مع الملائمة الذاتية لـ {STRING})
STR_ORDER_TRANSFER_FULL_LOAD_ANY_REFIT                          :(تحويل البضاعة و الانتظار لاي حمولة كاملة مع الملائمة الذاتية لـ {STRING})
STR_ORDER_NO_UNLOAD_REFIT                                       :(عدم التفريغ و تحميل البضائع مع الملائمة الذاتية لـ {STRING})
STR_ORDER_NO_UNLOAD_FULL_LOAD_REFIT                             :(عدم التفريغ مع الانتظار للحمولة القصوى مع الملائمة الذاتية لـ {STRING})
STR_ORDER_NO_UNLOAD_FULL_LOAD_ANY_REFIT                         :(عدم التفريغ و الانتظار للحمولة القصوى لاي نوع مع الملائمة الذاتية لـ {STRING})

STR_ORDER_AUTO_REFIT_ANY                                        :البضائع المتاحة

###length 3
STR_ORDER_STOP_LOCATION_NEAR_END                                :[قرب النهاية]
STR_ORDER_STOP_LOCATION_MIDDLE                                  :[وسط]
STR_ORDER_STOP_LOCATION_FAR_END                                 :[النهاية القصوى]


STR_ORDER_CONDITIONAL_UNCONDITIONAL                             :اقفز الى الأمر {COMMA}
STR_ORDER_CONDITIONAL_NUM                                       :اقفز للامر{COMMA} عندما {STRING} {STRING} {COMMA}
STR_ORDER_CONDITIONAL_TRUE_FALSE                                :اقفز للامر {COMMA} عندما {STRING} {STRING}

STR_INVALID_ORDER                                               :{RED} (أمر خاطئ)

# Time table window
STR_TIMETABLE_TITLE                                             :{WHITE}{VEHICLE} جدولة الاوامر
STR_TIMETABLE_ORDER_VIEW                                        :{BLACK}الأوامر
STR_TIMETABLE_ORDER_VIEW_TOOLTIP                                :{BLACK}حول الى عرض الاوامر

STR_TIMETABLE_TOOLTIP                                           :{BLACK}جدولة الأوامر - اضغط على الامر لاظهارة

STR_TIMETABLE_NO_TRAVEL                                         :لا رحيل
STR_TIMETABLE_NOT_TIMETABLEABLE                                 :المغادرة (ذاتي: بواسطة الامر اليدوي التالي)
STR_TIMETABLE_TRAVEL_NOT_TIMETABLED                             :مسافر (غير مجدوله)
STR_TIMETABLE_TRAVEL_NOT_TIMETABLED_SPEED                       :سافر(بدون جدول زمني) مع تقريبا {2:VELOCITY}
STR_TIMETABLE_TRAVEL_FOR                                        :مسافر لـ {STRING}
STR_TIMETABLE_TRAVEL_FOR_SPEED                                  :سافر لي {STRING} بمعدل {VELOCITY}
STR_TIMETABLE_TRAVEL_FOR_ESTIMATED                              :سافر(إلى {STRING}, بدون جدول زمني)
STR_TIMETABLE_TRAVEL_FOR_SPEED_ESTIMATED                        :سافر (إلى {STRING}, بدون الجدول الزمني) مع تقريبا {VELOCITY}
STR_TIMETABLE_STAY_FOR                                          :ويبقى لـ {STRING}
STR_TIMETABLE_AND_TRAVEL_FOR                                    :ويسافر لـ {STRING}
STR_TIMETABLE_DAYS                                              :{COMMA}يوم
STR_TIMETABLE_TICKS                                             :{COMMA} علامة

STR_TIMETABLE_TOTAL_TIME                                        :{BLACK}جدولة الاوامر هذه ستأخذ {STRING} لنهاية
STR_TIMETABLE_TOTAL_TIME_INCOMPLETE                             :{BLACK}جدولة الاوامر هذه ستأخذ على الاقل {STRING} لتكتمل (لايشمل كل الجدولة)

STR_TIMETABLE_STATUS_ON_TIME                                    :{BLACK}هذه العربة تعمل حسب الجدولة في الوقت المُحَدَد
STR_TIMETABLE_STATUS_LATE                                       :{BLACK}هذه العربه {STRING} مُتاخِرة حاليا عن الجدوله
STR_TIMETABLE_STATUS_EARLY                                      :{BLACK}هذه العربه {STRING} مُتَقَدِمه عن الجدوله
STR_TIMETABLE_STATUS_NOT_STARTED                                :{BLACK}جدولة الاعمال لم تبدأ بعد
STR_TIMETABLE_STATUS_START_AT                                   :{BLACK}جدولة الاعمال ستبدأ فى {STRING}

STR_TIMETABLE_STARTING_DATE                                     :{BLACK}تاريخ البدأ
STR_TIMETABLE_STARTING_DATE_TOOLTIP                             :{BLACK}حدد تاريخًا كنقطة بداية لهذا الجدول الزمني. يحدد Ctrl + Click نقطة البداية لهذا الجدول الزمني ويوزع جميع المركبات التي تشارك هذا الطلب بالتساوي بناءً على ترتيبها النسبي ، إذا كان الطلب محددًا بجدول زمني كامل

STR_TIMETABLE_CHANGE_TIME                                       :{BLACK}غير الوقت
STR_TIMETABLE_WAIT_TIME_TOOLTIP                                 :{BLACK}غير مقدار الزمن الذي يستغرقه هذا الامر

STR_TIMETABLE_CLEAR_TIME                                        :{BLACK}إمسح الوقت
STR_TIMETABLE_CLEAR_TIME_TOOLTIP                                :{BLACK}إمسح مقدار الزمن لهذا الامر

STR_TIMETABLE_CHANGE_SPEED                                      :{BLACK}غير حدود السرعه
STR_TIMETABLE_CHANGE_SPEED_TOOLTIP                              :{BLACK}غير السرعة القصوى للامر المختار

STR_TIMETABLE_CLEAR_SPEED                                       :{BLACK}ازل تحديد السرعة
STR_TIMETABLE_CLEAR_SPEED_TOOLTIP                               :{BLACK}ازل السرعة القصوى للرحلة من الامر المختار

STR_TIMETABLE_RESET_LATENESS                                    :{BLACK}اعد ضبط العداد التأخير
STR_TIMETABLE_RESET_LATENESS_TOOLTIP                            :{BLACK}عدل وقت التاخير للعداد حتى تصل المركبة في الوقت المحدد

STR_TIMETABLE_AUTOFILL                                          :{BLACK}تهيئة تلقائية
STR_TIMETABLE_AUTOFILL_TOOLTIP                                  :{BLACK}مفتاح كنترول لمحاولة ابقائ وقت الانتظار (املأ الجدولة تلقائيا بقيم الرحلة التالية)

STR_TIMETABLE_EXPECTED                                          :{BLACK}متوقع
STR_TIMETABLE_SCHEDULED                                         :{BLACK}مجدول
STR_TIMETABLE_EXPECTED_TOOLTIP                                  :{BLACK}غير بين المتوقع و المجدول

STR_TIMETABLE_ARRIVAL_ABBREVIATION                              :و:
STR_TIMETABLE_DEPARTURE_ABBREVIATION                            :م:


# Date window (for timetable)
STR_DATE_CAPTION                                                :{WHITE}ضبط التاريخ
STR_DATE_SET_DATE                                               :{BLACK}ضبط التاريخ
STR_DATE_SET_DATE_TOOLTIP                                       :{BLACK}اختر التاريخ المختار كبداية لجدول الاعمال هذا
STR_DATE_DAY_TOOLTIP                                            :{BLACK}اختر اليوم
STR_DATE_MONTH_TOOLTIP                                          :{BLACK}اختر الشهر
STR_DATE_YEAR_TOOLTIP                                           :{BLACK}اختر السنة


# AI debug window
STR_AI_DEBUG                                                    :{WHITE}مكتشف اخطاء الذكاء الصناعي
STR_AI_DEBUG_NAME_AND_VERSION                                   :{BLACK}{STRING} (v{NUM})
STR_AI_DEBUG_NAME_TOOLTIP                                       :{BLACK} اسم الذكاء الصناعي
STR_AI_DEBUG_SETTINGS                                           :{BLACK}اعدادات الذكاء الاصطناعي
STR_AI_DEBUG_SETTINGS_TOOLTIP                                   :{BLACK}غير اعدادات الذكاء الاصطناعي
STR_AI_DEBUG_RELOAD                                             :{BLACK} اعادة تحميل الذكاء الصناعي
STR_AI_DEBUG_RELOAD_TOOLTIP                                     :{BLACK} حذف الذكاء الصناعي - اعادة تحميل الذكاء الصناعي و بدء تشغيلة من جديد
STR_AI_DEBUG_BREAK_STR_ON_OFF_TOOLTIP                           :{BLACK}نشط/اوقف التوقف عندما تتطابق رسائل الذكاء الصناعي مع جمل التوقف.
STR_AI_DEBUG_BREAK_ON_LABEL                                     :{BLACK}توقف:
STR_AI_DEBUG_BREAK_STR_OSKTITLE                                 :{BLACK}توقف
STR_AI_DEBUG_BREAK_STR_TOOLTIP                                  :{BLACK}عندما تتطابق رسالة الذكاء الصناعي مع هذة الجملة, تتوقف اللعبة.
STR_AI_DEBUG_MATCH_CASE                                         :{BLACK}قارن الحالات
STR_AI_DEBUG_MATCH_CASE_TOOLTIP                                 :{BLACK}اظهر الحالات المتشابهة عند مقارنة رسائل الذكاء الصناعي مع الجمل المكسورة.
STR_AI_DEBUG_CONTINUE                                           :{BLACK}استمر
STR_AI_DEBUG_CONTINUE_TOOLTIP                                   :{BLACK}عدم توقيف ومواصلة الذكاء الصناعي
STR_AI_DEBUG_SELECT_AI_TOOLTIP                                  :{BLACK}عرض صائد الاخطاء لهذه الاضافة

STR_ERROR_AI_NO_AI_FOUND                                        :لا يوجد اضافات مناسبة للتحميل{} هذه اضافة غبية ولن تفعل شيئا لك{} تستطيع تحميل اضافات من الشبكة عن طريق نظام التحميل
STR_ERROR_AI_PLEASE_REPORT_CRASH                                :{WHITE}واحد من الذكاء الصناعي فشل. الرجاء ابلاغ المبرمج عنه مصحوبا بصورة من شاشة مصحح الاخطاء.
STR_ERROR_AI_DEBUG_SERVER_ONLY                                  :{YELLOW} شاشة اخطاء الذكاء الصناعي متوفرة فقط للخادم (سرڤر)

# AI configuration window
STR_AI_CONFIG_CAPTION                                           :{WHITE}إعدادات الذكاء الصناعي
STR_AI_CONFIG_GAMELIST_TOOLTIP                                  :{BLACK}مخطوطت اللعبة الذي سيتم تحميله في اللعبة التالية
STR_AI_CONFIG_HUMAN_PLAYER                                      :لاعب انساني
STR_AI_CONFIG_RANDOM_AI                                         :ذكاء صناعي عشوائي
STR_AI_CONFIG_NONE                                              :(لا شيء)

STR_AI_CONFIG_MOVE_UP                                           :{BLACK}انقل للاعلى
STR_AI_CONFIG_MOVE_UP_TOOLTIP                                   :{BLACK}انقل الذكاء الاصطناعي المختار للاعلى
STR_AI_CONFIG_MOVE_DOWN                                         :{BLACK}انقل للاسفل
STR_AI_CONFIG_MOVE_DOWN_TOOLTIP                                 :{BLACK}انقل الذكاء الاصطناعي المختار للاسفل

STR_AI_CONFIG_AI                                                :{SILVER} الذكاء الاصطناعي

STR_AI_CONFIG_CHANGE                                            :{BLACK}اختر {STRING}
STR_AI_CONFIG_CHANGE_NONE                                       :
STR_AI_CONFIG_CONFIGURE                                         :{BLACK} اعداد
STR_AI_CONFIG_CONFIGURE_TOOLTIP                                 :{BLACK} اعداد خواص الذكاء الصناعي

# Available AIs window
STR_AI_LIST_TOOLTIP                                             :{BLACK} اضغط لاختيار ذكاء اصطناعي

STR_AI_LIST_AUTHOR                                              :{LTBLUE}المؤلف: {ORANGE}{STRING}
STR_AI_LIST_VERSION                                             :{LTBLUE}الاصدار: {ORANGE}{NUM}
STR_AI_LIST_URL                                                 :{LTBLUE}العنوان : {ORANGE}{STRING}

STR_AI_LIST_ACCEPT                                              :{BLACK} اقبل
STR_AI_LIST_ACCEPT_TOOLTIP                                      :{BLACK} اختر الذكاء الصناعي المنتقى
STR_AI_LIST_CANCEL                                              :{BLACK} الغاء
STR_AI_LIST_CANCEL_TOOLTIP                                      :{BLACK} لا تغير الذكاء الصناعي

STR_SCREENSHOT_ZOOMIN_SCREENSHOT                                :{BLACK}التقط لقطة شاشة كاملة
STR_SCREENSHOT_WORLD_SCREENSHOT                                 :{BLACK}صور الخاريطة الكاملة

# AI Parameters
STR_AI_SETTINGS_CLOSE                                           :{BLACK} اغلاق
STR_AI_SETTINGS_RESET                                           :{BLACK} اعادة ضبط
STR_AI_SETTINGS_SETTING                                         :{STRING}: {ORANGE}{STRING}


# Textfile window
STR_TEXTFILE_WRAP_TEXT                                          :{WHITE}التفاف النص
STR_TEXTFILE_VIEW_README                                        :{BLACK}اعرض ملف التعليمات ريدمي
STR_TEXTFILE_VIEW_CHANGELOG                                     :{BLACK}اعرض سجل التغييرات
STR_TEXTFILE_VIEW_LICENCE                                       :{BLACK}الرخصة
###length 3
STR_TEXTFILE_README_CAPTION                                     :{WHITE}{STRING}اقراني {STRING}
STR_TEXTFILE_CHANGELOG_CAPTION                                  :{WHITE}{STRING} سجل التغيير ل{STRING}
STR_TEXTFILE_LICENCE_CAPTION                                    :{WHITE}{STRING}رخصة {STRING}


# Vehicle loading indicators
STR_PERCENT_UP_SMALL                                            :{TINY_FONT}{WHITE}{NUM}%{UP_ARROW}
STR_PERCENT_UP                                                  :{WHITE}{NUM}%{UP_ARROW}
STR_PERCENT_DOWN_SMALL                                          :{TINY_FONT}{WHITE}{NUM}%{DOWN_ARROW}
STR_PERCENT_DOWN                                                :{WHITE}{NUM}%{DOWN_ARROW}
STR_PERCENT_UP_DOWN_SMALL                                       :{TINY_FONT}{WHITE}{NUM}%{UP_ARROW}{DOWN_ARROW}
STR_PERCENT_UP_DOWN                                             :{WHITE}{NUM}%{UP_ARROW}{DOWN_ARROW}
STR_PERCENT_NONE_SMALL                                          :{TINY_FONT}{WHITE}{NUM}%

# Income 'floats'
STR_INCOME_FLOAT_COST_SMALL                                     :{TINY_FONT}{RED}تكلفة: {CURRENCY_LONG}
STR_INCOME_FLOAT_COST                                           :{RED}تكلفة: {CURRENCY_LONG}
STR_INCOME_FLOAT_INCOME_SMALL                                   :{TINY_FONT}{GREEN}الدخل: {CURRENCY_LONG}
STR_INCOME_FLOAT_INCOME                                         :{GREEN}الدخل: {CURRENCY_LONG}
STR_FEEDER_TINY                                                 :{TINY_FONT}{YELLOW}التحويل: {CURRENCY_LONG}
STR_FEEDER                                                      :{YELLOW}حول: {CURRENCY_LONG}
STR_FEEDER_INCOME_TINY                                          :{TINY_FONT}{YELLOW}تحويل:{CURRENCY_LONG}{WHITE} / {GREEN}الدخل: {CURRENCY_LONG}
STR_MESSAGE_ESTIMATED_COST                                      :{WHITE}التكلفة التقديرية {CURRENCY_LONG}
STR_MESSAGE_ESTIMATED_INCOME                                    :{WHITE}الدخل التقديري: {CURRENCY_LONG}

# Saveload messages
STR_ERROR_SAVE_STILL_IN_PROGRESS                                :{WHITE}الحفظ مازال جاريا الآن{}الرجاء الأنتظار حتر ينتهي
STR_ERROR_AUTOSAVE_FAILED                                       :{WHITE}فشل الحفظ التلقائي
STR_ERROR_UNABLE_TO_READ_DRIVE                                  :{BLACK}لا يمكن قرائة القرص
STR_ERROR_GAME_SAVE_FAILED                                      :{WHITE}فشل حفظ اللعبة{}{STRING}
STR_ERROR_UNABLE_TO_DELETE_FILE                                 :{WHITE}لا يمكن حذف الملف
STR_ERROR_GAME_LOAD_FAILED                                      :{WHITE}فشل فتح اللعبة{}{STRING}
STR_GAME_SAVELOAD_ERROR_BROKEN_INTERNAL_ERROR                   :خطأ داخلي: {STRING}
STR_GAME_SAVELOAD_ERROR_BROKEN_SAVEGAME                         :لعبه محفوظه غير صالحه - {STRING}
STR_GAME_SAVELOAD_ERROR_TOO_NEW_SAVEGAME                        :اللعبة حفظت بنسخة أحدث
STR_GAME_SAVELOAD_ERROR_FILE_NOT_READABLE                       :لا يمكن قراءة الملف
STR_GAME_SAVELOAD_ERROR_FILE_NOT_WRITEABLE                      :لايمكن قراءة الملف
STR_GAME_SAVELOAD_ERROR_DATA_INTEGRITY_CHECK_FAILED             :فشل التحقق من سلامة البيانات
STR_GAME_SAVELOAD_NOT_AVAILABLE                                 :<غير متاح>
STR_WARNING_LOADGAME_REMOVED_TRAMS                              :{WHITE}اللعبة حفظت بنسخة لا تدعم الترام. كل ما يتعلق بالترام حذف.

# Map generation messages
STR_ERROR_COULD_NOT_CREATE_TOWN                                 :{WHITE}مولد الخريطة توقف ...{} ... لا يوجد مواقع مناسبة للمدن
STR_ERROR_NO_TOWN_IN_SCENARIO                                   :{WHITE}... لا يوجد مدن في هذه الخريطة

STR_ERROR_PNGMAP                                                :{WHITE}لا يمكن تحميل الخريطة من PNG ...
STR_ERROR_PNGMAP_FILE_NOT_FOUND                                 :{WHITE}... الملف غير موجود.
STR_ERROR_PNGMAP_IMAGE_TYPE                                     :{WHITE}... لا يمكن تحويل صيغة الملف.مطلوب ملف PNG . 8 او 24 - بت
STR_ERROR_PNGMAP_MISC                                           :{WHITE}حدث خطأ ما ... للاسف ! (قد يكون ملف تالف).

STR_ERROR_BMPMAP                                                :{WHITE}لا يمكن تحميل الخريطة من BMP ...
STR_ERROR_BMPMAP_IMAGE_TYPE                                     :{WHITE}لايمكن تحويل نوع الصورة...

STR_ERROR_HEIGHTMAP_TOO_LARGE                                   :{WHITE}الصورة ضخمة جدا ...

STR_WARNING_HEIGHTMAP_SCALE_CAPTION                             :{WHITE}تحذير
STR_WARNING_HEIGHTMAP_SCALE_MESSAGE                             :{YELLOW}اعادة تحجيم الخريطة المصدر كثيرا غير مستحسن. هل تريد اكمال توليد الخريطة؟

# Soundset messages
STR_WARNING_FALLBACK_SOUNDSET                                   :{WHITE}لايوجد غير مجموعة اصوات. اذا اردت اصوات, نصب مجموعة صوتية من خلال نظام التحميل.

# Screenshot related messages
STR_WARNING_SCREENSHOT_SIZE_CAPTION                             :{WHITE}صورة ضخمة من شاشة

STR_MESSAGE_SCREENSHOT_SUCCESSFULLY                             :{WHITE}صورة من الشاشة حفظت بنجاح باسم: '{STRING}'
STR_ERROR_SCREENSHOT_FAILED                                     :{WHITE}لم يتم حفظ الصورة

# Error message titles
STR_ERROR_MESSAGE_CAPTION                                       :{YELLOW}رسالة
STR_ERROR_MESSAGE_CAPTION_OTHER_COMPANY                         :{YELLOW}رسالة من {STRING}

# Generic construction errors
STR_ERROR_OFF_EDGE_OF_MAP                                       :{WHITE}خارج حدود الخريطة
STR_ERROR_TOO_CLOSE_TO_EDGE_OF_MAP                              :{WHITE}قريب جدا من حافة الخريطة
STR_ERROR_NOT_ENOUGH_CASH_REQUIRES_CURRENCY                     :{WHITE}الرصيد لا يكفي - يلزمك {CURRENCY_LONG}
STR_ERROR_FLAT_LAND_REQUIRED                                    :{WHITE}يجب ان تكون الأرض مستوية
STR_ERROR_LAND_SLOPED_IN_WRONG_DIRECTION                        :{WHITE}الأرض مائلة في الأتجاة الغير مناسب
STR_ERROR_CAN_T_DO_THIS                                         :{WHITE}لا يمكن تنفيذة...
STR_ERROR_BUILDING_MUST_BE_DEMOLISHED                           :{WHITE}يجب هدم المبنى اولا
STR_ERROR_CAN_T_CLEAR_THIS_AREA                                 :{WHITE}لا يمكن ازالتة ...
STR_ERROR_SITE_UNSUITABLE                                       :{WHITE}... الموقع غير مناسب
STR_ERROR_ALREADY_BUILT                                         :{WHITE}... تم بنائة
STR_ERROR_OWNED_BY                                              :{WHITE}مملوكة من قبل ... {STRING}
STR_ERROR_AREA_IS_OWNED_BY_ANOTHER                              :{WHITE}... المنطقة مملوكة لشركة منافسة
STR_ERROR_TERRAFORM_LIMIT_REACHED                               :{WHITE}... تم الوصول لاقصى حدود للتضاريس
STR_ERROR_CLEARING_LIMIT_REACHED                                :{WHITE}... تم الوصول لاقصى عدد ازالة
STR_ERROR_NAME_MUST_BE_UNIQUE                                   :{WHITE}السم يجب ان يكون فريدا - غير مستخدم
STR_ERROR_GENERIC_OBJECT_IN_THE_WAY                             :{WHITE}{1:STRING} على الطريق
STR_ERROR_NOT_ALLOWED_WHILE_PAUSED                              :{WHITE}غير مسموح في حين توقفت

# Local authority errors
STR_ERROR_LOCAL_AUTHORITY_REFUSES_TO_ALLOW_THIS                 :{WHITE}{TOWN} السلطات المحليه ترفض المساح بهذا
STR_ERROR_LOCAL_AUTHORITY_REFUSES_AIRPORT                       :{WHITE}{TOWN}البلدية ترفض بناء مطار آخر في هذه المدينة
STR_ERROR_LOCAL_AUTHORITY_REFUSES_NOISE                         :{WHITE}بلدية {TOWN}{} ترفض السماح بمطار هنا بسبب تتعلق بالضوضاء العالية منه .
STR_ERROR_BRIBE_FAILED                                          :{WHITE}محاولتك لرشوة السلطات اكتشفت بواسطة مراقب محلي

# Levelling errors
STR_ERROR_CAN_T_RAISE_LAND_HERE                                 :{WHITE}لا يمكن رفع الأرض هنا
STR_ERROR_CAN_T_LOWER_LAND_HERE                                 :{WHITE}لا يمكن خفض الأرض هنا
STR_ERROR_CAN_T_LEVEL_LAND_HERE                                 :{WHITE}لا يمكن تسوية الأرض هنا ...
STR_ERROR_EXCAVATION_WOULD_DAMAGE                               :{WHITE}الحفر سوف يضر بالقناة
STR_ERROR_ALREADY_AT_SEA_LEVEL                                  :{WHITE}... تم الوصول لمستوى البحر
STR_ERROR_TOO_HIGH                                              :{WHITE}عالي جدا...
STR_ERROR_ALREADY_LEVELLED                                      :{WHITE}مسطحة ...

# Company related errors
STR_ERROR_CAN_T_CHANGE_COMPANY_NAME                             :{WHITE}لا يمكن تغيير اسم الشركة
STR_ERROR_CAN_T_CHANGE_PRESIDENT                                :{WHITE}لا يمكن تغيير اسم صاحب الشركة

STR_ERROR_MAXIMUM_PERMITTED_LOAN                                :{WHITE}... اعلى دين مسموح به : {CURRENCY_LONG}
STR_ERROR_CAN_T_BORROW_ANY_MORE_MONEY                           :{WHITE}بلغت الحد الاقصى للقرض
STR_ERROR_LOAN_ALREADY_REPAYED                                  :{WHITE}... لا يوجد دين للسداد
STR_ERROR_CURRENCY_REQUIRED                                     :{WHITE}...{CURRENCY_LONG} مطلوب
STR_ERROR_CAN_T_REPAY_LOAN                                      :{WHITE}لا يمكن تسديد الدين
STR_ERROR_INSUFFICIENT_FUNDS                                    :{WHITE}لا يمكن التخلي عن النقود المعطاة من البنك على سبيل الاعارة ...
STR_ERROR_CAN_T_BUY_COMPANY                                     :{WHITE}لا يمكن شراء الشركة ...
STR_ERROR_CAN_T_BUILD_COMPANY_HEADQUARTERS                      :{WHITE}لا يمكن بناء مبنى الشركة الئيسي ...
STR_ERROR_CAN_T_BUY_25_SHARE_IN_THIS                            :{WHITE}لا يمكن شراء 25% من اسهم الشركة ...
STR_ERROR_CAN_T_SELL_25_SHARE_IN                                :{WHITE}لا يمكن بيع 25% من اسهم الشركة ...
STR_ERROR_PROTECTED                                             :{WHITE}هذه الشركة ليست عريقة بقدر كافي لمشاركة الأسهم ...

# Town related errors
STR_ERROR_CAN_T_GENERATE_TOWN                                   :{WHITE}لا يمكن انشاء اي مدينة
STR_ERROR_CAN_T_RENAME_TOWN                                     :{WHITE}تعذر إعاده تسميه المدينه...
STR_ERROR_CAN_T_FOUND_TOWN_HERE                                 :{WHITE}لا يمكن انشاء مدينة هنا
STR_ERROR_CAN_T_EXPAND_TOWN                                     :{WHITE}لا يمكن توسيع المدينة ...
STR_ERROR_TOO_CLOSE_TO_EDGE_OF_MAP_SUB                          :{WHITE}... قريبة جدا من حافة الخريطة
STR_ERROR_TOO_CLOSE_TO_ANOTHER_TOWN                             :{WHITE}... قريبة جدا من مدينة أخرى
STR_ERROR_TOO_MANY_TOWNS                                        :{WHITE}... المدن كثيرة جدا
STR_ERROR_NO_SPACE_FOR_TOWN                                     :{WHITE}... لا يوجد فراغ في الخريطة
STR_ERROR_TOWN_EXPAND_WARN_NO_ROADS                             :{WHITE}لن تبني البلدية طرق جديدة. بإمكانك تمكين بناء الطرق الجديدة عن طريق الاعدادات --> البيئة--> المدن
STR_ERROR_ROAD_WORKS_IN_PROGRESS                                :{WHITE}اعمال الطرق قيد التنفيذ
STR_ERROR_TOWN_CAN_T_DELETE                                     :{WHITE}لا يمكن ازالة هذه المدينة{}محطة او ورشة مرتبطة بالمدينة او هناك مربع مملوك للمدينة لا يمكن لزالته
STR_ERROR_STATUE_NO_SUITABLE_PLACE                              :{WHITE}... لا يوجد مكان مناسب للمجسم بداخل هذة المدينة/البلدة

# Industry related errors
STR_ERROR_TOO_MANY_INDUSTRIES                                   :{WHITE}... المصانع كثيرة جدا
STR_ERROR_CAN_T_GENERATE_INDUSTRIES                             :{WHITE}لا يمكن انشاء مصانع ...
STR_ERROR_CAN_T_BUILD_HERE                                      :{WHITE}تعذر بناء {STRING} هنا...
STR_ERROR_CAN_T_CONSTRUCT_THIS_INDUSTRY                         :{WHITE}لا بمكن بناء المصنع هنا ...
STR_ERROR_INDUSTRY_TOO_CLOSE                                    :{WHITE}قريب جدا من مصنع آخر
STR_ERROR_MUST_FOUND_TOWN_FIRST                                 :{WHITE}... يجب بناء مدينة اولا
STR_ERROR_ONLY_ONE_ALLOWED_PER_TOWN                             :{WHITE}... يسمح بواحد في المدينة فقط
STR_ERROR_CAN_ONLY_BE_BUILT_IN_TOWNS_WITH_POPULATION_OF_1200    :{WHITE}... يمكن بنائة في مدن يزيد سكانها عن 1200 نسمة
STR_ERROR_CAN_ONLY_BE_BUILT_IN_RAINFOREST                       :{WHITE}... يمكن بنائة في الغابات المطيرة فقط
STR_ERROR_CAN_ONLY_BE_BUILT_IN_DESERT                           :{WHITE}... يمكن بنائة في المناطق الصحراوية فقط
STR_ERROR_CAN_ONLY_BE_BUILT_IN_TOWNS                            :{WHITE}... يبنى فقط في المدن
STR_ERROR_CAN_ONLY_BE_BUILT_NEAR_TOWN_CENTER                    :{WHITE}... لا يمكن بناؤها إلا بقرب وسط المدن
STR_ERROR_CAN_ONLY_BE_BUILT_IN_LOW_AREAS                        :{WHITE}... يمكن بنائه في المناطق المنخفضة فقط
STR_ERROR_CAN_ONLY_BE_POSITIONED                                :{WHITE}... يمكن بنائة على اطراف الخريطة فقط
STR_ERROR_FOREST_CAN_ONLY_BE_PLANTED                            :{WHITE}... يمكن زراعة الغابة فوق خط الثلج فقط
STR_ERROR_CAN_ONLY_BE_BUILT_ABOVE_SNOW_LINE                     :{WHITE}يمكن بنائة فوق خط الثلج فقط
STR_ERROR_CAN_ONLY_BE_BUILT_BELOW_SNOW_LINE                     :{WHITE}يمكن بنائة تحت خط الثلج فقط


# Station construction related errors
STR_ERROR_CAN_T_BUILD_RAILROAD_STATION                          :{WHITE}لا يمكن بناء محطة سكة حديد هنا ...
STR_ERROR_CAN_T_BUILD_BUS_STATION                               :{WHITE}تعذر بناء محطه الحافلات...
STR_ERROR_CAN_T_BUILD_TRUCK_STATION                             :{WHITE}تعذر بناء محطات الشاحنات...
STR_ERROR_CAN_T_BUILD_PASSENGER_TRAM_STATION                    :{WHITE}لا يمكن بناء محطة ركاب هنا ...
STR_ERROR_CAN_T_BUILD_CARGO_TRAM_STATION                        :{WHITE}لا يمكن بناء محطة ترام هنا ...
STR_ERROR_CAN_T_BUILD_DOCK_HERE                                 :{WHITE}لا يمكن بناء مرفء هنا ...
STR_ERROR_CAN_T_BUILD_AIRPORT_HERE                              :{WHITE}تعذر بناء المطار هنا...

STR_ERROR_ADJOINS_MORE_THAN_ONE_EXISTING                        :{WHITE}جاور اكثر من محطه موجوده مسبقاً
STR_ERROR_STATION_TOO_SPREAD_OUT                                :{WHITE}... المحطه ممتده للخارج للغايه
STR_ERROR_TOO_MANY_STATIONS_LOADING                             :{WHITE}يوجد الكثير من المحطات
STR_ERROR_TOO_MANY_STATION_SPECS                                :{WHITE}يوجد الكثير من قطاعات محطه السكه الحديديه
STR_ERROR_TOO_MANY_BUS_STOPS                                    :{WHITE}يوجد الكثير من محطات الحافلات
STR_ERROR_TOO_MANY_TRUCK_STOPS                                  :{WHITE}يوجد الكثير من محطات الشاحنات
STR_ERROR_TOO_CLOSE_TO_ANOTHER_DOCK                             :{WHITE}قريب للغايه من مَرسَى اخر
STR_ERROR_TOO_CLOSE_TO_ANOTHER_AIRPORT                          :{WHITE}قريب للغايه من مطار اخر
STR_ERROR_CAN_T_RENAME_STATION                                  :{WHITE}تعذر إعاده تسميه المحطه...
STR_ERROR_DRIVE_THROUGH_ON_TOWN_ROAD                            :{WHITE}... هذا الطريق ملك المدينه
STR_ERROR_DRIVE_THROUGH_DIRECTION                               :{WHITE}... اتجاه الطريق خاطئ
STR_ERROR_DRIVE_THROUGH_CORNER                                  :{WHITE}... القيادة عبر إشارات التوقف لا يمكن ان تحتوي على زوايا
STR_ERROR_DRIVE_THROUGH_JUNCTION                                :{WHITE}... القيادة عبر إشارات التوقف لا يمكن ان تحتوي على تقاطعات

# Station destruction related errors
STR_ERROR_CAN_T_REMOVE_PART_OF_STATION                          :{WHITE}تعذر حذف هذا الجزء من المحطه...
STR_ERROR_MUST_REMOVE_RAILWAY_STATION_FIRST                     :{WHITE}يجب ازالة محطة القطار اولاً
STR_ERROR_CAN_T_REMOVE_BUS_STATION                              :{WHITE}تعذر إزاله محطه الحافلات...
STR_ERROR_CAN_T_REMOVE_TRUCK_STATION                            :{WHITE}تعذر إزاله محطه الشاحنات...
STR_ERROR_CAN_T_REMOVE_PASSENGER_TRAM_STATION                   :{WHITE}تعذر إزاله محطه ركاب الترام...
STR_ERROR_CAN_T_REMOVE_CARGO_TRAM_STATION                       :{WHITE}تعذر إزاله محطه شحن الترام...
STR_ERROR_MUST_REMOVE_ROAD_STOP_FIRST                           :{WHITE}يجب إزاله محطة التوقف اولاً
STR_ERROR_THERE_IS_NO_STATION                                   :{WHITE}... لايوجد اى محطه هنا

STR_ERROR_MUST_DEMOLISH_RAILROAD                                :{WHITE}يجب ازالة محطة القطار اولاً
STR_ERROR_MUST_DEMOLISH_BUS_STATION_FIRST                       :{WHITE}يجب إزاله محطه الحافلات اولاً
STR_ERROR_MUST_DEMOLISH_TRUCK_STATION_FIRST                     :{WHITE}يجب إزاله محطه الشاحنات اولاً
STR_ERROR_MUST_DEMOLISH_PASSENGER_TRAM_STATION_FIRST            :{WHITE}يجب إزاله محطه ركاب الترام اولاً
STR_ERROR_MUST_DEMOLISH_CARGO_TRAM_STATION_FIRST                :{WHITE}يجب إزاله محطه شحن الترام اولاً
STR_ERROR_MUST_DEMOLISH_DOCK_FIRST                              :{WHITE}يجب إزاله المَرسَى اولاً
STR_ERROR_MUST_DEMOLISH_AIRPORT_FIRST                           :{WHITE}يجب إزاله المطار اولاً

# Waypoint related errors
STR_ERROR_WAYPOINT_ADJOINS_MORE_THAN_ONE_EXISTING               :{WHITE}جاور اكثر من نقطه عبور متواجده
STR_ERROR_TOO_CLOSE_TO_ANOTHER_WAYPOINT                         :{WHITE}قريب للغايه من نقطه عبور اخرى

STR_ERROR_CAN_T_BUILD_TRAIN_WAYPOINT                            :{WHITE}تعذر بناء نقطه العبور هنا...
STR_ERROR_CAN_T_POSITION_BUOY_HERE                              :{WHITE}تعذر وضع العوامه هنا...
STR_ERROR_CAN_T_CHANGE_WAYPOINT_NAME                            :{WHITE}تعذر إعاده تسميه نقطه العبور

STR_ERROR_CAN_T_REMOVE_TRAIN_WAYPOINT                           :{WHITE}لا يمكن ازالة نقطة عبور القطار من هنا...
STR_ERROR_MUST_REMOVE_RAILWAYPOINT_FIRST                        :{WHITE}يجب إزالة السكه الحديديه اولاً
STR_ERROR_BUOY_IN_THE_WAY                                       :{WHITE}... توجد عوامه فى المسار
STR_ERROR_BUOY_IS_IN_USE                                        :{WHITE}... العوامه مُستخدمه من قِبَل شركه اخرى!

# Depot related errors
STR_ERROR_CAN_T_BUILD_TRAIN_DEPOT                               :{WHITE}تعذر بناء مستودع القطارات هنا...
STR_ERROR_CAN_T_BUILD_ROAD_DEPOT                                :{WHITE}تعذر بناء مستودع العربات البريه هذا هنا...
STR_ERROR_CAN_T_BUILD_TRAM_DEPOT                                :{WHITE}تعذر بناء مستوع الترام هنا...
STR_ERROR_CAN_T_BUILD_SHIP_DEPOT                                :{WHITE}تعذر بناء مستودع السفن هنا..

STR_ERROR_CAN_T_RENAME_DEPOT                                    :{WHITE}تعذر إعاده تسميه المستودع...

STR_ERROR_TRAIN_MUST_BE_STOPPED_INSIDE_DEPOT                    :{WHITE}... يجب ان يكون متوقفاً بالكامل داخل المستودع
STR_ERROR_ROAD_VEHICLE_MUST_BE_STOPPED_INSIDE_DEPOT             :{WHITE}... يجب ان تكون متوقفه بالكامل داخل المستودع
STR_ERROR_SHIP_MUST_BE_STOPPED_INSIDE_DEPOT                     :{WHITE}... يجب ان تكون متوقفه بالكامل داخل المستودع
STR_ERROR_AIRCRAFT_MUST_BE_STOPPED_INSIDE_HANGAR                :{WHITE}... يجب ان تكون متوقفه بالكامل في الحظيره

STR_ERROR_TRAINS_CAN_ONLY_BE_ALTERED_INSIDE_A_DEPOT             :{WHITE}يمكن تعديل القطارات فقط عند وجودها داخل المستودع
STR_ERROR_TRAIN_TOO_LONG                                        :{WHITE}القطار طويل للغايه
STR_ERROR_CAN_T_REVERSE_DIRECTION_RAIL_VEHICLE                  :{WHITE}تعذر تغيير إتجاه العربه...
STR_ERROR_CAN_T_REVERSE_DIRECTION_RAIL_VEHICLE_MULTIPLE_UNITS   :{WHITE}تتكون من اكثر من وحدة ...
STR_ERROR_INCOMPATIBLE_RAIL_TYPES                               :نوع السكه الحديديه غير متوافق

STR_ERROR_CAN_T_MOVE_VEHICLE                                    :{WHITE}تعذر تحريك العربه...
STR_ERROR_REAR_ENGINE_FOLLOW_FRONT                              :{WHITE}المُحرك الخلفى سيتبع نظيره الامامى دائماً
STR_ERROR_UNABLE_TO_FIND_ROUTE_TO                               :{WHITE}تعذر إيجاد الطريق المؤدى للمستودع
STR_ERROR_UNABLE_TO_FIND_LOCAL_DEPOT                            :{WHITE}تعذر إيجاد مستوع محلى

STR_ERROR_DEPOT_WRONG_DEPOT_TYPE                                :مستودع خطأ

# Autoreplace related errors
STR_ERROR_TRAIN_TOO_LONG_AFTER_REPLACEMENT                      :{WHITE}{VEHICLE} طويل للغايه بعد اﻹستبدال
STR_ERROR_AUTOREPLACE_NOTHING_TO_DO                             :{WHITE}لا يوجد نظام مطبق للتبديل/ التجديد
STR_ERROR_AUTOREPLACE_MONEY_LIMIT                               :(حدود التكلفة للتبديل)

# Rail construction errors
STR_ERROR_IMPOSSIBLE_TRACK_COMBINATION                          :{WHITE}تركيبة سكك غير صالحة
STR_ERROR_MUST_REMOVE_SIGNALS_FIRST                             :{WHITE}يجب إزاله اﻹشاره اولاً
STR_ERROR_NO_SUITABLE_RAILROAD_TRACK                            :{WHITE}... مسار السكة الحديدية غير مناسب
STR_ERROR_MUST_REMOVE_RAILROAD_TRACK                            :{WHITE}يجب إزاله السكه الحديديه اولاً
STR_ERROR_CROSSING_ON_ONEWAY_ROAD                               :{WHITE}الطريق باتجاه واحد او ربما يكون مسدوداً
STR_ERROR_CROSSING_DISALLOWED_RAIL                              :{WHITE}التقاطع المتعدد غير متاح لهذا النوع من السكك
STR_ERROR_CAN_T_BUILD_SIGNALS_HERE                              :{WHITE}تعذر بناء اﻹشارات هنا...
STR_ERROR_CAN_T_BUILD_RAILROAD_TRACK                            :{WHITE}تعذر بناء السكه الحديديه هنا...
STR_ERROR_CAN_T_REMOVE_RAILROAD_TRACK                           :{WHITE}تعذر إزاله السكه الحديديه من هنا...
STR_ERROR_CAN_T_REMOVE_SIGNALS_FROM                             :{WHITE}تعذر إزاله اﻹشاره من هنا...
STR_ERROR_SIGNAL_CAN_T_CONVERT_SIGNALS_HERE                     :{WHITE}لا يمكن تحويل الاشارة هنا ...
STR_ERROR_THERE_IS_NO_RAILROAD_TRACK                            :{WHITE}... لا يوجد سكه حديديه
STR_ERROR_THERE_ARE_NO_SIGNALS                                  :{WHITE}... لا توجد اشارات هنا

STR_ERROR_CAN_T_CONVERT_RAIL                                    :{WHITE}لا يمكن تحويل سكة القطار هنا ...

# Road construction errors
STR_ERROR_MUST_REMOVE_ROAD_FIRST                                :{WHITE}يجب إزاله الطريق اولاً
STR_ERROR_ONEWAY_ROADS_CAN_T_HAVE_JUNCTION                      :{WHITE}... الطريق موحد اﻹتجاه لا يمكن ان يحتوى على تقطاعات
STR_ERROR_CAN_T_BUILD_ROAD_HERE                                 :{WHITE}تعذر بناء الطريق هنا...
STR_ERROR_CAN_T_BUILD_TRAMWAY_HERE                              :{WHITE}تعذر بناء سكه الترام هنا...
STR_ERROR_CAN_T_REMOVE_ROAD_FROM                                :{WHITE}تعذر إزاله الطريق من هنا...
STR_ERROR_CAN_T_REMOVE_TRAMWAY_FROM                             :{WHITE}تعذر إزاله سكه الترام من هنا...
STR_ERROR_THERE_IS_NO_ROAD                                      :{WHITE}... لا يوجد طريق
STR_ERROR_THERE_IS_NO_TRAMWAY                                   :{WHITE}... لا يوجد سكه ترام هنا
STR_ERROR_NO_SUITABLE_TRAMWAY                                   :{WHITE}لا يوجد ترام مناسب

# Waterway construction errors
STR_ERROR_CAN_T_BUILD_CANALS                                    :{WHITE}تعذر بناء القناه هنا...
STR_ERROR_CAN_T_BUILD_LOCKS                                     :{WHITE}تعذر بناء الحاجز هنا...
STR_ERROR_CAN_T_PLACE_RIVERS                                    :{WHITE}تعذر وضع النهر هنا...
STR_ERROR_MUST_BE_BUILT_ON_WATER                                :{WHITE}... يجب بناءه على الماء
STR_ERROR_CAN_T_BUILD_ON_WATER                                  :{WHITE}... لا يمكن بنائة على الماء
STR_ERROR_CAN_T_BUILD_ON_SEA                                    :{WHITE}... لا يمكن بناءه فى البحر المفتوح
STR_ERROR_CAN_T_BUILD_ON_CANAL                                  :{WHITE}... لا يمكن بناءه على القناه
STR_ERROR_CAN_T_BUILD_ON_RIVER                                  :{WHITE}لا يمكن بنائة على النهر
STR_ERROR_MUST_DEMOLISH_CANAL_FIRST                             :{WHITE}يجب إزاله القناه اولاً
STR_ERROR_CAN_T_BUILD_AQUEDUCT_HERE                             :{WHITE}لا يمكن بناء قناه مياه هنا...

# Tree related errors
STR_ERROR_TREE_ALREADY_HERE                                     :{WHITE}... الشجره موجوده هنا مسبقاً
STR_ERROR_TREE_WRONG_TERRAIN_FOR_TREE_TYPE                      :{WHITE}... البيئة غير مناسبة لنوع الشجر
STR_ERROR_CAN_T_PLANT_TREE_HERE                                 :{WHITE}... لا يمكن زراعة اشجار هنا

# Bridge related errors
STR_ERROR_CAN_T_BUILD_BRIDGE_HERE                               :{WHITE}تعذر بناء الجسر هنا...
STR_ERROR_MUST_DEMOLISH_BRIDGE_FIRST                            :{WHITE}يجب هدم الجسر اولا
STR_ERROR_CAN_T_START_AND_END_ON                                :{WHITE}لا يمكن ان يبدء وينتهي في نفس المكان
STR_ERROR_BRIDGEHEADS_NOT_SAME_HEIGHT                           :{WHITE}نهايات الجسر ليست على استقامة واحدة
STR_ERROR_BRIDGE_TOO_LOW_FOR_TERRAIN                            :{WHITE}الجسر منخفض جدا للوادي
STR_ERROR_START_AND_END_MUST_BE_IN                              :{WHITE}البداية و النهاية يجب ان تكون على استقامة واحدة
STR_ERROR_ENDS_OF_BRIDGE_MUST_BOTH                              :{WHITE}... يجب ان تكون نهايات الجسر على اليابسة
STR_ERROR_BRIDGE_TOO_LONG                                       :{WHITE}... الجسر طويل جدا
STR_ERROR_BRIDGE_THROUGH_MAP_BORDER                             :{WHITE}قد ينتهي الجسر خارج الخريطة

# Tunnel related errors
STR_ERROR_CAN_T_BUILD_TUNNEL_HERE                               :{WHITE}تعذر بناء النفق هنا...
STR_ERROR_SITE_UNSUITABLE_FOR_TUNNEL                            :{WHITE}الموقع غير صالح لمدخل النفق
STR_ERROR_MUST_DEMOLISH_TUNNEL_FIRST                            :{WHITE}يجب هدم النفق اولا
STR_ERROR_ANOTHER_TUNNEL_IN_THE_WAY                             :{WHITE}نفق آخر في مسار هذا النفق
STR_ERROR_TUNNEL_THROUGH_MAP_BORDER                             :{WHITE}الانفاق تنتهي خارج حدود الخريطة
STR_ERROR_UNABLE_TO_EXCAVATE_LAND                               :{WHITE}لا يمكن تعديل الأرض في نهاية النفق
STR_ERROR_TUNNEL_TOO_LONG                                       :{WHITE}... النفق طويل جدا

# Object related errors
STR_ERROR_TOO_MANY_OBJECTS                                      :{WHITE}... الاجسام كثيرة جدا
STR_ERROR_CAN_T_BUILD_OBJECT                                    :{WHITE}لا يمكن بناء الجسم ...
STR_ERROR_OBJECT_IN_THE_WAY                                     :{WHITE}عائق في الطريق
STR_ERROR_COMPANY_HEADQUARTERS_IN                               :{WHITE}مبنى شركة على الطريق
STR_ERROR_CAN_T_PURCHASE_THIS_LAND                              :{WHITE}لا يمكن شراء هذة القطعة ...
STR_ERROR_YOU_ALREADY_OWN_IT                                    :{WHITE}هذه القطعة ملك لك من قبل ...

# Group related errors
STR_ERROR_GROUP_CAN_T_CREATE                                    :{WHITE}لايمكن إنشاء مجموعة
STR_ERROR_GROUP_CAN_T_DELETE                                    :{WHITE}لايمكن حذف المجموعة
STR_ERROR_GROUP_CAN_T_RENAME                                    :{WHITE}لايمكن إعادة تسمية المجموعة
STR_ERROR_GROUP_CAN_T_SET_PARENT                                :{WHITE}تعذر ربط المجموعه الرئيسية
STR_ERROR_GROUP_CAN_T_REMOVE_ALL_VEHICLES                       :{WHITE}لايمكن إزالة جميع المركبات من هذه المجموعة
STR_ERROR_GROUP_CAN_T_ADD_VEHICLE                               :{WHITE}لا يمكن اضافة المركبة للمجموعة ...
STR_ERROR_GROUP_CAN_T_ADD_SHARED_VEHICLE                        :{WHITE}لا يمكن اضافة مركبات مشتركة للمجموعة ...

# Generic vehicle errors

###length VEHICLE_TYPES
STR_ERROR_TRAIN_IN_THE_WAY                                      :{WHITE}قطار في الطريق
STR_ERROR_ROAD_VEHICLE_IN_THE_WAY                               :{WHITE}العربة في الطريق
STR_ERROR_SHIP_IN_THE_WAY                                       :{WHITE}سفينة في الطريق
STR_ERROR_AIRCRAFT_IN_THE_WAY                                   :{WHITE}طائرة في الطريق

###length VEHICLE_TYPES
STR_ERROR_RAIL_VEHICLE_NOT_AVAILABLE                            :{WHITE}العربة غير متاحة
STR_ERROR_ROAD_VEHICLE_NOT_AVAILABLE                            :{WHITE}العربات غير متاحة
STR_ERROR_SHIP_NOT_AVAILABLE                                    :{WHITE}السفن غير متاحة
STR_ERROR_AIRCRAFT_NOT_AVAILABLE                                :{WHITE}الطائرة غير متاحة

###length VEHICLE_TYPES
STR_ERROR_CAN_T_REFIT_TRAIN                                     :{WHITE}لايمكن اعادة تهيئة القطار
STR_ERROR_CAN_T_REFIT_ROAD_VEHICLE                              :{WHITE}لا يمكن اعادة تهيئة العربة ...
STR_ERROR_CAN_T_REFIT_SHIP                                      :{WHITE}لا يمكن التغيير ...
STR_ERROR_CAN_T_REFIT_AIRCRAFT                                  :{WHITE}لا يمكن تغيير الحمولة ...

###length VEHICLE_TYPES
STR_ERROR_CAN_T_RENAME_TRAIN                                    :{WHITE}لا يمكن تسمية القطار ...
STR_ERROR_CAN_T_RENAME_ROAD_VEHICLE                             :{WHITE}لا يمكن تسمية العربة
STR_ERROR_CAN_T_RENAME_SHIP                                     :{WHITE}لا يمكن تسمية السفينة ...
STR_ERROR_CAN_T_RENAME_AIRCRAFT                                 :{WHITE}لا يمكن تسمية الطائرة ...

###length VEHICLE_TYPES
STR_ERROR_CAN_T_STOP_START_TRAIN                                :{WHITE}لا يمكن ايقاف / تشغيل القطار
STR_ERROR_CAN_T_STOP_START_ROAD_VEHICLE                         :{WHITE}لا يمكن ايقاف / تشغيل العربة
STR_ERROR_CAN_T_STOP_START_SHIP                                 :{WHITE}لا يمكن توقيف/ تشغيل السفينة ...
STR_ERROR_CAN_T_STOP_START_AIRCRAFT                             :{WHITE}لا يمكن توقيف / تشغيل الطائرة

###length VEHICLE_TYPES
STR_ERROR_CAN_T_SEND_TRAIN_TO_DEPOT                             :{WHITE}لا يمكن ارسال القطار الى الورشة
STR_ERROR_CAN_T_SEND_ROAD_VEHICLE_TO_DEPOT                      :{WHITE}لا يمكن ارسال العربة الى ورشة الصيانة
STR_ERROR_CAN_T_SEND_SHIP_TO_DEPOT                              :{WHITE}لا يمكن ارسال السفينة الى حوض الصيانة ...
STR_ERROR_CAN_T_SEND_AIRCRAFT_TO_HANGAR                         :{WHITE}لا يمكن ارسال الطائرة لحظيرةالصيانة

###length VEHICLE_TYPES
STR_ERROR_CAN_T_BUY_TRAIN                                       :{WHITE}لايمكن بناء عربات سكة حديد ...
STR_ERROR_CAN_T_BUY_ROAD_VEHICLE                                :{WHITE}لا يمكن شراء عربة ...
STR_ERROR_CAN_T_BUY_SHIP                                        :{WHITE}لا يمكن شراء السفينة...
STR_ERROR_CAN_T_BUY_AIRCRAFT                                    :{WHITE}لا يمكن شراء الطائرة

###length VEHICLE_TYPES
STR_ERROR_CAN_T_RENAME_TRAIN_TYPE                               :{WHITE}لا يمكن اعادة تسمية عربات القطار ...
STR_ERROR_CAN_T_RENAME_ROAD_VEHICLE_TYPE                        :{WHITE}لايمكن اعادة تسمية العربات
STR_ERROR_CAN_T_RENAME_SHIP_TYPE                                :{WHITE}لا يمكن اعادة تسمية نوع السفينة
STR_ERROR_CAN_T_RENAME_AIRCRAFT_TYPE                            :{WHITE}لا يمكن اعادة تسمية نوع الطائرة ...

###length VEHICLE_TYPES
STR_ERROR_CAN_T_SELL_TRAIN                                      :{WHITE}لا يمكن بيع العربات
STR_ERROR_CAN_T_SELL_ROAD_VEHICLE                               :{WHITE}لا يمكن بيع العربة...
STR_ERROR_CAN_T_SELL_SHIP                                       :{WHITE}لا يمكن بيع السفينة ...
STR_ERROR_CAN_T_SELL_AIRCRAFT                                   :{WHITE}لا يمكن بيع الطائرة

STR_ERROR_TOO_MANY_VEHICLES_IN_GAME                             :{WHITE}العربات كثيرة جدا في اللعبة
STR_ERROR_CAN_T_CHANGE_SERVICING                                :{WHITE}لا يمكن تغيير فترات الصيانة

STR_ERROR_VEHICLE_IS_DESTROYED                                  :{WHITE}... العربة تحطمت

STR_ERROR_NO_VEHICLES_AVAILABLE_AT_ALL                          :{WHITE}لن تتوافر اى وسائل نقل على اﻹطلاق
STR_ERROR_NO_VEHICLES_AVAILABLE_YET                             :{WHITE}لا تتوافر اى آليه نقل بعد

# Specific vehicle errors
STR_ERROR_CAN_T_MAKE_TRAIN_PASS_SIGNAL                          :{WHITE}لا يمكن السماح للقطار بالعبور من الاشارة في وضع الخطر
STR_ERROR_CAN_T_REVERSE_DIRECTION_TRAIN                         :{WHITE}لا يمكن عكس اتجاة القطار...
STR_ERROR_TRAIN_START_NO_POWER                                  :ليس للقطار طاقة كافية

STR_ERROR_CAN_T_MAKE_ROAD_VEHICLE_TURN                          :{WHITE}لا يمكن تغيير اتجاة المركبة الان

STR_ERROR_AIRCRAFT_IS_IN_FLIGHT                                 :{WHITE}الطائرة تقوم بالطيران الآن

# Order related errors
STR_ERROR_NO_MORE_SPACE_FOR_ORDERS                              :{WHITE}لا يوجد فراغ لمزيد من الاوامر
STR_ERROR_TOO_MANY_ORDERS                                       :{WHITE}الاوامر كثيرة جدا
STR_ERROR_CAN_T_INSERT_NEW_ORDER                                :{WHITE}لا يمكن اضافة امر جديد
STR_ERROR_CAN_T_DELETE_THIS_ORDER                               :{WHITE}لا يمكن الغاء هذا الأمر...
STR_ERROR_CAN_T_MODIFY_THIS_ORDER                               :{WHITE}لا يمكن تعديل هذا الامر ...
STR_ERROR_CAN_T_MOVE_THIS_ORDER                                 :{WHITE}لا يمكن حذف هذا الامر ...
STR_ERROR_CAN_T_SKIP_ORDER                                      :{WHITE}لا يمكن تخطي الأمر الحالي ...
STR_ERROR_CAN_T_SKIP_TO_ORDER                                   :{WHITE}لا يمكن تخطي الأمر المختار ...
STR_ERROR_CAN_T_COPY_SHARE_ORDER                                :{WHITE}العربة لا تستطيع الوصول الى كل المحطات
STR_ERROR_CAN_T_ADD_ORDER                                       :{WHITE}العربة لا تستطيع الوصول للمحطة
STR_ERROR_CAN_T_ADD_ORDER_SHARED                                :{WHITE}العربة المشتركة لا تستطيع الوصول للمحطة

STR_ERROR_CAN_T_SHARE_ORDER_LIST                                :{WHITE}لا يمكن مشاركة قائمة الأوامر
STR_ERROR_CAN_T_STOP_SHARING_ORDER_LIST                         :{WHITE}لايمكن ايقاف امر المشاركة بالاوامر ...
STR_ERROR_CAN_T_COPY_ORDER_LIST                                 :{WHITE}لا يمكن نسخ قائمة الأوامر
STR_ERROR_TOO_FAR_FROM_PREVIOUS_DESTINATION                     :{WHITE}بعيد جدا من محطة/علامة الوصول السابقة
STR_ERROR_AIRCRAFT_NOT_ENOUGH_RANGE                             :{WHITE}... الطائرات ليس لها مدى كاف

# Timetable related errors
STR_ERROR_CAN_T_TIMETABLE_VEHICLE                               :{WHITE}لا يمكن جدولة العربة ...
STR_ERROR_TIMETABLE_ONLY_WAIT_AT_STATIONS                       :{WHITE}يمكن للعربات الانتظار في المحطات فقط.
STR_ERROR_TIMETABLE_NOT_STOPPING_HERE                           :{WHITE}هذه العربة لا تتوقف في هذه المحطة.

# Sign related errors
STR_ERROR_TOO_MANY_SIGNS                                        :{WHITE}... العلامات كثيرة جدا
STR_ERROR_CAN_T_PLACE_SIGN_HERE                                 :{WHITE}لايمكن وضع علامة هنا...
STR_ERROR_CAN_T_CHANGE_SIGN_NAME                                :{WHITE}لا يمكن تعديل اسم العلامة ...
STR_ERROR_CAN_T_DELETE_SIGN                                     :{WHITE}لا يمكن حذف العلامة ...

# Translatable comment for OpenTTD's desktop shortcut
###external 1
STR_DESKTOP_SHORTCUT_COMMENT                                    :نسخة مستنسخة من ترانسبورت تايكون ديلوكس

# Translatable descriptions in media/baseset/*.ob* files
###external 10
STR_BASEGRAPHICS_DOS_DESCRIPTION                                :النسخة الاصلية من ترانسبورت تايكون ديلوكس الرسومية نسخة الدوس
STR_BASEGRAPHICS_DOS_DE_DESCRIPTION                             :النسخة الاصلية من ترانسبورت تايكون ديلوكس الالمانية نسخة الدوس
STR_BASEGRAPHICS_WIN_DESCRIPTION                                :النسخة الاصلية من ترانسبورت تايكون ديلوكس الرسومية نسخة وندوز
STR_BASESOUNDS_DOS_DESCRIPTION                                  :النسخة الاصلية من ترانسبورت تايكون ديلوكس الصوتية نسخة الدوس
STR_BASESOUNDS_WIN_DESCRIPTION                                  :النسخة الاصلية من ترانسبورت تايكون ديلوكس الصوتية نسخة وندوز
STR_BASESOUNDS_NONE_DESCRIPTION                                 :مجموعة صوت بدوت اصوات مضافة
STR_BASEMUSIC_WIN_DESCRIPTION                                   :النسخة الاصلية من ترانسبورت تايكون ديلوكس الموسيقية نسخة وندوز
STR_BASEMUSIC_NONE_DESCRIPTION                                  :مجموعة موسيقى بدون موسيقى

STR_TRADITIONAL_TRAIN_NAME                                      :قطار {COMMA}
STR_TRADITIONAL_ROAD_VEHICLE_NAME                               :عربة {COMMA}
STR_TRADITIONAL_SHIP_NAME                                       :سفينة {COMMA}
STR_TRADITIONAL_AIRCRAFT_NAME                                   :طائرة {COMMA}

##id 0x2000
# Town building names
STR_TOWN_BUILDING_NAME_TALL_OFFICE_BLOCK_1                      :مبنى مكاتب عالي
STR_TOWN_BUILDING_NAME_OFFICE_BLOCK_1                           :مبنى مكاتب
STR_TOWN_BUILDING_NAME_SMALL_BLOCK_OF_FLATS_1                   :مبنى شقق صغيرة
STR_TOWN_BUILDING_NAME_CHURCH_1                                 :دار عبادة
STR_TOWN_BUILDING_NAME_LARGE_OFFICE_BLOCK_1                     :مبنى مكاتب كبير
STR_TOWN_BUILDING_NAME_TOWN_HOUSES_1                            :مساكن المدينة
STR_TOWN_BUILDING_NAME_HOTEL_1                                  :فندق
STR_TOWN_BUILDING_NAME_STATUE_1                                 :مجسم
STR_TOWN_BUILDING_NAME_FOUNTAIN_1                               :نافورة
STR_TOWN_BUILDING_NAME_PARK_1                                   :حديقة
STR_TOWN_BUILDING_NAME_OFFICE_BLOCK_2                           :مبنى مكاتب
STR_TOWN_BUILDING_NAME_SHOPS_AND_OFFICES_1                      :مكاتب و محلات تجارية
STR_TOWN_BUILDING_NAME_MODERN_OFFICE_BUILDING_1                 :مبنى مكاتب حديث
STR_TOWN_BUILDING_NAME_WAREHOUSE_1                              :ورش حرفية
STR_TOWN_BUILDING_NAME_OFFICE_BLOCK_3                           :مبنى مكاتب
STR_TOWN_BUILDING_NAME_STADIUM_1                                :استاد رياضي
STR_TOWN_BUILDING_NAME_OLD_HOUSES_1                             :منازل قديمة
STR_TOWN_BUILDING_NAME_COTTAGES_1                               :اكواخ
STR_TOWN_BUILDING_NAME_HOUSES_1                                 :منازل
STR_TOWN_BUILDING_NAME_FLATS_1                                  :شقق
STR_TOWN_BUILDING_NAME_TALL_OFFICE_BLOCK_2                      :برج مكاتب
STR_TOWN_BUILDING_NAME_SHOPS_AND_OFFICES_2                      :مكاتب و محلات تجارية
STR_TOWN_BUILDING_NAME_SHOPS_AND_OFFICES_3                      :مكاتب و محلات تجارية
STR_TOWN_BUILDING_NAME_THEATER_1                                :مسرح
STR_TOWN_BUILDING_NAME_STADIUM_2                                :استاد رياضي
STR_TOWN_BUILDING_NAME_OFFICES_1                                :مكاتب
STR_TOWN_BUILDING_NAME_HOUSES_2                                 :منازل
STR_TOWN_BUILDING_NAME_CINEMA_1                                 :دار سنما
STR_TOWN_BUILDING_NAME_SHOPPING_MALL_1                          :مركز تسوق
STR_TOWN_BUILDING_NAME_IGLOO_1                                  :مبنى قباني
STR_TOWN_BUILDING_NAME_TEPEES_1                                 :خيم
STR_TOWN_BUILDING_NAME_TEAPOT_HOUSE_1                           :مبنى ابريق الشاي
STR_TOWN_BUILDING_NAME_PIGGY_BANK_1                             :بنك الخنزير

##id 0x4800
# industry names
STR_INDUSTRY_NAME_COAL_MINE                                     :منجم فحم
STR_INDUSTRY_NAME_POWER_STATION                                 :محطة طاقة
STR_INDUSTRY_NAME_SAWMILL                                       :منجرة خشب
STR_INDUSTRY_NAME_FOREST                                        :غابة
STR_INDUSTRY_NAME_OIL_REFINERY                                  :محطة تكرير نفط
STR_INDUSTRY_NAME_OIL_RIG                                       :مصفاة نفط
STR_INDUSTRY_NAME_FACTORY                                       :مصنع
STR_INDUSTRY_NAME_PRINTING_WORKS                                :معمل طباعة
STR_INDUSTRY_NAME_STEEL_MILL                                    :مصنع حديد
STR_INDUSTRY_NAME_FARM                                          :مزرعة
STR_INDUSTRY_NAME_COPPER_ORE_MINE                               :منجم خام النحاس
STR_INDUSTRY_NAME_OIL_WELLS                                     :ابار نفط
STR_INDUSTRY_NAME_BANK                                          :بنك
STR_INDUSTRY_NAME_FOOD_PROCESSING_PLANT                         :معمل تحضير الطعام
STR_INDUSTRY_NAME_PAPER_MILL                                    :مصنع ورق
STR_INDUSTRY_NAME_GOLD_MINE                                     :منجم ذهب
STR_INDUSTRY_NAME_BANK_TROPIC_ARCTIC                            :بنك
STR_INDUSTRY_NAME_DIAMOND_MINE                                  :منجم جواهر
STR_INDUSTRY_NAME_IRON_ORE_MINE                                 :منجم خام الحديد
STR_INDUSTRY_NAME_FRUIT_PLANTATION                              :مزرعة فواكة
STR_INDUSTRY_NAME_RUBBER_PLANTATION                             :مزرعة مطاط
STR_INDUSTRY_NAME_WATER_SUPPLY                                  :مصدر مياة
STR_INDUSTRY_NAME_WATER_TOWER                                   :برج ماء
STR_INDUSTRY_NAME_FACTORY_2                                     :مصنع
STR_INDUSTRY_NAME_FARM_2                                        :مزرعة
STR_INDUSTRY_NAME_LUMBER_MILL                                   :مصنع مشغولات خشبية
STR_INDUSTRY_NAME_COTTON_CANDY_FOREST                           :مزرعة قطن
STR_INDUSTRY_NAME_CANDY_FACTORY                                 :مصنع حلويات
STR_INDUSTRY_NAME_BATTERY_FARM                                  :مزرعة بطاريات
STR_INDUSTRY_NAME_COLA_WELLS                                    :ابار كولا
STR_INDUSTRY_NAME_TOY_SHOP                                      :محل العاب
STR_INDUSTRY_NAME_TOY_FACTORY                                   :مصنع العاب
STR_INDUSTRY_NAME_PLASTIC_FOUNTAINS                             :مشغولات بلاستيكية
STR_INDUSTRY_NAME_FIZZY_DRINK_FACTORY                           :مصنع الشراب المخفوق
STR_INDUSTRY_NAME_BUBBLE_GENERATOR                              :مولد فقاعات
STR_INDUSTRY_NAME_TOFFEE_QUARRY                                 :معمل توفي
STR_INDUSTRY_NAME_SUGAR_MINE                                    :قصب سكر

############ WARNING, using range 0x6000 for strings that are stored in the savegame
############ These strings may never get a new id, or savegames will break!

##id 0x6000
STR_SV_EMPTY                                                    :
STR_SV_UNNAMED                                                  :غير مسمى
STR_SV_TRAIN_NAME                                               :قطار #{COMMA}
STR_SV_ROAD_VEHICLE_NAME                                        :عربة #{COMMA}
STR_SV_SHIP_NAME                                                :سفينة #{COMMA}
STR_SV_AIRCRAFT_NAME                                            :طائرة #{COMMA}

###length 27
STR_SV_STNAME                                                   :{STRING}
STR_SV_STNAME_NORTH                                             :{STRING} الشمالية
STR_SV_STNAME_SOUTH                                             :{STRING} الجنوبية
STR_SV_STNAME_EAST                                              :{STRING} الشرقية
STR_SV_STNAME_WEST                                              :{STRING} الغربية
STR_SV_STNAME_CENTRAL                                           :{STRING} المركزية
STR_SV_STNAME_TRANSFER                                          :{STRING} لنقليات
STR_SV_STNAME_HALT                                              :{STRING} الوقفية
STR_SV_STNAME_VALLEY                                            :وادي {STRING}
STR_SV_STNAME_HEIGHTS                                           :مرتفعات {STRING}
STR_SV_STNAME_WOODS                                             :{STRING} الخشبية
STR_SV_STNAME_LAKESIDE                                          :{STRING} الشاطئية
STR_SV_STNAME_EXCHANGE                                          :{STRING} التبادلية
STR_SV_STNAME_AIRPORT                                           :مطار {STRING}
STR_SV_STNAME_OILFIELD                                          :{STRING} النفطية
STR_SV_STNAME_MINES                                             :مناجم {STRING}
STR_SV_STNAME_DOCKS                                             :مرفئ {STRING}
STR_SV_STNAME_BUOY                                              :{STRING}
STR_SV_STNAME_WAYPOINT                                          :{STRING}
##id 0x6020
STR_SV_STNAME_ANNEXE                                            :{STRING} ملحق
STR_SV_STNAME_SIDINGS                                           :{STRING} تحويلات
STR_SV_STNAME_BRANCH                                            :{STRING} متفرع
STR_SV_STNAME_UPPER                                             :فوق {STRING}
STR_SV_STNAME_LOWER                                             :تحت {STRING}
STR_SV_STNAME_HELIPORT                                          :{STRING} مهبط هيلوكبتر
STR_SV_STNAME_FOREST                                            :{STRING} غابة
STR_SV_STNAME_FALLBACK                                          :{STRING}محطة #{NUM}

############ end of savegame specific region!

##id 0x8000
###length 116
# Vehicle names
STR_VEHICLE_NAME_TRAIN_ENGINE_RAIL_KIRBY_PAUL_TANK_STEAM        :كربي باول -بخاري
STR_VEHICLE_NAME_TRAIN_ENGINE_RAIL_MJS_250_DIESEL               :ام جي اس 250 - ديزل
STR_VEHICLE_NAME_TRAIN_ENGINE_RAIL_PLODDYPHUT_CHOO_CHOO         :بلود شوشو
STR_VEHICLE_NAME_TRAIN_ENGINE_RAIL_POWERNAUT_CHOO_CHOO          :بور شوشو
STR_VEHICLE_NAME_TRAIN_ENGINE_RAIL_MIGHTYMOVER_CHOO_CHOO        :مايتي شوشو
STR_VEHICLE_NAME_TRAIN_ENGINE_RAIL_PLODDYPHUT_DIESEL            :بلود - ديزل
STR_VEHICLE_NAME_TRAIN_ENGINE_RAIL_POWERNAUT_DIESEL             :بور - ديزل
STR_VEHICLE_NAME_TRAIN_ENGINE_RAIL_WILLS_2_8_0_STEAM            :ولز280 - بخاري
STR_VEHICLE_NAME_TRAIN_ENGINE_RAIL_CHANEY_JUBILEE_STEAM         :شاني - بخاري
STR_VEHICLE_NAME_TRAIN_ENGINE_RAIL_GINZU_A4_STEAM               :قنزو - بخاري
STR_VEHICLE_NAME_TRAIN_ENGINE_RAIL_SH_8P_STEAM                  :اس اتش - بخاري
STR_VEHICLE_NAME_TRAIN_ENGINE_RAIL_MANLEY_MOREL_DMU_DIESEL      :مانلين - ديزل
STR_VEHICLE_NAME_TRAIN_ENGINE_RAIL_DASH_DIESEL                  :داش - ديزل
STR_VEHICLE_NAME_TRAIN_ENGINE_RAIL_SH_HENDRY_25_DIESEL          :هنري - ديزل
STR_VEHICLE_NAME_TRAIN_ENGINE_RAIL_UU_37_DIESEL                 :يويو 37 - ديزل
STR_VEHICLE_NAME_TRAIN_ENGINE_RAIL_FLOSS_47_DIESEL              :فلوس - ديزل
STR_VEHICLE_NAME_TRAIN_ENGINE_RAIL_CS_4000_DIESEL               :اس سي 4000 - ديزل
STR_VEHICLE_NAME_TRAIN_ENGINE_RAIL_CS_2400_DIESEL               :اس سي 2400 - ديزل
STR_VEHICLE_NAME_TRAIN_ENGINE_RAIL_CENTENNIAL_DIESEL            :سنتنيال - ديزل
STR_VEHICLE_NAME_TRAIN_ENGINE_RAIL_KELLING_3100_DIESEL          :كيلينق 3100 - ديزل
STR_VEHICLE_NAME_TRAIN_ENGINE_RAIL_TURNER_TURBO_DIESEL          :ترنر تربو - ديزل
STR_VEHICLE_NAME_TRAIN_ENGINE_RAIL_MJS_1000_DIESEL              :ام جي اس 1000 - ديزل
STR_VEHICLE_NAME_TRAIN_ENGINE_RAIL_SH_125_DIESEL                :اس اتش 125 - ديزل
STR_VEHICLE_NAME_TRAIN_ENGINE_RAIL_SH_30_ELECTRIC               :اس اتش 30 - كهربائي
STR_VEHICLE_NAME_TRAIN_ENGINE_RAIL_SH_40_ELECTRIC               :اس اتش 40 - كهربائي
STR_VEHICLE_NAME_TRAIN_ENGINE_RAIL_T_I_M_ELECTRIC               :تايم - كهربائي
STR_VEHICLE_NAME_TRAIN_ENGINE_RAIL_ASIASTAR_ELECTRIC            :نجم اسيا - كهربائي
STR_VEHICLE_NAME_TRAIN_WAGON_RAIL_PASSENGER_CAR                 :مقصورة ركاب
STR_VEHICLE_NAME_TRAIN_WAGON_RAIL_MAIL_VAN                      :عربة بريد
STR_VEHICLE_NAME_TRAIN_WAGON_RAIL_COAL_CAR                      :شاحنة فحم
STR_VEHICLE_NAME_TRAIN_WAGON_RAIL_OIL_TANKER                    :خزان وقود
STR_VEHICLE_NAME_TRAIN_WAGON_RAIL_LIVESTOCK_VAN                 :عربة مواشي
STR_VEHICLE_NAME_TRAIN_WAGON_RAIL_GOODS_VAN                     :حاوية بضائع
STR_VEHICLE_NAME_TRAIN_WAGON_RAIL_GRAIN_HOPPER                  :حاوية حبوب
STR_VEHICLE_NAME_TRAIN_WAGON_RAIL_WOOD_TRUCK                    :عربة اخشاب
STR_VEHICLE_NAME_TRAIN_WAGON_RAIL_IRON_ORE_HOPPER               :حاوية خام حديد
STR_VEHICLE_NAME_TRAIN_WAGON_RAIL_STEEL_TRUCK                   :عربة حديد
STR_VEHICLE_NAME_TRAIN_WAGON_RAIL_ARMORED_VAN                   :حاوية مدرعة
STR_VEHICLE_NAME_TRAIN_WAGON_RAIL_FOOD_VAN                      :حاوية طعام
STR_VEHICLE_NAME_TRAIN_WAGON_RAIL_PAPER_TRUCK                   :عربة اوراق
STR_VEHICLE_NAME_TRAIN_WAGON_RAIL_COPPER_ORE_HOPPER             :حاوية خام النحاس
STR_VEHICLE_NAME_TRAIN_WAGON_RAIL_WATER_TANKER                  :حزان مياة
STR_VEHICLE_NAME_TRAIN_WAGON_RAIL_FRUIT_TRUCK                   :حاوية فواكة
STR_VEHICLE_NAME_TRAIN_WAGON_RAIL_RUBBER_TRUCK                  :حاوية مطاط
STR_VEHICLE_NAME_TRAIN_WAGON_RAIL_SUGAR_TRUCK                   :حاوية سكر
STR_VEHICLE_NAME_TRAIN_WAGON_RAIL_COTTON_CANDY_HOPPER           :حاوية حلاوة قطنية
STR_VEHICLE_NAME_TRAIN_WAGON_RAIL_TOFFEE_HOPPER                 :حاوية توفي
STR_VEHICLE_NAME_TRAIN_WAGON_RAIL_BUBBLE_VAN                    :عربة فقاعات
STR_VEHICLE_NAME_TRAIN_WAGON_RAIL_COLA_TANKER                   :خزان كولا
STR_VEHICLE_NAME_TRAIN_WAGON_RAIL_CANDY_VAN                     :عربة حلويات
STR_VEHICLE_NAME_TRAIN_WAGON_RAIL_TOY_VAN                       :عربة العاب
STR_VEHICLE_NAME_TRAIN_WAGON_RAIL_BATTERY_TRUCK                 :حاوية بطاريات
STR_VEHICLE_NAME_TRAIN_WAGON_RAIL_FIZZY_DRINK_TRUCK             :عربة مشروب مخفوق
STR_VEHICLE_NAME_TRAIN_WAGON_RAIL_PLASTIC_TRUCK                 :عربة بلاستيك
STR_VEHICLE_NAME_TRAIN_ENGINE_MONORAIL_X2001_ELECTRIC           :اكس 2001 - كهربائي
STR_VEHICLE_NAME_TRAIN_ENGINE_MONORAIL_MILLENNIUM_Z1_ELECTRIC   :المئوي زد1 - كهربائي
STR_VEHICLE_NAME_TRAIN_ENGINE_MONORAIL_WIZZOWOW_Z99             :ويزوو زد 99
STR_VEHICLE_NAME_TRAIN_WAGON_MONORAIL_PASSENGER_CAR             :مقصورة ركاب
STR_VEHICLE_NAME_TRAIN_WAGON_MONORAIL_MAIL_VAN                  :عربة بريد
STR_VEHICLE_NAME_TRAIN_WAGON_MONORAIL_COAL_CAR                  :عربة فحم
STR_VEHICLE_NAME_TRAIN_WAGON_MONORAIL_OIL_TANKER                :خزان نفط
STR_VEHICLE_NAME_TRAIN_WAGON_MONORAIL_LIVESTOCK_VAN             :عربة مواشي
STR_VEHICLE_NAME_TRAIN_WAGON_MONORAIL_GOODS_VAN                 :حاوية بضائع
STR_VEHICLE_NAME_TRAIN_WAGON_MONORAIL_GRAIN_HOPPER              :حاوية حبوب
STR_VEHICLE_NAME_TRAIN_WAGON_MONORAIL_WOOD_TRUCK                :عربة خشب
STR_VEHICLE_NAME_TRAIN_WAGON_MONORAIL_IRON_ORE_HOPPER           :حاوية خام حديد
STR_VEHICLE_NAME_TRAIN_WAGON_MONORAIL_STEEL_TRUCK               :عربة حديد
STR_VEHICLE_NAME_TRAIN_WAGON_MONORAIL_ARMORED_VAN               :حاوية مدرعة
STR_VEHICLE_NAME_TRAIN_WAGON_MONORAIL_FOOD_VAN                  :عربة طعام
STR_VEHICLE_NAME_TRAIN_WAGON_MONORAIL_PAPER_TRUCK               :عربة اوراق
STR_VEHICLE_NAME_TRAIN_WAGON_MONORAIL_COPPER_ORE_HOPPER         :حاوية خام نحاس
STR_VEHICLE_NAME_TRAIN_WAGON_MONORAIL_WATER_TANKER              :خزان مياة
STR_VEHICLE_NAME_TRAIN_WAGON_MONORAIL_FRUIT_TRUCK               :عربة فواكة
STR_VEHICLE_NAME_TRAIN_WAGON_MONORAIL_RUBBER_TRUCK              :عربة مطاط
STR_VEHICLE_NAME_TRAIN_WAGON_MONORAIL_SUGAR_TRUCK               :عربة سكر
STR_VEHICLE_NAME_TRAIN_WAGON_MONORAIL_COTTON_CANDY_HOPPER       :عربة حلاوة القطن
STR_VEHICLE_NAME_TRAIN_WAGON_MONORAIL_TOFFEE_HOPPER             :عربة توفي
STR_VEHICLE_NAME_TRAIN_WAGON_MONORAIL_BUBBLE_VAN                :عربة فقاعات
STR_VEHICLE_NAME_TRAIN_WAGON_MONORAIL_COLA_TANKER               :خزان كولا
STR_VEHICLE_NAME_TRAIN_WAGON_MONORAIL_CANDY_VAN                 :حاوية حلاويات
STR_VEHICLE_NAME_TRAIN_WAGON_MONORAIL_TOY_VAN                   :عربة العاب
STR_VEHICLE_NAME_TRAIN_WAGON_MONORAIL_BATTERY_TRUCK             :حاوية بطاريات
STR_VEHICLE_NAME_TRAIN_WAGON_MONORAIL_FIZZY_DRINK_TRUCK         :عربة مشروب مخفوق
STR_VEHICLE_NAME_TRAIN_WAGON_MONORAIL_PLASTIC_TRUCK             :عربة بلاستيك
STR_VEHICLE_NAME_TRAIN_ENGINE_MAGLEV_LEV1_LEVIATHAN_ELECTRIC    :لف1 - كهربائي
STR_VEHICLE_NAME_TRAIN_ENGINE_MAGLEV_LEV2_CYCLOPS_ELECTRIC      :ليف2 - كهربائي
STR_VEHICLE_NAME_TRAIN_ENGINE_MAGLEV_LEV3_PEGASUS_ELECTRIC      :ليف3 - كهربائي
STR_VEHICLE_NAME_TRAIN_ENGINE_MAGLEV_LEV4_CHIMAERA_ELECTRIC     :ليف 4 - كهربائي
STR_VEHICLE_NAME_TRAIN_ENGINE_MAGLEV_WIZZOWOW_ROCKETEER         :ويزوو روكتير
STR_VEHICLE_NAME_TRAIN_WAGON_MAGLEV_PASSENGER_CAR               :مقصورة ركاب
STR_VEHICLE_NAME_TRAIN_WAGON_MAGLEV_MAIL_VAN                    :عربة بريد
STR_VEHICLE_NAME_TRAIN_WAGON_MAGLEV_COAL_CAR                    :عربة فحم
STR_VEHICLE_NAME_TRAIN_WAGON_MAGLEV_OIL_TANKER                  :خزان نفط
STR_VEHICLE_NAME_TRAIN_WAGON_MAGLEV_LIVESTOCK_VAN               :عربة ماشية
STR_VEHICLE_NAME_TRAIN_WAGON_MAGLEV_GOODS_VAN                   :حاوية بضائع
STR_VEHICLE_NAME_TRAIN_WAGON_MAGLEV_GRAIN_HOPPER                :حاوية حبوب
STR_VEHICLE_NAME_TRAIN_WAGON_MAGLEV_WOOD_TRUCK                  :عربة خشب
STR_VEHICLE_NAME_TRAIN_WAGON_MAGLEV_IRON_ORE_HOPPER             :عربة خام حديد
STR_VEHICLE_NAME_TRAIN_WAGON_MAGLEV_STEEL_TRUCK                 :عربة حديد
STR_VEHICLE_NAME_TRAIN_WAGON_MAGLEV_ARMORED_VAN                 :عربة مصفحة
STR_VEHICLE_NAME_TRAIN_WAGON_MAGLEV_FOOD_VAN                    :حاوية طعام
STR_VEHICLE_NAME_TRAIN_WAGON_MAGLEV_PAPER_TRUCK                 :عربة اوراق
STR_VEHICLE_NAME_TRAIN_WAGON_MAGLEV_COPPER_ORE_HOPPER           :حاوية خام نحاس
STR_VEHICLE_NAME_TRAIN_WAGON_MAGLEV_WATER_TANKER                :خزان مياة
STR_VEHICLE_NAME_TRAIN_WAGON_MAGLEV_FRUIT_TRUCK                 :عربة فواكة
STR_VEHICLE_NAME_TRAIN_WAGON_MAGLEV_RUBBER_TRUCK                :حاوية مطاط
STR_VEHICLE_NAME_TRAIN_WAGON_MAGLEV_SUGAR_TRUCK                 :حاوية سكر
STR_VEHICLE_NAME_TRAIN_WAGON_MAGLEV_COTTON_CANDY_HOPPER         :حاوية حلاوة القطن
STR_VEHICLE_NAME_TRAIN_WAGON_MAGLEV_TOFFEE_HOPPER               :حاوية توفي
STR_VEHICLE_NAME_TRAIN_WAGON_MAGLEV_BUBBLE_VAN                  :عربة فقاعات
STR_VEHICLE_NAME_TRAIN_WAGON_MAGLEV_COLA_TANKER                 :خزان كولا
STR_VEHICLE_NAME_TRAIN_WAGON_MAGLEV_CANDY_VAN                   :عربة حلويات
STR_VEHICLE_NAME_TRAIN_WAGON_MAGLEV_TOY_VAN                     :عربة العاب
STR_VEHICLE_NAME_TRAIN_WAGON_MAGLEV_BATTERY_TRUCK               :حاوية بطاريات
STR_VEHICLE_NAME_TRAIN_WAGON_MAGLEV_FIZZY_DRINK_TRUCK           :عربة مشروب مخفوق
STR_VEHICLE_NAME_TRAIN_WAGON_MAGLEV_PLASTIC_TRUCK               :عربة بلاستيك

###length 88
STR_VEHICLE_NAME_ROAD_VEHICLE_MPS_REGAL_BUS                     :ام بي اس باص
STR_VEHICLE_NAME_ROAD_VEHICLE_HEREFORD_LEOPARD_BUS              :باص نمراوي
STR_VEHICLE_NAME_ROAD_VEHICLE_FOSTER_BUS                        :باص فوستر
STR_VEHICLE_NAME_ROAD_VEHICLE_FOSTER_MKII_SUPERBUS              :باص سوبر فوستر
STR_VEHICLE_NAME_ROAD_VEHICLE_PLODDYPHUT_MKI_BUS                :باص بلودفيت1
STR_VEHICLE_NAME_ROAD_VEHICLE_PLODDYPHUT_MKII_BUS               :باص بلودفيت 1
STR_VEHICLE_NAME_ROAD_VEHICLE_PLODDYPHUT_MKIII_BUS              :باص بلودفيت 2
STR_VEHICLE_NAME_ROAD_VEHICLE_BALOGH_COAL_TRUCK                 :عربة بالو للفحم
STR_VEHICLE_NAME_ROAD_VEHICLE_UHL_COAL_TRUCK                    :عربة ية اتش ال للفحم
STR_VEHICLE_NAME_ROAD_VEHICLE_DW_COAL_TRUCK                     :عربة دي دبليو للفحم
STR_VEHICLE_NAME_ROAD_VEHICLE_MPS_MAIL_TRUCK                    :عربة ام بس اس للبريد
STR_VEHICLE_NAME_ROAD_VEHICLE_REYNARD_MAIL_TRUCK                :عربة رينارد للبريد
STR_VEHICLE_NAME_ROAD_VEHICLE_PERRY_MAIL_TRUCK                  :عربة بيري للبريد
STR_VEHICLE_NAME_ROAD_VEHICLE_MIGHTYMOVER_MAIL_TRUCK            :عربة مايتي للبريد
STR_VEHICLE_NAME_ROAD_VEHICLE_POWERNAUGHT_MAIL_TRUCK            :عربة بور للبريد
STR_VEHICLE_NAME_ROAD_VEHICLE_WIZZOWOW_MAIL_TRUCK               :عربة ويزو للبريد
STR_VEHICLE_NAME_ROAD_VEHICLE_WITCOMBE_OIL_TANKER               :وايت ويتكوم للنفط
STR_VEHICLE_NAME_ROAD_VEHICLE_FOSTER_OIL_TANKER                 :وايت فوستر للنفط
STR_VEHICLE_NAME_ROAD_VEHICLE_PERRY_OIL_TANKER                  :وايت بيري للنفط
STR_VEHICLE_NAME_ROAD_VEHICLE_TALBOTT_LIVESTOCK_VAN             :عربة تالبوت للماشية
STR_VEHICLE_NAME_ROAD_VEHICLE_UHL_LIVESTOCK_VAN                 :عربة يو اتش ال للمواشي
STR_VEHICLE_NAME_ROAD_VEHICLE_FOSTER_LIVESTOCK_VAN              :عربة فوستر للمواشي
STR_VEHICLE_NAME_ROAD_VEHICLE_BALOGH_GOODS_TRUCK                :عربة بالو للبضائع
STR_VEHICLE_NAME_ROAD_VEHICLE_CRAIGHEAD_GOODS_TRUCK             :عربة رأس كرق للبضائع
STR_VEHICLE_NAME_ROAD_VEHICLE_GOSS_GOODS_TRUCK                  :عربة قوز للبضائع
STR_VEHICLE_NAME_ROAD_VEHICLE_HEREFORD_GRAIN_TRUCK              :عربة هيري للحبوب
STR_VEHICLE_NAME_ROAD_VEHICLE_THOMAS_GRAIN_TRUCK                :عربة توماس للحبوب
STR_VEHICLE_NAME_ROAD_VEHICLE_GOSS_GRAIN_TRUCK                  :عربة قوز للحبوب
STR_VEHICLE_NAME_ROAD_VEHICLE_WITCOMBE_WOOD_TRUCK               :عربة ويتكوم للخشب
STR_VEHICLE_NAME_ROAD_VEHICLE_FOSTER_WOOD_TRUCK                 :عربة فوستر للخشب
STR_VEHICLE_NAME_ROAD_VEHICLE_MORELAND_WOOD_TRUCK               :عربة موريلان للخشب
STR_VEHICLE_NAME_ROAD_VEHICLE_MPS_IRON_ORE_TRUCK                :عربة ام بي اس لخام الحديد
STR_VEHICLE_NAME_ROAD_VEHICLE_UHL_IRON_ORE_TRUCK                :عربة يو اتش ال لخام الحديد
STR_VEHICLE_NAME_ROAD_VEHICLE_CHIPPY_IRON_ORE_TRUCK             :عربة شبي لخام الحديد
STR_VEHICLE_NAME_ROAD_VEHICLE_BALOGH_STEEL_TRUCK                :عربة بالو للحديد
STR_VEHICLE_NAME_ROAD_VEHICLE_UHL_STEEL_TRUCK                   :عربة ية اتش ال للحديد
STR_VEHICLE_NAME_ROAD_VEHICLE_KELLING_STEEL_TRUCK               :عربة كيلي للحديد
STR_VEHICLE_NAME_ROAD_VEHICLE_BALOGH_ARMORED_TRUCK              :مدرعة بالو
STR_VEHICLE_NAME_ROAD_VEHICLE_UHL_ARMORED_TRUCK                 :مدرعة يواتش ال
STR_VEHICLE_NAME_ROAD_VEHICLE_FOSTER_ARMORED_TRUCK              :مدرعة فوستر
STR_VEHICLE_NAME_ROAD_VEHICLE_FOSTER_FOOD_VAN                   :عربة فوستر للطعام
STR_VEHICLE_NAME_ROAD_VEHICLE_PERRY_FOOD_VAN                    :عربة بيري للطعام
STR_VEHICLE_NAME_ROAD_VEHICLE_CHIPPY_FOOD_VAN                   :عربة شبي للطعام
STR_VEHICLE_NAME_ROAD_VEHICLE_UHL_PAPER_TRUCK                   :عربة يو اتش ال للاوراق
STR_VEHICLE_NAME_ROAD_VEHICLE_BALOGH_PAPER_TRUCK                :عربة بالو للاوراق
STR_VEHICLE_NAME_ROAD_VEHICLE_MPS_PAPER_TRUCK                   :عربة ام بي اس للاوراق
STR_VEHICLE_NAME_ROAD_VEHICLE_MPS_COPPER_ORE_TRUCK              :عربة ام بي اس لخام النحاس
STR_VEHICLE_NAME_ROAD_VEHICLE_UHL_COPPER_ORE_TRUCK              :عربة يو اتش ال لرادة النحاس
STR_VEHICLE_NAME_ROAD_VEHICLE_GOSS_COPPER_ORE_TRUCK             :عربة قوس لخام النحاس
STR_VEHICLE_NAME_ROAD_VEHICLE_UHL_WATER_TANKER                  :وايت يو اتش ال للمياة
STR_VEHICLE_NAME_ROAD_VEHICLE_BALOGH_WATER_TANKER               :عربة بالو للمياة
STR_VEHICLE_NAME_ROAD_VEHICLE_MPS_WATER_TANKER                  :عربة ام بي اس للمياة
STR_VEHICLE_NAME_ROAD_VEHICLE_BALOGH_FRUIT_TRUCK                :عربة بالو للفواكة
STR_VEHICLE_NAME_ROAD_VEHICLE_UHL_FRUIT_TRUCK                   :عربة يو اتش ال للفواكة
STR_VEHICLE_NAME_ROAD_VEHICLE_KELLING_FRUIT_TRUCK               :عربة كيلي للفواكة
STR_VEHICLE_NAME_ROAD_VEHICLE_BALOGH_RUBBER_TRUCK               :عربة بالو للمطاط
STR_VEHICLE_NAME_ROAD_VEHICLE_UHL_RUBBER_TRUCK                  :عربة يو اتش ال للمطاط
STR_VEHICLE_NAME_ROAD_VEHICLE_RMT_RUBBER_TRUCK                  :عربة ار ام تي للمطاط
STR_VEHICLE_NAME_ROAD_VEHICLE_MIGHTYMOVER_SUGAR_TRUCK           :حاوية مايتي للسكر
STR_VEHICLE_NAME_ROAD_VEHICLE_POWERNAUGHT_SUGAR_TRUCK           :حاوية بور للسكر
STR_VEHICLE_NAME_ROAD_VEHICLE_WIZZOWOW_SUGAR_TRUCK              :عربة ويزي للسكر
STR_VEHICLE_NAME_ROAD_VEHICLE_MIGHTYMOVER_COLA_TRUCK            :وايت مايتي للكولا
STR_VEHICLE_NAME_ROAD_VEHICLE_POWERNAUGHT_COLA_TRUCK            :وايت بور للكولا
STR_VEHICLE_NAME_ROAD_VEHICLE_WIZZOWOW_COLA_TRUCK               :عربة ويزي للكولا
STR_VEHICLE_NAME_ROAD_VEHICLE_MIGHTYMOVER_COTTON_CANDY          :عربة مايتي لحلوى القطن
STR_VEHICLE_NAME_ROAD_VEHICLE_POWERNAUGHT_COTTON_CANDY          :عربة بور لحلوى القطن
STR_VEHICLE_NAME_ROAD_VEHICLE_WIZZOWOW_COTTON_CANDY_TRUCK       :عربة ويزي لحلوى القطن
STR_VEHICLE_NAME_ROAD_VEHICLE_MIGHTYMOVER_TOFFEE_TRUCK          :عربة مايتي لتوفي
STR_VEHICLE_NAME_ROAD_VEHICLE_POWERNAUGHT_TOFFEE_TRUCK          :عربة بور للتوفي
STR_VEHICLE_NAME_ROAD_VEHICLE_WIZZOWOW_TOFFEE_TRUCK             :عربة ويزو لتوفي
STR_VEHICLE_NAME_ROAD_VEHICLE_MIGHTYMOVER_TOY_VAN               :عربة مايتي للالعاب
STR_VEHICLE_NAME_ROAD_VEHICLE_POWERNAUGHT_TOY_VAN               :عربة بور للالعاب
STR_VEHICLE_NAME_ROAD_VEHICLE_WIZZOWOW_TOY_VAN                  :عربة ويزو للالعاب
STR_VEHICLE_NAME_ROAD_VEHICLE_MIGHTYMOVER_CANDY_TRUCK           :عربة مايتي للحلويات
STR_VEHICLE_NAME_ROAD_VEHICLE_POWERNAUGHT_CANDY_TRUCK           :عربة بور للحلويات
STR_VEHICLE_NAME_ROAD_VEHICLE_WIZZOWOW_CANDY_TRUCK              :عربة ويزو للحلويات
STR_VEHICLE_NAME_ROAD_VEHICLE_MIGHTYMOVER_BATTERY_TRUCK         :عربة مايتي للبطاريات
STR_VEHICLE_NAME_ROAD_VEHICLE_POWERNAUGHT_BATTERY_TRUCK         :عربة بور للبطاريات
STR_VEHICLE_NAME_ROAD_VEHICLE_WIZZOWOW_BATTERY_TRUCK            :عربة ويزو للبطاريات
STR_VEHICLE_NAME_ROAD_VEHICLE_MIGHTYMOVER_FIZZY_DRINK           :عربة مايتي للمشروب المخفوق
STR_VEHICLE_NAME_ROAD_VEHICLE_POWERNAUGHT_FIZZY_DRINK           :عربة بور للمشروب المخفوق
STR_VEHICLE_NAME_ROAD_VEHICLE_WIZZOWOW_FIZZY_DRINK_TRUCK        :عربة ويزو للمشروب المخفوق
STR_VEHICLE_NAME_ROAD_VEHICLE_MIGHTYMOVER_PLASTIC_TRUCK         :عربة مايتي للبلاستيك
STR_VEHICLE_NAME_ROAD_VEHICLE_POWERNAUGHT_PLASTIC_TRUCK         :عربة بور للبلاستيك
STR_VEHICLE_NAME_ROAD_VEHICLE_WIZZOWOW_PLASTIC_TRUCK            :عربة ويزو للبلاستيك
STR_VEHICLE_NAME_ROAD_VEHICLE_MIGHTYMOVER_BUBBLE_TRUCK          :عربة مايتي للفقاعات
STR_VEHICLE_NAME_ROAD_VEHICLE_POWERNAUGHT_BUBBLE_TRUCK          :عربة بور للفقاعات
STR_VEHICLE_NAME_ROAD_VEHICLE_WIZZOWOW_BUBBLE_TRUCK             :عربة ويزو للفقاعات

###length 11
STR_VEHICLE_NAME_SHIP_MPS_OIL_TANKER                            :وايت ام بي اس للنفط
STR_VEHICLE_NAME_SHIP_CS_INC_OIL_TANKER                         :وايت سي اس للنفط
STR_VEHICLE_NAME_SHIP_MPS_PASSENGER_FERRY                       :باص ام بي اس للركاب
STR_VEHICLE_NAME_SHIP_FFP_PASSENGER_FERRY                       :باص اف اف بي للركاب
STR_VEHICLE_NAME_SHIP_BAKEWELL_300_HOVERCRAFT                   :باكول 300 هوفر
STR_VEHICLE_NAME_SHIP_CHUGGER_CHUG_PASSENGER                    :شقر شق لركاب
STR_VEHICLE_NAME_SHIP_SHIVERSHAKE_PASSENGER_FERRY               :شيفرشيك للركاب
STR_VEHICLE_NAME_SHIP_YATE_CARGO_SHIP                           :ناقلة ياتي
STR_VEHICLE_NAME_SHIP_BAKEWELL_CARGO_SHIP                       :ناقلة باكويل
STR_VEHICLE_NAME_SHIP_MIGHTYMOVER_CARGO_SHIP                    :ناقلة مايتي
STR_VEHICLE_NAME_SHIP_POWERNAUT_CARGO_SHIP                      :Powernaut سفينة شحن

###length 41
STR_VEHICLE_NAME_AIRCRAFT_SAMPSON_U52                           :سامسون 52
STR_VEHICLE_NAME_AIRCRAFT_COLEMAN_COUNT                         :كولمان كونت
STR_VEHICLE_NAME_AIRCRAFT_FFP_DART                              :سهم اف اف بي
STR_VEHICLE_NAME_AIRCRAFT_YATE_HAUGAN                           :نفاثة هوقان
STR_VEHICLE_NAME_AIRCRAFT_BAKEWELL_COTSWALD_LB_3                :باكويل كوست 3
STR_VEHICLE_NAME_AIRCRAFT_BAKEWELL_LUCKETT_LB_8                 :باكويل لكيت 8
STR_VEHICLE_NAME_AIRCRAFT_BAKEWELL_LUCKETT_LB_9                 :باكويل لكيت 9
STR_VEHICLE_NAME_AIRCRAFT_BAKEWELL_LUCKETT_LB80                 :باكويل لكيت 80
STR_VEHICLE_NAME_AIRCRAFT_BAKEWELL_LUCKETT_LB_10                :باكويل لكيت 10
STR_VEHICLE_NAME_AIRCRAFT_BAKEWELL_LUCKETT_LB_11                :باكويل لكيت 11
STR_VEHICLE_NAME_AIRCRAFT_YATE_AEROSPACE_YAC_1_11               :نفاثة ايروسبايس 11-1
STR_VEHICLE_NAME_AIRCRAFT_DARWIN_100                            :دارون 100
STR_VEHICLE_NAME_AIRCRAFT_DARWIN_200                            :دارون 200
STR_VEHICLE_NAME_AIRCRAFT_DARWIN_300                            :دارون 300
STR_VEHICLE_NAME_AIRCRAFT_DARWIN_400                            :دارون 400
STR_VEHICLE_NAME_AIRCRAFT_DARWIN_500                            :دارون 500
STR_VEHICLE_NAME_AIRCRAFT_DARWIN_600                            :دارون 600
STR_VEHICLE_NAME_AIRCRAFT_GURU_GALAXY                           :قورو جالكسي
STR_VEHICLE_NAME_AIRCRAFT_AIRTAXI_A21                           :تاكسي الجو 21
STR_VEHICLE_NAME_AIRCRAFT_AIRTAXI_A31                           :تاكسي الجو 31
STR_VEHICLE_NAME_AIRCRAFT_AIRTAXI_A32                           :تاكسي الجو أ32
STR_VEHICLE_NAME_AIRCRAFT_AIRTAXI_A33                           :تاكسي الجو 33
STR_VEHICLE_NAME_AIRCRAFT_YATE_AEROSPACE_YAE46                  :نفاثة ياتي ايروسبيس 46
STR_VEHICLE_NAME_AIRCRAFT_DINGER_100                            :دنقر 100
STR_VEHICLE_NAME_AIRCRAFT_AIRTAXI_A34_1000                      :تاكسي الجو 34 -1000
STR_VEHICLE_NAME_AIRCRAFT_YATE_Z_SHUTTLE                        :ياتي زد شفل
STR_VEHICLE_NAME_AIRCRAFT_KELLING_K1                            :كيلي كيه 1
STR_VEHICLE_NAME_AIRCRAFT_KELLING_K6                            :كيلي كيه 6
STR_VEHICLE_NAME_AIRCRAFT_KELLING_K7                            :كيلي كية 7
STR_VEHICLE_NAME_AIRCRAFT_DARWIN_700                            :دارون 700
STR_VEHICLE_NAME_AIRCRAFT_FFP_HYPERDART_2                       :اف اف بي هايبردارت 2
STR_VEHICLE_NAME_AIRCRAFT_DINGER_200                            :دنقر 200
STR_VEHICLE_NAME_AIRCRAFT_DINGER_1000                           :دنقر 100
STR_VEHICLE_NAME_AIRCRAFT_PLODDYPHUT_100                        :بلوي 100
STR_VEHICLE_NAME_AIRCRAFT_PLODDYPHUT_500                        :بلوي 500
STR_VEHICLE_NAME_AIRCRAFT_FLASHBANG_X1                          :فلاش بانق اكس1
STR_VEHICLE_NAME_AIRCRAFT_JUGGERPLANE_M1                        :جوقر ام 1
STR_VEHICLE_NAME_AIRCRAFT_FLASHBANG_WIZZER                      :فلاش وزر
STR_VEHICLE_NAME_AIRCRAFT_TRICARIO_HELICOPTER                   :تراي كاريو هيلوكبتر
STR_VEHICLE_NAME_AIRCRAFT_GURU_X2_HELICOPTER                    :قورو اكس 2 هيلوكبتر
STR_VEHICLE_NAME_AIRCRAFT_POWERNAUT_HELICOPTER                  :باور هيلوكبتر

##id 0x8800
# Formatting of some strings
STR_FORMAT_DATE_TINY                                            :{STRING}-{STRING}-{NUM}
STR_FORMAT_DATE_SHORT                                           :{STRING} {NUM}
STR_FORMAT_DATE_LONG                                            :{STRING} {STRING} {NUM}
STR_FORMAT_DATE_ISO                                             :{2:NUM}-{1:STRING}-{0:STRING}

STR_FORMAT_COMPANY_NUM                                          :شركة {COMMA}
STR_FORMAT_GROUP_NAME                                           :مجموعة{COMMA}
STR_FORMAT_GROUP_VEHICLE_NAME                                   :{GROUP} #{COMMA}
STR_FORMAT_INDUSTRY_NAME                                        :{TOWN} {STRING}

###length 2
STR_FORMAT_BUOY_NAME                                            :{TOWN} عوامة
STR_FORMAT_BUOY_NAME_SERIAL                                     :{TOWN} عوامة #{COMMA}

###length 2
STR_FORMAT_WAYPOINT_NAME                                        :نقطة عبور {TOWN}
STR_FORMAT_WAYPOINT_NAME_SERIAL                                 :{TOWN} نقطة عبور #{COMMA}

###length 6
STR_FORMAT_DEPOT_NAME_TRAIN                                     :{TOWN} ورشة قطار
STR_FORMAT_DEPOT_NAME_TRAIN_SERIAL                              :{TOWN}ورشة قطار رقم {COMMA}
STR_FORMAT_DEPOT_NAME_ROAD_VEHICLE                              :{TOWN} ورشة عربات
STR_FORMAT_DEPOT_NAME_ROAD_VEHICLE_SERIAL                       :{TOWN} ورشة عربات رقم {COMMA}
STR_FORMAT_DEPOT_NAME_SHIP                                      :{TOWN} ورشة سفن
STR_FORMAT_DEPOT_NAME_SHIP_SERIAL                               :{TOWN}ورشة سفن رقم {COMMA}
###next-name-looks-similar

STR_FORMAT_DEPOT_NAME_AIRCRAFT                                  :{STATION} حظيرة طائرات
# _SERIAL version of AIRACRAFT doesn't exist

STR_UNKNOWN_STATION                                             :محطة غير معروفة
STR_DEFAULT_SIGN_NAME                                           :علامة
STR_COMPANY_SOMEONE                                             :شخص ما

STR_SAVEGAME_NAME_DEFAULT                                       :{COMPANY}, {STRING}
STR_SAVEGAME_NAME_SPECTATOR                                     :المشاهدين, {1:STRING}

# Viewport strings
STR_VIEWPORT_TOWN_POP                                           :{WHITE}{TOWN} ){COMMA})
STR_VIEWPORT_TOWN                                               :{WHITE}{TOWN}
STR_VIEWPORT_TOWN_TINY_BLACK                                    :{TINY_FONT}{BLACK}{TOWN}
STR_VIEWPORT_TOWN_TINY_WHITE                                    :{TINY_FONT}{WHITE}{TOWN}

STR_VIEWPORT_SIGN_SMALL_BLACK                                   :{TINY_FONT}{BLACK}{SIGN}
STR_VIEWPORT_SIGN_SMALL_WHITE                                   :{TINY_FONT}{WHITE}{SIGN}

STR_VIEWPORT_STATION                                            :{STATION} {STATION_FEATURES}
STR_VIEWPORT_STATION_TINY                                       :{TINY_FONT}{STATION}

STR_VIEWPORT_WAYPOINT                                           :{WAYPOINT}
STR_VIEWPORT_WAYPOINT_TINY                                      :{TINY_FONT}{WAYPOINT}

# Simple strings to get specific types of data
STR_COMPANY_NAME                                                :{COMPANY}
STR_COMPANY_NAME_COMPANY_NUM                                    :{COMPANY} {COMPANY_NUM}
STR_DEPOT_NAME                                                  :{DEPOT}
STR_ENGINE_NAME                                                 :{ENGINE}
STR_GROUP_NAME                                                  :{GROUP}
STR_INDUSTRY_NAME                                               :{INDUSTRY}
STR_PRESIDENT_NAME                                              :{PRESIDENT_NAME}
STR_SIGN_NAME                                                   :{SIGN}
STR_STATION_NAME                                                :{STATION}
STR_TOWN_NAME                                                   :{TOWN}
STR_VEHICLE_NAME                                                :{VEHICLE}
STR_WAYPOINT_NAME                                               :{WAYPOINT}

STR_JUST_CARGO                                                  :{CARGO_LONG}
STR_JUST_CHECKMARK                                              :{CHECKMARK}
STR_JUST_COMMA                                                  :{COMMA}
STR_JUST_CURRENCY_SHORT                                         :{CURRENCY_SHORT}
STR_JUST_CURRENCY_LONG                                          :{CURRENCY_LONG}
STR_JUST_CARGO_LIST                                             :{CARGO_LIST}
STR_JUST_INT                                                    :{NUM}
STR_JUST_DATE_TINY                                              :{DATE_TINY}
STR_JUST_DATE_SHORT                                             :{DATE_SHORT}
STR_JUST_DATE_LONG                                              :{DATE_LONG}
STR_JUST_DATE_ISO                                               :{DATE_ISO}
STR_JUST_STRING                                                 :{STRING}
STR_JUST_STRING_STRING                                          :{STRING}{STRING}
STR_JUST_RAW_STRING                                             :{STRING}
STR_JUST_BIG_RAW_STRING                                         :{BIG_FONT}{STRING}

# Slightly 'raw' stringcodes with colour or size
STR_BLACK_COMMA                                                 :{BLACK}{COMMA}
STR_TINY_BLACK_COMA                                             :{TINY_FONT}{BLACK}{COMMA}
STR_TINY_COMMA                                                  :{TINY_FONT}{COMMA}
STR_BLUE_COMMA                                                  :{BLUE}{COMMA}
STR_RED_COMMA                                                   :{RED}{COMMA}
STR_WHITE_COMMA                                                 :{WHITE}{COMMA}
STR_TINY_BLACK_DECIMAL                                          :{TINY_FONT}{BLACK}{DECIMAL}
STR_COMPANY_MONEY                                               :{WHITE}{CURRENCY_LONG}
STR_BLACK_DATE_LONG                                             :{BLACK}{DATE_LONG}
STR_WHITE_DATE_LONG                                             :{WHITE}{DATE_LONG}
STR_SHORT_DATE                                                  :{WHITE}{DATE_TINY}
STR_DATE_LONG_SMALL                                             :{TINY_FONT}{BLACK}{DATE_LONG}
STR_TINY_GROUP                                                  :{TINY_FONT}{GROUP}
STR_BLACK_INT                                                   :{BLACK}{NUM}
STR_ORANGE_INT                                                  :{ORANGE}{NUM}
STR_WHITE_SIGN                                                  :{WHITE}{SIGN}
STR_TINY_BLACK_STATION                                          :{TINY_FONT}{BLACK}{STATION}
STR_BLACK_STRING                                                :{BLACK}{STRING}
STR_BLACK_RAW_STRING                                            :{BLACK}{STRING}
STR_ORANGE_STRING                                               :{ORANGE}{STRING}
STR_LTBLUE_STRING                                               :{LTBLUE}{STRING}
STR_WHITE_STRING                                                :{WHITE}{STRING}
STR_ORANGE_STRING1_WHITE                                        :{ORANGE}{STRING}{WHITE}
STR_ORANGE_STRING1_LTBLUE                                       :{ORANGE}{STRING}{LTBLUE}
STR_TINY_BLACK_HEIGHT                                           :{TINY_FONT}{BLACK}{HEIGHT}
STR_TINY_BLACK_VEHICLE                                          :{TINY_FONT}{BLACK}{VEHICLE}
STR_TINY_RIGHT_ARROW                                            :{TINY_FONT}{RIGHT_ARROW}

STR_BLACK_1                                                     :{BLACK}1
STR_BLACK_2                                                     :{BLACK}2
STR_BLACK_3                                                     :{BLACK}3
STR_BLACK_4                                                     :{BLACK}4
STR_BLACK_5                                                     :{BLACK}5
STR_BLACK_6                                                     :{BLACK}6
STR_BLACK_7                                                     :{BLACK}7

STR_TRAIN                                                       :{BLACK}{TRAIN}
STR_BUS                                                         :{BLACK}{BUS}
STR_LORRY                                                       :{BLACK}{LORRY}
STR_PLANE                                                       :{BLACK}{PLANE}
STR_SHIP                                                        :{BLACK}{SHIP}

STR_TOOLBAR_RAILTYPE_VELOCITY                                   :{STRING} ({VELOCITY})<|MERGE_RESOLUTION|>--- conflicted
+++ resolved
@@ -1965,11 +1965,7 @@
 STR_NETWORK_NEED_COMPANY_PASSWORD_CAPTION                       :{WHITE}الشركه محميه. من فضلك ادخل كلمه المرور
 
 # Network company list added strings
-<<<<<<< HEAD
-STR_NETWORK_COMPANY_LIST_CLIENT_LIST                            :قائمة العملاء
-=======
 STR_NETWORK_COMPANY_LIST_CLIENT_LIST                            :اللاعبون عبر الإنترنت
->>>>>>> 48c1c7f2
 STR_NETWORK_COMPANY_LIST_SPECTATE                               :شاهد
 
 # Network client list
