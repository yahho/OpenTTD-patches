--- conflicted
+++ resolved
@@ -1309,11 +1309,7 @@
 STR_CONFIG_SETTING_PERCENTAGE                                   :{COMMA}%
 STR_CONFIG_SETTING_ROAD_VEHICLE_SLOPE_STEEPNESS                 :Κλίση εδάφους για τα οδικά οχήματα: {STRING}
 STR_CONFIG_SETTING_ROAD_VEHICLE_SLOPE_STEEPNESS_HELPTEXT        :Η κλίση ενός κεκλιμένου τετραγωνίδιου για τα οδικά οχήματα. Μεγαλύτερες τιμές καθιστούν δυσκολότερο το ανέβασμα λόφων
-<<<<<<< HEAD
-STR_CONFIG_SETTING_FORBID_90_DEG                                :Απαγόρευση στα τρένα και πλοία να κάνουν στροφές 90°: {STRING}
-=======
 STR_CONFIG_SETTING_FORBID_90_DEG                                :Απαγόρευση στα τρένα να κάνουν στροφές 90°: {STRING}
->>>>>>> 01261dae
 STR_CONFIG_SETTING_FORBID_90_DEG_HELPTEXT                       :Στροφές 90 μοιρών προκύπτουν όταν μια οριζόντια σιδηροτροχιά ακολουθείται από μια κάθετη στο επόμενο τετραγωνίδιο, κάνοντας το τρένο να στρίψει κατά 90 μοίρες όταν αλλάζει τετραγωνίδιο, αντί για τις συνηθισμένες 45 μοίρες σε άλλους συνδυασμούς σιδηροτροχιών. Αυτό έχει επίσης εφαρμογή στην ακτίνα στροφής των πλοίων
 STR_CONFIG_SETTING_DISTANT_JOIN_STATIONS                        :Να επιτρέπεται η συνένωση μη παρακείμενων σταθμών: {STRING}
 STR_CONFIG_SETTING_DISTANT_JOIN_STATIONS_HELPTEXT               :Επιτρέπεται η προσθήκη τμημάτων σε σταθμό χωρίς αυτά να αγγίζουν τα ήδη υπάρχοντα τμήματα. Χρειάζεται Ctrl+Κλικ κατά την τοποθέτηση των νέων τμημάτων
@@ -2879,37 +2875,6 @@
 STR_FRAMETIME_CAPTION_ALLSCRIPTS                                :Σύνολο GS/AI δεσμών ενεργειών
 STR_FRAMETIME_CAPTION_GAMESCRIPT                                :Δέσμη Ενεργειών παιχνιδιού
 STR_FRAMETIME_CAPTION_AI                                        :AI {NUM} {STRING}
-############ End of leave-in-this-order
-
-
-# Framerate display window
-STR_FRAMERATE_RATE_GAMELOOP_TOOLTIP                             :{BLACK}Αριθμός στιγμών παιχνιδιού που προσομοιώνεται ανά δευτερόλεπτο.
-STR_FRAMERATE_SPEED_FACTOR                                      :{WHITE}Παράγοντας ταχύτητας τρέχοντος παιχνιδιού: {DECIMAL}x
-STR_FRAMERATE_SPEED_FACTOR_TOOLTIP                              :{BLACK}Πόσο γρήγορα εκτελείται το παιχνίδι αυτήν τη στιγμή, σε σύγκριση με την αναμενόμενη ταχύτητα στον κανονικό ρυθμό εξομοίωσης.
-STR_FRAMERATE_CURRENT                                           :{WHITE}Τρέχον
-STR_FRAMERATE_AVERAGE                                           :{WHITE}Μέσο
-STR_FRAMERATE_DATA_POINTS                                       :{WHITE}Τα δεδομένα βασίζονται σε μετρήσεις {COMMA}
-STR_FRAMERATE_MS_GOOD                                           :{LTBLUE}{DECIMAL}{WHITE} ms
-############ Leave those lines in this order!!
-STR_FRAMERATE_GL_ECONOMY                                        :{WHITE} Διαχείριση φορτίου:
-STR_FRAMERATE_GL_TRAINS                                         :Στιγμές τρένων:
-STR_FRAMERATE_GL_ROADVEHS                                       :{WHITE} Στιγμές οχημάτων δρόμου:
-STR_FRAMERATE_GL_SHIPS                                          :Στιγμές πλοίων:
-STR_FRAMERATE_GL_AIRCRAFT                                       :Στιγμές αεροσκαφών:
-STR_FRAMERATE_GL_LANDSCAPE                                      :Στιγμές κόσμου:
-STR_FRAMERATE_VIDEO                                             :{WHITE}Έξοδος βίντεο:
-STR_FRAMERATE_SOUND                                             :{WHITE}Μίξη ήχου:
-############ End of leave-in-this-order
-############ Leave those lines in this order!!
-STR_FRAMETIME_CAPTION_GL_ECONOMY                                :Διαχείριση φορτίου
-STR_FRAMETIME_CAPTION_GL_TRAINS                                 :Στιγμές τρένων
-STR_FRAMETIME_CAPTION_GL_ROADVEHS                               :Στιγμές οχημάτων δρόμου
-STR_FRAMETIME_CAPTION_GL_SHIPS                                  :Στιγμές πλοίων
-STR_FRAMETIME_CAPTION_GL_AIRCRAFT                               :Στιγμές αεροσκαφών
-STR_FRAMETIME_CAPTION_GL_LANDSCAPE                              :Στιγμές κόσμου
-STR_FRAMETIME_CAPTION_GL_LINKGRAPH                              :Καθυστέρηση γραφήματος συνδέσμου
-STR_FRAMETIME_CAPTION_VIDEO                                     :Έξοδος βίντεο
-STR_FRAMETIME_CAPTION_SOUND                                     :Μίξη ήχου
 ############ End of leave-in-this-order
 
 
