--- conflicted
+++ resolved
@@ -656,11 +656,7 @@
 STR_MUSIC_TRACK_NONE                                            :{TINY_FONT}{DKGREEN}--
 STR_MUSIC_TRACK_DIGIT                                           :{TINY_FONT}{DKGREEN}{ZEROFILL_NUM}
 STR_MUSIC_TITLE_NONE                                            :{TINY_FONT}{DKGREEN}------
-<<<<<<< HEAD
 STR_MUSIC_TITLE_NOMUSIC                                         :{TINY_FONT}{DKGREEN}사용 가능한 배경 음악 없음
-=======
-STR_MUSIC_TITLE_NOMUSIC                                         :{TINY_FONT}{DKGREEN}사용 가능한 음악 없음
->>>>>>> 336d6cab
 STR_MUSIC_TITLE_NAME                                            :{TINY_FONT}{DKGREEN}"{STRING}"
 STR_MUSIC_TRACK                                                 :{TINY_FONT}{BLACK}트랙
 STR_MUSIC_XTITLE                                                :{TINY_FONT}{BLACK}제목
@@ -681,24 +677,14 @@
 STR_MUSIC_TOOLTIP_SHOW_MUSIC_TRACK_SELECTION                    :{BLACK}배경 음악 트랙을 선택할 수 있는 창을 엽니다.
 
 # Playlist window
-<<<<<<< HEAD
 STR_PLAYLIST_MUSIC_SELECTION_SETNAME                            :{WHITE}배경 음악 프로그램 - '{STRING}'
-=======
-STR_PLAYLIST_MUSIC_SELECTION_SETNAME                            :{WHITE}음악 프로그램 - '{STRING}'
->>>>>>> 336d6cab
 STR_PLAYLIST_TRACK_NAME                                         :{TINY_FONT}{LTBLUE}{ZEROFILL_NUM} "{STRING}"
 STR_PLAYLIST_TRACK_INDEX                                        :{TINY_FONT}{BLACK}음악 목록
 STR_PLAYLIST_PROGRAM                                            :{TINY_FONT}{BLACK}프로그램 - '{STRING}'
 STR_PLAYLIST_CLEAR                                              :{TINY_FONT}{BLACK}초기화
-<<<<<<< HEAD
 STR_PLAYLIST_CHANGE_SET                                         :{BLACK}배경 음악 세트 변경
 STR_PLAYLIST_TOOLTIP_CLEAR_CURRENT_PROGRAM_CUSTOM1              :{BLACK}현재 배경 음악 프로그램을 초기화합니다. (사용자1, 사용자2에서만 선택 가능)
 STR_PLAYLIST_TOOLTIP_CHANGE_SET                                 :{BLACK}배경 음악 세트를 다른 세트로 변경합니다.
-=======
-STR_PLAYLIST_CHANGE_SET                                         :{BLACK}세트 변경
-STR_PLAYLIST_TOOLTIP_CLEAR_CURRENT_PROGRAM_CUSTOM1              :{BLACK}현재 배경 음악 프로그램을 초기화합니다. (사용자1, 사용자2에서만 선택 가능)
-STR_PLAYLIST_TOOLTIP_CHANGE_SET                                 :{BLACK}배경 음악 세트를 이미 설치된 다른 세트로 변경합니다.
->>>>>>> 336d6cab
 STR_PLAYLIST_TOOLTIP_CLICK_TO_ADD_TRACK                         :{BLACK}배경 음악 목록에 음악을 추가하려면 클릭하세요. (사용자1, 사용자2에서만 사용 가능)
 STR_PLAYLIST_TOOLTIP_CLICK_TO_REMOVE_TRACK                      :{BLACK}배경 음악 목록에서 음악을 제거하려면 클릭하세요. (사용자1, 사용자2에서만 사용 가능)
 
@@ -1396,21 +1382,12 @@
 STR_CONFIG_SETTING_SMALLMAP_LAND_COLOUR_GREEN                   :녹색
 STR_CONFIG_SETTING_SMALLMAP_LAND_COLOUR_DARK_GREEN              :어두운 녹색
 STR_CONFIG_SETTING_SMALLMAP_LAND_COLOUR_VIOLET                  :보라색
-<<<<<<< HEAD
 STR_CONFIG_SETTING_SCROLLMODE                                   :지도 스크롤 방식: {STRING}
 STR_CONFIG_SETTING_SCROLLMODE_HELPTEXT                          :지도를 스크롤하는 방식을 결정합니다.
 STR_CONFIG_SETTING_SCROLLMODE_DEFAULT                           :마우스 위치가 고정된 상태로 오른쪽 마우스 버튼으로 외부 화면 또는 지도 이동
 STR_CONFIG_SETTING_SCROLLMODE_RMB_LOCKED                        :마우스 위치가 고정된 상태로 오른쪽 마우스 버튼으로 지도 이동
 STR_CONFIG_SETTING_SCROLLMODE_RMB                               :오른쪽 마우스 버튼으로 지도 이동
 STR_CONFIG_SETTING_SCROLLMODE_LMB                               :왼쪽 마우스 버튼으로 지도 이동
-=======
-STR_CONFIG_SETTING_SCROLLMODE                                   :외부 화면 스크롤 행동: {STRING}
-STR_CONFIG_SETTING_SCROLLMODE_HELPTEXT                          :지도를 스크롤 할 때의 행동을 선택합니다.
-STR_CONFIG_SETTING_SCROLLMODE_DEFAULT                           :마우스 오른쪽 클릭으로 외부 화면 이동 (마우스 위치는 고정)
-STR_CONFIG_SETTING_SCROLLMODE_RMB_LOCKED                        :마우스 오른쪽 클릭으로 지도 이동 (마우스 위치는 고정)
-STR_CONFIG_SETTING_SCROLLMODE_RMB                               :마우스 오른쪽 클릭으로 지도 이동
-STR_CONFIG_SETTING_SCROLLMODE_LMB                               :마우스 왼쪽 클릭으로 지도 이동
->>>>>>> 336d6cab
 STR_CONFIG_SETTING_SMOOTH_SCROLLING                             :게임 화면을 이동시킬 때 부드럽게 이동: {STRING}
 STR_CONFIG_SETTING_SMOOTH_SCROLLING_HELPTEXT                    :소형 지도를 클릭하여 특정 지역으로 스크롤되거나 지도 상의 특정 장소로 이동하는 경우에 주 화면이 어떻게 스크롤 되는지를 설정합니다. 이 설정을 켜면, 화면이 목표 지점까지 부드럽게 이동하고, 설정을 끄면 목표 지점으로 곧바로 넘어가게 됩니다.
 STR_CONFIG_SETTING_MEASURE_TOOLTIP                              :건설도구 사용시 거리 도움말 표시: {STRING}
@@ -3493,11 +3470,7 @@
 STR_TOWN_VIEW_TOWN_CAPTION                                      :{WHITE}{TOWN}
 STR_TOWN_VIEW_CITY_CAPTION                                      :{WHITE}{TOWN} (대도시)
 STR_TOWN_VIEW_POPULATION_HOUSES                                 :{BLACK}인구: {ORANGE}{COMMA}{BLACK}  가구수: {ORANGE}{COMMA}
-<<<<<<< HEAD
 STR_TOWN_VIEW_CARGO_LAST_MONTH_MAX                              :{BLACK}{CARGO_LIST} 지난 달 수송량: {ORANGE}{COMMA}{BLACK}  최대 생산량: {ORANGE}{COMMA}
-=======
-STR_TOWN_VIEW_CARGO_LAST_MONTH_MAX                              :{BLACK}{CARGO_LIST} 지난 달: {ORANGE}{COMMA}{BLACK}  최대: {ORANGE}{COMMA}
->>>>>>> 336d6cab
 STR_TOWN_VIEW_CARGO_FOR_TOWNGROWTH                              :{BLACK}도시가 성장하기 위해 필요한 화물:
 STR_TOWN_VIEW_CARGO_FOR_TOWNGROWTH_REQUIRED_GENERAL             :{ORANGE}{STRING}{RED}{G 0 "이" "가"} 필요함
 STR_TOWN_VIEW_CARGO_FOR_TOWNGROWTH_REQUIRED_WINTER              :겨울에는 {ORANGE}{STRING}{BLACK}{G 0 "이" "가"} 필요함
@@ -5037,11 +5010,7 @@
 STR_ERROR_DRIVE_THROUGH_DIRECTION                               :{WHITE}... 도로의 방향과 일치하지 않습니다.
 STR_ERROR_DRIVE_THROUGH_CORNER                                  :{WHITE}... 도로 통과 정류장은 곡선도로에 건설할 수 없습니다.
 STR_ERROR_DRIVE_THROUGH_JUNCTION                                :{WHITE}... 도로 통과 정류장은 교차로에 건설할 수 없습니다.
-<<<<<<< HEAD
 STR_ERROR_DRIVE_THROUGH_ON_ONEWAY_ROAD                          :{WHITE}... 도로가 일방통행이거나 차단되었습니다.
-=======
-STR_ERROR_DRIVE_THROUGH_ON_ONEWAY_ROAD                          :{WHITE}... 도로가 일방통행이거나 막혔습니다
->>>>>>> 336d6cab
 
 # Station destruction related errors
 STR_ERROR_CAN_T_REMOVE_PART_OF_STATION                          :{WHITE}역의 일부를 제거할 수 없습니다...
@@ -5306,13 +5275,8 @@
 STR_BASESOUNDS_WIN_DESCRIPTION                                  :오리지널 트랜스포트 타이쿤 디럭스 윈도 에디션의 효과음입니다.
 STR_BASESOUNDS_NONE_DESCRIPTION                                 :아무런 효과음도 없는 효과음 팩입니다.
 STR_BASEMUSIC_WIN_DESCRIPTION                                   :오리지널 트랜스포트 타이쿤 디럭스 윈도 에디션의 음악입니다.
-<<<<<<< HEAD
 STR_BASEMUSIC_DOS_DESCRIPTION                                   :오리지널 트랜스포트 타이쿤 디럭스 도스 에디션의 음악입니다.
 STR_BASEMUSIC_TTO_DESCRIPTION                                   :오리지널 트랜스포트 타이쿤(오리지널/월드 에디터) 도스 에디션의 음악입니다.
-=======
-STR_BASEMUSIC_DOS_DESCRIPTION                                   :오리지널 트랜스포트 타이쿤 디럭스 DOS 에디션의 음악입니다.
-STR_BASEMUSIC_TTO_DESCRIPTION                                   :오리지널 트랜스포트 타이쿤 (오리지널/월드 에디터) DOS 에디션의 음악입니다.
->>>>>>> 336d6cab
 STR_BASEMUSIC_NONE_DESCRIPTION                                  :실제 음악이 없는 음악 목록입니다.
 
 ##id 0x2000
