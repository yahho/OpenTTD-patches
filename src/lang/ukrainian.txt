--- conflicted
+++ resolved
@@ -3524,11 +3524,7 @@
 
 STR_COMPANY_VIEW_COMPANY_NAME_QUERY_CAPTION                     :Назва компанії
 STR_COMPANY_VIEW_PRESIDENT_S_NAME_QUERY_CAPTION                 :Ім'я керівника
-<<<<<<< HEAD
-STR_COMPANY_VIEW_GIVE_MONEY_QUERY_CAPTION                       :Введіть суму грошей, яку Ви хочете віддати
-=======
 STR_COMPANY_VIEW_GIVE_MONEY_QUERY_CAPTION                       :Введіть суму грошей, яку бажаєте передати
->>>>>>> 9bfa7198
 
 STR_BUY_COMPANY_MESSAGE                                         :{WHITE}Ми шукаємо нового власника нашої компанії.{}{}Чи бажаєте Ви купити {COMPANY} за {CURRENCY_LONG}?
 
