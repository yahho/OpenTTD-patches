--- conflicted
+++ resolved
@@ -1298,11 +1298,8 @@
 STR_CONFIG_SETTING_LANDSCAPE_HELPTEXT                           :Landscapes define basic gameplay scenarios with different cargos and town growth requirements. NewGRF and Game Scripts allow finer control though
 STR_CONFIG_SETTING_LAND_GENERATOR                               :Land generator: {STRING2}
 STR_CONFIG_SETTING_LAND_GENERATOR_HELPTEXT                      :The original generator depends on the base graphics set, and composes fixed landscape shapes. TerraGenesis is a Perlin noise based generator with finer control settings
-<<<<<<< HEAD
 STR_CONFIG_SETTING_MAX_SIGNAL_EVALUATIONS                       :Maximum number of programmable signal changes permitted at once: {STRING2}
 STR_CONFIG_SETTING_MAX_SIGNAL_EVALUATIONS_HELPTEXT              :Sets the maximum number of programmable signal changes permitted at once
-=======
->>>>>>> bde8f04f
 STR_CONFIG_SETTING_LAND_GENERATOR_ORIGINAL                      :Original
 STR_CONFIG_SETTING_LAND_GENERATOR_TERRA_GENESIS                 :TerraGenesis
 STR_CONFIG_SETTING_TERRAIN_TYPE                                 :Terrain type: {STRING2}
@@ -1460,10 +1457,7 @@
 STR_CONFIG_SETTING_DEFAULT_RAIL_TYPE_FIRST                      :First available
 STR_CONFIG_SETTING_DEFAULT_RAIL_TYPE_LAST                       :Last available
 STR_CONFIG_SETTING_DEFAULT_RAIL_TYPE_MOST_USED                  :Most used
-<<<<<<< HEAD
-
-=======
->>>>>>> bde8f04f
+
 STR_CONFIG_SETTING_SHOW_TRACK_RESERVATION                       :Show path reservations for tracks: {STRING2}
 STR_CONFIG_SETTING_SHOW_TRACK_RESERVATION_HELPTEXT              :Give reserved tracks a different colour to assist in problems with trains refusing to enter path-based blocks
 STR_CONFIG_SETTING_PERSISTENT_BUILDINGTOOLS                     :Keep building tools active after usage: {STRING2}
@@ -1749,11 +1743,8 @@
 STR_CONFIG_SETTING_INTERFACE_GENERAL                            :{ORANGE}General
 STR_CONFIG_SETTING_INTERFACE_VIEWPORTS                          :{ORANGE}Viewports
 STR_CONFIG_SETTING_INTERFACE_CONSTRUCTION                       :{ORANGE}Construction
-<<<<<<< HEAD
 STR_CONFIG_SETTING_INTERFACE_DEPARTUREBOARDS                    :{ORANGE}Departure boards
 STR_CONFIG_SETTING_INTERFACE_WALLCLOCK                          :{ORANGE}Wall clock
-=======
->>>>>>> bde8f04f
 STR_CONFIG_SETTING_ADVISORS                                     :{ORANGE}News / Advisors
 STR_CONFIG_SETTING_COMPANY                                      :{ORANGE}Company
 STR_CONFIG_SETTING_ACCOUNTING                                   :{ORANGE}Accounting
@@ -1770,11 +1761,8 @@
 STR_CONFIG_SETTING_ENVIRONMENT_CARGODIST                        :{ORANGE}Cargo distribution
 STR_CONFIG_SETTING_AI                                           :{ORANGE}Competitors
 STR_CONFIG_SETTING_AI_NPC                                       :{ORANGE}Computer players
-<<<<<<< HEAD
 STR_CONFIG_SETTING_VIEWPORT_MAP_OPTIONS                         :{ORANGE}Map mode
 STR_CONFIG_SETTING_SHARING                                      :{ORANGE}Infrastructure sharing
-=======
->>>>>>> bde8f04f
 
 STR_CONFIG_SETTING_PATHFINDER_OPF                               :Original
 STR_CONFIG_SETTING_PATHFINDER_NPF                               :NPF
@@ -4333,10 +4321,7 @@
 STR_TIMETABLE_AND_TRAVEL_FOR                                    :and travel for {STRING1}
 STR_TIMETABLE_DAYS                                              :{COMMA}{NBSP}day{P "" s}
 STR_TIMETABLE_TICKS                                             :{COMMA}{NBSP}tick{P "" s}
-<<<<<<< HEAD
 STR_TIMETABLE_MINUTES                                           :{COMMA}{NBSP}minute{P "" s}
-=======
->>>>>>> bde8f04f
 
 STR_TIMETABLE_TOTAL_TIME                                        :{BLACK}This timetable will take {STRING1} to complete
 STR_TIMETABLE_TOTAL_TIME_INCOMPLETE                             :{BLACK}This timetable will take at least {STRING1} to complete (not all timetabled)
