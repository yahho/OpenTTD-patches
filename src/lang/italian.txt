--- conflicted
+++ resolved
@@ -3201,13 +3201,9 @@
 STR_MAPGEN_DESERT_COVERAGE_UP                                   :{BLACK}Aumenta la copertura del deserto del dieci percento
 STR_MAPGEN_DESERT_COVERAGE_DOWN                                 :{BLACK}Diminuisci la copertura del deserto del dieci percento
 STR_MAPGEN_DESERT_COVERAGE_TEXT                                 :{BLACK}{NUM}%
-<<<<<<< HEAD
 STR_MAPGEN_SNOW_LINE_HEIGHT                                     :{BLACK}Altezza delle nevi:
 STR_MAPGEN_SNOW_LINE_UP                                         :{BLACK}Sposta in su di uno l'altezza delle nevi perenni
 STR_MAPGEN_SNOW_LINE_DOWN                                       :{BLACK}Sposta in giù di uno l'altezza delle nevi perenni
-STR_MAPGEN_LAND_GENERATOR                                       :{BLACK}Generatore:
-=======
->>>>>>> dced2d8c
 STR_MAPGEN_TERRAIN_TYPE                                         :{BLACK}Tipo di terreno:
 STR_MAPGEN_SEA_LEVEL                                            :{BLACK}Livello di mare:
 STR_MAPGEN_QUANTITY_OF_RIVERS                                   :{BLACK}Fiumi:
