--- conflicted
+++ resolved
@@ -3374,12 +3374,8 @@
 STR_COMPANY_VIEW_RELOCATE_COMPANY_HEADQUARTERS                  :{BLACK}Reubicar la sede de la empresa a cualquier otro lugar con el costo del 1% del valor total de la empresa. Mayús+Clic muestra una estimación del precio sin mover la sede
 STR_COMPANY_VIEW_INFRASTRUCTURE_BUTTON                          :{BLACK}Detalles
 STR_COMPANY_VIEW_INFRASTRUCTURE_TOOLTIP                         :{BLACK}Ver informe detallado de infraestructura
-<<<<<<< HEAD
-STR_COMPANY_VIEW_GIVE_MONEY_BUTTON                              :{BLACK}Dar dinero
-=======
 STR_COMPANY_VIEW_GIVE_MONEY_BUTTON                              :{BLACK}Transferir capital
 STR_COMPANY_VIEW_GIVE_MONEY_TOOLTIP                             :{BLACK}Transferir capital a esta empresa
->>>>>>> 725d793b
 
 STR_COMPANY_VIEW_NEW_FACE_BUTTON                                :{BLACK}Nueva cara
 STR_COMPANY_VIEW_NEW_FACE_TOOLTIP                               :{BLACK}Elegir nueva cara para el presidente
@@ -3397,11 +3393,7 @@
 
 STR_COMPANY_VIEW_COMPANY_NAME_QUERY_CAPTION                     :Nombre de la empresa
 STR_COMPANY_VIEW_PRESIDENT_S_NAME_QUERY_CAPTION                 :Nombre del presidente
-<<<<<<< HEAD
-STR_COMPANY_VIEW_GIVE_MONEY_QUERY_CAPTION                       :Introducir la cantidad de dinero a dar
-=======
 STR_COMPANY_VIEW_GIVE_MONEY_QUERY_CAPTION                       :Cantidad de dinero a transferir
->>>>>>> 725d793b
 
 STR_BUY_COMPANY_MESSAGE                                         :{WHITE}Buscamos una empresa de transportes que quiera adquirir la nuestra.{}{}¿Comprar {COMPANY} por {CURRENCY_LONG}?
 
