##name Indonesian
##ownname Bahasa Indonesia
##isocode id_ID
##plural 1
##textdir ltr
##digitsep .
##digitsepcur .
##decimalsep ,
##winlangid 0x0421
##grflangid 0x5a


# This file is part of OpenTTD.
# OpenTTD is free software; you can redistribute it and/or modify it under the terms of the GNU General Public License as published by the Free Software Foundation, version 2.
# OpenTTD is distributed in the hope that it will be useful, but WITHOUT ANY WARRANTY; without even the implied warranty of MERCHANTABILITY or FITNESS FOR A PARTICULAR PURPOSE.
# See the GNU General Public License for more details. You should have received a copy of the GNU General Public License along with OpenTTD. If not, see <http://www.gnu.org/licenses/>.


##id 0x0000
STR_NULL                                                        :
STR_EMPTY                                                       :
STR_UNDEFINED                                                   :(tidak terdefinisi)
STR_JUST_NOTHING                                                :Tidak ada

# Cargo related strings
# Plural cargo name
STR_CARGO_PLURAL_NOTHING                                        :
STR_CARGO_PLURAL_PASSENGERS                                     :Penumpang
STR_CARGO_PLURAL_COAL                                           :Batubara
STR_CARGO_PLURAL_MAIL                                           :Surat
STR_CARGO_PLURAL_OIL                                            :Minyak
STR_CARGO_PLURAL_LIVESTOCK                                      :Ternak
STR_CARGO_PLURAL_GOODS                                          :Barang Jadi
STR_CARGO_PLURAL_GRAIN                                          :Gandum
STR_CARGO_PLURAL_WOOD                                           :Kayu
STR_CARGO_PLURAL_IRON_ORE                                       :Bijih Besi
STR_CARGO_PLURAL_STEEL                                          :Baja
STR_CARGO_PLURAL_VALUABLES                                      :Barang Berharga
STR_CARGO_PLURAL_COPPER_ORE                                     :Bijih Tembaga
STR_CARGO_PLURAL_MAIZE                                          :Jagung
STR_CARGO_PLURAL_FRUIT                                          :Buah
STR_CARGO_PLURAL_DIAMONDS                                       :Intan
STR_CARGO_PLURAL_FOOD                                           :Makanan
STR_CARGO_PLURAL_PAPER                                          :Kertas
STR_CARGO_PLURAL_GOLD                                           :Emas
STR_CARGO_PLURAL_WATER                                          :Air
STR_CARGO_PLURAL_WHEAT                                          :Gandum
STR_CARGO_PLURAL_RUBBER                                         :Karet
STR_CARGO_PLURAL_SUGAR                                          :Gula
STR_CARGO_PLURAL_TOYS                                           :Mainan
STR_CARGO_PLURAL_SWEETS                                         :Gula-gula
STR_CARGO_PLURAL_COLA                                           :Kola
STR_CARGO_PLURAL_CANDYFLOSS                                     :Arum Manis
STR_CARGO_PLURAL_BUBBLES                                        :Gelembung
STR_CARGO_PLURAL_TOFFEE                                         :Permen
STR_CARGO_PLURAL_BATTERIES                                      :Baterai
STR_CARGO_PLURAL_PLASTIC                                        :Plastik
STR_CARGO_PLURAL_FIZZY_DRINKS                                   :Minuman Ringan

# Singular cargo name
STR_CARGO_SINGULAR_NOTHING                                      :
STR_CARGO_SINGULAR_PASSENGER                                    :Penumpang
STR_CARGO_SINGULAR_COAL                                         :Batubara
STR_CARGO_SINGULAR_MAIL                                         :Surat
STR_CARGO_SINGULAR_OIL                                          :Minyak
STR_CARGO_SINGULAR_LIVESTOCK                                    :Ternak
STR_CARGO_SINGULAR_GOODS                                        :Barang Jadi
STR_CARGO_SINGULAR_GRAIN                                        :Gandum
STR_CARGO_SINGULAR_WOOD                                         :Kayu
STR_CARGO_SINGULAR_IRON_ORE                                     :Bijih Besi
STR_CARGO_SINGULAR_STEEL                                        :Baja
STR_CARGO_SINGULAR_VALUABLES                                    :Barang Berharga
STR_CARGO_SINGULAR_COPPER_ORE                                   :Bijih Tembaga
STR_CARGO_SINGULAR_MAIZE                                        :Jagung
STR_CARGO_SINGULAR_FRUIT                                        :Buah
STR_CARGO_SINGULAR_DIAMOND                                      :Intan
STR_CARGO_SINGULAR_FOOD                                         :Makanan
STR_CARGO_SINGULAR_PAPER                                        :Kertas
STR_CARGO_SINGULAR_GOLD                                         :Emas
STR_CARGO_SINGULAR_WATER                                        :Air
STR_CARGO_SINGULAR_WHEAT                                        :Gandum
STR_CARGO_SINGULAR_RUBBER                                       :Karet
STR_CARGO_SINGULAR_SUGAR                                        :Gula
STR_CARGO_SINGULAR_TOY                                          :Mainan
STR_CARGO_SINGULAR_SWEETS                                       :Gula-gula
STR_CARGO_SINGULAR_COLA                                         :Kola
STR_CARGO_SINGULAR_CANDYFLOSS                                   :Arum Manis
STR_CARGO_SINGULAR_BUBBLE                                       :Gelembung
STR_CARGO_SINGULAR_TOFFEE                                       :Permen
STR_CARGO_SINGULAR_BATTERY                                      :Baterai
STR_CARGO_SINGULAR_PLASTIC                                      :Plastik
STR_CARGO_SINGULAR_FIZZY_DRINK                                  :Minuman Ringan

# Quantity of cargo
STR_QUANTITY_NOTHING                                            :
STR_QUANTITY_PASSENGERS                                         :{COMMA}{NBSP}penumpang
STR_QUANTITY_COAL                                               :{WEIGHT_LONG} batubara
STR_QUANTITY_MAIL                                               :{COMMA}{NBSP}kantong surat
STR_QUANTITY_OIL                                                :{VOLUME_LONG} minyak
STR_QUANTITY_LIVESTOCK                                          :{COMMA}{NBSP}ekor ternak
STR_QUANTITY_GOODS                                              :{COMMA}{NBSP}peti barang jadi
STR_QUANTITY_GRAIN                                              :{WEIGHT_LONG} gandum
STR_QUANTITY_WOOD                                               :{WEIGHT_LONG} kayu
STR_QUANTITY_IRON_ORE                                           :{WEIGHT_LONG} bijih besi
STR_QUANTITY_STEEL                                              :{WEIGHT_LONG} baja
STR_QUANTITY_VALUABLES                                          :{COMMA}{NBSP}kantong barang berharga
STR_QUANTITY_COPPER_ORE                                         :{WEIGHT_LONG} bijih tembaga
STR_QUANTITY_MAIZE                                              :{WEIGHT_LONG} jagung
STR_QUANTITY_FRUIT                                              :{WEIGHT_LONG} buah-buahan
STR_QUANTITY_DIAMONDS                                           :{COMMA}{NBSP}kantong intan
STR_QUANTITY_FOOD                                               :{WEIGHT_LONG} makanan
STR_QUANTITY_PAPER                                              :{WEIGHT_LONG} kertas
STR_QUANTITY_GOLD                                               :{COMMA}{NBSP}kantong emas
STR_QUANTITY_WATER                                              :{VOLUME_LONG} air
STR_QUANTITY_WHEAT                                              :{WEIGHT_LONG} gandum
STR_QUANTITY_RUBBER                                             :{VOLUME_LONG} karet
STR_QUANTITY_SUGAR                                              :{WEIGHT_LONG} gula
STR_QUANTITY_TOYS                                               :{COMMA}{NBSP}mainan
STR_QUANTITY_SWEETS                                             :{COMMA}{NBSP}kantong gula-gula
STR_QUANTITY_COLA                                               :{VOLUME_LONG} kola
STR_QUANTITY_CANDYFLOSS                                         :{WEIGHT_LONG} arum manis
STR_QUANTITY_BUBBLES                                            :{COMMA} gelembung
STR_QUANTITY_TOFFEE                                             :{WEIGHT_LONG} permen
STR_QUANTITY_BATTERIES                                          :{COMMA} baterai
STR_QUANTITY_PLASTIC                                            :{VOLUME_LONG} plastik
STR_QUANTITY_FIZZY_DRINKS                                       :{COMMA} minuman ringan
STR_QUANTITY_N_A                                                :N/A

# Two letter abbreviation of cargo name
STR_ABBREV_NOTHING                                              :
STR_ABBREV_PASSENGERS                                           :PN
STR_ABBREV_COAL                                                 :BB
STR_ABBREV_MAIL                                                 :SR
STR_ABBREV_OIL                                                  :MY
STR_ABBREV_LIVESTOCK                                            :TR
STR_ABBREV_GOODS                                                :BR
STR_ABBREV_GRAIN                                                :GD
STR_ABBREV_WOOD                                                 :KY
STR_ABBREV_IRON_ORE                                             :BS
STR_ABBREV_STEEL                                                :BJ
STR_ABBREV_VALUABLES                                            :BB
STR_ABBREV_COPPER_ORE                                           :TB
STR_ABBREV_MAIZE                                                :JG
STR_ABBREV_FRUIT                                                :BH
STR_ABBREV_DIAMONDS                                             :IN
STR_ABBREV_FOOD                                                 :MK
STR_ABBREV_PAPER                                                :KR
STR_ABBREV_GOLD                                                 :EM
STR_ABBREV_WATER                                                :AR
STR_ABBREV_WHEAT                                                :TG
STR_ABBREV_RUBBER                                               :KR
STR_ABBREV_SUGAR                                                :GL
STR_ABBREV_TOYS                                                 :MA
STR_ABBREV_SWEETS                                               :GG
STR_ABBREV_COLA                                                 :KL
STR_ABBREV_CANDYFLOSS                                           :AM
STR_ABBREV_BUBBLES                                              :GL
STR_ABBREV_TOFFEE                                               :PM
STR_ABBREV_BATTERIES                                            :BA
STR_ABBREV_PLASTIC                                              :PL
STR_ABBREV_FIZZY_DRINKS                                         :MR
STR_ABBREV_ALL                                                  :SMA

# 'Mode' of transport for cargoes
STR_PASSENGERS                                                  :{COMMA}{NBSP}penumpang
STR_BAGS                                                        :{COMMA}{NBSP}kantong
STR_TONS                                                        :{COMMA}{NBSP}ton
STR_LITERS                                                      :{COMMA}{NBSP}liter
STR_ITEMS                                                       :{COMMA}{NBSP}unit
STR_CRATES                                                      :{COMMA}{NBSP}peti

STR_COLOUR_DEFAULT                                              :Standar
###length 17
STR_COLOUR_DARK_BLUE                                            :Biru Tua
STR_COLOUR_PALE_GREEN                                           :Hijau Pucat
STR_COLOUR_PINK                                                 :Merah Muda
STR_COLOUR_YELLOW                                               :Kuning
STR_COLOUR_RED                                                  :Merah
STR_COLOUR_LIGHT_BLUE                                           :Biru Muda
STR_COLOUR_GREEN                                                :Hijau
STR_COLOUR_DARK_GREEN                                           :Hijau Tua
STR_COLOUR_BLUE                                                 :Biru
STR_COLOUR_CREAM                                                :Krim
STR_COLOUR_MAUVE                                                :Ungu Muda
STR_COLOUR_PURPLE                                               :Ungu
STR_COLOUR_ORANGE                                               :Oranye
STR_COLOUR_BROWN                                                :Coklat
STR_COLOUR_GREY                                                 :Abu-abu
STR_COLOUR_WHITE                                                :Putih
STR_COLOUR_RANDOM                                               :Acak

###length 17
STR_COLOUR_SECONDARY_DARK_BLUE                                  :Biru Tua
STR_COLOUR_SECONDARY_PALE_GREEN                                 :Hijau Pucat
STR_COLOUR_SECONDARY_SECONDARY_PINK                             :Merah Muda
STR_COLOUR_SECONDARY_YELLOW                                     :Kuning
STR_COLOUR_SECONDARY_RED                                        :Merah
STR_COLOUR_SECONDARY_LIGHT_BLUE                                 :Biru Muda
STR_COLOUR_SECONDARY_GREEN                                      :Hijau
STR_COLOUR_SECONDARY_DARK_GREEN                                 :Hijau Tua
STR_COLOUR_SECONDARY_BLUE                                       :Biru
STR_COLOUR_SECONDARY_CREAM                                      :Krim
STR_COLOUR_SECONDARY_MAUVE                                      :Ungu Muda
STR_COLOUR_SECONDARY_PURPLE                                     :Ungu
STR_COLOUR_SECONDARY_ORANGE                                     :Jingga
STR_COLOUR_SECONDARY_BROWN                                      :Cokelat
STR_COLOUR_SECONDARY_GREY                                       :Abu-abu
STR_COLOUR_SECONDARY_WHITE                                      :Putih
STR_COLOUR_SECONDARY_SAME_AS_PRIMARY                            :Sama seperti Utama


# Units used in OpenTTD
STR_UNITS_VELOCITY_IMPERIAL                                     :{DECIMAL}{NBSP}mil/j
STR_UNITS_VELOCITY_METRIC                                       :{DECIMAL}{NBSP}km/jam
STR_UNITS_VELOCITY_SI                                           :{DECIMAL}{NBSP}meter/detik
STR_UNITS_VELOCITY_GAMEUNITS_DAY                                :{DECIMAL}{NBSP}area/hari
STR_UNITS_VELOCITY_GAMEUNITS_SEC                                :{DECIMAL}{NBSP}area/detik
STR_UNITS_VELOCITY_KNOTS                                        :{DECIMAL}{NBSP}knots

STR_UNITS_POWER_IMPERIAL                                        :{DECIMAL}{NBSP}dk
STR_UNITS_POWER_METRIC                                          :{DECIMAL}{NBSP}dk
STR_UNITS_POWER_SI                                              :{DECIMAL}{NBSP}kW

STR_UNITS_POWER_IMPERIAL_TO_WEIGHT_IMPERIAL                     :{DECIMAL}{NBSP}hp/t
STR_UNITS_POWER_IMPERIAL_TO_WEIGHT_METRIC                       :{DECIMAL}{NBSP}hp/t
STR_UNITS_POWER_IMPERIAL_TO_WEIGHT_SI                           :{DECIMAL}{NBSP}hp/Mg
STR_UNITS_POWER_METRIC_TO_WEIGHT_IMPERIAL                       :{DECIMAL}{NBSP}hp/t
STR_UNITS_POWER_METRIC_TO_WEIGHT_METRIC                         :{DECIMAL}{NBSP}hp/t
STR_UNITS_POWER_METRIC_TO_WEIGHT_SI                             :{DECIMAL}{NBSP}hp/Mg
STR_UNITS_POWER_SI_TO_WEIGHT_IMPERIAL                           :{DECIMAL}{NBSP}kW/t
STR_UNITS_POWER_SI_TO_WEIGHT_METRIC                             :{DECIMAL}{NBSP}kW/waktu
STR_UNITS_POWER_SI_TO_WEIGHT_SI                                 :{DECIMAL}{NBSP}W/kg

STR_UNITS_WEIGHT_SHORT_IMPERIAL                                 :{DECIMAL}{NBSP}t
STR_UNITS_WEIGHT_SHORT_METRIC                                   :{DECIMAL}{NBSP}t
STR_UNITS_WEIGHT_SHORT_SI                                       :{DECIMAL}{NBSP}kg

STR_UNITS_WEIGHT_LONG_IMPERIAL                                  :{DECIMAL}{NBSP}ton
STR_UNITS_WEIGHT_LONG_METRIC                                    :{DECIMAL} ton
STR_UNITS_WEIGHT_LONG_SI                                        :{DECIMAL}{NBSP}kg

STR_UNITS_VOLUME_SHORT_IMPERIAL                                 :{DECIMAL}{NBSP}gal
STR_UNITS_VOLUME_SHORT_METRIC                                   :{DECIMAL}{NBSP}l
STR_UNITS_VOLUME_SHORT_SI                                       :{DECIMAL}{NBSP}m³

STR_UNITS_VOLUME_LONG_IMPERIAL                                  :{DECIMAL}{NBSP}galon
STR_UNITS_VOLUME_LONG_METRIC                                    :{DECIMAL}{NBSP}liter
STR_UNITS_VOLUME_LONG_SI                                        :{DECIMAL}{NBSP}m³

STR_UNITS_FORCE_IMPERIAL                                        :{DECIMAL}{NBSP}lbf
STR_UNITS_FORCE_METRIC                                          :{DECIMAL}{NBSP}kgf
STR_UNITS_FORCE_SI                                              :{DECIMAL}{NBSP}kN

STR_UNITS_HEIGHT_IMPERIAL                                       :{DECIMAL}{NBSP}kaki
STR_UNITS_HEIGHT_METRIC                                         :{DECIMAL}{NBSP}m
STR_UNITS_HEIGHT_SI                                             :{DECIMAL}{NBSP}m

# Time units used in string control characters
STR_UNITS_DAYS                                                  :{COMMA}{NBSP}hari
STR_UNITS_SECONDS                                               :{COMMA}{NBSP}detik
STR_UNITS_TICKS                                                 :{COMMA}{NBSP}titik

STR_UNITS_MONTHS                                                :{NUM}{NBSP}bulan
STR_UNITS_MINUTES                                               :{NUM}{NBSP}menit

STR_UNITS_PERIODS                                               :{NUM}{NBSP}periode

# Common window strings
STR_LIST_FILTER_TITLE                                           :{BLACK}Saring:
STR_LIST_FILTER_OSKTITLE                                        :{BLACK}Masukkan satu atau lebih kata kunci untuk penyaringan pada list
STR_LIST_FILTER_TOOLTIP                                         :{BLACK}Masukkan 1 atau lebih kata kunci untuk menyaring daftar

STR_TOOLTIP_GROUP_ORDER                                         :{BLACK}Pilihkan urutan kelompok
STR_TOOLTIP_SORT_ORDER                                          :{BLACK}Pilih modus pengurutan (menurun/menaik)
STR_TOOLTIP_SORT_CRITERIA                                       :{BLACK}Pilih kriteria pengurutan
STR_TOOLTIP_FILTER_CRITERIA                                     :{BLACK}Pilih kriteria
STR_BUTTON_SORT_BY                                              :{BLACK}Urutkan
STR_BUTTON_CATCHMENT                                            :{BLACK}Jangkauan
STR_TOOLTIP_CATCHMENT                                           :{BLACK}Tombol tampilan area cakupan

STR_TOOLTIP_CLOSE_WINDOW                                        :{BLACK}Tutup window
STR_TOOLTIP_WINDOW_TITLE_DRAG_THIS                              :{BLACK}Judul Jendela - klik dan tahan disini untuk memindahkan jendela
STR_TOOLTIP_SHADE                                               :{BLACK}Gulung jendela - Hanya tampilkan judulnya
STR_TOOLTIP_DEBUG                                               :{BLACK}Tampilkan informasi debug NewGRF
STR_TOOLTIP_DEFSIZE                                             :{BLACK}Mengubah ukuran jendela ke ukuran standar. Ctrl+Click untuk menyimpan ukuran sekarang sebagai standar
STR_TOOLTIP_STICKY                                              :{BLACK}Tandai jendela ini agar tidak tertutup dengan perintah "Tutup Semua Jendela". Ctrl+klik untuk menjadikannya tetap
STR_TOOLTIP_RESIZE                                              :{BLACK}Klik dan Geser untuk mengubah ukuran jendela ini.
STR_TOOLTIP_TOGGLE_LARGE_SMALL_WINDOW                           :{BLACK}Tandai besar/kecil ukuran jendela
STR_TOOLTIP_VSCROLL_BAR_SCROLLS_LIST                            :{BLACK}Batang Geser - Geser daftar ke atas/bawah
STR_TOOLTIP_HSCROLL_BAR_SCROLLS_LIST                            :{BLACK}Batang Geser - Geser daftar ke kiri/kanan
STR_TOOLTIP_DEMOLISH_BUILDINGS_ETC                              :{BLACK}Runtuhkan bangunan, dll dalam area kotak. Ctrl untuk memilih secara diagonal. Shift untuk menampilkan perkiraan biaya

# Show engines button
###length VEHICLE_TYPES
STR_SHOW_HIDDEN_ENGINES_VEHICLE_TRAIN                           :{BLACK}Tampilkan yang tersembunyi
STR_SHOW_HIDDEN_ENGINES_VEHICLE_ROAD_VEHICLE                    :{BLACK}Tampilkan yang tersembunyi
STR_SHOW_HIDDEN_ENGINES_VEHICLE_SHIP                            :{BLACK}Tampilkan yang tersembunyi
STR_SHOW_HIDDEN_ENGINES_VEHICLE_AIRCRAFT                        :{BLACK}Tampilkan yang tersembunyi

###length VEHICLE_TYPES
STR_SHOW_HIDDEN_ENGINES_VEHICLE_TRAIN_TOOLTIP                   :{BLACK}Mengaktifkan tombol ini akan menampilkan juga kereta yang tersembunyi
STR_SHOW_HIDDEN_ENGINES_VEHICLE_ROAD_VEHICLE_TOOLTIP            :{BLACK}Mengaktifkan tombol ini akan menampilkan juga kendaraan yang tersembunyi
STR_SHOW_HIDDEN_ENGINES_VEHICLE_SHIP_TOOLTIP                    :{BLACK}Mengaktifkan tombol ini akan menampilkan juga kapal yang tersembunyi
STR_SHOW_HIDDEN_ENGINES_VEHICLE_AIRCRAFT_TOOLTIP                :{BLACK}Mengaktifkan tombol ini akan menampilkan juga pesawat yang tersembunyi

# Query window
STR_BUTTON_DEFAULT                                              :{BLACK}Standar
STR_BUTTON_CANCEL                                               :{BLACK}Batal
STR_BUTTON_OK                                                   :{BLACK}OK
STR_WARNING_PASSWORD_SECURITY                                   :{YELLOW}Peringatan: Administrator server mungkin dapat membaca teks apa pun yang dimasukkan di sini.

# On screen keyboard window
STR_OSK_KEYBOARD_LAYOUT                                         :`1234567890-=\qwertyuiop[]asdfghjkl;'  zxcvbnm,./ .
STR_OSK_KEYBOARD_LAYOUT_CAPS                                    :~!@#$%^&*()_+|QWERTYUIOP{{}}ASDFGHJKL:"  ZXCVBNM<>? .

# Measurement tooltip
STR_MEASURE_LENGTH                                              :{BLACK}Panjang: {NUM}
STR_MEASURE_AREA                                                :{BLACK}Area: {NUM} x {NUM}
STR_MEASURE_LENGTH_HEIGHTDIFF                                   :{BLACK}Panjang: {NUM}{}beda tinggi: {HEIGHT}
STR_MEASURE_AREA_HEIGHTDIFF                                     :{BLACK}Area: {NUM} x {NUM}{}beda tinggi: {HEIGHT}


# These are used in buttons
STR_SORT_BY_CAPTION_NAME                                        :{BLACK}Nama
STR_SORT_BY_CAPTION_DATE                                        :{BLACK}Tanggal
# These are used in dropdowns
STR_SORT_BY_NAME                                                :Nama
STR_SORT_BY_PRODUCTION                                          :Produksi
STR_SORT_BY_TYPE                                                :Jenis
STR_SORT_BY_TRANSPORTED                                         :Terkirim
STR_SORT_BY_NUMBER                                              :Nomer
STR_SORT_BY_PROFIT_LAST_YEAR                                    :Keuntungan tahun lalu
STR_SORT_BY_PROFIT_THIS_YEAR                                    :Keuntungan Tahun Ini
STR_SORT_BY_AGE                                                 :Usia
STR_SORT_BY_RELIABILITY                                         :Kehandalan
STR_SORT_BY_TOTAL_CAPACITY_PER_CARGOTYPE                        :Kapasitas Total tiap jenis kargo
STR_SORT_BY_MAX_SPEED                                           :Kecepatan maksimum
STR_SORT_BY_MODEL                                               :Model
STR_SORT_BY_VALUE                                               :Nilai
STR_SORT_BY_LENGTH                                              :Panjang
STR_SORT_BY_LIFE_TIME                                           :Sisa masa pakai
STR_SORT_BY_TIMETABLE_DELAY                                     :Penundaan jadwal
STR_SORT_BY_FACILITY                                            :Tipe Stasiun
STR_SORT_BY_WAITING_TOTAL                                       :Total kargo menunggu
STR_SORT_BY_WAITING_AVAILABLE                                   :Kargo menunggu yang tersedia
STR_SORT_BY_RATING_MAX                                          :Rating kargo tertinggi
STR_SORT_BY_RATING_MIN                                          :Rating kargo terendah
STR_SORT_BY_ENGINE_ID                                           :IDMesin (klasik)
STR_SORT_BY_COST                                                :Biaya
STR_SORT_BY_POWER                                               :Daya
STR_SORT_BY_TRACTIVE_EFFORT                                     :Gaya traksi
STR_SORT_BY_INTRO_DATE                                          :Tanggal perkenalan
STR_SORT_BY_RUNNING_COST                                        :Biaya Operasional
STR_SORT_BY_POWER_VS_RUNNING_COST                               :Daya/Biaya operasional
STR_SORT_BY_CARGO_CAPACITY                                      :Kapasitas muatan
STR_SORT_BY_RANGE                                               :Jangkauan
STR_SORT_BY_POPULATION                                          :Populasi
STR_SORT_BY_RATING                                              :Peringkat
STR_SORT_BY_NUM_VEHICLES                                        :Jumlah kendaraan
STR_SORT_BY_TOTAL_PROFIT_LAST_YEAR                              :Total laba tahun lalu
STR_SORT_BY_TOTAL_PROFIT_THIS_YEAR                              :Total laba tahun ini
STR_SORT_BY_AVERAGE_PROFIT_LAST_YEAR                            :Laba rata-rata tahun lalu
STR_SORT_BY_AVERAGE_PROFIT_LAST_PERIOD                          :Laba rata-rata kurun waktu sebelumnya
STR_SORT_BY_AVERAGE_PROFIT_THIS_YEAR                            :Laba rata-rata tahun ini
STR_SORT_BY_AVERAGE_PROFIT_THIS_PERIOD                          :Laba rata-rata saat ini

# Group by options for vehicle list
STR_GROUP_BY_NONE                                               :Tidak ada
STR_GROUP_BY_SHARED_ORDERS                                      :Perintah bersama

# Order button in shared orders vehicle list
STR_GOTO_ORDER_VIEW                                             :{BLACK}Perintah
STR_GOTO_ORDER_VIEW_TOOLTIP                                     :{BLACK}Buka tampilan perintah

# Tooltips for the main toolbar
###length 31
STR_TOOLBAR_TOOLTIP_PAUSE_GAME                                  :{BLACK}Hentikan sementara permainan
STR_TOOLBAR_TOOLTIP_FORWARD                                     :{BLACK}Percepat maju waktu permainan
STR_TOOLBAR_TOOLTIP_OPTIONS                                     :{BLACK}Opsi dan pengaturan
STR_TOOLBAR_TOOLTIP_SAVE_GAME_ABANDON_GAME                      :{BLACK}Simpan, tinggalkan, keluar OpenTTD
STR_TOOLBAR_TOOLTIP_DISPLAY_MAP                                 :{BLACK}Tampilkan peta, tambahan viewport atau daftar pengenal
STR_TOOLBAR_TOOLTIP_DISPLAY_TOWN_DIRECTORY                      :{BLACK}Tampilkan daftar kota
STR_TOOLBAR_TOOLTIP_DISPLAY_SUBSIDIES                           :{BLACK}Tampilkan subsidi
STR_TOOLBAR_TOOLTIP_DISPLAY_LIST_OF_COMPANY_STATIONS            :{BLACK}Tampilkan daftar stasiun perusahaan
STR_TOOLBAR_TOOLTIP_DISPLAY_COMPANY_FINANCES                    :{BLACK}Tampilkan informasi keuangan perusahaan
STR_TOOLBAR_TOOLTIP_DISPLAY_COMPANY_GENERAL                     :{BLACK}Tampilkan informasi umum perusahaan
STR_TOOLBAR_TOOLTIP_DISPLAY_STORY_BOOK                          :{BLACK}Tampilkan buku cerita
STR_TOOLBAR_TOOLTIP_DISPLAY_GOALS_LIST                          :{BLACK}Tampilkan daftar sasaran
STR_TOOLBAR_TOOLTIP_DISPLAY_GRAPHS                              :{BLACK}Tampilkan grafik
STR_TOOLBAR_TOOLTIP_DISPLAY_COMPANY_LEAGUE                      :{BLACK}Tampilkan daftar perusahaan
STR_TOOLBAR_TOOLTIP_FUND_CONSTRUCTION_OF_NEW                    :{BLACK}Danai pembangunan industri baru atau daftar semua industri
STR_TOOLBAR_TOOLTIP_DISPLAY_LIST_OF_COMPANY_TRAINS              :{BLACK}Tampilkan daftar kereta perusahaan. Ctrl-klik untuk membuka-tutup daftar kendaraan.
STR_TOOLBAR_TOOLTIP_DISPLAY_LIST_OF_COMPANY_ROAD_VEHICLES       :{BLACK}Tampilkan daftar kendaraan jalan raya perusahaan. Ctrl-Klik untuk menampilkan daftar group atau kendaraan
STR_TOOLBAR_TOOLTIP_DISPLAY_LIST_OF_COMPANY_SHIPS               :{BLACK}Tampilkan daftar kapal perusahaan.Ctrl-Klik untuk menampilkan daftar group atau kendaraan
STR_TOOLBAR_TOOLTIP_DISPLAY_LIST_OF_COMPANY_AIRCRAFT            :{BLACK}Tampilkan daftar pesawat perusahaan. Ctrl-Klik untuk menampilkan daftar group atau kendaraan
STR_TOOLBAR_TOOLTIP_ZOOM_THE_VIEW_IN                            :{BLACK}Perbesar tampilan
STR_TOOLBAR_TOOLTIP_ZOOM_THE_VIEW_OUT                           :{BLACK}Perkecil tampilan
STR_TOOLBAR_TOOLTIP_BUILD_RAILROAD_TRACK                        :{BLACK}Membangun rel kereta
STR_TOOLBAR_TOOLTIP_BUILD_ROADS                                 :{BLACK}Membangun jalan
STR_TOOLBAR_TOOLTIP_BUILD_TRAMWAYS                              :{BLACK}Bangun jalur trem
STR_TOOLBAR_TOOLTIP_BUILD_SHIP_DOCKS                            :{BLACK}Membangun pelabuhan kapal
STR_TOOLBAR_TOOLTIP_BUILD_AIRPORTS                              :{BLACK}Membangun bandara
STR_TOOLBAR_TOOLTIP_LANDSCAPING                                 :{BLACK}Buka toolbar lansekap untuk menaik-turunkan tanah, menanam pohon, dsb.
STR_TOOLBAR_TOOLTIP_SHOW_SOUND_MUSIC_WINDOW                     :{BLACK}Tampilkan jendela suara/musik
STR_TOOLBAR_TOOLTIP_SHOW_LAST_MESSAGE_NEWS                      :{BLACK}Tampilkan pesan/berita terkini, tampilkan pilihan berita
STR_TOOLBAR_TOOLTIP_LAND_BLOCK_INFORMATION                      :{BLACK}Informasi area daratan, pengambilan gambar, tentang OpenTTD dan alat pengembangan
STR_TOOLBAR_TOOLTIP_SWITCH_TOOLBAR                              :{BLACK}Berpindah toolbar

# Extra tooltips for the scenario editor toolbar
STR_SCENEDIT_TOOLBAR_TOOLTIP_SAVE_SCENARIO_LOAD_SCENARIO        :{BLACK}Simpan skenario, buka skenario, batalkan skenario editor, keluar
STR_SCENEDIT_TOOLBAR_OPENTTD                                    :{YELLOW}OpenTTD
STR_SCENEDIT_TOOLBAR_SCENARIO_EDITOR                            :{YELLOW}Editor Skenario
STR_SCENEDIT_TOOLBAR_TOOLTIP_MOVE_THE_STARTING_DATE_BACKWARD    :{BLACK}Mundurkan tanggal mulai sejauh 1 tahun
STR_SCENEDIT_TOOLBAR_TOOLTIP_MOVE_THE_STARTING_DATE_FORWARD     :{BLACK}Majukan tanggal mulai sejauh 1 tahun
STR_SCENEDIT_TOOLBAR_TOOLTIP_SET_DATE                           :{BLACK}Klik untuk mengisi tahun mulai
STR_SCENEDIT_TOOLBAR_TOOLTIP_DISPLAY_MAP_TOWN_DIRECTORY         :{BLACK}Tampilkan peta, daftar kota
STR_SCENEDIT_TOOLBAR_LANDSCAPE_GENERATION                       :{BLACK}Pertumbuhan Lansekap
STR_SCENEDIT_TOOLBAR_TOWN_GENERATION                            :{BLACK}Pertumbuhan Kota
STR_SCENEDIT_TOOLBAR_INDUSTRY_GENERATION                        :{BLACK}Membuat Industri
STR_SCENEDIT_TOOLBAR_ROAD_CONSTRUCTION                          :{BLACK}Pembangunan Jalan
STR_SCENEDIT_TOOLBAR_TRAM_CONSTRUCTION                          :{BLACK}Pembangunan Jalur Tram
STR_SCENEDIT_TOOLBAR_PLANT_TREES                                :{BLACK}Tanam Pohon. Ctrl untuk memilih area secara diagonal. Shift untuk menampilkan perkiraan biaya
STR_SCENEDIT_TOOLBAR_PLACE_SIGN                                 :{BLACK}Memasang pengenal
STR_SCENEDIT_TOOLBAR_PLACE_OBJECT                               :{BLACK}Tempatkan Obyek. Ctrl untuk memilih area secara diagonal. Shift untuk menampilkan perkiraan biaya

# Scenario editor file menu
###length 7
STR_SCENEDIT_FILE_MENU_SAVE_SCENARIO                            :Simpan Skenario
STR_SCENEDIT_FILE_MENU_LOAD_SCENARIO                            :Buka Skenario
STR_SCENEDIT_FILE_MENU_SAVE_HEIGHTMAP                           :Simpan heightmap
STR_SCENEDIT_FILE_MENU_LOAD_HEIGHTMAP                           :Buka heightmap
STR_SCENEDIT_FILE_MENU_QUIT_EDITOR                              :Batalkan skenario editor
STR_SCENEDIT_FILE_MENU_SEPARATOR                                :
STR_SCENEDIT_FILE_MENU_QUIT                                     :Keluar

# Settings menu
###length 16
STR_SETTINGS_MENU_GAME_OPTIONS                                  :Pengaturan permainan
STR_SETTINGS_MENU_CONFIG_SETTINGS_TREE                          :Pengaturan
STR_SETTINGS_MENU_AI_SETTINGS                                   :Pengaturan AI
STR_SETTINGS_MENU_GAMESCRIPT_SETTINGS                           :Pengaturan Game script
STR_SETTINGS_MENU_NEWGRF_SETTINGS                               :Pengaturan NewGRF
STR_SETTINGS_MENU_TRANSPARENCY_OPTIONS                          :Pengaturan Transparansi
STR_SETTINGS_MENU_TOWN_NAMES_DISPLAYED                          :Nama kota ditampilkan
STR_SETTINGS_MENU_STATION_NAMES_DISPLAYED                       :Nama stasiun ditampilkan
STR_SETTINGS_MENU_WAYPOINTS_DISPLAYED                           :Tampilkan daftar waypoint
STR_SETTINGS_MENU_SIGNS_DISPLAYED                               :Tanda ditampilkan
STR_SETTINGS_MENU_SHOW_COMPETITOR_SIGNS                         :Tampilan penanda dan nama pesaing
STR_SETTINGS_MENU_FULL_ANIMATION                                :Animasi penuh
STR_SETTINGS_MENU_FULL_DETAIL                                   :Detail penuh
STR_SETTINGS_MENU_TRANSPARENT_BUILDINGS                         :Transparankan bangunan
STR_SETTINGS_MENU_TRANSPARENT_SIGNS                             :Transparankan tanda-tanda

# File menu
STR_FILE_MENU_SAVE_GAME                                         :Simpan permainan
STR_FILE_MENU_LOAD_GAME                                         :Buka Permainan
STR_FILE_MENU_QUIT_GAME                                         :Batalkan permainan
STR_FILE_MENU_EXIT                                              :Keluar

# Map menu
STR_MAP_MENU_MAP_OF_WORLD                                       :Peta Dunia
STR_MAP_MENU_EXTRA_VIEWPORT                                     :Viewport ekstra
STR_MAP_MENU_LINGRAPH_LEGEND                                    :Legenda aliran kargo
STR_MAP_MENU_SIGN_LIST                                          :Daftar Tanda

# Town menu
STR_TOWN_MENU_TOWN_DIRECTORY                                    :Daftar kota
STR_TOWN_MENU_FOUND_TOWN                                        :Bangun Kota

# Subsidies menu
STR_SUBSIDIES_MENU_SUBSIDIES                                    :Subsidi

# Graph menu
STR_GRAPH_MENU_OPERATING_PROFIT_GRAPH                           :Grafik keuntungan operasional
STR_GRAPH_MENU_INCOME_GRAPH                                     :Grafik Pendapatan
STR_GRAPH_MENU_DELIVERED_CARGO_GRAPH                            :Grafik kargo terkirim
STR_GRAPH_MENU_PERFORMANCE_HISTORY_GRAPH                        :Grafik Kinerja
STR_GRAPH_MENU_COMPANY_VALUE_GRAPH                              :Grafik Aset Perusahaan
STR_GRAPH_MENU_CARGO_PAYMENT_RATES                              :Daftar biaya kargo

# Company league menu
STR_GRAPH_MENU_COMPANY_LEAGUE_TABLE                             :Tabel Perusahaan
STR_GRAPH_MENU_DETAILED_PERFORMANCE_RATING                      :Penilaian terperinci kinerja
STR_GRAPH_MENU_HIGHSCORE                                        :Tabel Skor

# Industry menu
STR_INDUSTRY_MENU_INDUSTRY_DIRECTORY                            :Daftar Industri
STR_INDUSTRY_MENU_INDUSTRY_CHAIN                                :Rantai industri
STR_INDUSTRY_MENU_FUND_NEW_INDUSTRY                             :Danai industri baru

# URailway construction menu
STR_RAIL_MENU_RAILROAD_CONSTRUCTION                             :Pembangunan Rel
STR_RAIL_MENU_ELRAIL_CONSTRUCTION                               :Pembangunan Rel Kereta Listrik
STR_RAIL_MENU_MONORAIL_CONSTRUCTION                             :Pembangunan Monorel
STR_RAIL_MENU_MAGLEV_CONSTRUCTION                               :Pembangunan Maglev

# Road construction menu
STR_ROAD_MENU_ROAD_CONSTRUCTION                                 :Pembangunan jalan
STR_ROAD_MENU_TRAM_CONSTRUCTION                                 :Pembangunan Jalur Tram

# Waterways construction menu
STR_WATERWAYS_MENU_WATERWAYS_CONSTRUCTION                       :Konstruksi Perairan.

# Aairport construction menu
STR_AIRCRAFT_MENU_AIRPORT_CONSTRUCTION                          :Konstruksi Bandara

# Landscaping menu
STR_LANDSCAPING_MENU_LANDSCAPING                                :Proses Landsekap
STR_LANDSCAPING_MENU_PLANT_TREES                                :Menanam pohon
STR_LANDSCAPING_MENU_PLACE_SIGN                                 :Memasang pengenal

# Music menu
STR_TOOLBAR_SOUND_MUSIC                                         :Suara/musik

# Message menu
STR_NEWS_MENU_LAST_MESSAGE_NEWS_REPORT                          :Pesan/Berita terakhir
STR_NEWS_MENU_MESSAGE_HISTORY_MENU                              :Berita Lampau
STR_NEWS_MENU_DELETE_ALL_MESSAGES                               :Hapus semua pesan

# About menu
STR_ABOUT_MENU_LAND_BLOCK_INFO                                  :Informasi area daratan
STR_ABOUT_MENU_HELP                                             :Bantuan & panduan
STR_ABOUT_MENU_TOGGLE_CONSOLE                                   :Hidup/matikan Layar Konsol
STR_ABOUT_MENU_AI_DEBUG                                         :Debug skrip AI/Permainan
STR_ABOUT_MENU_SCREENSHOT                                       :Ambil gambar
STR_ABOUT_MENU_SHOW_FRAMERATE                                   :Tampilkan laju bingkai
STR_ABOUT_MENU_ABOUT_OPENTTD                                    :Tentang 'OpenTTD'
STR_ABOUT_MENU_SPRITE_ALIGNER                                   :Penjajar Sprite
STR_ABOUT_MENU_TOGGLE_BOUNDING_BOXES                            :Hidup/Matikan kotak batas
STR_ABOUT_MENU_TOGGLE_DIRTY_BLOCKS                              :Menampilkan pewarnaan dari area kotor
STR_ABOUT_MENU_TOGGLE_WIDGET_OUTLINES                           :Alihkan kerangka widget

###length 31
STR_DAY_NUMBER_1ST                                              :1
STR_DAY_NUMBER_2ND                                              :2
STR_DAY_NUMBER_3RD                                              :3
STR_DAY_NUMBER_4TH                                              :4
STR_DAY_NUMBER_5TH                                              :5
STR_DAY_NUMBER_6TH                                              :6
STR_DAY_NUMBER_7TH                                              :7
STR_DAY_NUMBER_8TH                                              :8
STR_DAY_NUMBER_9TH                                              :9
STR_DAY_NUMBER_10TH                                             :10
STR_DAY_NUMBER_11TH                                             :11
STR_DAY_NUMBER_12TH                                             :12
STR_DAY_NUMBER_13TH                                             :13
STR_DAY_NUMBER_14TH                                             :14
STR_DAY_NUMBER_15TH                                             :15
STR_DAY_NUMBER_16TH                                             :16
STR_DAY_NUMBER_17TH                                             :17
STR_DAY_NUMBER_18TH                                             :18
STR_DAY_NUMBER_19TH                                             :19
STR_DAY_NUMBER_20TH                                             :20
STR_DAY_NUMBER_21ST                                             :21
STR_DAY_NUMBER_22ND                                             :22
STR_DAY_NUMBER_23RD                                             :23
STR_DAY_NUMBER_24TH                                             :24
STR_DAY_NUMBER_25TH                                             :25
STR_DAY_NUMBER_26TH                                             :26
STR_DAY_NUMBER_27TH                                             :27
STR_DAY_NUMBER_28TH                                             :28
STR_DAY_NUMBER_29TH                                             :29
STR_DAY_NUMBER_30TH                                             :30
STR_DAY_NUMBER_31ST                                             :31

###length 12
STR_MONTH_ABBREV_JAN                                            :Jan
STR_MONTH_ABBREV_FEB                                            :Feb
STR_MONTH_ABBREV_MAR                                            :Mar
STR_MONTH_ABBREV_APR                                            :Apr
STR_MONTH_ABBREV_MAY                                            :Mei
STR_MONTH_ABBREV_JUN                                            :Jun
STR_MONTH_ABBREV_JUL                                            :Jul
STR_MONTH_ABBREV_AUG                                            :Agt
STR_MONTH_ABBREV_SEP                                            :Sep
STR_MONTH_ABBREV_OCT                                            :Okt
STR_MONTH_ABBREV_NOV                                            :Nop
STR_MONTH_ABBREV_DEC                                            :Des

###length 12
STR_MONTH_JAN                                                   :Januari
STR_MONTH_FEB                                                   :Februari
STR_MONTH_MAR                                                   :Maret
STR_MONTH_APR                                                   :April
STR_MONTH_MAY                                                   :Mei
STR_MONTH_JUN                                                   :Juni
STR_MONTH_JUL                                                   :Juli
STR_MONTH_AUG                                                   :Agustus
STR_MONTH_SEP                                                   :September
STR_MONTH_OCT                                                   :Oktober
STR_MONTH_NOV                                                   :Nopember
STR_MONTH_DEC                                                   :Desember

# Graph window
STR_GRAPH_KEY_BUTTON                                            :{BLACK}Item
STR_GRAPH_KEY_TOOLTIP                                           :{BLACK}Tampilkan grafik item
STR_GRAPH_X_LABEL_MONTH                                         :{TINY_FONT}{STRING}
STR_GRAPH_X_LABEL_MONTH_YEAR                                    :{TINY_FONT}{STRING}{}{NUM}
STR_GRAPH_Y_LABEL                                               :{TINY_FONT}{STRING}
STR_GRAPH_Y_LABEL_NUMBER                                        :{TINY_FONT}{COMMA}

STR_GRAPH_OPERATING_PROFIT_CAPTION                              :{WHITE}Grafik keuntungan operasional
STR_GRAPH_INCOME_CAPTION                                        :{WHITE}Grafik Pendapatan
STR_GRAPH_CARGO_DELIVERED_CAPTION                               :{WHITE}Jumlah kargo terkirim
STR_GRAPH_COMPANY_PERFORMANCE_RATINGS_CAPTION                   :{WHITE}Peringkat kinerja perusahaan (peringkat maksimal=1000)
STR_GRAPH_COMPANY_VALUES_CAPTION                                :{WHITE}Nilai Perusahaan


STR_GRAPH_CARGO_PAYMENT_RATES_CAPTION                           :{WHITE}Daftar tarif kargo
STR_GRAPH_CARGO_PAYMENT_RATES_TITLE                             :{TINY_FONT}{BLACK}Pembayaran untuk mengirimkan 10 unit ( atau 10,000 liter ) untuk jarak 20 kotak
STR_GRAPH_CARGO_ENABLE_ALL                                      :{TINY_FONT}{BLACK}Aktifkan semua
STR_GRAPH_CARGO_DISABLE_ALL                                     :{TINY_FONT}{BLACK}Non-aktifkan semua
STR_GRAPH_CARGO_TOOLTIP_ENABLE_ALL                              :{BLACK}Tampilkan semua kargo pada grafik tarif pembayaran kargo
STR_GRAPH_CARGO_TOOLTIP_DISABLE_ALL                             :{BLACK}menampilkan tidak ada kargo pada grafik tingkat pembayaran kargo
STR_GRAPH_CARGO_PAYMENT_TOGGLE_CARGO                            :{BLACK}Pilih jenis kargo yang akan ditampilkan
STR_GRAPH_CARGO_PAYMENT_CARGO                                   :{TINY_FONT}{BLACK}{STRING}

STR_GRAPH_PERFORMANCE_DETAIL_TOOLTIP                            :{BLACK}Tampilkan rincian penilaian kinerja

# Graph key window
STR_GRAPH_KEY_CAPTION                                           :{WHITE}Grafik item perusahaan
STR_GRAPH_KEY_COMPANY_SELECTION_TOOLTIP                         :{BLACK}Klik disini untuk menandai daftar perusahaan pada grafik

# Company league window
STR_COMPANY_LEAGUE_TABLE_CAPTION                                :{WHITE}Tabel Liga Perusahaan
STR_COMPANY_LEAGUE_COMPANY_NAME                                 :{ORANGE}{COMPANY} {BLACK}{COMPANY_NUM} '{STRING}'
STR_COMPANY_LEAGUE_COMPANY_RANK                                 :{YELLOW}#{NUM}
STR_COMPANY_LEAGUE_PERFORMANCE_TITLE_ENGINEER                   :Insinyur
STR_COMPANY_LEAGUE_PERFORMANCE_TITLE_TRAFFIC_MANAGER            :Manajer Lalu lintas
STR_COMPANY_LEAGUE_PERFORMANCE_TITLE_TRANSPORT_COORDINATOR      :Koordinator trasportasi
STR_COMPANY_LEAGUE_PERFORMANCE_TITLE_ROUTE_SUPERVISOR           :Supervisor Rute
STR_COMPANY_LEAGUE_PERFORMANCE_TITLE_DIRECTOR                   :Direktur
STR_COMPANY_LEAGUE_PERFORMANCE_TITLE_CHIEF_EXECUTIVE            :Kepala Eksekutif
STR_COMPANY_LEAGUE_PERFORMANCE_TITLE_CHAIRMAN                   :Pimpinan
STR_COMPANY_LEAGUE_PERFORMANCE_TITLE_PRESIDENT                  :Presiden
STR_COMPANY_LEAGUE_PERFORMANCE_TITLE_TYCOON                     :Tycoon

# Performance detail window
STR_PERFORMANCE_DETAIL                                          :{WHITE}Penilaian terperinci kinerja
STR_PERFORMANCE_DETAIL_KEY                                      :{BLACK}Detail
STR_PERFORMANCE_DETAIL_AMOUNT_CURRENCY                          :{BLACK}({CURRENCY_SHORT}/{CURRENCY_SHORT})
STR_PERFORMANCE_DETAIL_AMOUNT_INT                               :{BLACK}({COMMA}/{COMMA})
STR_PERFORMANCE_DETAIL_PERCENT                                  :{WHITE}{NUM}%
STR_PERFORMANCE_DETAIL_SELECT_COMPANY_TOOLTIP                   :{BLACK}Lihat penuh informasi perusahaan ini

###length 10
STR_PERFORMANCE_DETAIL_VEHICLES                                 :{BLACK}Kendaraan:
STR_PERFORMANCE_DETAIL_STATIONS                                 :{BLACK}Stasiun:
STR_PERFORMANCE_DETAIL_MIN_PROFIT                               :{BLACK}Laba Min.:
STR_PERFORMANCE_DETAIL_MIN_INCOME                               :{BLACK}Omzet Min.:
STR_PERFORMANCE_DETAIL_MAX_INCOME                               :{BLACK}Omzet Maks.:
STR_PERFORMANCE_DETAIL_DELIVERED                                :{BLACK}Terkirim:
STR_PERFORMANCE_DETAIL_CARGO                                    :{BLACK}Kargo:
STR_PERFORMANCE_DETAIL_MONEY                                    :{BLACK}Kekayaan:
STR_PERFORMANCE_DETAIL_LOAN                                     :{BLACK}Hutang:
STR_PERFORMANCE_DETAIL_TOTAL                                    :{BLACK}Total:
###next-name-looks-similar

STR_PERFORMANCE_DETAIL_STATIONS_TOOLTIP                         :{BLACK}Jumlah bagian dari stasiun yang diperbaiki baru-baru ini. Setiap bagian dari stasiun (misal: stasiun kereta, terminal bus, bandara) dihitung, meskipun mereka dihubungkan menjadi satu kesatuan stasiun
STR_PERFORMANCE_DETAIL_MIN_INCOME_TOOLTIP                       :{BLACK}Banyaknya uang yang dihasilkan dalam satu kuartal dengan keuntungan terendah pada 12 kuartal terakhir
STR_PERFORMANCE_DETAIL_MAX_INCOME_TOOLTIP                       :{BLACK}Banyaknya uang tunai yang dihasilkan dalam satu kuartal dengan keuntungan tertinggi pada 12 kuartal terakhir
STR_PERFORMANCE_DETAIL_DELIVERED_TOOLTIP                        :{BLACK}Jumlah kargo yang terkirim selama kuartal terakhir
STR_PERFORMANCE_DETAIL_CARGO_TOOLTIP                            :{BLACK}Jumlah jenis kargo yang terkirim selama kuartal terakhir
STR_PERFORMANCE_DETAIL_MONEY_TOOLTIP                            :{BLACK}Banyaknya uang yang dimiliki perusahaan ini yang tersimpan di bank
STR_PERFORMANCE_DETAIL_LOAN_TOOLTIP                             :{BLACK}Banyaknya uang perusahaan ini yang digunakan untuk membayar pinjaman
STR_PERFORMANCE_DETAIL_TOTAL_TOOLTIP                            :{BLACK}Total Nilai Keluar dari nilai-nilai yang mungin

# Music window
STR_MUSIC_JAZZ_JUKEBOX_CAPTION                                  :{WHITE}Kotak musik Jazz
STR_MUSIC_PLAYLIST_ALL                                          :{TINY_FONT}{BLACK}Semua
STR_MUSIC_PLAYLIST_OLD_STYLE                                    :{TINY_FONT}{BLACK}Model lama
STR_MUSIC_PLAYLIST_NEW_STYLE                                    :{TINY_FONT}{BLACK}Model Baru
STR_MUSIC_PLAYLIST_EZY_STREET                                   :{TINY_FONT}{BLACK}Jalan Ezy
STR_MUSIC_PLAYLIST_CUSTOM_1                                     :{TINY_FONT}{BLACK}Bebas 1
STR_MUSIC_PLAYLIST_CUSTOM_2                                     :{TINY_FONT}{BLACK}Bebas 2
STR_MUSIC_MUSIC_VOLUME                                          :{TINY_FONT}{BLACK}Volume Musik
STR_MUSIC_EFFECTS_VOLUME                                        :{TINY_FONT}{BLACK}Volume Efek
STR_MUSIC_TRACK_NONE                                            :{TINY_FONT}{DKGREEN}--
STR_MUSIC_TRACK_DIGIT                                           :{TINY_FONT}{DKGREEN}{ZEROFILL_NUM}
STR_MUSIC_TITLE_NONE                                            :{TINY_FONT}{DKGREEN}------
STR_MUSIC_TITLE_NOMUSIC                                         :{TINY_FONT}{DKGREEN}Tidak ada musik yang tersedia
STR_MUSIC_TITLE_NAME                                            :{TINY_FONT}{DKGREEN}"{STRING}"
STR_MUSIC_TRACK                                                 :{TINY_FONT}{BLACK}Track
STR_MUSIC_XTITLE                                                :{TINY_FONT}{BLACK}Titel
STR_MUSIC_SHUFFLE                                               :{TINY_FONT}{BLACK}Acak
STR_MUSIC_PROGRAM                                               :{TINY_FONT}{BLACK}Program
STR_MUSIC_TOOLTIP_SKIP_TO_PREVIOUS_TRACK                        :{BLACK}Kembali ke musik sebelumnya
STR_MUSIC_TOOLTIP_SKIP_TO_NEXT_TRACK_IN_SELECTION               :{BLACK}Lewati ke musik berikutnya
STR_MUSIC_TOOLTIP_STOP_PLAYING_MUSIC                            :{BLACK}Hentikan musik
STR_MUSIC_TOOLTIP_START_PLAYING_MUSIC                           :{BLACK}Mulai mainkan musik
STR_MUSIC_TOOLTIP_DRAG_SLIDERS_TO_SET_MUSIC                     :{BLACK}Geser slider untuk mengatur volume musik dan efek suara
STR_MUSIC_TOOLTIP_SELECT_ALL_TRACKS_PROGRAM                     :{BLACK}Pilih program 'semua track'
STR_MUSIC_TOOLTIP_SELECT_OLD_STYLE_MUSIC                        :{BLACK}Pilih program 'gaya musik lama'
STR_MUSIC_TOOLTIP_SELECT_NEW_STYLE_MUSIC                        :{BLACK}Pilih program 'gaya musik masa kini'
STR_MUSIC_TOOLTIP_SELECT_EZY_STREET_STYLE                       :{BLACK}Pilih program 'gaya music Ezy Street'
STR_MUSIC_TOOLTIP_SELECT_CUSTOM_1_USER_DEFINED                  :{BLACK}Pilih 'Bebas 1' (program buatan pengguna)
STR_MUSIC_TOOLTIP_SELECT_CUSTOM_2_USER_DEFINED                  :{BLACK}Pilih 'Bebas 2' (program buatan pengguna)
STR_MUSIC_TOOLTIP_TOGGLE_PROGRAM_SHUFFLE                        :{BLACK}Acak/Urut program
STR_MUSIC_TOOLTIP_SHOW_MUSIC_TRACK_SELECTION                    :{BLACK}Tampilkan jendela pemilihan judul musik

# Playlist window
STR_PLAYLIST_MUSIC_SELECTION_SETNAME                            :{WHITE}Program Musik - '{STRING}'
STR_PLAYLIST_TRACK_NAME                                         :{TINY_FONT}{LTBLUE}{ZEROFILL_NUM} "{STRING}"
STR_PLAYLIST_TRACK_INDEX                                        :{TINY_FONT}{BLACK}Daftar rel
STR_PLAYLIST_PROGRAM                                            :{TINY_FONT}{BLACK}Program - '{STRING}'
STR_PLAYLIST_CLEAR                                              :{TINY_FONT}{BLACK}Kosong
STR_PLAYLIST_CHANGE_SET                                         :{BLACK}Gantikan set
STR_PLAYLIST_TOOLTIP_CLEAR_CURRENT_PROGRAM_CUSTOM1              :{BLACK}Hapus program saat ini (hanya Bebas 1 atau Bebas 2)
STR_PLAYLIST_TOOLTIP_CHANGE_SET                                 :{BLACK}Mengubah pilihan musik ke set yang terinstal lainnya
STR_PLAYLIST_TOOLTIP_CLICK_TO_ADD_TRACK                         :{BLACK}Klik pada musik track untuk menambah pada program sekarang (hanya Bebas 1 atau Bebas 2)
STR_PLAYLIST_TOOLTIP_CLICK_TO_REMOVE_TRACK                      :{BLACK}Klik pada track musik untuk menghapusnya dari program saat ini. (Bebas 1 atau Bebas 2 saja)

# Highscore window
STR_HIGHSCORE_POSITION                                          :{BIG_FONT}{BLACK}{COMMA}.
STR_HIGHSCORE_PERFORMANCE_TITLE_BUSINESSMAN                     :Pebisnis
STR_HIGHSCORE_PERFORMANCE_TITLE_ENTREPRENEUR                    :Pengusaha
STR_HIGHSCORE_PERFORMANCE_TITLE_INDUSTRIALIST                   :Industrialis
STR_HIGHSCORE_PERFORMANCE_TITLE_CAPITALIST                      :Kapitalis
STR_HIGHSCORE_PERFORMANCE_TITLE_MAGNATE                         :Tokoh terkemuka
STR_HIGHSCORE_PERFORMANCE_TITLE_MOGUL                           :Jutawan
STR_HIGHSCORE_PERFORMANCE_TITLE_TYCOON_OF_THE_CENTURY           :Tycoon abad ini
STR_HIGHSCORE_NAME                                              :{PRESIDENT_NAME}, {COMPANY}
STR_HIGHSCORE_STATS                                             :{BIG_FONT}'{STRING}'   ({COMMA})
STR_HIGHSCORE_COMPANY_ACHIEVES_STATUS                           :{BIG_FONT}{BLACK}{COMPANY} mencapai status '{STRING}' !
STR_HIGHSCORE_PRESIDENT_OF_COMPANY_ACHIEVES_STATUS              :{BIG_FONT}{WHITE}{PRESIDENT_NAME} dari {COMPANY} mencapai status '{STRING}' !

# Smallmap window
STR_SMALLMAP_CAPTION                                            :{WHITE}Peta - {STRING}

###length 7
STR_SMALLMAP_TYPE_CONTOURS                                      :Kontur
STR_SMALLMAP_TYPE_VEHICLES                                      :Kendaraan
STR_SMALLMAP_TYPE_INDUSTRIES                                    :Industri
STR_SMALLMAP_TYPE_ROUTEMAP                                      :Aliran kargo
STR_SMALLMAP_TYPE_ROUTES                                        :Rute
STR_SMALLMAP_TYPE_VEGETATION                                    :Vegetasi
STR_SMALLMAP_TYPE_OWNERS                                        :Pemilik

STR_SMALLMAP_TOOLTIP_SHOW_LAND_CONTOURS_ON_MAP                  :{BLACK}Tampilkan kontur tanah pada peta
STR_SMALLMAP_TOOLTIP_SHOW_VEHICLES_ON_MAP                       :{BLACK}Tampilkan kendaraan dalam peta
STR_SMALLMAP_TOOLTIP_SHOW_INDUSTRIES_ON_MAP                     :{BLACK}Tampilkan industri dalam peta
STR_SMALLMAP_TOOLTIP_SHOW_LINK_STATS_ON_MAP                     :{BLACK}Tampilkan aliran kargo di peta
STR_SMALLMAP_TOOLTIP_SHOW_TRANSPORT_ROUTES_ON                   :{BLACK}Tampilkan rute kendaraan di peta
STR_SMALLMAP_TOOLTIP_SHOW_VEGETATION_ON_MAP                     :{BLACK}Tampilkan vegetasi di peta
STR_SMALLMAP_TOOLTIP_SHOW_LAND_OWNERS_ON_MAP                    :{BLACK}Tampilkan pemilik area di peta
STR_SMALLMAP_TOOLTIP_INDUSTRY_SELECTION                         :{BLACK}Klik di tipe industri untuk menampilkannya. Ctrl+klik untuk mematikan semuanya, kecuali yang terpilih. Ctrl+klik lagi untuk menyalakannya kembali.
STR_SMALLMAP_TOOLTIP_COMPANY_SELECTION                          :{BLACK}Klik pada nama perusahaan untuk menampilkan propertinya, Ctrl+klik untuk mematikan semuanya, kecuali yang terpilih. Ctrl+klik lagi untuk menyalakannya kembali
STR_SMALLMAP_TOOLTIP_CARGO_SELECTION                            :{BLACK}Tekan di kargo untuk mengganti tampilan propertinya. Ctrl+Click akan mematikan semua kargo selain yang terpilih. Ctrl+Click sekali lagi akan menghidupkan kembali semua kargo

STR_SMALLMAP_LEGENDA_ROADS                                      :{TINY_FONT}{BLACK}Jalan raya
STR_SMALLMAP_LEGENDA_RAILROADS                                  :{TINY_FONT}{BLACK}Rel kereta
STR_SMALLMAP_LEGENDA_STATIONS_AIRPORTS_DOCKS                    :{TINY_FONT}{BLACK}Stasiun/Bandara/Pelabuhan
STR_SMALLMAP_LEGENDA_BUILDINGS_INDUSTRIES                       :{TINY_FONT}{BLACK}Bangunan/Industri
STR_SMALLMAP_LEGENDA_VEHICLES                                   :{TINY_FONT}{BLACK}Kendaraan
STR_SMALLMAP_LEGENDA_TRAINS                                     :{TINY_FONT}{BLACK}Kereta
STR_SMALLMAP_LEGENDA_ROAD_VEHICLES                              :{TINY_FONT}{BLACK}Kendaraan Jalan Raya
STR_SMALLMAP_LEGENDA_SHIPS                                      :{TINY_FONT}{BLACK}Kapal
STR_SMALLMAP_LEGENDA_AIRCRAFT                                   :{TINY_FONT}{BLACK}Pesawat
STR_SMALLMAP_LEGENDA_TRANSPORT_ROUTES                           :{TINY_FONT}{BLACK}Jalur Transportasi
STR_SMALLMAP_LEGENDA_FOREST                                     :{TINY_FONT}{BLACK}Hutan
STR_SMALLMAP_LEGENDA_RAILROAD_STATION                           :{TINY_FONT}{BLACK}Station Kereta
STR_SMALLMAP_LEGENDA_TRUCK_LOADING_BAY                          :{TINY_FONT}{BLACK}Terminal bongkar muat
STR_SMALLMAP_LEGENDA_BUS_STATION                                :{TINY_FONT}{BLACK}Terminal Bus
STR_SMALLMAP_LEGENDA_AIRPORT_HELIPORT                           :{TINY_FONT}{BLACK}Bandara/Heliport
STR_SMALLMAP_LEGENDA_DOCK                                       :{TINY_FONT}{BLACK}Pelabuhan
STR_SMALLMAP_LEGENDA_ROUGH_LAND                                 :{TINY_FONT}{BLACK}Daratan terjal
STR_SMALLMAP_LEGENDA_GRASS_LAND                                 :{TINY_FONT}{BLACK}Daratan berumput
STR_SMALLMAP_LEGENDA_BARE_LAND                                  :{TINY_FONT}{BLACK}Lahan kritis
STR_SMALLMAP_LEGENDA_RAINFOREST                                 :{TINY_FONT}{BLACK}Hutan hujan
STR_SMALLMAP_LEGENDA_FIELDS                                     :{TINY_FONT}{BLACK}Ladang
STR_SMALLMAP_LEGENDA_TREES                                      :{TINY_FONT}{BLACK}Pepohonan
STR_SMALLMAP_LEGENDA_ROCKS                                      :{TINY_FONT}{BLACK}Bebatuan
STR_SMALLMAP_LEGENDA_WATER                                      :{TINY_FONT}{BLACK}Perairan
STR_SMALLMAP_LEGENDA_NO_OWNER                                   :{TINY_FONT}{BLACK}Tanpa Pemilik
STR_SMALLMAP_LEGENDA_TOWNS                                      :{TINY_FONT}{BLACK}Perkotaan
STR_SMALLMAP_LEGENDA_INDUSTRIES                                 :{TINY_FONT}{BLACK}Perindustrian
STR_SMALLMAP_LEGENDA_DESERT                                     :{TINY_FONT}{BLACK}Gurun Pasir
STR_SMALLMAP_LEGENDA_SNOW                                       :{TINY_FONT}{BLACK}Salju

STR_SMALLMAP_TOOLTIP_TOGGLE_TOWN_NAMES_ON_OFF                   :{BLACK}Hidup/matikan tampilan nama kota di peta
STR_SMALLMAP_CENTER                                             :{BLACK}Tengahkan peta kecil pada posisi ini
STR_SMALLMAP_INDUSTRY                                           :{TINY_FONT}{STRING} ({NUM})
STR_SMALLMAP_LINKSTATS                                          :{TINY_FONT}{STRING}
STR_SMALLMAP_COMPANY                                            :{TINY_FONT}{COMPANY}
STR_SMALLMAP_TOWN                                               :{TINY_FONT}{WHITE}{TOWN}
STR_SMALLMAP_DISABLE_ALL                                        :{BLACK}Matikan semua
STR_SMALLMAP_ENABLE_ALL                                         :{BLACK}Aktifkan semua
STR_SMALLMAP_SHOW_HEIGHT                                        :{BLACK}Tampilkan tinggi
STR_SMALLMAP_TOOLTIP_DISABLE_ALL_INDUSTRIES                     :{BLACK}Tidak menampilkan industri pada peta
STR_SMALLMAP_TOOLTIP_ENABLE_ALL_INDUSTRIES                      :{BLACK}Tampilkan semua industri pada peta
STR_SMALLMAP_TOOLTIP_SHOW_HEIGHT                                :{BLACK}tampilkan/sembunyikan heightmap
STR_SMALLMAP_TOOLTIP_DISABLE_ALL_COMPANIES                      :{BLACK}Hilangkan semua properti perusahaan di peta
STR_SMALLMAP_TOOLTIP_ENABLE_ALL_COMPANIES                       :{BLACK}Tampilkan semua properti perusahaan di peta
STR_SMALLMAP_TOOLTIP_DISABLE_ALL_CARGOS                         :{BLACK}Jangan tampilkan kargo di peta
STR_SMALLMAP_TOOLTIP_ENABLE_ALL_CARGOS                          :{BLACK}Tampilkan semua kargo di peta

# Status bar messages
STR_STATUSBAR_TOOLTIP_SHOW_LAST_NEWS                            :{BLACK}Tampilkan pesan atau laporan berita terakhir
STR_STATUSBAR_COMPANY_NAME                                      :{SILVER}- -  {COMPANY}  - -
STR_STATUSBAR_PAUSED                                            :{YELLOW}* * DIJEDA *  *
STR_STATUSBAR_PAUSED_LINK_GRAPH                                 :{ORANGE}* * DIJEDA (menunggu pembaruan grafik tautan) * *
STR_STATUSBAR_AUTOSAVE                                          :{RED}SIMPAN OTOMATIS
STR_STATUSBAR_SAVING_GAME                                       :{RED}*  *  MENYIMPAN PERMAINAN  *  *

STR_STATUSBAR_SPECTATOR                                         :{WHITE}(Penonton)

# News message history
STR_MESSAGE_HISTORY                                             :{WHITE}Pesan Lampau
STR_MESSAGE_HISTORY_TOOLTIP                                     :{BLACK}Daftar pesan berita-berita yang ada
STR_MESSAGE_NEWS_FORMAT                                         :{STRING}  -  {STRING}

STR_NEWS_MESSAGE_CAPTION                                        :{WHITE}Pesan
STR_NEWS_CUSTOM_ITEM                                            :{BIG_FONT}{BLACK}{STRING}

STR_NEWS_FIRST_TRAIN_ARRIVAL                                    :{BIG_FONT}{BLACK}Masyarakat bergembira . . .{}Kereta pertama tiba di {STATION}!
STR_NEWS_FIRST_BUS_ARRIVAL                                      :{BIG_FONT}{BLACK}Masyarakat bergembira . . .{}Bus pertama tiba di {STATION}!
STR_NEWS_FIRST_TRUCK_ARRIVAL                                    :{BIG_FONT}{BLACK}Masyarakat bergembira . . .{}Truk pertama tiba di {STATION}!
STR_NEWS_FIRST_PASSENGER_TRAM_ARRIVAL                           :{BIG_FONT}{BLACK}Masyarakat bergembira . . .{}Trem Penumpang pertama tiba di {STATION}!
STR_NEWS_FIRST_CARGO_TRAM_ARRIVAL                               :{BIG_FONT}{BLACK}Masyarakat bergembira . . .{}Trem Barang pertama tiba di {STATION}!
STR_NEWS_FIRST_SHIP_ARRIVAL                                     :{BIG_FONT}{BLACK}Masyarakat bergembira . . .{}Kapal pertama tiba di {STATION}!
STR_NEWS_FIRST_AIRCRAFT_ARRIVAL                                 :{BIG_FONT}{BLACK}Masyarakat bergembira . . .{}Pesawat pertama tiba di {STATION}!

STR_NEWS_TRAIN_CRASH                                            :{BIG_FONT}{BLACK}Kecelakaan Kereta!{}{COMMA} tewas dalam ledakan setelah kecelakaan
STR_NEWS_ROAD_VEHICLE_CRASH_DRIVER                              :{BIG_FONT}{BLACK}Terjadi Tabrakan Kendaraan!{}Seorang sopir tewas dalam ledakan setelah ditabrak kereta
STR_NEWS_ROAD_VEHICLE_CRASH                                     :{BIG_FONT}{BLACK}Terjadi Tabrakan Kendaraan!{}{COMMA} orang meninggal dalam ledakan setelah ditabrak kereta
STR_NEWS_AIRCRAFT_CRASH                                         :{BIG_FONT}{BLACK}Kecelakaan Pesawat!{}{COMMA} orang tewas dalam kebakaran di {STATION}
STR_NEWS_PLANE_CRASH_OUT_OF_FUEL                                :{BIG_FONT}{BLACK}Kecelakaan Pesawat!{}Pesawat kehabisan bahan bakar, {COMMA}orang tewas dalam lautan api!

STR_NEWS_DISASTER_ZEPPELIN                                      :{BIG_FONT}{BLACK}Bencana Zeppelin di {STATION}!
STR_NEWS_DISASTER_SMALL_UFO                                     :{BIG_FONT}{BLACK}Kendaraan hancur dalam kecelakaan 'UFO'!
STR_NEWS_DISASTER_AIRPLANE_OIL_REFINERY                         :{BIG_FONT}{BLACK}Kilang minyak meledak didekat {TOWN}!
STR_NEWS_DISASTER_HELICOPTER_FACTORY                            :{BIG_FONT}{BLACK}Pabrik hancur akibat hubungan pendek arus listik di dekat {TOWN}!
STR_NEWS_DISASTER_BIG_UFO                                       :{BIG_FONT}{BLACK}'UFO' mendarat di dekat {TOWN}!
STR_NEWS_DISASTER_COAL_MINE_SUBSIDENCE                          :{BIG_FONT}{BLACK}Tambang batubara mengalami kerusakan di dekat {TOWN}!
STR_NEWS_DISASTER_FLOOD_VEHICLE                                 :{BIG_FONT}{BLACK}Banjir!{}Sedikitnya {COMMA} hilang, diduga meninggal akibat banjir!

STR_NEWS_COMPANY_IN_TROUBLE_TITLE                               :{BIG_FONT}{BLACK}Perusahaan transportasi bermasalah!
STR_NEWS_COMPANY_IN_TROUBLE_DESCRIPTION                         :{BIG_FONT}{BLACK}{STRING} akan dijual atau dinyatakan bangkrut kecuali jika dapat meningkatkan nilainya segera!
STR_NEWS_COMPANY_MERGER_TITLE                                   :{BIG_FONT}{BLACK} Perusahaan transportasi bergabung!
STR_NEWS_COMPANY_MERGER_DESCRIPTION                             :{BIG_FONT}{BLACK}{STRING} telah dijual kepada {STRING} senilai {CURRENCY_LONG}!
STR_NEWS_COMPANY_BANKRUPT_TITLE                                 :{BIG_FONT}{BLACK}Bangkrut!
STR_NEWS_COMPANY_BANKRUPT_DESCRIPTION                           :{BIG_FONT}{BLACK}{STRING} telah ditutup oleh pemilik modal dan segala asetnya dijual!
STR_NEWS_COMPANY_LAUNCH_TITLE                                   :{BIG_FONT}{BLACK}Perusahaan baru telah didirikan!
STR_NEWS_COMPANY_LAUNCH_DESCRIPTION                             :{BIG_FONT}{BLACK}{STRING} memulai pembangunan di dekat {TOWN}!
STR_NEWS_MERGER_TAKEOVER_TITLE                                  :{BIG_FONT}{BLACK}{STRING} telah diambil alih oleh {STRING}!
STR_PRESIDENT_NAME_MANAGER                                      :{BLACK}{PRESIDENT_NAME}{}(Pimpinan)

STR_NEWS_NEW_TOWN                                               :{BLACK}{BIG_FONT}{STRING} menjadi sponsor pembangunan kota baru {TOWN}!
STR_NEWS_NEW_TOWN_UNSPONSORED                                   :{BLACK}{BIG_FONT}Kota baru yang bernama {TOWN} baru dibuatkan!

STR_NEWS_INDUSTRY_CONSTRUCTION                                  :{BIG_FONT}{BLACK}Ada pembangunan {STRING} baru di dekat {TOWN}!
STR_NEWS_INDUSTRY_PLANTED                                       :{BIG_FONT}{BLACK}{STRING} baru sedang ditanam di dekat {TOWN}!

STR_NEWS_INDUSTRY_CLOSURE_GENERAL                               :{BIG_FONT}{BLACK}{STRING} akan segera ditutup!
STR_NEWS_INDUSTRY_CLOSURE_SUPPLY_PROBLEMS                       :{BIG_FONT}{BLACK}{STRING} akan segera ditutup karena kekurangan suplai!
STR_NEWS_INDUSTRY_CLOSURE_LACK_OF_TREES                         :{BIG_FONT}{BLACK}Ketiadaan pepohonan didekatnya menyebabkan {STRING} akan segera ditutup!

STR_NEWS_EURO_INTRODUCTION                                      :{BIG_FONT}{BLACK}Moneter Eropa Bersatu!{}{}Euro, diperkenalkan sebagai satu-satunya mata uang untuk bertransaksi di negara anda!
STR_NEWS_BEGIN_OF_RECESSION                                     :{BIG_FONT}{BLACK}Resesi Global!{}{}Ahli Finansial takut ekonomi jatuh pada posisi terburuk!
STR_NEWS_END_OF_RECESSION                                       :{BIG_FONT}{BLACK}Resesi Berakhir!{}{}Perbaikan di sektor dagang memberikan kepercayaan diri sektor industri untuk memperkuat pertumbuhan ekonomi!

STR_NEWS_INDUSTRY_PRODUCTION_INCREASE_GENERAL                   :{BIG_FONT}{BLACK}Produksi {INDUSTRY} meningkat!
STR_NEWS_INDUSTRY_PRODUCTION_INCREASE_COAL                      :{BIG_FONT}{BLACK}Lapisan baru ditemukan pada {INDUSTRY}!{}Produksi diperkirakan akan meningkat dua kali lipat!
STR_NEWS_INDUSTRY_PRODUCTION_INCREASE_OIL                       :{BIG_FONT}{BLACK}Cadangan baru ditemukan pada {INDUSTRY}!{}Produksi diperkirakan akan meningkat dua kali lipat!
STR_NEWS_INDUSTRY_PRODUCTION_INCREASE_FARM                      :{BIG_FONT}{BLACK}Peningkatan metode pertanian pada {INDUSTRY} diperkirakan produksi akan meningkat dua kali lipat!
STR_NEWS_INDUSTRY_PRODUCTION_INCREASE_SMOOTH                    :{BIG_FONT}{BLACK}Produksi {STRING} di {INDUSTRY} meningkat hingga {COMMA}%!
STR_NEWS_INDUSTRY_PRODUCTION_DECREASE_GENERAL                   :{BIG_FONT}{BLACK}Produksi {INDUSTRY} menurun hingga 50%
STR_NEWS_INDUSTRY_PRODUCTION_DECREASE_FARM                      :{BIG_FONT}{BLACK}Serangan serangga menyebabkan malapetaka pada {INDUSTRY}!{}Produksi menurun hingga 50%
STR_NEWS_INDUSTRY_PRODUCTION_DECREASE_SMOOTH                    :{BIG_FONT}{BLACK}Produksi {STRING} di {INDUSTRY} turun hingga {COMMA}%!

###length VEHICLE_TYPES
STR_NEWS_TRAIN_IS_WAITING                                       :{WHITE}{VEHICLE} sedang menunggu di depo
STR_NEWS_ROAD_VEHICLE_IS_WAITING                                :{WHITE}{VEHICLE} sedang menunggu di bengkel
STR_NEWS_SHIP_IS_WAITING                                        :{WHITE}{VEHICLE} sedang menunggu di galangan
STR_NEWS_AIRCRAFT_IS_WAITING                                    :{WHITE}{VEHICLE} sedang menunggu di hangar
###next-name-looks-similar

# Order review system / warnings
STR_NEWS_VEHICLE_HAS_TOO_FEW_ORDERS                             :{WHITE}Daftar perintah {VEHICLE} terlalu sedikit
STR_NEWS_VEHICLE_HAS_VOID_ORDER                                 :{WHITE}{VEHICLE} memiliki perintah yang terabaikan
STR_NEWS_VEHICLE_HAS_DUPLICATE_ENTRY                            :{WHITE}{VEHICLE} memiliki perintah ganda
STR_NEWS_VEHICLE_HAS_INVALID_ENTRY                              :{WHITE}{VEHICLE} memiliki perintah menuju stasiun yg salah
STR_NEWS_PLANE_USES_TOO_SHORT_RUNWAY                            :{WHITE}{VEHICLE} memiliki dalam perintahnya sebuah bandara berlandasan yang terlalu pendek

STR_NEWS_VEHICLE_IS_GETTING_OLD                                 :{WHITE}{VEHICLE} mulai menua
STR_NEWS_VEHICLE_IS_GETTING_VERY_OLD                            :{WHITE}{VEHICLE} menjadi sangat tua
STR_NEWS_VEHICLE_IS_GETTING_VERY_OLD_AND                        :{WHITE}{VEHICLE} menjadi sangat tua dan perlu segera diganti
STR_NEWS_TRAIN_IS_STUCK                                         :{WHITE}{VEHICLE} tidak menemukan arah selanjutnya
STR_NEWS_VEHICLE_IS_LOST                                        :{WHITE}{VEHICLE} kehilangan arah
STR_NEWS_AIRCRAFT_DEST_TOO_FAR                                  :{WHITE}{VEHICLE} tidak dapat melanjutkan tujuan karena diluar jangkauan

STR_NEWS_ORDER_REFIT_FAILED                                     :{WHITE}{VEHICLE} berhenti karena proses ubah kargonya gagal
STR_NEWS_VEHICLE_AUTORENEW_FAILED                               :{WHITE}Peremajaan {VEHICLE} gagal{}{STRING}

STR_NEWS_NEW_VEHICLE_NOW_AVAILABLE                              :{BIG_FONT}{BLACK}{STRING} jenis baru telah diluncurkan!
STR_NEWS_NEW_VEHICLE_TYPE                                       :{BIG_FONT}{BLACK}{ENGINE}
STR_NEWS_NEW_VEHICLE_NOW_AVAILABLE_WITH_TYPE                    :{BLACK}{STRING} jenis baru telah diluncurkan!  -  {ENGINE}

STR_NEWS_SHOW_VEHICLE_GROUP_TOOLTIP                             :{BLACK}Membuka jendela grup yang berfokus pada rombongan kendaraan

STR_NEWS_STATION_NO_LONGER_ACCEPTS_CARGO_LIST                   :{WHITE}{STATION} tidak lagi menerima: {CARGO_LIST}
STR_NEWS_STATION_NOW_ACCEPTS_CARGO_LIST                         :{WHITE}{STATION} menerima: {CARGO_LIST}

STR_NEWS_OFFER_OF_SUBSIDY_EXPIRED                               :{BIG_FONT}{BLACK}Penawaran subsidi berakhir:{}{}Jasa transportasi {STRING} dari {STRING} ke {STRING} mulai sekarang tidak lagi mendapat subsidi
STR_NEWS_SUBSIDY_WITHDRAWN_SERVICE                              :{BIG_FONT}{BLACK}Subsidi berakhir:{}{}Jasa transportasi {STRING} dari {STRING} ke {STRING} tidak lagi mendapat subsidi
STR_NEWS_SERVICE_SUBSIDY_OFFERED                                :{BIG_FONT}{BLACK}Subsidi layanan yang ditawarkan:{}{}Pertama {STRING} dari {STRING} ke {STRING} akan menarik subsidi {UNITS_YEARS_OR_MINUTES} dari otoritas lokal!
###length 4
STR_NEWS_SERVICE_SUBSIDY_AWARDED_HALF                           :{BIG_FONT}{BLACK}Subsidi layanan diberikan kepada {STRING}!{}{}{STRING} dari {STRING} hingga {STRING} akan membayar ekstra 50% untuk {UNITS_YEARS_OR_MINUTES} berikutnya!
STR_NEWS_SERVICE_SUBSIDY_AWARDED_DOUBLE                         :{BIG_FONT}{BLACK}Subsidi layanan yang diberikan kepada {STRING}!{}{}{STRING} dari {STRING} hingga {STRING} akan membayar tarif ganda untuk {UNITS_YEARS_OR_MINUTES} selanjunya!
STR_NEWS_SERVICE_SUBSIDY_AWARDED_TRIPLE                         :{BIG_FONT}{BLACK}Subsidi layanan yang diberikan kepada {STRING}!{}{}{STRING} dari {STRING} hingga {STRING} akan membayar tarif tiga kali lipat untuk {UNITS_YEARS_OR_MINUTES} berikutnya!
STR_NEWS_SERVICE_SUBSIDY_AWARDED_QUADRUPLE                      :{BIG_FONT}{BLACK}Subsidi layanan yang diberikan kepada {STRING}!{}{}{STRING} dari {STRING} hingga {STRING} akan membayar tarif empat kali lipat untuk {UNITS_YEARS_OR_MINUTES} berikutnya!

STR_NEWS_EXCLUSIVE_RIGHTS_TITLE                                 :{BIG_FONT}{BLACK}Monopoli transportasi!

# Extra view window
STR_EXTRA_VIEWPORT_TITLE                                        :{WHITE}Viewport {COMMA}
STR_EXTRA_VIEW_MOVE_VIEW_TO_MAIN                                :{BLACK}Simpan ke viewport
STR_EXTRA_VIEW_MOVE_VIEW_TO_MAIN_TT                             :{BLACK}Simpan lokasi peta sekarang ke viewport
STR_EXTRA_VIEW_MOVE_MAIN_TO_VIEW                                :{BLACK}Tampilan dari viewport
STR_EXTRA_VIEW_MOVE_MAIN_TO_VIEW_TT                             :{BLACK}Perlihatkan di peta lokasi yang terlihat di viewport

# Game options window
STR_GAME_OPTIONS_CAPTION                                        :{WHITE}Opsi permainan

STR_GAME_OPTIONS_TAB_GENERAL                                    :Umum
STR_GAME_OPTIONS_TAB_GENERAL_TT                                 :{BLACK}Pilih setingan umum
STR_GAME_OPTIONS_TAB_GRAPHICS                                   :Grafik
STR_GAME_OPTIONS_TAB_GRAPHICS_TT                                :{BLACK}Setingan pilih grafis
STR_GAME_OPTIONS_TAB_SOUND                                      :Suara
STR_GAME_OPTIONS_TAB_SOUND_TT                                   :{BLACK}\Pilih suara dan setingan musik

STR_GAME_OPTIONS_VOLUME                                         :Volume
STR_GAME_OPTIONS_SFX_VOLUME                                     :Efek suara
STR_GAME_OPTIONS_MUSIC_VOLUME                                   :Musik

STR_GAME_OPTIONS_VOLUME_0                                       :0%
STR_GAME_OPTIONS_VOLUME_25                                      :25%
STR_GAME_OPTIONS_VOLUME_50                                      :50%
STR_GAME_OPTIONS_VOLUME_75                                      :75%
STR_GAME_OPTIONS_VOLUME_100                                     :100%

STR_GAME_OPTIONS_CURRENCY_UNITS_FRAME                           :{BLACK}Mata uang
STR_GAME_OPTIONS_CURRENCY_UNITS_DROPDOWN_TOOLTIP                :{BLACK}Pilih mata uang

STR_GAME_OPTIONS_CURRENCY_CODE                                  :{STRING} ({STRING})

###length 43
STR_GAME_OPTIONS_CURRENCY_GBP                                   :Poundsterling
STR_GAME_OPTIONS_CURRENCY_USD                                   :Dollar
STR_GAME_OPTIONS_CURRENCY_EUR                                   :Euro
STR_GAME_OPTIONS_CURRENCY_JPY                                   :Yen Jepang
STR_GAME_OPTIONS_CURRENCY_ATS                                   :Shilling Austria
STR_GAME_OPTIONS_CURRENCY_BEF                                   :Franc Belgia
STR_GAME_OPTIONS_CURRENCY_CHF                                   :Franc Swiss
STR_GAME_OPTIONS_CURRENCY_CZK                                   :Koruna Ceko
STR_GAME_OPTIONS_CURRENCY_DEM                                   :Deutschmark
STR_GAME_OPTIONS_CURRENCY_DKK                                   :Krone Denmark
STR_GAME_OPTIONS_CURRENCY_ESP                                   :Peseta Spanyol
STR_GAME_OPTIONS_CURRENCY_FIM                                   :Markka Finlandia
STR_GAME_OPTIONS_CURRENCY_FRF                                   :Franc Prancis
STR_GAME_OPTIONS_CURRENCY_GRD                                   :Drachma Yunani
STR_GAME_OPTIONS_CURRENCY_HUF                                   :Forint Hungaria
STR_GAME_OPTIONS_CURRENCY_ISK                                   :Krona Islandia
STR_GAME_OPTIONS_CURRENCY_ITL                                   :Lira Italian
STR_GAME_OPTIONS_CURRENCY_NLG                                   :Dutch Guilder
STR_GAME_OPTIONS_CURRENCY_NOK                                   :Krone Norwegia
STR_GAME_OPTIONS_CURRENCY_PLN                                   :Zloty Polandia
STR_GAME_OPTIONS_CURRENCY_RON                                   :Leu Romania
STR_GAME_OPTIONS_CURRENCY_RUR                                   :Rubel Rusia
STR_GAME_OPTIONS_CURRENCY_SIT                                   :Tolar Slovenia
STR_GAME_OPTIONS_CURRENCY_SEK                                   :Krona Swedia
STR_GAME_OPTIONS_CURRENCY_TRY                                   :Lira Turki
STR_GAME_OPTIONS_CURRENCY_SKK                                   :Koruna Slovakia
STR_GAME_OPTIONS_CURRENCY_BRL                                   :Real Brazilia
STR_GAME_OPTIONS_CURRENCY_EEK                                   :Krooni Estonia
STR_GAME_OPTIONS_CURRENCY_LTL                                   :Litas Lithuania
STR_GAME_OPTIONS_CURRENCY_KRW                                   :Won Korea Selatan
STR_GAME_OPTIONS_CURRENCY_ZAR                                   :Rand Afrika Selatan
STR_GAME_OPTIONS_CURRENCY_CUSTOM                                :Atur sendiri...
STR_GAME_OPTIONS_CURRENCY_GEL                                   :Lari Georgia
STR_GAME_OPTIONS_CURRENCY_IRR                                   :Rial Iran
STR_GAME_OPTIONS_CURRENCY_RUB                                   :Rubel Rusia Baru
STR_GAME_OPTIONS_CURRENCY_MXN                                   :Peso Mexiko
STR_GAME_OPTIONS_CURRENCY_NTD                                   :Dollar Taiwan Baru
STR_GAME_OPTIONS_CURRENCY_CNY                                   :Renminbi Cina
STR_GAME_OPTIONS_CURRENCY_HKD                                   :Dollar Hong Kong
STR_GAME_OPTIONS_CURRENCY_INR                                   :India Rupee
STR_GAME_OPTIONS_CURRENCY_IDR                                   :Rupiah Indonesia
STR_GAME_OPTIONS_CURRENCY_MYR                                   :Ringgit Malaysia

STR_GAME_OPTIONS_AUTOSAVE_FRAME                                 :{BLACK}Simpan Otomatis
STR_GAME_OPTIONS_AUTOSAVE_DROPDOWN_TOOLTIP                      :{BLACK}Pilih selang waktu permainan otomatis disimpan

# Autosave dropdown
###length 5
STR_GAME_OPTIONS_AUTOSAVE_DROPDOWN_OFF                          :Mati
STR_GAME_OPTIONS_AUTOSAVE_DROPDOWN_EVERY_10_MINUTES             :Setiap 10 menit
STR_GAME_OPTIONS_AUTOSAVE_DROPDOWN_EVERY_30_MINUTES             :Setiap 30 menit
STR_GAME_OPTIONS_AUTOSAVE_DROPDOWN_EVERY_60_MINUTES             :Setiap 60 menit
STR_GAME_OPTIONS_AUTOSAVE_DROPDOWN_EVERY_120_MINUTES            :Setiap 120 menit

STR_GAME_OPTIONS_LANGUAGE                                       :{BLACK}Bahasa
STR_GAME_OPTIONS_LANGUAGE_TOOLTIP                               :{BLACK}Pilih antar muka bahasa yang akan dipergunakan
STR_GAME_OPTIONS_LANGUAGE_PERCENTAGE                            :{STRING} ({NUM}% selesai)

STR_GAME_OPTIONS_FULLSCREEN                                     :{BLACK}Layar Penuh
STR_GAME_OPTIONS_FULLSCREEN_TOOLTIP                             :{BLACK}Klik cek box ini untuk memainkan OpenTTD dalam layar penuh

STR_GAME_OPTIONS_RESOLUTION                                     :{BLACK}Resolusi Layar
STR_GAME_OPTIONS_RESOLUTION_TOOLTIP                             :{BLACK}Pilih resolusi layar yang diinginkan
STR_GAME_OPTIONS_RESOLUTION_OTHER                               :lainnya
STR_GAME_OPTIONS_RESOLUTION_ITEM                                :{NUM}x{NUM}

STR_GAME_OPTIONS_VIDEO_ACCELERATION                             :{BLACK}Akselerasi perangkat keras
STR_GAME_OPTIONS_VIDEO_ACCELERATION_TOOLTIP                     :{BLACK} Centang kotak ini untuk mengizinkan OpenTTD mencoba menggunakan akselerasi perangkat keras. Pengaturan yang diubah hanya akan diterapkan saat permainan dimulai ulang.
STR_GAME_OPTIONS_VIDEO_ACCELERATION_RESTART                     :{WHITE}Pengaturan hanya akan berlaku setelah game dimulai ulang

STR_GAME_OPTIONS_VIDEO_VSYNC                                    :{BLACK}VSync
STR_GAME_OPTIONS_VIDEO_VSYNC_TOOLTIP                            :{BLACK}Centang kotak ini untuk melakukan sinkronisasi layar (v-sync). Pengaturan yang diubah hanya akan diterapkan saat game dimulai ulang. Hanya berfungsi dengan akselerasi perangkat keras diaktifkan.

STR_GAME_OPTIONS_VIDEO_DRIVER_INFO                              :{BLACK}Pengendali piranti: {STRING}

STR_GAME_OPTIONS_GUI_SCALE_FRAME                                :{BLACK}Ukuran antarmuka
STR_GAME_OPTIONS_GUI_SCALE_TOOLTIP                              :{BLACK}Geser slider untuk mengatur ukuran antarmuka. Tekan tombol Ctrl untuk pengaturan terus menerus
STR_GAME_OPTIONS_GUI_SCALE_AUTO                                 :{BLACK}Otomatis deteksi ukuran
STR_GAME_OPTIONS_GUI_SCALE_AUTO_TOOLTIP                         :{BLACK}Pilih kotak ini untuk mendeteksi ukuran antarmuka secara otomatis

STR_GAME_OPTIONS_GUI_SCALE_BEVELS                               :{BLACK}Skala bevel
STR_GAME_OPTIONS_GUI_SCALE_BEVELS_TOOLTIP                       :{BLACK}Pilih kotak ini untuk pengaturan perbandingan ukuran bevel dengan ukuran antarmuka

STR_GAME_OPTIONS_GUI_FONT_AA                                    :{BLACK}Font anti-alias
STR_GAME_OPTIONS_GUI_FONT_AA_TOOLTIP                            :{BLACK}Centang kotak ini untuk font anti-alias yang dapat diubah ukurannya.

STR_GAME_OPTIONS_GUI_SCALE_1X                                   :1x
STR_GAME_OPTIONS_GUI_SCALE_2X                                   :2x
STR_GAME_OPTIONS_GUI_SCALE_3X                                   :3x
STR_GAME_OPTIONS_GUI_SCALE_4X                                   :4x
STR_GAME_OPTIONS_GUI_SCALE_5X                                   :5x

STR_GAME_OPTIONS_PARTICIPATE_SURVEY_FRAME                       :{BLACK}Survei Otomatis
STR_GAME_OPTIONS_PARTICIPATE_SURVEY                             :{BLACK}Berpartisipasi pada survey otomatis
STR_GAME_OPTIONS_PARTICIPATE_SURVEY_TOOLTIP                     :{BLACK}Jika diaktifkan, OpenTTD akan mengirimkan survei saat meninggalkan game
STR_GAME_OPTIONS_PARTICIPATE_SURVEY_LINK                        :{BLACK}Tentang survei dan privasi
STR_GAME_OPTIONS_PARTICIPATE_SURVEY_LINK_TOOLTIP                :{BLACK}Ini akan membuka browser dengan informasi lebih lanjut tentang survei otomatis
STR_GAME_OPTIONS_PARTICIPATE_SURVEY_PREVIEW                     :{BLACK}Tampilkan hasil survey
STR_GAME_OPTIONS_PARTICIPATE_SURVEY_PREVIEW_TOOLTIP             :{BLACK}Tampilkan hasil survey pada game yang berjalan saat ini

STR_GAME_OPTIONS_GRAPHICS                                       :{BLACK}Grafik

STR_GAME_OPTIONS_REFRESH_RATE                                   :{BLACK}Menampilkan kecepatan refresh
STR_GAME_OPTIONS_REFRESH_RATE_TOOLTIP                           :{BLACK}Pilih laju penyegaran layar yang akan digunakan
STR_GAME_OPTIONS_REFRESH_RATE_ITEM                              :{NUM}Hz
STR_GAME_OPTIONS_REFRESH_RATE_WARNING                           :{WHITE}Kecepatan refresh yang lebih tinggi dari 60Hz dapat memengaruhi kinerja.

STR_GAME_OPTIONS_BASE_GRF                                       :{BLACK}Set Grafik Dasar
STR_GAME_OPTIONS_BASE_GRF_TOOLTIP                               :{BLACK}Pilih grafik dasar yang digunakan (tidak dapat diubah didalam permainan, hanya dari menu utama)
STR_GAME_OPTIONS_BASE_GRF_DESCRIPTION_TOOLTIP                   :{BLACK}Informasi tambahan tentang set grafik dasar

STR_GAME_OPTIONS_BASE_SFX                                       :{BLACK}Set suara dasar
STR_GAME_OPTIONS_BASE_SFX_TOOLTIP                               :{BLACK}Pilih set suara dasar yang digunakan (tidak dapat diubah didalam permainan, hanya dari menu utama)
STR_GAME_OPTIONS_BASE_SFX_DESCRIPTION_TOOLTIP                   :{BLACK}Informasi tambahan tentang set suara dasar

STR_GAME_OPTIONS_BASE_MUSIC                                     :{BLACK}Set Musik Dasar
STR_GAME_OPTIONS_BASE_MUSIC_TOOLTIP                             :{BLACK}Pilih musik dasar yang akan digunakan
STR_GAME_OPTIONS_BASE_MUSIC_DESCRIPTION_TOOLTIP                 :{BLACK}Informasi tambahan tentang musik dasar

STR_GAME_OPTIONS_SOCIAL_PLUGINS_NONE                            :{LTBLUE}(tidak ada plugin untuk diintegrasikan dengan platform sosial yang terpasang)

STR_GAME_OPTIONS_SOCIAL_PLUGIN_PLATFORM                         :{BLACK}Platform:
<<<<<<< HEAD
=======
STR_GAME_OPTIONS_SOCIAL_PLUGIN_STATE                            :{BLACK}Status plugin:
>>>>>>> 8bccb580

STR_GAME_OPTIONS_SOCIAL_PLUGIN_STATE_FAILED                     :{RED}Inisiasi gagal
STR_GAME_OPTIONS_SOCIAL_PLUGIN_STATE_PLATFORM_NOT_RUNNING       :{ORANGE}{STRING} tidak dijalankan
STR_GAME_OPTIONS_SOCIAL_PLUGIN_STATE_DUPLICATE                  :{RED}Plugin ganda
STR_GAME_OPTIONS_SOCIAL_PLUGIN_STATE_INVALID_SIGNATURE          :{RED}Kata kunci tidak tepat

STR_BASESET_STATUS                                              :{STRING} {RED}({NUM} file hilang/rusak

STR_ERROR_RESOLUTION_LIST_FAILED                                :{WHITE}Tidak bisa mendapatkan daftar resolusi layak
STR_ERROR_FULLSCREEN_FAILED                                     :{WHITE}Modus layar penuh gagal

# Custom currency window

STR_CURRENCY_WINDOW                                             :{WHITE}Atur Mata Uang
STR_CURRENCY_EXCHANGE_RATE                                      :{LTBLUE}Nilai tukar: {ORANGE}{CURRENCY_LONG} = £ {COMMA}
STR_CURRENCY_DECREASE_EXCHANGE_RATE_TOOLTIP                     :{BLACK}Menurunkan nilai mata uang satu Pound (£)
STR_CURRENCY_INCREASE_EXCHANGE_RATE_TOOLTIP                     :{BLACK}Meningkatkan nilai mata uang satu Pound (£)
STR_CURRENCY_SET_EXCHANGE_RATE_TOOLTIP                          :{BLACK}Atur penukaran nilai mata uang per satu Pound (£)

STR_CURRENCY_SEPARATOR                                          :{LTBLUE}Pemisah: {ORANGE}{STRING}
STR_CURRENCY_SET_CUSTOM_CURRENCY_SEPARATOR_TOOLTIP              :{BLACK}Atur pemisah nilai mata uang Anda

STR_CURRENCY_PREFIX                                             :{LTBLUE}Awalan: {ORANGE}{STRING}
STR_CURRENCY_SET_CUSTOM_CURRENCY_PREFIX_TOOLTIP                 :{BLACK}Masukkan awalan untuk mata uang
STR_CURRENCY_SUFFIX                                             :{LTBLUE}Akhiran: {ORANGE}{STRING}
STR_CURRENCY_SET_CUSTOM_CURRENCY_SUFFIX_TOOLTIP                 :{BLACK}Masukkan akhiran untuk mata uang

STR_CURRENCY_SWITCH_TO_EURO                                     :{LTBLUE}Berganti ke Euro: {ORANGE}{NUM}
STR_CURRENCY_SWITCH_TO_EURO_NEVER                               :{LTBLUE}Menggunakan Euro: {ORANGE}tidak pernah
STR_CURRENCY_SET_CUSTOM_CURRENCY_TO_EURO_TOOLTIP                :{BLACK}Masukkan tahun perpindahan ke Euro
STR_CURRENCY_DECREASE_CUSTOM_CURRENCY_TO_EURO_TOOLTIP           :{BLACK}Berpindah ke Euro lebih awal
STR_CURRENCY_INCREASE_CUSTOM_CURRENCY_TO_EURO_TOOLTIP           :{BLACK}Berpindah ke Eurolebih akhir

STR_CURRENCY_PREVIEW                                            :{LTBLUE}Contoh: {ORANGE}{CURRENCY_LONG}
STR_CURRENCY_CUSTOM_CURRENCY_PREVIEW_TOOLTIP                    :{BLACK}10000 Pound (£) pada mata uang Anda
STR_CURRENCY_CHANGE_PARAMETER                                   :{BLACK}Ubah sendiri parameter mata uang

STR_NONE                                                        :Tidak ada
STR_FUNDING_ONLY                                                :Hanya pendanaan
STR_MINIMAL                                                     :Minimal
STR_NUM_VERY_LOW                                                :Sangat Sedikit
STR_NUM_LOW                                                     :Sedikit
STR_NUM_NORMAL                                                  :Normal
STR_NUM_HIGH                                                    :Padat
STR_NUM_CUSTOM                                                  :Bebas
STR_NUM_CUSTOM_NUMBER                                           :Custom ({NUM})

STR_VARIETY_NONE                                                :Tidak ada
STR_VARIETY_VERY_LOW                                            :Sangat Rendah
STR_VARIETY_LOW                                                 :Rendah
STR_VARIETY_MEDIUM                                              :Sedang
STR_VARIETY_HIGH                                                :Tinggi
STR_VARIETY_VERY_HIGH                                           :Sangat Tinggi

###length 5
STR_AI_SPEED_VERY_SLOW                                          :Sangat Lambat
STR_AI_SPEED_SLOW                                               :Lambat
STR_AI_SPEED_MEDIUM                                             :Sedang
STR_AI_SPEED_FAST                                               :Cepat
STR_AI_SPEED_VERY_FAST                                          :Sangat Cepat

###length 6
STR_SEA_LEVEL_VERY_LOW                                          :Sangat Rendah
STR_SEA_LEVEL_LOW                                               :Rendah
STR_SEA_LEVEL_MEDIUM                                            :Sedang
STR_SEA_LEVEL_HIGH                                              :Tinggi
STR_SEA_LEVEL_CUSTOM                                            :Custom
STR_SEA_LEVEL_CUSTOM_PERCENTAGE                                 :Custom ({NUM}%)

###length 4
STR_RIVERS_NONE                                                 :Nihil
STR_RIVERS_FEW                                                  :Sedikit
STR_RIVERS_MODERATE                                             :Sedang
STR_RIVERS_LOT                                                  :Banyak

###length 3
STR_DISASTER_NONE                                               :Tidak pernah
STR_DISASTER_REDUCED                                            :Dikurangi
STR_DISASTER_NORMAL                                             :Normal

###length 4
STR_SUBSIDY_X1_5                                                :x1.5
STR_SUBSIDY_X2                                                  :x2
STR_SUBSIDY_X3                                                  :x3
STR_SUBSIDY_X4                                                  :x4

###length 4
STR_CLIMATE_TEMPERATE_LANDSCAPE                                 :Lanskap 'Sedang'
STR_CLIMATE_SUB_ARCTIC_LANDSCAPE                                :Lansekap 'Sub Arktik'
STR_CLIMATE_SUB_TROPICAL_LANDSCAPE                              :Lansekap 'Sub Tropis'
STR_CLIMATE_TOYLAND_LANDSCAPE                                   :Lansekap 'Taman Bermain'

###length 7
STR_TERRAIN_TYPE_VERY_FLAT                                      :Sangat Datar
STR_TERRAIN_TYPE_FLAT                                           :Datar
STR_TERRAIN_TYPE_HILLY                                          :Berbukit
STR_TERRAIN_TYPE_MOUNTAINOUS                                    :Pegunungan
STR_TERRAIN_TYPE_ALPINIST                                       :Pemanjat Gunung
STR_TERRAIN_TYPE_CUSTOM                                         :Ketinggian Kustom
STR_TERRAIN_TYPE_CUSTOM_VALUE                                   :Ketinggian Kustom ({NUM})

###length 4
STR_CITY_APPROVAL_LENIENT                                       :Ringan
STR_CITY_APPROVAL_TOLERANT                                      :Toleran
STR_CITY_APPROVAL_HOSTILE                                       :Bermusuhan
STR_CITY_APPROVAL_PERMISSIVE                                    :Permisif (tidak ada efek apapun pada aksi perusahaan)

STR_WARNING_NO_SUITABLE_AI                                      :{WHITE}Tidak terdapat pemain AI ...{}anda dapat mengunduh beberapa macam AI lewat "Cari Konten"

# Settings tree window
STR_CONFIG_SETTING_TREE_CAPTION                                 :{WHITE}Pengaturan
STR_CONFIG_SETTING_FILTER_TITLE                                 :{BLACK}Saring:
STR_CONFIG_SETTING_EXPAND_ALL                                   :{BLACK}Perluas semua
STR_CONFIG_SETTING_COLLAPSE_ALL                                 :{BLACK}Persempit semua
STR_CONFIG_SETTING_RESET_ALL                                    :{BLACK}Atur ulang semua pengaturan
STR_CONFIG_SETTING_NO_EXPLANATION_AVAILABLE_HELPTEXT            :(penjelasan belum tersedia)
STR_CONFIG_SETTING_VALUE                                        :{PUSH_COLOUR}{ORANGE}{STRING}{POP_COLOUR}
STR_CONFIG_SETTING_DEFAULT_VALUE                                :{LTBLUE}Nilai standar: {ORANGE}{STRING}
STR_CONFIG_SETTING_TYPE                                         :{LTBLUE}Tipe setting: {ORANGE}{STRING}
STR_CONFIG_SETTING_TYPE_CLIENT                                  :Setting klien (tidak disimpan di penyimpanan; mempengaruhi semua permainan)
STR_CONFIG_SETTING_TYPE_GAME_MENU                               :Setting permainan (disimpan dalam penyimpanan; hanya mempengaruhi permainan baru)
STR_CONFIG_SETTING_TYPE_GAME_INGAME                             :Pengaturan permainan (disimpan dalam penyimpanan; hanya mempengaruhi permainan saat ini)
STR_CONFIG_SETTING_TYPE_COMPANY_MENU                            :Setting perusahaan (disimpan dalam penyimpanan; hanya mempengaruhi permainan baru)
STR_CONFIG_SETTING_TYPE_COMPANY_INGAME                          :Setting perusahaan (disimpan dalam penyimpanan; hanya mempengaruhi permainan saat ini)
STR_CONFIG_SETTING_RESET_ALL_CONFIRMATION_DIALOG_CAPTION        :{WHITE}Peringatan!
STR_CONFIG_SETTING_RESET_ALL_CONFIRMATION_DIALOG_TEXT           :{WHITE}Tindakan ini akan mengembalikan semua pengaturan gim ke nilai awalnya.{} Anda yakin ingin melanjutkan?

STR_CONFIG_SETTING_RESTRICT_CATEGORY                            :{BLACK}Kategori:
STR_CONFIG_SETTING_RESTRICT_TYPE                                :{BLACK}Jenis:
STR_CONFIG_SETTING_RESTRICT_DROPDOWN_HELPTEXT                   :{BLACK}Batasi daftar dibawah ini menggunakan filter yang telah ditetapkan
STR_CONFIG_SETTING_RESTRICT_BASIC                               :Pengaturan dasar (hanya pengaturan yang penting)
STR_CONFIG_SETTING_RESTRICT_ADVANCED                            :Pengaturan lanjut (lebih banyak pengaturan)
STR_CONFIG_SETTING_RESTRICT_ALL                                 :Pengaturan mahir (tampilkan semua, termasuk yang tak biasa)
STR_CONFIG_SETTING_RESTRICT_CHANGED_AGAINST_DEFAULT             :Pengaturan dengan nilai berbeda dari nilai asli
STR_CONFIG_SETTING_RESTRICT_CHANGED_AGAINST_NEW                 :Pengaturan dengan nilai berbeda dari pengaturan permainan baru

STR_CONFIG_SETTING_TYPE_DROPDOWN_HELPTEXT                       :{BLACK}Membatasi urutan / tabel di bawah ke setting tertentu
STR_CONFIG_SETTING_TYPE_DROPDOWN_ALL                            :Semua setting
STR_CONFIG_SETTING_TYPE_DROPDOWN_CLIENT                         :Pengaturan klien (tidak disimpan di penyimpanan; mempengaruhi semua permainan)
STR_CONFIG_SETTING_TYPE_DROPDOWN_GAME_MENU                      :Pengaturan permainan (ikut tersimpan; hanya memiliki efek pada permainan baru)
STR_CONFIG_SETTING_TYPE_DROPDOWN_GAME_INGAME                    :Pengaturan permainan (ikut tersimpan; hanya memiliki efek pada permainan saat ini)
STR_CONFIG_SETTING_TYPE_DROPDOWN_COMPANY_MENU                   :Pengaturan perusahaan (ikut tersimpan; hanya memiliki efek pada permainan baru)
STR_CONFIG_SETTING_TYPE_DROPDOWN_COMPANY_INGAME                 :Pengaturan perusahaan (ikut tersimpan; hanya memiliki efek pada perusahaan aktif)

STR_CONFIG_SETTINGS_NONE                                        :{WHITE}- Tidak ada -
###length 3
STR_CONFIG_SETTING_CATEGORY_HIDES                               :{BLACK}Tampilkan semua pencarian berdasarkan pengaturan{}{SILVER}Kategori {BLACK}sampai {WHITE}{STRING}
STR_CONFIG_SETTING_TYPE_HIDES                                   :{BLACK}Tampilkan semua hasil pencarian dengan pengaturan{}{SILVER}Jenis {BLACK}ke {WHITE} Semua jenis pengaturan
STR_CONFIG_SETTING_CATEGORY_AND_TYPE_HIDES                      :{BLACK}Tampilkan semua hasil pencarian berdasarkan pengaturan{}{SILVER}Kategori {BLACK}sampai {WHITE}{STRING} {BLACK}dan {SILVER}Jenis {BLACK}sampai {WHITE}Semua jenis pengaturan

###length 3
STR_CONFIG_SETTING_OFF                                          :Tidak
STR_CONFIG_SETTING_ON                                           :Ya
STR_CONFIG_SETTING_DISABLED                                     :Non-aktifkan

###length 3
STR_CONFIG_SETTING_COMPANIES_OFF                                :Non-aktifkan
STR_CONFIG_SETTING_COMPANIES_OWN                                :Perusahaan sendiri
STR_CONFIG_SETTING_COMPANIES_ALL                                :Semua perusahaan

###length 3
STR_CONFIG_SETTING_NONE                                         :Tidak ada
STR_CONFIG_SETTING_ORIGINAL                                     :Orisinil
STR_CONFIG_SETTING_REALISTIC                                    :Realistis

###length 3
STR_CONFIG_SETTING_HORIZONTAL_POS_LEFT                          :Kiri
STR_CONFIG_SETTING_HORIZONTAL_POS_CENTER                        :Tengah
STR_CONFIG_SETTING_HORIZONTAL_POS_RIGHT                         :Kanan

STR_CONFIG_SETTING_SECONDS_VALUE                                :{COMMA}{NBSP}detik

STR_CONFIG_SETTING_INFINITE_MONEY                               :Uang tak terbatas: {STRING}
STR_CONFIG_SETTING_INFINITE_MONEY_HELPTEXT                      :Izinkan pengeluaran tanpa batas dan nonaktifkan kebangkrutan perusahaan

STR_CONFIG_SETTING_MAXIMUM_INITIAL_LOAN                         :Maksimum pinjaman awal: {STRING}
STR_CONFIG_SETTING_MAXIMUM_INITIAL_LOAN_HELPTEXT                :Jumlah maksimum yang dapat dipinjam (tanpa menghitung inflasi)
STR_CONFIG_SETTING_MAXIMUM_INITIAL_LOAN_VALUE                   :{CURRENCY_LONG}
###setting-zero-is-special
STR_CONFIG_SETTING_MAXIMUM_INITIAL_LOAN_DISABLED                :Tidak ada pinjaman {RED}Memerlukan Game Script untuk menyediakan dana awal

STR_CONFIG_SETTING_INTEREST_RATE                                :Bunga pinjaman: {STRING}
STR_CONFIG_SETTING_INTEREST_RATE_HELPTEXT                       :Bunga pinjaman; juga mengendalikan inflasi jika dinyalakan

STR_CONFIG_SETTING_RUNNING_COSTS                                :Biaya pemeliharaan: {STRING}
STR_CONFIG_SETTING_RUNNING_COSTS_HELPTEXT                       :Menetapkan tingkat biaya pemeliharaan dan biaya untuk menjalankan kendaraan dan infrastruktur

STR_CONFIG_SETTING_CONSTRUCTION_SPEED                           :Kecepatan konstruksi: {STRING}
STR_CONFIG_SETTING_CONSTRUCTION_SPEED_HELPTEXT                  :Membatasi jumlah kegiatan konstruksi untuk AI

STR_CONFIG_SETTING_VEHICLE_BREAKDOWNS                           :Kendaraan mogok: {STRING}
STR_CONFIG_SETTING_VEHICLE_BREAKDOWNS_HELPTEXT                  :Mengontrol seberapa sering kendaraan yang tidak diservis dapat rusak

STR_CONFIG_SETTING_SUBSIDY_MULTIPLIER                           :Pengalian jumlah subsidi: {STRING}
STR_CONFIG_SETTING_SUBSIDY_MULTIPLIER_HELPTEXT                  :Menetapkan banyaknya pembayaran untuk koneksi yang disubsidi

STR_CONFIG_SETTING_SUBSIDY_DURATION                             :Durasi subsidi: {STRING}
###length 2
STR_CONFIG_SETTING_SUBSIDY_DURATION_HELPTEXT                    :Atur jumlah tahun di mana subsidi diberikan

STR_CONFIG_SETTING_SUBSIDY_DURATION_VALUE                       :{UNITS_YEARS_OR_PERIODS}
###setting-zero-is-special
STR_CONFIG_SETTING_SUBSIDY_DURATION_DISABLED                    :Tidak ada subsidi

STR_CONFIG_SETTING_CONSTRUCTION_COSTS                           :Biaya konstruksi: {STRING}
STR_CONFIG_SETTING_CONSTRUCTION_COSTS_HELPTEXT                  :Menetapkan tingkat biaya konstruksi dan pembelian

STR_CONFIG_SETTING_RECESSIONS                                   :Resesi : {STRING}
STR_CONFIG_SETTING_RECESSIONS_HELPTEXT                          :Jika diaktifkan, resesi dapat terjadi secara berkala. Selama resesi, seluruh produksi jauh lebih rendah (akan kembali ke tingkat sebelumnya setelah resesi selesai)

STR_CONFIG_SETTING_TRAIN_REVERSING                              :Melarang pemutaran kereta di stasiun: {STRING}
STR_CONFIG_SETTING_TRAIN_REVERSING_HELPTEXT                     :Jika diaktifkan, kereta tidak akan berputar selain di stasiun ujung, termasuk jika ada jalan yang lebih pendek kalau berbalik

STR_CONFIG_SETTING_DISASTERS                                    :Bencana: {STRING}
STR_CONFIG_SETTING_DISASTERS_HELPTEXT                           :Mengaktifkan bencana yang mungkin dapat menghalangi atau menghancurkan kendaraan / infrastruktur

STR_CONFIG_SETTING_CITY_APPROVAL                                :Sikap otoritas lokal: {STRING}
STR_CONFIG_SETTING_CITY_APPROVAL_HELPTEXT                       :Pilih seberapa banyak dampak kebisingan dan lingkungan oleh perusahaan terhadap peringkat kota dan aksi konstruksi selanjutnya di kota tersebut.

STR_CONFIG_SETTING_MAP_HEIGHT_LIMIT                             :Ketinggian peta maksimum: {STRING}
STR_CONFIG_SETTING_MAP_HEIGHT_LIMIT_HELPTEXT                    :Tetapkan ketinggian maksimum medan peta. Dengan "(otomatis)" nilai yang baik akan diambil setelah pembuatan medan
STR_CONFIG_SETTING_MAP_HEIGHT_LIMIT_VALUE                       :{NUM}
###setting-zero-is-special
STR_CONFIG_SETTING_MAP_HEIGHT_LIMIT_AUTO                        :(automatis)
STR_CONFIG_SETTING_TOO_HIGH_MOUNTAIN                            :{WHITE}Anda tidak dapat menyetel batas ketinggian peta ke nilai ini. Setidaknya harus ada satu gunung di peta yang lebih tinggi

STR_CONFIG_SETTING_AUTOSLOPE                                    :Ijinkan pembentukan slop dibawah bangunan, rel, dsb.: {STRING}
STR_CONFIG_SETTING_AUTOSLOPE_HELPTEXT                           :Ijinkan pembentukan tanah dibawah bangunan dan trek tanpa merusaknya

STR_CONFIG_SETTING_CATCHMENT                                    :Ijinkan ukuran jangkauan wilayah lebih realistik: {STRING}
STR_CONFIG_SETTING_CATCHMENT_HELPTEXT                           :Gunakan area penarikan berbeda untuk tipe stasiun dan airport yang berbeda

STR_CONFIG_SETTING_SERVE_NEUTRAL_INDUSTRIES                     :Stasiun perusahaan dapat melayani pabrik dengan stasiun netral terpasang: {STRING}
STR_CONFIG_SETTING_SERVE_NEUTRAL_INDUSTRIES_HELPTEXT            :Jika diaktifkan, industri dengan stasiun terlampir (seperti Rig Minyak) juga dapat dilayani oleh stasiun milik perusahaan yang dibangun di dekatnya. Saat dinonaktifkan, industri ini hanya dapat dilayani oleh stasiun yang terhubung. Stasiun perusahaan terdekat mana pun tidak akan dapat melayani mereka, dan stasiun terlampir tidak akan melayani hal lain selain industri

STR_CONFIG_SETTING_EXTRADYNAMITE                                :Ijinkan menggusur lebih banyak jalan, jembatan, terowongan milik kota, dsb: {STRING}
STR_CONFIG_SETTING_EXTRADYNAMITE_HELPTEXT                       :Permudah membuang infrasturktur yang dimiliki kota

STR_CONFIG_SETTING_TRAIN_LENGTH                                 :Panjang kereta maksimum: {STRING}
STR_CONFIG_SETTING_TRAIN_LENGTH_HELPTEXT                        :Atur panjang kereta maksimum
STR_CONFIG_SETTING_TILE_LENGTH                                  :{COMMA} ubin

STR_CONFIG_SETTING_SMOKE_AMOUNT                                 :Banyaknya asap / percikan lokomotif: {STRING}
STR_CONFIG_SETTING_SMOKE_AMOUNT_HELPTEXT                        :Atur berapa banyak asap dan api dari kendaraan

STR_CONFIG_SETTING_TRAIN_ACCELERATION_MODEL                     :Model akselerasi kereta: {STRING}
STR_CONFIG_SETTING_TRAIN_ACCELERATION_MODEL_HELPTEXT            :Pilih model fisika dari percepatan kereta. Model asli mengurangi kecepatan kendaraan dalam tikungan/tanjakan jumlah sama. Model realistis mengurangi kecepatan dalam tikungan/tanjakan berdasarkan berbagai hal seperti panjang kendaraan dan kekuatan traksi.

STR_CONFIG_SETTING_ROAD_VEHICLE_ACCELERATION_MODEL              :Model kendaraan percepatan: {STRING}
STR_CONFIG_SETTING_ROAD_VEHICLE_ACCELERATION_MODEL_HELPTEXT     :Pilih model fisik untuk asklerasi kendaraan. Model asli mengurangi kecepatan kendaraan dalam tikungan/tanjakan jumlah sama. Model realistis mengurangi kecepatan dalam tikungan/tanjakan berdasarkan berbagai hal seperti panjang kendaraan dan kekuatan traksi.

STR_CONFIG_SETTING_TRAIN_SLOPE_STEEPNESS                        :Kemiringan untuk kereta: {STRING}
STR_CONFIG_SETTING_TRAIN_SLOPE_STEEPNESS_HELPTEXT               :Kemiringan untuk kereta. Nilai yang lebih tinggi membuat lebih sulit menaiki bukit
STR_CONFIG_SETTING_PERCENTAGE                                   :{COMMA}%

STR_CONFIG_SETTING_ROAD_VEHICLE_SLOPE_STEEPNESS                 :Kemiringan untuk kendaraan: {STRING}
STR_CONFIG_SETTING_ROAD_VEHICLE_SLOPE_STEEPNESS_HELPTEXT        :Kemiringan untuk kendaraan. Nilai yang lebih tinggi membuat lebih sulit menaiki bukit

STR_CONFIG_SETTING_FORBID_90_DEG                                :Kereta dan kapal dilarang belok 90 derajat: {STRING}
STR_CONFIG_SETTING_FORBID_90_DEG_HELPTEXT                       :Belokan 90 derajat terjadi ketika rel horizontal diikuti langsung oleh rel vertikal di ubin berikutnya, jadi membuatnya berputar balik di ujung ubin daripada memutar 45 derajat di kombinasi rel lain. Ini juga berlaku pada radius belokan kapal.

STR_CONFIG_SETTING_DISTANT_JOIN_STATIONS                        :Ijinkan menggabung stasiun meski tidak menempel: {STRING}
STR_CONFIG_SETTING_DISTANT_JOIN_STATIONS_HELPTEXT               :Ijinkan penambahan bagian dari stasiun tanpa menyentuh bagian yang sudah ada. Perlu Ctrl+Klik ketika menambahkan bagian baru.

STR_CONFIG_SETTING_INFLATION                                    :Inflasi: {STRING}
STR_CONFIG_SETTING_INFLATION_HELPTEXT                           :Perbolehkan inflasi dalam ekonomi, dimana biaya naik sedikit lebih cepat daripada pembayaran

STR_CONFIG_SETTING_MAX_BRIDGE_LENGTH                            :Panjang maksimum jembatan: {STRING}
STR_CONFIG_SETTING_MAX_BRIDGE_LENGTH_HELPTEXT                   :Panjang maksimum untuk membuat jembatan

STR_CONFIG_SETTING_MAX_BRIDGE_HEIGHT                            :Maksimum tinggi jembatan: {STRING}
STR_CONFIG_SETTING_MAX_BRIDGE_HEIGHT_HELPTEXT                   :Tinggi maksimum untuk pembangunan jembatan

STR_CONFIG_SETTING_MAX_TUNNEL_LENGTH                            :Panjang maksimum terowongan: {STRING}
STR_CONFIG_SETTING_MAX_TUNNEL_LENGTH_HELPTEXT                   :Panjang maksimum untuk membangun terowongan

STR_CONFIG_SETTING_RAW_INDUSTRY_CONSTRUCTION_METHOD             :Metode pembangunan Industri primer : {STRING}
STR_CONFIG_SETTING_RAW_INDUSTRY_CONSTRUCTION_METHOD_HELPTEXT    :Cara menemukan industri primer. 'tidak ada' berarti tidak mungkin menemukan industri primer pada permainan. 'prospektif' berarti industri primer hanya ditemukan di tempat tertentu. 'seperti industri lainnya' berarti industri primer ditemukan seperti industri lainnya
###length 3
STR_CONFIG_SETTING_RAW_INDUSTRY_CONSTRUCTION_METHOD_NONE        :Tidak ada
STR_CONFIG_SETTING_RAW_INDUSTRY_CONSTRUCTION_METHOD_NORMAL      :Seperti industri lainnya
STR_CONFIG_SETTING_RAW_INDUSTRY_CONSTRUCTION_METHOD_PROSPECTING :Prospektif

STR_CONFIG_SETTING_INDUSTRY_PLATFORM                            :Luas area datar disekitar industri: {STRING}
STR_CONFIG_SETTING_INDUSTRY_PLATFORM_HELPTEXT                   :Jumlah dataran kosong di sekitar industri. Ini bisa digunakan untuk membangun rel,dll

STR_CONFIG_SETTING_MULTIPINDTOWN                                :Ijinkan lebih dari satu industri sejenis dalam satu kota: {STRING}
STR_CONFIG_SETTING_MULTIPINDTOWN_HELPTEXT                       :Normalnya, sebuah kota tidak mau ada lebih dari satu industri sejenis. Dengan setelan ini, kota membolehkan ada industri sejenis lebih dari satu

STR_CONFIG_SETTING_SIGNALSIDE                                   :Tunjukan sinyal: {STRING}
STR_CONFIG_SETTING_SIGNALSIDE_HELPTEXT                          :Pilih sisi rel yang akan diletakkan sinyal
###length 3
STR_CONFIG_SETTING_SIGNALSIDE_LEFT                              :Di kiri
STR_CONFIG_SETTING_SIGNALSIDE_DRIVING_SIDE                      :Di sisi mengemudi
STR_CONFIG_SETTING_SIGNALSIDE_RIGHT                             :Di kanan

###length 2
STR_CONFIG_SETTING_SHOWFINANCES                                 :Tampilkan laporan keuangan pada akhir tahun: {STRING}
STR_CONFIG_SETTING_SHOWFINANCES_PERIOD                          :Tampilkan laporan keuangan di akhir periode: {STRING}

###length 2
STR_CONFIG_SETTING_SHOWFINANCES_HELPTEXT                        :Jika diaktifkan, jendela keuangan akan muncul setiap akhir tahun untuk memudahkan pemeriksaan status keuangan perusahaan
<<<<<<< HEAD
=======
STR_CONFIG_SETTING_SHOWFINANCES_HELPTEXT_PERIOD                 :Jika diaktifkan, laporan keuangan akan muncul di akhir setiap periode untuk memudahkan pemeriksaan status keuangan perusahaan
>>>>>>> 8bccb580

STR_CONFIG_SETTING_NONSTOP_BY_DEFAULT                           :Tujuan baru standarnya adalah 'non-stop': {STRING}
STR_CONFIG_SETTING_NONSTOP_BY_DEFAULT_HELPTEXT                  :Biasanya, kendaraan akan berhenti di setiap stasiun yang di lewati. Dengan mengaktifkan pengaturan ini, maka kendaraan akan melewati semua stasiun dalam perjalanan ke tujuan akhir. Perhatikan, bahwa pengaturan ini hanya mendefinisikan nilai default. Perintah individu dapat diatur

STR_CONFIG_SETTING_STOP_LOCATION                                :Order kereta yang baru aslinya berhenti {STRING} dari stasiun
STR_CONFIG_SETTING_STOP_LOCATION_HELPTEXT                       :Tempat kereta akan berhenti di peron stasiun. 'Dekat akhir' berarti dekat dengan titik masuk, 'tengah' berarti di tengah-tengah peron, dan 'jauh dari akhir' berarti jauh dari titik masuk
###length 3
STR_CONFIG_SETTING_STOP_LOCATION_NEAR_END                       :tepi terdekat
STR_CONFIG_SETTING_STOP_LOCATION_MIDDLE                         :tengah
STR_CONFIG_SETTING_STOP_LOCATION_FAR_END                        :jauh di belakang

STR_CONFIG_SETTING_AUTOSCROLL                                   :Geser tampilan saat mouse ada di tepi: {STRING}
STR_CONFIG_SETTING_AUTOSCROLL_HELPTEXT                          :Ketika diaktifkan, viewport akan bergeser saat mouse berada pada tepi viewport
###length 4
STR_CONFIG_SETTING_AUTOSCROLL_DISABLED                          :Dimatikan
STR_CONFIG_SETTING_AUTOSCROLL_MAIN_VIEWPORT_FULLSCREEN          :Viewport utama, hanya layar penuh
STR_CONFIG_SETTING_AUTOSCROLL_MAIN_VIEWPORT                     :Viewport utama
STR_CONFIG_SETTING_AUTOSCROLL_EVERY_VIEWPORT                    :Semua viewport

STR_CONFIG_SETTING_BRIBE                                        :Ijinkan kolusi pada penguasa setempat: {STRING}
###length 2
STR_CONFIG_SETTING_BRIBE_HELPTEXT                               :Membolehkan perusahaan untuk menyuap pemerintah kota. Jika tertangkap, perusahaan tidak bisa berinteraksi dengan kota selama 6 bulan

STR_CONFIG_SETTING_ALLOW_EXCLUSIVE                              :Ijinkan pembelian hak ekslusif pengelolaan transportasi: {STRING}
###length 2
STR_CONFIG_SETTING_ALLOW_EXCLUSIVE_HELPTEXT                     :Jika perusahaan membeli hak monopoli transportasi for sebuah kota, stasiun lawan (penumpang dan kargo) tidak akan menerima apapun selama dua belas bulan
STR_CONFIG_SETTING_ALLOW_EXCLUSIVE_HELPTEXT_MINUTES             :Jika sebuah perusahaan membeli hak transportasi eksklusif untuk sebuah kota, stasiun lawan (penumpang dan kargo) tidak akan menerima kargo apapun selama dua belas menit.

STR_CONFIG_SETTING_ALLOW_FUND_BUILDINGS                         :Ijinkan mendanai bangunan: {STRING}
STR_CONFIG_SETTING_ALLOW_FUND_BUILDINGS_HELPTEXT                :Perbolehkan perusahaan untuk memberi dana kepada kota untuk membangun bangunan baru

STR_CONFIG_SETTING_ALLOW_FUND_ROAD                              :Ijinkan pendanaan rekonstruksi jalan lokal: {STRING}
STR_CONFIG_SETTING_ALLOW_FUND_ROAD_HELPTEXT                     :Membolehkan perusahaan memberi uang ke kota untuk re-konstuksi jalan untuk menyabotase kendaraan jalan raya

STR_CONFIG_SETTING_ALLOW_GIVE_MONEY                             :Ijinkan pengiriman uang ke perusahaan lain: {STRING}
STR_CONFIG_SETTING_ALLOW_GIVE_MONEY_HELPTEXT                    :Perbolehkan pemindahan uang antar perusahaan di mode multiplayer

STR_CONFIG_SETTING_FREIGHT_TRAINS                               :Faktor kali muatan untuk simulasi kereta yang berat: {STRING}
STR_CONFIG_SETTING_FREIGHT_TRAINS_HELPTEXT                      :Tetapkan dampak dari barang bawaan terhadap kereta. Nilai lebih tinggi membuat kereta barang membutuhkan lebih banyak tenaga, terutama di perbukitan

STR_CONFIG_SETTING_PLANE_SPEED                                  :Faktor kecepatan pesawat: {STRING}
STR_CONFIG_SETTING_PLANE_SPEED_HELPTEXT                         :Menyesuaikan kecepatan relatif pesawat dengan kendaraan lain,untuk mereduksi pendapatan melalui pesawat
STR_CONFIG_SETTING_PLANE_SPEED_VALUE                            :1 / {COMMA}

STR_CONFIG_SETTING_PLANE_CRASHES                                :Frekuensi kecelakaan pesawat: {STRING}
STR_CONFIG_SETTING_PLANE_CRASHES_HELPTEXT                       :Atur jumlah kecelakaan pesawat yang terjadi
###length 3
STR_CONFIG_SETTING_PLANE_CRASHES_NONE                           :Nihil
STR_CONFIG_SETTING_PLANE_CRASHES_REDUCED                        :Dikurangi
STR_CONFIG_SETTING_PLANE_CRASHES_NORMAL                         :Normal

STR_CONFIG_SETTING_CROSSING_WITH_COMPETITOR                     :Izinkan perlintasan sebidang dengan jalan atau rel milik pesaing: {STRING}
STR_CONFIG_SETTING_CROSSING_WITH_COMPETITOR_HELPTEXT            :Izinkan pembangunan lintasan sebidang di jalan atau rel milik pesaing

STR_CONFIG_SETTING_STOP_ON_TOWN_ROAD                            :Ijinkan terminal drive-thru pada jalan milik kota: {STRING}
STR_CONFIG_SETTING_STOP_ON_TOWN_ROAD_HELPTEXT                   :Membolehkan konstruksi halte di jalan kota
STR_CONFIG_SETTING_STOP_ON_COMPETITOR_ROAD                      :Ijinkan terminal drive-thru pada jalan milik pesaing: {STRING}
STR_CONFIG_SETTING_STOP_ON_COMPETITOR_ROAD_HELPTEXT             :Membolehkan konstruksi halte di jalan yang dimiliki perusahaan lain
STR_CONFIG_SETTING_DYNAMIC_ENGINES_EXISTING_VEHICLES            :{WHITE}Tidak diijinkan mengubah setting ini karena kendaraan sudah ada

STR_CONFIG_SETTING_INFRASTRUCTURE_MAINTENANCE                   :Pemeliharaan Infrastruktur: {STRING}
STR_CONFIG_SETTING_INFRASTRUCTURE_MAINTENANCE_HELPTEXT          :Jika dinyalakan, infrastruktur membutuhkan biaya pemeliharaan. Biaya berkembang secara proporsional sesuai dengan ukuran jaringan, lebih berdampak pada perusahaan besar dari pada perusahaan kecil

STR_CONFIG_SETTING_COMPANY_STARTING_COLOUR                      :Memulai warna perusahaan: {STRING}
STR_CONFIG_SETTING_COMPANY_STARTING_COLOUR_HELPTEXT             :Pilih warna awal perusahaan

STR_CONFIG_SETTING_COMPANY_STARTING_COLOUR_SECONDARY            :Warna sekunder perusahaan awal: {STRING}
STR_CONFIG_SETTING_COMPANY_STARTING_COLOUR_SECONDARY_HELPTEXT   :Pilih warna sekunder awal untuk perusahaan, jika menggunakan NewGRF yang mengaktifkannya.

STR_CONFIG_SETTING_NEVER_EXPIRE_AIRPORTS                        :Bandara tidak kedaluarsa: {STRING}
STR_CONFIG_SETTING_NEVER_EXPIRE_AIRPORTS_HELPTEXT               :Menyalakan setelan ini membuat semua jenis bandara tetap ada selamanya sejak pendesainanya

STR_CONFIG_SETTING_WARN_LOST_VEHICLE                            :Ingatkan saat kendaraan tersesat: {STRING}
STR_CONFIG_SETTING_WARN_LOST_VEHICLE_HELPTEXT                   :Menampilkan pesan tentang kendaraan yang tidak menemukan arah selanjutnya

STR_CONFIG_SETTING_ORDER_REVIEW                                 :Tinjau pemberhentian kendaraan: {STRING}
STR_CONFIG_SETTING_ORDER_REVIEW_HELPTEXT                        :Jika dinyalakan, perintah kendaraan akan sewaktu-waktu diperiksa, dan beberapa masalah akan dilaporkan dengan surat kabar when jika dideteksi
###length 3
STR_CONFIG_SETTING_ORDER_REVIEW_OFF                             :Tidak
STR_CONFIG_SETTING_ORDER_REVIEW_EXDEPOT                         :Ya, tetapi selain kendaraan yang berhenti
STR_CONFIG_SETTING_ORDER_REVIEW_ON                              :Semua kendaraan

STR_CONFIG_SETTING_WARN_INCOME_LESS                             :Ingatkan jika ada kendaraan yg merugi: {STRING}
###length 2
STR_CONFIG_SETTING_WARN_INCOME_LESS_HELPTEXT                    :Jika dinyalakan,sebuah surat kabar akan dikirim jika kendaraan tidak mendapat keuntungan dalam satu tahun

STR_CONFIG_SETTING_NEVER_EXPIRE_VEHICLES                        :Kendaraan tidak pernah kadaluarsa: {STRING}
STR_CONFIG_SETTING_NEVER_EXPIRE_VEHICLES_HELPTEXT               :Jika dinyalakan,semua model kendaraan akan ada selamanya sejak pendesainanya

###length 2

STR_CONFIG_SETTING_MINUTES_PER_YEAR                             :Total menit per-tahun: {STRING}
STR_CONFIG_SETTING_MINUTES_PER_YEAR_HELPTEXT                    :Pilih total menit dalam setahun kalender. Setelan awal 12 minutes. Isi 0 untuk membekukan kalender. Pengaturan ini tidak mempengaruhi simulasi keekonomian dalam game, dan hanya tersedia jika pewaktuan jam dinding digunakan.

STR_CONFIG_SETTING_MINUTES_PER_YEAR_VALUE                       :{NUM}
###setting-zero-is-special
STR_CONFIG_SETTING_MINUTES_PER_YEAR_FROZEN                      :0 (kalender dibekukan)

STR_CONFIG_SETTING_TOWN_CARGO_SCALE                             :Tingkatkan produksi kargo kota: {STRING}
STR_CONFIG_SETTING_TOWN_CARGO_SCALE_HELPTEXT                    :Tingkatkan produksi kargo di kota-kota sebesar persentase ini.

STR_CONFIG_SETTING_AUTORENEW_VEHICLE                            :Perbarui otomatis kendaraan yang telah tua: {STRING}
STR_CONFIG_SETTING_AUTORENEW_VEHICLE_HELPTEXT                   :Jika dinyalakan, kendaraan mendekati akhir usianya akan secara otomatis diperbarui jika masih tersedia kendaraan itu

STR_CONFIG_SETTING_AUTORENEW_MONTHS                             :Perbarui otomatis jika kendaraan {STRING} umur maksimal
STR_CONFIG_SETTING_AUTORENEW_MONTHS_HELPTEXT                    :Umur relatif saat sebuah kendaraan akan diperbarui otomatis
###length 2
STR_CONFIG_SETTING_AUTORENEW_MONTHS_VALUE_BEFORE                :{COMMA} bulan sebelumnya
STR_CONFIG_SETTING_AUTORENEW_MONTHS_VALUE_AFTER                 :{COMMA} bulan sesudahnya

STR_CONFIG_SETTING_AUTORENEW_MONEY                              :Minimal dana tersedia untuk perbaruan otomatis: {STRING}
STR_CONFIG_SETTING_AUTORENEW_MONEY_HELPTEXT                     :Jumlah uang minimal yang harus ada di bank sebelum mamperbarui otomatis kendaraan

STR_CONFIG_SETTING_ERRMSG_DURATION                              :Durasi pesan kesalahan: {STRING}
STR_CONFIG_SETTING_ERRMSG_DURATION_HELPTEXT                     :Durasi penampilan pesan kesalahan di jendela merah. Beberapa pesan kesalahan tidak ditutup secara otomatis setelah ini, tapi harus ditutup secara manual

STR_CONFIG_SETTING_HOVER_DELAY                                  :Tampilkan tooltips: {STRING}
STR_CONFIG_SETTING_HOVER_DELAY_HELPTEXT                         :Delay sebelum bantuan peralatan ditampilkan saat mouse diatas sebuah ikon. Selain itu bantuan peralatan juga dapat ditampilkan dengan klik kanan
STR_CONFIG_SETTING_HOVER_DELAY_VALUE                            :Melayang untuk {COMMA} mili detik
###setting-zero-is-special
STR_CONFIG_SETTING_HOVER_DELAY_DISABLED                         :Klik kanan

STR_CONFIG_SETTING_POPULATION_IN_LABEL                          :Tampilkan populasi kota di label nama kota: {STRING}
STR_CONFIG_SETTING_POPULATION_IN_LABEL_HELPTEXT                 :Tampilkan populasi kota di label nama kota pada peta

STR_CONFIG_SETTING_GRAPH_LINE_THICKNESS                         :Ketebalan garis pada grafik: {STRING}
STR_CONFIG_SETTING_GRAPH_LINE_THICKNESS_HELPTEXT                :Tebalnya garis pada grafis. Garis tipis akan mudah dibaca ,garis tipis juga lebih terlihat

STR_CONFIG_SETTING_SHOW_NEWGRF_NAME                             :Tampilkan nama NewGRF di jendela beli kendaraan: {STRING}
STR_CONFIG_SETTING_SHOW_NEWGRF_NAME_HELPTEXT                    :Tambahkan garis ke jendela beli kendaraan, yang menunjukkan NewGRF kendaraan yang dipilih berasal.
STR_CONFIG_SETTING_SHOW_CARGO_IN_LISTS                          :Tampilkan di windows senarai jenis kargo yang bisa diangkut oleh kendaraan {STRING}
STR_CONFIG_SETTING_SHOW_CARGO_IN_LISTS_HELPTEXT                 :Jika aktif maka beban transportasi kendaraan akan terlihat diatasnya di daftar kendaraan

STR_CONFIG_SETTING_LANDSCAPE                                    :Bentang Darat: {STRING}
STR_CONFIG_SETTING_LANDSCAPE_HELPTEXT                           :Lanskap mendefinisikan skenario gameplay dasar dengan kargo yang berbeda dan persyaratan pertumbuhan kota. NewGRF dan Game Scripts memungkinkan kontrol yang lebih halus

STR_CONFIG_SETTING_LAND_GENERATOR                               :Pembangkit dataran: {STRING}
STR_CONFIG_SETTING_LAND_GENERATOR_HELPTEXT                      :Pembuat yang orisinil tergantung pada kelompok grafik yang dasar, dan membuat bentang darat yang tertentu. TerraGenesis adalah pembuat yang berbasis Perlin Noise, dengan pengaturan kuasa yang lebih spesifik
###length 2
STR_CONFIG_SETTING_LAND_GENERATOR_ORIGINAL                      :Asli
STR_CONFIG_SETTING_LAND_GENERATOR_TERRA_GENESIS                 :TerraGenesis

STR_CONFIG_SETTING_TERRAIN_TYPE                                 :Jenis medan: {STRING}
STR_CONFIG_SETTING_TERRAIN_TYPE_HELPTEXT                        :(hanya TerraGenesis) Kondisi pegunungan bentang darat

STR_CONFIG_SETTING_INDUSTRY_DENSITY                             :Kepadatan industri: {STRING}
STR_CONFIG_SETTING_INDUSTRY_DENSITY_HELPTEXT                    :Mengatur berapa banyak industri seharusnya diperbuat and tingkat yang harus dipertahankan selama permainan

STR_CONFIG_SETTING_OIL_REF_EDGE_DISTANCE                        :Jarak maksimal kilang minyak dari batas: {STRING}
STR_CONFIG_SETTING_OIL_REF_EDGE_DISTANCE_HELPTEXT               :Kilang minyak hanya dibangun pada tepi peta atau pantai

STR_CONFIG_SETTING_SNOWLINE_HEIGHT                              :Tinggi garis salju: {STRING}
STR_CONFIG_SETTING_SNOWLINE_HEIGHT_HELPTEXT                     :Mengontrol di ketinggian mana salju dimulai pada lanskap sub-arktik. Salju juga berpengaruh pada generasi industri dan syarat pertumbuhan kota. Hanya dapat dimodifikasi melalui Editor Skenario atau dihitung melalui "cakupan salju"

STR_CONFIG_SETTING_SNOW_COVERAGE                                :Cakupan salju: {STRING}
STR_CONFIG_SETTING_SNOW_COVERAGE_HELPTEXT                       :Mengontrol perkiraan jumlah salju di lanskap sub-arktik. Salju juga berpengaruh pada generasi industri dan syarat pertumbuhan kota. Hanya digunakan selama pembuatan peta. Tanah yang berada tepat di atas permukaan laut selalu tanpa salju
STR_CONFIG_SETTING_SNOW_COVERAGE_VALUE                          :{NUM}%

STR_CONFIG_SETTING_DESERT_COVERAGE                              :Cakupan gurun: {STRING}
STR_CONFIG_SETTING_DESERT_COVERAGE_HELPTEXT                     :Kontrol perkiraan jumlah gurun di lanskap tropis. Gurun juga mempengaruhi generasi industri. Hanya digunakan selama pembuatan peta
STR_CONFIG_SETTING_DESERT_COVERAGE_VALUE                        :{NUM}%

STR_CONFIG_SETTING_ROUGHNESS_OF_TERRAIN                         :Kekasaran daratan: {STRING}
STR_CONFIG_SETTING_ROUGHNESS_OF_TERRAIN_HELPTEXT                :(hanya TerraGenesis) Memilih frekuensi bukit: Bentang darat rata punya bukit yang lebih sedikit dan lebih lebar. Bentang darat bergunung punya lebih banyak bukit, dan ini mungkin akan terlihat lebih membosankan
###length 4
STR_CONFIG_SETTING_ROUGHNESS_OF_TERRAIN_VERY_SMOOTH             :Sangat Halus
STR_CONFIG_SETTING_ROUGHNESS_OF_TERRAIN_SMOOTH                  :Halus
STR_CONFIG_SETTING_ROUGHNESS_OF_TERRAIN_ROUGH                   :Kasar
STR_CONFIG_SETTING_ROUGHNESS_OF_TERRAIN_VERY_ROUGH              :Sangat Kasar

STR_CONFIG_SETTING_VARIETY                                      :Distribusi variasi: {STRING}
STR_CONFIG_SETTING_VARIETY_HELPTEXT                             :(hanya TerraGenesis) Menentukan apakah bentang darat berisi area bergunung dan rata. Karena ini hanya akan mengakibatkan bentang darat yang lebih rata, pengaturan yang lain seharusnya ditetap 'bergunung'

STR_CONFIG_SETTING_RIVER_AMOUNT                                 :Jumlahnya sungai: {STRING}
STR_CONFIG_SETTING_RIVER_AMOUNT_HELPTEXT                        :Memilih berapa banyak sungai untuk membuat

STR_CONFIG_SETTING_TREE_PLACER                                  :Algoritma penempatan pepohonan: {STRING}
STR_CONFIG_SETTING_TREE_PLACER_HELPTEXT                         :Memilih distribusi pohon-pohon di bentang darat: 'Orisinil' menanam pohon-pohon tersebar rata-rata, 'Telah ditingkatkan' menanam pohon-pohon berkelompok-kelompok
###length 3
STR_CONFIG_SETTING_TREE_PLACER_NONE                             :Tidak ada
STR_CONFIG_SETTING_TREE_PLACER_ORIGINAL                         :Orisinil
STR_CONFIG_SETTING_TREE_PLACER_IMPROVED                         :Telah ditingkatkan

STR_CONFIG_SETTING_ROAD_SIDE                                    :Kendaraan jalan raya: {STRING}
STR_CONFIG_SETTING_ROAD_SIDE_HELPTEXT                           :Memilih sisi mengemudi

###length 2
STR_CONFIG_SETTING_ROAD_SIDE_LEFT                               :Berkendara di lajur kiri
STR_CONFIG_SETTING_ROAD_SIDE_RIGHT                              :Berkendara di lajur kanan

STR_CONFIG_SETTING_HEIGHTMAP_ROTATION                           :Perputaran peta Heightmap: {STRING}
###length 2
STR_CONFIG_SETTING_HEIGHTMAP_ROTATION_COUNTER_CLOCKWISE         :Melawan arah jam
STR_CONFIG_SETTING_HEIGHTMAP_ROTATION_CLOCKWISE                 :Searah jam

STR_CONFIG_SETTING_SE_FLAT_WORLD_HEIGHT                         :Tinggi dataran pada peta skenario datar : {STRING}
###length 2
STR_CONFIG_SETTING_EDGES_NOT_EMPTY                              :{WHITE}Kotak pada ujung utara tidak kosong
STR_CONFIG_SETTING_EDGES_NOT_WATER                              :{WHITE}Kotak pada salah satu ujung peta bukanlah perairan

STR_CONFIG_SETTING_STATION_SPREAD                               :Penyebaran stasiun maksimal: {STRING}
STR_CONFIG_SETTING_STATION_SPREAD_HELPTEXT                      :Area maksimal dari sebuah stasiun yang menyebar. Semakin luas semakin memperlambat permainan

STR_CONFIG_SETTING_SERVICEATHELIPAD                             :Perbaikan helikopter di helipad secara otomatis: {STRING}
STR_CONFIG_SETTING_SERVICEATHELIPAD_HELPTEXT                    :Perbaiki helikopter setelah mendarat, bahkan jika di bandara tidak ada dipo

STR_CONFIG_SETTING_LINK_TERRAFORM_TOOLBAR                       :Tempel toolbar Landsekap ke toolbar rel/jalan/air/bandara: {STRING}
STR_CONFIG_SETTING_LINK_TERRAFORM_TOOLBAR_HELPTEXT              :Saat membuka toolbar konstruksi untuk jenis transportasi, akan membuka toolbar proses lansekap

STR_CONFIG_SETTING_SMALLMAP_LAND_COLOUR                         :Warna daratan pada peta kecil: {STRING}
STR_CONFIG_SETTING_SMALLMAP_LAND_COLOUR_HELPTEXT                :Warna daratan di peta dunia
###length 3
STR_CONFIG_SETTING_SMALLMAP_LAND_COLOUR_GREEN                   :Hijau
STR_CONFIG_SETTING_SMALLMAP_LAND_COLOUR_DARK_GREEN              :Hijau Gelap
STR_CONFIG_SETTING_SMALLMAP_LAND_COLOUR_VIOLET                  :Violet

STR_CONFIG_SETTING_LINKGRAPH_COLOURS                            :Warna pelapisan aliran kargo: {STRING}
STR_CONFIG_SETTING_LINKGRAPH_COLOURS_HELPTEXT                   :Atur pelapisan warna untuk aliran kargo
###length 4
STR_CONFIG_SETTING_LINKGRAPH_COLOURS_GREEN_TO_RED               :Hijau ke merah (orisinil)
STR_CONFIG_SETTING_LINKGRAPH_COLOURS_GREEN_TO_BLUE              :Hijau ke biru
STR_CONFIG_SETTING_LINKGRAPH_COLOURS_GREY_TO_RED                :Abu-abu ke merah
STR_CONFIG_SETTING_LINKGRAPH_COLOURS_GREYSCALE                  :Derajat keabuan

STR_CONFIG_SETTING_SCROLLMODE                                   :Perilaku pergeseran area viewport: {STRING}
STR_CONFIG_SETTING_SCROLLMODE_HELPTEXT                          :Kelakuan waktu menggerakkan peta
###length 4
STR_CONFIG_SETTING_SCROLLMODE_DEFAULT                           :Gerakan viewport memakai tombol kanan tetikus, posisi tetikus terkunci
STR_CONFIG_SETTING_SCROLLMODE_RMB_LOCKED                        :Gerakan peta memakai tombol kanan tetikus, posisi tetikus terkunci
STR_CONFIG_SETTING_SCROLLMODE_RMB                               :Gerakan peta memakai tombol kanan tetikus
STR_CONFIG_SETTING_SCROLLMODE_LMB                               :Pindahkan peta dengan klik kiri tetikus

STR_CONFIG_SETTING_SMOOTH_SCROLLING                             :Pergeseran pandangan viewport secara halus: {STRING}
STR_CONFIG_SETTING_SMOOTH_SCROLLING_HELPTEXT                    :Menyetel bagaimana tampilan utama menggeser posisi di peta kecil. Jika dinyalakan, peta akan bergeser secara halus. Jika dimatikan, peta langsung menuju tempat yang di klik

STR_CONFIG_SETTING_MEASURE_TOOLTIP                              :Tampilkan ukuran ketika menggunakan alat pembangun: {STRING}
STR_CONFIG_SETTING_MEASURE_TOOLTIP_HELPTEXT                     :Tampilkan perbedaan jarak dan tinggi ubin saat proses pembangunan

STR_CONFIG_SETTING_LIVERIES                                     :Tampilkan warna tergantung jenis kendaraan: {STRING}
STR_CONFIG_SETTING_LIVERIES_HELPTEXT                            :Kontrol penggunaan tipe kendaraan spesifik untuk kendaraan (dalam perusahaan tertentu)
###length 3
STR_CONFIG_SETTING_LIVERIES_NONE                                :Tidak ada
STR_CONFIG_SETTING_LIVERIES_OWN                                 :Perusahaan milik sendiri
STR_CONFIG_SETTING_LIVERIES_ALL                                 :Semua Perusahaan

STR_CONFIG_SETTING_PREFER_TEAMCHAT                              :Lebih suka Tim Chat dengan <ENTER>: {STRING}
STR_CONFIG_SETTING_PREFER_TEAMCHAT_HELPTEXT                     :Ubah ikatan obrolan internal dan awam dari perusahaan ke <ENTER> resp. <Ctrl+ENTER>

STR_CONFIG_SETTING_SCROLLWHEEL_MULTIPLIER                       :Kecepatan pergeseran Peta: {STRING}
STR_CONFIG_SETTING_SCROLLWHEEL_MULTIPLIER_HELPTEXT              :Mengatur sensitif nya penggeseran dengan mouse

STR_CONFIG_SETTING_SCROLLWHEEL_SCROLLING                        :Fungsi tombol scroll mouse: {STRING}
STR_CONFIG_SETTING_SCROLLWHEEL_SCROLLING_HELPTEXT               :Membolehkan menggeser dengan ban mouse 2 dimensi
###length 3
STR_CONFIG_SETTING_SCROLLWHEEL_ZOOM                             :Perbesar Peta
STR_CONFIG_SETTING_SCROLLWHEEL_SCROLL                           :Geser Peta
STR_CONFIG_SETTING_SCROLLWHEEL_OFF                              :Non-aktifkan

STR_CONFIG_SETTING_OSK_ACTIVATION                               :Keyboard di layar: {STRING}
STR_CONFIG_SETTING_OSK_ACTIVATION_HELPTEXT                      :Pilih metoda membuka keyboard di layar untuk memasukkan teks ke dalam editbox menggunakan perangkat berujung. Berguna untuk perangkat-perangkat kecil tak ber-keyboard.
###length 4
STR_CONFIG_SETTING_OSK_ACTIVATION_DISABLED                      :Non-aktifkan
STR_CONFIG_SETTING_OSK_ACTIVATION_DOUBLE_CLICK                  :Klik ganda
STR_CONFIG_SETTING_OSK_ACTIVATION_SINGLE_CLICK_FOCUS            :Klik sekali (saat tersorot)
STR_CONFIG_SETTING_OSK_ACTIVATION_SINGLE_CLICK                  :Klik sekali (langsung)

STR_CONFIG_SETTING_USE_RELAY_SERVICE                            :Gunakan layanan relai: {STRING}
STR_CONFIG_SETTING_USE_RELAY_SERVICE_HELPTEXT                   :Jika membuat koneksi ke server gagal, seseorang dapat menggunakan layanan relay untuk membuat koneksi. "Jangan pernah" melarang ini, "tanyakan" akan bertanya terlebih dahulu, "izinkan" akan mengizinkannya tanpa bertanya
###length 3
STR_CONFIG_SETTING_USE_RELAY_SERVICE_NEVER                      :Tidak Pernah
STR_CONFIG_SETTING_USE_RELAY_SERVICE_ASK                        :Tanya
STR_CONFIG_SETTING_USE_RELAY_SERVICE_ALLOW                      :Mengizinkan

STR_CONFIG_SETTING_RIGHT_MOUSE_BTN_EMU                          :Emulasikan klik kanan: {STRING}
STR_CONFIG_SETTING_RIGHT_MOUSE_BTN_EMU_HELPTEXT                 :Pilih metode untuk meng-emulasi klik kanan mouse
###length 3
STR_CONFIG_SETTING_RIGHT_MOUSE_BTN_EMU_COMMAND                  :Perintah-klik
STR_CONFIG_SETTING_RIGHT_MOUSE_BTN_EMU_CONTROL                  :Kontrol-klik
STR_CONFIG_SETTING_RIGHT_MOUSE_BTN_EMU_OFF                      :Non-aktifkan

STR_CONFIG_SETTING_RIGHT_MOUSE_WND_CLOSE                        :Tutup jendela dengan klik kanan: {STRING}
STR_CONFIG_SETTING_RIGHT_MOUSE_WND_CLOSE_HELPTEXT               :Menutup jendela dengan mengklik kanan di dalamnya. Menonaktifkan keterangan alat saat klik kanan!
###length 3
STR_CONFIG_SETTING_RIGHT_MOUSE_WND_CLOSE_NO                     :Tidak
STR_CONFIG_SETTING_RIGHT_MOUSE_WND_CLOSE_YES                    :Ya
STR_CONFIG_SETTING_RIGHT_MOUSE_WND_CLOSE_YES_EXCEPT_STICKY      :Ya, kecuali lekat

STR_CONFIG_SETTING_DATE_FORMAT_IN_SAVE_NAMES                    :Gunakan format tanggal {STRING} untuk berkas simpanan
STR_CONFIG_SETTING_DATE_FORMAT_IN_SAVE_NAMES_HELPTEXT           :Format tanggal di nama berkas permainan tersimpan
###length 3
STR_CONFIG_SETTING_DATE_FORMAT_IN_SAVE_NAMES_LONG               :panjang (31st Dec 2008)
STR_CONFIG_SETTING_DATE_FORMAT_IN_SAVE_NAMES_SHORT              :pendek (31-12-2008)
STR_CONFIG_SETTING_DATE_FORMAT_IN_SAVE_NAMES_ISO                :ISO (2008-12-31)

STR_CONFIG_SETTING_PAUSE_ON_NEW_GAME                            :Selalu hentikan sementara permainan saat memulai : {STRING}
STR_CONFIG_SETTING_PAUSE_ON_NEW_GAME_HELPTEXT                   :Jika diaktifkan, permainan akan berhenti sejenak secara otomatis ketika permainan baru dimulai, memungkinkan untuk lebih mempelajari peta

STR_CONFIG_SETTING_COMMAND_PAUSE_LEVEL                          :Saat berhenti, ijinkan: {STRING}
STR_CONFIG_SETTING_COMMAND_PAUSE_LEVEL_HELPTEXT                 :Pilih tindakan yang mungkin dilakukan saat permainan berhenti sejenak
###length 4
STR_CONFIG_SETTING_COMMAND_PAUSE_LEVEL_NO_ACTIONS               :Tidak ada tindakan
STR_CONFIG_SETTING_COMMAND_PAUSE_LEVEL_ALL_NON_CONSTRUCTION     :Semua tindakan kecuali pembangunan
STR_CONFIG_SETTING_COMMAND_PAUSE_LEVEL_ALL_NON_LANDSCAPING      :Semua kecuali mengubah dataran
STR_CONFIG_SETTING_COMMAND_PAUSE_LEVEL_ALL_ACTIONS              :Semua tindakan

STR_CONFIG_SETTING_ADVANCED_VEHICLE_LISTS                       :Gunakan grup dalam daftar kendaraan: {STRING}
STR_CONFIG_SETTING_ADVANCED_VEHICLE_LISTS_HELPTEXT              :Mengaktifkan penggunaan daftar kendaraan lebih lanjut dalam pengelompokkan kendaraan

STR_CONFIG_SETTING_LOADING_INDICATORS                           :Tampilkan indikator pengangkutan: {STRING}
STR_CONFIG_SETTING_LOADING_INDICATORS_HELPTEXT                  :Pilih apakah petunjuk beban ditayangkan di atas kendaran yang sedang mengisi atau menurunkan beban

###length 3

STR_CONFIG_SETTING_TIMETABLE_SHOW_ARRIVAL_DEPARTURE             :Tampilkan keberangkatan dan kedatangan pada jadwal: {STRING}
STR_CONFIG_SETTING_TIMETABLE_SHOW_ARRIVAL_DEPARTURE_HELPTEXT    :Tampilkan waktu diantisipasi kedatangan dan keberangkatan di jadwal

STR_CONFIG_SETTING_QUICKGOTO                                    :Buat pemberhentian kendaraan secara cepat: {STRING}
STR_CONFIG_SETTING_QUICKGOTO_HELPTEXT                           :Pra-pilih kursor 'pergi ke' ketika jendela perintah dibuka

STR_CONFIG_SETTING_DEFAULT_RAIL_TYPE                            :Jenis rel saat baru bermain/memuat permainan: {STRING}
STR_CONFIG_SETTING_DEFAULT_RAIL_TYPE_HELPTEXT                   :Jenis rel yang dipilih setelah memulai atau pemuatan permainan. 'tersedia pertama' pilihkan jenis rel paling tua, 'tersedia terakhir' pilihkan jenis rel paling baru, dan 'sering dipakai' pilihkan jenis yang sekarang paling sering dipakai
###length 3
STR_CONFIG_SETTING_DEFAULT_RAIL_TYPE_FIRST                      :Tersedia pertama
STR_CONFIG_SETTING_DEFAULT_RAIL_TYPE_LAST                       :Tersedia terakhir
STR_CONFIG_SETTING_DEFAULT_RAIL_TYPE_MOST_USED                  :Sering dipakai

STR_CONFIG_SETTING_SHOW_TRACK_RESERVATION                       :Tampilkan rel yang akan terpakai: {STRING}
STR_CONFIG_SETTING_SHOW_TRACK_RESERVATION_HELPTEXT              :Beri warna yang berbeda untuk jalur-jalur yang dicadangkan untuk menolong ketika terdapat kereta yang menolak masuk ke blok menurut jalurnya

STR_CONFIG_SETTING_PERSISTENT_BUILDINGTOOLS                     :Toolbar tetap aktif setelah dipakai: {STRING}
STR_CONFIG_SETTING_PERSISTENT_BUILDINGTOOLS_HELPTEXT            :Menjagakan alat pembangunan untuk jembatan, terowongan, etc. buka setelah dipakai

STR_CONFIG_SETTING_AUTO_REMOVE_SIGNALS                          :Secara otomatis menghapus sinyal selama konstruksi rel: {STRING}
STR_CONFIG_SETTING_AUTO_REMOVE_SIGNALS_HELPTEXT                 :Menghapus sinyal secara otomatis selama konstruksi rel jika sinyal menghalangi. Perhatikan bahwa hal ini berpotensi menyebabkan kecelakaan kereta api.

STR_CONFIG_SETTING_FAST_FORWARD_SPEED_LIMIT                     :Batas kecepatan maju cepat: {STRING}
STR_CONFIG_SETTING_FAST_FORWARD_SPEED_LIMIT_HELPTEXT            :Batasi secepat apa permainan melaju saat maju cepat diaktifkan. 0 = tanpa batas (secepat yang bisa diatasi komputermu). Nilai di bawah 100% memperlambat gim. Batas maksimal tergantung pada spesifikasi komputer dan dapat bervariasi tergantung pada gim.
STR_CONFIG_SETTING_FAST_FORWARD_SPEED_LIMIT_VAL                 :{NUM}% kecepatan normal
###setting-zero-is-special
STR_CONFIG_SETTING_FAST_FORWARD_SPEED_LIMIT_ZERO                :Tanpa batas (secepat komputer Anda memungkinkan)

STR_CONFIG_SETTING_SOUND_TICKER                                 :Ticker berita: {STRING}
STR_CONFIG_SETTING_SOUND_TICKER_HELPTEXT                        :Mainkan suara untuk pesanan berita yang diringkas

STR_CONFIG_SETTING_SOUND_NEWS                                   :Koran: {STRING}
STR_CONFIG_SETTING_SOUND_NEWS_HELPTEXT                          :Mainkan suara saat penampilan koran

###length 2
STR_CONFIG_SETTING_SOUND_NEW_YEAR                               :Akhir tahun: {STRING}
STR_CONFIG_SETTING_SOUND_NEW_PERIOD                             :Akhir periode: {STRING}

###length 2
STR_CONFIG_SETTING_SOUND_NEW_YEAR_HELPTEXT                      :Putar suara di akhir tahun yang merangkum kinerja perusahaan selama tahun tersebut dibandingkan tahun sebelumnya
STR_CONFIG_SETTING_SOUND_NEW_PERIOD_HELPTEXT                    :Putar suara di akhir periode yang merangkum kinerja perusahaan selama periode tersebut dibandingkan periode sebelumnya

STR_CONFIG_SETTING_SOUND_CONFIRM                                :Pembangunan: {STRING}
STR_CONFIG_SETTING_SOUND_CONFIRM_HELPTEXT                       :Mainkan suara waktu pembangunan yang berhasil atau aksi lain

STR_CONFIG_SETTING_SOUND_CLICK                                  :Klik tombol: {STRING}
STR_CONFIG_SETTING_SOUND_CLICK_HELPTEXT                         :Berbunyi waktu mengklik tombol

STR_CONFIG_SETTING_SOUND_DISASTER                               :Bencana/kecelakaan: {STRING}
STR_CONFIG_SETTING_SOUND_DISASTER_HELPTEXT                      :Mainkan efek suara kecelakaan dan bencana

STR_CONFIG_SETTING_SOUND_VEHICLE                                :Kendaraan: {STRING}
STR_CONFIG_SETTING_SOUND_VEHICLE_HELPTEXT                       :Mainkan efek suara kendaraan

STR_CONFIG_SETTING_SOUND_AMBIENT                                :Ambien: {STRING}
STR_CONFIG_SETTING_SOUND_AMBIENT_HELPTEXT                       :Mainkan suara ambien pemandangan, industri dan kota

STR_CONFIG_SETTING_MAX_TRAINS                                   :Maks. kereta tiap pemain: {STRING}
STR_CONFIG_SETTING_MAX_TRAINS_HELPTEXT                          :Batas jumlah kereta yang boleh dimiliki satu perusahaan

STR_CONFIG_SETTING_MAX_ROAD_VEHICLES                            :Maks. kendaraan jalan raya tiap perusahaan: {STRING}
STR_CONFIG_SETTING_MAX_ROAD_VEHICLES_HELPTEXT                   :Batas jumlah kendaraan jalan raya yang boleh dimiliki satu perusahaan

STR_CONFIG_SETTING_MAX_AIRCRAFT                                 :Maks. pesawat tiap perusahaan: {STRING}
STR_CONFIG_SETTING_MAX_AIRCRAFT_HELPTEXT                        :Batas jumlah pesawat yang boleh dimiliki satu perusahaan

STR_CONFIG_SETTING_MAX_SHIPS                                    :Maks. kapal tiap perusahaan: {STRING}
STR_CONFIG_SETTING_MAX_SHIPS_HELPTEXT                           :Jumlah maximum kapal yang boleh dimilki sebuah perusahaan

STR_CONFIG_SETTING_AI_BUILDS_TRAINS                             :Non-aktifkan kereta bagi pemain komputer: {STRING}
STR_CONFIG_SETTING_AI_BUILDS_TRAINS_HELPTEXT                    :Mengaktifkan pengaturan ini membuat pemain komputer (AI) tidak dapat membangun kereta

STR_CONFIG_SETTING_AI_BUILDS_ROAD_VEHICLES                      :Non-aktifkan kendaraan jalan raya bagi pemain komputer: {STRING}
STR_CONFIG_SETTING_AI_BUILDS_ROAD_VEHICLES_HELPTEXT             :Mengaktifkan pengaturan ini membuat pemain komputer (AI) tidak dapat membangun kendaraan jalan raya

STR_CONFIG_SETTING_AI_BUILDS_AIRCRAFT                           :Non-aktifkan pesawat bagi pemain komputer: {STRING}
STR_CONFIG_SETTING_AI_BUILDS_AIRCRAFT_HELPTEXT                  :Mengaktifkan pengaturan ini membuat pemain komputer (AI) tidak dapat membangun pesawat

STR_CONFIG_SETTING_AI_BUILDS_SHIPS                              :Non-aktifkan kapal bagi pemain komputer: {STRING}
STR_CONFIG_SETTING_AI_BUILDS_SHIPS_HELPTEXT                     :Mengaktifkan pengaturan ini membuat pemain komputer (AI) tidak dapat membangun kapal

STR_CONFIG_SETTING_AI_IN_MULTIPLAYER                            :Ijinkan kecerdasan pada modus banyak pemain: {STRING}
STR_CONFIG_SETTING_AI_IN_MULTIPLAYER_HELPTEXT                   :Bolehkan pemain komputer AI untuk ikut permainan multiplayer

STR_CONFIG_SETTING_SCRIPT_MAX_OPCODES                           :#opcodes sebelum scripts di-tahan: {STRING}
STR_CONFIG_SETTING_SCRIPT_MAX_OPCODES_HELPTEXT                  :Batas maksimal langkah perhitungan yang boleh ambil oleh skript dalam satu putaran
STR_CONFIG_SETTING_SCRIPT_MAX_MEMORY                            :Maximal memory yang digunakan per script: {STRING}
STR_CONFIG_SETTING_SCRIPT_MAX_MEMORY_HELPTEXT                   :Berapa banyak memori yang dapat dikonsumsi satu skrip sebelum dihentikan secara paksa. Ini mungkin perlu ditingkatkan untuk peta besar.
STR_CONFIG_SETTING_SCRIPT_MAX_MEMORY_VALUE                      :{COMMA} MiB

STR_CONFIG_SETTING_SERVINT_ISPERCENT                            :Jangka waktu perbaikan dalam persen: {STRING}
STR_CONFIG_SETTING_SERVINT_ISPERCENT_HELPTEXT                   :Pilih apakah servis kendaraan dipicu oleh waktu terlewat sejak servis terakhir atau dari kehandalan menjatuh beberapa persentase dari kehandalan maximum

STR_CONFIG_SETTING_SERVINT_TRAINS                               :Interval dasar untuk kereta: {STRING}
STR_CONFIG_SETTING_SERVINT_TRAINS_HELPTEXT                      :Setel interval dasar untuk kereta, jika tidak ada interval tetap
STR_CONFIG_SETTING_SERVINT_ROAD_VEHICLES                        :Interval dasar untuk kendaraan jalan raya: {STRING}
STR_CONFIG_SETTING_SERVINT_ROAD_VEHICLES_HELPTEXT               :Setel Interval perbaikan untuk kendaraan jalan raya baru, jika tidak ada interval tetap
STR_CONFIG_SETTING_SERVINT_AIRCRAFT                             :Interval perbaikan untuk pesawat: {STRING}
STR_CONFIG_SETTING_SERVINT_AIRCRAFT_HELPTEXT                    :Setel interval perbaikan untuk pesawat baru, jika tidak ada interval asli yang disetel
STR_CONFIG_SETTING_SERVINT_SHIPS                                :Interval dasar untuk kapal: {STRING}
STR_CONFIG_SETTING_SERVINT_SHIPS_HELPTEXT                       :Mengatur interval perbaikan untuk kapal baru, jika tidak ada interval perbaikan, setelan dasar akan diatur untuk kendaraan
STR_CONFIG_SETTING_SERVINT_VALUE                                :{COMMA}{NBSP}hari/%
###setting-zero-is-special
STR_CONFIG_SETTING_SERVINT_DISABLED                             :Di non-aktifkan

STR_CONFIG_SETTING_NOSERVICE                                    :Tidak perlu perbaikan jika tidak pernah mogok: {STRING}
STR_CONFIG_SETTING_NOSERVICE_HELPTEXT                           :Jika diaktifkan, kendaraan tidak akan diperbaiki jika tidak pernah mogok


STR_CONFIG_SETTING_WAGONSPEEDLIMITS                             :Aktifkan batas kecepatan gerbong: {STRING}
STR_CONFIG_SETTING_WAGONSPEEDLIMITS_HELPTEXT                    :Jika diaktifkan, batas kecepatan gerbong juga digunakan untuk menentukan kecepatan maksimum kereta

STR_CONFIG_SETTING_DISABLE_ELRAILS                              :Non-aktifkan rel listrik: {STRING}
STR_CONFIG_SETTING_DISABLE_ELRAILS_HELPTEXT                     :Mengaktifkan setelan ini mematikan kebutuhan kereta listrik untuk berjalan di rel elektris

STR_CONFIG_SETTING_NEWS_ARRIVAL_FIRST_VEHICLE_OWN               :Kedatangan kendaraan pertama pada stasiun pemain: {STRING}
STR_CONFIG_SETTING_NEWS_ARRIVAL_FIRST_VEHICLE_OWN_HELPTEXT      :Tampilkan koran saat kendaraan pertama datang di stasiun pemain

STR_CONFIG_SETTING_NEWS_ARRIVAL_FIRST_VEHICLE_OTHER             :Kedatangan kendaraan pertama pada stasiun lawan: {STRING}
STR_CONFIG_SETTING_NEWS_ARRIVAL_FIRST_VEHICLE_OTHER_HELPTEXT    :Tampilkan koran saat kendaraan pertama datang di stasiun kompetitor

STR_CONFIG_SETTING_NEWS_ACCIDENTS_DISASTERS                     :Kecelakaan / bencana: {STRING}
STR_CONFIG_SETTING_NEWS_ACCIDENTS_DISASTERS_HELPTEXT            :Tampilkan berita saat ada kecelakaan atau bencana

STR_CONFIG_SETTING_NEWS_ACCIDENT_OTHER                          :Kecelakaan pada moda transportasi kompetitor: {STRING}
STR_CONFIG_SETTING_NEWS_ACCIDENT_OTHER_HELPTEXT                 :Tampilkan surat kabar jika kompetitor mengalami kecelakaan

STR_CONFIG_SETTING_NEWS_COMPANY_INFORMATION                     :Informasi Perusahaan: {STRING}
STR_CONFIG_SETTING_NEWS_COMPANY_INFORMATION_HELPTEXT            :Tampilkan koran saat ada perusahaan yang baru berdiri, atau jika ada perusahaan yang akan bangkrut

STR_CONFIG_SETTING_NEWS_INDUSTRY_OPEN                           :Pembukaan Industri Baru: {STRING}
STR_CONFIG_SETTING_NEWS_INDUSTRY_OPEN_HELPTEXT                  :Tampilkan koran jika ada industri baru

STR_CONFIG_SETTING_NEWS_INDUSTRY_CLOSE                          :Penutupan Industri: {STRING}
STR_CONFIG_SETTING_NEWS_INDUSTRY_CLOSE_HELPTEXT                 :Tampilkan surat kabar jika industri ditutup

STR_CONFIG_SETTING_NEWS_ECONOMY_CHANGES                         :Perubahan ekonomi: {STRING}
STR_CONFIG_SETTING_NEWS_ECONOMY_CHANGES_HELPTEXT                :Tampilkan koran/surat kabar tentang pergantian ekonomi dunia

STR_CONFIG_SETTING_NEWS_INDUSTRY_CHANGES_COMPANY                :Perubahan produksi pada industri yang ditangani oleh pemain: {STRING}
STR_CONFIG_SETTING_NEWS_INDUSTRY_CHANGES_COMPANY_HELPTEXT       :Tampilkan perubahan produksi industri yang dilayani pemain

STR_CONFIG_SETTING_NEWS_INDUSTRY_CHANGES_OTHER                  :Perubahan produksi pada industri yang ditangani oleh para pesaing: {STRING}
STR_CONFIG_SETTING_NEWS_INDUSTRY_CHANGES_OTHER_HELPTEXT         :Tampilkan koran ketika produksi industri yang di layani kompetitor naik/turun

STR_CONFIG_SETTING_NEWS_INDUSTRY_CHANGES_UNSERVED               :Perubahan pada produksi industri lainnya: {STRING}
STR_CONFIG_SETTING_NEWS_INDUSTRY_CHANGES_UNSERVED_HELPTEXT      :Tampilkan koran ketika produksi industri yang tidak di layani oleh sebuah perusahaan berubak

STR_CONFIG_SETTING_NEWS_ADVICE                                  :Saran / informasi pada kendaraan pemain.: {STRING}
STR_CONFIG_SETTING_NEWS_ADVICE_HELPTEXT                         :Tampilkan pesan kendaraan yang membutuhkan perawatan

STR_CONFIG_SETTING_NEWS_NEW_VEHICLES                            :Kendaraan baru: {STRING}
STR_CONFIG_SETTING_NEWS_NEW_VEHICLES_HELPTEXT                   :Tampilkan koran/surat kabar saat kendaraan baru menjadi ada

STR_CONFIG_SETTING_NEWS_CHANGES_ACCEPTANCE                      :Perubahan penerimaan kargo: {STRING}
STR_CONFIG_SETTING_NEWS_CHANGES_ACCEPTANCE_HELPTEXT             :Tampilkan pesan tentang stasiun yang mengganti penerimaan kargo

STR_CONFIG_SETTING_NEWS_SUBSIDIES                               :Subsidi: {STRING}
STR_CONFIG_SETTING_NEWS_SUBSIDIES_HELPTEXT                      :Tampilkan koran tentang kejadian yg berhubungan dengan subsidi

STR_CONFIG_SETTING_NEWS_GENERAL_INFORMATION                     :Informasi umum: {STRING}
STR_CONFIG_SETTING_NEWS_GENERAL_INFORMATION_HELPTEXT            :Tampilkan koran/surat kabar untuk berita umum, seperti pembelian perusahaan,dll
###length 3
STR_CONFIG_SETTING_NEWS_MESSAGES_OFF                            :Mati
STR_CONFIG_SETTING_NEWS_MESSAGES_SUMMARY                        :Ringkasan
STR_CONFIG_SETTING_NEWS_MESSAGES_FULL                           :Penuh

STR_CONFIG_SETTING_COLOURED_NEWS_YEAR                           :Berita berwarna tampil pada: {STRING}
STR_CONFIG_SETTING_COLOURED_NEWS_YEAR_HELPTEXT                  :Tahun saat surat kabar/koran menjadi berwarna. Sebelum tahun ini, koran menggunakan warna hitam-putih
STR_CONFIG_SETTING_STARTING_YEAR                                :Tahun mulai: {STRING}

STR_CONFIG_SETTING_ENDING_YEAR                                  :Penilaian akhir tahun: {STRING}
STR_CONFIG_SETTING_ENDING_YEAR_HELPTEXT                         :Tahun permainan berakhir untuk tujuan mencetak gol. Pada akhir tahun ini, skor perusahaan dicatat dan layar skor tinggi ditampilkan, namun pemain bisa terus bermain setelah itu.{}Jika ini terjadi sebelum tahun dimulai, layar skor tinggi tidak pernah ditampilkan.
STR_CONFIG_SETTING_ENDING_YEAR_VALUE                            :{NUM}
###setting-zero-is-special
STR_CONFIG_SETTING_ENDING_YEAR_ZERO                             :Tidak pernah

STR_CONFIG_SETTING_ECONOMY_TYPE                                 :Tipe ekonomi: {STRING}
STR_CONFIG_SETTING_ECONOMY_TYPE_HELPTEXT                        :Ekonomi yang lancar membuat perubahan produksi lebih sering, dan dalam langkah yang lebih kecil. Ekonomi beku menghentikan perubahan produksi dan penutupan industri. Pengaturan ini mungkin tidak berpengaruh jika jenis industri disediakan oleh NewGRF.
###length 3
STR_CONFIG_SETTING_ECONOMY_TYPE_ORIGINAL                        :Asli
STR_CONFIG_SETTING_ECONOMY_TYPE_SMOOTH                          :Halus
STR_CONFIG_SETTING_ECONOMY_TYPE_FROZEN                          :Beku

STR_CONFIG_SETTING_FEEDER_PAYMENT_SHARE                         :Persentase keuntungan akhir dari sistem pengisi: {STRING}
STR_CONFIG_SETTING_FEEDER_PAYMENT_SHARE_HELPTEXT                :Persentase pendapatan yang diberikan dari sistem pengisi, memberikan lebih banyak kendali pendapatan

STR_CONFIG_SETTING_DRAG_SIGNALS_DENSITY                         :Saat menyeret, tempatkan sinyal setiap: {STRING}
STR_CONFIG_SETTING_DRAG_SIGNALS_DENSITY_HELPTEXT                :Setel jarak sinyal yang akan dibuat di rel sampai obyek lain (sinyal, belokan,dll), jika sinyal di seret
STR_CONFIG_SETTING_DRAG_SIGNALS_DENSITY_VALUE                   :{COMMA} kotak
STR_CONFIG_SETTING_DRAG_SIGNALS_FIXED_DISTANCE                  :Saat menyeret, buat jarak antara sinyal: {STRING}
STR_CONFIG_SETTING_DRAG_SIGNALS_FIXED_DISTANCE_HELPTEXT         :Pilih perilaku penempatan sinyal ketika Ctrl + menyeret sinyal. Jika dinonaktifkan, sinyal ditempatkan di sekitar terowongan atau jembatan untuk menghindari membentang panjang tanpa sinyal. Jika diaktifkan, sinyal ditempatkan pada setiap ubin, sehingga penyelarasan sinyal pada trek paralel menjadilebih mudah.

STR_CONFIG_SETTING_SEMAPHORE_BUILD_BEFORE_DATE                  :Gunakan sinyal semaphore sebelum: {STRING}
STR_CONFIG_SETTING_SEMAPHORE_BUILD_BEFORE_DATE_HELPTEXT         :Setel tahun saat sinyal elektris digunakan untuk kereta. Sebelum tahun ini, sinyal non-elektris akan digunakan (fungsinya sama, tapi dengan penampilan berbeda)

STR_CONFIG_SETTING_CYCLE_SIGNAL_TYPES                           :Pergantian jenis sinyal: {STRING}
STR_CONFIG_SETTING_CYCLE_SIGNAL_TYPES_HELPTEXT                  :Pilih jenis sinyal mana yang akan digilir saat Ctrl+Klik pada sinyal yang dibangun dengan alat sinyal
###length 2
STR_CONFIG_SETTING_CYCLE_SIGNAL_GROUP                           :Hanya grup saat ini
STR_CONFIG_SETTING_CYCLE_SIGNAL_ALL                             :Semua

STR_CONFIG_SETTING_SIGNAL_GUI_MODE                              :Tampilkan jenis sinyal: {STRING}
STR_CONFIG_SETTING_SIGNAL_GUI_MODE_HELPTEXT                     :Pilih jenis sinyal yang ditampilkan di bilah alat sinyal
###length 2
STR_CONFIG_SETTING_SIGNAL_GUI_MODE_PATH                         :Hanya sinyal jalur
STR_CONFIG_SETTING_SIGNAL_GUI_MODE_ALL_CYCLE_PATH               :Semua sinyal

STR_CONFIG_SETTING_TOWN_LAYOUT                                  :Tampilan jalan untuk kota baru: {STRING}
STR_CONFIG_SETTING_TOWN_LAYOUT_HELPTEXT                         :Rancangan bentuk jaringan jalan di kota
###length 5
STR_CONFIG_SETTING_TOWN_LAYOUT_DEFAULT                          :Asli
STR_CONFIG_SETTING_TOWN_LAYOUT_BETTER_ROADS                     :Jalan raya yang lebih baik
STR_CONFIG_SETTING_TOWN_LAYOUT_2X2_GRID                         :kotak 2x2
STR_CONFIG_SETTING_TOWN_LAYOUT_3X3_GRID                         :kotak 3x3
STR_CONFIG_SETTING_TOWN_LAYOUT_RANDOM                           :Acak

STR_CONFIG_SETTING_ALLOW_TOWN_ROADS                             :Kota mengijinkan untuk membuat jalan: {STRING}
STR_CONFIG_SETTING_ALLOW_TOWN_ROADS_HELPTEXT                    :Perbolehkan kota untuk membangun jalan. Matikan untuk mencegah kota membangun jalan
STR_CONFIG_SETTING_ALLOW_TOWN_LEVEL_CROSSINGS                   :Kota yang diperbolehkan untuk membangun perlintasan tingkat: {STRING}
STR_CONFIG_SETTING_ALLOW_TOWN_LEVEL_CROSSINGS_HELPTEXT          :Mengaktifkan setelan ini akan memperbolehkan kota membuat perlintasan rel kereta

STR_CONFIG_SETTING_NOISE_LEVEL                                  :Ijinkan kota mengatur tingkat kebisingan bandara : {STRING}
STR_CONFIG_SETTING_NOISE_LEVEL_HELPTEXT                         :Jika dimatikan, di setiap kota hanya boleh ada dua bandara. Jika diaktifkan, pembuatan bandara di kota dibatasi oleh batas kebisingan bandara, yang bergantung pada populasi kota, juga jarak dan ukuran bandara.

STR_CONFIG_SETTING_TOWN_FOUNDING                                :Mendirikan kota pada permainan: {STRING}
STR_CONFIG_SETTING_TOWN_FOUNDING_HELPTEXT                       :Mengaktifkan setting ini akan membolehkan pemain mendirikan kota dalam permainan
###length 3
STR_CONFIG_SETTING_TOWN_FOUNDING_FORBIDDEN                      :Dilarang
STR_CONFIG_SETTING_TOWN_FOUNDING_ALLOWED                        :Diijinkan
STR_CONFIG_SETTING_TOWN_FOUNDING_ALLOWED_CUSTOM_LAYOUT          :Diijinkan, layout kota sendiri

STR_CONFIG_SETTING_TOWN_CARGOGENMODE                            :Generasi Kargo Kota: {STRING}
STR_CONFIG_SETTING_TOWN_CARGOGENMODE_HELPTEXT                   :Seberapa banyak kargo dihasilkan oleh rumah di kota , relatif terhadap keseluruhan populasi kota.{}Pertumbuhan kuadrat: Kota yang membesar dua kali menghasilkan penumpang empat kali lipat.{}Pertumbuhan linier: Kota yang membesar dua kali menghasilkan penumpang dua kali lipat.
###length 2
STR_CONFIG_SETTING_TOWN_CARGOGENMODE_ORIGINAL                   :Kuadrat (asli)
STR_CONFIG_SETTING_TOWN_CARGOGENMODE_BITCOUNT                   :Linier

STR_CONFIG_SETTING_EXTRA_TREE_PLACEMENT                         :Penempatan pohon dalam permainan: {STRING}
STR_CONFIG_SETTING_EXTRA_TREE_PLACEMENT_HELPTEXT                :Mengendalikan kemunculan pohon dalam permainan. Ini akan berefek pada industri yang memerlukan pohon, contohnya pengolahan kayu gelondongan
###length 4
STR_CONFIG_SETTING_EXTRA_TREE_PLACEMENT_NO_SPREAD               :Tumbuh tapi jangan menyebar {RED}(memecahkan pabrik kayu)
STR_CONFIG_SETTING_EXTRA_TREE_PLACEMENT_SPREAD_RAINFOREST       :Tumbuh tetapi hanya tersebar di hutan hujan
STR_CONFIG_SETTING_EXTRA_TREE_PLACEMENT_SPREAD_ALL              :Tumbuh dan menyebar ke mana-mana
STR_CONFIG_SETTING_EXTRA_TREE_PLACEMENT_NO_GROWTH_NO_SPREAD     :Jangan tumbuh, jangan menyebar {RED}(menghancurkan pabrik kayu)

STR_CONFIG_SETTING_TOOLBAR_POS                                  :Posisi toolbar utama: {STRING}
STR_CONFIG_SETTING_TOOLBAR_POS_HELPTEXT                         :Posisi horizontal toolbar utama di bagian atas layar
STR_CONFIG_SETTING_STATUSBAR_POS                                :Posisi status bar: {STRING}
STR_CONFIG_SETTING_STATUSBAR_POS_HELPTEXT                       :Posisi horizontal bar status di bagian bawah layar
STR_CONFIG_SETTING_SNAP_RADIUS                                  :Radius snap jendela: {STRING}
STR_CONFIG_SETTING_SNAP_RADIUS_HELPTEXT                         :Jarak jendela sebelum jendela direkatkan dengan jendela lain
STR_CONFIG_SETTING_SNAP_RADIUS_VALUE                            :{COMMA} piksel
###setting-zero-is-special
STR_CONFIG_SETTING_SNAP_RADIUS_DISABLED                         :Non-aktifkan
STR_CONFIG_SETTING_SOFT_LIMIT                                   :Batas jumlah jendela (tak lekat): {STRING}
STR_CONFIG_SETTING_SOFT_LIMIT_HELPTEXT                          :Banyaknya jendela sebelum jendela (yang tidak sticky) lama otomatis ditutup
STR_CONFIG_SETTING_SOFT_LIMIT_VALUE                             :{COMMA}
###setting-zero-is-special
STR_CONFIG_SETTING_SOFT_LIMIT_DISABLED                          :Non-aktifkan

STR_CONFIG_SETTING_ZOOM_MIN                                     :Tingkat Perbesaran Maksimal: {STRING}
STR_CONFIG_SETTING_ZOOM_MIN_HELPTEXT                            :Perbesaran viewport maksimal. Semakin besar semakin banyak memori yang dibutuhkan
STR_CONFIG_SETTING_ZOOM_MAX                                     :Tingkat zoom out Maksimal: {STRING}
STR_CONFIG_SETTING_ZOOM_MAX_HELPTEXT                            :Pengecilan maksimum untuk viewport. Semakin kecil semakin tidak jelas
###length 6
STR_CONFIG_SETTING_ZOOM_LVL_MIN                                 :4x
STR_CONFIG_SETTING_ZOOM_LVL_IN_2X                               :2x
STR_CONFIG_SETTING_ZOOM_LVL_NORMAL                              :Normal
STR_CONFIG_SETTING_ZOOM_LVL_OUT_2X                              :2x
STR_CONFIG_SETTING_ZOOM_LVL_OUT_4X                              :4x
STR_CONFIG_SETTING_ZOOM_LVL_OUT_8X                              :8x

STR_CONFIG_SETTING_SPRITE_ZOOM_MIN                              :Sprite resolusi tertinggi untuk digunakan: {STRING}
STR_CONFIG_SETTING_SPRITE_ZOOM_MIN_HELPTEXT                     :Batas resolusi maksimum yang digunakan sprite. Membatasi resolusi sprite akan menghindari penggunaan grafik resolusi tinggi meskipun tersedia. Ini dapat membantu menjaga tampilan gim tetap menyatu saat menggunakan campuran file GRF dengan atau tanpa grafik resolusi tinggi.
###length 3
STR_CONFIG_SETTING_SPRITE_ZOOM_LVL_MIN                          :4x
STR_CONFIG_SETTING_SPRITE_ZOOM_LVL_IN_2X                        :2x
STR_CONFIG_SETTING_SPRITE_ZOOM_LVL_NORMAL                       :1x

STR_CONFIG_SETTING_TOWN_GROWTH                                  :Kecepatan pertumbuhan kota: {STRING}
STR_CONFIG_SETTING_TOWN_GROWTH_HELPTEXT                         :Kecepatan pertumbuhan kota
###length 5
STR_CONFIG_SETTING_TOWN_GROWTH_NONE                             :Tidak tumbuh
STR_CONFIG_SETTING_TOWN_GROWTH_SLOW                             :Pelan
STR_CONFIG_SETTING_TOWN_GROWTH_NORMAL                           :Normal
STR_CONFIG_SETTING_TOWN_GROWTH_FAST                             :Cepat
STR_CONFIG_SETTING_TOWN_GROWTH_VERY_FAST                        :Sangat cepat

STR_CONFIG_SETTING_LARGER_TOWNS                                 :Proporsi desa yang akan menjadi kota: {STRING}
STR_CONFIG_SETTING_LARGER_TOWNS_HELPTEXT                        :Jumlah desa yang akan berubah menjadi kota, lalu kota mulai tumbuh besar dan cepat
STR_CONFIG_SETTING_LARGER_TOWNS_VALUE                           :1 dalam {COMMA}
###setting-zero-is-special
STR_CONFIG_SETTING_LARGER_TOWNS_DISABLED                        :Tidak ada
STR_CONFIG_SETTING_CITY_SIZE_MULTIPLIER                         :Faktor kali ukuran kota awal: {STRING}
STR_CONFIG_SETTING_CITY_SIZE_MULTIPLIER_HELPTEXT                :Ukuran rata-rata kota besar terhadap kota kecil saat permainan dimulai

STR_CONFIG_SETTING_LINKGRAPH_RECALC_INTERVAL                    :Pembaruan grafik distribusi setiap {STRING}{NBSP} detikP 0:2 "" }
STR_CONFIG_SETTING_LINKGRAPH_RECALC_INTERVAL_HELPTEXT           :Waktu antara penghitungan ulang berikutnya dari grafik tautan. Setiap perhitungan ulang menghitung rencana untuk satu komponen grafik. Artinya, nilai X untuk pengaturan ini tidak berarti keseluruhan grafik akan diperbarui setiap X detik. Hanya beberapa komponen yang akan melakukannya. Semakin pendek Anda mengaturnya, semakin banyak waktu CPU yang diperlukan untuk menghitungnya. Semakin lama Anda mengaturnya, semakin lama waktu yang dibutuhkan hingga distribusi kargo dimulai pada rute baru.
STR_CONFIG_SETTING_LINKGRAPH_RECALC_TIME                        :Ambil {STRING} untuk menghitung ulang grafik distribusi
STR_CONFIG_SETTING_LINKGRAPH_RECALC_TIME_HELPTEXT               :Waktu yang dibutuhkan untuk setiap penghitungan ulang komponen grafik tautan. Ketika penghitungan ulang dimulai, sebuah thread muncul yang diizinkan berjalan selama beberapa detik ini. Semakin pendek Anda mengaturnya, semakin besar kemungkinan bahwa thread tersebut tidak selesai sebagaimana mestinya. Kemudian permainan dihentikan sampai (“lag”). Semakin lama Anda mengaturnya, semakin lama waktu yang diperlukan untuk memperbarui distribusi ketika rute berubah.

STR_CONFIG_SETTING_DISTRIBUTION_PAX                             :Modus distribusi untuk penumpang: {STRING}
STR_CONFIG_SETTING_DISTRIBUTION_PAX_HELPTEXT                    :"Simetris" berarti kira-kira jumlah penumpang sama akan pergi dari stasiun A ke stasiun B sebagaimana dari B ke A. "Asimetris" berarti jumlah penumpang pergi pada kedua arah bisa berbeda-beda. "Manual" berarti bahwa tidak ada distribusi otomatis akan dilakukan untuk penumpang.
STR_CONFIG_SETTING_DISTRIBUTION_MAIL                            :Modus distribusi untuk surat: {STRING}
STR_CONFIG_SETTING_DISTRIBUTION_MAIL_HELPTEXT                   :"Simetris" berarti kira-kira jumlah surat yang sama akan dikirim dari stasiun A ke stasiun B sebagaimana dari B ke A. "Asimetris" berarti jumlah surat dikirim pada kedua arah bisa berbeda-beda. "Manual" berarti tidak ada distribusi otomatis akan dilakukan untuk surat.
STR_CONFIG_SETTING_DISTRIBUTION_ARMOURED                        :Modus distribusi untuk kelas kargo BERLAPIS BAJA: {STRING}
STR_CONFIG_SETTING_DISTRIBUTION_ARMOURED_HELPTEXT               :Kelas kargo LAPIS-BAJA meliputi barang berharga pada iklim sedang, berlian pada iklim sub tropis atau emas pada iklim sub arktik. NewGRF bisa merubah ketentuan tersebut. "Simetris" berarti jumlah kargo kira-kira akan terkirim sama banyak dari stasiun A ke stasiun B sebagaimana dari B ke A. "Asimetris" berarti jumlah kargo terkirim bisa berbeda pada kedua arah. "Manual" berarti tidak ada distribusi otomatis yang akan dilakukan untuk kargo tersebut. Disarankan memilih asimetris atau manual ketika bermain pada sub arktik atau sub tropis, karena bank hanya sebagai penerima pada iklim tersebut. Untuk iklim sedang anda bisa memilih simetris karena bank akan mengirim barang berharga pula ke bank asal.
STR_CONFIG_SETTING_DISTRIBUTION_DEFAULT                         :Modus distribusi untuk kelas kargo yang lain: {STRING}
STR_CONFIG_SETTING_DISTRIBUTION_DEFAULT_HELPTEXT                :"Asimetris" berarti jumlah kargo dikirim pada kedua arah bisa berbeda-beda. "Manual" berarti tidak ada distribusi otomatis akan dilakukan untuk kargo tersebut.
###length 3
STR_CONFIG_SETTING_DISTRIBUTION_MANUAL                          :manual
STR_CONFIG_SETTING_DISTRIBUTION_ASYMMETRIC                      :asimetris
STR_CONFIG_SETTING_DISTRIBUTION_SYMMETRIC                       :simetris

STR_CONFIG_SETTING_LINKGRAPH_ACCURACY                           :Ketepatan distribusi: {STRING}
STR_CONFIG_SETTING_LINKGRAPH_ACCURACY_HELPTEXT                  :Semakin tinggi anda mengatur ini semakin banyak waktu CPU perhitungan "linkgraph" akan mengambil. Jika waktu terlalu lama anda mungkin melihat "lag".Jika anda mengatur itu ke nilai rendah, tetapi, distribusi akan menjadi tidak akurat, dan anda mungkin melihat kargo tidak dikirim ke tempat anda berharap untuk pergi.

STR_CONFIG_SETTING_DEMAND_DISTANCE                              :Efek jarak kepada permintaan : {STRING}
STR_CONFIG_SETTING_DEMAND_DISTANCE_HELPTEXT                     :Jika anda mengatur nilai lebih tinggi daripada 0, jarak antara stasiun asal A untuk sebagian kargo dan tujuan mungkin B akan dapat efek untuk jumlah kargo dikirim dari A ke B. Semakin jauh B dari A semakin kurang kargo akan dikirim. Semakin tinggi anda mengatur itu, semakin kurang kargo akan dikirim ke stasiun jauh dan semakin banyak kargo akan dikirim ke stasiun dekat.
STR_CONFIG_SETTING_DEMAND_SIZE                                  :Jumlah kargo yang akan kembali untuk modus simetris: {STRING}
STR_CONFIG_SETTING_DEMAND_SIZE_HELPTEXT                         :Mengaturkan ini kurang dari 100% membuat distribusi simetris bertindak lebih seperti yang asimetris. Lebih kurang kargo akan di paksa dikirim kembali jika jumlah tertentu dikirim ke stasiun. Jika anda mengatur itu ke 0% distribusi simetris bertindak seperti yang asimetris.

STR_CONFIG_SETTING_SHORT_PATH_SATURATION                        :Penjenuhan lintasan pendek sebelum menggunakan lintasan besar: {STRING}
STR_CONFIG_SETTING_SHORT_PATH_SATURATION_HELPTEXT               :Biasanya terdapat banyak lintasan antara dua stasiun. Cargodist akan mengisi hingga penuh lintasan yang paling pendek terlebih dahulu, kemudian memenuhkan lintasan terpendek berikutnya dan seterusnya. Penuhnya suatu lintasan akan ditentukan mengikuti perkiraan kapasitas dan penggunaan terencana. Jika semua lintasan sudah penuh, sementara masih ada permintaan, Cargodist akan membebankannya kepada sebarang lintasan, terutama lintasan-lintasan berkapasitas besar. Walau demikian, sering kali algoritma tidak akan memperkirakan kapasitas dengan akurat. Setting ini memungkinkanmu untuk menentukan prosentase maksimum isian sebuah lintasan sebelum mengisi lintasan berikutnya. Aturlah nilainya di bawah 100% untuk menghindarkan stasiun dari kelebihan pengunjung manakala ada kesalahan perkiraan kapasitas.

STR_CONFIG_SETTING_LOCALISATION_UNITS_VELOCITY                  :Satuan kecepatan (darat): {STRING}
STR_CONFIG_SETTING_LOCALISATION_UNITS_VELOCITY_NAUTICAL         :Satuan kecepatan (bahari): {STRING}
STR_CONFIG_SETTING_LOCALISATION_UNITS_VELOCITY_HELPTEXT         :Apabila kecepatan ditampilkan di antarmuka, nyatakan di satuan yang dipilih
STR_CONFIG_SETTING_LOCALISATION_UNITS_VELOCITY_IMPERIAL         :Imperial (mpj)
STR_CONFIG_SETTING_LOCALISATION_UNITS_VELOCITY_METRIC           :Metrik (km/j)
STR_CONFIG_SETTING_LOCALISATION_UNITS_VELOCITY_SI               :SI (m/d)
STR_CONFIG_SETTING_LOCALISATION_UNITS_VELOCITY_KNOTS            :Knots

STR_CONFIG_SETTING_LOCALISATION_UNITS_POWER                     :Satuan daya kendaraan: {STRING}
STR_CONFIG_SETTING_LOCALISATION_UNITS_POWER_HELPTEXT            :Apabila daya kendaraan ditampilkan di antarmuka, nyatakan di satuan yang dipilih
###length 3
STR_CONFIG_SETTING_LOCALISATION_UNITS_POWER_IMPERIAL            :Imperial (hp)
STR_CONFIG_SETTING_LOCALISATION_UNITS_POWER_METRIC              :Metrik (hp)
STR_CONFIG_SETTING_LOCALISATION_UNITS_POWER_SI                  :SI (kW)

STR_CONFIG_SETTING_LOCALISATION_UNITS_WEIGHT                    :Satuan keberatan: {STRING}
STR_CONFIG_SETTING_LOCALISATION_UNITS_WEIGHT_HELPTEXT           :Apabila keberatan ditampilkan di antarmuka, nyatakan di satuan yang dipilih
###length 3
STR_CONFIG_SETTING_LOCALISATION_UNITS_WEIGHT_IMPERIAL           :Imperial (short t/ton)
STR_CONFIG_SETTING_LOCALISATION_UNITS_WEIGHT_METRIC             :Metrik (t/ton)
STR_CONFIG_SETTING_LOCALISATION_UNITS_WEIGHT_SI                 :SI (kg)

STR_CONFIG_SETTING_LOCALISATION_UNITS_VOLUME                    :Satuan volume: {STRING}
STR_CONFIG_SETTING_LOCALISATION_UNITS_VOLUME_HELPTEXT           :Apabila volume ditampilkan di antarmuka, nyatakan di satuan yang dipilih
###length 3
STR_CONFIG_SETTING_LOCALISATION_UNITS_VOLUME_IMPERIAL           :Imperial (gal)
STR_CONFIG_SETTING_LOCALISATION_UNITS_VOLUME_METRIC             :Metrik (l)
STR_CONFIG_SETTING_LOCALISATION_UNITS_VOLUME_SI                 :SI (m³)

STR_CONFIG_SETTING_LOCALISATION_UNITS_FORCE                     :Satuan gaya traksi: {STRING}
STR_CONFIG_SETTING_LOCALISATION_UNITS_FORCE_HELPTEXT            :Apabila gaya traksi ditampilkan di antarmuka, nyatakan di satuan yang dipilih
###length 3
STR_CONFIG_SETTING_LOCALISATION_UNITS_FORCE_IMPERIAL            :Imperial (lbf)
STR_CONFIG_SETTING_LOCALISATION_UNITS_FORCE_METRIC              :Metrik (kgf)
STR_CONFIG_SETTING_LOCALISATION_UNITS_FORCE_SI                  :SI (kN)

STR_CONFIG_SETTING_LOCALISATION_UNITS_HEIGHT                    :Satuan ketinggian: {STRING}
STR_CONFIG_SETTING_LOCALISATION_UNITS_HEIGHT_HELPTEXT           :Apabila ketinggian ditampilkan di antarmuka, nyatakan di satuan yang dipilih
###length 3
STR_CONFIG_SETTING_LOCALISATION_UNITS_HEIGHT_IMPERIAL           :Imperial (ft)
STR_CONFIG_SETTING_LOCALISATION_UNITS_HEIGHT_METRIC             :Metrik (m)
STR_CONFIG_SETTING_LOCALISATION_UNITS_HEIGHT_SI                 :SI (m)

STR_CONFIG_SETTING_LOCALISATION                                 :Lokalisasi
STR_CONFIG_SETTING_GRAPHICS                                     :Grafik
STR_CONFIG_SETTING_SOUND                                        :Suara
STR_CONFIG_SETTING_INTERFACE                                    :Antaramuka
STR_CONFIG_SETTING_INTERFACE_GENERAL                            :Umum
STR_CONFIG_SETTING_INTERFACE_VIEWPORTS                          :Jendela
STR_CONFIG_SETTING_INTERFACE_CONSTRUCTION                       :Konstruksi
STR_CONFIG_SETTING_ADVISORS                                     :Berita / Penasihat
STR_CONFIG_SETTING_COMPANY                                      :Perusahaan
STR_CONFIG_SETTING_ACCOUNTING                                   :Akuntansi
STR_CONFIG_SETTING_VEHICLES                                     :Kendaraan
STR_CONFIG_SETTING_VEHICLES_PHYSICS                             :Fisika
STR_CONFIG_SETTING_VEHICLES_ROUTING                             :Pengarahan
STR_CONFIG_SETTING_LIMITATIONS                                  :Keterbatasan
STR_CONFIG_SETTING_ACCIDENTS                                    :Bencana / Kecelakaan
STR_CONFIG_SETTING_GENWORLD                                     :Pembuatan Bentang Darat
STR_CONFIG_SETTING_ENVIRONMENT                                  :Linkungan Dunia
STR_CONFIG_SETTING_ENVIRONMENT_TIME                             :Waktu
STR_CONFIG_SETTING_ENVIRONMENT_AUTHORITIES                      :Berwenang
STR_CONFIG_SETTING_ENVIRONMENT_TOWNS                            :Kota
STR_CONFIG_SETTING_ENVIRONMENT_INDUSTRIES                       :Industri
STR_CONFIG_SETTING_ENVIRONMENT_CARGODIST                        :Distribusi kargo
STR_CONFIG_SETTING_ENVIRONMENT_TREES                            :Pohon
STR_CONFIG_SETTING_AI                                           :Pesaing
STR_CONFIG_SETTING_AI_NPC                                       :Pemain Komputer
STR_CONFIG_SETTING_NETWORK                                      :Jaringan

STR_CONFIG_SETTING_PATHFINDER_FOR_TRAINS                        :Pencari jejak untuk kereta: {STRING}
STR_CONFIG_SETTING_PATHFINDER_FOR_TRAINS_HELPTEXT               :Pencari jejak untuk kereta
STR_CONFIG_SETTING_PATHFINDER_FOR_ROAD_VEHICLES                 :Pencari jejak untuk kendaraan jalan raya: {STRING}
STR_CONFIG_SETTING_PATHFINDER_FOR_ROAD_VEHICLES_HELPTEXT        :Pencari jejak untuk kendaraan jalan raya
STR_CONFIG_SETTING_PATHFINDER_FOR_SHIPS                         :Pencari jejak untuk kapal : {STRING}
STR_CONFIG_SETTING_PATHFINDER_FOR_SHIPS_HELPTEXT                :Pencari jejak untuk kapal
STR_CONFIG_SETTING_REVERSE_AT_SIGNALS                           :Berputar otomatis di sinyal: {STRING}
STR_CONFIG_SETTING_REVERSE_AT_SIGNALS_HELPTEXT                  :Perbolehkan kereta berputar di sinyal, jika telah menunggu lama
###length 2
STR_CONFIG_SETTING_PATHFINDER_NPF                               :NPF
STR_CONFIG_SETTING_PATHFINDER_YAPF                              :YAPF {BLUE}(Recommended)

STR_CONFIG_SETTING_QUERY_CAPTION                                :{WHITE}Ganti nilai tetapan

# Config errors
STR_CONFIG_ERROR                                                :{WHITE}Kesalahan pada file konfigurasi...
STR_CONFIG_ERROR_ARRAY                                          :{WHITE}... kesalahan pada array '{STRING}'
STR_CONFIG_ERROR_INVALID_VALUE                                  :{WHITE}... nilai '{STRING}' tidak sah untuk '{STRING}'
STR_CONFIG_ERROR_TRAILING_CHARACTERS                            :{WHITE}... karakter pengisi di akhir setelan '{STRING}'
STR_CONFIG_ERROR_DUPLICATE_GRFID                                :{WHITE}... mengabaikan NewGRF '{STRING}': GRF ID kembar sama '{STRING}'
STR_CONFIG_ERROR_INVALID_GRF                                    :{WHITE}... mengabaikan NewGRF tidak valid '{STRING}': {STRING}
STR_CONFIG_ERROR_INVALID_GRF_NOT_FOUND                          :tidak ditemukan
STR_CONFIG_ERROR_INVALID_GRF_UNSAFE                             :tidak aman untuk pemakaian statis
STR_CONFIG_ERROR_INVALID_GRF_SYSTEM                             :sistem NewGRF
STR_CONFIG_ERROR_INVALID_GRF_INCOMPATIBLE                       :tidak kompatibel dengan OpenTTD versi ini
STR_CONFIG_ERROR_INVALID_GRF_UNKNOWN                            :tidak diketahui
STR_CONFIG_ERROR_INVALID_SAVEGAME_COMPRESSION_LEVEL             :{WHITE}... tingkat kompresi '{STRING}' tidak sah
STR_CONFIG_ERROR_INVALID_SAVEGAME_COMPRESSION_ALGORITHM         :{WHITE}... format savegame '{STRING}' tidak tersedia. Kembali ke '{STRING}'
STR_CONFIG_ERROR_INVALID_BASE_GRAPHICS_NOT_FOUND                :{WHITE}... mengabaikan set grafis dasar '{STRING}': tak ditemukan
STR_CONFIG_ERROR_INVALID_BASE_SOUNDS_NOT_FOUND                  :{WHITE}... mengabaikan set suara dasar '{STRING}': tidak ditemukan
STR_CONFIG_ERROR_INVALID_BASE_MUSIC_NOT_FOUND                   :{WHITE}... mengabaikan set musik dasar '{STRING}': tidak ditemukan
STR_CONFIG_ERROR_OUT_OF_MEMORY                                  :{WHITE}Kehabisan memori
STR_CONFIG_ERROR_SPRITECACHE_TOO_BIG                            :{WHITE}Mengalokasikan {BYTES} 'spritecache' gagal. 'Spritecache' dikurangi ke {BYTES}. Ini akan kurangi kinerja OpenTTD. Untuk kurangi kebutuhan memori anda bisa coba matikan grafik 32bpp dan/atau tingkat pembesaran

# Video initalization errors
STR_VIDEO_DRIVER_ERROR                                          :{WHITE}Kesalahan dengan pengaturan video...
STR_VIDEO_DRIVER_ERROR_NO_HARDWARE_ACCELERATION                 :{WHITE}... tidak ditemukan GPU yang kompatibel. Akselerasi perangkat keras dinonaktifkan
STR_VIDEO_DRIVER_ERROR_HARDWARE_ACCELERATION_CRASH              :{WHITE}... Driver GPU membuat game crash. Akselerasi perangkat keras dinonaktifkan

# Intro window
STR_INTRO_CAPTION                                               :{WHITE}OpenTTD {REV}

STR_INTRO_NEW_GAME                                              :{BLACK}Permainan Baru
STR_INTRO_LOAD_GAME                                             :{BLACK}Buka Permainan
STR_INTRO_PLAY_SCENARIO                                         :{BLACK}Mainkan Skenario
STR_INTRO_PLAY_HEIGHTMAP                                        :{BLACK}Mainkan Heightmap
STR_INTRO_SCENARIO_EDITOR                                       :{BLACK}Editor Skenario
STR_INTRO_MULTIPLAYER                                           :{BLACK}Multi Pemain

STR_INTRO_GAME_OPTIONS                                          :{BLACK}Pengaturan Permainan
STR_INTRO_HIGHSCORE                                             :{BLACK}Tabel Nilai Tertinggi
STR_INTRO_HELP                                                  :{BLACK}Bantuan & Panduan
STR_INTRO_CONFIG_SETTINGS_TREE                                  :{BLACK}Pengaturan
STR_INTRO_NEWGRF_SETTINGS                                       :{BLACK}Pengaturan NewGRF
STR_INTRO_ONLINE_CONTENT                                        :{BLACK}Cari Konten Daring
STR_INTRO_AI_SETTINGS                                           :{BLACK}Pengaturan AI
STR_INTRO_GAMESCRIPT_SETTINGS                                   :{BLACK}Pengaturan Game Script
STR_INTRO_QUIT                                                  :{BLACK}Keluar

STR_INTRO_TOOLTIP_NEW_GAME                                      :{BLACK}Mulai permainan baru. Ctrl-Klik melewatkan konfigurasi peta
STR_INTRO_TOOLTIP_LOAD_GAME                                     :{BLACK}Membuka permainan yang telah disimpan
STR_INTRO_TOOLTIP_PLAY_HEIGHTMAP                                :{BLACK}Mulai permainan baru, menggunakan heightmap sebagai datarannya
STR_INTRO_TOOLTIP_PLAY_SCENARIO                                 :{BLACK}Mulai permainan baru, menggunakan skenario kustomisasi
STR_INTRO_TOOLTIP_SCENARIO_EDITOR                               :{BLACK}Buat kustomisasi skenario permainan
STR_INTRO_TOOLTIP_MULTIPLAYER                                   :{BLACK}Memulai permainan multi pemain

STR_INTRO_TOOLTIP_TEMPERATE                                     :{BLACK}Pilih gaya lansekap 'sederhana'
STR_INTRO_TOOLTIP_SUB_ARCTIC_LANDSCAPE                          :{BLACK}Pilih gaya lansekap 'Sub Antartika'
STR_INTRO_TOOLTIP_SUB_TROPICAL_LANDSCAPE                        :{BLACK}Pilih gaya lansekap 'Sub Tropis'
STR_INTRO_TOOLTIP_TOYLAND_LANDSCAPE                             :{BLACK}Pilih gaya lansekap 'Taman Bermain'

STR_INTRO_TOOLTIP_GAME_OPTIONS                                  :{BLACK}Tampilkan opsi permainan
STR_INTRO_TOOLTIP_HIGHSCORE                                     :{BLACK}Tampilkan tabel nilai tertinggi
STR_INTRO_TOOLTIP_HELP                                          :{BLACK}Dapatkan izin dokumentasi dan sumber daya online
STR_INTRO_TOOLTIP_CONFIG_SETTINGS_TREE                          :{BLACK}Tampilkan pengaturan
STR_INTRO_TOOLTIP_NEWGRF_SETTINGS                               :{BLACK}Tampilkan pengaturan NewGRF
STR_INTRO_TOOLTIP_ONLINE_CONTENT                                :{BLACK}Cari konten baru dan pembaruan untuk diunduh
STR_INTRO_TOOLTIP_AI_SETTINGS                                   :{BLACK}Tampilkan pengaturan AI
STR_INTRO_TOOLTIP_GAMESCRIPT_SETTINGS                           :{BLACK}Tampilan pengaturan game script
STR_INTRO_TOOLTIP_QUIT                                          :{BLACK}Keluar OpenTTD

STR_INTRO_BASESET                                               :{BLACK}Kumpulan grafik dasar yang dipilih saat ini hilang {NUM} sprite {P ..}. Silakan periksa pembaruan untuk baseset.
STR_INTRO_TRANSLATION                                           :{BLACK}Terjemahan ini kurang {NUM} kalimat. Bantu Openttd dengan menjadi Penterjemah. lihat readme.txt lebih lanjut.

# Quit window
STR_QUIT_CAPTION                                                :{WHITE}Keluar
STR_QUIT_ARE_YOU_SURE_YOU_WANT_TO_EXIT_OPENTTD                  :{YELLOW}Anda yakin ingin keluar dari OpenTTD?
STR_QUIT_YES                                                    :{BLACK}Ya
STR_QUIT_NO                                                     :{BLACK}Tidak

# Abandon game
STR_ABANDON_GAME_CAPTION                                        :{WHITE}Tinggalkan Permainan
STR_ABANDON_GAME_QUERY                                          :{YELLOW}Apakah anda yakin untuk meninggalkan permainan?
STR_ABANDON_SCENARIO_QUERY                                      :{YELLOW}Apakah anda yakin untuk mengabaikan skenario ini ?

# Help window
STR_HELP_WINDOW_CAPTION                                         :{WHITE}Bantuan & Petunjuk
STR_HELP_WINDOW_WEBSITES                                        :{BLACK}Situs web
STR_HELP_WINDOW_DOCUMENTS                                       :{BLACK}Dokumen
STR_HELP_WINDOW_README                                          :{BLACK}Readme
STR_HELP_WINDOW_CHANGELOG                                       :{BLACK}Log Perubahan
STR_HELP_WINDOW_KNOWN_BUGS                                      :{BLACK}Bug yang diketahui
STR_HELP_WINDOW_LICENSE                                         :{BLACK}Lisensi
STR_HELP_WINDOW_MAIN_WEBSITE                                    :{BLACK}OpenTTD
STR_HELP_WINDOW_MANUAL_WIKI                                     :{BLACK}Manual/ Wiki
STR_HELP_WINDOW_BUGTRACKER                                      :{BLACK}Laporkan Bug
STR_HELP_WINDOW_COMMUNITY                                       :{BLACK}Komunitas

# Cheat window
STR_CHEATS                                                      :{WHITE}Kode Curang
STR_CHEAT_MONEY                                                 :{LTBLUE}Tambah uang sebanyak {CURRENCY_LONG}
STR_CHEAT_CHANGE_COMPANY                                        :{LTBLUE}Bermain sebagai pemain: {ORANGE}{COMMA}
STR_CHEAT_EXTRA_DYNAMITE                                        :{LTBLUE}Buldozer ajaib (hancurkan industri, objek tidak bergerak): {ORANGE}{STRING}
STR_CHEAT_CROSSINGTUNNELS                                       :{LTBLUE}Terowongan boleh menerobos terowongan lain: {ORANGE}{STRING}
STR_CHEAT_NO_JETCRASH                                           :{LTBLUE}Pesawat tak akan (sering) celaka di bandara kecil: {ORANGE} {STRING}
STR_CHEAT_EDIT_MAX_HL                                           :{LTBLUE}Ubah ketinggian peta maksimum: {ORANGE}{NUM}
STR_CHEAT_EDIT_MAX_HL_QUERY_CAPT                                :{WHITE}Ubah ketinggian maksimum gunung di peta
STR_CHEAT_CHANGE_DATE                                           :{LTBLUE}Ganti tanggal: {ORANGE} {DATE_SHORT}
STR_CHEAT_CHANGE_DATE_QUERY_CAPT                                :{WHITE}Ubah tahun sekarang
STR_CHEAT_SETUP_PROD                                            :{LTBLUE}Aktifkan modifikasi nilai produksi: {ORANGE}{STRING}
STR_CHEAT_STATION_RATING                                        :{LTBLUE}Memperbaiki rating stasiun pada 100%: {ORANGE}{STRING}

# Livery window
STR_LIVERY_CAPTION                                              :{WHITE}{COMPANY} - Skema Warna

STR_LIVERY_GENERAL_TOOLTIP                                      :{BLACK}Tampilkan skema warna umum
STR_LIVERY_TRAIN_TOOLTIP                                        :{BLACK}Tampilkan skema warna kereta
STR_LIVERY_ROAD_VEHICLE_TOOLTIP                                 :{BLACK}Tampilkan skema warna kendaraan
STR_LIVERY_SHIP_TOOLTIP                                         :{BLACK}Tampilkan skema warna kapal
STR_LIVERY_AIRCRAFT_TOOLTIP                                     :{BLACK}Tampilkan skema warna pesawat
STR_LIVERY_PRIMARY_TOOLTIP                                      :{BLACK}Pilih warna utama untuk skema terpilih, Ctrl+Klik akan mengatur warna ini di semua skema
STR_LIVERY_SECONDARY_TOOLTIP                                    :{BLACK}Pilih warna kedua untuk skema terpilih. Ctrl+Klik akan mengatur warna ini di semua skema
STR_LIVERY_PANEL_TOOLTIP                                        :{BLACK}Pilih skema warna untuk diganti, atau banyak skema dengan CTRL+klik. Klik pada kotak untuk berganti dari skema warna yang digunakan

###length 23
STR_LIVERY_DEFAULT                                              :Warna Standar
STR_LIVERY_STEAM                                                :Mesin Uap
STR_LIVERY_DIESEL                                               :Mesin Diesel
STR_LIVERY_ELECTRIC                                             :Tenaga Listrik
STR_LIVERY_MONORAIL                                             :Monorel
STR_LIVERY_MAGLEV                                               :Maglev
STR_LIVERY_DMU                                                  :DMU
STR_LIVERY_EMU                                                  :EMU
STR_LIVERY_PASSENGER_WAGON_STEAM                                :Gerbong Penumpang(Uap)
STR_LIVERY_PASSENGER_WAGON_DIESEL                               :Gerbong Penumpang(Diesel)
STR_LIVERY_PASSENGER_WAGON_ELECTRIC                             :Gerbong Penumpang(Listrik)
STR_LIVERY_PASSENGER_WAGON_MONORAIL                             :Gerbong Penumpang(MonoRel)
STR_LIVERY_PASSENGER_WAGON_MAGLEV                               :Gerbong Penumpang(Maglev)
STR_LIVERY_FREIGHT_WAGON                                        :Gerbong Barang
STR_LIVERY_BUS                                                  :Bus
STR_LIVERY_TRUCK                                                :Truk
STR_LIVERY_PASSENGER_SHIP                                       :Kapal Penumpang
STR_LIVERY_FREIGHT_SHIP                                         :Kapal Barang
STR_LIVERY_HELICOPTER                                           :Helikopter
STR_LIVERY_SMALL_PLANE                                          :Pesawat Kecil
STR_LIVERY_LARGE_PLANE                                          :Pesawat Besar
STR_LIVERY_PASSENGER_TRAM                                       :Trem Penumpang
STR_LIVERY_FREIGHT_TRAM                                         :Trem Barang

# Face selection window
STR_FACE_CAPTION                                                :{WHITE}Pilihan Wajah
STR_FACE_CANCEL_TOOLTIP                                         :{BLACK}Batalkan pemilihan wajah baru
STR_FACE_OK_TOOLTIP                                             :{BLACK}Terima pilihan wajah baru
STR_FACE_RANDOM                                                 :{BLACK}Acak angka

STR_FACE_MALE_BUTTON                                            :{BLACK}Pria
STR_FACE_MALE_TOOLTIP                                           :{BLACK}Pilih wajah pria
STR_FACE_FEMALE_BUTTON                                          :{BLACK}Wanita
STR_FACE_FEMALE_TOOLTIP                                         :{BLACK}Pilih wajah wanita
STR_FACE_NEW_FACE_BUTTON                                        :{BLACK}Ganti Wajah
STR_FACE_NEW_FACE_TOOLTIP                                       :{BLACK}Buat wajah baru secara acak
STR_FACE_ADVANCED                                               :{BLACK}Lebih Lanjut
STR_FACE_ADVANCED_TOOLTIP                                       :{BLACK}Pengaturan wajah lebih lanjut
STR_FACE_SIMPLE                                                 :{BLACK}Sederhana
STR_FACE_SIMPLE_TOOLTIP                                         :{BLACK}Memilih wajah secara sederhana
STR_FACE_LOAD                                                   :{BLACK}Ambil simpanan
STR_FACE_LOAD_TOOLTIP                                           :{BLACK}Baca simpanan wajah terpilih
STR_FACE_LOAD_DONE                                              :{WHITE}Wajah favorit anda telah dimuat kembali dari berkas config OpenTTD.
STR_FACE_FACECODE                                               :{BLACK}Wajah pemain no.
STR_FACE_FACECODE_TOOLTIP                                       :{BLACK}Lihat/ubah nomor wajah pemain
STR_FACE_FACECODE_CAPTION                                       :{WHITE}Lihat/ubah nomer wajah pemain
STR_FACE_FACECODE_SET                                           :{WHITE}Tidak dapat mengubah nomer wajah pemain - nomer harus diantara 0 - 4,294,967,295!
STR_FACE_FACECODE_ERR                                           :{WHITE}Tidak dapat mengubah nomer wajah pemain - harus antara 0 - 4,294,967,295!
STR_FACE_SAVE                                                   :{BLACK}Simpan
STR_FACE_SAVE_TOOLTIP                                           :{BLACK}Simpan wajah kesukaanmu
STR_FACE_SAVE_DONE                                              :{WHITE}Wajah ini akan disimpan sebagai favorit dalam berkas config OpenTTD.
STR_FACE_EUROPEAN                                               :{BLACK}Eropa
STR_FACE_SELECT_EUROPEAN                                        :{BLACK}Pilih wajah Eropa
STR_FACE_AFRICAN                                                :{BLACK}Afrika
STR_FACE_SELECT_AFRICAN                                         :{BLACK}Pilih wajah afrika
STR_FACE_YES                                                    :Ya
STR_FACE_NO                                                     :Tanpa
STR_FACE_MOUSTACHE_EARRING_TOOLTIP                              :{BLACK}Punya kumis atau anting-anting
STR_FACE_HAIR                                                   :Rambut:
STR_FACE_HAIR_TOOLTIP                                           :{BLACK}Ganti model rambut
STR_FACE_EYEBROWS                                               :Alis:
STR_FACE_EYEBROWS_TOOLTIP                                       :{BLACK}Ubah Alis
STR_FACE_EYECOLOUR                                              :Warna Mata:
STR_FACE_EYECOLOUR_TOOLTIP                                      :{BLACK}Ubah Warna Mata
STR_FACE_GLASSES                                                :Kacamata:
STR_FACE_GLASSES_TOOLTIP                                        :{BLACK}Pakai Kacamata
STR_FACE_GLASSES_TOOLTIP_2                                      :{BLACK}Ganti Kacamata
STR_FACE_NOSE                                                   :Hidung:
STR_FACE_NOSE_TOOLTIP                                           :{BLACK}Ubah Hidung
STR_FACE_LIPS                                                   :Bibir:
STR_FACE_MOUSTACHE                                              :Kumis:
STR_FACE_LIPS_MOUSTACHE_TOOLTIP                                 :{BLACK}Ubah Bibir atau Kumis
STR_FACE_CHIN                                                   :Dagu:
STR_FACE_CHIN_TOOLTIP                                           :{BLACK}Ubah Dagu
STR_FACE_JACKET                                                 :Jaket:
STR_FACE_JACKET_TOOLTIP                                         :{BLACK}Ubah Jaket
STR_FACE_COLLAR                                                 :Kerah Baju:
STR_FACE_COLLAR_TOOLTIP                                         :{BLACK}Ubah Kerah Baju
STR_FACE_TIE                                                    :Dasi:
STR_FACE_EARRING                                                :Anting-anting:
STR_FACE_TIE_EARRING_TOOLTIP                                    :{BLACK}Ubah dasi atau anting-anting

# Matches ServerGameType
###length 3
STR_NETWORK_SERVER_VISIBILITY_LOCAL                             :Lokal
STR_NETWORK_SERVER_VISIBILITY_PUBLIC                            :Umum
STR_NETWORK_SERVER_VISIBILITY_INVITE_ONLY                       :Hanya diundang

# Network server list
STR_NETWORK_SERVER_LIST_CAPTION                                 :{WHITE}Bermain bersama
STR_NETWORK_SERVER_LIST_PLAYER_NAME                             :{BLACK}Nama pemain:
STR_NETWORK_SERVER_LIST_ENTER_NAME_TOOLTIP                      :{BLACK}Ini adalah nama yang akan terlihat oleh pemain lain

STR_NETWORK_SERVER_LIST_GAME_NAME                               :{BLACK}Nama
STR_NETWORK_SERVER_LIST_GAME_NAME_TOOLTIP                       :{BLACK}Nama dari permainan
STR_NETWORK_SERVER_LIST_GENERAL_ONLINE                          :{BLACK}{COMMA}/{COMMA} - {COMMA}/{COMMA}
STR_NETWORK_SERVER_LIST_CLIENTS_CAPTION                         :{BLACK}Klien
STR_NETWORK_SERVER_LIST_CLIENTS_CAPTION_TOOLTIP                 :{BLACK}Klien online / klien maks.{}Perusahaan yang online / perusahaan maks.
STR_NETWORK_SERVER_LIST_MAP_SIZE_SHORT                          :{BLACK}{COMMA}x{COMMA}
STR_NETWORK_SERVER_LIST_MAP_SIZE_CAPTION                        :{BLACK}Ukuran peta
STR_NETWORK_SERVER_LIST_MAP_SIZE_CAPTION_TOOLTIP                :{BLACK}Ukuran Peta dari permainan{}Klik untuk diurutkan berdasarkan area
STR_NETWORK_SERVER_LIST_DATE_CAPTION                            :{BLACK}Tanggal
STR_NETWORK_SERVER_LIST_DATE_CAPTION_TOOLTIP                    :{BLACK}Tanggal sekarang
STR_NETWORK_SERVER_LIST_INFO_ICONS_TOOLTIP                      :{BLACK}Bahasa, versi server, dll.

STR_NETWORK_SERVER_LIST_CLICK_GAME_TO_SELECT                    :{BLACK}Klik untuk memilih sesi permainan dari daftar
STR_NETWORK_SERVER_LIST_LAST_JOINED_SERVER                      :{BLACK}Server yang diikuti dulu:
STR_NETWORK_SERVER_LIST_CLICK_TO_SELECT_LAST                    :{BLACK}Klik untuk memilih server yang digunakan sebelumnya

STR_NETWORK_SERVER_LIST_GAME_INFO                               :{SILVER}INFO PERMAINAN
STR_NETWORK_SERVER_LIST_CLIENTS                                 :{SILVER}Klien: {WHITE}{COMMA} / {COMMA} - {COMMA} / {COMMA}
STR_NETWORK_SERVER_LIST_LANDSCAPE                               :{SILVER}Ukuran "Tileset": {WHITE}{STRING}
STR_NETWORK_SERVER_LIST_MAP_SIZE                                :{SILVER}Ukuran Peta: {WHITE}{COMMA}x{COMMA}
STR_NETWORK_SERVER_LIST_SERVER_VERSION                          :{SILVER}Versi Server: {WHITE}{STRING}
STR_NETWORK_SERVER_LIST_SERVER_ADDRESS                          :{SILVER}Alamat Server: {WHITE}{STRING}
STR_NETWORK_SERVER_LIST_INVITE_CODE                             :{SILVER}Kode undangan: {WHITE}{STRING}
STR_NETWORK_SERVER_LIST_START_DATE                              :{SILVER}Tgl mulai: {WHITE}{DATE_SHORT}
STR_NETWORK_SERVER_LIST_CURRENT_DATE                            :{SILVER}Tgl sekarang: {WHITE}{DATE_SHORT}
STR_NETWORK_SERVER_LIST_GAMESCRIPT                              :{SILVER}Skrip Permainan: {WHITE}{STRING} (v{NUM})
STR_NETWORK_SERVER_LIST_PASSWORD                                :{SILVER}Terproteksi dengan kata kunci!
STR_NETWORK_SERVER_LIST_SERVER_OFFLINE                          :{SILVER}SERVER OFFLINE
STR_NETWORK_SERVER_LIST_SERVER_FULL                             :{SILVER}SERVER PENUH
STR_NETWORK_SERVER_LIST_SERVER_BANNED                           :{SILVER}SERVER MELARANG ANDA
STR_NETWORK_SERVER_LIST_SERVER_TOO_OLD                          :{SILVER}SERVER TERLALU TUA
STR_NETWORK_SERVER_LIST_VERSION_MISMATCH                        :{SILVER}VERSI TIDAK SESUAI
STR_NETWORK_SERVER_LIST_GRF_MISMATCH                            :{SILVER}NEWGRF TIDAK SESUAI

STR_NETWORK_SERVER_LIST_JOIN_GAME                               :{BLACK}Bergabung
STR_NETWORK_SERVER_LIST_REFRESH                                 :{BLACK}Cek server
STR_NETWORK_SERVER_LIST_REFRESH_TOOLTIP                         :{BLACK}Periksa lagi status server

STR_NETWORK_SERVER_LIST_SEARCH_SERVER_INTERNET                  :{BLACK}Cari di internet
STR_NETWORK_SERVER_LIST_SEARCH_SERVER_INTERNET_TOOLTIP          :{BLACK}Cari di internet untuk server publik
STR_NETWORK_SERVER_LIST_SEARCH_SERVER_LAN                       :{BLACK}CARI LAN
STR_NETWORK_SERVER_LIST_SEARCH_SERVER_LAN_TOOLTIP               :{BLACK}Cari jaringan area lokal untuk server
STR_NETWORK_SERVER_LIST_ADD_SERVER                              :{BLACK}Tambah server
STR_NETWORK_SERVER_LIST_ADD_SERVER_TOOLTIP                      :{BLACK}Menambahkan server ke daftar. Ini bisa berupa alamat server atau kode undangan
STR_NETWORK_SERVER_LIST_START_SERVER                            :{BLACK}Mulai server
STR_NETWORK_SERVER_LIST_START_SERVER_TOOLTIP                    :{BLACK}Mulai melayani

STR_NETWORK_SERVER_LIST_PLAYER_NAME_OSKTITLE                    :{BLACK}Masukkan nama anda
STR_NETWORK_SERVER_LIST_ENTER_SERVER_ADDRESS                    :{BLACK}Masukkan alamat server atau kode undangan

# Start new multiplayer server
STR_NETWORK_START_SERVER_CAPTION                                :{WHITE}Mulai permainan bersama baru

STR_NETWORK_START_SERVER_NEW_GAME_NAME                          :{BLACK}Nama Permainan:
STR_NETWORK_START_SERVER_NEW_GAME_NAME_TOOLTIP                  :{BLACK}Nama permainan akan ditampilkan kepada pemain lainnya didalam Menu seleksi dari "multiplayer game"
STR_NETWORK_START_SERVER_SET_PASSWORD                           :{BLACK}Atur kata sandi
STR_NETWORK_START_SERVER_PASSWORD_TOOLTIP                       :{BLACK}Lindungi permainan ini dengan kata kunci jika anda tidak ingin membiarkannya terbuka untuk umum

STR_NETWORK_START_SERVER_VISIBILITY_LABEL                       :{BLACK}Visibilitas
STR_NETWORK_START_SERVER_VISIBILITY_TOOLTIP                     :{BLACK}Orang lain bisa melihat server Anda di daftar umum
STR_NETWORK_START_SERVER_CLIENTS_SELECT                         :{BLACK}{NUM} klien
STR_NETWORK_START_SERVER_NUMBER_OF_CLIENTS                      :{BLACK}Maksimum jumlah klien:
STR_NETWORK_START_SERVER_NUMBER_OF_CLIENTS_TOOLTIP              :{BLACK}Pilih jumlah klien maksimal. Tidak semua slot harus diisi
STR_NETWORK_START_SERVER_COMPANIES_SELECT                       :{BLACK}{NUM} Perusahaan
STR_NETWORK_START_SERVER_NUMBER_OF_COMPANIES                    :{BLACK}Maksimum jumlah perusahaan:
STR_NETWORK_START_SERVER_NUMBER_OF_COMPANIES_TOOLTIP            :{BLACK}Batasi jumlah perusahaan pada server

STR_NETWORK_START_SERVER_NEW_GAME_NAME_OSKTITLE                 :{BLACK}Masukkan nama dari permainan di jaringan

# Network connecting window
STR_NETWORK_CONNECTING_CAPTION                                  :{WHITE}Menghubungkan...

STR_NETWORK_CONNECTING_WAITING                                  :{BLACK}{NUM} klien di depanmu
STR_NETWORK_CONNECTING_DOWNLOADING_1                            :{BLACK}{BYTES} sudah terunduh
STR_NETWORK_CONNECTING_DOWNLOADING_2                            :{BLACK}{BYTES} / {BYTES} sudah terunduh

###length 8
STR_NETWORK_CONNECTING_1                                        :{BLACK}(1/6) Menghubungkan...
STR_NETWORK_CONNECTING_2                                        :{BLACK}(2/6) Meminta kewenangan...
STR_NETWORK_CONNECTING_3                                        :{BLACK}(3/6) Menunggu...
STR_NETWORK_CONNECTING_4                                        :{BLACK}(4/6) Mengunduh peta...
STR_NETWORK_CONNECTING_5                                        :{BLACK}(5/6) Memroses data...
STR_NETWORK_CONNECTING_6                                        :{BLACK}(6/6) Mendaftarkan...
STR_NETWORK_CONNECTING_SPECIAL_1                                :{BLACK}Mengambil informasi permainan...
STR_NETWORK_CONNECTING_SPECIAL_2                                :{BLACK}Mengambil informasi perusahaan...

STR_NETWORK_CONNECTION_DISCONNECT                               :{BLACK}Putuskan

STR_NETWORK_NEED_GAME_PASSWORD_CAPTION                          :{WHITE}Server terkunci, masukkan kata kunci
STR_NETWORK_NEED_COMPANY_PASSWORD_CAPTION                       :{WHITE}Perusahaan terkunci, masukkan kata kunci

# Network company list added strings
STR_NETWORK_COMPANY_LIST_CLIENT_LIST                            :Pemain Dalam Jaringan
STR_NETWORK_COMPANY_LIST_SPECTATE                               :Menonton

# Network client list
STR_NETWORK_CLIENT_LIST_CAPTION                                 :{WHITE}Pemain Online
STR_NETWORK_CLIENT_LIST_SERVER                                  :{BLACK}Server
STR_NETWORK_CLIENT_LIST_SERVER_NAME                             :{BLACK}Nama
STR_NETWORK_CLIENT_LIST_SERVER_NAME_TOOLTIP                     :{BLACK}Nama server tempat Anda bermain
STR_NETWORK_CLIENT_LIST_SERVER_NAME_EDIT_TOOLTIP                :{BLACK}Mengubah nama server Anda
STR_NETWORK_CLIENT_LIST_SERVER_NAME_QUERY_CAPTION               :Nama server
STR_NETWORK_CLIENT_LIST_SERVER_VISIBILITY                       :{BLACK}Visibilitas
STR_NETWORK_CLIENT_LIST_SERVER_VISIBILITY_TOOLTIP               :{BLACK}Apakah orang lain dapat melihat server Anda di daftar publik
STR_NETWORK_CLIENT_LIST_SERVER_INVITE_CODE                      :{BLACK}Kode undangan
STR_NETWORK_CLIENT_LIST_SERVER_INVITE_CODE_TOOLTIP              :{BLACK}Mengundang kode yang dapat digunakan pemain lain untuk bergabung dengan server ini
STR_NETWORK_CLIENT_LIST_SERVER_CONNECTION_TYPE                  :{BLACK}Tipe koneksi
STR_NETWORK_CLIENT_LIST_SERVER_CONNECTION_TYPE_TOOLTIP          :{BLACK}Apakah dan bagaimana server Anda dapat dijangkau oleh orang lain
STR_NETWORK_CLIENT_LIST_PLAYER                                  :{BLACK}Pemain
STR_NETWORK_CLIENT_LIST_PLAYER_NAME                             :{BLACK}Nama
STR_NETWORK_CLIENT_LIST_PLAYER_NAME_TOOLTIP                     :{BLACK}Nama pemain Anda
STR_NETWORK_CLIENT_LIST_PLAYER_NAME_EDIT_TOOLTIP                :{BLACK}Mengubah nama pemain Anda
STR_NETWORK_CLIENT_LIST_PLAYER_NAME_QUERY_CAPTION               :Nama pemain
STR_NETWORK_CLIENT_LIST_ADMIN_CLIENT_TOOLTIP                    :{BLACK}Tindakan administratif yang harus dilakukan untuk klien ini
STR_NETWORK_CLIENT_LIST_ADMIN_COMPANY_TOOLTIP                   :{BLACK}Tindakan administratif yang harus dilakukan untuk perusahaan ini
STR_NETWORK_CLIENT_LIST_JOIN_TOOLTIP                            :{BLACK}Gabung perusahaan ini
STR_NETWORK_CLIENT_LIST_CHAT_CLIENT_TOOLTIP                     :{BLACK}Kirim pesan ke pemain ini
STR_NETWORK_CLIENT_LIST_CHAT_COMPANY_TOOLTIP                    :{BLACK}Kirim pesan ke semua pemain di perusahaan ini
STR_NETWORK_CLIENT_LIST_CHAT_SPECTATOR_TOOLTIP                  :{BLACK}Kirim pesan ke semua penonton
STR_NETWORK_CLIENT_LIST_SPECTATORS                              :Penonton
STR_NETWORK_CLIENT_LIST_NEW_COMPANY                             :(Perusahaan baru)
STR_NETWORK_CLIENT_LIST_NEW_COMPANY_TOOLTIP                     :{BLACK}Ciptakan perusahaan baru dan bergabung
STR_NETWORK_CLIENT_LIST_PLAYER_ICON_SELF_TOOLTIP                :{BLACK}Ini adalah Anda
STR_NETWORK_CLIENT_LIST_PLAYER_ICON_HOST_TOOLTIP                :{BLACK}Ini adalah hos permainan
STR_NETWORK_CLIENT_LIST_CLIENT_COMPANY_COUNT                    :{BLACK}{NUM} klien{P ""} - {NUM}/{NUM} perusahaan{P ""}
STR_NETWORK_CLIENT_LIST_CLIENT_COMPANY_COUNT_TOOLTIP            :{BLACK}Jumlah klien yang terhubung saat ini, jumlah perusahaan dan jumlah maksimum perusahaan yang diizinkan oleh administrator server

# Matches ConnectionType
###length 5
STR_NETWORK_CLIENT_LIST_SERVER_CONNECTION_TYPE_UNKNOWN          :{BLACK}Lokal
STR_NETWORK_CLIENT_LIST_SERVER_CONNECTION_TYPE_ISOLATED         :{RED}Pemain jarak jauh tidak dapat terhubung
STR_NETWORK_CLIENT_LIST_SERVER_CONNECTION_TYPE_DIRECT           :{BLACK}Publik
STR_NETWORK_CLIENT_LIST_SERVER_CONNECTION_TYPE_STUN             :{BLACK}Di belakang NAT
STR_NETWORK_CLIENT_LIST_SERVER_CONNECTION_TYPE_TURN             :{BLACK}Melalui relay

STR_NETWORK_CLIENT_LIST_ADMIN_CLIENT_KICK                       :Diusir
STR_NETWORK_CLIENT_LIST_ADMIN_CLIENT_BAN                        :Melarang
STR_NETWORK_CLIENT_LIST_ADMIN_COMPANY_RESET                     :Hapus
STR_NETWORK_CLIENT_LIST_ADMIN_COMPANY_UNLOCK                    :Buka pakai kata sandi

STR_NETWORK_CLIENT_LIST_ASK_CAPTION                             :{WHITE}Tindakan Admin
STR_NETWORK_CLIENT_LIST_ASK_CLIENT_KICK                         :{YELLOW}Anda yakin ingin diusir pemain '{STRING}'?
STR_NETWORK_CLIENT_LIST_ASK_CLIENT_BAN                          :{YELLOW}Apakah Anda yakin ingin mencekal pemain '{STRING}'?
STR_NETWORK_CLIENT_LIST_ASK_COMPANY_RESET                       :{YELLOW}Anda yakin ingin menghapus perusahaan '{COMPANY}'?
STR_NETWORK_CLIENT_LIST_ASK_COMPANY_UNLOCK                      :{YELLOW}Anda yakin ingin menyetel ulang sandi perusahaan '{COMPANY}'?

STR_NETWORK_ASK_RELAY_CAPTION                                   :{WHITE}Gunakan relay?
STR_NETWORK_ASK_RELAY_TEXT                                      :{YELLOW} Gagal membuat koneksi antara Anda dan server '{STRING}'.{}Apakah Anda ingin menyampaikan sesi ini melalui '{STRING}'?
STR_NETWORK_ASK_RELAY_NO                                        :{BLACK}Tidak
STR_NETWORK_ASK_RELAY_YES_ONCE                                  :{BLACK}Ya, kali ini
STR_NETWORK_ASK_RELAY_YES_ALWAYS                                :{BLACK}Iya, Jangan tanya lagi

STR_NETWORK_ASK_SURVEY_CAPTION                                  :Berpartisipasi pada survey otomatis?
STR_NETWORK_ASK_SURVEY_TEXT                                     :Apakah Anda ingin berpartisipasi dalam survei otomatis?{}OpenTTD akan mengirimkan survei saat keluar dari game.{}Anda bisa mengubahnya kapan saja di "Pengaturan Game".
STR_NETWORK_ASK_SURVEY_PREVIEW                                  :Tampilkan hasil survey
STR_NETWORK_ASK_SURVEY_LINK                                     :Tentang survei dan privasi
STR_NETWORK_ASK_SURVEY_NO                                       :Tidak
STR_NETWORK_ASK_SURVEY_YES                                      :Iya

STR_NETWORK_SPECTATORS                                          :Penonton

# Network set password
STR_COMPANY_PASSWORD_CANCEL                                     :{BLACK}Jangan simpan kata sandi yang telah dimasukkan
STR_COMPANY_PASSWORD_OK                                         :{BLACK}Berikan perusahaan kata sandi baru
STR_COMPANY_PASSWORD_CAPTION                                    :{WHITE}Kata Sandi Perusahaan
STR_COMPANY_PASSWORD_MAKE_DEFAULT                               :{BLACK}Standar Kata Sandi Perusahaan
STR_COMPANY_PASSWORD_MAKE_DEFAULT_TOOLTIP                       :{BLACK}Pergunakan kata sandi perusahaan ini sebagai standar perusahaan baru

# Network company info join/password
STR_COMPANY_VIEW_JOIN                                           :{BLACK}Gabung
STR_COMPANY_VIEW_JOIN_TOOLTIP                                   :{BLACK}Gabung dan bermain sebagai perusahaan ini
STR_COMPANY_VIEW_PASSWORD                                       :{BLACK}Kata Sandi
STR_COMPANY_VIEW_PASSWORD_TOOLTIP                               :{BLACK}Kata Sandi-Melindungi perusahaanmu dari pemakai yang tidak bewenang untuk bergabung
STR_COMPANY_VIEW_SET_PASSWORD                                   :{BLACK}Atur Kata Sandi Perusahaan

# Network chat
STR_NETWORK_CHAT_SEND                                           :{BLACK}Kirim
STR_NETWORK_CHAT_COMPANY_CAPTION                                :[Tim] :
STR_NETWORK_CHAT_CLIENT_CAPTION                                 :[Privat] {STRING}:
STR_NETWORK_CHAT_ALL_CAPTION                                    :[Semua] :

STR_NETWORK_CHAT_COMPANY                                        :[Tim] {STRING}: {WHITE}{STRING}
STR_NETWORK_CHAT_TO_COMPANY                                     :[Tim] Ke {STRING}: {WHITE}{STRING}
STR_NETWORK_CHAT_CLIENT                                         :[Privat] {STRING}: {WHITE}{STRING}
STR_NETWORK_CHAT_TO_CLIENT                                      :[Privat] Ke {STRING}: {WHITE}{STRING}
STR_NETWORK_CHAT_ALL                                            :[Semua] {STRING}: {WHITE}{STRING}
STR_NETWORK_CHAT_EXTERNAL                                       :[{3:STRING}] {0:STRING}: {WHITE}{1:STRING}
STR_NETWORK_CHAT_OSKTITLE                                       :{BLACK}Masukkan teks untuk perbincangan jaringan

# Network messages
STR_NETWORK_ERROR_NOTAVAILABLE                                  :{WHITE}Tak menemukan perangkat jaringan atau kompilasi tanpa "ENABLE_NETWORK"
STR_NETWORK_ERROR_NOCONNECTION                                  :{WHITE}Sambungan ke server terputus atau ditolak
STR_NETWORK_ERROR_NEWGRF_MISMATCH                               :{WHITE}Tak dapat tersambung karena NewGRF tidak cocok
STR_NETWORK_ERROR_DESYNC                                        :{WHITE}Sinkronisasi permainan jaringan gagal
STR_NETWORK_ERROR_LOSTCONNECTION                                :{WHITE}Koneksi ke permainan jaringan terputus
STR_NETWORK_ERROR_SAVEGAMEERROR                                 :{WHITE}Tak dapat membuka game tersimpan
STR_NETWORK_ERROR_SERVER_START                                  :{WHITE}Tak dapat memulai server
STR_NETWORK_ERROR_SERVER_ERROR                                  :{WHITE}Kesalahan protokol, koneksi ditutup
STR_NETWORK_ERROR_BAD_PLAYER_NAME                               :{WHITE}Nama permainan belum disetel. Nama bisa diatur di bagian atas jendela Multiplayer
STR_NETWORK_ERROR_BAD_SERVER_NAME                               :{WHITE}Nama server Anda belum ditetapkan. Nama dapat diatur di bagian atas jendela Multiplayer
STR_NETWORK_ERROR_WRONG_REVISION                                :{WHITE}Revisi pada klien tidak sama dengan revisi pada server
STR_NETWORK_ERROR_WRONG_PASSWORD                                :{WHITE}Kata kunci salah
STR_NETWORK_ERROR_SERVER_FULL                                   :{WHITE}Server penuh
STR_NETWORK_ERROR_SERVER_BANNED                                 :{WHITE}Anda ditolak memasuki server ini
STR_NETWORK_ERROR_KICKED                                        :{WHITE}Anda diusir dari permainan
STR_NETWORK_ERROR_KICK_MESSAGE                                  :{WHITE}Alasan: {STRING}
STR_NETWORK_ERROR_CHEATER                                       :{WHITE}Tidak boleh curang di server ini
STR_NETWORK_ERROR_TOO_MANY_COMMANDS                             :{WHITE}Anda mengirim terlalu banyak perintah ke server
STR_NETWORK_ERROR_TIMEOUT_PASSWORD                              :{WHITE}Jangan terlalu lama memasukkan kata kunci
STR_NETWORK_ERROR_TIMEOUT_COMPUTER                              :{WHITE}Komputer anda terlalu lambat dalam mengikuti server
STR_NETWORK_ERROR_TIMEOUT_MAP                                   :{WHITE}Komputer anda terlalu lama untuk mengunduh peta
STR_NETWORK_ERROR_TIMEOUT_JOIN                                  :{WHITE}Komputer anda terlalu lama untuk bisa bergabung dengan server
STR_NETWORK_ERROR_INVALID_CLIENT_NAME                           :{WHITE}Nama pemain Anda tidak valid

STR_NETWORK_ERROR_CLIENT_GUI_LOST_CONNECTION_CAPTION            :{WHITE}Koneksi mungkin terputus
STR_NETWORK_ERROR_CLIENT_GUI_LOST_CONNECTION                    :{WHITE}Dalam {NUM} detik tak ada data diterima dari server

###length 21
STR_NETWORK_ERROR_CLIENT_GENERAL                                :Kesalahan umum
STR_NETWORK_ERROR_CLIENT_DESYNC                                 :Kesalahan de-sinkronisasi
STR_NETWORK_ERROR_CLIENT_SAVEGAME                               :Tak dapat memuat peta
STR_NETWORK_ERROR_CLIENT_CONNECTION_LOST                        :koneksi terputus
STR_NETWORK_ERROR_CLIENT_PROTOCOL_ERROR                         :Kesalahan protokol
STR_NETWORK_ERROR_CLIENT_NEWGRF_MISMATCH                        :NewGRF tidak cocok
STR_NETWORK_ERROR_CLIENT_NOT_AUTHORIZED                         :tidak sah
STR_NETWORK_ERROR_CLIENT_NOT_EXPECTED                           :menerima paket yang tidak sesuai
STR_NETWORK_ERROR_CLIENT_WRONG_REVISION                         :revisi salah
STR_NETWORK_ERROR_CLIENT_NAME_IN_USE                            :nama sudah digunakan
STR_NETWORK_ERROR_CLIENT_WRONG_PASSWORD                         :kata kunci salah
STR_NETWORK_ERROR_CLIENT_COMPANY_MISMATCH                       :kesalahan pada company-id dalam DoCommand
STR_NETWORK_ERROR_CLIENT_KICKED                                 :diusir oleh server
STR_NETWORK_ERROR_CLIENT_CHEATER                                :tadi mencoba curang
STR_NETWORK_ERROR_CLIENT_SERVER_FULL                            :server penuh
STR_NETWORK_ERROR_CLIENT_TOO_MANY_COMMANDS                      :terlalu banyak mengirim perintah
STR_NETWORK_ERROR_CLIENT_TIMEOUT_PASSWORD                       :tidak menerima password dalam batasan waktu
STR_NETWORK_ERROR_CLIENT_TIMEOUT_COMPUTER                       :waktu koneksi habis
STR_NETWORK_ERROR_CLIENT_TIMEOUT_MAP                            :pengunduhan peta memakan banyak waktu
STR_NETWORK_ERROR_CLIENT_TIMEOUT_JOIN                           :pengolahan peta memakan banyak waktu
STR_NETWORK_ERROR_CLIENT_INVALID_CLIENT_NAME                    :nama yang dihubungi tidak valid

# Network related errors
STR_NETWORK_SERVER_MESSAGE                                      :*** {1:STRING}

###length 12
STR_NETWORK_SERVER_MESSAGE_GAME_PAUSED                          :Permainan dijeda ({STRING})
STR_NETWORK_SERVER_MESSAGE_GAME_STILL_PAUSED_1                  :Permainan masih dijeda ({STRING})
STR_NETWORK_SERVER_MESSAGE_GAME_STILL_PAUSED_2                  :Permainan masih dijeda ({STRING}, {STRING})
STR_NETWORK_SERVER_MESSAGE_GAME_STILL_PAUSED_3                  :Permainan masih dijeda ({STRING}, {STRING}, {STRING})
STR_NETWORK_SERVER_MESSAGE_GAME_STILL_PAUSED_4                  :Permainan masih dijeda ({STRING}, {STRING}, {STRING}, {STRING})
STR_NETWORK_SERVER_MESSAGE_GAME_STILL_PAUSED_5                  :Permainan masih dijeda ({STRING}, {STRING}, {STRING}, {STRING}, {STRING})
STR_NETWORK_SERVER_MESSAGE_GAME_UNPAUSED                        :Permainan dilanjutkan ({STRING})
STR_NETWORK_SERVER_MESSAGE_GAME_REASON_NOT_ENOUGH_PLAYERS       :jumlah pemain
STR_NETWORK_SERVER_MESSAGE_GAME_REASON_CONNECTING_CLIENTS       :menghubungkan ke klien
STR_NETWORK_SERVER_MESSAGE_GAME_REASON_MANUAL                   :manual
STR_NETWORK_SERVER_MESSAGE_GAME_REASON_GAME_SCRIPT              :skrip permainan
STR_NETWORK_SERVER_MESSAGE_GAME_REASON_LINK_GRAPH               :menunggu pembaruan grafik link

STR_NETWORK_MESSAGE_CLIENT_LEAVING                              :pergi
STR_NETWORK_MESSAGE_CLIENT_JOINED                               :*** {STRING} telah bergabung
STR_NETWORK_MESSAGE_CLIENT_JOINED_ID                            :*** {0:STRING} sudah bergabung ke dalam permainan (Client #{2:NUM})
STR_NETWORK_MESSAGE_CLIENT_COMPANY_JOIN                         :*** {0:STRING} bergabung dengan perusahaan #{2:NUM}
STR_NETWORK_MESSAGE_CLIENT_COMPANY_SPECTATE                     :*** {STRING} bergabung menjadi penonton
STR_NETWORK_MESSAGE_CLIENT_COMPANY_NEW                          :*** {0:STRING} mulai mendirikan perusahaan (#{2:NUM})
STR_NETWORK_MESSAGE_CLIENT_LEFT                                 :*** {0:STRING} meninggalkan permainan ({2:STRING})
STR_NETWORK_MESSAGE_NAME_CHANGE                                 :*** {STRING} telah mengganti namanya menjadi {STRING}
STR_NETWORK_MESSAGE_GIVE_MONEY                                  :*** {0:STRING} memberikan {2:CURRENCY_LONG} kepada {1:STRING}
STR_NETWORK_MESSAGE_SERVER_SHUTDOWN                             :{WHITE}Server menutup sesi
STR_NETWORK_MESSAGE_SERVER_REBOOT                               :{WHITE}Server memulai ulang...{}Tunggulah...
STR_NETWORK_MESSAGE_KICKED                                      :*** {STRING} telah dikeluarkan. Alasan: ({STRING})

STR_NETWORK_ERROR_COORDINATOR_REGISTRATION_FAILED               :{WHITE}Gagal meregistrasi server
STR_NETWORK_ERROR_COORDINATOR_REUSE_OF_INVITE_CODE              :{WHITE}Server lain dengan kode undangan yang sama mendaftarkan dirinya. Beralih ke jenis permainan "lokal".
STR_NETWORK_ERROR_COORDINATOR_ISOLATED                          :{WHITE}Server Anda tidak mengizinkan koneksi jarak jauh
STR_NETWORK_ERROR_COORDINATOR_ISOLATED_DETAIL                   :{WHITE}Pemain lain tidak akan bisa tersambung ke severmu

# Content downloading window
STR_CONTENT_TITLE                                               :{WHITE}Mengunduh konten
STR_CONTENT_TYPE_CAPTION                                        :{BLACK}Tipe
STR_CONTENT_TYPE_CAPTION_TOOLTIP                                :{BLACK}Jenis konten
STR_CONTENT_NAME_CAPTION                                        :{BLACK}Nama
STR_CONTENT_NAME_CAPTION_TOOLTIP                                :{BLACK}Nama konten
STR_CONTENT_MATRIX_TOOLTIP                                      :{BLACK}Klik pada baris untuk menampilkan detail{}Klik pada kotak cek untuk mengunduhnya
STR_CONTENT_SELECT_ALL_CAPTION                                  :{BLACK}Pilih semua
STR_CONTENT_SELECT_ALL_CAPTION_TOOLTIP                          :{BLACK}Tandai semua konten untuk diunduh
STR_CONTENT_SELECT_UPDATES_CAPTION                              :{BLACK}Pilih pembaruan
STR_CONTENT_SELECT_UPDATES_CAPTION_TOOLTIP                      :{BLACK}Pilih semua konten yang tersedia pembaruannya untuk diunduh
STR_CONTENT_UNSELECT_ALL_CAPTION                                :{BLACK}Hps semua pilihan
STR_CONTENT_UNSELECT_ALL_CAPTION_TOOLTIP                        :{BLACK}Tandai semua untuk tidak diunduh
STR_CONTENT_SEARCH_EXTERNAL                                     :{BLACK}Cari di website luar
STR_CONTENT_SEARCH_EXTERNAL_TOOLTIP                             :{BLACK}Cari konten yang tidak tersedia dalam server konten OpenTTD di website yang tidak berhubungan dengan OpenTTD
STR_CONTENT_SEARCH_EXTERNAL_DISCLAIMER_CAPTION                  :{WHITE}Anda keluar dari OpenTTD!
STR_CONTENT_SEARCH_EXTERNAL_DISCLAIMER                          :{WHITE}Syarat dan ketentuan untuk menguduh konten dari situs web luar berbeda-beda.{}Anda harus merujuk ke situs web luar tersebut untuk petunjuk pemasangan kontennya ke OpenTTD.{} Apakah anda ingin melanjutkan?
STR_CONTENT_FILTER_TITLE                                        :{BLACK}Tanda/nama filter:
STR_CONTENT_OPEN_URL                                            :{BLACK}Kunjungi laman
STR_CONTENT_OPEN_URL_TOOLTIP                                    :{BLACK}Kunjungi laman untuk konten ini
STR_CONTENT_DOWNLOAD_CAPTION                                    :{BLACK}Unduh
STR_CONTENT_DOWNLOAD_CAPTION_TOOLTIP                            :{BLACK}Mulai unduh konten terpilih
STR_CONTENT_TOTAL_DOWNLOAD_SIZE                                 :{SILVER}Total ukuran terunduh: {WHITE}{BYTES}
STR_CONTENT_DETAIL_TITLE                                        :{SILVER}INFO KONTEN

###length 5
STR_CONTENT_DETAIL_SUBTITLE_UNSELECTED                          :{SILVER}Anda tidak memilih ini untuk diunduh
STR_CONTENT_DETAIL_SUBTITLE_SELECTED                            :{SILVER}Anda memilih ini untuk diunduh
STR_CONTENT_DETAIL_SUBTITLE_AUTOSELECTED                        :{SILVER}Keterkaitan ini terpilih untuk diunduh
STR_CONTENT_DETAIL_SUBTITLE_ALREADY_HERE                        :{SILVER}Sudah dimiliki
STR_CONTENT_DETAIL_SUBTITLE_DOES_NOT_EXIST                      :{SILVER}Konten ini tidak diketahui dan tidak dapat diunduh di OpenTTD

STR_CONTENT_DETAIL_UPDATE                                       :{SILVER}Ini adalah pengganti {STRING}
STR_CONTENT_DETAIL_NAME                                         :{SILVER}Nama: {WHITE}{STRING}
STR_CONTENT_DETAIL_VERSION                                      :{SILVER}Versi: {WHITE}{STRING}
STR_CONTENT_DETAIL_DESCRIPTION                                  :{SILVER}Deskripsi: {WHITE}{STRING}
STR_CONTENT_DETAIL_URL                                          :{SILVER}URL: {WHITE}{STRING}
STR_CONTENT_DETAIL_TYPE                                         :{SILVER}Tipe: {WHITE}{STRING}
STR_CONTENT_DETAIL_FILESIZE                                     :{SILVER}Ukuran: {WHITE}{BYTES}
STR_CONTENT_DETAIL_SELECTED_BECAUSE_OF                          :{SILVER}Terpilih karena: {WHITE}{STRING}
STR_CONTENT_DETAIL_DEPENDENCIES                                 :{SILVER}Memerlukan : {WHITE}{STRING}
STR_CONTENT_DETAIL_TAGS                                         :{SILVER}Kata kunci: {WHITE}{STRING}
STR_CONTENT_NO_ZLIB                                             :{WHITE}OpenTTD tidak dapat mendukung "zlib"...
STR_CONTENT_NO_ZLIB_SUB                                         :{WHITE}... pengunduhan konten tidak dimungkinkan!

# Order of these is important!
STR_CONTENT_TYPE_BASE_GRAPHICS                                  :Grafik dasar
STR_CONTENT_TYPE_NEWGRF                                         :NewGRF
STR_CONTENT_TYPE_AI                                             :AI
STR_CONTENT_TYPE_AI_LIBRARY                                     :Perpustakaan AI
STR_CONTENT_TYPE_SCENARIO                                       :Skenario
STR_CONTENT_TYPE_HEIGHTMAP                                      :Peta Ketinggian
STR_CONTENT_TYPE_BASE_SOUNDS                                    :Suara dasar
STR_CONTENT_TYPE_BASE_MUSIC                                     :Musik dasar
STR_CONTENT_TYPE_GAME_SCRIPT                                    :Skrip permainan
STR_CONTENT_TYPE_GS_LIBRARY                                     :Pustaka SP

# Content downloading progress window
STR_CONTENT_DOWNLOAD_TITLE                                      :{WHITE}Mengunduh konten...
STR_CONTENT_DOWNLOAD_INITIALISE                                 :{WHITE}Meminta berkas...
STR_CONTENT_DOWNLOAD_FILE                                       :{WHITE}Sedang mengunduh {STRING} ({NUM} dari {NUM})
STR_CONTENT_DOWNLOAD_COMPLETE                                   :{WHITE}Unduhan selesai
STR_CONTENT_DOWNLOAD_PROGRESS_SIZE                              :{WHITE}{BYTES} dari {BYTES} terunduh ({NUM} %)

# Content downloading error messages
STR_CONTENT_ERROR_COULD_NOT_CONNECT                             :{WHITE}Tak dapat tersambung ke server
STR_CONTENT_ERROR_COULD_NOT_DOWNLOAD                            :{WHITE}Gagal mengunduh...
STR_CONTENT_ERROR_COULD_NOT_DOWNLOAD_FILE_NOT_WRITABLE          :{WHITE}... berkas tak dapat ditulisi
STR_CONTENT_ERROR_COULD_NOT_EXTRACT                             :{WHITE}Tak dapat mengembangkan file terunduh

STR_MISSING_GRAPHICS_SET_CAPTION                                :{WHITE}Gambar tidak ada
STR_MISSING_GRAPHICS_SET_MESSAGE                                :{BLACK}OpenTTD tidak menemukan file gambar yang dibutuhkan berjalan. Ijinkan OpenTTD untuk mendownload file-file gambar?
STR_MISSING_GRAPHICS_YES_DOWNLOAD                               :{BLACK}Ya, download file gambar
STR_MISSING_GRAPHICS_NO_QUIT                                    :{BLACK}Tidak, tutup OpenTTD

STR_MISSING_GRAPHICS_ERROR_TITLE                                :{WHITE}Gagal Mendownload
STR_MISSING_GRAPHICS_ERROR                                      :{BLACK}Gagal mengunduh grafik.{}Silakan unduh grafik secara manual.
STR_MISSING_GRAPHICS_ERROR_QUIT                                 :{BLACK}Keluar OpenTTD

# Transparency settings window
STR_TRANSPARENCY_CAPTION                                        :{WHITE}Pengaturan Transparasi
STR_TRANSPARENT_SIGNS_TOOLTIP                                   :{BLACK}Hidup/matikan transparansi tanda-tanda. CTRL+klik untuk mengunci
STR_TRANSPARENT_TREES_TOOLTIP                                   :{BLACK}Hidup/matikan transparansi pepohonan. CTRL+klik untuk mengunci
STR_TRANSPARENT_HOUSES_TOOLTIP                                  :{BLACK}Hidup/matikan transparansi perumahan. CTRL+klik untuk mengunci
STR_TRANSPARENT_INDUSTRIES_TOOLTIP                              :{BLACK}Hidup/matikan transparansi industri. CTRL+klik untuk mengunci
STR_TRANSPARENT_BUILDINGS_TOOLTIP                               :{BLACK}Hidup/matikan transparansi bangunan seperti stasiun, depo dan waypoint. CTRL+klik untuk mengunci
STR_TRANSPARENT_BRIDGES_TOOLTIP                                 :{BLACK}Hidup/matikan transparansi jembatan. CTRL+klik untuk mengunci
STR_TRANSPARENT_STRUCTURES_TOOLTIP                              :{BLACK}Hidup/matikan transparansi struktur bangunan semacam mercusuar dan antena. CTRL+klik untuk mengunci
STR_TRANSPARENT_CATENARY_TOOLTIP                                :{BLACK}Hidup/matikan transparansi katenari CTRL+klik untuk mengunci
STR_TRANSPARENT_TEXT_TOOLTIP                                    :{BLACK}Alihkan transparansi untuk pemuatan dan teks biaya/pendapatan. Ctrl+Klik untuk mengunci
STR_TRANSPARENT_INVISIBLE_TOOLTIP                               :{BLACK}Atur obyek menjadi sama sekali tidak nampak daripada transparan.

# Linkgraph legend window
STR_LINKGRAPH_LEGEND_CAPTION                                    :{BLACK}Legenda aliran kargo
STR_LINKGRAPH_LEGEND_ALL                                        :{BLACK}Semua
STR_LINKGRAPH_LEGEND_NONE                                       :{BLACK}Tidak ada
STR_LINKGRAPH_LEGEND_SELECT_COMPANIES                           :{BLACK}Pilih perusahaan yang akan ditampilkan
STR_LINKGRAPH_LEGEND_COMPANY_TOOLTIP                            :{BLACK}{STRING}{}{COMPANY}

# Linkgraph legend window and linkgraph legend in smallmap
STR_LINKGRAPH_LEGEND_UNUSED                                     :{TINY_FONT}{BLACK}tak terpakai
STR_LINKGRAPH_LEGEND_SATURATED                                  :{TINY_FONT}{BLACK}sudah penuh (jenuh)
STR_LINKGRAPH_LEGEND_OVERLOADED                                 :{TINY_FONT}{BLACK}kelebihan beban

# Linkgraph tooltip
STR_LINKGRAPH_STATS_TOOLTIP_RETURN_EXTENSION                    :{}{CARGO_LONG} akan dikirim kembali ({COMMA}% dari kapasitas)
STR_LINKGRAPH_STATS_TOOLTIP_TIME_EXTENSION                      :{}Rata-rata Waktu perjalanan: {UNITS_DAYS_OR_SECONDS}

# Base for station construction window(s)
STR_STATION_BUILD_COVERAGE_AREA_TITLE                           :{BLACK}Jangkauan layanan
STR_STATION_BUILD_COVERAGE_OFF                                  :{BLACK}Non-aktifkan
STR_STATION_BUILD_COVERAGE_ON                                   :{BLACK}Aktif
STR_STATION_BUILD_COVERAGE_AREA_OFF_TOOLTIP                     :{BLACK}Jangan soroti area yang dapat dilayani dari lokasi yang hendak dibangun
STR_STATION_BUILD_COVERAGE_AREA_ON_TOOLTIP                      :{BLACK}Soroti area yang dapat dilayani dari lokasi yang hendak dibangun
STR_STATION_BUILD_ACCEPTS_CARGO                                 :{BLACK}Menerima: {GOLD}{CARGO_LIST}
STR_STATION_BUILD_SUPPLIES_CARGO                                :{BLACK}Suplai: {GOLD}{CARGO_LIST}

# Join station window
STR_JOIN_STATION_CAPTION                                        :{WHITE}Gabung stasiun
STR_JOIN_STATION_CREATE_SPLITTED_STATION                        :{YELLOW}Pisahkan stasiun

STR_JOIN_WAYPOINT_CAPTION                                       :{WHITE}Gabungkan waypoint
STR_JOIN_WAYPOINT_CREATE_SPLITTED_WAYPOINT                      :{YELLOW}Pisahkan waypoint

# Generic toolbar
STR_TOOLBAR_DISABLED_NO_VEHICLE_AVAILABLE                       :{BLACK}Dinonaktifkan karena saat ini tidak ada kendaraan yang tersedia untuk infrastruktur ini

# Rail construction toolbar
STR_RAIL_TOOLBAR_RAILROAD_CONSTRUCTION_CAPTION                  :Pembangunan Rel Kereta
STR_RAIL_TOOLBAR_ELRAIL_CONSTRUCTION_CAPTION                    :Pembangunan Rel Kereta Listrik
STR_RAIL_TOOLBAR_MONORAIL_CONSTRUCTION_CAPTION                  :Pembangunan Monorel
STR_RAIL_TOOLBAR_MAGLEV_CONSTRUCTION_CAPTION                    :Pembangunan Maglev

STR_RAIL_TOOLBAR_TOOLTIP_BUILD_RAILROAD_TRACK                   :{BLACK}Bangun rel. Ctrl untuk mengganti mode bangun/bongkar pada konstruksi rel. Shift untuk menampilkan perkiraan biaya
STR_RAIL_TOOLBAR_TOOLTIP_BUILD_AUTORAIL                         :{BLACK}Bangun rel kereta menggunakan mode Autorail. Ctrl untuk mengganti mode bangun/bongkar pada konstruksi rel. Shift untuk menampilkan perkiraan biaya
STR_RAIL_TOOLBAR_TOOLTIP_BUILD_TRAIN_DEPOT_FOR_BUILDING         :{BLACK}Bangun depo (untuk pembelian dan perbaikan kereta). Shift untuk menampilkan perkiraan biaya
STR_RAIL_TOOLBAR_TOOLTIP_CONVERT_RAIL_TO_WAYPOINT               :{BLACK}Ubah rel menjadi waypoint. Ctrl untuk mengaktifkan penggabungan waypoint. Shift untuk menampilkan perkiraan biaya
STR_RAIL_TOOLBAR_TOOLTIP_BUILD_RAILROAD_STATION                 :{BLACK}Bangun stasiun kereta. Ctrl untuk mengaktifkan penggabungan stasiun. Shift untuk menampilkan perkiraan biaya
STR_RAIL_TOOLBAR_TOOLTIP_BUILD_RAILROAD_SIGNALS                 :{BLACK}Membuat sinyal kereta. Ctrl - berganti sinyal bendera/lampu{}Drag - membuat sinyal sesuai arah sepanjang rel. Ctrl - membuat sinyal sampai persimpangan/sinyal berikutnya{}Ctrl+Klik - mengubah pemilihan sinyal di jendela. Shift - untuk menampilkan perkiraan biaya
STR_RAIL_TOOLBAR_TOOLTIP_BUILD_RAILROAD_BRIDGE                  :{BLACK}Membangun Jembatan kereta. Shift untuk menampilkan perkiraan biaya
STR_RAIL_TOOLBAR_TOOLTIP_BUILD_RAILROAD_TUNNEL                  :{BLACK}Membangun terowongan kereta. Shift untuk menampilkan perkiraan biaya
STR_RAIL_TOOLBAR_TOOLTIP_TOGGLE_BUILD_REMOVE_FOR                :{BLACK}Membangun/bongkar rel kereta, sinyal, waypoint, dan stasiun. Tekan Ctrl juga dapat membongkar rel pada waypoint dan stasiun
STR_RAIL_TOOLBAR_TOOLTIP_CONVERT_RAIL                           :{BLACK}Konversi jenis rel. Shift untuk menampilkan perkiraan biaya

STR_RAIL_NAME_RAILROAD                                          :Rel Kereta
STR_RAIL_NAME_ELRAIL                                            :Rel Kereta Listrik
STR_RAIL_NAME_MONORAIL                                          :Monorel
STR_RAIL_NAME_MAGLEV                                            :Maglev

# Rail depot construction window
STR_BUILD_DEPOT_TRAIN_ORIENTATION_CAPTION                       :{WHITE}Pilihan arah depo
STR_BUILD_DEPOT_TRAIN_ORIENTATION_TOOLTIP                       :{BLACK}Tentukan arah depo menghadap

# Rail waypoint construction window
STR_WAYPOINT_CAPTION                                            :{WHITE}Waypoint
STR_WAYPOINT_GRAPHICS_TOOLTIP                                   :{BLACK}Pilih jenis waypoint

# Rail station construction window
STR_STATION_BUILD_RAIL_CAPTION                                  :{WHITE}Pilih stasiun kereta
STR_STATION_BUILD_ORIENTATION                                   :{BLACK}Arah
STR_STATION_BUILD_RAILROAD_ORIENTATION_TOOLTIP                  :{BLACK}Pilih arah stasiun kereta
STR_STATION_BUILD_NUMBER_OF_TRACKS                              :{BLACK}Jumlah jalur
STR_STATION_BUILD_NUMBER_OF_TRACKS_TOOLTIP                      :{BLACK}Pilih jumlah jalur stasiun kereta
STR_STATION_BUILD_PLATFORM_LENGTH                               :{BLACK}Panjang peron
STR_STATION_BUILD_PLATFORM_LENGTH_TOOLTIP                       :{BLACK}Pilih panjang stasiun kereta
STR_STATION_BUILD_DRAG_DROP                                     :{BLACK}Drag & Drop
STR_STATION_BUILD_DRAG_DROP_TOOLTIP                             :{BLACK}Membangun stasiun dengan Drag & Drop

STR_STATION_BUILD_STATION_CLASS_TOOLTIP                         :{BLACK}Pilih kelas stasiun yang akan ditampilkan
STR_STATION_BUILD_STATION_TYPE_TOOLTIP                          :{BLACK}Pilih jenis stasiun yang akan dibangun

STR_STATION_CLASS_DFLT                                          :Standar
STR_STATION_CLASS_DFLT_STATION                                  :Stasiun standar
STR_STATION_CLASS_DFLT_ROADSTOP                                 :Pemberhentian jalan standar
STR_STATION_CLASS_WAYP                                          :Waypoint
STR_STATION_CLASS_WAYP_WAYPOINT                                 :Waypoint bawaan

# Signal window
STR_BUILD_SIGNAL_CAPTION                                        :{WHITE}Pemilihan Sinyal
STR_BUILD_SIGNAL_TOGGLE_ADVANCED_SIGNAL_TOOLTIP                 :{BLACK} Beralih menampilkan jenis sinyal tingkat lanjut
STR_BUILD_SIGNAL_SEMAPHORE_NORM_TOOLTIP                         :{BLACK}Sinyal Blok (semaphore){}Ini adalah jenis sinyal yang umum, hanya memperbolehkan satu kereta berada pada satu blok yang sama dalam waktu yang sama
STR_BUILD_SIGNAL_SEMAPHORE_ENTRY_TOOLTIP                        :{BLACK}Sinyal Masuk(semaphore){}Akan berwarna hijau jika ada satu atau lebih Sinyal Keluar yang berwarna hijau pada jalur berikutnya. Jika tidak, akan berwarna merah
STR_BUILD_SIGNAL_SEMAPHORE_EXIT_TOOLTIP                         :{BLACK}Sinyal Keluar (semaphore){}Cara kerjanya sama dengan Sinyal Blok, akan tetapi penggunaanya lebih ditujukan untuk menghasilkan warna yang benar pada Sinyal Masuk dan Sinyal Kombo
STR_BUILD_SIGNAL_SEMAPHORE_COMBO_TOOLTIP                        :{BLACK}Sinyal Kombo (semaphore){}Sinyal Kombo berfungsi ganda, sebagai Sinyal Masuk sekaligus Sinyal keluar. Sehingga kita bisa membuat rangkaian sinyal-sinyal
STR_BUILD_SIGNAL_SEMAPHORE_PBS_TOOLTIP                          :{BLACK}Sinyal Jalur (semaphore){}Sinyal jalur dapat digunakan untuk memperbolehkan kereta memasuki sinyal blok pada saat yang sama, jika kereta bisa berbalik jalur ke area pemberhentian yang aman . Sinyal jalur standard bisa di lewati dari arah belakang
STR_BUILD_SIGNAL_SEMAPHORE_PBS_OWAY_TOOLTIP                     :{BLACK}Sinyal Jalur Searah (semaphore){}Sinyal jalur dapat digunakan untuk memperbolehkan kereta memasuki sinyal blok pada saat yang sama, jika kereta bisa berbalik jalur ke area pemberhentian yang aman . Sinyal jalur searah tidak bisa di lewati dari arah belakangnya
STR_BUILD_SIGNAL_ELECTRIC_NORM_TOOLTIP                          :{BLACK}Sinyal Blok (elektris){}Ini adalah jenis sinyal yang umum, hanya memperbolehkan satu kereta berada pada satu blok yang sama dalam waktu yang sama
STR_BUILD_SIGNAL_ELECTRIC_ENTRY_TOOLTIP                         :{BLACK}Sinyal Masuk (elektris){}Akan berwarna hijau jika, dan hanya jika ada satu atau lebih Sinyal Keluar yang berwarna hijau pada bagian jalur berikutnya. Jika tidak, akan berwarna merah
STR_BUILD_SIGNAL_ELECTRIC_EXIT_TOOLTIP                          :{BLACK}Sinyal Keluar (elektris){}Cara kerjanya sama dengan Sinyal Blok, akan tetapi penggunaannya lebih ditujukan untuk menghasilkan warna yang benar pada Sinyal Masuk dan Sinyal Kombo
STR_BUILD_SIGNAL_ELECTRIC_COMBO_TOOLTIP                         :{BLACK}Sinyal Kombo (elektris){}Sinyal Kombo berfungsi ganda, sebagai Sinyal masuk sekaligus Sinyal keluar. Sehingga kita bisa membuat rangkaian sinyal-sinyal
STR_BUILD_SIGNAL_ELECTRIC_PBS_TOOLTIP                           :{BLACK}Sinyal Jalur (elektris){}Sinyal jalur dapat digunakan untuk memperbolehkan kereta memasuki sinyal blok pada saat yang sama, jika kereta bisa berbalik jalur ke area pemberhentian yang aman . Sinyal jalur standard bisa di lewati dari arah belakang
STR_BUILD_SIGNAL_ELECTRIC_PBS_OWAY_TOOLTIP                      :{BLACK}Sinyal Jalur Searah (elektris){}Sinyal jalur dapat digunakan untuk memperbolehkan kereta memasuki sinyal blok pada saat yang sama, jika kereta bisa berbalik jalur ke area pemberhentian yang aman . Sinyal jalur searah tidak bisa di lewati dari arah belakangnya
STR_BUILD_SIGNAL_CONVERT_TOOLTIP                                :{BLACK}Konversi Sinyal{}Jika terpilih, klik pada sinyal yang telah ada akan mengakibatkan sinyal berubah jenisnya, CTRL-click untuk mengubah secara berturut-turut. Shift untuk menampilkan perkiraan biaya
STR_BUILD_SIGNAL_DRAG_SIGNALS_DENSITY_TOOLTIP                   :{BLACK}Kerapatan Sinyal
STR_BUILD_SIGNAL_DRAG_SIGNALS_DENSITY_DECREASE_TOOLTIP          :{BLACK}Kurangi kerapatan sinyal
STR_BUILD_SIGNAL_DRAG_SIGNALS_DENSITY_INCREASE_TOOLTIP          :{BLACK}Tambah kerapatan sinyal

# Bridge selection window
STR_SELECT_RAIL_BRIDGE_CAPTION                                  :{WHITE}Pilih Jembatan Rel
STR_SELECT_ROAD_BRIDGE_CAPTION                                  :{WHITE}Pilih Jembatan
STR_SELECT_BRIDGE_SELECTION_TOOLTIP                             :{BLACK}Pilihan jembatan - Klik pada jembatan yang ingin anda bangun
STR_SELECT_BRIDGE_INFO_NAME                                     :{GOLD}{STRING}
STR_SELECT_BRIDGE_INFO_NAME_MAX_SPEED                           :{GOLD}{STRING},{} {VELOCITY}
STR_SELECT_BRIDGE_INFO_NAME_COST                                :{GOLD}{0:STRING},{} {WHITE}{2:CURRENCY_LONG}
STR_SELECT_BRIDGE_INFO_NAME_MAX_SPEED_COST                      :{GOLD}{STRING},{} {VELOCITY} {WHITE}{CURRENCY_LONG}
STR_BRIDGE_NAME_SUSPENSION_STEEL                                :Suspensi, Baja
STR_BRIDGE_NAME_GIRDER_STEEL                                    :Balok, Baja
STR_BRIDGE_NAME_CANTILEVER_STEEL                                :Beton, Baja
STR_BRIDGE_NAME_SUSPENSION_CONCRETE                             :Suspensi, Beton
STR_BRIDGE_NAME_WOODEN                                          :Kayu
STR_BRIDGE_NAME_CONCRETE                                        :Beton
STR_BRIDGE_NAME_TUBULAR_STEEL                                   :Pipa, Baja
STR_BRIDGE_TUBULAR_SILICON                                      :Pipa, Silikon


# Road construction toolbar
STR_ROAD_TOOLBAR_ROAD_CONSTRUCTION_CAPTION                      :{WHITE}Pembangunan Jalan
STR_ROAD_TOOLBAR_TRAM_CONSTRUCTION_CAPTION                      :{WHITE}Pembangunan Jalur Trem
STR_ROAD_TOOLBAR_TOOLTIP_BUILD_ROAD_SECTION                     :{BLACK}Bangun bagian jalan. Ctrl untuk mengganti mode bangun/bongkar pada konstruksi jalan. Shift untuk menampilkan perkiraan biaya
STR_ROAD_TOOLBAR_TOOLTIP_BUILD_TRAMWAY_SECTION                  :{BLACK}Bangun jalur trem. Ctrl untuk mengganti mode bangun/bongkar pada konstruksi jalur trem. Shift untuk menampilkan perkiraan biaya
STR_ROAD_TOOLBAR_TOOLTIP_BUILD_AUTOROAD                         :{BLACK}Bangun jalan menggunakan mode Autoroad. Ctrl untuk mengganti mode bangun/bongkar pada konstruksi jalan. Shift untuk menampilkan perkiraan biaya
STR_ROAD_TOOLBAR_TOOLTIP_BUILD_AUTOTRAM                         :{BLACK}Bangun jalur trem menggunakan mode Autotram. Ctrl untuk mengganti mode bangun/bongkar pada konstruksi jalur trem. Shift untuk menampilkan perkiraan biaya
STR_ROAD_TOOLBAR_TOOLTIP_BUILD_ROAD_VEHICLE_DEPOT               :{BLACK}Bangun bengkel (untuk pembelian dan perbaikan kendaraan). Shift untuk menampilkan perkiraan biaya
STR_ROAD_TOOLBAR_TOOLTIP_BUILD_TRAM_VEHICLE_DEPOT               :{BLACK}Bangun bengkel (untuk pembelian dan perbaikan trem). Shift untuk menampilkan perkiraan biaya
STR_ROAD_TOOLBAR_TOOLTIP_BUILD_BUS_STATION                      :{BLACK}Bangun terminal bus. Ctrl untuk mengaktifkan penggabungan terminal. Shift untuk menampilkan perkiraan biaya
STR_ROAD_TOOLBAR_TOOLTIP_BUILD_PASSENGER_TRAM_STATION           :{BLACK}Bangun halte trem penumpang. Ctrl untuk mengaktifkan penggabungan halte. Shift untuk menampilkan perkiraan biaya
STR_ROAD_TOOLBAR_TOOLTIP_BUILD_TRUCK_LOADING_BAY                :{BLACK}Bangun terminal bongkar muat. Ctrl untuk mengaktifkan penggabungan stasiun. Shift untuk menampilkan perkiraan biaya
STR_ROAD_TOOLBAR_TOOLTIP_BUILD_CARGO_TRAM_STATION               :{BLACK}Bangun stasiun trem. Ctrl untuk mengaktifkan penggabungan stasiun. Shift untuk menampilkan perkiraan biaya
STR_ROAD_TOOLBAR_TOOLTIP_TOGGLE_ONE_WAY_ROAD                    :{BLACK}Aktif/Non Aktifkan jalan satu arah
STR_ROAD_TOOLBAR_TOOLTIP_BUILD_ROAD_BRIDGE                      :{BLACK}Membangun jembatan. Shift untuk menampilkan perkiraan biaya
STR_ROAD_TOOLBAR_TOOLTIP_BUILD_TRAMWAY_BRIDGE                   :{BLACK}Membangun jembatan trem. Shift untuk menampilkan perkiraan biaya
STR_ROAD_TOOLBAR_TOOLTIP_BUILD_ROAD_TUNNEL                      :{BLACK}Membangun terowongan. Shift untuk menampilkan perkiraan biaya
STR_ROAD_TOOLBAR_TOOLTIP_BUILD_TRAMWAY_TUNNEL                   :{BLACK}Membangun terowongan trem. Shift untuk menampilkan perkiraan biaya
STR_ROAD_TOOLBAR_TOOLTIP_TOGGLE_BUILD_REMOVE_FOR_ROAD           :{BLACK}Bangun/Bongkar konstruksi jalanan
STR_ROAD_TOOLBAR_TOOLTIP_TOGGLE_BUILD_REMOVE_FOR_TRAMWAYS       :{BLACK}Membangun/bongkar konstruksi jalur trem
STR_ROAD_TOOLBAR_TOOLTIP_CONVERT_ROAD                           :{BLACK}Konversi/Upgrade jenis tram. Shift untuk menampilkan perkiraan biaya
STR_ROAD_TOOLBAR_TOOLTIP_CONVERT_TRAM                           :{BLACK}Konversi/Upgrade jenis tram. Shift untuk menampilkan perkiraan biaya

STR_ROAD_NAME_ROAD                                              :Jalan
STR_ROAD_NAME_TRAM                                              :Jalur trem

# Road depot construction window
STR_BUILD_DEPOT_ROAD_ORIENTATION_CAPTION                        :{WHITE}Arah Bengkel Kendaraan
STR_BUILD_DEPOT_ROAD_ORIENTATION_SELECT_TOOLTIP                 :{BLACK}Pilih arah bengkel kendaraan
STR_BUILD_DEPOT_TRAM_ORIENTATION_CAPTION                        :{WHITE}Arah bengkel trem
STR_BUILD_DEPOT_TRAM_ORIENTATION_SELECT_TOOLTIP                 :{BLACK}Tentukan arah bengkel trem menghadap

# Road vehicle station construction window
STR_STATION_BUILD_BUS_ORIENTATION                               :{WHITE}Orientasi Terminal Bus
STR_STATION_BUILD_BUS_ORIENTATION_TOOLTIP                       :{BLACK}Pilih arah terminal bus
STR_STATION_BUILD_TRUCK_ORIENTATION                             :{WHITE}Orientasi stasiun truk
STR_STATION_BUILD_TRUCK_ORIENTATION_TOOLTIP                     :{BLACK}Pilih arah terminal bongkar muat truk
STR_STATION_BUILD_PASSENGER_TRAM_ORIENTATION                    :{WHITE}Orientasi halte trem penumpang
STR_STATION_BUILD_PASSENGER_TRAM_ORIENTATION_TOOLTIP            :{BLACK}Pilih arah halte trem penumpang
STR_STATION_BUILD_CARGO_TRAM_ORIENTATION                        :{WHITE}Arah stasiun trem angkutan barang
STR_STATION_BUILD_CARGO_TRAM_ORIENTATION_TOOLTIP                :{BLACK}Pilih arah stasiun trem angkutan barang

# Waterways toolbar (last two for SE only)
STR_WATERWAYS_TOOLBAR_CAPTION                                   :{WHITE}Konstruksi Perairan.
STR_WATERWAYS_TOOLBAR_CAPTION_SE                                :{WHITE}Perairan
STR_WATERWAYS_TOOLBAR_BUILD_CANALS_TOOLTIP                      :{BLACK}Membangun kanal. Shift untuk menampilkan perkiraan biaya
STR_WATERWAYS_TOOLBAR_BUILD_LOCKS_TOOLTIP                       :{BLACK}Membangun pengunci kanal. Shift untuk menampilkan perkiraan biaya
STR_WATERWAYS_TOOLBAR_BUILD_DEPOT_TOOLTIP                       :{BLACK}Bangun galangan kapal (untuk pembelian dan perbaikan kapal). Shift untuk menampilkan perkiraan biaya
STR_WATERWAYS_TOOLBAR_BUILD_DOCK_TOOLTIP                        :{BLACK}Bangun pelabuhan. Ctrl untuk mengaktifkan penggabungan stasiun. Shift untuk menampilkan perkiraan biaya
STR_WATERWAYS_TOOLBAR_BUOY_TOOLTIP                              :{BLACK}Tempatkan pelampung yang dapat digunakan sebagai petunjuk arah. Shift untuk menampilkan perkiraan biaya
STR_WATERWAYS_TOOLBAR_BUILD_AQUEDUCT_TOOLTIP                    :{BLACK}Membangun jembatan air. Shift untuk menampilkan perkiraan biaya
STR_WATERWAYS_TOOLBAR_CREATE_LAKE_TOOLTIP                       :{BLACK}Membuat area perairan .{}Membuat kanal, kecuali jika CTRL ditekan pada level yang sejajar dengan laut, maka air akan memenuhi permukaan
STR_WATERWAYS_TOOLBAR_CREATE_RIVER_TOOLTIP                      :{BLACK}Membuat sungai. Ctrl untuk memilh area secara diagonal

# Ship depot construction window
STR_DEPOT_BUILD_SHIP_CAPTION                                    :{WHITE}Orientasi Galangan
STR_DEPOT_BUILD_SHIP_ORIENTATION_TOOLTIP                        :{BLACK}Pilih arah galangan kapal

# Dock construction window
STR_STATION_BUILD_DOCK_CAPTION                                  :{WHITE}Pelabuhan

# Airport toolbar
STR_TOOLBAR_AIRCRAFT_CAPTION                                    :{WHITE}Bandara
STR_TOOLBAR_AIRCRAFT_BUILD_AIRPORT_TOOLTIP                      :{BLACK}Bangun bandara. Ctrl untuk mengaktifkan penggabungan stasiun. Shift untuk menampilkan perkiraan biaya

# Airport construction window
STR_STATION_BUILD_AIRPORT_CAPTION                               :{WHITE}Pilih Bandara
STR_STATION_BUILD_AIRPORT_TOOLTIP                               :{BLACK}Pilih model bandara
STR_STATION_BUILD_AIRPORT_CLASS_LABEL                           :{BLACK}Kelas bandara
STR_STATION_BUILD_AIRPORT_LAYOUT_NAME                           :{BLACK}Tata letak{NUM}

STR_AIRPORT_SMALL                                               :Bandara Kecil
STR_AIRPORT_CITY                                                :Bandara Kota
STR_AIRPORT_METRO                                               :Metropolitan
STR_AIRPORT_INTERNATIONAL                                       :Internasional
STR_AIRPORT_COMMUTER                                            :Bandara Komuter
STR_AIRPORT_INTERCONTINENTAL                                    :Bandara Antar Benua
STR_AIRPORT_HELIPORT                                            :Helipad
STR_AIRPORT_HELIDEPOT                                           :Hangar Helipad
STR_AIRPORT_HELISTATION                                         :Bandara Helikopter

STR_AIRPORT_CLASS_SMALL                                         :Ukuran kecil
STR_AIRPORT_CLASS_LARGE                                         :Ukuran besar
STR_AIRPORT_CLASS_HUB                                           :Ukuran super
STR_AIRPORT_CLASS_HELIPORTS                                     :Helikopad

STR_STATION_BUILD_NOISE                                         :{BLACK}Tingkat Kebisingan: {GOLD}{COMMA}

# Landscaping toolbar
STR_LANDSCAPING_TOOLBAR                                         :{WHITE}Proses Lansekap
STR_LANDSCAPING_TOOLTIP_LOWER_A_CORNER_OF_LAND                  :{BLACK}Turunkan penjuru dataran. Drag untuk menurunkan penjuru pertama dan meratakan area setinggi penjuru yg baru. Ctrl untuk memilih secara diagonal. Shift untuk menampilkan perkiraan biaya
STR_LANDSCAPING_TOOLTIP_RAISE_A_CORNER_OF_LAND                  :{BLACK}Naikkan penjuru dataran. Drag untuk menaikkan penjuru pertama dan meratakan area setinggi penjuru yg baru. Ctrl untuk memilih secara diagonal. Shift untuk menampilkan perkiraan biaya
STR_LANDSCAPING_LEVEL_LAND_TOOLTIP                              :{BLACK}Ratakan permukaan setinggi ujung kotak terpilih. Ctrl untuk memilih area secara diagonal. Shift untuk menampilkan perkiraan biaya
STR_LANDSCAPING_TOOLTIP_PURCHASE_LAND                           :{BLACK}Beli tanah untuk digunakan pada masa depan. Ctrl memilih area secara diagonal. Shift untuk menampilkan perkiraan biaya

# Object construction window
STR_OBJECT_BUILD_CAPTION                                        :{WHITE}Pemilihan obyek
STR_OBJECT_BUILD_TOOLTIP                                        :{BLACK}Pilih obyek yg akan dibangun. Ctrl untuk memilih area secara diagonal. Shift untuk menampilkan perkiraan biaya
STR_OBJECT_BUILD_CLASS_TOOLTIP                                  :{BLACK}Pilih kelas dari objek yang dibangun
STR_OBJECT_BUILD_PREVIEW_TOOLTIP                                :{BLACK}Pra-tayang obyek
STR_OBJECT_BUILD_SIZE                                           :{BLACK}Ukuran: {GOLD}{NUM} x {NUM} kotak

STR_OBJECT_CLASS_LTHS                                           :Mercusuar
STR_OBJECT_CLASS_TRNS                                           :Pemancar

# Tree planting window (last eight for SE only)
STR_PLANT_TREE_CAPTION                                          :{WHITE}Pepohonan
STR_PLANT_TREE_TOOLTIP                                          :{BLACK}Pilih jenis pohon untuk ditanam. Jika pohon sudah tertanam, ini akan menambah jenis pohon secara acak dari tipe yang sama.
STR_TREES_RANDOM_TYPE                                           :{BLACK}Tanam pohon secara acak
STR_TREES_RANDOM_TYPE_TOOLTIP                                   :{BLACK}Tanam tipe pepohonan secara acak. Ctrl untuk memilih area secara diagonal. Shift untuk menampilkan perkiraan biaya
STR_TREES_RANDOM_TREES_BUTTON                                   :{BLACK}Pohon Acak
STR_TREES_RANDOM_TREES_TOOLTIP                                  :{BLACK}Menanam pohon secara acak pada lansekap
STR_TREES_MODE_NORMAL_BUTTON                                    :{BLACK}Normal
STR_TREES_MODE_NORMAL_TOOLTIP                                   :{BLACK}Tanam pohon tunggal dengan menyeret ke atas lanskap.
STR_TREES_MODE_FOREST_SM_BUTTON                                 :{BLACK}Kelompok Pohon
STR_TREES_MODE_FOREST_SM_TOOLTIP                                :{BLACK}Tanam hutan kecil dengan menyeret ke atas lanskap.
STR_TREES_MODE_FOREST_LG_BUTTON                                 :{BLACK}Hutan
STR_TREES_MODE_FOREST_LG_TOOLTIP                                :{BLACK}Tanam hutan besar dengan menyeret ke atas lanskap.

# Land generation window (SE)
STR_TERRAFORM_TOOLBAR_LAND_GENERATION_CAPTION                   :{WHITE}Pertumbuhan Wilayah
STR_TERRAFORM_TOOLTIP_PLACE_ROCKY_AREAS_ON_LANDSCAPE            :{BLACK}Meletakkan bebatuan pada lansekap
STR_TERRAFORM_TOOLTIP_DEFINE_DESERT_AREA                        :{BLACK}Membuat wilayah gurun.{}Tahan CTRL untuk membatalkannya
STR_TERRAFORM_TOOLTIP_INCREASE_SIZE_OF_LAND_AREA                :{BLACK}Tambah ukuran area untuk menurunkan/menaikkan
STR_TERRAFORM_TOOLTIP_DECREASE_SIZE_OF_LAND_AREA                :{BLACK}Kurangi ukuran area untuk menurunkan/menaikkan
STR_TERRAFORM_TOOLTIP_GENERATE_RANDOM_LAND                      :{BLACK}Buat wilayah secara acak
STR_TERRAFORM_SE_NEW_WORLD                                      :{BLACK}Ciptakan Skenario baru
STR_TERRAFORM_RESET_LANDSCAPE                                   :{BLACK}Kembalikan lansekap seperti semula
STR_TERRAFORM_RESET_LANDSCAPE_TOOLTIP                           :{BLACK}Hapus semua kekayaan/kepemilikan pemain dari permainan

STR_QUERY_RESET_LANDSCAPE_CAPTION                               :{WHITE}Kembalikan lansekap seperti semula
STR_RESET_LANDSCAPE_CONFIRMATION_TEXT                           :{WHITE}Apakah anda yakin untuk menghapus semua kekayaan para pemain?

# Town generation window (SE)
STR_FOUND_TOWN_CAPTION                                          :{WHITE}Pertumbuhan Kota
STR_FOUND_TOWN_NEW_TOWN_BUTTON                                  :{BLACK}Kota baru
STR_FOUND_TOWN_NEW_TOWN_TOOLTIP                                 :{BLACK}Membangun kota baru. Shift untuk menampilkan perkiraan biaya
STR_FOUND_TOWN_RANDOM_TOWN_BUTTON                               :{BLACK}Kota secara acak
STR_FOUND_TOWN_RANDOM_TOWN_TOOLTIP                              :{BLACK}Membangun kota di lokasi secara acak
STR_FOUND_TOWN_MANY_RANDOM_TOWNS                                :{BLACK}Buat kota secara acak
STR_FOUND_TOWN_RANDOM_TOWNS_TOOLTIP                             :{BLACK}Dukung Peta dengan penempatan kota secara otomatis
STR_FOUND_TOWN_EXPAND_ALL_TOWNS                                 :{BLACK}Perluas seluruh kota
STR_FOUND_TOWN_EXPAND_ALL_TOWNS_TOOLTIP                         :{BLACK}Buat seluruh kota sedikit berkembang

STR_FOUND_TOWN_NAME_TITLE                                       :{YELLOW}Nama kota:
STR_FOUND_TOWN_NAME_EDITOR_TITLE                                :{BLACK}Masukkan nama kota
STR_FOUND_TOWN_NAME_EDITOR_HELP                                 :{BLACK}Klik untuk mengisi nama kota
STR_FOUND_TOWN_NAME_RANDOM_BUTTON                               :{BLACK}Acak nama
STR_FOUND_TOWN_NAME_RANDOM_TOOLTIP                              :{BLACK}Buat nama baru secara acak

STR_FOUND_TOWN_INITIAL_SIZE_TITLE                               :{YELLOW}Ukuran kota:
STR_FOUND_TOWN_INITIAL_SIZE_SMALL_BUTTON                        :{BLACK}Kecil
STR_FOUND_TOWN_INITIAL_SIZE_MEDIUM_BUTTON                       :{BLACK}Sedang
STR_FOUND_TOWN_INITIAL_SIZE_LARGE_BUTTON                        :{BLACK}Besar
STR_FOUND_TOWN_SIZE_RANDOM                                      :{BLACK}Acak
STR_FOUND_TOWN_INITIAL_SIZE_TOOLTIP                             :{BLACK}Pilih ukuran kota
STR_FOUND_TOWN_CITY                                             :{BLACK}Kota
STR_FOUND_TOWN_CITY_TOOLTIP                                     :{BLACK}Kota tumbuh lebih cepat daripada biasanya{}Tergantung pengaturan, kota dapat lebih besar ketika di danai.

STR_FOUND_TOWN_ROAD_LAYOUT                                      :{YELLOW}Tampilan jalan kota:
STR_FOUND_TOWN_SELECT_TOWN_ROAD_LAYOUT                          :{BLACK}Pilihlah tampilan jalan yang digunakan utk kota ini
STR_FOUND_TOWN_SELECT_LAYOUT_ORIGINAL                           :{BLACK}Asli
STR_FOUND_TOWN_SELECT_LAYOUT_BETTER_ROADS                       :{BLACK}Jalan yang lebih baik
STR_FOUND_TOWN_SELECT_LAYOUT_2X2_GRID                           :{BLACK}grid 2x2
STR_FOUND_TOWN_SELECT_LAYOUT_3X3_GRID                           :{BLACK}grid 3x3
STR_FOUND_TOWN_SELECT_LAYOUT_RANDOM                             :{BLACK}Acak

# Fund new industry window
STR_FUND_INDUSTRY_CAPTION                                       :{WHITE}Danai industri baru
STR_FUND_INDUSTRY_SELECTION_TOOLTIP                             :{BLACK}Pilih jenis industri yang di inginkan dari daftar
STR_FUND_INDUSTRY_MANY_RANDOM_INDUSTRIES                        :{BLACK}Bangun industri secara acak
STR_FUND_INDUSTRY_MANY_RANDOM_INDUSTRIES_TOOLTIP                :{BLACK}Dukung Peta dengan penempatan industri secara otomatis
STR_FUND_INDUSTRY_MANY_RANDOM_INDUSTRIES_CAPTION                :{WHITE}Bangun industri secara acak
STR_FUND_INDUSTRY_MANY_RANDOM_INDUSTRIES_QUERY                  :{YELLOW}Yakin ingin membuat banyak industri acak?
STR_FUND_INDUSTRY_INDUSTRY_BUILD_COST                           :{BLACK}Biaya: {YELLOW}{CURRENCY_LONG}
STR_FUND_INDUSTRY_PROSPECT_NEW_INDUSTRY                         :{BLACK}Prospek
STR_FUND_INDUSTRY_BUILD_NEW_INDUSTRY                            :{BLACK}Bangun
STR_FUND_INDUSTRY_FUND_NEW_INDUSTRY                             :{BLACK}Danai
STR_FUND_INDUSTRY_REMOVE_ALL_INDUSTRIES                         :{BLACK}Hapus semua industri
STR_FUND_INDUSTRY_REMOVE_ALL_INDUSTRIES_TOOLTIP                 :{BLACK}Hapus semua industri yang ada saat ini di peta
STR_FUND_INDUSTRY_REMOVE_ALL_INDUSTRIES_CAPTION                 :{WHITE}Hapus semua industri
STR_FUND_INDUSTRY_REMOVE_ALL_INDUSTRIES_QUERY                   :{YELLOW}Yakin ingin menghapus semua industri?

# Industry cargoes window
STR_INDUSTRY_CARGOES_INDUSTRY_CAPTION                           :{WHITE}Hubungan industri untuk industri {STRING}
STR_INDUSTRY_CARGOES_CARGO_CAPTION                              :{WHITE}Hubungan industri untuk kargo {STRING}
STR_INDUSTRY_CARGOES_PRODUCERS                                  :{WHITE}Industri pemasok
STR_INDUSTRY_CARGOES_CUSTOMERS                                  :{WHITE}Industri penerima
STR_INDUSTRY_CARGOES_HOUSES                                     :{WHITE}Rumah
STR_INDUSTRY_CARGOES_INDUSTRY_TOOLTIP                           :{BLACK}Klik pada industri untuk melihat pemasok dan pelanggannya
STR_INDUSTRY_CARGOES_CARGO_TOOLTIP                              :{BLACK}{STRING}{}Klik pada kargo untuk melihat pemasok dan pelanggannya
STR_INDUSTRY_DISPLAY_CHAIN                                      :{BLACK}Tampilkan hubungan
STR_INDUSTRY_DISPLAY_CHAIN_TOOLTIP                              :{BLACK}Menampilkan industri yang menyediakan dan menerima kargo
STR_INDUSTRY_CARGOES_NOTIFY_SMALLMAP                            :{BLACK}Tautkan ke peta
STR_INDUSTRY_CARGOES_NOTIFY_SMALLMAP_TOOLTIP                    :{BLACK}Pilih agar industri ini diikutkan dalam peta mini
STR_INDUSTRY_CARGOES_SELECT_CARGO                               :{BLACK}Pilih kargo
STR_INDUSTRY_CARGOES_SELECT_CARGO_TOOLTIP                       :{BLACK}Pilih kargo yang akan ditampilkan
STR_INDUSTRY_CARGOES_SELECT_INDUSTRY                            :{BLACK}Pilih industri
STR_INDUSTRY_CARGOES_SELECT_INDUSTRY_TOOLTIP                    :{BLACK}Pilih industri yang akan ditampilkan

# Land area window
STR_LAND_AREA_INFORMATION_CAPTION                               :{WHITE}Informasi area daratan
STR_LAND_AREA_INFORMATION_LOCATION_TOOLTIP                      :{BLACK}Pusatkan tampilan utama pada lokasi ubin. Ctrl+Klik membuka viewport baru pada lokasi petak
STR_LAND_AREA_INFORMATION_COST_TO_CLEAR_N_A                     :{BLACK}Biaya penghancuran: {LTBLUE}tidak ada
STR_LAND_AREA_INFORMATION_COST_TO_CLEAR                         :{BLACK}Biaya penghancuran: {RED}{CURRENCY_LONG}
STR_LAND_AREA_INFORMATION_REVENUE_WHEN_CLEARED                  :{BLACK}Nilai jual kembali: {LTBLUE}{CURRENCY_LONG}
STR_LAND_AREA_INFORMATION_OWNER_N_A                             :-kosong-
STR_LAND_AREA_INFORMATION_OWNER                                 :{BLACK}Pemilik: {LTBLUE}{STRING}
STR_LAND_AREA_INFORMATION_ROAD_OWNER                            :{BLACK}Pemilik Jalan: {LTBLUE}{STRING}
STR_LAND_AREA_INFORMATION_TRAM_OWNER                            :{BLACK}Pemilik Jalur Trem: {LTBLUE}{STRING}
STR_LAND_AREA_INFORMATION_RAIL_OWNER                            :{BLACK}Pemilik Rel Kereta: {LTBLUE}{STRING}
STR_LAND_AREA_INFORMATION_LOCAL_AUTHORITY                       :{BLACK}Pemkot setempat: {LTBLUE}{STRING}
STR_LAND_AREA_INFORMATION_LOCAL_AUTHORITY_NONE                  :Kosong
STR_LAND_AREA_INFORMATION_LANDINFO_COORDS                       :{BLACK}Koordinat: {LTBLUE}{NUM} x {NUM} x {NUM} ({STRING})
STR_LAND_AREA_INFORMATION_BUILD_DATE                            :{BLACK}Dibuat: {LTBLUE}{DATE_LONG}
STR_LAND_AREA_INFORMATION_STATION_CLASS                         :{BLACK}Kelas Stasiun: {LTBLUE}{STRING}
STR_LAND_AREA_INFORMATION_STATION_TYPE                          :{BLACK}Tipe Stasiun: {LTBLUE}{STRING}
STR_LAND_AREA_INFORMATION_AIRPORT_CLASS                         :{BLACK}Kelas Bandara: {LTBLUE}{STRING}
STR_LAND_AREA_INFORMATION_AIRPORT_NAME                          :{BLACK}Nama Bandara: {LTBLUE}{STRING}
STR_LAND_AREA_INFORMATION_AIRPORTTILE_NAME                      :{BLACK}Nama area bandara: {LTBLUE}{STRING}
STR_LAND_AREA_INFORMATION_NEWGRF_NAME                           :{BLACK}NewGRF: {LTBLUE}{STRING}
STR_LAND_AREA_INFORMATION_CARGO_ACCEPTED                        :{BLACK}Muatan diterima: {LTBLUE}
STR_LAND_AREA_INFORMATION_CARGO_EIGHTS                          :({COMMA}/8 {STRING})
STR_LANG_AREA_INFORMATION_RAIL_TYPE                             :{BLACK}Tipe Rel: {LTBLUE}{STRING}
STR_LANG_AREA_INFORMATION_ROAD_TYPE                             :{BLACK}Tipe jalan: {LTBLUE}{STRING}
STR_LANG_AREA_INFORMATION_TRAM_TYPE                             :{BLACK}Tipe Trem: {LTBLUE}{STRING}
STR_LANG_AREA_INFORMATION_RAIL_SPEED_LIMIT                      :{BLACK}Batasan kecepatan rel: {LTBLUE}{VELOCITY}
STR_LANG_AREA_INFORMATION_ROAD_SPEED_LIMIT                      :{BLACK}Batasan kecepatan jalan: {LTBLUE}{VELOCITY}
STR_LANG_AREA_INFORMATION_TRAM_SPEED_LIMIT                      :{BLACK}Batas kecepatan trem: {LTBLUE}{VELOCITY}

# Description of land area of different tiles
STR_LAI_CLEAR_DESCRIPTION_ROCKS                                 :Bebatuan
STR_LAI_CLEAR_DESCRIPTION_ROUGH_LAND                            :Tanah Kasar
STR_LAI_CLEAR_DESCRIPTION_BARE_LAND                             :Lahan kritis
STR_LAI_CLEAR_DESCRIPTION_GRASS                                 :Rerumputan
STR_LAI_CLEAR_DESCRIPTION_FIELDS                                :Ladang
STR_LAI_CLEAR_DESCRIPTION_SNOW_COVERED_LAND                     :Daerah tertutup salju
STR_LAI_CLEAR_DESCRIPTION_DESERT                                :Gurun Pasir

STR_LAI_RAIL_DESCRIPTION_TRACK                                  :Rel Kereta track
STR_LAI_RAIL_DESCRIPTION_TRACK_WITH_NORMAL_SIGNALS              :Rel Kereta Lintasan dengan "block signals"
STR_LAI_RAIL_DESCRIPTION_TRACK_WITH_PRESIGNALS                  :Rel Kereta lintasan dengan "pre-signals"
STR_LAI_RAIL_DESCRIPTION_TRACK_WITH_EXITSIGNALS                 :Rel Kereta lintasan dengan "exit-signals"
STR_LAI_RAIL_DESCRIPTION_TRACK_WITH_COMBOSIGNALS                :Rel Keretalintasan dengan "combo-signals"
STR_LAI_RAIL_DESCRIPTION_TRACK_WITH_PBSSIGNALS                  :Rel Kereta lintasan dengan "path signals"
STR_LAI_RAIL_DESCRIPTION_TRACK_WITH_NOENTRYSIGNALS              :Rel Kereta lintasan dengan sinyal satu arah
STR_LAI_RAIL_DESCRIPTION_TRACK_WITH_NORMAL_PRESIGNALS           :Rel Kereta lintasan dengan "block and pre-signals"
STR_LAI_RAIL_DESCRIPTION_TRACK_WITH_NORMAL_EXITSIGNALS          :Rel Kereta lintasan dengan "block and exit-signals"
STR_LAI_RAIL_DESCRIPTION_TRACK_WITH_NORMAL_COMBOSIGNALS         :Rel Kereta lintasan dengan "block and combo-signals"
STR_LAI_RAIL_DESCRIPTION_TRACK_WITH_NORMAL_PBSSIGNALS           :Rel Kereta lintasan dengan "block and path signals"
STR_LAI_RAIL_DESCRIPTION_TRACK_WITH_NORMAL_NOENTRYSIGNALS       :Rel Kereta lintasan dengan "block and one-way path signals"
STR_LAI_RAIL_DESCRIPTION_TRACK_WITH_PRE_EXITSIGNALS             :Rel Kereta lintasan dengan "pre- and exit-signals"
STR_LAI_RAIL_DESCRIPTION_TRACK_WITH_PRE_COMBOSIGNALS            :Rel Kereta lintasan dengan "pre- and combo-signals"
STR_LAI_RAIL_DESCRIPTION_TRACK_WITH_PRE_PBSSIGNALS              :Rel Kereta lintasan dengan "pre- and path signals"
STR_LAI_RAIL_DESCRIPTION_TRACK_WITH_PRE_NOENTRYSIGNALS          :Rel Kereta lintasan dengan "pre- and one-way path signals"
STR_LAI_RAIL_DESCRIPTION_TRACK_WITH_EXIT_COMBOSIGNALS           :Rel Kereta lintasan dengan "exit- and combo-signals"
STR_LAI_RAIL_DESCRIPTION_TRACK_WITH_EXIT_PBSSIGNALS             :Rel Kereta lintasan dengan "exit- and path signals"
STR_LAI_RAIL_DESCRIPTION_TRACK_WITH_EXIT_NOENTRYSIGNALS         :Rel Kereta lintasan dengan "exit- and one-way path signals"
STR_LAI_RAIL_DESCRIPTION_TRACK_WITH_COMBO_PBSSIGNALS            :Rel Kereta lintasan dengan "combo- and path signals"
STR_LAI_RAIL_DESCRIPTION_TRACK_WITH_COMBO_NOENTRYSIGNALS        :Rel Kereta lintasan dengan "combo- and one-way path signals"
STR_LAI_RAIL_DESCRIPTION_TRACK_WITH_PBS_NOENTRYSIGNALS          :Rel Kereta lintasan dengan "path and one-way path signals"
STR_LAI_RAIL_DESCRIPTION_TRAIN_DEPOT                            :Rel Kereta depo kereta

STR_LAI_ROAD_DESCRIPTION_ROAD                                   :Jalan
STR_LAI_ROAD_DESCRIPTION_ROAD_WITH_STREETLIGHTS                 :Jalan raya dengan lampu
STR_LAI_ROAD_DESCRIPTION_TREE_LINED_ROAD                        :Jalan berbatas pohon
STR_LAI_ROAD_DESCRIPTION_ROAD_VEHICLE_DEPOT                     :Bengkel kendaraan
STR_LAI_ROAD_DESCRIPTION_ROAD_RAIL_LEVEL_CROSSING               :Persimpangan jalan/rel
STR_LAI_ROAD_DESCRIPTION_TRAMWAY                                :Jalur Trem

# Houses come directly from their building names
STR_LAI_TOWN_INDUSTRY_DESCRIPTION_UNDER_CONSTRUCTION            :{STRING} (dalam perbaikan)

STR_LAI_TREE_NAME_TREES                                         :Pepohonan
STR_LAI_TREE_NAME_RAINFOREST                                    :Hutan Hujan
STR_LAI_TREE_NAME_CACTUS_PLANTS                                 :Tanaman Kaktus

STR_LAI_STATION_DESCRIPTION_RAILROAD_STATION                    :Stasiun Kereta
STR_LAI_STATION_DESCRIPTION_AIRCRAFT_HANGAR                     :Hangar Pesawat
STR_LAI_STATION_DESCRIPTION_AIRPORT                             :Bandara
STR_LAI_STATION_DESCRIPTION_TRUCK_LOADING_AREA                  :Area bongkar muat truk
STR_LAI_STATION_DESCRIPTION_BUS_STATION                         :Terminal Bus
STR_LAI_STATION_DESCRIPTION_SHIP_DOCK                           :Pelabuhan
STR_LAI_STATION_DESCRIPTION_BUOY                                :Pelampung
STR_LAI_STATION_DESCRIPTION_WAYPOINT                            :Waypoint

STR_LAI_WATER_DESCRIPTION_WATER                                 :Air
STR_LAI_WATER_DESCRIPTION_CANAL                                 :Kanal
STR_LAI_WATER_DESCRIPTION_LOCK                                  :Kunci
STR_LAI_WATER_DESCRIPTION_RIVER                                 :Sungai
STR_LAI_WATER_DESCRIPTION_COAST_OR_RIVERBANK                    :Pantai atau tepi sungai
STR_LAI_WATER_DESCRIPTION_SHIP_DEPOT                            :Galangan Kapal

# Industries come directly from their industry names

STR_LAI_TUNNEL_DESCRIPTION_RAILROAD                             :Terowongan Kereta
STR_LAI_TUNNEL_DESCRIPTION_ROAD                                 :Terowongan jalan

STR_LAI_BRIDGE_DESCRIPTION_RAIL_SUSPENSION_STEEL                :Jembatan rel suspensi dan baja
STR_LAI_BRIDGE_DESCRIPTION_RAIL_GIRDER_STEEL                    :Jembatan rel balok dan baja
STR_LAI_BRIDGE_DESCRIPTION_RAIL_CANTILEVER_STEEL                :Jembatan rel beton dan baja
STR_LAI_BRIDGE_DESCRIPTION_RAIL_SUSPENSION_CONCRETE             :Jembatan rel suspensi beton bertulang
STR_LAI_BRIDGE_DESCRIPTION_RAIL_WOODEN                          :Jembatan rel kayu
STR_LAI_BRIDGE_DESCRIPTION_RAIL_CONCRETE                        :Jembatan rel beton
STR_LAI_BRIDGE_DESCRIPTION_RAIL_TUBULAR_STEEL                   :Jembatan rel berbentuk tabung

STR_LAI_BRIDGE_DESCRIPTION_ROAD_SUSPENSION_STEEL                :Jembatan jalan suspensi baja
STR_LAI_BRIDGE_DESCRIPTION_ROAD_GIRDER_STEEL                    :Jembatan jalan balok dan baja
STR_LAI_BRIDGE_DESCRIPTION_ROAD_CANTILEVER_STEEL                :Jembatan jalan beton dan baja
STR_LAI_BRIDGE_DESCRIPTION_ROAD_SUSPENSION_CONCRETE             :Jembatan jalan suspensi beton bertulang
STR_LAI_BRIDGE_DESCRIPTION_ROAD_WOODEN                          :Jembatan jalan kayu
STR_LAI_BRIDGE_DESCRIPTION_ROAD_CONCRETE                        :Jembatan jalan beton
STR_LAI_BRIDGE_DESCRIPTION_ROAD_TUBULAR_STEEL                   :Jembatan berbentuk tabung

STR_LAI_BRIDGE_DESCRIPTION_AQUEDUCT                             :Saluran air dari beton

STR_LAI_OBJECT_DESCRIPTION_TRANSMITTER                          :Pemancar
STR_LAI_OBJECT_DESCRIPTION_LIGHTHOUSE                           :Mercusuar
STR_LAI_OBJECT_DESCRIPTION_COMPANY_HEADQUARTERS                 :Kantor Utama Perusahaan
STR_LAI_OBJECT_DESCRIPTION_COMPANY_OWNED_LAND                   :Tanah milik Perusahaan

# About OpenTTD window
STR_ABOUT_OPENTTD                                               :{WHITE}Tentang OpenTTD
STR_ABOUT_ORIGINAL_COPYRIGHT                                    :{BLACK}Hak Cipta asli {COPYRIGHT} 1995 Chris Sawyer, Hak Cipta dilindungi
STR_ABOUT_VERSION                                               :{BLACK}OpenTTD versi {REV}
STR_ABOUT_COPYRIGHT_OPENTTD                                     :{BLACK}OpenTTD {COPYRIGHT} 2002-{STRING} Tim OpenTTD

# Framerate display window
STR_FRAMERATE_CAPTION                                           :{WHITE}Laju bingkai
STR_FRAMERATE_CAPTION_SMALL                                     :{STRING}{WHITE} ({DECIMAL}x)
STR_FRAMERATE_RATE_GAMELOOP                                     :{WHITE}Rata simulasi: {STRING}
STR_FRAMERATE_RATE_GAMELOOP_TOOLTIP                             :{BLACK}Jumlah detak permainan tersimulasi per detik.
STR_FRAMERATE_RATE_BLITTER                                      :{BLACK}Tampilan laju bingkai: {STRING}
STR_FRAMERATE_RATE_BLITTER_TOOLTIP                              :{BLACK}Jumlah bingkai video yang dirender per detik.
STR_FRAMERATE_SPEED_FACTOR                                      :{BLACK}Faktor kecepatan permainan saat ini: {DECIMAL}x
STR_FRAMERATE_SPEED_FACTOR_TOOLTIP                              :{BLACK}Beberapa cepat permainan lagi berjalan, dibanding dengan kecepatan diharapkan memakai rata simulasi biasa.
STR_FRAMERATE_CURRENT                                           :{WHITE}Sekarang
STR_FRAMERATE_AVERAGE                                           :{WHITE}Rata-rata
STR_FRAMERATE_MEMORYUSE                                         :{WHITE}Memori
STR_FRAMERATE_DATA_POINTS                                       :{WHITE}Data tergantung oleh ukuran {COMMA}
STR_FRAMERATE_MS_GOOD                                           :{LTBLUE}{DECIMAL}{WHITE} ms
STR_FRAMERATE_MS_WARN                                           :{YELLOW}{DECIMAL}{WHITE} ms
STR_FRAMERATE_MS_BAD                                            :{RED}{DECIMAL}{WHITE} ms
STR_FRAMERATE_FPS_GOOD                                          :{LTBLUE}{DECIMAL} bingkai/dtk
STR_FRAMERATE_FPS_WARN                                          :{YELLOW}{DECIMAL} bingkai/detik
STR_FRAMERATE_FPS_BAD                                           :{RED}{DECIMAL} bingkai/dtk
STR_FRAMERATE_BYTES_GOOD                                        :{LTBLUE}{BYTES}
STR_FRAMERATE_GRAPH_MILLISECONDS                                :{TINY_FONT}{COMMA} ms
STR_FRAMERATE_GRAPH_SECONDS                                     :{TINY_FONT}{COMMA} s

###length 15
STR_FRAMERATE_GAMELOOP                                          :{BLACK}Total pengulangan permainan:
STR_FRAMERATE_GL_ECONOMY                                        :{WHITE} Penanganan kargo:
STR_FRAMERATE_GL_TRAINS                                         :{WHITE} Titik kereta:
STR_FRAMERATE_GL_ROADVEHS                                       :{WHITE} Titik kendaraan:
STR_FRAMERATE_GL_SHIPS                                          :{WHITE} Titik kapal:
STR_FRAMERATE_GL_AIRCRAFT                                       :{WHITE} Titik pesawat:
STR_FRAMERATE_GL_LANDSCAPE                                      :{WHITE} Titik dunia:
STR_FRAMERATE_GL_LINKGRAPH                                      :{BLACK}  Jarak tunda linkgraph:
STR_FRAMERATE_DRAWING                                           :{BLACK}Render grafis:
STR_FRAMERATE_DRAWING_VIEWPORTS                                 :{WHITE} Viewport dunia:
STR_FRAMERATE_VIDEO                                             :{BLACK}Keluaran Video:
STR_FRAMERATE_SOUND                                             :{WHITE}Mixing suara:
STR_FRAMERATE_ALLSCRIPTS                                        :{BLACK} Total GS/AI:
STR_FRAMERATE_GAMESCRIPT                                        :{BLACK}Script Permainan:
STR_FRAMERATE_AI                                                :{BLACK} Bot {NUM} {STRING}

###length 15
STR_FRAMETIME_CAPTION_GAMELOOP                                  :Pengulangan permainan
STR_FRAMETIME_CAPTION_GL_ECONOMY                                :Penanganan kargo
STR_FRAMETIME_CAPTION_GL_TRAINS                                 :Titik kereta
STR_FRAMETIME_CAPTION_GL_ROADVEHS                               :Titik kendaraan
STR_FRAMETIME_CAPTION_GL_SHIPS                                  :Titik kapal
STR_FRAMETIME_CAPTION_GL_AIRCRAFT                               :Titik pesawat
STR_FRAMETIME_CAPTION_GL_LANDSCAPE                              :Titik dunia
STR_FRAMETIME_CAPTION_GL_LINKGRAPH                              :Jarak tunda linkgraph
STR_FRAMETIME_CAPTION_DRAWING                                   :Render grafis
STR_FRAMETIME_CAPTION_DRAWING_VIEWPORTS                         :Rendering viewport dunia
STR_FRAMETIME_CAPTION_VIDEO                                     :Keluaran Video
STR_FRAMETIME_CAPTION_SOUND                                     :Mixing suara
STR_FRAMETIME_CAPTION_ALLSCRIPTS                                :totaI script GS/A
STR_FRAMETIME_CAPTION_GAMESCRIPT                                :Script Game
STR_FRAMETIME_CAPTION_AI                                        :AI {NUM} {STRING}


# Save/load game/scenario
STR_SAVELOAD_SAVE_CAPTION                                       :{WHITE}Simpan Permainan
STR_SAVELOAD_LOAD_CAPTION                                       :{WHITE}Buka Permainan
STR_SAVELOAD_SAVE_SCENARIO                                      :{WHITE}Simpan Skenario
STR_SAVELOAD_LOAD_SCENARIO                                      :{WHITE}Buka Skenario
STR_SAVELOAD_LOAD_HEIGHTMAP                                     :{WHITE}Buka peta Heightmap
STR_SAVELOAD_SAVE_HEIGHTMAP                                     :{WHITE}Simpan Heightmap
STR_SAVELOAD_HOME_BUTTON                                        :{BLACK}Klik disini untuk langsung mengarah ke folder asal simpan/buka saat ini.
STR_SAVELOAD_BYTES_FREE                                         :{BLACK}{BYTES} bebas
STR_SAVELOAD_LIST_TOOLTIP                                       :{BLACK}Daftar drive, direktori dan berkas permainan tersimpan
STR_SAVELOAD_EDITBOX_TOOLTIP                                    :{BLACK}Nama yang akan digunakan untuk menyimpan permainan
STR_SAVELOAD_DELETE_BUTTON                                      :{BLACK}Hapus
STR_SAVELOAD_DELETE_TOOLTIP                                     :{BLACK}Hapus nama simpanan permainan terpilih
STR_SAVELOAD_SAVE_BUTTON                                        :{BLACK}Simpan
STR_SAVELOAD_SAVE_TOOLTIP                                       :{BLACK}Simpan permainan saat ini, gunakan nama yang terpilih
STR_SAVELOAD_LOAD_BUTTON                                        :{BLACK}Muat
STR_SAVELOAD_LOAD_TOOLTIP                                       :{BLACK}Membuka permainan yang telah dipilih
STR_SAVELOAD_LOAD_HEIGHTMAP_TOOLTIP                             :{BLACK}Muat heightmap yang dipilih
STR_SAVELOAD_DETAIL_CAPTION                                     :{BLACK}Rincian Permainan
STR_SAVELOAD_DETAIL_NOT_AVAILABLE                               :{BLACK}Tidak ada informasi yang tersedia
STR_SAVELOAD_DETAIL_COMPANY_INDEX                               :{SILVER}{COMMA}: {WHITE}{STRING}
STR_SAVELOAD_DETAIL_GRFSTATUS                                   :{SILVER}NewGRF: {WHITE}{STRING}
STR_SAVELOAD_FILTER_TITLE                                       :{BLACK}Saring:
STR_SAVELOAD_OVERWRITE_TITLE                                    :{WHITE}Timpa Berkas
STR_SAVELOAD_OVERWRITE_WARNING                                  :{YELLOW}Yakin ingin menimpa berkas yang ada?
STR_SAVELOAD_DIRECTORY                                          :{STRING} (Direktori)
STR_SAVELOAD_PARENT_DIRECTORY                                   :{STRING} (Direktori induk)

STR_SAVELOAD_OSKTITLE                                           :{BLACK}Masukkan nama dari permainan tersimpan

# World generation
STR_MAPGEN_WORLD_GENERATION_CAPTION                             :{WHITE}Pembuatan Bentang Darat
STR_MAPGEN_MAPSIZE                                              :{BLACK}Ukuran Peta:
STR_MAPGEN_MAPSIZE_TOOLTIP                                      :{BLACK}Pilih ukuran peta dalam petak. Jumlah dari petak yang tersedia akan sedikit lebih kecil
STR_MAPGEN_BY                                                   :{BLACK}*
STR_MAPGEN_NUMBER_OF_TOWNS                                      :{BLACK}Jumlah Kota:
STR_MAPGEN_NUMBER_OF_TOWNS_TOOLTIP                              :Pilih kepadatan sektor kota, atau angka tertentu
STR_MAPGEN_TOWN_NAME_LABEL                                      :{BLACK}Nama kota:
STR_MAPGEN_TOWN_NAME_DROPDOWN_TOOLTIP                           :{BLACK}Pilih model nama kota
STR_MAPGEN_DATE                                                 :{BLACK}Tgl:
STR_MAPGEN_NUMBER_OF_INDUSTRIES                                 :{BLACK}Jumlah industri:
STR_MAPGEN_NUMBER_OF_INDUSTRIES_TOOLTIP                         :Pilih kepadatan sektor industri, atau angka tertentu
STR_MAPGEN_HEIGHTMAP_HEIGHT                                     :{BLACK}Puncak tertinggi:
STR_MAPGEN_HEIGHTMAP_HEIGHT_UP                                  :{BLACK}Menambah satu ketinggian maksimum puncak tertinggi di peta
STR_MAPGEN_HEIGHTMAP_HEIGHT_DOWN                                :{BLACK}Kurangi satu ketinggian maksimum puncak tertinggi di peta
STR_MAPGEN_SNOW_COVERAGE                                        :{BLACK}Cakupan salju:
STR_MAPGEN_SNOW_COVERAGE_UP                                     :{BLACK}Meningkatkan cakupan salju sepuluh persen
STR_MAPGEN_SNOW_COVERAGE_DOWN                                   :{BLACK}Kurangi cakupan salju hingga sepuluh persen
STR_MAPGEN_SNOW_COVERAGE_TEXT                                   :{BLACK}{NUM}%
STR_MAPGEN_DESERT_COVERAGE                                      :{BLACK}Cakupan gurun:
STR_MAPGEN_DESERT_COVERAGE_UP                                   :{BLACK}Meningkatkan cakupan gurun sepuluh persen
STR_MAPGEN_DESERT_COVERAGE_DOWN                                 :{BLACK}Kurangi cakupan gurun pasir sebesar sepuluh persen
STR_MAPGEN_DESERT_COVERAGE_TEXT                                 :{BLACK}{NUM}%
STR_MAPGEN_TERRAIN_TYPE                                         :{BLACK}Jenis dataran:
STR_MAPGEN_SEA_LEVEL                                            :{BLACK}Area perairan:
STR_MAPGEN_QUANTITY_OF_RIVERS                                   :{BLACK}Sungai:
STR_MAPGEN_SMOOTHNESS                                           :{BLACK}Kehalusan:
STR_MAPGEN_VARIETY                                              :{BLACK}Macam penyebaran:
STR_MAPGEN_GENERATE                                             :{WHITE}Buat Peta
STR_MAPGEN_NEWGRF_SETTINGS                                      :{BLACK}Pengaturan NewGRF
STR_MAPGEN_NEWGRF_SETTINGS_TOOLTIP                              :{BLACK}Tampilkan pengaturan NewGRF
STR_MAPGEN_AI_SETTINGS                                          :{BLACK}Pengaturan AI
STR_MAPGEN_AI_SETTINGS_TOOLTIP                                  :{BLACK}Tampilkan pengaturan AI
STR_MAPGEN_GS_SETTINGS                                          :{BLACK}Pengaturan Script Permainan
STR_MAPGEN_GS_SETTINGS_TOOLTIP                                  :{BLACK}Tampilkan pengaturan game script

###length 21
STR_MAPGEN_TOWN_NAME_ORIGINAL_ENGLISH                           :Inggris (Orisinil)
STR_MAPGEN_TOWN_NAME_FRENCH                                     :Perancis
STR_MAPGEN_TOWN_NAME_GERMAN                                     :Jerman
STR_MAPGEN_TOWN_NAME_ADDITIONAL_ENGLISH                         :Inggris (Tambahan)
STR_MAPGEN_TOWN_NAME_LATIN_AMERICAN                             :Amerika-Latin
STR_MAPGEN_TOWN_NAME_SILLY                                      :Lucu
STR_MAPGEN_TOWN_NAME_SWEDISH                                    :Swedia
STR_MAPGEN_TOWN_NAME_DUTCH                                      :Belanda
STR_MAPGEN_TOWN_NAME_FINNISH                                    :Finlandia
STR_MAPGEN_TOWN_NAME_POLISH                                     :Polandia
STR_MAPGEN_TOWN_NAME_SLOVAK                                     :Slovakia
STR_MAPGEN_TOWN_NAME_NORWEGIAN                                  :Norwegia
STR_MAPGEN_TOWN_NAME_HUNGARIAN                                  :Hungaria
STR_MAPGEN_TOWN_NAME_AUSTRIAN                                   :Austria
STR_MAPGEN_TOWN_NAME_ROMANIAN                                   :Romania
STR_MAPGEN_TOWN_NAME_CZECH                                      :Ceko
STR_MAPGEN_TOWN_NAME_SWISS                                      :Swiss
STR_MAPGEN_TOWN_NAME_DANISH                                     :Denmark
STR_MAPGEN_TOWN_NAME_TURKISH                                    :Turki
STR_MAPGEN_TOWN_NAME_ITALIAN                                    :Italia
STR_MAPGEN_TOWN_NAME_CATALAN                                    :Catalan

# Strings for map borders at game generation
STR_MAPGEN_BORDER_TYPE                                          :{BLACK}Jenis Tepi Peta:
STR_MAPGEN_NORTHWEST                                            :{BLACK}Barat Laut
STR_MAPGEN_NORTHEAST                                            :{BLACK}Timur Laut
STR_MAPGEN_SOUTHEAST                                            :{BLACK}Tenggara
STR_MAPGEN_SOUTHWEST                                            :{BLACK}Barat Daya
STR_MAPGEN_BORDER_FREEFORM                                      :{BLACK}Bebas
STR_MAPGEN_BORDER_WATER                                         :{BLACK}Perairan
STR_MAPGEN_BORDER_RANDOM                                        :{BLACK}Acak
STR_MAPGEN_BORDER_RANDOMIZE                                     :{BLACK}Acak
STR_MAPGEN_BORDER_MANUAL                                        :{BLACK}Manual

STR_MAPGEN_HEIGHTMAP_ROTATION                                   :{BLACK}Rotasi Heightmap:
STR_MAPGEN_HEIGHTMAP_NAME                                       :{BLACK}Nama Peta Heightmap:
STR_MAPGEN_HEIGHTMAP_SIZE_LABEL                                 :{BLACK}Luas:
STR_MAPGEN_HEIGHTMAP_SIZE                                       :{ORANGE}{NUM} x {NUM}

STR_MAPGEN_TERRAIN_TYPE_QUERY_CAPT                              :{WHITE}Target ketinggian puncak
STR_MAPGEN_HEIGHTMAP_HEIGHT_QUERY_CAPT                          :{WHITE}Puncak tertinggi
STR_MAPGEN_SNOW_COVERAGE_QUERY_CAPT                             :{WHITE}Cakupan salju (dalam %)
STR_MAPGEN_DESERT_COVERAGE_QUERY_CAPT                           :{WHITE}Cakupan gurun (dalam %)
STR_MAPGEN_START_DATE_QUERY_CAPT                                :{WHITE}Ubah tahun permulaan

# SE Map generation
STR_SE_MAPGEN_CAPTION                                           :{WHITE}Jenis Skenario
STR_SE_MAPGEN_FLAT_WORLD                                        :{WHITE}Pulau datar
STR_SE_MAPGEN_FLAT_WORLD_TOOLTIP                                :{BLACK}Membuat dataran yang datar
STR_SE_MAPGEN_RANDOM_LAND                                       :{WHITE}Pulau bergelombang
STR_SE_MAPGEN_FLAT_WORLD_HEIGHT                                 :{BLACK}Tinggi daratan:
STR_SE_MAPGEN_FLAT_WORLD_HEIGHT_DOWN                            :{BLACK}Turunkan ketinggian dataran satu level. (0 = laut)
STR_SE_MAPGEN_FLAT_WORLD_HEIGHT_UP                              :{BLACK}Naikkan ketinggian dataran satu level. (0 = laut)

STR_SE_MAPGEN_FLAT_WORLD_HEIGHT_QUERY_CAPT                      :{WHITE}Ubah ketinggian dataran

# Map generation progress
STR_GENERATION_WORLD                                            :{WHITE}Membuat Peta ...
STR_GENERATION_ABORT                                            :{BLACK}Batalkan
STR_GENERATION_ABORT_CAPTION                                    :{WHITE}Membatalkan Pembuatan Bentang Darat
STR_GENERATION_ABORT_MESSAGE                                    :{YELLOW}Apakah anda ingin membatalkan pembuatan?
STR_GENERATION_PROGRESS                                         :{WHITE}{NUM}% selesai
STR_GENERATION_PROGRESS_NUM                                     :{BLACK}{NUM} / {NUM}
STR_GENERATION_WORLD_GENERATION                                 :{BLACK}Pembuatan Bentang Darat
STR_GENERATION_RIVER_GENERATION                                 :{BLACK}Pembuatan Sungai
STR_GENERATION_TREE_GENERATION                                  :{BLACK}Membuat pepohonan
STR_GENERATION_OBJECT_GENERATION                                :{BLACK}Membuat objek tak bergerak
STR_GENERATION_CLEARING_TILES                                   :{BLACK}Membersihan area
STR_GENERATION_SETTINGUP_GAME                                   :{BLACK}Mengatur permainan
STR_GENERATION_PREPARING_TILELOOP                               :{BLACK}Menyiapkan area loop
STR_GENERATION_PREPARING_SCRIPT                                 :{BLACK}Menjalankan skrip
STR_GENERATION_PREPARING_GAME                                   :{BLACK}Menyiapkan permainan

# NewGRF settings
STR_NEWGRF_SETTINGS_CAPTION                                     :{WHITE}Pengaturan NewGRF
STR_NEWGRF_SETTINGS_INFO_TITLE                                  :{WHITE}Rincian Informasi NewGRF
STR_NEWGRF_SETTINGS_ACTIVE_LIST                                 :{WHITE}File NewGRF aktif
STR_NEWGRF_SETTINGS_INACTIVE_LIST                               :{WHITE}File NewGRF tidak aktif
STR_NEWGRF_SETTINGS_SELECT_PRESET                               :{ORANGE}Pilih preset:
STR_NEWGRF_FILTER_TITLE                                         :{ORANGE}Saring:
STR_NEWGRF_SETTINGS_PRESET_LIST_TOOLTIP                         :{BLACK}Baca kembali setingan terdahulu yang terpilih
STR_NEWGRF_SETTINGS_PRESET_SAVE                                 :{BLACK}Simpan
STR_NEWGRF_SETTINGS_PRESET_SAVE_TOOLTIP                         :{BLACK}Simpan daftar ini dalam daftar aturan
STR_NEWGRF_SETTINGS_PRESET_DELETE                               :{BLACK}Hapus
STR_NEWGRF_SETTINGS_PRESET_DELETE_TOOLTIP                       :{BLACK}Hapus daftar aturan yang terpilih
STR_NEWGRF_SETTINGS_ADD                                         :{BLACK}Tambahkan
STR_NEWGRF_SETTINGS_ADD_FILE_TOOLTIP                            :{BLACK}Tambahkan berkas NewGRF terpilih kedalam konfigurasi anda
STR_NEWGRF_SETTINGS_RESCAN_FILES                                :{BLACK}Telusuri ulang berkas
STR_NEWGRF_SETTINGS_RESCAN_FILES_TOOLTIP                        :{BLACK}Memperbarui daftar berkas NewGRF yang tersedia.
STR_NEWGRF_SETTINGS_REMOVE                                      :{BLACK}Buang
STR_NEWGRF_SETTINGS_REMOVE_TOOLTIP                              :{BLACK}Buang berkas NewGRF yang terpilih dari daftar
STR_NEWGRF_SETTINGS_MOVEUP                                      :{BLACK}Keatas
STR_NEWGRF_SETTINGS_MOVEUP_TOOLTIP                              :{BLACK}Pindahkan berkas NewGRF yang terpilih kebagian atas daftar
STR_NEWGRF_SETTINGS_MOVEDOWN                                    :{BLACK}Kebawah
STR_NEWGRF_SETTINGS_MOVEDOWN_TOOLTIP                            :{BLACK}Pindahkan berkas NewGRF yang terpilih kebagian bawah daftar
STR_NEWGRF_SETTINGS_UPGRADE                                     :{BLACK}Memperbarukan
STR_NEWGRF_SETTINGS_UPGRADE_TOOLTIP                             :{BLACK}Menatar data NewGRF bagi data yang sudah diperbarui
STR_NEWGRF_SETTINGS_FILE_TOOLTIP                                :{BLACK}Daftar file NewGRF yang terinstal

STR_NEWGRF_SETTINGS_SET_PARAMETERS                              :{BLACK}Atur parameter
STR_NEWGRF_SETTINGS_SHOW_PARAMETERS                             :{BLACK}Tampilkan parameter
STR_NEWGRF_SETTINGS_TOGGLE_PALETTE                              :{BLACK}Tandai palet
STR_NEWGRF_SETTINGS_TOGGLE_PALETTE_TOOLTIP                      :{BLACK}Tandai palet NewGRF terpilih.{}Lakukan ini ketika grafis NewGRF ini terlihat berwarna merah muda di dalam permainan
STR_NEWGRF_SETTINGS_APPLY_CHANGES                               :{BLACK}Terapkan Perubahan

STR_NEWGRF_SETTINGS_FIND_MISSING_CONTENT_BUTTON                 :{BLACK}Temukan konten yg blm ada
STR_NEWGRF_SETTINGS_FIND_MISSING_CONTENT_TOOLTIP                :{BLACK}Memeriksa apakah ada konten yg bisa ditemukan secara online

STR_NEWGRF_SETTINGS_FILENAME                                    :{BLACK}Nama File: {SILVER}{STRING}
STR_NEWGRF_SETTINGS_GRF_ID                                      :{BLACK}GRF ID: {SILVER}{STRING}
STR_NEWGRF_SETTINGS_VERSION                                     :{BLACK}Versi: {SILVER}{NUM}
STR_NEWGRF_SETTINGS_MIN_VERSION                                 :{BLACK}Versi kompatibel min.: {SILVER}{NUM}
STR_NEWGRF_SETTINGS_MD5SUM                                      :{BLACK}MD5sum: {SILVER}{STRING}
STR_NEWGRF_SETTINGS_PALETTE                                     :{BLACK}Palet/warna: {SILVER}{STRING}
STR_NEWGRF_SETTINGS_PALETTE_DEFAULT                             :Standar (D)
STR_NEWGRF_SETTINGS_PALETTE_DEFAULT_32BPP                       :Standar (D) / 32 bpp
STR_NEWGRF_SETTINGS_PALETTE_LEGACY                              :Warisan (W)
STR_NEWGRF_SETTINGS_PALETTE_LEGACY_32BPP                        :Legacy (W) / 32 bpp
STR_NEWGRF_SETTINGS_PARAMETER                                   :{BLACK}Parameter: {SILVER}{STRING}
STR_NEWGRF_SETTINGS_PARAMETER_NONE                              :(tidak ada)

STR_NEWGRF_SETTINGS_NO_INFO                                     :{BLACK}Tidak ada informasi yang tersedia
STR_NEWGRF_SETTINGS_NOT_FOUND                                   :{RED}Berkas yang cocok tidak diketemukan
STR_NEWGRF_SETTINGS_DISABLED                                    :{RED}Non-aktifkan
STR_NEWGRF_SETTINGS_INCOMPATIBLE                                :{RED}Tidak kompatibel dengan versi OpenTTD ini

# NewGRF save preset window
STR_SAVE_PRESET_CAPTION                                         :{WHITE}Menyimpan pengaturan
STR_SAVE_PRESET_LIST_TOOLTIP                                    :{BLACK}Daftar pengaturan yang tersedia, memilih salah satu untuk menyalin kepada nama penyimpanan di bawah
STR_SAVE_PRESET_TITLE                                           :{BLACK}Memasukkan nama untuk pengaturan
STR_SAVE_PRESET_EDITBOX_TOOLTIP                                 :{BLACK}Nama yang sedang dipilih bagi penyimpanan pengaturan
STR_SAVE_PRESET_CANCEL                                          :{BLACK}Batal
STR_SAVE_PRESET_CANCEL_TOOLTIP                                  :{BLACK}Jangan mengubah pengaturan awal
STR_SAVE_PRESET_SAVE                                            :{BLACK}Menyimpan
STR_SAVE_PRESET_SAVE_TOOLTIP                                    :{BLACK}Menyimpan presetnya pada nama yang sedang dipilih

# NewGRF parameters window
STR_BASEGRF_PARAMETERS_CAPTION                                  :{WHITE}Ubah parameter grafik dasar
STR_NEWGRF_PARAMETERS_CAPTION                                   :{WHITE}Ubah parameter NewGRF
STR_NEWGRF_PARAMETERS_CLOSE                                     :{BLACK}Tutup
STR_NEWGRF_PARAMETERS_RESET                                     :{BLACK}Reset
STR_NEWGRF_PARAMETERS_RESET_TOOLTIP                             :{BLACK}Kembalikan setelan awal parameter
STR_NEWGRF_PARAMETERS_DEFAULT_NAME                              :Parameter {NUM}
STR_NEWGRF_PARAMETERS_SETTING                                   :{STRING}: {ORANGE}{STRING}
STR_NEWGRF_PARAMETERS_NUM_PARAM                                 :{LTBLUE}Jumlah parameter: {ORANGE}{NUM}

# NewGRF inspect window
STR_NEWGRF_INSPECT_CAPTION                                      :{WHITE}Memeriksa - {STRING}
STR_NEWGRF_INSPECT_PARENT_BUTTON                                :{BLACK}Induk
STR_NEWGRF_INSPECT_PARENT_TOOLTIP                               :{BLACK}Periksa objek dari parent scope

STR_NEWGRF_INSPECT_CAPTION_OBJECT_AT                            :{STRING} pada {HEX}
STR_NEWGRF_INSPECT_CAPTION_OBJECT_AT_OBJECT                     :Obyek
STR_NEWGRF_INSPECT_CAPTION_OBJECT_AT_RAIL_TYPE                  :Tipe rel
STR_NEWGRF_INSPECT_CAPTION_OBJECT_AT_ROAD_TYPE                  :Tipe jalan

STR_NEWGRF_INSPECT_QUERY_CAPTION                                :{WHITE}Variabel NewGRF harus 60+x (hexadecimal)

# Sprite aligner window
STR_SPRITE_ALIGNER_CAPTION                                      :{WHITE}Menjajarkan sprite {COMMA} ({STRING})
STR_SPRITE_ALIGNER_NEXT_BUTTON                                  :{BLACK}Sprite berikutnya
STR_SPRITE_ALIGNER_NEXT_TOOLTIP                                 :{BLACK}Pergi ke sprite normal berikutnya, lewati sprite bayangan/warna ulang/huruf dan pembungkus saat mulai
STR_SPRITE_ALIGNER_GOTO_BUTTON                                  :{BLACK}Pergi ke sprite
STR_SPRITE_ALIGNER_GOTO_TOOLTIP                                 :{BLACK}Pergi ke sprite. Jika ini adalah sprite normal, lanjutkan ke sprite normal berikutnya
STR_SPRITE_ALIGNER_PREVIOUS_BUTTON                              :{BLACK}Sprite sebelumnya
STR_SPRITE_ALIGNER_PREVIOUS_TOOLTIP                             :{BLACK}Lanjutkan ke sprite normal sebelumnya, lewati sembarang sprite bayangan/warna ulang/huruf dan pembungkus saat mulai
STR_SPRITE_ALIGNER_SPRITE_TOOLTIP                               :{BLACK}Mewakili sprite yang sedang dipilih. Penjajaran diabaikan ketika sprite ini digambar
STR_SPRITE_ALIGNER_MOVE_TOOLTIP                                 :{BLACK}Pindahkan sprite, mengubah offset X dan Y

###length 2
STR_SPRITE_ALIGNER_CENTRE_OFFSET                                :{BLACK}Offset di tengah
STR_SPRITE_ALIGNER_CENTRE_SPRITE                                :{BLACK}Sprite di tengah

STR_SPRITE_ALIGNER_CROSSHAIR                                    :{BLACK}Crosshair

STR_SPRITE_ALIGNER_RESET_BUTTON                                 :{BLACK}Reset relatif
STR_SPRITE_ALIGNER_RESET_TOOLTIP                                :{BLACK}Reset offset relatif saat ini
STR_SPRITE_ALIGNER_OFFSETS_ABS                                  :{BLACK}X offset: {NUM}, Y offset: {NUM} (Absolute)
STR_SPRITE_ALIGNER_OFFSETS_REL                                  :{BLACK}X offset: {NUM}, Y offset: {NUM} (Relative)
STR_SPRITE_ALIGNER_PICKER_BUTTON                                :{BLACK}Pilih sprite
STR_SPRITE_ALIGNER_PICKER_TOOLTIP                               :{BLACK}Pilih sebuah sprite di manapun pada layar

STR_SPRITE_ALIGNER_GOTO_CAPTION                                 :{WHITE}Pergi ke sprite

# NewGRF (self) generated warnings/errors
STR_NEWGRF_ERROR_MSG_INFO                                       :{SILVER}{STRING}
STR_NEWGRF_ERROR_MSG_WARNING                                    :{RED}Peringatan: {SILVER}{STRING}
STR_NEWGRF_ERROR_MSG_ERROR                                      :{RED}Kesalahan: {SILVER}{STRING}
STR_NEWGRF_ERROR_MSG_FATAL                                      :{RED}Fatal: {SILVER}{STRING}
STR_NEWGRF_ERROR_FATAL_POPUP                                    :{WHITE}Kesalahan fatal pada NewGRF "{STRING}" telah terjadi:{}{STRING}
STR_NEWGRF_ERROR_POPUP                                          :{WHITE}Terjadi galat pada NewGRF "{STRING}" telah terjadi:{}{STRING}
STR_NEWGRF_ERROR_VERSION_NUMBER                                 :{1:STRING} tidak akan bekerja dengan versi TTDPatch yang telah dilaporkan oleh OpenTTD
STR_NEWGRF_ERROR_DOS_OR_WINDOWS                                 :{1:STRING} untuk TTD versi {2:STRING}
STR_NEWGRF_ERROR_UNSET_SWITCH                                   :{1:STRING} didesain untuk digunakan dengan {2:STRING}
STR_NEWGRF_ERROR_INVALID_PARAMETER                              :Parameter yang salah untuk {1:STRING}: parameter {2:STRING} ({3:NUM})
STR_NEWGRF_ERROR_LOAD_BEFORE                                    :{1:STRING} harus dimuat sebelum {2:STRING}
STR_NEWGRF_ERROR_LOAD_AFTER                                     :{1:STRING} harus dimuat sesudah {2:STRING}
STR_NEWGRF_ERROR_OTTD_VERSION_NUMBER                            :{1:STRING} membutuhkan OpenTTD versi {2:STRING} atau diatasnya
STR_NEWGRF_ERROR_AFTER_TRANSLATED_FILE                          :Berkas NewGRF telah didesain untuk diterjemahkan
STR_NEWGRF_ERROR_TOO_MANY_NEWGRFS_LOADED                        :Terlalu banyak berkas NewGRF yang dimuat
STR_NEWGRF_ERROR_STATIC_GRF_CAUSES_DESYNC                       :Memuat NewGRF {1:STRING} secara statis dengan {2:STRING} dapat menyebabkan de-sinkronisasi
STR_NEWGRF_ERROR_UNEXPECTED_SPRITE                              :Sprite salah / tidak terduga (sprite {3:NUM})
STR_NEWGRF_ERROR_UNKNOWN_PROPERTY                               :Properti Action 0 tidak diketahui {4:HEX} (sprite {3:NUM})
STR_NEWGRF_ERROR_INVALID_ID                                     :Mencoba menggunakan ID invalid (sprite {3:NUM})
STR_NEWGRF_ERROR_CORRUPT_SPRITE                                 :{YELLOW}{STRING} terdapat sprite yang rusak. Semua sprite rusak akan ditandai dengan tanda tanya merah (?)
STR_NEWGRF_ERROR_MULTIPLE_ACTION_8                              :Memuat beberapa entri Action 8 (sprite {3:NUM})
STR_NEWGRF_ERROR_READ_BOUNDS                                    :Baca akhir sprite palsu (sprite {3:NUM})
STR_NEWGRF_ERROR_GRM_FAILED                                     :Sumber GRF yang diminta tidak tersedia (sprite {3:NUM})
STR_NEWGRF_ERROR_FORCEFULLY_DISABLED                            :{1:STRING} dinonaktifkan oleh {STRING}
STR_NEWGRF_ERROR_INVALID_SPRITE_LAYOUT                          :Format sprite salah/tidak diketahui (sprite {3:NUM})
STR_NEWGRF_ERROR_LIST_PROPERTY_TOO_LONG                         :Terlalu banyak elemen dalam daftar nilai properti (sprite {3:NUM}, property {4:HEX})
STR_NEWGRF_ERROR_INDPROD_CALLBACK                               :Pemanggilan produksi industri tidak valid (sprite {3:NUM}, "{2:STRING}")

# NewGRF related 'general' warnings
STR_NEWGRF_POPUP_CAUTION_CAPTION                                :{WHITE}Peringatan!
STR_NEWGRF_CONFIRMATION_TEXT                                    :{YELLOW}Anda akan mengubah game yg sudah berjalan. Ini dapat menghentikan OpenTTD. Jangan melaporkan kesalahan tentang hal ini.{}Apakah anda yakin?

STR_NEWGRF_DUPLICATE_GRFID                                      :{WHITE}Tidak dapat menambahkan: GRF ID sudah ada
STR_NEWGRF_COMPATIBLE_LOADED                                    :{ORANGE}Berkas yang cocok tidak diketemukan (GRF kompatibel telah dimuat)
STR_NEWGRF_TOO_MANY_NEWGRFS                                     :{WHITE}Tidak dapat menambahkan NewGRF : Batas maksimal NewGRF tercapai

STR_NEWGRF_COMPATIBLE_LOAD_WARNING                              :{WHITE}GRF kompatibel telah dimuat untuk berkas yang hilang
STR_NEWGRF_DISABLED_WARNING                                     :{WHITE}Berkas GRF telah di non-aktifkan
STR_NEWGRF_UNPAUSE_WARNING_TITLE                                :{YELLOW}Berkas GRF yang hilang
STR_NEWGRF_UNPAUSE_WARNING                                      :{WHITE}Tidak menghentikan sementara dapat membuat OpenTTD menjadi crash. Jangan mengirimkan laporan bug dari crash tersebut.{}Apakah Anda sungguh tidak ingin menghentikan?

# NewGRF status
STR_NEWGRF_LIST_NONE                                            :Tidak Ada
###length 3
STR_NEWGRF_LIST_ALL_FOUND                                       :Semua berkas ada
STR_NEWGRF_LIST_COMPATIBLE                                      :{YELLOW}Berkas yang cocok ditemukan
STR_NEWGRF_LIST_MISSING                                         :{RED}Berkas hilang

# NewGRF 'it's broken' warnings
STR_NEWGRF_BROKEN                                               :{WHITE}Biasanya NewGRF '{0:STRING}' dapat menyebabkan de-sinkron dan atau crash
STR_NEWGRF_BROKEN_POWERED_WAGON                                 :{WHITE}Ini akan mengubah keadaan gerbong listrik '{1:ENGINE}' saat tidak berada di depo
STR_NEWGRF_BROKEN_VEHICLE_LENGTH                                :{WHITE}Ini akan mengubah panjang kereta sebanyak '{1:ENGINE}' ketika tidak berada di dalam depo
STR_NEWGRF_BROKEN_CAPACITY                                      :{WHITE}Mengubah kapasitas kendaraan '{1:ENGINE}' ketika tidak di dalam depot atau reparasi
STR_BROKEN_VEHICLE_LENGTH                                       :{WHITE}Kereta '{VEHICLE}' milik '{COMPANY}' memiliki ukuran yang tidak sesuai. Hal ini mungkin disebabkan oleh masalah dengan NewGRF. Permainan mungkin tidak sinkron atau crash

STR_NEWGRF_BUGGY                                                :{WHITE}NewGRF '{0:STRING}' memberikan informasi yang salah
STR_NEWGRF_BUGGY_ARTICULATED_CARGO                              :{WHITE}Informasi muat ulang untuk '{1:ENGINE}' berbeda dengan daftar beli setelah konstruksi. Ini menyebabkan pembaruan otomatis gagal memuat ulang dengan benar
STR_NEWGRF_BUGGY_ENDLESS_PRODUCTION_CALLBACK                    :{WHITE}'{1:STRING}' menyebabkan perulangan tanpa akhir di tingkat produksi
STR_NEWGRF_BUGGY_UNKNOWN_CALLBACK_RESULT                        :{WHITE}Callback {1:HEX} mengembalikan hasil tidak dikenal/salah {2:HEX}
STR_NEWGRF_BUGGY_INVALID_CARGO_PRODUCTION_CALLBACK              :{WHITE}'{1:STRING}' mengembalikan jenis kargo yang tidak valid dalam panggilan produksi {2:HEX}

# 'User removed essential NewGRFs'-placeholders for stuff without specs
STR_NEWGRF_INVALID_CARGO                                        :<kargo tidak valid>
STR_NEWGRF_INVALID_CARGO_ABBREV                                 :??
STR_NEWGRF_INVALID_CARGO_QUANTITY                               :{COMMA} dari <kargo tidak valid>
STR_NEWGRF_INVALID_ENGINE                                       :<model kendaraan tidak valid>
STR_NEWGRF_INVALID_INDUSTRYTYPE                                 :<industri tidak valid>

# Placeholders for other invalid stuff, e.g. vehicles that have gone (Game Script).
STR_INVALID_VEHICLE                                             :<kendaraan tidak berlaku>

# NewGRF scanning window
STR_NEWGRF_SCAN_CAPTION                                         :{WHITE}Memindai NewGRFs
STR_NEWGRF_SCAN_MESSAGE                                         :{BLACK}Memindai berkas NewGRF. Lamanya waktu tergantung dari jumlah berkas...
STR_NEWGRF_SCAN_STATUS                                          :{BLACK}{NUM} NewGRF dipindai dari kira2 {NUM} NewGRF
STR_NEWGRF_SCAN_ARCHIVES                                        :Memindai arsip

# Sign list window
STR_SIGN_LIST_CAPTION                                           :{WHITE}Daftar tanda - {COMMA} Tanda
STR_SIGN_LIST_MATCH_CASE                                        :{BLACK}Persis besar-kecil
STR_SIGN_LIST_MATCH_CASE_TOOLTIP                                :{BLACK}Hidup matikan pengecekan besar-kecil huruf pada pengenal dengan kotak pencarian

# Sign window
STR_EDIT_SIGN_CAPTION                                           :{WHITE}Ubah tulisan di tanda pengenal
STR_EDIT_SIGN_LOCATION_TOOLTIP                                  :{BLACK}Pusatkan tampilan utama pada lokasi tanda tangan. Ctrl+Klik membuka viewport baru pada lokasi tanda tangan
STR_EDIT_SIGN_NEXT_SIGN_TOOLTIP                                 :{BLACK}Pergi sampai rambu berikutnya
STR_EDIT_SIGN_PREVIOUS_SIGN_TOOLTIP                             :{BLACK}Pergi ke rambu sebelumnya

STR_EDIT_SIGN_SIGN_OSKTITLE                                     :{BLACK}Masukkan nama rambu

# Town directory window
STR_TOWN_DIRECTORY_CAPTION                                      :{WHITE}Kota
STR_TOWN_DIRECTORY_NONE                                         :{ORANGE}- Tidak Ada -
STR_TOWN_DIRECTORY_TOWN                                         :{ORANGE}{TOWN}{BLACK} ({COMMA})
STR_TOWN_DIRECTORY_CITY                                         :{ORANGE}{TOWN}{YELLOW} (Kota){BLACK} ({COMMA})
STR_TOWN_DIRECTORY_LIST_TOOLTIP                                 :{BLACK}Nama-nama kota - Klik pada nama untuk mengarahkan pandangan utama pada kota. Ctrl+Click akan membuka viewport baru pada lokasi kota
STR_TOWN_POPULATION                                             :{BLACK}Populasi Dunia: {COMMA}

# Town view window
STR_TOWN_VIEW_TOWN_CAPTION                                      :{WHITE}{TOWN}
STR_TOWN_VIEW_CITY_CAPTION                                      :{WHITE}{TOWN} (City)
STR_TOWN_VIEW_POPULATION_HOUSES                                 :{BLACK}Populasi: {ORANGE}{COMMA}{BLACK}  Rumah: {ORANGE}{COMMA}
STR_TOWN_VIEW_CARGO_LAST_MONTH_MAX                              :{BLACK}{CARGO_LIST} bulan lalu: {ORANGE}{COMMA}{BLACK} max: {ORANGE}{COMMA}
STR_TOWN_VIEW_CARGO_FOR_TOWNGROWTH                              :{BLACK}Kargo untuk pertumbuhan kota:
STR_TOWN_VIEW_CARGO_FOR_TOWNGROWTH_REQUIRED_GENERAL             :{RED} Butuh {ORANGE}{STRING}
STR_TOWN_VIEW_CARGO_FOR_TOWNGROWTH_REQUIRED_WINTER              :{ORANGE}{STRING}{BLACK} dibutuhkan saat musim dingin
STR_TOWN_VIEW_CARGO_FOR_TOWNGROWTH_DELIVERED_GENERAL            :{ORANGE}{STRING}{GREEN} terkirim
STR_TOWN_VIEW_CARGO_FOR_TOWNGROWTH_REQUIRED                     :{ORANGE}{CARGO_TINY} / {CARGO_LONG}{RED} (masih dibutuhkan)
STR_TOWN_VIEW_CARGO_FOR_TOWNGROWTH_DELIVERED                    :{ORANGE}{CARGO_TINY} / {CARGO_LONG}{GREEN} (terkirim)
STR_TOWN_VIEW_TOWN_GROWS_EVERY                                  :{BLACK}Kota berkembang setiap {ORANGE}{UNITS_DAYS_OR_SECONDS}
STR_TOWN_VIEW_TOWN_GROWS_EVERY_FUNDED                           :{BLACK}Kota berkembang setiap {ORANGE}{UNITS_DAYS_OR_SECONDS} (didanai)
STR_TOWN_VIEW_TOWN_GROW_STOPPED                                 :{BLACK}Kota {RED}tidak{BLACK} tumbuh
STR_TOWN_VIEW_NOISE_IN_TOWN                                     :{BLACK}Batas kebisingan di kota : {ORANGE}{COMMA}{BLACK}  maks.: {ORANGE}{COMMA}
STR_TOWN_VIEW_CENTER_TOOLTIP                                    :{BLACK}Arahkan pandangan utama pada lokasi kota. Ctrl+Click akan membuka viewport baru pada lokasi kota
STR_TOWN_VIEW_LOCAL_AUTHORITY_BUTTON                            :{BLACK}Pemkot
STR_TOWN_VIEW_LOCAL_AUTHORITY_TOOLTIP                           :{BLACK}Tampilkan Informasi pemerintah setempat
STR_TOWN_VIEW_RENAME_TOOLTIP                                    :{BLACK}Ubah nama kota

STR_TOWN_VIEW_EXPAND_BUTTON                                     :{BLACK}Memperluas
STR_TOWN_VIEW_EXPAND_TOOLTIP                                    :{BLACK}Tambah ukuran kota
STR_TOWN_VIEW_DELETE_BUTTON                                     :{BLACK}Hapus
STR_TOWN_VIEW_DELETE_TOOLTIP                                    :{BLACK}Hapus kota ini habis

STR_TOWN_VIEW_RENAME_TOWN_BUTTON                                :Ubah nama Kota

# Town local authority window
STR_LOCAL_AUTHORITY_CAPTION                                     :{WHITE}Pemerintah Kota {TOWN}
STR_LOCAL_AUTHORITY_ZONE                                        :{BLACK}Zona
STR_LOCAL_AUTHORITY_ZONE_TOOLTIP                                :{BLACK}Tunjukkan zona batas otoritas lokal
STR_LOCAL_AUTHORITY_COMPANY_RATINGS                             :{BLACK}Peringkat Perusahaan Transportasi:
STR_LOCAL_AUTHORITY_COMPANY_RATING                              :{YELLOW}{COMPANY} {COMPANY_NUM}: {ORANGE}{STRING}
STR_LOCAL_AUTHORITY_ACTIONS_TITLE                               :{BLACK}Tindakan yang tersedia:
STR_LOCAL_AUTHORITY_ACTIONS_TOOLTIP                             :{BLACK}Daftar tindakan yang bisa dilakukan di kota ini - klik pada item untuk menampilkan penjelasan detail
STR_LOCAL_AUTHORITY_DO_IT_BUTTON                                :{BLACK}Lakukan
STR_LOCAL_AUTHORITY_DO_IT_TOOLTIP                               :{BLACK}Hilangkan tindakan yang ditandai pada daftar dibawah ini

###length 8
STR_LOCAL_AUTHORITY_ACTION_SMALL_ADVERTISING_CAMPAIGN           :Kampanye iklan kecil
STR_LOCAL_AUTHORITY_ACTION_MEDIUM_ADVERTISING_CAMPAIGN          :Kampanye iklan sedang
STR_LOCAL_AUTHORITY_ACTION_LARGE_ADVERTISING_CAMPAIGN           :Kampanye iklan besar-besaran
STR_LOCAL_AUTHORITY_ACTION_ROAD_RECONSTRUCTION                  :Danai perbaikan jalan setempat
STR_LOCAL_AUTHORITY_ACTION_STATUE_OF_COMPANY                    :Bangun patung pemilik perusahaan
STR_LOCAL_AUTHORITY_ACTION_NEW_BUILDINGS                        :Danai pembangunan gedung baru
STR_LOCAL_AUTHORITY_ACTION_EXCLUSIVE_TRANSPORT                  :Beli hak transportasi eksklusif
STR_LOCAL_AUTHORITY_ACTION_BRIBE                                :Suap pemkot setempat
###next-name-looks-similar

STR_LOCAL_AUTHORITY_ACTION_TOOLTIP_SMALL_ADVERTISING            :{PUSH_COLOUR}{YELLOW}Prakarsai kampanye iklan singkat, agar penumpang dan kargo lebih mengutamakan jasa perusahaan transportasi anda.{}Memberikan peningkatan sementara pada peringkat stasiun dalam radius kecil disekitar pusat kota.{}{POP_COLOUR}Biaya: {CURRENCY_LONG}
STR_LOCAL_AUTHORITY_ACTION_TOOLTIP_MEDIUM_ADVERTISING           :{PUSH_COLOUR}{YELLOW}Prakarsai kampanye iklan sedang, agar penumpang dan kargo lebih mengutamakan jasa perusahaan transportasi anda.{}Memberikan peningkatan sementara pada peringkat stasiun dalam radius sedang di sekitar pusat kota.{}{POP_COLOUR}Biaya: {CURRENCY_LONG}
STR_LOCAL_AUTHORITY_ACTION_TOOLTIP_LARGE_ADVERTISING            :{PUSH_COLOUR}{YELLOW}Prakarsai kampanye iklan besar, agar penumpang dan kargo lebih mengutamakan jasa perusahaan transportasi anda.{}Memberikan penggalak sementara pada peringkat stasiun dalam radius besar di sekitar pusat kota..{}{POP_COLOUR}Biaya: {CURRENCY_LONG}
STR_LOCAL_AUTHORITY_ACTION_TOOLTIP_STATUE_OF_COMPANY            :{PUSH_COLOUR}{YELLOW}Bangun patung sebagai kebanggaan perusahaan anda.{}Memberikan peningkatan permanen pada mutu stasiun di kota ini.{}{POP_COLOUR}Biaya: {CURRENCY_LONG}
STR_LOCAL_AUTHORITY_ACTION_TOOLTIP_NEW_BUILDINGS                :{PUSH_COLOUR}{YELLOW}Biayai pembangunan gedung baru di kota.{}Memberikan penggalak sementara pada pertumbuhan kota di kota ini,{}{POP_COLOUR}Biaya: {CURRENCY_LONG}
STR_LOCAL_AUTHORITY_ACTION_TOOLTIP_EXCLUSIVE_TRANSPORT_MONTHS   :{PUSH_COLOUR}{YELLOW}Beli hak transportasi eksklusif dalam kota selama 12 bulan.{}Pemkot tidak akan mengizinkan penumpang dan kargo menggunakan stasiun pesaingmu. Suap yang berhasil dari pesaing akan membatalkan kontrak ini.{}{POP_COLOUR}Biaya: {CURRENCY_LONG}
STR_LOCAL_AUTHORITY_ACTION_TOOLTIP_EXCLUSIVE_TRANSPORT_MINUTES  :{PUSH_COLOUR}{YELLOW}Beli hak transportasi eksklusif dalam kota selama 12 menit. Pemkot{}akan melarang penumpang dan kargo untuk menggunakan layanan stasiun kompetitormu. Suap yang berhasil dari kompetitormu akan memutus kontrak ini.{}{POP_COLOUR}Biaya: {CURRENCY_LONG}
STR_LOCAL_AUTHORITY_ACTION_TOOLTIP_BRIBE                        :{PUSH_COLOUR}{YELLOW}Lakukan suap pada pemkot untuk menaikan peringkat, beresiko denda jika tertangkap.{}{POP_COLOUR}Biaya: {CURRENCY_LONG}

# Goal window
STR_GOALS_CAPTION                                               :{WHITE}{COMPANY} Target
STR_GOALS_SPECTATOR_CAPTION                                     :{WHITE}Target Global
STR_GOALS_SPECTATOR                                             :Target Global
STR_GOALS_GLOBAL_BUTTON                                         :{BLACK}Global
STR_GOALS_GLOBAL_BUTTON_HELPTEXT                                :{BLACK}Tunjukkan target global
STR_GOALS_COMPANY_BUTTON                                        :{BLACK}Perusahaan
STR_GOALS_COMPANY_BUTTON_HELPTEXT                               :{BLACK}Tunjukkan target perusahaan
STR_GOALS_TEXT                                                  :{ORANGE}{STRING}
STR_GOALS_NONE                                                  :{ORANGE}- Tidak ada -
STR_GOALS_PROGRESS                                              :{ORANGE}{STRING}
STR_GOALS_PROGRESS_COMPLETE                                     :{GREEN}{STRING}
STR_GOALS_TOOLTIP_CLICK_ON_SERVICE_TO_CENTER                    :{BLACK}Klik pada tujuan untuk mengarahkan pandangan pada tengah industri/kota/kotak. Ctrl+klik untuk membuka jendela baru pada lokasi industri/kota/kotak

# Goal question window
STR_GOAL_QUESTION_CAPTION_QUESTION                              :{BLACK}Pertanyaan
STR_GOAL_QUESTION_CAPTION_INFORMATION                           :{BLACK}Informasi
STR_GOAL_QUESTION_CAPTION_WARNING                               :{BLACK}Peringatan
STR_GOAL_QUESTION_CAPTION_ERROR                                 :{YELLOW}Kesalahan

# Goal Question button list
###length 18
STR_GOAL_QUESTION_BUTTON_CANCEL                                 :Batal
STR_GOAL_QUESTION_BUTTON_OK                                     :Oke
STR_GOAL_QUESTION_BUTTON_NO                                     :Tidak
STR_GOAL_QUESTION_BUTTON_YES                                    :Ya
STR_GOAL_QUESTION_BUTTON_DECLINE                                :Batalkan
STR_GOAL_QUESTION_BUTTON_ACCEPT                                 :Setuju
STR_GOAL_QUESTION_BUTTON_IGNORE                                 :Abaikan
STR_GOAL_QUESTION_BUTTON_RETRY                                  :Ulangi
STR_GOAL_QUESTION_BUTTON_PREVIOUS                               :Sebelumnya
STR_GOAL_QUESTION_BUTTON_NEXT                                   :Berikutnya
STR_GOAL_QUESTION_BUTTON_STOP                                   :Berhenti
STR_GOAL_QUESTION_BUTTON_START                                  :Mulai
STR_GOAL_QUESTION_BUTTON_GO                                     :Lanjut
STR_GOAL_QUESTION_BUTTON_CONTINUE                               :Lanjutkan
STR_GOAL_QUESTION_BUTTON_RESTART                                :Restart
STR_GOAL_QUESTION_BUTTON_POSTPONE                               :Tunda
STR_GOAL_QUESTION_BUTTON_SURRENDER                              :Menyerah
STR_GOAL_QUESTION_BUTTON_CLOSE                                  :Tutup

# Subsidies window
STR_SUBSIDIES_CAPTION                                           :{WHITE}Subsidi
STR_SUBSIDIES_OFFERED_TITLE                                     :{BLACK}Penawaran subsidi jasa transportasi:
STR_SUBSIDIES_OFFERED_FROM_TO                                   :{ORANGE}{STRING} dari {STRING} ke {STRING}{YELLOW} ({STRING})
STR_SUBSIDIES_NONE                                              :{ORANGE}- Tidak Ada -
STR_SUBSIDIES_SUBSIDISED_TITLE                                  :{BLACK}Jasa transportasi bersubsidi:
STR_SUBSIDIES_SUBSIDISED_FROM_TO                                :{ORANGE}{STRING} dari {STRING} ke {STRING}{YELLOW} ({COMPANY}{YELLOW}, {STRING})
STR_SUBSIDIES_TOOLTIP_CLICK_ON_SERVICE_TO_CENTER                :{BLACK}Klik pada layanan untuk mengarahkan pandangan utama pada industri/kota. Ctrl+Click akan membuka viewport baru pada lokasi industri/kota

# Story book window
STR_STORY_BOOK_CAPTION                                          :{WHITE}{COMPANY} Buku Cerita
STR_STORY_BOOK_SPECTATOR_CAPTION                                :{WHITE}Buku Cerita Global
STR_STORY_BOOK_SPECTATOR                                        :Buku Cerita Global
STR_STORY_BOOK_TITLE                                            :{YELLOW}{STRING}
STR_STORY_BOOK_GENERIC_PAGE_ITEM                                :Halaman {NUM}
STR_STORY_BOOK_SEL_PAGE_TOOLTIP                                 :{BLACK}Loncat ke halaman yang dipilih dari daftar drop-down ini
STR_STORY_BOOK_PREV_PAGE                                        :{BLACK}Sebelumnya
STR_STORY_BOOK_PREV_PAGE_TOOLTIP                                :{BLACK}Menuju ke halaman sebelumnya
STR_STORY_BOOK_NEXT_PAGE                                        :{BLACK}Berikutnya
STR_STORY_BOOK_NEXT_PAGE_TOOLTIP                                :{BLACK}Menuju ke halaman berikutnya
STR_STORY_BOOK_INVALID_GOAL_REF                                 :{RED}Referensi sasaran yang tidak berlaku

# Station list window
STR_STATION_LIST_TOOLTIP                                        :{BLACK}Nama-nama stasiun - klik pada nama untuk mengarahkan pandangan utama pada stasiun. Ctrl+Click akan membuka viewport baru pada lokasi stasiun
STR_STATION_LIST_USE_CTRL_TO_SELECT_MORE                        :{BLACK}Tekan CTRL untuk memilih lebih dari satu item
STR_STATION_LIST_CAPTION                                        :{WHITE}{COMPANY} - {COMMA} Stasiun
STR_STATION_LIST_STATION                                        :{YELLOW}{STATION} {STATION_FEATURES}
STR_STATION_LIST_WAYPOINT                                       :{YELLOW}{WAYPOINT}
STR_STATION_LIST_NONE                                           :{YELLOW}- Tidak ada -
STR_STATION_LIST_SELECT_ALL_FACILITIES                          :{BLACK}Pilih semua fasilitas

# Station view window
STR_STATION_VIEW_CAPTION                                        :{WHITE}{STATION} {STATION_FEATURES}
STR_STATION_VIEW_WAITING_CARGO                                  :{WHITE}{CARGO_LONG}
STR_STATION_VIEW_RESERVED                                       :{YELLOW}({CARGO_SHORT} direservasi untuk memuat)

STR_STATION_VIEW_ACCEPTS_BUTTON                                 :{BLACK}Menerima
STR_STATION_VIEW_ACCEPTS_TOOLTIP                                :{BLACK}Tampilkan daftar kargo yang bisa diterima
STR_STATION_VIEW_ACCEPTS_CARGO                                  :{BLACK}Menerima: {WHITE}{CARGO_LIST}

STR_STATION_VIEW_EXCLUSIVE_RIGHTS_SELF                          :{BLACK}Stasiun memiliki hak transportasi eksklusif di kota ini
STR_STATION_VIEW_EXCLUSIVE_RIGHTS_COMPANY                       :{YELLOW}{COMPANY}{BLACK} memiliki hak transportasi eksklusif di kota ini

STR_STATION_VIEW_RATINGS_BUTTON                                 :{BLACK}Peringkat
STR_STATION_VIEW_RATINGS_TOOLTIP                                :{BLACK}Tampilkna peringkat dari stasiun
STR_STATION_VIEW_CARGO_SUPPLY_RATING                            :{WHITE}{STRING}: {YELLOW}{COMMA} / {STRING} ({COMMA}%)

STR_STATION_VIEW_GROUP                                          :{BLACK}Pengelompokkan
STR_STATION_VIEW_WAITING_STATION                                :Station: Menunggu
STR_STATION_VIEW_WAITING_AMOUNT                                 :Jumlah: Menunggu
STR_STATION_VIEW_PLANNED_STATION                                :Stasiun: Menurut Rencana
STR_STATION_VIEW_PLANNED_AMOUNT                                 :Jumlah: Menurut Rencana
STR_STATION_VIEW_FROM                                           :{YELLOW}{CARGO_SHORT} dari {STATION}
STR_STATION_VIEW_VIA                                            :{YELLOW}{CARGO_SHORT} via {STATION}
STR_STATION_VIEW_TO                                             :{YELLOW}{CARGO_SHORT} ke {STATION}
STR_STATION_VIEW_FROM_ANY                                       :{RED}{CARGO_SHORT} dari stasiun tidak diketahui
STR_STATION_VIEW_TO_ANY                                         :{RED}{CARGO_SHORT} ke stasiun manapun
STR_STATION_VIEW_VIA_ANY                                        :{RED}{CARGO_SHORT} melalui stasiun apapun
STR_STATION_VIEW_FROM_HERE                                      :{GREEN}{CARGO_SHORT} dari stasiun ini
STR_STATION_VIEW_VIA_HERE                                       :{GREEN}{CARGO_SHORT} berhenti pada stasiun ini
STR_STATION_VIEW_TO_HERE                                        :{GREEN}{CARGO_SHORT} ke stasiun ini
STR_STATION_VIEW_NONSTOP                                        :{YELLOW}{CARGO_SHORT} tanpa berhenti

STR_STATION_VIEW_GROUP_S_V_D                                    :Sumber-Lewat-Tujuan
STR_STATION_VIEW_GROUP_S_D_V                                    :Sumber-Tujuan-Lewat
STR_STATION_VIEW_GROUP_V_S_D                                    :Lewat-Sumber-Tujuan
STR_STATION_VIEW_GROUP_V_D_S                                    :Lewat-Tujuan-Sumber
STR_STATION_VIEW_GROUP_D_S_V                                    :Tujuan-Sumber-Lewat
STR_STATION_VIEW_GROUP_D_V_S                                    :Tujusn-Lewat-Sumber

###length 8
STR_CARGO_RATING_APPALLING                                      :Mengerikan
STR_CARGO_RATING_VERY_POOR                                      :Sangat Jelek
STR_CARGO_RATING_POOR                                           :Jelek
STR_CARGO_RATING_MEDIOCRE                                       :Sedang
STR_CARGO_RATING_GOOD                                           :Baik
STR_CARGO_RATING_VERY_GOOD                                      :Sangat Baik
STR_CARGO_RATING_EXCELLENT                                      :Sempurna
STR_CARGO_RATING_OUTSTANDING                                    :Luar Biasa

STR_STATION_VIEW_CENTER_TOOLTIP                                 :{BLACK}Arahkan pandangan utama pada lokasi stasiun. Ctrl+Click akan membuka viewport baru pada lokasi stasiun
STR_STATION_VIEW_RENAME_TOOLTIP                                 :{BLACK}Ganti nama stasiun

STR_STATION_VIEW_SCHEDULED_TRAINS_TOOLTIP                       :{BLACK}Tampilkan semua kereta yang memiliki jadwal menuju stasiun ini.
STR_STATION_VIEW_SCHEDULED_ROAD_VEHICLES_TOOLTIP                :{BLACK}Tampilkan semua kendaraan yang memiliki jadwal menuju terminal ini.
STR_STATION_VIEW_SCHEDULED_AIRCRAFT_TOOLTIP                     :{BLACK}Tampilkan semua Pesawat yang memiliki jadwal menuju bandara ini.
STR_STATION_VIEW_SCHEDULED_SHIPS_TOOLTIP                        :{BLACK}Tampilkan semua kapal yang memiliki jadwal menuju pelabuhan ini.

STR_STATION_VIEW_RENAME_STATION_CAPTION                         :Ubah nama stasiun/area bongkar muat

STR_STATION_VIEW_CLOSE_AIRPORT                                  :{BLACK}Tutup bandara
STR_STATION_VIEW_CLOSE_AIRPORT_TOOLTIP                          :{BLACK}Cegah pesawat mendarat di bandara ini

# Waypoint/buoy view window
STR_WAYPOINT_VIEW_CAPTION                                       :{WHITE}{WAYPOINT}
STR_WAYPOINT_VIEW_CENTER_TOOLTIP                                :{BLACK}Arahkan pandangan utama pada lokasi waypoint. Ctrl+Click akan membuka viewport baru pada lokasi waypoint
STR_WAYPOINT_VIEW_CHANGE_WAYPOINT_NAME                          :{BLACK}Ubah nama waypoint
STR_BUOY_VIEW_CENTER_TOOLTIP                                    :{BLACK}Arahkan pandangan utama pada lokasi pelampung. Ctrl+Click akan membuka viewport baru pada lokasi pelampung
STR_BUOY_VIEW_CHANGE_BUOY_NAME                                  :{BLACK}Ubah nama pelampung

STR_EDIT_WAYPOINT_NAME                                          :{WHITE}Ubah nama waypoint

# Finances window
STR_FINANCES_CAPTION                                            :{WHITE}Keuangan {COMPANY} {BLACK}{COMPANY_NUM}
STR_FINANCES_YEAR                                               :{WHITE}{NUM}

###length 3
STR_FINANCES_REVENUE_TITLE                                      :Pendapatan
STR_FINANCES_OPERATING_EXPENSES_TITLE                           :{WHITE}Biaya operasional
STR_FINANCES_CAPITAL_EXPENSES_TITLE                             :{WHITE}Belanja modal


###length 13
STR_FINANCES_SECTION_CONSTRUCTION                               :{GOLD}Konstruksi
STR_FINANCES_SECTION_NEW_VEHICLES                               :{GOLD}Beli Kendaraan Baru
STR_FINANCES_SECTION_TRAIN_RUNNING_COSTS                        :{GOLD}Kereta
STR_FINANCES_SECTION_ROAD_VEHICLE_RUNNING_COSTS                 :{GOLD}Kendaraan Darat
STR_FINANCES_SECTION_AIRCRAFT_RUNNING_COSTS                     :{GOLD}Pesawat
STR_FINANCES_SECTION_SHIP_RUNNING_COSTS                         :{GOLD}Kapal
STR_FINANCES_SECTION_INFRASTRUCTURE                             :{GOLD}Infrastruktur
STR_FINANCES_SECTION_TRAIN_REVENUE                              :{GOLD}Kereta
STR_FINANCES_SECTION_ROAD_VEHICLE_REVENUE                       :{GOLD}Kendaraan darat
STR_FINANCES_SECTION_AIRCRAFT_REVENUE                           :{GOLD}Pesawat
STR_FINANCES_SECTION_SHIP_REVENUE                               :{GOLD}Kapal
STR_FINANCES_SECTION_LOAN_INTEREST                              :{GOLD}Bunga Pinjaman
STR_FINANCES_SECTION_OTHER                                      :{GOLD}Lainnya

STR_FINANCES_TOTAL_CAPTION                                      :{WHITE}Total
STR_FINANCES_NEGATIVE_INCOME                                    :-{CURRENCY_LONG}
STR_FINANCES_ZERO_INCOME                                        :{CURRENCY_LONG}
STR_FINANCES_POSITIVE_INCOME                                    :+{CURRENCY_LONG}
STR_FINANCES_PROFIT                                             :{WHITE}Keuntungan
STR_FINANCES_BANK_BALANCE_TITLE                                 :{WHITE}Saldo Bank
STR_FINANCES_OWN_FUNDS_TITLE                                    :{WHITE}Dana Pribadi
STR_FINANCES_LOAN_TITLE                                         :{WHITE}Pinjaman
STR_FINANCES_INTEREST_RATE                                      :{WHITE}Bunga Pinjaman: {BLACK}{NUM}%
STR_FINANCES_MAX_LOAN                                           :{WHITE}Pinjaman maks.: {BLACK}{CURRENCY_LONG}
STR_FINANCES_TOTAL_CURRENCY                                     :{BLACK}{CURRENCY_LONG}
STR_FINANCES_BANK_BALANCE                                       :{WHITE}{CURRENCY_LONG}
STR_FINANCES_BORROW_BUTTON                                      :{BLACK}Pinjam {CURRENCY_LONG}
STR_FINANCES_BORROW_TOOLTIP                                     :{BLACK}Tambah jumlah pinjaman. Tekan Ctrl+Click untuk meminjam sebanyak mungkin.
STR_FINANCES_REPAY_BUTTON                                       :{BLACK}Bayar {CURRENCY_LONG}
STR_FINANCES_REPAY_TOOLTIP                                      :{BLACK}Bayar cicilan pinjaman. Tekan Ctrl+Click untuk membayar cicilan sebanyak mungkin.
STR_FINANCES_INFRASTRUCTURE_BUTTON                              :{BLACK}Infrastruktur

# Company view
STR_COMPANY_VIEW_CAPTION                                        :{WHITE}{COMPANY} {BLACK}{COMPANY_NUM}
STR_COMPANY_VIEW_PRESIDENT_MANAGER_TITLE                        :{WHITE}{PRESIDENT_NAME}{}{GOLD}(Manajer)

STR_COMPANY_VIEW_INAUGURATED_TITLE                              :{GOLD}Dilantik: {WHITE}{NUM}
STR_COMPANY_VIEW_COLOUR_SCHEME_TITLE                            :{GOLD}Tema Warna:
STR_COMPANY_VIEW_VEHICLES_TITLE                                 :{GOLD}Kendaraan:
STR_COMPANY_VIEW_TRAINS                                         :{WHITE}{COMMA} kereta
STR_COMPANY_VIEW_ROAD_VEHICLES                                  :{WHITE}{COMMA} kendaraan jalan raya
STR_COMPANY_VIEW_AIRCRAFT                                       :{WHITE}{COMMA} pesawat
STR_COMPANY_VIEW_SHIPS                                          :{WHITE}{COMMA} kapal
STR_COMPANY_VIEW_VEHICLES_NONE                                  :{WHITE}Tidak punya
STR_COMPANY_VIEW_COMPANY_VALUE                                  :{GOLD}Nilai Perusahaan: {WHITE}{CURRENCY_LONG}
STR_COMPANY_VIEW_INFRASTRUCTURE                                 :{GOLD}Infrastruktur:
STR_COMPANY_VIEW_INFRASTRUCTURE_RAIL                            :{WHITE}{COMMA} bagian rel
STR_COMPANY_VIEW_INFRASTRUCTURE_ROAD                            :{WHITE}{COMMA} bagian jalan
STR_COMPANY_VIEW_INFRASTRUCTURE_WATER                           :{WHITE}{COMMA} area perairan
STR_COMPANY_VIEW_INFRASTRUCTURE_STATION                         :{WHITE}{COMMA} area stasiun
STR_COMPANY_VIEW_INFRASTRUCTURE_AIRPORT                         :{WHITE}{COMMA} bandara
STR_COMPANY_VIEW_INFRASTRUCTURE_NONE                            :{WHITE}nihil

STR_COMPANY_VIEW_BUILD_HQ_BUTTON                                :{BLACK}Kantor Pusat
STR_COMPANY_VIEW_BUILD_HQ_TOOLTIP                               :{BLACK}Membangun kantor pusat
STR_COMPANY_VIEW_VIEW_HQ_BUTTON                                 :{BLACK}Lokasi Kantor Pusat
STR_COMPANY_VIEW_VIEW_HQ_TOOLTIP                                :{BLACK}Tampilkan kantor pusat perusahaan
STR_COMPANY_VIEW_RELOCATE_HQ                                    :{BLACK}Pindah Kantor Pusat
STR_COMPANY_VIEW_RELOCATE_COMPANY_HEADQUARTERS                  :{BLACK}Membangun kembali kantor pusat perusahaan di tempat lain dengan 1% ongkos dari nilai perusahaan. Shift untuk menampilkan perkiraan biaya
STR_COMPANY_VIEW_INFRASTRUCTURE_BUTTON                          :{BLACK}Detail
STR_COMPANY_VIEW_INFRASTRUCTURE_TOOLTIP                         :{BLACK}Lihat jumlah infrastruktur lebih detail
STR_COMPANY_VIEW_GIVE_MONEY_BUTTON                              :{BLACK}Berikan uang
STR_COMPANY_VIEW_GIVE_MONEY_TOOLTIP                             :{BLACK}Berikan uang kepada perusahaan ini
STR_COMPANY_VIEW_HOSTILE_TAKEOVER_BUTTON                        :{BLACK}Pengambilalihan secara bermusuhan
STR_COMPANY_VIEW_HOSTILE_TAKEOVER_TOOLTIP                       :{BLACK}Lakukan perseteruan untuk mengambil alih perusahaan ini

STR_COMPANY_VIEW_NEW_FACE_BUTTON                                :{BLACK}Ganti Wajah
STR_COMPANY_VIEW_NEW_FACE_TOOLTIP                               :{BLACK}Pilih wajah baru pimpinan
STR_COMPANY_VIEW_COLOUR_SCHEME_BUTTON                           :{BLACK}Tema Warna
STR_COMPANY_VIEW_COLOUR_SCHEME_TOOLTIP                          :{BLACK}Ubah warna kendaraan perusahaan
STR_COMPANY_VIEW_COMPANY_NAME_BUTTON                            :{BLACK}Nama Perusahaan
STR_COMPANY_VIEW_COMPANY_NAME_TOOLTIP                           :{BLACK}Ubah nama perusahaan
STR_COMPANY_VIEW_PRESIDENT_NAME_BUTTON                          :{BLACK}Nama Manajer
STR_COMPANY_VIEW_PRESIDENT_NAME_TOOLTIP                         :{BLACK}Ubah nama manajer

STR_COMPANY_VIEW_COMPANY_NAME_QUERY_CAPTION                     :Nama Perusahaan
STR_COMPANY_VIEW_PRESIDENT_S_NAME_QUERY_CAPTION                 :Nama Manajer
STR_COMPANY_VIEW_GIVE_MONEY_QUERY_CAPTION                       :Masukkan jumlah uang yang ingin anda berikan

STR_BUY_COMPANY_MESSAGE                                         :{WHITE}Kami mencari perusahaan transporasi untuk mengambil alih perusahaan kami.{}{}Anda ingin membeli {COMPANY} senilai {CURRENCY_LONG}?
STR_BUY_COMPANY_HOSTILE_TAKEOVER                                :{WHITE}Dengan mengambil alih {COMPANY} secara agresif, kamu akan membeli seluruh aset, membayarkan seluruh hutang, dan membayar profit selama dua tahun.{}{}Estimasi jumlahnya adalah {CURRENCY_LONG}.{}{}Apa kamu ingin melanjutkan pengambilalihan ini?

# Company infrastructure window
STR_COMPANY_INFRASTRUCTURE_VIEW_CAPTION                         :{WHITE}Infrastruktur milik {COMPANY}
STR_COMPANY_INFRASTRUCTURE_VIEW_RAIL_SECT                       :{GOLD}Bagian rel:
STR_COMPANY_INFRASTRUCTURE_VIEW_SIGNALS                         :{WHITE}Sinyal
STR_COMPANY_INFRASTRUCTURE_VIEW_ROAD_SECT                       :{GOLD}Bagian jalan:
STR_COMPANY_INFRASTRUCTURE_VIEW_TRAM_SECT                       :{GOLD}Bagian Trem:
STR_COMPANY_INFRASTRUCTURE_VIEW_WATER_SECT                      :{GOLD}Perairan:
STR_COMPANY_INFRASTRUCTURE_VIEW_CANALS                          :{WHITE}Kanal
STR_COMPANY_INFRASTRUCTURE_VIEW_STATION_SECT                    :{GOLD}Stasiun:
STR_COMPANY_INFRASTRUCTURE_VIEW_STATIONS                        :{WHITE}area stasiun
STR_COMPANY_INFRASTRUCTURE_VIEW_AIRPORTS                        :{WHITE}Bandara
STR_COMPANY_INFRASTRUCTURE_VIEW_TOTAL_YEAR                      :{WHITE}{CURRENCY_LONG}/tahun
STR_COMPANY_INFRASTRUCTURE_VIEW_TOTAL_PERIOD                    :{WHITE}{CURRENCY_LONG}/periode

# Industry directory
STR_INDUSTRY_DIRECTORY_CAPTION                                  :{WHITE}Industri
STR_INDUSTRY_DIRECTORY_NONE                                     :{ORANGE}- Tidak Ada -
STR_INDUSTRY_DIRECTORY_ITEM_INFO                                :{BLACK}{CARGO_LONG}{STRING}{YELLOW} ({COMMA}% Terkirim){BLACK}
STR_INDUSTRY_DIRECTORY_ITEM_NOPROD                              :{ORANGE}{INDUSTRY}
STR_INDUSTRY_DIRECTORY_ITEM_PROD1                               :{ORANGE}{INDUSTRY} {STRING}
STR_INDUSTRY_DIRECTORY_ITEM_PROD2                               :{ORANGE}{INDUSTRY} {STRING}, {STRING}
STR_INDUSTRY_DIRECTORY_ITEM_PROD3                               :{ORANGE}{INDUSTRY} {STRING}, {STRING}, {STRING}
STR_INDUSTRY_DIRECTORY_ITEM_PRODMORE                            :{ORANGE}{INDUSTRY} {STRING}, {STRING}, {STRING} dan {NUM} banyak lagi...
STR_INDUSTRY_DIRECTORY_LIST_CAPTION                             :{BLACK}Nama-nama industri - klik di nama untuk mengarahkan pandangan utama pada industri. Ctrl+Click akan membuka viewport baru pada lokasi industri
STR_INDUSTRY_DIRECTORY_ACCEPTED_CARGO_FILTER                    :{BLACK}Muatan diterima: {SILVER}{STRING}
STR_INDUSTRY_DIRECTORY_PRODUCED_CARGO_FILTER                    :{BLACK}Kargo yang diproduksi: {SILVER}{STRING}
STR_INDUSTRY_DIRECTORY_FILTER_ALL_TYPES                         :Semua jenis kargo
STR_INDUSTRY_DIRECTORY_FILTER_NONE                              :Tidak ada

# Industry view
STR_INDUSTRY_VIEW_CAPTION                                       :{WHITE}{INDUSTRY}
STR_INDUSTRY_VIEW_PRODUCTION_LAST_MONTH_TITLE                   :{BLACK}Produksi bulan kemarin
STR_INDUSTRY_VIEW_TRANSPORTED                                   :{YELLOW}{CARGO_LONG}{STRING}{BLACK} ({COMMA}% terkirim)
STR_INDUSTRY_VIEW_LOCATION_TOOLTIP                              :{BLACK}Arahkan pandangan utama pada lokasi industri. Ctrl+Click akan membuka viewport baru pada lokasi industri
STR_INDUSTRY_VIEW_PRODUCTION_LEVEL                              :{BLACK}Tingkat produksi: {YELLOW}{COMMA}%
STR_INDUSTRY_VIEW_INDUSTRY_ANNOUNCED_CLOSURE                    :{YELLOW}Industri akan segera ditutup!

STR_INDUSTRY_VIEW_REQUIRES_N_CARGO                              :{BLACK}Membutuhkan: {YELLOW}{STRING}{STRING}
STR_INDUSTRY_VIEW_PRODUCES_N_CARGO                              :{BLACK}Produksi: {YELLOW}{STRING}{STRING}
STR_INDUSTRY_VIEW_CARGO_LIST_EXTENSION                          :, {STRING}{STRING}

STR_INDUSTRY_VIEW_REQUIRES                                      :{BLACK}Membutuhkan:
STR_INDUSTRY_VIEW_ACCEPT_CARGO                                  :{YELLOW}{0:STRING}{BLACK}{3:STRING}
STR_INDUSTRY_VIEW_ACCEPT_CARGO_AMOUNT                           :{YELLOW}{STRING}{BLACK}: {CARGO_SHORT} menunggu{STRING}

STR_CONFIG_GAME_PRODUCTION                                      :{WHITE}Perubahan produksi (kelipatan 8, hingga 2040)
STR_CONFIG_GAME_PRODUCTION_LEVEL                                :{WHITE}Ubah tingkat produksi (dalam persen, hingga 800%)

# Vehicle lists
###length VEHICLE_TYPES
STR_VEHICLE_LIST_TRAIN_CAPTION                                  :{WHITE}{STRING} - {COMMA} Kereta
STR_VEHICLE_LIST_ROAD_VEHICLE_CAPTION                           :{WHITE}{STRING} - {COMMA} Kendaraan Jalan Raya
STR_VEHICLE_LIST_SHIP_CAPTION                                   :{WHITE}{STRING} - {COMMA} Kapal
STR_VEHICLE_LIST_AIRCRAFT_CAPTION                               :{WHITE}{STRING} - {COMMA} Pesawat

###length VEHICLE_TYPES
STR_VEHICLE_LIST_TRAIN_LIST_TOOLTIP                             :{BLACK}Kereta - klik pada kereta untuk melihat informasi
STR_VEHICLE_LIST_ROAD_VEHICLE_TOOLTIP                           :{BLACK}Kendaraan jalan raya - klik pada kendaraan untuk menampilkan informasi
STR_VEHICLE_LIST_SHIP_TOOLTIP                                   :{BLACK}Kapal - klik pada kapal untuk menampilkan informasi
STR_VEHICLE_LIST_AIRCRAFT_TOOLTIP                               :{BLACK}Pesawat - klik pada pesawat untuk informasi

###length VEHICLE_TYPES
STR_VEHICLE_LIST_AVAILABLE_TRAINS                               :Kereta tersedia
STR_VEHICLE_LIST_AVAILABLE_ROAD_VEHICLES                        :Kendaraan tersedia
STR_VEHICLE_LIST_AVAILABLE_SHIPS                                :Kapal tersedia
STR_VEHICLE_LIST_AVAILABLE_AIRCRAFT                             :Pesawat tersedia

STR_VEHICLE_LIST_MANAGE_LIST                                    :{BLACK}Atur Daftar
STR_VEHICLE_LIST_MANAGE_LIST_TOOLTIP                            :{BLACK}Kirim perintah untuk semua kendaraan dalam daftar ini.
STR_VEHICLE_LIST_REPLACE_VEHICLES                               :Ganti kendaraan
STR_VEHICLE_LIST_SEND_FOR_SERVICING                             :Perintahkan untuk diperbaiki
STR_VEHICLE_LIST_CREATE_GROUP                                   :Buat kelompok
STR_VEHICLE_LIST_PROFIT_THIS_YEAR_LAST_YEAR                     :{TINY_FONT}{BLACK}Laba tahun ini: {CURRENCY_LONG} (tahun lalu: {CURRENCY_LONG})
STR_VEHICLE_LIST_CARGO                                          :[{CARGO_LIST}]
STR_VEHICLE_LIST_NAME_AND_CARGO                                 :{STRING} {STRING}

STR_VEHICLE_LIST_SEND_TRAIN_TO_DEPOT                            :Perintahkan ke bengkel
STR_VEHICLE_LIST_SEND_ROAD_VEHICLE_TO_DEPOT                     :Perintahkan ke Bengkel
STR_VEHICLE_LIST_SEND_SHIP_TO_DEPOT                             :Perintahkan ke Galangan
STR_VEHICLE_LIST_SEND_AIRCRAFT_TO_HANGAR                        :Perintahkan ke Hanggar

STR_VEHICLE_LIST_MASS_STOP_LIST_TOOLTIP                         :{BLACK}Klik untuk menghentikan semua kendaraan dalam daftar
STR_VEHICLE_LIST_MASS_START_LIST_TOOLTIP                        :{BLACK}Klik untuk menjalankan semua kendaraan dalam daftar
STR_VEHICLE_LIST_AVAILABLE_ENGINES_TOOLTIP                      :{BLACK}Lihat daftar desain mesin yang tersedia untuk jenis kendaraan ini

STR_VEHICLE_LIST_SHARED_ORDERS_LIST_CAPTION                     :{WHITE}Perintah bersama {COMMA} kendaraan

# Group window
###length VEHICLE_TYPES
STR_GROUP_ALL_TRAINS                                            :Semua Kereta
STR_GROUP_ALL_ROAD_VEHICLES                                     :Semua kendaraan
STR_GROUP_ALL_SHIPS                                             :Semua Kapal
STR_GROUP_ALL_AIRCRAFTS                                         :Semua Pesawat

###length VEHICLE_TYPES
STR_GROUP_DEFAULT_TRAINS                                        :Kereta tanpa kelompok
STR_GROUP_DEFAULT_ROAD_VEHICLES                                 :Kendaraan tanpa kelompok
STR_GROUP_DEFAULT_SHIPS                                         :Kapal tanpa kelompok
STR_GROUP_DEFAULT_AIRCRAFTS                                     :Pesawat tanpa kelompok

STR_GROUP_COUNT_WITH_SUBGROUP                                   :{TINY_FONT}{COMMA} (+{COMMA})

STR_GROUPS_CLICK_ON_GROUP_FOR_TOOLTIP                           :{BLACK}Kelompok - Klik salah satu untuk melihat daftar kendaraan pada kelompok tersebut
STR_GROUP_CREATE_TOOLTIP                                        :{BLACK}Klik untuk membuat kelompok
STR_GROUP_DELETE_TOOLTIP                                        :{BLACK}Hapus kelompok terpilih
STR_GROUP_RENAME_TOOLTIP                                        :{BLACK}Ubah nama kelompok terpilih
STR_GROUP_LIVERY_TOOLTIP                                        :{BLACK}Mengubah livery dari grup yang dipilih
STR_GROUP_REPLACE_PROTECTION_TOOLTIP                            :{BLACK}Klik untuk melindungi grup ini dari penggantian otomatis global. Ctrl+Klik untuk juga melindungi sub-grup.

STR_QUERY_GROUP_DELETE_CAPTION                                  :{WHITE}Hapus Kelompok
STR_GROUP_DELETE_QUERY_TEXT                                     :{WHITE}Apakah anda yakin untuk menghapus kelompok ini dan turunannya ?

STR_GROUP_ADD_SHARED_VEHICLE                                    :Tambah kendaraan dgn perintah bersama
STR_GROUP_REMOVE_ALL_VEHICLES                                   :Jual semua

STR_GROUP_RENAME_CAPTION                                        :{BLACK}Ubah nama kelompok

STR_GROUP_PROFIT_THIS_YEAR                                      :Keuntungan tahun ini:
STR_GROUP_PROFIT_LAST_YEAR                                      :Keuntungan tahun lalu:
STR_GROUP_OCCUPANCY                                             :Penggunaan sekarang:
STR_GROUP_OCCUPANCY_VALUE                                       :{NUM}%

# Build vehicle window
###length 4
STR_BUY_VEHICLE_TRAIN_RAIL_CAPTION                              :Kereta Baru
STR_BUY_VEHICLE_TRAIN_ELRAIL_CAPTION                            :Kereta listrik baru
STR_BUY_VEHICLE_TRAIN_MONORAIL_CAPTION                          :Monorel Baru
STR_BUY_VEHICLE_TRAIN_MAGLEV_CAPTION                            :Maglev Baru

STR_BUY_VEHICLE_ROAD_VEHICLE_CAPTION                            :Kendaraan Baru
STR_BUY_VEHICLE_TRAM_VEHICLE_CAPTION                            :Kendaraan Trem Baru

# Vehicle availability
###length VEHICLE_TYPES
STR_BUY_VEHICLE_TRAIN_ALL_CAPTION                               :Kereta Baru
STR_BUY_VEHICLE_ROAD_VEHICLE_ALL_CAPTION                        :Kendaraan Baru
STR_BUY_VEHICLE_SHIP_CAPTION                                    :Kapal Baru
STR_BUY_VEHICLE_AIRCRAFT_CAPTION                                :Buat Pesawat

STR_PURCHASE_INFO_COST_WEIGHT                                   :{BLACK}Biaya: {GOLD}{CURRENCY_LONG}{BLACK} Berat: {GOLD}{WEIGHT_SHORT}
STR_PURCHASE_INFO_COST_REFIT_WEIGHT                             :{BLACK}Biaya: {GOLD}{CURRENCY_LONG}{BLACK} (Biaya karoseri: {GOLD}{CURRENCY_LONG}{BLACK}) Beban: {GOLD}{WEIGHT_SHORT}
STR_PURCHASE_INFO_SPEED_POWER                                   :{BLACK}Kecepatan: {GOLD}{VELOCITY}{BLACK} Daya: {GOLD}{POWER}
STR_PURCHASE_INFO_SPEED                                         :{BLACK}Kecepatan: {GOLD}{VELOCITY}
STR_PURCHASE_INFO_SPEED_OCEAN                                   :{BLACK}Kecepatan di laut: {GOLD}{VELOCITY}
STR_PURCHASE_INFO_SPEED_CANAL                                   :{BLACK}Kecepatan di Kanal/Sungai: {GOLD}{VELOCITY}
STR_PURCHASE_INFO_CAPACITY                                      :{BLACK}Kapasitas: {GOLD}{CARGO_LONG} {STRING}
STR_PURCHASE_INFO_REFITTABLE                                    :(kargo dapat diubah)
STR_PURCHASE_INFO_DESIGNED_LIFE                                 :{BLACK}Desain: {GOLD}{NUM}{BLACK} Usia: {GOLD}{COMMA} tahun
STR_PURCHASE_INFO_RELIABILITY                                   :{BLACK}Kehandalan Maks.: {GOLD}{COMMA}%
STR_PURCHASE_INFO_COST                                          :{BLACK}Biaya: {GOLD}{CURRENCY_LONG}
STR_PURCHASE_INFO_COST_REFIT                                    :{BLACK}Biaya: {GOLD}{CURRENCY_LONG}{BLACK} (Biaya Karoseri: {GOLD}{CURRENCY_LONG}{BLACK})
STR_PURCHASE_INFO_WEIGHT_CWEIGHT                                :{BLACK}Berat: {GOLD}{WEIGHT_SHORT} ({WEIGHT_SHORT})
STR_PURCHASE_INFO_COST_SPEED                                    :{BLACK}Biaya: {GOLD}{CURRENCY_LONG}{BLACK} Kecepatan: {GOLD}{VELOCITY}
STR_PURCHASE_INFO_COST_REFIT_SPEED                              :{BLACK}Biaya: {GOLD}{CURRENCY_LONG}{BLACK} (Biaya Karoseri: {GOLD}{CURRENCY_LONG}{BLACK}) Kecepatan: {GOLD}{VELOCITY}
STR_PURCHASE_INFO_AIRCRAFT_CAPACITY                             :{BLACK}Daya Muat: {GOLD}{CARGO_LONG}, {CARGO_LONG}
STR_PURCHASE_INFO_PWAGPOWER_PWAGWEIGHT                          :{BLACK}Daya Gerbong: {GOLD}+{POWER}{BLACK} Berat: {GOLD}+{WEIGHT_SHORT}
STR_PURCHASE_INFO_REFITTABLE_TO                                 :{BLACK}Kargo dapat di ganti untuk: {GOLD}{STRING}
STR_PURCHASE_INFO_ALL_TYPES                                     :Semua jenis kargo
STR_PURCHASE_INFO_NONE                                          :Tidak Ada
STR_PURCHASE_INFO_ENGINES_ONLY                                  :Hanya Lokomotif
STR_PURCHASE_INFO_ALL_BUT                                       :Semua tapi tidak untuk {CARGO_LIST}
STR_PURCHASE_INFO_MAX_TE                                        :{BLACK}Traksi Maks.: {GOLD}{FORCE}
STR_PURCHASE_INFO_AIRCRAFT_RANGE                                :{BLACK}Jangkauan: {GOLD}{COMMA} kotak
STR_PURCHASE_INFO_AIRCRAFT_TYPE                                 :{BLACK}Jenis pesawat: {GOLD}{STRING}

###length 3
STR_CARGO_TYPE_FILTER_ALL                                       :Semua jenis kargo
STR_CARGO_TYPE_FILTER_FREIGHT                                   :Kargo
STR_CARGO_TYPE_FILTER_NONE                                      :Tidak ada

###length VEHICLE_TYPES
STR_BUY_VEHICLE_TRAIN_LIST_TOOLTIP                              :{BLACK}Daftar pilihan kereta - klik pada kereta untuk menampilkan informasi
STR_BUY_VEHICLE_ROAD_VEHICLE_LIST_TOOLTIP                       :{BLACK}Daftar pilihan kendaraan - klik pada kendaraan untuk menampilkan informasi
STR_BUY_VEHICLE_SHIP_LIST_TOOLTIP                               :{BLACK}Daftar kapal - klik pada kapal untuk informasi
STR_BUY_VEHICLE_AIRCRAFT_LIST_TOOLTIP                           :{BLACK}Daftar pilihan Pesawat - Klik pada pesawat untuk informasi

###length VEHICLE_TYPES
STR_BUY_VEHICLE_TRAIN_BUY_VEHICLE_BUTTON                        :{BLACK}Beli Kendaraan
STR_BUY_VEHICLE_ROAD_VEHICLE_BUY_VEHICLE_BUTTON                 :{BLACK}Beli Kendaraan
STR_BUY_VEHICLE_SHIP_BUY_VEHICLE_BUTTON                         :{BLACK}Beli Kapal
STR_BUY_VEHICLE_AIRCRAFT_BUY_VEHICLE_BUTTON                     :{BLACK}Beli Pesawat

###length VEHICLE_TYPES
STR_BUY_VEHICLE_TRAIN_BUY_REFIT_VEHICLE_BUTTON                  :{BLACK}Beli dan restorasi kendaraan
STR_BUY_VEHICLE_ROAD_VEHICLE_BUY_REFIT_VEHICLE_BUTTON           :{BLACK}Beli dan restorasi kendaraan
STR_BUY_VEHICLE_SHIP_BUY_REFIT_VEHICLE_BUTTON                   :{BLACK}Beli dan restorasi kapal yang dipilih
STR_BUY_VEHICLE_AIRCRAFT_BUY_REFIT_VEHICLE_BUTTON               :{BLACK}Beli dan ubah kargo pesawat

###length VEHICLE_TYPES
STR_BUY_VEHICLE_TRAIN_BUY_VEHICLE_TOOLTIP                       :{BLACK}Beli kereta yang dipilih. Shift untuk menampilkan perkiraan biaya
STR_BUY_VEHICLE_ROAD_VEHICLE_BUY_VEHICLE_TOOLTIP                :{BLACK}Beli kendaraan yang dipilih. Shift untuk menampilkan perkiraan biaya
STR_BUY_VEHICLE_SHIP_BUY_VEHICLE_TOOLTIP                        :{BLACK}Beli kapal yang dipilih. Shift untuk menampilkan perkiraan biaya
STR_BUY_VEHICLE_AIRCRAFT_BUY_VEHICLE_TOOLTIP                    :{BLACK}Beli pesawat yang dipilih. Shift untuk menampilkan perkiraan biaya

###length VEHICLE_TYPES
STR_BUY_VEHICLE_TRAIN_BUY_REFIT_VEHICLE_TOOLTIP                 :{BLACK}Beli lalu karoseri kereta yang dipilih. Shift+Klik untuk menampilkan perkiraan biaya tanpa membelinya
STR_BUY_VEHICLE_ROAD_VEHICLE_BUY_REFIT_VEHICLE_TOOLTIP          :{BLACK}Beli dan restorasi kendaraan yang dipilih. Shift+Klik untuk menampilkan perkiraan biaya pembelian
STR_BUY_VEHICLE_SHIP_BUY_REFIT_VEHICLE_TOOLTIP                  :{BLACK}Beli dan restorasi kapal yang dipilih. Shift+Klik untuk menampilkan perkiraan biaya pembelian
STR_BUY_VEHICLE_AIRCRAFT_BUY_REFIT_VEHICLE_TOOLTIP              :{BLACK}Beli dan restorasi pesawat yang dipilih. Shift+Klik untuk menampilkan perkiraan biaya pembelian

###length VEHICLE_TYPES
STR_BUY_VEHICLE_TRAIN_RENAME_BUTTON                             :{BLACK}Ubah Nama
STR_BUY_VEHICLE_ROAD_VEHICLE_RENAME_BUTTON                      :{BLACK}Ganti Nama
STR_BUY_VEHICLE_SHIP_RENAME_BUTTON                              :{BLACK}Ubah Nama
STR_BUY_VEHICLE_AIRCRAFT_RENAME_BUTTON                          :{BLACK}Ubah Nama

###length VEHICLE_TYPES
STR_BUY_VEHICLE_TRAIN_RENAME_TOOLTIP                            :{BLACK}Ganti nama tipe kereta yang dipilih
STR_BUY_VEHICLE_ROAD_VEHICLE_RENAME_TOOLTIP                     :{BLACK}Ganti nama jenis kendaraan
STR_BUY_VEHICLE_SHIP_RENAME_TOOLTIP                             :{BLACK}Ubah nama jenis kapal
STR_BUY_VEHICLE_AIRCRAFT_RENAME_TOOLTIP                         :{BLACK}Ubah nama jenis pesawat

###length VEHICLE_TYPES
STR_BUY_VEHICLE_TRAIN_HIDE_TOGGLE_BUTTON                        :{BLACK}Sembunyikan
STR_BUY_VEHICLE_ROAD_VEHICLE_HIDE_TOGGLE_BUTTON                 :{BLACK}Sembunyikan
STR_BUY_VEHICLE_SHIP_HIDE_TOGGLE_BUTTON                         :{BLACK}Sembunyikan
STR_BUY_VEHICLE_AIRCRAFT_HIDE_TOGGLE_BUTTON                     :{BLACK}Sembunyikan

###length VEHICLE_TYPES
STR_BUY_VEHICLE_TRAIN_SHOW_TOGGLE_BUTTON                        :{BLACK}Tampilkan
STR_BUY_VEHICLE_ROAD_VEHICLE_SHOW_TOGGLE_BUTTON                 :{BLACK}Tampilkan
STR_BUY_VEHICLE_SHIP_SHOW_TOGGLE_BUTTON                         :{BLACK}Tampilkan
STR_BUY_VEHICLE_AIRCRAFT_SHOW_TOGGLE_BUTTON                     :{BLACK}Tampilkan

###length VEHICLE_TYPES
STR_BUY_VEHICLE_TRAIN_HIDE_SHOW_TOGGLE_TOOLTIP                  :{BLACK}Menampilkan/Sembunyikan jenis kendaraan kereta
STR_BUY_VEHICLE_ROAD_VEHICLE_HIDE_SHOW_TOGGLE_TOOLTIP           :{BLACK}Menampilkan/Sembunyikan jenis kendaraan bus/truk
STR_BUY_VEHICLE_SHIP_HIDE_SHOW_TOGGLE_TOOLTIP                   :{BLACK}Menampilkan/Sembunyikan jenis kendaraan kapal
STR_BUY_VEHICLE_AIRCRAFT_HIDE_SHOW_TOGGLE_TOOLTIP               :{BLACK}Menampilkan/Sembunyikan jenis kendaraan pesawat

###length VEHICLE_TYPES
STR_QUERY_RENAME_TRAIN_TYPE_CAPTION                             :{WHITE}Ubah nama jenis kereta
STR_QUERY_RENAME_ROAD_VEHICLE_TYPE_CAPTION                      :{WHITE}Ganti nama jenis kendaraan
STR_QUERY_RENAME_SHIP_TYPE_CAPTION                              :{WHITE}Ubah nama jenis kapal
STR_QUERY_RENAME_AIRCRAFT_TYPE_CAPTION                          :{WHITE}Ubah nama jenis pesawat

# Depot window
STR_DEPOT_CAPTION                                               :{WHITE}{DEPOT}

STR_DEPOT_RENAME_TOOLTIP                                        :{BLACK}Ganti nama depo ini
STR_DEPOT_RENAME_DEPOT_CAPTION                                  :Ubah nama

STR_DEPOT_NO_ENGINE                                             :{BLACK}-
STR_DEPOT_VEHICLE_TOOLTIP                                       :{BLACK}{ENGINE}{STRING}
STR_DEPOT_VEHICLE_TOOLTIP_CHAIN                                 :{BLACK}{NUM} kendaraan{STRING}
STR_DEPOT_VEHICLE_TOOLTIP_CARGO                                 :{}{CARGO_LONG} ({CARGO_SHORT})

###length VEHICLE_TYPES
STR_DEPOT_TRAIN_LIST_TOOLTIP                                    :{BLACK}Kereta - tahan klik kiri untuk menambah/mengurangi dari kereta, klik kanan untuk informasi. Tahan Ctrl untuk membuat kedua fungsi berlaku pada rangkaian berikut
STR_DEPOT_ROAD_VEHICLE_LIST_TOOLTIP                             :{BLACK}Kendaraan - klik kanan pada kendaraan untuk informasi
STR_DEPOT_SHIP_LIST_TOOLTIP                                     :{BLACK}Kapal - klik kanan pada kapal untuk informasi
STR_DEPOT_AIRCRAFT_LIST_TOOLTIP                                 :{BLACK}Pesawat - klik kanan pada pesawat untuk informasi

###length VEHICLE_TYPES
STR_DEPOT_TRAIN_SELL_TOOLTIP                                    :{BLACK}Drag kereta ke sini untuk menjualnya
STR_DEPOT_ROAD_VEHICLE_SELL_TOOLTIP                             :{BLACK}Drag kendaraan ke sini untuk menjualnya
STR_DEPOT_SHIP_SELL_TOOLTIP                                     :{BLACK}Drag kapal kesini untuk menjualnya
STR_DEPOT_AIRCRAFT_SELL_TOOLTIP                                 :{BLACK}Drag pesawat kesini untuk menjualnya

###length VEHICLE_TYPES
STR_DEPOT_SELL_ALL_BUTTON_TRAIN_TOOLTIP                         :{BLACK}Jual semua kereta di dalam depo ini
STR_DEPOT_SELL_ALL_BUTTON_ROAD_VEHICLE_TOOLTIP                  :{BLACK}Jual semua kendaraan di bengkel
STR_DEPOT_SELL_ALL_BUTTON_SHIP_TOOLTIP                          :{BLACK}Jual semua kapal di galangan
STR_DEPOT_SELL_ALL_BUTTON_AIRCRAFT_TOOLTIP                      :{BLACK}Jual semua pesawat di hangar

###length VEHICLE_TYPES
STR_DEPOT_AUTOREPLACE_TRAIN_TOOLTIP                             :{BLACK}Peremajaan secara otomatis semua kereta di dalam depo ini
STR_DEPOT_AUTOREPLACE_ROAD_VEHICLE_TOOLTIP                      :{BLACK}Penggantian secara otomatis semua kendaraan di dalam bengkel
STR_DEPOT_AUTOREPLACE_SHIP_TOOLTIP                              :{BLACK}Penggantian secara otomatis semua kapal di dalam galangan
STR_DEPOT_AUTOREPLACE_AIRCRAFT_TOOLTIP                          :{BLACK}Penggantian secara otomatis semua Pesawat di dalam hangar

###length VEHICLE_TYPES
STR_DEPOT_TRAIN_NEW_VEHICLES_BUTTON                             :{BLACK}Buat Kendaraan
STR_DEPOT_ROAD_VEHICLE_NEW_VEHICLES_BUTTON                      :{BLACK}Kendaraan Baru
STR_DEPOT_SHIP_NEW_VEHICLES_BUTTON                              :{BLACK}Kapal Baru
STR_DEPOT_AIRCRAFT_NEW_VEHICLES_BUTTON                          :{BLACK}Buat Pesawat

###length VEHICLE_TYPES
STR_DEPOT_TRAIN_NEW_VEHICLES_TOOLTIP                            :{BLACK}Beli kereta baru
STR_DEPOT_ROAD_VEHICLE_NEW_VEHICLES_TOOLTIP                     :{BLACK}Beli kendaraan baru
STR_DEPOT_SHIP_NEW_VEHICLES_TOOLTIP                             :{BLACK}Beli kapal baru
STR_DEPOT_AIRCRAFT_NEW_VEHICLES_TOOLTIP                         :{BLACK}Beli pesawat baru

###length VEHICLE_TYPES
STR_DEPOT_CLONE_TRAIN                                           :{BLACK}Gandakan
STR_DEPOT_CLONE_ROAD_VEHICLE                                    :{BLACK}Gandakan
STR_DEPOT_CLONE_SHIP                                            :{BLACK}Gandakan
STR_DEPOT_CLONE_AIRCRAFT                                        :{BLACK}Gandakan

###length VEHICLE_TYPES
STR_DEPOT_CLONE_TRAIN_DEPOT_INFO                                :{BLACK}Ini akan menggandakan kereta yang sama termasuk gerbongnya. Klik tombol ini lalu klik kereta yang ingin digandakan baik didalam maupun diluar depo. Ctrl+Klik untuk berbagi perintah. Shift+Klik untuk menampilkan perkiraan biaya tanpa membelinya
STR_DEPOT_CLONE_ROAD_VEHICLE_DEPOT_INFO                         :{BLACK}Ini akan membeli satu unit kendaraan yang sama. Klik tombol ini lalu klik kendaraan yang ingin digandakan, baik didalam maupun diluar bengkel.Ctrl+Click untuk berbagi perintah. Shift untuk menampilkan perkiraan biaya tanpa membeli
STR_DEPOT_CLONE_SHIP_DEPOT_INFO                                 :{BLACK}Ini akan membeli satu unit kapal yang sama . Klik tombol ini dan kemudian pada satu kapal di dalam atau diluar galangan. Ctrl+Click untuk berbagi perintah. Shift untuk menampilkan perkiraan biaya
STR_DEPOT_CLONE_AIRCRAFT_INFO_HANGAR_WINDOW                     :{BLACK}Ini akan membeli satu unit pesawat yang sama. Klik tombol ini dan kemudian pada satu pesawat didalam atau diluar hangar. Ctrl+Click untuk berbagi perintah. Shift untuk menampilkan perkiraan biaya

###length VEHICLE_TYPES
STR_DEPOT_TRAIN_LOCATION_TOOLTIP                                :{BLACK}Arahkan pandangan utama pada lokasi depo. Ctrl+Click akan membuka viewport baru pada lokasi depo
STR_DEPOT_ROAD_VEHICLE_LOCATION_TOOLTIP                         :{BLACK}Arahkan pandangan utama pada lokasi bengkel kendaraan. Ctrl+Click akan membuka viewport baru pada lokasi bengkel kendaraan
STR_DEPOT_SHIP_LOCATION_TOOLTIP                                 :{BLACK}Arahkan pandangan utama pada lokasi galangan kapal. Ctrl+Click akan membuka viewport baru pada lokasi galangan kapal
STR_DEPOT_AIRCRAFT_LOCATION_TOOLTIP                             :{BLACK}Arahkan pandangan utama pada lokasi hangar. Ctrl+Click akan membuka viewport baru pada lokasi hangar

###length VEHICLE_TYPES
STR_DEPOT_VEHICLE_ORDER_LIST_TRAIN_TOOLTIP                      :{BLACK}Mendaftar semua kereta yang mempunyai jadwal berhenti di depo ini
STR_DEPOT_VEHICLE_ORDER_LIST_ROAD_VEHICLE_TOOLTIP               :{BLACK}Mendaftar semua kendaraan pada bengkel ini beserta perintahnya
STR_DEPOT_VEHICLE_ORDER_LIST_SHIP_TOOLTIP                       :{BLACK}Mendaftar semua kapal pada galangan ini beserta perintahnya
STR_DEPOT_VEHICLE_ORDER_LIST_AIRCRAFT_TOOLTIP                   :{BLACK}Mendaftar semua pesawat pada hangar ini beserta perintahnya

###length VEHICLE_TYPES
STR_DEPOT_MASS_STOP_DEPOT_TRAIN_TOOLTIP                         :{BLACK}Klik untuk menghentikan semua kereta di depo ini
STR_DEPOT_MASS_STOP_DEPOT_ROAD_VEHICLE_TOOLTIP                  :{BLACK}Klik untuk menghentikan semua kendaraan di dalam bengkel
STR_DEPOT_MASS_STOP_DEPOT_SHIP_TOOLTIP                          :{BLACK}Klik untuk menghentikan semua kapal di dalam galangan
STR_DEPOT_MASS_STOP_HANGAR_TOOLTIP                              :{BLACK}Klik untuk menghentikan semua Pesawat di dalam hangar

###length VEHICLE_TYPES
STR_DEPOT_MASS_START_DEPOT_TRAIN_TOOLTIP                        :{BLACK}Klik untuk menjalankan semua kereta di depo ini
STR_DEPOT_MASS_START_DEPOT_ROAD_VEHICLE_TOOLTIP                 :{BLACK}Klik untuk menjalankan semua kendaraan di dalam bengkel
STR_DEPOT_MASS_START_DEPOT_SHIP_TOOLTIP                         :{BLACK}Klik untuk menjalankan semua kapal di dalam galangan
STR_DEPOT_MASS_START_HANGAR_TOOLTIP                             :{BLACK}Klik untuk menjalankan semua Pesawat di dalam hangar

STR_DEPOT_DRAG_WHOLE_TRAIN_TO_SELL_TOOLTIP                      :{BLACK}Seret lokomotif ke sini untuk menjualnya (termasuk gerbong)
STR_DEPOT_SELL_CONFIRMATION_TEXT                                :{YELLOW}Anda akan menjual semua kendaraan di dalam depo. Anda yakin?

# Engine preview window
STR_ENGINE_PREVIEW_CAPTION                                      :{WHITE}Pesan dari pabrik kendaraan
STR_ENGINE_PREVIEW_MESSAGE                                      :{GOLD}Kami telah mendesain {STRING} baru - apakah anda tertarik mempergunakan kendaraan ini secara eksklusif , sehingga kami dapat melihat bagaimana kemampuannya sebelum dijual secara masal?

STR_ENGINE_PREVIEW_RAILROAD_LOCOMOTIVE                          :lokomotif kereta
STR_ENGINE_PREVIEW_ELRAIL_LOCOMOTIVE                            :lokomotif rel kereta listrik
STR_ENGINE_PREVIEW_MONORAIL_LOCOMOTIVE                          :lokomotif monorel
STR_ENGINE_PREVIEW_MAGLEV_LOCOMOTIVE                            :lokomotif maglev

STR_ENGINE_PREVIEW_ROAD_VEHICLE                                 :kendaraan jalan raya
STR_ENGINE_PREVIEW_TRAM_VEHICLE                                 :kendaraan jalan trem

STR_ENGINE_PREVIEW_AIRCRAFT                                     :pesawat
STR_ENGINE_PREVIEW_SHIP                                         :kapal


# Autoreplace window
STR_REPLACE_VEHICLES_WHITE                                      :{WHITE}Ganti {STRING} - {STRING}

STR_REPLACE_VEHICLE_VEHICLES_IN_USE                             :{YELLOW}Kendaraan sedang digunakan
STR_REPLACE_VEHICLE_VEHICLES_IN_USE_TOOLTIP                     :{BLACK}Kolom berisi kendaraan yang kamu miliki
STR_REPLACE_VEHICLE_AVAILABLE_VEHICLES                          :{YELLOW}Kendaraan tersedia
STR_REPLACE_VEHICLE_AVAILABLE_VEHICLES_TOOLTIP                  :{BLACK}Kolom berisi kendaraan yang tersedia untuk penggantian

###length VEHICLE_TYPES
STR_REPLACE_VEHICLE_TRAIN                                       :Kereta
STR_REPLACE_VEHICLE_ROAD_VEHICLE                                :Kendaraan Jalan Raya
STR_REPLACE_VEHICLE_SHIP                                        :Kapal
STR_REPLACE_VEHICLE_AIRCRAFT                                    :Pesawat

STR_REPLACE_HELP_LEFT_ARRAY                                     :{BLACK}Pilih jenis kendaraan yang akan diganti
STR_REPLACE_HELP_RIGHT_ARRAY                                    :{BLACK}Pilih jenis mesin yang ingin digunakan sebagai pengganti mesin terpilih di sisi kiri

STR_REPLACE_VEHICLES_START                                      :{BLACK}Mulai Mengganti
STR_REPLACE_VEHICLES_NOW                                        :Ganti semua kendaraan sekarang
STR_REPLACE_VEHICLES_WHEN_OLD                                   :Hanya mengganti kendaraan tua
STR_REPLACE_HELP_START_BUTTON                                   :{BLACK}Tekan untuk memulai penggantian jenis kendaraan terpilih di sisi kiri dengan di sisi kanan
STR_REPLACE_NOT_REPLACING                                       :{BLACK}Tidak Mengganti
STR_REPLACE_NOT_REPLACING_VEHICLE_SELECTED                      :{BLACK}Tidak Ada Kendaraan yang dipilih
STR_REPLACE_REPLACING_WHEN_OLD                                  :{ENGINE} saat tua
STR_REPLACE_VEHICLES_STOP                                       :{BLACK}Berhenti Mengganti
STR_REPLACE_HELP_STOP_BUTTON                                    :{BLACK}Tekan untuk menghentikan penggantian jenis kendaraan terpilih di sisi kiri

STR_REPLACE_ENGINE_WAGON_SELECT_HELP                            :{BLACK}Pindah tampilan penggantian lokomitif atau gerbong
STR_REPLACE_ENGINES                                             :Lokomotif
STR_REPLACE_WAGONS                                              :Gerbong
STR_REPLACE_ALL_RAILTYPE                                        :Semua kereta
STR_REPLACE_ALL_ROADTYPE                                        :Semua kendaraan jalan raya

###length 2
STR_REPLACE_HELP_RAILTYPE                                       :{BLACK}Pilih jenis kereta yang anda inginkan untuk diganti
STR_REPLACE_HELP_ROADTYPE                                       :{BLACK}Pilih jenis jalan yang anda inginkan untuk diganti
###next-name-looks-similar

STR_REPLACE_HELP_REPLACE_INFO_TAB                               :{BLACK}Menampilkan kendaraan terpilih di sisi kiri yang akan diganti, jika ada
STR_REPLACE_RAIL_VEHICLES                                       :Kereta
STR_REPLACE_ELRAIL_VEHICLES                                     :Kereta Listrik
STR_REPLACE_MONORAIL_VEHICLES                                   :Kereta Monorel
STR_REPLACE_MAGLEV_VEHICLES                                     :Kereta Maglev

STR_REPLACE_ROAD_VEHICLES                                       :Kendaraan Jalan Raya
STR_REPLACE_TRAM_VEHICLES                                       :Kendaraan Jalan Trem

STR_REPLACE_REMOVE_WAGON                                        :{BLACK}Membuang gerbong ({STRING}): {ORANGE}{STRING}
STR_REPLACE_REMOVE_WAGON_HELP                                   :{BLACK}Membuat panjang kereta tetap sama saat penggantian secara otomatis dengan cara membuang gerbong(dihitung dari bagian depan), jika penggantian lokomotif membuat kereta lebih panjang
STR_REPLACE_REMOVE_WAGON_GROUP_HELP                             :{STRING}. Ctrl+Klik juga untuk berlaku ke sub-grup

# Vehicle view
STR_VEHICLE_VIEW_CAPTION                                        :{WHITE}{VEHICLE}

###length VEHICLE_TYPES
STR_VEHICLE_VIEW_TRAIN_CENTER_TOOLTIP                           :{BLACK}Pandangan utama lokasi pusat kereta api. Klik ganda akan mengikuti kereta di tampilan utama. Ctrl+Click membuka viewport baru pada lokasi kereta
STR_VEHICLE_VIEW_ROAD_VEHICLE_CENTER_TOOLTIP                    :{BLACK}Pandangan utama lokasi kendaraan. Klik dua kali akan mengikuti kendaraan dalam tampilan utama. Ctrl+Click membuka viewport baru pada lokasi kendaraan
STR_VEHICLE_VIEW_SHIP_CENTER_TOOLTIP                            :{BLACK}Tampilan utama pusat di lokasi kapal. Klik ganda akan mengikuti kapal dalam tampilan utama. Ctrl+Click membuka viewport baru di lokasi kapal
STR_VEHICLE_VIEW_AIRCRAFT_CENTER_TOOLTIP                        :{BLACK}Pandangan utama pusat lokasi pesawat. Klik dua kali akan mengikuti pesawat dalam tampilan utama. Ctrl+Click membuka viewport baru pada lokasi pesawat

###length VEHICLE_TYPES
STR_VEHICLE_VIEW_TRAIN_SEND_TO_DEPOT_TOOLTIP                    :{BLACK}Perintahkan kereta berhenti di depo. CTRL+klik untuk memerintahkan perbaikan saja
STR_VEHICLE_VIEW_ROAD_VEHICLE_SEND_TO_DEPOT_TOOLTIP             :{BLACK}Perintahkan kendaraan berhenti di bengkel. CTRL+klik hanya akan memerintahkan perbaikan di bengkel
STR_VEHICLE_VIEW_SHIP_SEND_TO_DEPOT_TOOLTIP                     :{BLACK}Perintahkan kapal berhenti di galangan. CTRL+klik hanya akan memerintahkan perbaikan di galangan
STR_VEHICLE_VIEW_AIRCRAFT_SEND_TO_DEPOT_TOOLTIP                 :{BLACK}Perintahkan pesawat berhenti di hangar. CTRL+klik hanya akan memerintahkan perbaikan di hangar

###length VEHICLE_TYPES
STR_VEHICLE_VIEW_CLONE_TRAIN_INFO                               :{BLACK}Untuk membeli rangkaian kereta yang sama termasuk gerbongnya. Ctrl-Klik untuk berbagi perintah. Shift untuk menampilkan perkiraan biaya
STR_VEHICLE_VIEW_CLONE_ROAD_VEHICLE_INFO                        :{BLACK}Ini akan membeli satu unit kendaraan yang sama. Ctrl+Click akan berbagi perintah. Shift untuk menampilkan perkiraan biaya
STR_VEHICLE_VIEW_CLONE_SHIP_INFO                                :{BLACK}Ini akan membeli satu unit kapal yang sama. Ctrl+Click akan berbagi perintah. Shift untuk menampilkan perkiraan biaya
STR_VEHICLE_VIEW_CLONE_AIRCRAFT_INFO                            :{BLACK}Ini akan membali satu unit pesawat yang sama. Ctrl+Click untuk berbagi perintah. Shift untuk menampilkan perkiraan biaya

STR_VEHICLE_VIEW_TRAIN_IGNORE_SIGNAL_TOOLTIP                    :{BLACK}Paksa kereta terus berjalan tanpa menunggu sinyal hijau
STR_VEHICLE_VIEW_TRAIN_REVERSE_TOOLTIP                          :{BLACK}Balikkan arah laju kereta
STR_VEHICLE_VIEW_ROAD_VEHICLE_REVERSE_TOOLTIP                   :{BLACK}Paksa kendaraan untuk berbalik arah
STR_VEHICLE_VIEW_ORDER_LOCATION_TOOLTIP                         :{BLACK}Tampilan utama pusat pada tujuan pesanan. Ctrl+Click membuka viewport baru pada lokasi tujuan pesanan

###length VEHICLE_TYPES
STR_VEHICLE_VIEW_TRAIN_REFIT_TOOLTIP                            :{BLACK}Renovasi gerbong untuk membawa tipe kargo lain
STR_VEHICLE_VIEW_ROAD_VEHICLE_REFIT_TOOLTIP                     :{BLACK}Ubah karoseri truk untuk jenis kargo yang lain
STR_VEHICLE_VIEW_SHIP_REFIT_TOOLTIP                             :{BLACK}Renovasi kargo kapal untuk membawa barang yang berbeda jenis
STR_VEHICLE_VIEW_AIRCRAFT_REFIT_TOOLTIP                         :{BLACK}Renovasi kargo untuk membawa barang jenis lain

###length VEHICLE_TYPES
STR_VEHICLE_VIEW_TRAIN_ORDERS_TOOLTIP                           :{BLACK}Tampilkan order kereta. Ctrl+Click untuk menampilkan jadwal kereta.
STR_VEHICLE_VIEW_ROAD_VEHICLE_ORDERS_TOOLTIP                    :{BLACK}Tampilkan perintah kendaraan
STR_VEHICLE_VIEW_SHIP_ORDERS_TOOLTIP                            :{BLACK}Tampilkan order kapal. Ctrl+Click untuk menampilkan jadwal kapal.
STR_VEHICLE_VIEW_AIRCRAFT_ORDERS_TOOLTIP                        :{BLACK}Tampilkan order pesawat. Ctrl+Click untuk menampilkan jadwal pesawat

###length VEHICLE_TYPES
STR_VEHICLE_VIEW_TRAIN_SHOW_DETAILS_TOOLTIP                     :{BLACK}Tampilkan informasi kereta
STR_VEHICLE_VIEW_ROAD_VEHICLE_SHOW_DETAILS_TOOLTIP              :{BLACK}Tampilkan detail kendaraan
STR_VEHICLE_VIEW_SHIP_SHOW_DETAILS_TOOLTIP                      :{BLACK}Tampilkan detail kapal
STR_VEHICLE_VIEW_AIRCRAFT_SHOW_DETAILS_TOOLTIP                  :{BLACK}Tampilkan detail pesawat

###length VEHICLE_TYPES
STR_VEHICLE_VIEW_TRAIN_STATUS_START_STOP_TOOLTIP                :{BLACK}Aksi kereta saat ini - klik untuk menghentikan/memulai kereta
STR_VEHICLE_VIEW_ROAD_VEHICLE_STATUS_START_STOP_TOOLTIP         :{BLACK}Aksi kendaraan saat ini - klik untuk menghentikan/memulai kendaraan
STR_VEHICLE_VIEW_SHIP_STATE_STATUS_STOP_TOOLTIP                 :{BLACK}Aksi kapal saat ini - klik untuk menghentikan/menjalankan kapal
STR_VEHICLE_VIEW_AIRCRAFT_STATUS_START_STOP_TOOLTIP             :{BLACK}Aksi Pesawat saat ini - klik untuk menghentikan/memulai Pesawat

# Messages in the start stop button in the vehicle view
STR_VEHICLE_STATUS_LOADING_UNLOADING                            :{LTBLUE}Bongkar/Muat
STR_VEHICLE_STATUS_LEAVING                                      :{LTBLUE}Berangkat
STR_VEHICLE_STATUS_CRASHED                                      :{RED}Kecelakaan!
STR_VEHICLE_STATUS_BROKEN_DOWN                                  :{RED}Rusak
STR_VEHICLE_STATUS_STOPPED                                      :{RED}Berhenti
STR_VEHICLE_STATUS_TRAIN_STOPPING_VEL                           :{RED}Akan berhenti, {VELOCITY}
STR_VEHICLE_STATUS_TRAIN_NO_POWER                               :{RED}Tidak ada daya
STR_VEHICLE_STATUS_TRAIN_STUCK                                  :{ORANGE}Menunggu sampai jalur bebas
STR_VEHICLE_STATUS_AIRCRAFT_TOO_FAR                             :{ORANGE}Tujuan berikutnya terlalu jauh

STR_VEHICLE_STATUS_HEADING_FOR_STATION_VEL                      :{LTBLUE}Menuju ke {STATION}, {VELOCITY}
STR_VEHICLE_STATUS_NO_ORDERS_VEL                                :{LTBLUE}Belum ada perintah, {VELOCITY}
STR_VEHICLE_STATUS_HEADING_FOR_WAYPOINT_VEL                     :{LTBLUE}Menuju ke {WAYPOINT}, {VELOCITY}
STR_VEHICLE_STATUS_HEADING_FOR_DEPOT_VEL                        :{ORANGE}Menuju ke {DEPOT}, {VELOCITY}
STR_VEHICLE_STATUS_HEADING_FOR_DEPOT_SERVICE_VEL                :{LTBLUE}Perbaikan pada {DEPOT}, {VELOCITY}

STR_VEHICLE_STATUS_CANNOT_REACH_STATION_VEL                     :{LTBLUE}Tidak dapat mencapai {STATION}, {VELOCITY}
STR_VEHICLE_STATUS_CANNOT_REACH_WAYPOINT_VEL                    :{LTBLUE}Tidak dapat mencapai {WAYPOINT}, {VELOCITY}
STR_VEHICLE_STATUS_CANNOT_REACH_DEPOT_VEL                       :{ORANGE}Tidak dapat mencapai {DEPOT}, {VELOCITY}
STR_VEHICLE_STATUS_CANNOT_REACH_DEPOT_SERVICE_VEL               :{LTBLUE}Tidak dapat mencapai {DEPOT}, {VELOCITY}

# Vehicle stopped/started animations
###length 2
STR_VEHICLE_COMMAND_STOPPED_SMALL                               :{TINY_FONT}{RED}Berhenti
STR_VEHICLE_COMMAND_STOPPED                                     :{RED}Berhenti

###length 2
STR_VEHICLE_COMMAND_STARTED_SMALL                               :{TINY_FONT}{GREEN}Mulai
STR_VEHICLE_COMMAND_STARTED                                     :{GREEN}Mulai

# Vehicle details
STR_VEHICLE_DETAILS_CAPTION                                     :{WHITE}{VEHICLE} (Detail)

###length VEHICLE_TYPES
STR_VEHICLE_DETAILS_TRAIN_RENAME                                :{BLACK}Nama kereta
STR_VEHICLE_DETAILS_ROAD_VEHICLE_RENAME                         :{BLACK}Nama kendaraan
STR_VEHICLE_DETAILS_SHIP_RENAME                                 :{BLACK}Nama kapal
STR_VEHICLE_DETAILS_AIRCRAFT_RENAME                             :{BLACK}Nama pesawat

STR_VEHICLE_INFO_AGE                                            :{COMMA} tahun ({COMMA})
STR_VEHICLE_INFO_AGE_RED                                        :{RED}{COMMA} tahun ({COMMA})
STR_VEHICLE_INFO_AGE_RUNNING_COST_YR                            :{BLACK}Umur: {LTBLUE}{STRING}{BLACK}   Biaya operasional: {LTBLUE}{CURRENCY_LONG}/thn

STR_VEHICLE_INFO_MAX_SPEED                                      :{BLACK}Kec. Max: {LTBLUE}{VELOCITY}
STR_VEHICLE_INFO_MAX_SPEED_TYPE                                 :{BLACK}Kecepatan Maks.: {LTBLUE}{VELOCITY} {BLACK}Jenis pesawat: {LTBLUE}{STRING}
STR_VEHICLE_INFO_MAX_SPEED_TYPE_RANGE                           :{BLACK}Kec. max.: {LTBLUE}{VELOCITY} {BLACK}Jenis pesawat: {LTBLUE}{STRING} {BLACK}Jangkauan: {LTBLUE}{COMMA} ubin
STR_VEHICLE_INFO_WEIGHT_POWER_MAX_SPEED                         :{BLACK}Berat: {LTBLUE}{WEIGHT_SHORT} {BLACK}Tenaga: {LTBLUE}{POWER}{BLACK} Kec. Max: {LTBLUE}{VELOCITY}
STR_VEHICLE_INFO_WEIGHT_POWER_MAX_SPEED_MAX_TE                  :{BLACK}Berat: {LTBLUE}{WEIGHT_SHORT} {BLACK}Tenaga: {LTBLUE}{POWER}{BLACK} Kec. Max: {LTBLUE}{VELOCITY} {BLACK}Max. T.E.: {LTBLUE}{FORCE}

STR_VEHICLE_INFO_PROFIT_THIS_YEAR_LAST_YEAR                     :{BLACK}Keuntungan tahun ini: {LTBLUE}{CURRENCY_LONG} (tahun lalu: {CURRENCY_LONG})
STR_VEHICLE_INFO_PROFIT_THIS_YEAR_LAST_YEAR_MIN_PERFORMANCE     :{BLACK}Keuntungan tahun ini: {LTBLUE}{CURRENCY_LONG} (tahun kemarin: {CURRENCY_LONG}) {BLACK}Performa minimum: {LTBLUE}{POWER_TO_WEIGHT}
STR_VEHICLE_INFO_PROFIT_THIS_PERIOD_LAST_PERIOD                 :{BLACK}Laba saat ini: {LTBLUE}{CURRENCY_LONG} (kurun waktu sebelumnya: {CURRENCY_LONG})
STR_VEHICLE_INFO_PROFIT_THIS_PERIOD_LAST_PERIOD_MIN_PERFORMANCE :{BLACK}Laba sat ini: {LTBLUE}{CURRENCY_LONG} (kurun waktu sebelumnya: {CURRENCY_LONG}) {BLACK}Performa minimum: {LTBLUE}{POWER_TO_WEIGHT}
STR_VEHICLE_INFO_RELIABILITY_BREAKDOWNS                         :{BLACK}Reliabilitas: {LTBLUE}{COMMA}%  {BLACK}Mogok sejak perbaikan terakhir : {LTBLUE}{COMMA} kali

STR_VEHICLE_INFO_BUILT_VALUE                                    :{LTBLUE}{ENGINE} {BLACK}Dibuat: {LTBLUE}{NUM}{BLACK} Nilai: {LTBLUE}{CURRENCY_LONG}
STR_VEHICLE_INFO_NO_CAPACITY                                    :{BLACK}Kapasitas: {LTBLUE}Tidak ada{STRING}
STR_VEHICLE_INFO_CAPACITY                                       :{BLACK}Kapasitas: {LTBLUE}{0:CARGO_LONG}{3:STRING}
STR_VEHICLE_INFO_CAPACITY_MULT                                  :{BLACK}Daya Muat: {LTBLUE}{0:CARGO_LONG}{3:STRING} (x{4:NUM})
STR_VEHICLE_INFO_CAPACITY_CAPACITY                              :{BLACK}Daya Muat: {LTBLUE}{CARGO_LONG}, {CARGO_LONG}{STRING}

STR_VEHICLE_INFO_FEEDER_CARGO_VALUE                             :{BLACK}Nilai Transfer: {LTBLUE}{CURRENCY_LONG}

STR_VEHICLE_DETAILS_SERVICING_INTERVAL_DAYS                     :{BLACK}Perbaikan interval: {LTBLUE}{COMMA}{NBSP}hari{BLACK} {STRING}
STR_VEHICLE_DETAILS_SERVICING_INTERVAL_PERCENT                  :{BLACK}Jangka waktu perbaikan: {LTBLUE}{COMMA} %{BLACK} {STRING}
<<<<<<< HEAD
=======
STR_VEHICLE_DETAILS_DECREASE_SERVICING_INTERVAL_TOOLTIP_DAYS    :{BLACK}Kurangi jangka waktu servis sebanyak 10 hari. Ctrl+Click untuk mengurangi sebanyak 5 hari
STR_VEHICLE_DETAILS_DECREASE_SERVICING_INTERVAL_TOOLTIP_MINUTES :{BLACK}Kurangi jangka waktu servis sebanyak 5 menit. Ctrl+Click untuk mengurangi sebanyak 1 menit
STR_VEHICLE_DETAILS_DECREASE_SERVICING_INTERVAL_TOOLTIP_PERCENT :{BLACK}Kurangi jangka waktu servis sebanyak 10 persen. Ctrl+Click untuk mengurangi sebanyak 5 persen
>>>>>>> 8bccb580

STR_SERVICE_INTERVAL_DROPDOWN_TOOLTIP                           :{BLACK}Ubah jenis interval perbaikan
STR_VEHICLE_DETAILS_DEFAULT                                     :Standar
STR_VEHICLE_DETAILS_PERCENT                                     :Persentase

###length VEHICLE_TYPES
STR_QUERY_RENAME_TRAIN_CAPTION                                  :{WHITE}Nama kereta
STR_QUERY_RENAME_ROAD_VEHICLE_CAPTION                           :{WHITE}Nama kendaraan
STR_QUERY_RENAME_SHIP_CAPTION                                   :{WHITE}Nama kapal
STR_QUERY_RENAME_AIRCRAFT_CAPTION                               :{WHITE}Nama pesawat

# Extra buttons for train details windows
STR_VEHICLE_DETAILS_TRAIN_ENGINE_BUILT_AND_VALUE                :{LTBLUE}{ENGINE}{BLACK} Buatan: {LTBLUE}{NUM}{BLACK} Nilai: {LTBLUE}{CURRENCY_LONG}
STR_VEHICLE_DETAILS_TRAIN_WAGON_VALUE                           :{LTBLUE}{ENGINE}{BLACK} Nilai: {LTBLUE}{CURRENCY_LONG}

STR_VEHICLE_DETAILS_TRAIN_TOTAL_CAPACITY_TEXT                   :{BLACK}Total kapasitas kargo untuk kereta:
STR_VEHICLE_DETAILS_TRAIN_TOTAL_CAPACITY                        :{LTBLUE}{CARGO_LONG} ({CARGO_SHORT})
STR_VEHICLE_DETAILS_TRAIN_TOTAL_CAPACITY_MULT                   :{LTBLUE}{CARGO_LONG} ({CARGO_SHORT}) (x{NUM})

STR_VEHICLE_DETAILS_CARGO_EMPTY                                 :{LTBLUE}Kosong
STR_VEHICLE_DETAILS_CARGO_FROM                                  :{LTBLUE}{CARGO_LONG} dari {STATION}
STR_VEHICLE_DETAILS_CARGO_FROM_MULT                             :{LTBLUE}{CARGO_LONG} dari {STATION} (x{NUM})

STR_VEHICLE_DETAIL_TAB_CARGO                                    :{BLACK}Muatan
STR_VEHICLE_DETAILS_TRAIN_CARGO_TOOLTIP                         :{BLACK}Tampilkan detail kargo terangkut
STR_VEHICLE_DETAIL_TAB_INFORMATION                              :{BLACK}Informasi
STR_VEHICLE_DETAILS_TRAIN_INFORMATION_TOOLTIP                   :{BLACK}Tampilkan detail kereta
STR_VEHICLE_DETAIL_TAB_CAPACITIES                               :{BLACK}Kapasitas
STR_VEHICLE_DETAILS_TRAIN_CAPACITIES_TOOLTIP                    :{BLACK}Tampilkan kapasitas setiap gerbong
STR_VEHICLE_DETAIL_TAB_TOTAL_CARGO                              :{BLACK}Total kargo
STR_VEHICLE_DETAILS_TRAIN_TOTAL_CARGO_TOOLTIP                   :{BLACK}Tampilkan kapasitas total Kereta , pisahkan dengan jenis kargo

STR_VEHICLE_DETAILS_TRAIN_ARTICULATED_RV_CAPACITY               :{BLACK}Kapasitas: {LTBLUE}

# Vehicle refit
STR_REFIT_CAPTION                                               :{WHITE}{VEHICLE} (Renovasi)
STR_REFIT_TITLE                                                 :{GOLD}Pilih jenis kargo yang akan dibawa:
STR_REFIT_NEW_CAPACITY_COST_OF_REFIT                            :{BLACK}Kapasitas baru: {GOLD}{CARGO_LONG}{}{BLACK}Biaya ubah kargo: {RED}{CURRENCY_LONG}
STR_REFIT_NEW_CAPACITY_INCOME_FROM_REFIT                        :{BLACK}Kapasitas baru: {GOLD}{CARGO_LONG}{}{BLACK}Hasil refit: {GREEN}{CURRENCY_LONG}
STR_REFIT_NEW_CAPACITY_COST_OF_AIRCRAFT_REFIT                   :{BLACK}Kapasitas baru: {GOLD}{CARGO_LONG}, {GOLD}{CARGO_LONG}{}{BLACK}Biaya modifikasi: {RED}{CURRENCY_LONG}
STR_REFIT_NEW_CAPACITY_INCOME_FROM_AIRCRAFT_REFIT               :{BLACK}Kapasitas baru: {GOLD}{CARGO_LONG}, {GOLD}{CARGO_LONG}{}{BLACK}Pendapatan dari refit: {GREEN}{CURRENCY_LONG}
STR_REFIT_SELECT_VEHICLES_TOOLTIP                               :{BLACK}Pilih kendaraan yg akan dimodifikasi. Drag untuk memilih sekaligus beberapa kendaraan. Klik pada ruang kosong untuk memilih semua kendaraan. Ctrl+Klik untuk memilih kendaraan berikut rangkaiannya

###length VEHICLE_TYPES
STR_REFIT_TRAIN_LIST_TOOLTIP                                    :{BLACK}Pilih jenis kargo yang akan dibawa kereta
STR_REFIT_ROAD_VEHICLE_LIST_TOOLTIP                             :{BLACK}Pilih jenis kargo truk yang akan dibawa
STR_REFIT_SHIP_LIST_TOOLTIP                                     :{BLACK}Pilih jenis kargo yang akan dibawa kapal
STR_REFIT_AIRCRAFT_LIST_TOOLTIP                                 :{BLACK}Pilih jenis kargo yang akan dibawa pesawat

###length VEHICLE_TYPES
STR_REFIT_TRAIN_REFIT_BUTTON                                    :{BLACK}Renovasi gerbong
STR_REFIT_ROAD_VEHICLE_REFIT_BUTTON                             :{BLACK}Karoseri truk
STR_REFIT_SHIP_REFIT_BUTTON                                     :{BLACK}Renovasi kapal
STR_REFIT_AIRCRAFT_REFIT_BUTTON                                 :{BLACK}Ubah kargo pesawat

###length VEHICLE_TYPES
STR_REFIT_TRAIN_REFIT_TOOLTIP                                   :{BLACK}Ubah kargo lokomotif untuk membawa kargo terpilih
STR_REFIT_ROAD_VEHICLE_REFIT_TOOLTIP                            :{BLACK}Ubah karoseri truk untuk mengangkut jenis kargo yang terpilih
STR_REFIT_SHIP_REFIT_TOOLTIP                                    :{BLACK}Ubah kargo kapal untuk membawa jenis kargo terpilih
STR_REFIT_AIRCRAFT_REFIT_TOOLTIP                                :{BLACK}Ubah kargo pesawat agar bisa membawa kargo terpilih

# Order view
STR_ORDERS_CAPTION                                              :{WHITE}{VEHICLE} (Perintah)
STR_ORDERS_TIMETABLE_VIEW                                       :{BLACK}Jadwal
STR_ORDERS_TIMETABLE_VIEW_TOOLTIP                               :{BLACK}Tampilkan daftar jadwal keberangkatan

STR_ORDERS_LIST_TOOLTIP                                         :{BLACK}Daftar perintah - klik pada perintah untuk menandainya. CTRL + klik untuk mengunjungi tujuan
STR_ORDER_INDEX                                                 :{COMMA}:{NBSP}
STR_ORDER_TEXT                                                  :{STRING} {STRING} {STRING} {STRING}

STR_ORDERS_END_OF_ORDERS                                        :- - Akhir Perintah - -
STR_ORDERS_END_OF_SHARED_ORDERS                                 :- - Akhir Perintah Bersama - -

# Order bottom buttons
STR_ORDER_NON_STOP                                              :{BLACK}Non-stop
STR_ORDER_GO_TO                                                 :Pergi ke
STR_ORDER_GO_NON_STOP_TO                                        :Pergi non-stop ke
STR_ORDER_GO_VIA                                                :Pergi lewat
STR_ORDER_GO_NON_STOP_VIA                                       :Pergi non-stop lewat
STR_ORDER_TOOLTIP_NON_STOP                                      :{BLACK}Ubah model perintah berhenti pada tujuan terpilih

STR_ORDER_TOGGLE_FULL_LOAD                                      :{BLACK}Penuhi salah satu
STR_ORDER_DROP_LOAD_IF_POSSIBLE                                 :Muat seadanya
STR_ORDER_DROP_FULL_LOAD_ALL                                    :Penuhi semua
STR_ORDER_DROP_FULL_LOAD_ANY                                    :Penuhi salah satu
STR_ORDER_DROP_NO_LOADING                                       :Tidak memuat
STR_ORDER_TOOLTIP_FULL_LOAD                                     :{BLACK}Ubah model pengangkutan pada tujuan terpilih

STR_ORDER_TOGGLE_UNLOAD                                         :{BLACK}Bongkar semua
STR_ORDER_DROP_UNLOAD_IF_ACCEPTED                               :Bongkar jika diterima
STR_ORDER_DROP_UNLOAD                                           :Bongkar semua
STR_ORDER_DROP_TRANSFER                                         :Transfer
STR_ORDER_DROP_NO_UNLOADING                                     :Tidak membongkar
STR_ORDER_TOOLTIP_UNLOAD                                        :{BLACK}Ubah model pembongkaran pada tujuan terpilih

STR_ORDER_REFIT                                                 :{BLACK}Pasang
STR_ORDER_REFIT_TOOLTIP                                         :{BLACK}Mengubah jenis kargo ketika sampai di perintah terpilih. Kontrol klik untuk membatalkan pengubahan kargo
STR_ORDER_REFIT_AUTO                                            :{BLACK}Auto-refit
STR_ORDER_REFIT_AUTO_TOOLTIP                                    :{BLACK}Pilih auto-refit menjadi jenis kargo ke order. Ctrl+Click menghilangkan instruksi. Auto-refitting hanya dilakukan jika gerbong cocok
STR_ORDER_DROP_REFIT_AUTO                                       :Kargo tetap
STR_ORDER_DROP_REFIT_AUTO_ANY                                   :Kargo yang tersedia

STR_ORDER_DROP_GO_ALWAYS_DEPOT                                  :Selalu masuk
STR_ORDER_DROP_SERVICE_DEPOT                                    :Perbaikan jika diperlukan
STR_ORDER_DROP_HALT_DEPOT                                       :Berhenti

# Depot action tooltips, one per vehicle type
###length VEHICLE_TYPES
###next-name-looks-similar

STR_ORDER_CONDITIONAL_VARIABLE_TOOLTIP                          :{BLACK}Kondisi yang diperiksa

# Conditional order variables, must follow order of OrderConditionVariable enum
###length 8
STR_ORDER_CONDITIONAL_LOAD_PERCENTAGE                           :% muatan
STR_ORDER_CONDITIONAL_RELIABILITY                               :Kehandalan
STR_ORDER_CONDITIONAL_MAX_SPEED                                 :Kecepatan maks.
STR_ORDER_CONDITIONAL_AGE                                       :Usia (thn)
STR_ORDER_CONDITIONAL_REQUIRES_SERVICE                          :Waktunya perbaikan
STR_ORDER_CONDITIONAL_UNCONDITIONALLY                           :Selalu
STR_ORDER_CONDITIONAL_REMAINING_LIFETIME                        :Sisa masa pakai (tahun)
STR_ORDER_CONDITIONAL_MAX_RELIABILITY                           :Keandalan Maximal
###next-name-looks-similar

STR_ORDER_CONDITIONAL_COMPARATOR_TOOLTIP                        :{BLACK}Jenis perbandingan kondisi dengan nilai yang diberikan
STR_ORDER_CONDITIONAL_COMPARATOR_EQUALS                         :sama dengan
STR_ORDER_CONDITIONAL_COMPARATOR_NOT_EQUALS                     :tidak sama dengan
STR_ORDER_CONDITIONAL_COMPARATOR_LESS_THAN                      :kurang dari
STR_ORDER_CONDITIONAL_COMPARATOR_LESS_EQUALS                    :kurang atau sama dengan
STR_ORDER_CONDITIONAL_COMPARATOR_MORE_THAN                      :lebih dari
STR_ORDER_CONDITIONAL_COMPARATOR_MORE_EQUALS                    :lebih atau sama dengan
STR_ORDER_CONDITIONAL_COMPARATOR_IS_TRUE                        :benar
STR_ORDER_CONDITIONAL_COMPARATOR_IS_FALSE                       :bukan

STR_ORDER_CONDITIONAL_VALUE_TOOLTIP                             :{BLACK}Nilai untuk dibandingkan dengan kondisi
STR_ORDER_CONDITIONAL_VALUE_CAPT                                :{WHITE}Masukkan nilai untuk perbandingan

STR_ORDERS_SKIP_BUTTON                                          :{BLACK}Lewati
STR_ORDERS_SKIP_TOOLTIP                                         :{BLACK}Lewati perintah saat ini, dan lanjutkan berikutnya. CTRL + klik lewati perintah yang dipilih

STR_ORDERS_DELETE_BUTTON                                        :{BLACK}Hapus
STR_ORDERS_DELETE_TOOLTIP                                       :{BLACK}Hapus perintah terpilih
STR_ORDERS_DELETE_ALL_TOOLTIP                                   :{BLACK}Hapus semua perintah
STR_ORDERS_STOP_SHARING_BUTTON                                  :{BLACK}Berhenti berbagi
STR_ORDERS_STOP_SHARING_TOOLTIP                                 :{BLACK}Hentikan pembagian daftar perintah. Ctrl+Klik untuk menghapus daftar perintah kendaraan

STR_ORDERS_GO_TO_BUTTON                                         :{BLACK}Pergi ke
STR_ORDER_GO_TO_NEAREST_DEPOT                                   :Pergi ke depo terdekat
STR_ORDER_GO_TO_NEAREST_HANGAR                                  :Hangar terdekat
STR_ORDER_CONDITIONAL                                           :Melompat ke perintah lain
STR_ORDER_SHARE                                                 :Berbagi perintah
STR_ORDERS_GO_TO_TOOLTIP                                        :{BLACK}Masukkan pemberhentian baru sebelum pemberhentian yang terpilih, atau tambahkan pada akhir daftar. Ctrl, akan membuat pemberhentian ke stasiun menjadi 'muat penuh sembarang', penunjuk jalan menjadi 'non-stop', dan pemberhentian di bengkel/depo/galangan/hangar menjadi 'perbaikan'. 'Berbagi Perintah' atau Ctrl akan membuat perintah berbagi dengan kendaraan yg terpilih. Klik pada kendaraan untuk menduplikat daftar perintah dari kendaraan tersebut

STR_ORDERS_VEH_WITH_SHARED_ORDERS_LIST_TOOLTIP                  :{BLACK}Tampilkan semua kendaraan yang mempunyai perintah bersama.

# String parts to build the order string
STR_ORDER_GO_TO_WAYPOINT                                        :Pergi lewat {WAYPOINT}
STR_ORDER_GO_NON_STOP_TO_WAYPOINT                               :Pergi non stop lewat {WAYPOINT}

STR_ORDER_SERVICE_AT                                            :Perbaikan di
STR_ORDER_SERVICE_NON_STOP_AT                                   :Perbaikan non-stop di

STR_ORDER_NEAREST_DEPOT                                         :terdekat
STR_ORDER_NEAREST_HANGAR                                        :Hangar terdekat
###length 3
STR_ORDER_TRAIN_DEPOT                                           :Depo Lokomotif
STR_ORDER_ROAD_VEHICLE_DEPOT                                    :Bengkel Kendaraan
STR_ORDER_SHIP_DEPOT                                            :Galangan Kapal
###next-name-looks-similar

STR_ORDER_GO_TO_NEAREST_DEPOT_FORMAT                            :{0:STRING} {2:STRING} {1:STRING}
STR_ORDER_GO_TO_DEPOT_FORMAT                                    :{STRING} {DEPOT}

STR_ORDER_REFIT_ORDER                                           :(Pasang ulang menjadi {STRING})
STR_ORDER_REFIT_STOP_ORDER                                      :(Pasang {STRING} dan berhenti)
STR_ORDER_STOP_ORDER                                            :(Berhenti)


STR_ORDER_GO_TO_STATION                                         :{STRING} {STATION} {STRING}
STR_ORDER_GO_TO_STATION_CAN_T_USE_STATION                       :{PUSH_COLOUR}{RED}(Tidak dapat menggunakan stasiun){POP_COLOUR} {STRING} {STATION} {STRING}

STR_ORDER_IMPLICIT                                              :(Terkandung)

STR_ORDER_FULL_LOAD                                             :(Penuhi Semua)
STR_ORDER_FULL_LOAD_ANY                                         :(Penuhi salah satu)
STR_ORDER_NO_LOAD                                               :(Jangan Memuat)
STR_ORDER_UNLOAD                                                :(Bongkar dan muat)
STR_ORDER_UNLOAD_FULL_LOAD                                      :(Bongkar dan muat sampai penuh semua)
STR_ORDER_UNLOAD_FULL_LOAD_ANY                                  :(Bongkar dan muat sampai ada yang penuh)
STR_ORDER_UNLOAD_NO_LOAD                                        :(Bongkar dan biarkan kosong)
STR_ORDER_TRANSFER                                              :(Transfer dan muat)
STR_ORDER_TRANSFER_FULL_LOAD                                    :(Transfer dan muat sampai penuh semua)
STR_ORDER_TRANSFER_FULL_LOAD_ANY                                :(Transfer dan muat sampai ada yang penuh)
STR_ORDER_TRANSFER_NO_LOAD                                      :(Transfer dan biarkan kosong)
STR_ORDER_NO_UNLOAD                                             :(Jangan bongkar tapi muat)
STR_ORDER_NO_UNLOAD_FULL_LOAD                                   :(Jangan bongkar tapi muat sampai penuh)
STR_ORDER_NO_UNLOAD_FULL_LOAD_ANY                               :(Jangan bongkar dan tunggu muat sampai ada yang penuh)
STR_ORDER_NO_UNLOAD_NO_LOAD                                     :(Jangan bongkar dan jangan muat)

STR_ORDER_AUTO_REFIT                                            :(Auto-refit menjadi {STRING})
STR_ORDER_FULL_LOAD_REFIT                                       :(Muat penuh dengan auto-refit ke {STRING})
STR_ORDER_FULL_LOAD_ANY_REFIT                                   :(Muat penuh salah satu kargo dengan auto-refit ke {STRING})
STR_ORDER_UNLOAD_REFIT                                          :(Bongkar dan ambil kargo dengan auto-refit ke {STRING})
STR_ORDER_UNLOAD_FULL_LOAD_REFIT                                :(Bongkar tunggu sampai penuh dengan auto-refit ke {STRING})
STR_ORDER_UNLOAD_FULL_LOAD_ANY_REFIT                            :(Bongkar dan tunggu salah satu kargo penuh dengan auto-refit ke {STRING})
STR_ORDER_TRANSFER_REFIT                                        :(Pindahkan dan ambil kargo dengan auto-refit ke {STRING})
STR_ORDER_TRANSFER_FULL_LOAD_REFIT                              :(Pindahkan dan tunggu sampai penuh dengan auto-refit ke {STRING})
STR_ORDER_TRANSFER_FULL_LOAD_ANY_REFIT                          :(Pindahkan dan tunggu sampai penuh semua dengan auto-refit ke {STRING})
STR_ORDER_NO_UNLOAD_REFIT                                       :(Tidak membongkar dan ambil kargo dengan auto-refit ke {STRING})
STR_ORDER_NO_UNLOAD_FULL_LOAD_REFIT                             :(Tidak dibongkar dan tunggu sampai penuh semua dengan auto-refit ke {STRING})
STR_ORDER_NO_UNLOAD_FULL_LOAD_ANY_REFIT                         :(Tidak dibongkar dan tunggu salah satu kargo penuh dengan auto-refit ke {STRING})

STR_ORDER_AUTO_REFIT_ANY                                        :kargo yang tersedia

###length 3
STR_ORDER_STOP_LOCATION_NEAR_END                                :[agak belakang]
STR_ORDER_STOP_LOCATION_MIDDLE                                  :[tengah]
STR_ORDER_STOP_LOCATION_FAR_END                                 :[Tepi terjauh]

STR_ORDER_OUT_OF_RANGE                                          :{RED} (Tujuan berikutnya diluar jangkauan)

STR_ORDER_CONDITIONAL_UNCONDITIONAL                             :Lompat ke perintah {COMMA}
STR_ORDER_CONDITIONAL_NUM                                       :Lompat ke perintah {COMMA} jika {STRING} {STRING} {COMMA}
STR_ORDER_CONDITIONAL_TRUE_FALSE                                :Lompat ke perintah {COMMA} jika {2:STRING} {1:STRING}

STR_INVALID_ORDER                                               :{RED} (Perintah keliru)

# Time table window
STR_TIMETABLE_TITLE                                             :{WHITE}{VEHICLE} (Sesuai dengan jadwal)
STR_TIMETABLE_ORDER_VIEW                                        :{BLACK}Perintah
STR_TIMETABLE_ORDER_VIEW_TOOLTIP                                :{BLACK}Tampilkan daftar Perintah

STR_TIMETABLE_TOOLTIP                                           :{BLACK}Daftar Jadwal Keberangkatan - Klik salah satu tujuan untuk memilihnya

STR_TIMETABLE_NO_TRAVEL                                         :Tidak berjalan
STR_TIMETABLE_NOT_TIMETABLEABLE                                 :Perjalanan (otomatis; akan dijadwalkan pada perintah manual berikutnya)
STR_TIMETABLE_TRAVEL_NOT_TIMETABLED                             :Perjalanan belum terjadwal
STR_TIMETABLE_TRAVEL_NOT_TIMETABLED_SPEED                       :Bergerak dengan kecepatan maks. {2:VELOCITY} (not timetabled)
STR_TIMETABLE_TRAVEL_FOR                                        :Berjalan selama {STRING}
STR_TIMETABLE_TRAVEL_FOR_SPEED                                  :Bergerak {STRING} dengan maks. kecepatan {VELOCITY}
STR_TIMETABLE_TRAVEL_FOR_ESTIMATED                              :Berjalan (untuk {STRING}, tidak berjadwal)
STR_TIMETABLE_TRAVEL_FOR_SPEED_ESTIMATED                        :Berjalan (untuk {STRING}, tidak berjadwal) dengan {VELOCITY} maksimum
STR_TIMETABLE_STAY_FOR_ESTIMATED                                :(menetap untuk {STRING}, tidak berjadwal)
STR_TIMETABLE_AND_TRAVEL_FOR_ESTIMATED                          :(perjalan untuk {STRING}, tidak berjadwal)
STR_TIMETABLE_STAY_FOR                                          :dan tinggal selama {STRING}
STR_TIMETABLE_AND_TRAVEL_FOR                                    :dan berjalan selama {STRING}

STR_TIMETABLE_TOTAL_TIME                                        :{BLACK}Total durasi seluruh perjalanan akan memakan waktu {STRING}
STR_TIMETABLE_TOTAL_TIME_INCOMPLETE                             :{BLACK}Total durasi seluruh perjalanan akan memakan waktu kurang lebih {STRING} untuk terpenuhi (blm semuanya terjadwal)

STR_TIMETABLE_STATUS_ON_TIME                                    :{BLACK}Kendaraan ini berjalan tepat waktu
STR_TIMETABLE_STATUS_LATE                                       :{BLACK}Kendaraaan ini berjalan terlambat {STRING}
STR_TIMETABLE_STATUS_EARLY                                      :{BLACK}Kendaraaan ini berjalan lebih awal {STRING}
STR_TIMETABLE_STATUS_NOT_STARTED                                :{BLACK}Jadwal masih belum dimulai



STR_TIMETABLE_CHANGE_TIME                                       :{BLACK}Ubah Durasi
STR_TIMETABLE_WAIT_TIME_TOOLTIP                                 :{BLACK}Ubah jumlah waktu yang seharusnya dibutuhkan, pada tujuan yang terpilih. Ctrl+Click untuk mengubah keseluruhan tujuan

STR_TIMETABLE_CLEAR_TIME                                        :{BLACK}Hapus waktu
STR_TIMETABLE_CLEAR_TIME_TOOLTIP                                :{BLACK}Hapus jumlah waktu pada tujuan yang terpilih. Ctrl+Click untuk menghapus keseluruan tujuan

STR_TIMETABLE_CHANGE_SPEED                                      :{BLACK}Ubah batas kecepatan
STR_TIMETABLE_CHANGE_SPEED_TOOLTIP                              :{BLACK}Ubah batas kecepatan maks pada tujuan terpilih. Ctrl+Click mengeset kecepatan di seluruh pilihan

STR_TIMETABLE_CLEAR_SPEED                                       :{BLACK}Hapus batas kecepatan
STR_TIMETABLE_CLEAR_SPEED_TOOLTIP                               :{BLACK}Hapus batas kecepatan maks pada tujuan terpilih. Ctrl+Click mengeset kecepatan di seluruh pilihan

STR_TIMETABLE_RESET_LATENESS                                    :{BLACK}Reset
STR_TIMETABLE_RESET_LATENESS_TOOLTIP                            :{BLACK}Kembalikan penghitung waktu keterlambatan seperti semula, sehingga kendaraan akan selalu tepat waktu

STR_TIMETABLE_AUTOFILL                                          :{BLACK}Otomatis
STR_TIMETABLE_AUTOFILL_TOOLTIP                                  :{BLACK}Isi jadwal keberangkatan secara otomatis berdasarkan perjalanan berikutnya. Ctrl+klik untuk mempertahankan waktu tunggu)

STR_TIMETABLE_EXPECTED                                          :{BLACK}Harapan
STR_TIMETABLE_SCHEDULED                                         :{BLACK}Dijadwalkan
STR_TIMETABLE_EXPECTED_TOOLTIP                                  :{BLACK}Ubah antara perkiraan dan jadwal

STR_TIMETABLE_DEPARTURE_SECONDS_IN_FUTURE                       :D: {COLOUR}{COMMA} dtk


# Date window (for timetable)
STR_DATE_CAPTION                                                :{WHITE}Set Tanggal
STR_DATE_SET_DATE                                               :{BLACK}Set tanggal
STR_DATE_SET_DATE_TOOLTIP                                       :{BLACK}Gunakan tanggal terpilih sebagai tanggal mulai jadwal ini
STR_DATE_DAY_TOOLTIP                                            :{BLACK}Pilih hari
STR_DATE_MONTH_TOOLTIP                                          :{BLACK}Pilih bulan
STR_DATE_YEAR_TOOLTIP                                           :{BLACK}Pilih tahun


# AI debug window
STR_AI_DEBUG                                                    :{WHITE}Debug skrip AI
STR_AI_DEBUG_NAME_AND_VERSION                                   :{BLACK}{STRING} (versi {NUM})
STR_AI_DEBUG_NAME_TOOLTIP                                       :{BLACK}Nama skrip AI
STR_AI_DEBUG_SETTINGS                                           :{BLACK}Pengaturan
STR_AI_DEBUG_SETTINGS_TOOLTIP                                   :{BLACK}Ubah pengaturan skrip AI
STR_AI_DEBUG_RELOAD                                             :{BLACK}Muat ulang AI
STR_AI_DEBUG_RELOAD_TOOLTIP                                     :{BLACK}Matikan fitur AI, muat ulang script, dan restart AI
STR_AI_DEBUG_BREAK_STR_ON_OFF_TOOLTIP                           :{BLACK}mengaktifkan/mematikan peristirahatan ketika pesan AI sesuai dengan string istirahat
STR_AI_DEBUG_BREAK_ON_LABEL                                     :{BLACK}Berhenti saat:
STR_AI_DEBUG_BREAK_STR_OSKTITLE                                 :{BLACK}Berhenti pada
STR_AI_DEBUG_BREAK_STR_TOOLTIP                                  :{BLACK}Ketika pesan log AI sesuai dengan isi kotak, permainan dihentikan
STR_AI_DEBUG_MATCH_CASE                                         :{BLACK}Persis Besar-Kecil
STR_AI_DEBUG_MATCH_CASE_TOOLTIP                                 :{BLACK}Hidup matikan pengecekan besar-kecil huruf pada pesan AI dengan kotak pencarian
STR_AI_DEBUG_CONTINUE                                           :{BLACK}Lanjutkan
STR_AI_DEBUG_CONTINUE_TOOLTIP                                   :{BLACK}lanjutkan proses AI
STR_AI_DEBUG_SELECT_AI_TOOLTIP                                  :{BLACK}Lihat proses yang dilakukan AI. Ctrl-Klik untuk membuka di jendela baru
STR_AI_GAME_SCRIPT                                              :{BLACK}Skrip Permainan
STR_AI_GAME_SCRIPT_TOOLTIP                                      :{BLACK}Periksa catatan skrip permainan

STR_ERROR_AI_NO_AI_FOUND                                        :Tidak ada AI yang cocok digunakan.{}Ini adalah dummy AI yang tidak akan melakukan apapun.{}Anda bisa mengunduh AI melalui sistem 'Konten Online'.
STR_ERROR_AI_PLEASE_REPORT_CRASH                                :{WHITE}Salah satu AI gagal. Laporkan ini kepada pembuat AI dengan potongan layar dari Jendela Debug AI
STR_ERROR_AI_DEBUG_SERVER_ONLY                                  :{YELLOW}Jendela "Debug" skrip AI hanya tersedia untuk server

# AI configuration window
STR_AI_CONFIG_CAPTION_AI                                        :{WHITE}Pengaturan AI
STR_AI_CONFIG_CAPTION_GAMESCRIPT                                :{WHITE}Pengaturan Game Script
STR_AI_CONFIG_GAMELIST_TOOLTIP                                  :{BLACK}Skrip Permainan yang akan di jalankan di permainan berikutnya
STR_AI_CONFIG_AILIST_TOOLTIP                                    :{BLACK}AI yg akan dijalankan pada permainan berikutnya
STR_AI_CONFIG_HUMAN_PLAYER                                      :Pemain Manusia
STR_AI_CONFIG_RANDOM_AI                                         :AI Acak
STR_AI_CONFIG_NONE                                              :(tidak ada)
STR_AI_CONFIG_NAME_VERSION                                      :{STRING} {YELLOW}v{NUM}
STR_AI_CONFIG_MAX_COMPETITORS                                   :{LTBLUE}Jumlah pesaing maksimal: {ORANGE}{COMMA}
STR_AI_CONFIG_COMPETITORS_INTERVAL                              :{LTBLUE}Interval antara permulaan kompetitor: {ORANGE}{COMMA} menit

STR_AI_CONFIG_MOVE_UP                                           :{BLACK}Naikkan
STR_AI_CONFIG_MOVE_UP_TOOLTIP                                   :{BLACK}Naikkan AI terpilih dalam daftar
STR_AI_CONFIG_MOVE_DOWN                                         :{BLACK}Turunkan
STR_AI_CONFIG_MOVE_DOWN_TOOLTIP                                 :{BLACK}Turunkan AI terpilih dalam daftar

STR_AI_CONFIG_GAMESCRIPT                                        :{SILVER}Skrip Permainan
STR_AI_CONFIG_GAMESCRIPT_PARAM                                  :{SILVER}Parameter
STR_AI_CONFIG_AI                                                :{SILVER}AI

STR_AI_CONFIG_CHANGE_AI                                         :{BLACK}Pilih AI
STR_AI_CONFIG_CHANGE_GAMESCRIPT                                 :{BLACK}Skrip Permainan
STR_AI_CONFIG_CHANGE_TOOLTIP                                    :{BLACK}Muat skrip yang lain. Ctrl+Click untuk menampilkan versi yang tersedia
STR_AI_CONFIG_CONFIGURE                                         :{BLACK}Konfigurasikan
STR_AI_CONFIG_CONFIGURE_TOOLTIP                                 :{BLACK}Mengkonfigurasi parameter skrip AI

# Available AIs window
STR_AI_LIST_CAPTION                                             :{WHITE}Tersedia {STRING}
STR_AI_LIST_CAPTION_AI                                          :AI
STR_AI_LIST_CAPTION_GAMESCRIPT                                  :Skrip Permainan
STR_AI_LIST_TOOLTIP                                             :{BLACK}Klik untuk memilih skrip AI

STR_AI_LIST_AUTHOR                                              :{LTBLUE}Pembuat: {ORANGE}{STRING}
STR_AI_LIST_VERSION                                             :{LTBLUE}Versi: {ORANGE}{NUM}
STR_AI_LIST_URL                                                 :{LTBLUE}URL: {ORANGE}{STRING}

STR_AI_LIST_ACCEPT                                              :{BLACK}Terapkan
STR_AI_LIST_ACCEPT_TOOLTIP                                      :{BLACK}Pilih skrip AI yg disorot
STR_AI_LIST_CANCEL                                              :{BLACK}Batal
STR_AI_LIST_CANCEL_TOOLTIP                                      :{BLACK}Jangan mengubah skrip AI

STR_SCREENSHOT_CAPTION                                          :{WHITE}Ambil tangkapan layar
STR_SCREENSHOT_SCREENSHOT                                       :{BLACK}Tangkapan layar normal
STR_SCREENSHOT_ZOOMIN_SCREENSHOT                                :{BLACK}Sepenuhnya diperbesar di cuplikan layar
STR_SCREENSHOT_DEFAULTZOOM_SCREENSHOT                           :{BLACK}Tangkapan layar zoom default
STR_SCREENSHOT_WORLD_SCREENSHOT                                 :{BLACK} Tangkapan layar seluruh peta
STR_SCREENSHOT_HEIGHTMAP_SCREENSHOT                             :{BLACK}Tangkapan layar Peta Ketinggian
STR_SCREENSHOT_MINIMAP_SCREENSHOT                               :{BLACK}Tangkapan layar minimap

# Script Parameters
STR_AI_SETTINGS_CAPTION                                         :{WHITE}{STRING} Parameter
STR_AI_SETTINGS_CAPTION_AI                                      :{WHITE}Parameter AI
STR_AI_SETTINGS_CAPTION_GAMESCRIPT                              :Skrip Permainan
STR_AI_SETTINGS_CLOSE                                           :{BLACK}Tutup
STR_AI_SETTINGS_RESET                                           :{BLACK}Reset
STR_AI_SETTINGS_SETTING                                         :{STRING}: {ORANGE}{STRING}
STR_AI_SETTINGS_SETTING_DEVIATION                               :{STRING}: {ORANGE}[{STRING}, {STRING}]
STR_AI_SETTINGS_JUST_DEVIATION                                  :[{STRING}, {STRING}]


# Textfile window
STR_TEXTFILE_JUMPLIST                                           :{WHITE}Daftar Isi
STR_TEXTFILE_JUMPLIST_TOOLTIP                                   :Loncat ke halaman yang ditampilkan melalui daftar ini
STR_TEXTFILE_JUMPLIST_ITEM                                      :{WHITE}{STRING}
STR_TEXTFILE_NAVBACK_TOOLTIP                                    :{BLACK}Kembali ke riwayat navigasi
STR_TEXTFILE_NAVFORWARD_TOOLTIP                                 :{BLACK}Kembali ke awal dalam riwayat navigasi
STR_TEXTFILE_WRAP_TEXT                                          :{WHITE}Mengebatkan teks
STR_TEXTFILE_WRAP_TEXT_TOOLTIP                                  :{BLACK}Mengebatkan teks dari jendela sehingga akan muat tanpa menggulir
STR_TEXTFILE_VIEW_README                                        :{BLACK}Lihat readme
STR_TEXTFILE_VIEW_CHANGELOG                                     :{BLACK}Catatan Perubahan
STR_TEXTFILE_VIEW_LICENCE                                       :{BLACK}Lisensi
###length 5
STR_TEXTFILE_README_CAPTION                                     :{WHITE}keterangan {STRING} dari {STRING}
STR_TEXTFILE_CHANGELOG_CAPTION                                  :{WHITE}Catatan perubahan {STRING} dari {STRING}
STR_TEXTFILE_LICENCE_CAPTION                                    :{WHITE}Lisensi {STRING} dari {STRING}
STR_TEXTFILE_SURVEY_RESULT_CAPTION                              :{WHITE}Tanpilan hasil survei
STR_TEXTFILE_GAME_MANUAL_CAPTION                                :{WHITE} dokumen OpenTTD '{STRING}'


# Vehicle loading indicators
STR_PERCENT_UP_SMALL                                            :{TINY_FONT}{WHITE}{NUM}%{UP_ARROW}
STR_PERCENT_UP                                                  :{WHITE}{NUM}%{UP_ARROW}
STR_PERCENT_DOWN_SMALL                                          :{TINY_FONT}{WHITE}{NUM}%{DOWN_ARROW}
STR_PERCENT_DOWN                                                :{WHITE}{NUM}%{DOWN_ARROW}
STR_PERCENT_UP_DOWN_SMALL                                       :{TINY_FONT}{WHITE}{NUM}%{UP_ARROW}{DOWN_ARROW}
STR_PERCENT_UP_DOWN                                             :{WHITE}{NUM}%{UP_ARROW}{DOWN_ARROW}
STR_PERCENT_NONE_SMALL                                          :{TINY_FONT}{WHITE}{NUM}%
STR_PERCENT_NONE                                                :{WHITE}{NUM}%

# Income 'floats'
STR_INCOME_FLOAT_COST_SMALL                                     :{TINY_FONT}{RED}Biaya: {CURRENCY_LONG}
STR_INCOME_FLOAT_COST                                           :{RED}Biaya: {CURRENCY_LONG}
STR_INCOME_FLOAT_INCOME_SMALL                                   :{TINY_FONT}{GREEN}Pemasukan: {CURRENCY_LONG}
STR_INCOME_FLOAT_INCOME                                         :{GREEN}Pemasukan: {CURRENCY_LONG}
STR_FEEDER_TINY                                                 :{TINY_FONT}{YELLOW}Transfer: {CURRENCY_LONG}
STR_FEEDER                                                      :{YELLOW}Transfer: {CURRENCY_LONG}
STR_FEEDER_INCOME_TINY                                          :{TINY_FONT}{YELLOW}Transfer: {CURRENCY_LONG}{WHITE} / {GREEN}Pemasukan: {CURRENCY_LONG}
STR_FEEDER_INCOME                                               :{YELLOW}Transfer: {CURRENCY_LONG}{WHITE} / {GREEN}Pemasukan: {CURRENCY_LONG}
STR_FEEDER_COST_TINY                                            :{TINY_FONT}{YELLOW}Transfer: {CURRENCY_LONG}{WHITE} / {RED}Biaya: {CURRENCY_LONG}
STR_FEEDER_COST                                                 :{YELLOW}Transfer: {CURRENCY_LONG}{WHITE} / {RED}Biaya: {CURRENCY_LONG}
STR_MESSAGE_ESTIMATED_COST                                      :{WHITE}Perkiraan Biaya: {CURRENCY_LONG}
STR_MESSAGE_ESTIMATED_INCOME                                    :{WHITE}Perkiraan Pemasukan: {CURRENCY_LONG}

# Saveload messages
STR_ERROR_SAVE_STILL_IN_PROGRESS                                :{WHITE}Penyimpanan sedang berlangsung,{}mohon tunggu hingga selesai
STR_ERROR_AUTOSAVE_FAILED                                       :{WHITE}Simpan otomatis gagal
STR_ERROR_UNABLE_TO_READ_DRIVE                                  :{BLACK}Tidak dapat membaca drive
STR_ERROR_GAME_SAVE_FAILED                                      :{WHITE}Penyimpanan Game gagal{}{STRING}
STR_ERROR_UNABLE_TO_DELETE_FILE                                 :{WHITE}Tidak mampu untuk menghapus file/berkas
STR_ERROR_GAME_LOAD_FAILED                                      :{WHITE}Gagal membuka permainan{}{STRING}
STR_GAME_SAVELOAD_ERROR_BROKEN_INTERNAL_ERROR                   :Kesalahan Internal: {STRING}
STR_GAME_SAVELOAD_ERROR_BROKEN_SAVEGAME                         :Berkas simpanan permainan rusak - {STRING}
STR_GAME_SAVELOAD_ERROR_TOO_NEW_SAVEGAME                        :Berkas simpanan dibuat dari versi yang lebih baru
STR_GAME_SAVELOAD_ERROR_FILE_NOT_READABLE                       :Berkas tidak terbaca
STR_GAME_SAVELOAD_ERROR_FILE_NOT_WRITEABLE                      :Berkas tidak dapat ditulisi
STR_GAME_SAVELOAD_ERROR_DATA_INTEGRITY_CHECK_FAILED             :Pemeriksaan integritas data gagal
STR_GAME_SAVELOAD_ERROR_PATCHPACK                               :Simpanan permainan dibuat dengan versi yang dimodifikasi
STR_GAME_SAVELOAD_NOT_AVAILABLE                                 :<not available>
STR_WARNING_LOADGAME_REMOVED_TRAMS                              :{WHITE}Game telah disimpan pada versi tanpa dukungan trem. Semua Trem telah dihilangkan

# Map generation messages
STR_ERROR_COULD_NOT_CREATE_TOWN                                 :{WHITE}Pebuatan peta dibatalkan...{}... tak ada lokasi kota yang cocok
STR_ERROR_NO_TOWN_IN_SCENARIO                                   :{WHITE}... disana tidak ada kota dalam skenario ini

STR_ERROR_PNGMAP                                                :{WHITE}Tidak dapat memuat lansekap dari PNG...
STR_ERROR_PNGMAP_FILE_NOT_FOUND                                 :{WHITE}... berkas tidak ada
STR_ERROR_PNGMAP_IMAGE_TYPE                                     :{WHITE}... tak dapat mengkonversi. Diperlukan PNG 8 atau 24-bit
STR_ERROR_PNGMAP_MISC                                           :{WHITE}... maaf, terjadi kesalahan (mungkin berkasnya rusak)

STR_ERROR_BMPMAP                                                :{WHITE}Tidak dapat memuat lansekap dari BMP...
STR_ERROR_BMPMAP_IMAGE_TYPE                                     :{WHITE}... tak dapat mengkonversi jenis gambar

STR_ERROR_HEIGHTMAP_TOO_LARGE                                   :{WHITE}... gambar terlalu besar

STR_WARNING_HEIGHTMAP_SCALE_CAPTION                             :{WHITE}Peringatan Skala
STR_WARNING_HEIGHTMAP_SCALE_MESSAGE                             :{YELLOW}Ukuran peta terlalu besar dan tidak direkomendasikan. Lanjutkan?

# Soundset messages
STR_WARNING_FALLBACK_SOUNDSET                                   :{WHITE}Hanya efek suara standar yang ditemukan. Jika anda ingin efek suara, unduhlah dari "Cari Konten"

# Screenshot related messages
STR_WARNING_SCREENSHOT_SIZE_CAPTION                             :{WHITE}Tangkapan layar besar
STR_WARNING_SCREENSHOT_SIZE_MESSAGE                             :{YELLOW}Resolusi tangkapan layar {COMMA} x {COMMA} piksel. Membuat tangkapan layar akan memakan waktu. Anda ingin melanjutkan?

STR_MESSAGE_HEIGHTMAP_SUCCESSFULLY                              :{WHITE}Peta ketinggian sudah disimpan sebagai '{STRING}'. Puncak tertinggi adalah {NUM}
STR_MESSAGE_SCREENSHOT_SUCCESSFULLY                             :{WHITE}Pengambilan gambar telah berhasil disimpan sebagai '{STRING}'
STR_ERROR_SCREENSHOT_FAILED                                     :{WHITE}Pengambilan gambar gagal

# Error message titles
STR_ERROR_MESSAGE_CAPTION                                       :{YELLOW}Pesan
STR_ERROR_MESSAGE_CAPTION_OTHER_COMPANY                         :{YELLOW}Pesan dari {STRING}

# Generic construction errors
STR_ERROR_OFF_EDGE_OF_MAP                                       :{WHITE}Batas tepi peta
STR_ERROR_TOO_CLOSE_TO_EDGE_OF_MAP                              :{WHITE}Terlalu dekat dengan tepi peta
STR_ERROR_NOT_ENOUGH_CASH_REQUIRES_CURRENCY                     :{WHITE}Dana tidak cukup - dibutuhkan {CURRENCY_LONG}
STR_ERROR_FLAT_LAND_REQUIRED                                    :{WHITE}Daratan harus datar
STR_ERROR_LAND_SLOPED_IN_WRONG_DIRECTION                        :{WHITE}Kemiringan daratan tidak sesuai
STR_ERROR_CAN_T_DO_THIS                                         :{WHITE}Tidak bisa
STR_ERROR_BUILDING_MUST_BE_DEMOLISHED                           :{WHITE}Bangunan harus dihancurkan terlebih dahulu
STR_ERROR_CAN_T_CLEAR_THIS_AREA                                 :{WHITE}Tidak dapat menghancurkan area ini...
STR_ERROR_SITE_UNSUITABLE                                       :{WHITE}... lokasi tidak sesuai
STR_ERROR_ALREADY_BUILT                                         :{WHITE}... sudah dibangun
STR_ERROR_OWNED_BY                                              :{WHITE}... dimiliki oleh {STRING}
STR_ERROR_AREA_IS_OWNED_BY_ANOTHER                              :{WHITE}... area ini dimiliki oleh perusahaan lain
STR_ERROR_TERRAFORM_LIMIT_REACHED                               :{WHITE}... batas pengubahan lansekap terlampaui
STR_ERROR_CLEARING_LIMIT_REACHED                                :{WHITE}... batas penghapusan area terlampaui
STR_ERROR_TREE_PLANT_LIMIT_REACHED                              :{WHITE}... batas penanaman pohon tercapai
STR_ERROR_NAME_MUST_BE_UNIQUE                                   :{WHITE}Nama haruslah unik
STR_ERROR_GENERIC_OBJECT_IN_THE_WAY                             :terhalang {WHITE}{1:STRING}
STR_ERROR_NOT_ALLOWED_WHILE_PAUSED                              :{WHITE}Tidak diijinkan saat dijeda

# Local authority errors
STR_ERROR_LOCAL_AUTHORITY_REFUSES_TO_ALLOW_THIS                 :{WHITE}Pemkot {TOWN} tidak mengijinkan anda melakukan ini
STR_ERROR_LOCAL_AUTHORITY_REFUSES_AIRPORT                       :{WHITE}Pemkot {TOWN} menolak pemberian izin pembangunan bandara lain di kota ini
STR_ERROR_LOCAL_AUTHORITY_REFUSES_NOISE                         :{WHITE}{TOWN} Pihak Pemkot menolak izin pembangunan bandara karena masalah kebisingan
STR_ERROR_BRIBE_FAILED                                          :{WHITE}Sogokan ketahuan jaksa wilayah

# Levelling errors
STR_ERROR_CAN_T_RAISE_LAND_HERE                                 :{WHITE}Tidak dapat menaikkan tanah disini
STR_ERROR_CAN_T_LOWER_LAND_HERE                                 :{WHITE}Tidak dapat menurunkan tanah disini
STR_ERROR_CAN_T_LEVEL_LAND_HERE                                 :{WHITE}Dataran tak bisa diratakan...
STR_ERROR_EXCAVATION_WOULD_DAMAGE                               :{WHITE}Penggalian akan merusak terowongan
STR_ERROR_ALREADY_AT_SEA_LEVEL                                  :{WHITE}Telah sama dengan ketinggian laut
STR_ERROR_TOO_HIGH                                              :{WHITE}Terlalu tinggi
STR_ERROR_ALREADY_LEVELLED                                      :{WHITE}... sudah rata
STR_ERROR_BRIDGE_TOO_HIGH_AFTER_LOWER_LAND                      :{WHITE}Jembatan diatas situ akan terlalu tinggi pada akhirnya.

# Company related errors
STR_ERROR_CAN_T_CHANGE_COMPANY_NAME                             :{WHITE}Tidak dapat mengubah nama perusahaan
STR_ERROR_CAN_T_CHANGE_PRESIDENT                                :{WHITE}Tidak dapat mengubah nama pimpinan...

STR_ERROR_MAXIMUM_PERMITTED_LOAN                                :{WHITE}... besar pinjaman maksimal yang diizinkan adalah {CURRENCY_LONG}
STR_ERROR_CAN_T_BORROW_ANY_MORE_MONEY                           :{WHITE}Tidak dapat meminjam uang lagi...
STR_ERROR_LOAN_ALREADY_REPAYED                                  :{WHITE}... tidak ada hutang yang harus dibayar
STR_ERROR_CURRENCY_REQUIRED                                     :{WHITE}... dibutuhkan {CURRENCY_LONG}
STR_ERROR_CAN_T_REPAY_LOAN                                      :{WHITE}Tidak dapat membayar hutang...
STR_ERROR_INSUFFICIENT_FUNDS                                    :{WHITE}Tidak dapat memberikan uang yang berasal dari pinjaman bank...
STR_ERROR_CAN_T_GIVE_MONEY                                      :{WHITE}Tidak bisa memberikan uang kepada perusahaan ini...
STR_ERROR_CAN_T_BUY_COMPANY                                     :{WHITE}Tidak dapat membeli perusahaan...
STR_ERROR_CAN_T_BUILD_COMPANY_HEADQUARTERS                      :{WHITE}Tidak dapat membangun kantor pusat perusahaan...

# Town related errors
STR_ERROR_CAN_T_GENERATE_TOWN                                   :{WHITE}Tidak dapat membuat satu kota pun
STR_ERROR_CAN_T_RENAME_TOWN                                     :{WHITE}Tidak dapat mengubah nama kota...
STR_ERROR_CAN_T_FOUND_TOWN_HERE                                 :{WHITE}Tidak dapat membangun kota disini
STR_ERROR_CAN_T_EXPAND_TOWN                                     :{WHITE}Tidak dapat memperluas kota...
STR_ERROR_TOO_CLOSE_TO_EDGE_OF_MAP_SUB                          :{WHITE}... terlalu dekat dengan batas tepi peta
STR_ERROR_TOO_CLOSE_TO_ANOTHER_TOWN                             :{WHITE}... terlalu dekat dengan kota lain
STR_ERROR_TOO_MANY_TOWNS                                        :{WHITE}... terlalu banyak kota
STR_ERROR_NO_SPACE_FOR_TOWN                                     :{WHITE}... tidak ada lagi ruang tersisa dalam peta
STR_ERROR_ROAD_WORKS_IN_PROGRESS                                :{WHITE}Jalan sedang dikerjakan
STR_ERROR_TOWN_CAN_T_DELETE                                     :{WHITE}Tidak dapat menghancurkan kota ini...{}Suatu stasiun atau depo tergantung pada kota ini atau kotak milik kota tidak dapat dihapus
STR_ERROR_STATUE_NO_SUITABLE_PLACE                              :{WHITE}... tidak ada tempat yang cocok untuk patung di tengah kota ini

# Industry related errors
STR_ERROR_TOO_MANY_INDUSTRIES                                   :{WHITE}... terlalu banyak industri
STR_ERROR_CAN_T_GENERATE_INDUSTRIES                             :{WHITE}Tidak dapat membangkitkan/membuat industri...
STR_ERROR_CAN_T_BUILD_HERE                                      :{WHITE}Tidak dapat membangun {STRING} disini...
STR_ERROR_CAN_T_CONSTRUCT_THIS_INDUSTRY                         :{WHITE}Tidak dapat membangun industri ini disini...
STR_ERROR_CAN_T_PROSPECT_INDUSTRY                               :{WHITE}Tidak mampu memprospek industri...
STR_ERROR_INDUSTRY_TOO_CLOSE                                    :{WHITE}... terlalu dekat dengan industri lain
STR_ERROR_MUST_FOUND_TOWN_FIRST                                 :{WHITE}... harus membangun kota terlebih dahulu
STR_ERROR_ONLY_ONE_ALLOWED_PER_TOWN                             :{WHITE}... hanya diizinkan satu di setiap kota
STR_ERROR_CAN_ONLY_BE_BUILT_IN_TOWNS_WITH_POPULATION_OF_1200    :{WHITE}... hanya dapat dibangun pada kota dengan populasi paling sedikit 1200
STR_ERROR_CAN_ONLY_BE_BUILT_IN_RAINFOREST                       :{WHITE}... hanya dapat dibangun di area hutan hujan
STR_ERROR_CAN_ONLY_BE_BUILT_IN_DESERT                           :{WHITE}... hanya dapat dibangun di area gurun
STR_ERROR_CAN_ONLY_BE_BUILT_IN_TOWNS                            :{WHITE}... hanya dapat dibangun di kota (menggantikan rumah)
STR_ERROR_CAN_ONLY_BE_BUILT_NEAR_TOWN_CENTER                    :{WHITE}... hanya dapat dibangun dekat dgn pusat kota
STR_ERROR_CAN_ONLY_BE_BUILT_IN_LOW_AREAS                        :{WHITE}... hanya dapat dibangun di daerah rendah
STR_ERROR_CAN_ONLY_BE_POSITIONED                                :{WHITE}... hanya dapat diletakkan didekat batas peta
STR_ERROR_FOREST_CAN_ONLY_BE_PLANTED                            :{WHITE}... hutan hanya dapat ditanam diatas batas salju
STR_ERROR_CAN_ONLY_BE_BUILT_ABOVE_SNOW_LINE                     :{WHITE}... hanya bisa dibangun diatas garis salju
STR_ERROR_CAN_ONLY_BE_BUILT_BELOW_SNOW_LINE                     :{WHITE}... hanya dapat dibangun di bawah batas salju

STR_ERROR_PROSPECTING_WAS_UNLUCKY                               :{WHITE}Rencana pendanaan mengalami kegagalan; mohon dicoba kembali
STR_ERROR_NO_SUITABLE_PLACES_FOR_PROSPECTING                    :{WHITE} Tidak ada tempat yang tepat untuk memprospek industri ini
STR_ERROR_NO_SUITABLE_PLACES_FOR_INDUSTRIES                     :{WHITE}Tidak ada tempat yang sesuai untuk industri '{STRING}'
STR_ERROR_NO_SUITABLE_PLACES_FOR_INDUSTRIES_EXPLANATION         :{WHITE}Ubah pembuatan peta untuk memperoleh peta yang lebih baik

# Station construction related errors
STR_ERROR_CAN_T_BUILD_RAILROAD_STATION                          :{WHITE}Tidak dapat membangun stasiun kereta disini
STR_ERROR_CAN_T_BUILD_BUS_STATION                               :{WHITE}Tidak dapat membangun terminal bus...
STR_ERROR_CAN_T_BUILD_TRUCK_STATION                             :{WHITE}Tidak dapat membangun stasiun bongkar-muat...
STR_ERROR_CAN_T_BUILD_PASSENGER_TRAM_STATION                    :{WHITE}Tidak dapat membangun halte trem disini...
STR_ERROR_CAN_T_BUILD_CARGO_TRAM_STATION                        :{WHITE}Tidak dapat membangun stasiun kargo trem...
STR_ERROR_CAN_T_BUILD_DOCK_HERE                                 :{WHITE}Tidak dapat membuat pelabuhan disini...
STR_ERROR_CAN_T_BUILD_AIRPORT_HERE                              :{WHITE}Tidak dapat membangun bandara disini...

STR_ERROR_ADJOINS_MORE_THAN_ONE_EXISTING                        :{WHITE}berdempetan dengan lebih dari satu stasiun yang telah ada
STR_ERROR_STATION_TOO_SPREAD_OUT                                :{WHITE}... stasiun terlalu membentang/melebar
STR_ERROR_TOO_MANY_STATIONS_LOADING                             :{WHITE}Terlalu banyak stasiun/area bongkar muat
STR_ERROR_TOO_MANY_STATION_SPECS                                :{WHITE}Terlalu banyak bag. stasiun
STR_ERROR_TOO_MANY_BUS_STOPS                                    :{WHITE}Terlalu banyak pemberhentian Bus
STR_ERROR_TOO_MANY_TRUCK_STOPS                                  :{WHITE}Terlalu banyak terminal truk
STR_ERROR_TOO_CLOSE_TO_ANOTHER_DOCK                             :{WHITE}Terlalu dekat dengan dok/galangan kapal lainnya
STR_ERROR_TOO_CLOSE_TO_ANOTHER_AIRPORT                          :{WHITE}Terlalu dekat dengan bandara lainnya
STR_ERROR_CAN_T_RENAME_STATION                                  :{WHITE}Tidak dapat mengganti nama stasiun...
STR_ERROR_DRIVE_THROUGH_ON_TOWN_ROAD                            :{WHITE}... jalan ini milik kota
STR_ERROR_DRIVE_THROUGH_DIRECTION                               :{WHITE}... menghadap pada arah yang salah
STR_ERROR_DRIVE_THROUGH_CORNER                                  :{WHITE}... terminal lintas-lalu tak bisa memiliki sudut
STR_ERROR_DRIVE_THROUGH_JUNCTION                                :{WHITE}... terminal lintas-lalu tak bisa memiliki simpangan

# Station destruction related errors
STR_ERROR_CAN_T_REMOVE_PART_OF_STATION                          :{WHITE}Tidak dapat menghapus bagian dari stasiun...
STR_ERROR_MUST_REMOVE_RAILWAY_STATION_FIRST                     :{WHITE}Harus menghapus stasiun dulu
STR_ERROR_CAN_T_REMOVE_BUS_STATION                              :{WHITE}Tidak dapat membongkar terminal Bus...
STR_ERROR_CAN_T_REMOVE_TRUCK_STATION                            :{WHITE}Tidak dapat membongkar stasiun bongkar-muat...
STR_ERROR_CAN_T_REMOVE_PASSENGER_TRAM_STATION                   :{WHITE}Tidak dapat membongkar halte trem...
STR_ERROR_CAN_T_REMOVE_CARGO_TRAM_STATION                       :{WHITE}Tidak dapat membongkar stasiun kargo trem...
STR_ERROR_MUST_REMOVE_ROAD_STOP_FIRST                           :{WHITE}Terminal harus di hancurkan dulu.
STR_ERROR_THERE_IS_NO_STATION                                   :{WHITE}...tidak ada stasiun di sini

STR_ERROR_MUST_DEMOLISH_RAILROAD                                :{WHITE}Harus menghancurkan jalur rel stasiun terlebih dahul
STR_ERROR_MUST_DEMOLISH_BUS_STATION_FIRST                       :{WHITE}Harus menghancurkan terminal bus terlebih dahulu
STR_ERROR_MUST_DEMOLISH_TRUCK_STATION_FIRST                     :{WHITE}Harus menghancurkan stasiun truk terlebih dahulu
STR_ERROR_MUST_DEMOLISH_PASSENGER_TRAM_STATION_FIRST            :{WHITE}Harus menghancurkan halte penumpang trem terlebih dahulu
STR_ERROR_MUST_DEMOLISH_CARGO_TRAM_STATION_FIRST                :{WHITE}Harus menghancurkan terminal kargo trem terlebih dahulu
STR_ERROR_MUST_DEMOLISH_DOCK_FIRST                              :{WHITE}Harus menghancurkan pelabuhan terlebih dahulu
STR_ERROR_MUST_DEMOLISH_AIRPORT_FIRST                           :{WHITE}Harus menghancurkan bandara terlebih dahulu

# Waypoint related errors
STR_ERROR_WAYPOINT_ADJOINS_MORE_THAN_ONE_EXISTING               :{WHITE}Berdempetan dengan lebih dari satu waypoint yang ada
STR_ERROR_TOO_CLOSE_TO_ANOTHER_WAYPOINT                         :{WHITE}Terlalu dekat dengan waypoint yang lain

STR_ERROR_CAN_T_BUILD_TRAIN_WAYPOINT                            :{WHITE}Tidak dapat membuat waypoint kereta disini...
STR_ERROR_CAN_T_POSITION_BUOY_HERE                              :{WHITE}Tidak dapat menempatkan pelampung disini...
STR_ERROR_CAN_T_CHANGE_WAYPOINT_NAME                            :{WHITE}Tidak dapat mengganti nama waypoint...

STR_ERROR_CAN_T_REMOVE_TRAIN_WAYPOINT                           :{WHITE}Tidak dapat menghapus waypoint kereta disini...
STR_ERROR_MUST_REMOVE_RAILWAYPOINT_FIRST                        :{WHITE}Harus membongkar rel waypoint terlebih dahulu
STR_ERROR_BUOY_IN_THE_WAY                                       :{WHITE}... terhalang pelampung
STR_ERROR_BUOY_IS_IN_USE                                        :{WHITE}... pelampung sedang dipakai oleh perusahaan lain!

# Depot related errors
STR_ERROR_CAN_T_BUILD_TRAIN_DEPOT                               :{WHITE}Tidak dapat membangun depo disini...
STR_ERROR_CAN_T_BUILD_ROAD_DEPOT                                :{WHITE}Tidak dapat membangun bengkel disini...
STR_ERROR_CAN_T_BUILD_TRAM_DEPOT                                :{WHITE}Tidak dapat membangun bengkel trem disini...
STR_ERROR_CAN_T_BUILD_SHIP_DEPOT                                :{WHITE}Tidak dapat membangun galangan kapal disini...

STR_ERROR_CAN_T_RENAME_DEPOT                                    :{WHITE}Tidak dapat mengubah nama bengkel...

STR_ERROR_TRAIN_MUST_BE_STOPPED_INSIDE_DEPOT                    :{WHITE}... harus dihentikan di depo
STR_ERROR_ROAD_VEHICLE_MUST_BE_STOPPED_INSIDE_DEPOT             :{WHITE}... harus dihentikan di bengkel
STR_ERROR_SHIP_MUST_BE_STOPPED_INSIDE_DEPOT                     :{WHITE}... harus dihentikan di galangan
STR_ERROR_AIRCRAFT_MUST_BE_STOPPED_INSIDE_HANGAR                :{WHITE}... harus dihentikan di hangar

STR_ERROR_TRAINS_CAN_ONLY_BE_ALTERED_INSIDE_A_DEPOT             :{WHITE}Kereta hanya dapat diubah ketika berhenti di dalam depo
STR_ERROR_TRAIN_TOO_LONG                                        :{WHITE}Kereta terlalu panjang
STR_ERROR_CAN_T_REVERSE_DIRECTION_RAIL_VEHICLE                  :{WHITE}Tidak dapat memutar balik arah kendaraan...
STR_ERROR_CAN_T_REVERSE_DIRECTION_RAIL_VEHICLE_MULTIPLE_UNITS   :{WHITE}... berisi unit berganda
STR_ERROR_INCOMPATIBLE_RAIL_TYPES                               :Jenis rel tidak sesuai

STR_ERROR_CAN_T_MOVE_VEHICLE                                    :{WHITE}Tidak dapat memindahkan kendaraan...
STR_ERROR_REAR_ENGINE_FOLLOW_FRONT                              :{WHITE}Bagian belakang mesin akan selalu mengikuti bagian depannya
STR_ERROR_UNABLE_TO_FIND_ROUTE_TO                               :{WHITE}Tidak menemukan rute menuju depo terdekat
STR_ERROR_UNABLE_TO_FIND_LOCAL_DEPOT                            :{WHITE}Tidak dapat menemukan bengkel terdekat

STR_ERROR_DEPOT_WRONG_DEPOT_TYPE                                :Jenis bengkel salah

# Depot unbunching related errors

# Autoreplace related errors
STR_ERROR_TRAIN_TOO_LONG_AFTER_REPLACEMENT                      :{WHITE}{VEHICLE} jadi terlalu panjang setelah diganti
STR_ERROR_AUTOREPLACE_NOTHING_TO_DO                             :{WHITE}Tidak ada aturan peremajaan otomatis yang berlaku
STR_ERROR_AUTOREPLACE_MONEY_LIMIT                               :(batas min. uang)
STR_ERROR_AUTOREPLACE_INCOMPATIBLE_CARGO                        :{WHITE}Kendaraan baru tidak bisa membawa {STRING}
STR_ERROR_AUTOREPLACE_INCOMPATIBLE_REFIT                        :{WHITE}Kendaraan baru tidak dapat melakukan perbaikan dalam urutan {NUM}

# Rail construction errors
STR_ERROR_IMPOSSIBLE_TRACK_COMBINATION                          :{WHITE}Kombinasi rel yang mustahil
STR_ERROR_MUST_REMOVE_SIGNALS_FIRST                             :{WHITE}Sinyal harus dihancurkan dulu
STR_ERROR_NO_SUITABLE_RAILROAD_TRACK                            :{WHITE}Tidak tersedia rel yang sesuai
STR_ERROR_MUST_REMOVE_RAILROAD_TRACK                            :{WHITE}Harus membongkar rel terlebih dahulu
STR_ERROR_CROSSING_ON_ONEWAY_ROAD                               :{WHITE}Jalannya satu arah atau terhalang
STR_ERROR_CROSSING_DISALLOWED_RAIL                              :{WHITE}Perlintasan tingkat tidak diperbolehkan pada tipe rel ini
STR_ERROR_CROSSING_DISALLOWED_ROAD                              :{WHITE}Perlintasan tingkat tidak diperbolehkan untuk jenis jalan ini
STR_ERROR_CAN_T_BUILD_SIGNALS_HERE                              :{WHITE}Tidak dapat membangun sinyal disini
STR_ERROR_CAN_T_BUILD_RAILROAD_TRACK                            :{WHITE}Tidak dapat membangun jalur rel disini
STR_ERROR_CAN_T_REMOVE_RAILROAD_TRACK                           :{WHITE}Tidak dapat menghapus jalur rel dari sini
STR_ERROR_CAN_T_REMOVE_SIGNALS_FROM                             :{WHITE}Tidak dapat menghapus sinyal dari sini
STR_ERROR_SIGNAL_CAN_T_CONVERT_SIGNALS_HERE                     :{WHITE}Tidak dapat mengubah sinyal ini...
STR_ERROR_THERE_IS_NO_RAILROAD_TRACK                            :{WHITE}... tidak ada rel
STR_ERROR_THERE_ARE_NO_SIGNALS                                  :{WHITE}...tidak ada sinyal

STR_ERROR_CAN_T_CONVERT_RAIL                                    :{WHITE}Tidak dapat mengubah tipe rel disini...

# Road construction errors
STR_ERROR_MUST_REMOVE_ROAD_FIRST                                :{WHITE}Harus membongkar jalan terlebih dahulu
STR_ERROR_ONEWAY_ROADS_CAN_T_HAVE_JUNCTION                      :{WHITE}... jalan satu arah tak bisa memiliki simpangan
STR_ERROR_CAN_T_BUILD_ROAD_HERE                                 :{WHITE}Tidak dapat membangun jalan disini...
STR_ERROR_CAN_T_BUILD_TRAMWAY_HERE                              :{WHITE}Tidak dapat membangun jalur trem disini...
STR_ERROR_CAN_T_REMOVE_ROAD_FROM                                :{WHITE}Tidak dapat membongkar jalan di sini...
STR_ERROR_CAN_T_REMOVE_TRAMWAY_FROM                             :{WHITE}Tidak dapat membongkar jalur trem disini...
STR_ERROR_THERE_IS_NO_ROAD                                      :{WHITE}... tidak ada jalan
STR_ERROR_THERE_IS_NO_TRAMWAY                                   :{WHITE}... tidak ada jalur trem
STR_ERROR_CAN_T_CONVERT_ROAD                                    :{WHITE}Tidak dapat mengubah tipe jalan disini...
STR_ERROR_CAN_T_CONVERT_TRAMWAY                                 :{WHITE}Tidak dapat mengubah tipe tram disini...
STR_ERROR_NO_SUITABLE_ROAD                                      :{WHITE}Tidak ada jalan yang cocok
STR_ERROR_NO_SUITABLE_TRAMWAY                                   :{WHITE}Jalur Tram tidak ada yang cocok

# Waterway construction errors
STR_ERROR_CAN_T_BUILD_CANALS                                    :{WHITE}Tidak dapat membangun kanal disini...
STR_ERROR_CAN_T_BUILD_LOCKS                                     :{WHITE}Tidak dapat membangun lock disini...
STR_ERROR_CAN_T_PLACE_RIVERS                                    :{WHITE}Tidak dapat menempatkan sungai disini...
STR_ERROR_MUST_BE_BUILT_ON_WATER                                :{WHITE}... harus dibangun di atas air
STR_ERROR_CAN_T_BUILD_ON_WATER                                  :{WHITE}... tidak dapat membangun di atas air
STR_ERROR_CAN_T_BUILD_ON_SEA                                    :{WHITE}... tidak dapat membangun di laut terbuka
STR_ERROR_CAN_T_BUILD_ON_CANAL                                  :{WHITE}... tidak dapat membangun di atas kanal
STR_ERROR_CAN_T_BUILD_ON_RIVER                                  :{WHITE}... tidak dapat membangun di atas sungai
STR_ERROR_MUST_DEMOLISH_CANAL_FIRST                             :{WHITE}Harus menghancurkan kanal terlebih dahulu
STR_ERROR_CAN_T_BUILD_AQUEDUCT_HERE                             :{WHITE}Tidak dapat membangun jembatan air disini...

# Tree related errors
STR_ERROR_TREE_ALREADY_HERE                                     :{WHITE}... pohon sudah ada disini
STR_ERROR_TREE_WRONG_TERRAIN_FOR_TREE_TYPE                      :{WHITE}... dataran tidak sesuai untuk jenis pohon ini
STR_ERROR_CAN_T_PLANT_TREE_HERE                                 :{WHITE}Tidak dapat menanam pohon disini...

# Bridge related errors
STR_ERROR_CAN_T_BUILD_BRIDGE_HERE                               :{WHITE}Tidak dapat membangun jembatan disini...
STR_ERROR_MUST_DEMOLISH_BRIDGE_FIRST                            :{WHITE}Harus menghancurkan jembatan terlebih dahulu
STR_ERROR_CAN_T_START_AND_END_ON                                :{WHITE}Tidak dapat awal dan akhir pada spot/titik lokasi yang sama
STR_ERROR_BRIDGEHEADS_NOT_SAME_HEIGHT                           :{WHITE}Ujung jembatan tidak pada level yang sama
STR_ERROR_BRIDGE_TOO_LOW_FOR_TERRAIN                            :{WHITE}Jembatan lebih rendah dari daratan
STR_ERROR_BRIDGE_TOO_HIGH_FOR_TERRAIN                           :{WHITE}Jembatan terlalu tinggi untuk medan ini.
STR_ERROR_START_AND_END_MUST_BE_IN                              :{WHITE}Awal dan akhir harus segaris
STR_ERROR_ENDS_OF_BRIDGE_MUST_BOTH                              :{WHITE}... kedua ujung jembatan harus berada di daratan
STR_ERROR_BRIDGE_TOO_LONG                                       :{WHITE}... jembatan terlalu panjang
STR_ERROR_BRIDGE_THROUGH_MAP_BORDER                             :{WHITE}Jembatan akan berakhir di luar peta

# Tunnel related errors
STR_ERROR_CAN_T_BUILD_TUNNEL_HERE                               :{WHITE}Tidak dapat membangun terowongan disini...
STR_ERROR_SITE_UNSUITABLE_FOR_TUNNEL                            :{WHITE}Lokasi tidak sesuai untuk jalur masuk terowongan
STR_ERROR_MUST_DEMOLISH_TUNNEL_FIRST                            :{WHITE}Harus menghancurkan terowongan terlebih dahul
STR_ERROR_ANOTHER_TUNNEL_IN_THE_WAY                             :{WHITE}Bersinggungan dengan terowongan lain
STR_ERROR_TUNNEL_THROUGH_MAP_BORDER                             :{WHITE}Terowongan boleh berakhir di luar peta
STR_ERROR_UNABLE_TO_EXCAVATE_LAND                               :{WHITE}Tidak dapat menyesuaikan kemiringan tanah di ujung terowongan
STR_ERROR_TUNNEL_TOO_LONG                                       :{WHITE}... terowongan terlalu panjang

# Object related errors
STR_ERROR_TOO_MANY_OBJECTS                                      :{WHITE}... terlalu banyak obyek
STR_ERROR_CAN_T_BUILD_OBJECT                                    :{WHITE}Tidak dapat membuat objek...
STR_ERROR_OBJECT_IN_THE_WAY                                     :{WHITE}terhalang obyek
STR_ERROR_COMPANY_HEADQUARTERS_IN                               :{WHITE}... terhalang kantor pusat perusahaan
STR_ERROR_CAN_T_PURCHASE_THIS_LAND                              :{WHITE}Tidak dapat membeli area ini
STR_ERROR_YOU_ALREADY_OWN_IT                                    :{WHITE}... anda sudah memilikinya!
STR_ERROR_BUILD_OBJECT_LIMIT_REACHED                            :{WHITE}... batas konstruksi objek telah tercapai

# Group related errors
STR_ERROR_GROUP_CAN_T_CREATE                                    :{WHITE}Tidak data membuat kelompok...
STR_ERROR_GROUP_CAN_T_DELETE                                    :{WHITE}Tidak dapat menghapus kelompok ini...
STR_ERROR_GROUP_CAN_T_RENAME                                    :{WHITE}Tidak dapat mengganti nama kelompok...
STR_ERROR_GROUP_CAN_T_SET_PARENT                                :{WHITE}Tidak dapat menetapkan kelompok induk...
STR_ERROR_GROUP_CAN_T_SET_PARENT_RECURSION                      :{WHITE}perulangan dalam grup hierarki tidak diperbolehkan
STR_ERROR_GROUP_CAN_T_REMOVE_ALL_VEHICLES                       :{WHITE}Tidak dapat memindahkan semua kendaraan dari kelompok ini...
STR_ERROR_GROUP_CAN_T_ADD_VEHICLE                               :{WHITE}Tidak dapat menambah Kendaraan dalam kelompok ini...
STR_ERROR_GROUP_CAN_T_ADD_SHARED_VEHICLE                        :{WHITE}Tidak dapat menambah Kendaraan yang dapat dipakai bersama ke dalam grup...

# Generic vehicle errors

###length VEHICLE_TYPES
STR_ERROR_TRAIN_IN_THE_WAY                                      :{WHITE}Kereta menghalangi jalan
STR_ERROR_ROAD_VEHICLE_IN_THE_WAY                               :{WHITE}Kendaraan jalan raya menghalangi jalan
STR_ERROR_SHIP_IN_THE_WAY                                       :{WHITE}Kapal menghalangi jalan
STR_ERROR_AIRCRAFT_IN_THE_WAY                                   :{WHITE}Pesawat menghalangi jalan

###length VEHICLE_TYPES
STR_ERROR_RAIL_VEHICLE_NOT_AVAILABLE                            :{WHITE}Kereta tidak tersedia
STR_ERROR_ROAD_VEHICLE_NOT_AVAILABLE                            :{WHITE}Bus/truk tidak tersedia
STR_ERROR_SHIP_NOT_AVAILABLE                                    :{WHITE}Kapal tidak tersedia
STR_ERROR_AIRCRAFT_NOT_AVAILABLE                                :{WHITE}Pesawat tidak tersedia

###length VEHICLE_TYPES
STR_ERROR_CAN_T_REFIT_TRAIN                                     :{WHITE}Tidak dapat mengubah kargo lokomotif...
STR_ERROR_CAN_T_REFIT_ROAD_VEHICLE                              :{WHITE}Tidak dapat meng-karoseri ulang truk.
STR_ERROR_CAN_T_REFIT_SHIP                                      :{WHITE}Tidak dapat mengubah kargo kapal...
STR_ERROR_CAN_T_REFIT_AIRCRAFT                                  :{WHITE}Tidak dapat mengubah kargo pesawat...

###length VEHICLE_TYPES
STR_ERROR_CAN_T_RENAME_TRAIN                                    :{WHITE}Tdak dapat menamai kereta...
STR_ERROR_CAN_T_RENAME_ROAD_VEHICLE                             :{WHITE}Tidak dapat menamai kendaraan...
STR_ERROR_CAN_T_RENAME_SHIP                                     :{WHITE}Tidak dapat memberi nama kapal...
STR_ERROR_CAN_T_RENAME_AIRCRAFT                                 :{WHITE}Tidak dapat memberi nama pesawat

###length VEHICLE_TYPES
STR_ERROR_CAN_T_STOP_START_TRAIN                                :{WHITE}Tidak dapat menghentikan/menjalankan kereta...
STR_ERROR_CAN_T_STOP_START_ROAD_VEHICLE                         :{WHITE}Tidak dapat menghentikan/menjalankan kendaraan...
STR_ERROR_CAN_T_STOP_START_SHIP                                 :{WHITE}Tidak dapat menghentikan / menjalankan kapal...
STR_ERROR_CAN_T_STOP_START_AIRCRAFT                             :{WHITE}Tidak dapat menghentikan / menjalankan pesawat...

###length VEHICLE_TYPES
STR_ERROR_CAN_T_SEND_TRAIN_TO_DEPOT                             :{WHITE}Tidak dapat memerintahkan kereta ke depo...
STR_ERROR_CAN_T_SEND_ROAD_VEHICLE_TO_DEPOT                      :{WHITE}Tidak dapat memerintahkan kendaraan ke bengkel...
STR_ERROR_CAN_T_SEND_SHIP_TO_DEPOT                              :{WHITE}Tidak dapat memerintahkan kapal ke galangan...
STR_ERROR_CAN_T_SEND_AIRCRAFT_TO_HANGAR                         :{WHITE}Tidak dapat memerintahkan pesawat ke hangar...

###length VEHICLE_TYPES
STR_ERROR_CAN_T_BUY_TRAIN                                       :{WHITE}Tidak dapat membeli kereta...
STR_ERROR_CAN_T_BUY_ROAD_VEHICLE                                :{WHITE}Tidak dapat membeli kendaraan...
STR_ERROR_CAN_T_BUY_SHIP                                        :{WHITE}Tidak dapat membeli kapal...
STR_ERROR_CAN_T_BUY_AIRCRAFT                                    :{WHITE}Tidak dapat membeli pesawat ...

###length VEHICLE_TYPES
STR_ERROR_CAN_T_RENAME_TRAIN_TYPE                               :{WHITE}Tidak dapat mengubah nama jenis kereta...
STR_ERROR_CAN_T_RENAME_ROAD_VEHICLE_TYPE                        :{WHITE}Tidak bisa mengganti nama jenis kendaraan...
STR_ERROR_CAN_T_RENAME_SHIP_TYPE                                :{WHITE}Tidak dapat mengubah nama jenis kapal...
STR_ERROR_CAN_T_RENAME_AIRCRAFT_TYPE                            :{WHITE}Tidak dapat mengubah nama jenis pesawat...

###length VEHICLE_TYPES
STR_ERROR_CAN_T_SELL_TRAIN                                      :{WHITE}Tidak dapat menjual kendaraan...
STR_ERROR_CAN_T_SELL_ROAD_VEHICLE                               :{WHITE}Tidak dapat menjual kendaraan...
STR_ERROR_CAN_T_SELL_SHIP                                       :{WHITE}Tidak dapat menjual kapal...
STR_ERROR_CAN_T_SELL_AIRCRAFT                                   :{WHITE}Tidak dapat menjual pesawat...

STR_ERROR_TOO_MANY_VEHICLES_IN_GAME                             :{WHITE}Terlalu banyak kendaraan dalam permainan
STR_ERROR_CAN_T_CHANGE_SERVICING                                :{WHITE}Tidak dapat mengubah waktu perbaikan...

STR_ERROR_VEHICLE_IS_DESTROYED                                  :{WHITE}... kendaraan hancur

STR_ERROR_CAN_T_CLONE_VEHICLE_LIST                              :{WHITE}... tidak semua kendaraan identik

STR_ERROR_NO_VEHICLES_AVAILABLE_AT_ALL                          :{WHITE}Tak satupun kendaraan tersedia
STR_ERROR_NO_VEHICLES_AVAILABLE_AT_ALL_EXPLANATION              :{WHITE}Tukarkan konfigurasi NewGRF anda
STR_ERROR_NO_VEHICLES_AVAILABLE_YET                             :{WHITE}Belum ada kendaraan yang tersedia saat ini
STR_ERROR_NO_VEHICLES_AVAILABLE_YET_EXPLANATION                 :{WHITE}Mulai permainan baru setelah {DATE_SHORT} atau gunakan NewGRF yang menyediakan kendaraan awal

# Specific vehicle errors
STR_ERROR_CAN_T_MAKE_TRAIN_PASS_SIGNAL                          :{WHITE}Tidak dapat memaksa kereta melanggar sinyal pada saat bahaya...
STR_ERROR_CAN_T_REVERSE_DIRECTION_TRAIN                         :{WHITE}Tidak dapat memutar balik arah kereta...
STR_ERROR_TRAIN_START_NO_POWER                                  :Kereta tidak bertenaga

STR_ERROR_CAN_T_MAKE_ROAD_VEHICLE_TURN                          :{WHITE}Tidak dapat memutar kendaraan...

STR_ERROR_AIRCRAFT_IS_IN_FLIGHT                                 :{WHITE}Pesawat sedang terbang

# Order related errors
STR_ERROR_NO_MORE_SPACE_FOR_ORDERS                              :{WHITE}Tidak ada tempat untuk perintah lagi
STR_ERROR_TOO_MANY_ORDERS                                       :{WHITE}Terlalu banyak perintah
STR_ERROR_CAN_T_INSERT_NEW_ORDER                                :{WHITE}Tidak dapat menambah perintah baru...
STR_ERROR_CAN_T_DELETE_THIS_ORDER                               :{WHITE}Tidak dapat menghapus perintah ini...
STR_ERROR_CAN_T_MODIFY_THIS_ORDER                               :{WHITE}Tidak dapat mengubah perintah ini...
STR_ERROR_CAN_T_MOVE_THIS_ORDER                                 :{WHITE}Tidak dapat memindah perintah ini...
STR_ERROR_CAN_T_SKIP_ORDER                                      :{WHITE}Tidak dapat melewatkan perintah terpakai...
STR_ERROR_CAN_T_SKIP_TO_ORDER                                   :{WHITE}Tidak dapat melewatkan perintah terpilih...
STR_ERROR_CAN_T_COPY_SHARE_ORDER                                :{WHITE}... kendaraan tidak dapat menuju ke semua stasiun
STR_ERROR_CAN_T_ADD_ORDER                                       :{WHITE}... kendaraan tidak dapat menuju ke stasiun tersebut
STR_ERROR_CAN_T_ADD_ORDER_SHARED                                :{WHITE}... kendaraan yang berbagi tujuan yang sama tidak dapat menuju stasiun tersebut
STR_ERROR_CAN_T_COPY_ORDER_VEHICLE_LIST                         :{WHITE}... Tidak semua kendaraan memiliki urutan yang sama
STR_ERROR_CAN_T_SHARE_ORDER_VEHICLE_LIST                        :{WHITE}... tidak semua kendaraan akan berbagi urutan.

STR_ERROR_CAN_T_SHARE_ORDER_LIST                                :{WHITE}Tidak dapat berbagi perintah...
STR_ERROR_CAN_T_STOP_SHARING_ORDER_LIST                         :{WHITE}Tidak dapat menghentikan pembagian daftar perintah...
STR_ERROR_CAN_T_COPY_ORDER_LIST                                 :{WHITE}Tidak dapat meniru perintah...
STR_ERROR_TOO_FAR_FROM_PREVIOUS_DESTINATION                     :{WHITE}... terlalu jauh dari tujuan sebelumnya
STR_ERROR_AIRCRAFT_NOT_ENOUGH_RANGE                             :{WHITE}... pesawat tidak dapat menjangkau

# Extra messages which go on the third line of errors, explaining why orders failed
STR_ERROR_NO_RAIL_STATION                                       :{WHITE}Tidak ada stasiun kereta
STR_ERROR_NO_BUS_STATION                                        :{WHITE}Tidak ada stasiun bis
STR_ERROR_NO_TRUCK_STATION                                      :{WHITE}Tidak ada stasiun lori
STR_ERROR_NO_DOCK                                               :{WHITE}Tidak ada dermaga
STR_ERROR_NO_AIRPORT                                            :{WHITE}Tidak ada bandara/heliport
STR_ERROR_NO_STOP_COMPATIBLE_ROAD_TYPE                          :{WHITE}Tidak ada pemberhentian dengan kompatibilitas tipe jalan
STR_ERROR_NO_STOP_COMPATIBLE_TRAM_TYPE                          :{WHITE}Tidak ada pemberhentian yang kompatibel dengan tipe tram
STR_ERROR_NO_STOP_ARTICULATED_VEHICLE                           :{WHITE}Tidak ada perhentian yang cocok untuk kendaraan jalan gandeng.{}Kendaraan jalan gandeng memerlukan perhentian drive-through, bukan perhentian teluk
STR_ERROR_AIRPORT_NO_PLANES                                     :{WHITE}Pesawat ini tidak dapat mendarat di heliport ini
STR_ERROR_AIRPORT_NO_HELICOPTERS                                :{WHITE}Helikopter ini tidak dapat mendarat di bandara
STR_ERROR_NO_RAIL_WAYPOINT                                      :{WHITE}Tidak ada titik jalan kereta api
STR_ERROR_NO_BUOY                                               :{WHITE}Tidak ada pelampung

# Timetable related errors
STR_ERROR_CAN_T_TIMETABLE_VEHICLE                               :{WHITE}Tidak dapat membuat jadwal keberangkatan kendaraan...
STR_ERROR_TIMETABLE_ONLY_WAIT_AT_STATIONS                       :{WHITE}Kendaran hanya dapat menunggu di stasiun
STR_ERROR_TIMETABLE_NOT_STOPPING_HERE                           :{WHITE}Kendaraan tidak berhenti pada stasiun ini
STR_ERROR_TIMETABLE_INCOMPLETE                                  :{WHITE}... Jadwal tidak kompatibel
STR_ERROR_TIMETABLE_NOT_STARTED                                 :{WHITE}... jadwal belum dimulai

# Sign related errors
STR_ERROR_TOO_MANY_SIGNS                                        :{WHITE}... terlalu banyak tanda
STR_ERROR_CAN_T_PLACE_SIGN_HERE                                 :{WHITE}Tidak dapat meletakkan tanda disini...
STR_ERROR_CAN_T_CHANGE_SIGN_NAME                                :{WHITE}Tidak dapat mengubah nama pengenal...
STR_ERROR_CAN_T_DELETE_SIGN                                     :{WHITE}Tidak dapat menghapus tanda...

# Translatable comment for OpenTTD's desktop shortcut
###external 1
STR_DESKTOP_SHORTCUT_COMMENT                                    :Permainan simulasi berdasarkan Transport Tycoon Deluxe

# Translatable descriptions in media/baseset/*.ob* files
###external 10
STR_BASEGRAPHICS_DOS_DESCRIPTION                                :Grafik orisinil Transport Tycoon Deluxe versi DOS.
STR_BASEGRAPHICS_DOS_DE_DESCRIPTION                             :Grafik orisinil Transport Tycoon Deluxe versi DOS (Jerman).
STR_BASEGRAPHICS_WIN_DESCRIPTION                                :Grafik orisinil Transport Tycoon Deluxe versi Windows.
STR_BASESOUNDS_DOS_DESCRIPTION                                  :Efek suara orisinil Transport Tycoon Deluxe versi DOS.
STR_BASESOUNDS_WIN_DESCRIPTION                                  :Efek suara orisinil Transport Tycoon Deluxe versi Windows.
STR_BASESOUNDS_NONE_DESCRIPTION                                 :Paket efek suara tanpa suara apapun.
STR_BASEMUSIC_WIN_DESCRIPTION                                   :Musik pengiring orisinil Transport Tycoon Deluxe versi Windows.
STR_BASEMUSIC_DOS_DESCRIPTION                                   :Musik orisinil Transport Tycoon Deluxe versi DOS.
STR_BASEMUSIC_TTO_DESCRIPTION                                   :Musik orisinil Transport Tycoon (Orisinil/Editor Dunia) versi DOS.
STR_BASEMUSIC_NONE_DESCRIPTION                                  :Paket musik tanpa musik sungguhan.

##id 0x2000
# Town building names
STR_TOWN_BUILDING_NAME_TALL_OFFICE_BLOCK_1                      :Gedung perkantoran tinggi
STR_TOWN_BUILDING_NAME_OFFICE_BLOCK_1                           :Blok Perkantoran
STR_TOWN_BUILDING_NAME_SMALL_BLOCK_OF_FLATS_1                   :Blok kecil dari apartemen
STR_TOWN_BUILDING_NAME_CHURCH_1                                 :Gereja
STR_TOWN_BUILDING_NAME_LARGE_OFFICE_BLOCK_1                     :Blok perkantoran besar
STR_TOWN_BUILDING_NAME_TOWN_HOUSES_1                            :Perumahan
STR_TOWN_BUILDING_NAME_HOTEL_1                                  :Hotel
STR_TOWN_BUILDING_NAME_STATUE_1                                 :Patung
STR_TOWN_BUILDING_NAME_FOUNTAIN_1                               :Air Mancur
STR_TOWN_BUILDING_NAME_PARK_1                                   :Taman
STR_TOWN_BUILDING_NAME_OFFICE_BLOCK_2                           :Blok Perkantoran
STR_TOWN_BUILDING_NAME_SHOPS_AND_OFFICES_1                      :Toko dan Perkantoran
STR_TOWN_BUILDING_NAME_MODERN_OFFICE_BUILDING_1                 :Gedung perkantoran modern
STR_TOWN_BUILDING_NAME_WAREHOUSE_1                              :Gudang
STR_TOWN_BUILDING_NAME_OFFICE_BLOCK_3                           :Blok perkantoran
STR_TOWN_BUILDING_NAME_STADIUM_1                                :Stadion
STR_TOWN_BUILDING_NAME_OLD_HOUSES_1                             :Rumah tua
STR_TOWN_BUILDING_NAME_COTTAGES_1                               :Pondok
STR_TOWN_BUILDING_NAME_HOUSES_1                                 :Rumah
STR_TOWN_BUILDING_NAME_FLATS_1                                  :Apartemen
STR_TOWN_BUILDING_NAME_TALL_OFFICE_BLOCK_2                      :Blok perkantoran tinggi
STR_TOWN_BUILDING_NAME_SHOPS_AND_OFFICES_2                      :Toko dan Perkantoran
STR_TOWN_BUILDING_NAME_SHOPS_AND_OFFICES_3                      :Toko dan Perkantoran
STR_TOWN_BUILDING_NAME_THEATER_1                                :Gedung Bioskop
STR_TOWN_BUILDING_NAME_STADIUM_2                                :Stadion
STR_TOWN_BUILDING_NAME_OFFICES_1                                :Perkantoran
STR_TOWN_BUILDING_NAME_HOUSES_2                                 :Rumah
STR_TOWN_BUILDING_NAME_CINEMA_1                                 :Bioskop
STR_TOWN_BUILDING_NAME_SHOPPING_MALL_1                          :Pusat Perbelanjaan
STR_TOWN_BUILDING_NAME_IGLOO_1                                  :Igloo (rumah eskimo)
STR_TOWN_BUILDING_NAME_TEPEES_1                                 :Tepees (rumah penduduk amerika asli)
STR_TOWN_BUILDING_NAME_TEAPOT_HOUSE_1                           :Kedai teh
STR_TOWN_BUILDING_NAME_PIGGY_BANK_1                             :Bank-Piggy

##id 0x4800
# industry names
STR_INDUSTRY_NAME_COAL_MINE                                     :Tambang Batubara
STR_INDUSTRY_NAME_POWER_STATION                                 :Stasiun Pembangkit Listrik
STR_INDUSTRY_NAME_SAWMILL                                       :Penggergajian Kayu
STR_INDUSTRY_NAME_FOREST                                        :Hutan
STR_INDUSTRY_NAME_OIL_REFINERY                                  :Kilang Minyak
STR_INDUSTRY_NAME_OIL_RIG                                       :Pengeboran minyak lepas pantai
STR_INDUSTRY_NAME_FACTORY                                       :Pabrik
STR_INDUSTRY_NAME_PRINTING_WORKS                                :Percetakan
STR_INDUSTRY_NAME_STEEL_MILL                                    :Pabrik Peleburan Baja
STR_INDUSTRY_NAME_FARM                                          :Pertanian
STR_INDUSTRY_NAME_COPPER_ORE_MINE                               :Tambang Bijih Tembaga
STR_INDUSTRY_NAME_OIL_WELLS                                     :Sumur minyak
STR_INDUSTRY_NAME_BANK                                          :Bank
STR_INDUSTRY_NAME_FOOD_PROCESSING_PLANT                         :Pabrik Pengolahan Makanan
STR_INDUSTRY_NAME_PAPER_MILL                                    :Pabrik Pengolahan Kertas
STR_INDUSTRY_NAME_GOLD_MINE                                     :Tambang Emas
STR_INDUSTRY_NAME_BANK_TROPIC_ARCTIC                            :Bank
STR_INDUSTRY_NAME_DIAMOND_MINE                                  :Tambang Intan
STR_INDUSTRY_NAME_IRON_ORE_MINE                                 :Tambang Bijih Besi
STR_INDUSTRY_NAME_FRUIT_PLANTATION                              :Perkebunan Buah
STR_INDUSTRY_NAME_RUBBER_PLANTATION                             :Perkebunan Karet
STR_INDUSTRY_NAME_WATER_SUPPLY                                  :Sumber Air
STR_INDUSTRY_NAME_WATER_TOWER                                   :Menara Air
STR_INDUSTRY_NAME_FACTORY_2                                     :Pabrik
STR_INDUSTRY_NAME_FARM_2                                        :Pertanian
STR_INDUSTRY_NAME_LUMBER_MILL                                   :Pabrik Pengolahan Kayu Gelondongan
STR_INDUSTRY_NAME_COTTON_CANDY_FOREST                           :Hutan Arum Manis
STR_INDUSTRY_NAME_CANDY_FACTORY                                 :Pabrik Kembang Gula
STR_INDUSTRY_NAME_BATTERY_FARM                                  :Pertanian Baterai
STR_INDUSTRY_NAME_COLA_WELLS                                    :Sumur Cola
STR_INDUSTRY_NAME_TOY_SHOP                                      :Toko Mainan
STR_INDUSTRY_NAME_TOY_FACTORY                                   :Pabrik Mainan
STR_INDUSTRY_NAME_PLASTIC_FOUNTAINS                             :Sumber Mata Air Plastik
STR_INDUSTRY_NAME_FIZZY_DRINK_FACTORY                           :Pabrik Minuman Ringan
STR_INDUSTRY_NAME_BUBBLE_GENERATOR                              :Pembangkit Gelembung
STR_INDUSTRY_NAME_TOFFEE_QUARRY                                 :Tambang Permen
STR_INDUSTRY_NAME_SUGAR_MINE                                    :Tambang Gula

############ WARNING, using range 0x6000 for strings that are stored in the savegame
############ These strings may never get a new id, or savegames will break!

##id 0x6000
STR_SV_EMPTY                                                    :
STR_SV_UNNAMED                                                  :Tanpa nama
STR_SV_TRAIN_NAME                                               :Kereta #{COMMA}
STR_SV_ROAD_VEHICLE_NAME                                        :Kendaraan Jalan Raya #{COMMA}
STR_SV_SHIP_NAME                                                :Kapal #{COMMA}
STR_SV_AIRCRAFT_NAME                                            :Pesawat #{COMMA}

###length 27
STR_SV_STNAME                                                   :{STRING}
STR_SV_STNAME_NORTH                                             :{STRING} Utara
STR_SV_STNAME_SOUTH                                             :{STRING} Selatan
STR_SV_STNAME_EAST                                              :{STRING} Timur
STR_SV_STNAME_WEST                                              :{STRING} Barat
STR_SV_STNAME_CENTRAL                                           :{STRING} Pusat
STR_SV_STNAME_TRANSFER                                          :{STRING} Transfer
STR_SV_STNAME_HALT                                              :Halte {STRING}
STR_SV_STNAME_VALLEY                                            :Lembah {STRING}
STR_SV_STNAME_HEIGHTS                                           :Puncak {STRING}
STR_SV_STNAME_WOODS                                             :{STRING} Timur Laut
STR_SV_STNAME_LAKESIDE                                          :{STRING} Barat Laut
STR_SV_STNAME_EXCHANGE                                          :{STRING} Express
STR_SV_STNAME_AIRPORT                                           :Bandara {STRING}
STR_SV_STNAME_OILFIELD                                          :{STRING} Kota minyak
STR_SV_STNAME_MINES                                             :Tambang {STRING}
STR_SV_STNAME_DOCKS                                             :Pelabuhan {STRING}
STR_SV_STNAME_BUOY                                              :{STRING}
STR_SV_STNAME_WAYPOINT                                          :{STRING}
##id 0x6020
STR_SV_STNAME_ANNEXE                                            :{STRING} Tenggara
STR_SV_STNAME_SIDINGS                                           :Simpang {STRING}
STR_SV_STNAME_BRANCH                                            :{STRING} Baru
STR_SV_STNAME_UPPER                                             :{STRING} Atas
STR_SV_STNAME_LOWER                                             :{STRING} Bawah
STR_SV_STNAME_HELIPORT                                          :Helipad {STRING}
STR_SV_STNAME_FOREST                                            :{STRING} Barat Daya
STR_SV_STNAME_FALLBACK                                          :{STRING} Blok {NUM}

############ end of savegame specific region!

##id 0x8000
###length 116
# Vehicle names
STR_VEHICLE_NAME_TRAIN_ENGINE_RAIL_KIRBY_PAUL_TANK_STEAM        :Kirby Paul Tank (Uap)
STR_VEHICLE_NAME_TRAIN_ENGINE_RAIL_MJS_250_DIESEL               :MJS '250' (Diesel)
STR_VEHICLE_NAME_TRAIN_ENGINE_RAIL_PLODDYPHUT_CHOO_CHOO         :Ploddyphut Choo-Choo
STR_VEHICLE_NAME_TRAIN_ENGINE_RAIL_POWERNAUT_CHOO_CHOO          :Powernaut Choo-Choo
STR_VEHICLE_NAME_TRAIN_ENGINE_RAIL_MIGHTYMOVER_CHOO_CHOO        :MightyMover Choo-Choo
STR_VEHICLE_NAME_TRAIN_ENGINE_RAIL_PLODDYPHUT_DIESEL            :Ploddyphut Diesel
STR_VEHICLE_NAME_TRAIN_ENGINE_RAIL_POWERNAUT_DIESEL             :Powernaut Diesel
STR_VEHICLE_NAME_TRAIN_ENGINE_RAIL_WILLS_2_8_0_STEAM            :Wills 2-8-0 (Uap)
STR_VEHICLE_NAME_TRAIN_ENGINE_RAIL_CHANEY_JUBILEE_STEAM         :Chaney 'Jubilee' (Uap)
STR_VEHICLE_NAME_TRAIN_ENGINE_RAIL_GINZU_A4_STEAM               :Ginzu 'A4' (Uap)
STR_VEHICLE_NAME_TRAIN_ENGINE_RAIL_SH_8P_STEAM                  :SH '8P' (Uap)
STR_VEHICLE_NAME_TRAIN_ENGINE_RAIL_MANLEY_MOREL_DMU_DIESEL      :Manley-Morel DMU (Diesel)
STR_VEHICLE_NAME_TRAIN_ENGINE_RAIL_DASH_DIESEL                  :'Dash' (Diesel)
STR_VEHICLE_NAME_TRAIN_ENGINE_RAIL_SH_HENDRY_25_DIESEL          :SH/Hendry '25' (Diesel)
STR_VEHICLE_NAME_TRAIN_ENGINE_RAIL_UU_37_DIESEL                 :UU '37' (Diesel)
STR_VEHICLE_NAME_TRAIN_ENGINE_RAIL_FLOSS_47_DIESEL              :Floss '47' (Diesel)
STR_VEHICLE_NAME_TRAIN_ENGINE_RAIL_CS_4000_DIESEL               :CS 4000 (Diesel)
STR_VEHICLE_NAME_TRAIN_ENGINE_RAIL_CS_2400_DIESEL               :CS 2400 (Diesel)
STR_VEHICLE_NAME_TRAIN_ENGINE_RAIL_CENTENNIAL_DIESEL            :Centennial (Diesel)
STR_VEHICLE_NAME_TRAIN_ENGINE_RAIL_KELLING_3100_DIESEL          :Kelling 3100 (Diesel)
STR_VEHICLE_NAME_TRAIN_ENGINE_RAIL_TURNER_TURBO_DIESEL          :Turner Turbo (Diesel)
STR_VEHICLE_NAME_TRAIN_ENGINE_RAIL_MJS_1000_DIESEL              :MJS 1000 (Diesel)
STR_VEHICLE_NAME_TRAIN_ENGINE_RAIL_SH_125_DIESEL                :SH '125' (Diesel)
STR_VEHICLE_NAME_TRAIN_ENGINE_RAIL_SH_30_ELECTRIC               :SH '30' (Listrik)
STR_VEHICLE_NAME_TRAIN_ENGINE_RAIL_SH_40_ELECTRIC               :SH '40' (Listrik)
STR_VEHICLE_NAME_TRAIN_ENGINE_RAIL_T_I_M_ELECTRIC               :'T.I.M.' (Listrik)
STR_VEHICLE_NAME_TRAIN_ENGINE_RAIL_ASIASTAR_ELECTRIC            :'AsiaStar' (Listrik)
STR_VEHICLE_NAME_TRAIN_WAGON_RAIL_PASSENGER_CAR                 :Gerbong Penumpang
STR_VEHICLE_NAME_TRAIN_WAGON_RAIL_MAIL_VAN                      :Gerbong Surat
STR_VEHICLE_NAME_TRAIN_WAGON_RAIL_COAL_CAR                      :Gerbong Batubara
STR_VEHICLE_NAME_TRAIN_WAGON_RAIL_OIL_TANKER                    :Gerbong Tangki Minyak
STR_VEHICLE_NAME_TRAIN_WAGON_RAIL_LIVESTOCK_VAN                 :Gerbong Ternak
STR_VEHICLE_NAME_TRAIN_WAGON_RAIL_GOODS_VAN                     :Gerbong Barang
STR_VEHICLE_NAME_TRAIN_WAGON_RAIL_GRAIN_HOPPER                  :Gerbong Gandum
STR_VEHICLE_NAME_TRAIN_WAGON_RAIL_WOOD_TRUCK                    :Gerbong Kayu
STR_VEHICLE_NAME_TRAIN_WAGON_RAIL_IRON_ORE_HOPPER               :Gerbong Bijih Besi
STR_VEHICLE_NAME_TRAIN_WAGON_RAIL_STEEL_TRUCK                   :Gerbong Baja
STR_VEHICLE_NAME_TRAIN_WAGON_RAIL_ARMORED_VAN                   :Gerbong Berlapis baja
STR_VEHICLE_NAME_TRAIN_WAGON_RAIL_FOOD_VAN                      :Gerbong Makanan
STR_VEHICLE_NAME_TRAIN_WAGON_RAIL_PAPER_TRUCK                   :Gerbong Kertas
STR_VEHICLE_NAME_TRAIN_WAGON_RAIL_COPPER_ORE_HOPPER             :Gerbong Bijih Tembaga
STR_VEHICLE_NAME_TRAIN_WAGON_RAIL_WATER_TANKER                  :Gerbong Tangki Air
STR_VEHICLE_NAME_TRAIN_WAGON_RAIL_FRUIT_TRUCK                   :Gerbong Buah
STR_VEHICLE_NAME_TRAIN_WAGON_RAIL_RUBBER_TRUCK                  :Gerbong Karet
STR_VEHICLE_NAME_TRAIN_WAGON_RAIL_SUGAR_TRUCK                   :Gerbong Gula
STR_VEHICLE_NAME_TRAIN_WAGON_RAIL_COTTON_CANDY_HOPPER           :Gerbong Arum Manis
STR_VEHICLE_NAME_TRAIN_WAGON_RAIL_TOFFEE_HOPPER                 :Gerbong Permen
STR_VEHICLE_NAME_TRAIN_WAGON_RAIL_BUBBLE_VAN                    :Gerbong Gelembung
STR_VEHICLE_NAME_TRAIN_WAGON_RAIL_COLA_TANKER                   :Gerbong Tangki Cola
STR_VEHICLE_NAME_TRAIN_WAGON_RAIL_CANDY_VAN                     :Gerbong Kembang Gula
STR_VEHICLE_NAME_TRAIN_WAGON_RAIL_TOY_VAN                       :Gerbong Mainan
STR_VEHICLE_NAME_TRAIN_WAGON_RAIL_BATTERY_TRUCK                 :Gerbong Baterai
STR_VEHICLE_NAME_TRAIN_WAGON_RAIL_FIZZY_DRINK_TRUCK             :Gerbong Minuman Ringan
STR_VEHICLE_NAME_TRAIN_WAGON_RAIL_PLASTIC_TRUCK                 :Gerbong Plastik
STR_VEHICLE_NAME_TRAIN_ENGINE_MONORAIL_X2001_ELECTRIC           :'X2001' (Listrik)
STR_VEHICLE_NAME_TRAIN_ENGINE_MONORAIL_MILLENNIUM_Z1_ELECTRIC   :'Millennium Z1' (Listrik)
STR_VEHICLE_NAME_TRAIN_ENGINE_MONORAIL_WIZZOWOW_Z99             :Wizzowow Z99
STR_VEHICLE_NAME_TRAIN_WAGON_MONORAIL_PASSENGER_CAR             :Gerbong Penumpang
STR_VEHICLE_NAME_TRAIN_WAGON_MONORAIL_MAIL_VAN                  :Gerbong Surat
STR_VEHICLE_NAME_TRAIN_WAGON_MONORAIL_COAL_CAR                  :Gerbong Batubara
STR_VEHICLE_NAME_TRAIN_WAGON_MONORAIL_OIL_TANKER                :Gerbong Tangki Minyak
STR_VEHICLE_NAME_TRAIN_WAGON_MONORAIL_LIVESTOCK_VAN             :Gerbong Ternak
STR_VEHICLE_NAME_TRAIN_WAGON_MONORAIL_GOODS_VAN                 :Gerbong Barang
STR_VEHICLE_NAME_TRAIN_WAGON_MONORAIL_GRAIN_HOPPER              :Gerbong Gandum
STR_VEHICLE_NAME_TRAIN_WAGON_MONORAIL_WOOD_TRUCK                :Gerbong Kayu
STR_VEHICLE_NAME_TRAIN_WAGON_MONORAIL_IRON_ORE_HOPPER           :Gerbong Bijih Besi
STR_VEHICLE_NAME_TRAIN_WAGON_MONORAIL_STEEL_TRUCK               :Gerbong Baja
STR_VEHICLE_NAME_TRAIN_WAGON_MONORAIL_ARMORED_VAN               :Gerbong Berlapis baja
STR_VEHICLE_NAME_TRAIN_WAGON_MONORAIL_FOOD_VAN                  :Gerbong Makanan
STR_VEHICLE_NAME_TRAIN_WAGON_MONORAIL_PAPER_TRUCK               :Gerbong Kertas
STR_VEHICLE_NAME_TRAIN_WAGON_MONORAIL_COPPER_ORE_HOPPER         :Gerbong Bijih Tembaga
STR_VEHICLE_NAME_TRAIN_WAGON_MONORAIL_WATER_TANKER              :Gerbong Tangki Air
STR_VEHICLE_NAME_TRAIN_WAGON_MONORAIL_FRUIT_TRUCK               :Gerbong Buah
STR_VEHICLE_NAME_TRAIN_WAGON_MONORAIL_RUBBER_TRUCK              :Gerbong Karet
STR_VEHICLE_NAME_TRAIN_WAGON_MONORAIL_SUGAR_TRUCK               :Gerbong Gula
STR_VEHICLE_NAME_TRAIN_WAGON_MONORAIL_COTTON_CANDY_HOPPER       :Gerbong Arum Manis
STR_VEHICLE_NAME_TRAIN_WAGON_MONORAIL_TOFFEE_HOPPER             :Gerbong Permen
STR_VEHICLE_NAME_TRAIN_WAGON_MONORAIL_BUBBLE_VAN                :Gerbong Gelembung
STR_VEHICLE_NAME_TRAIN_WAGON_MONORAIL_COLA_TANKER               :Gerbong Cola
STR_VEHICLE_NAME_TRAIN_WAGON_MONORAIL_CANDY_VAN                 :Gerbong Kembang Gula
STR_VEHICLE_NAME_TRAIN_WAGON_MONORAIL_TOY_VAN                   :Gerbong Mainan
STR_VEHICLE_NAME_TRAIN_WAGON_MONORAIL_BATTERY_TRUCK             :Gerbong Baterai
STR_VEHICLE_NAME_TRAIN_WAGON_MONORAIL_FIZZY_DRINK_TRUCK         :Gerbong Minuman Ringan
STR_VEHICLE_NAME_TRAIN_WAGON_MONORAIL_PLASTIC_TRUCK             :Gerbong Plastik
STR_VEHICLE_NAME_TRAIN_ENGINE_MAGLEV_LEV1_LEVIATHAN_ELECTRIC    :Lev1 'Leviathan' (Listrik)
STR_VEHICLE_NAME_TRAIN_ENGINE_MAGLEV_LEV2_CYCLOPS_ELECTRIC      :Lev2 'Cyclops' (Listrik)
STR_VEHICLE_NAME_TRAIN_ENGINE_MAGLEV_LEV3_PEGASUS_ELECTRIC      :Lev3 'Pegasus' (Listrik)
STR_VEHICLE_NAME_TRAIN_ENGINE_MAGLEV_LEV4_CHIMAERA_ELECTRIC     :Lev4 'Chimaera' (Listrik)
STR_VEHICLE_NAME_TRAIN_ENGINE_MAGLEV_WIZZOWOW_ROCKETEER         :Wizzowow Rocketeer
STR_VEHICLE_NAME_TRAIN_WAGON_MAGLEV_PASSENGER_CAR               :Gerbong Penumpang
STR_VEHICLE_NAME_TRAIN_WAGON_MAGLEV_MAIL_VAN                    :Gerbong Surat
STR_VEHICLE_NAME_TRAIN_WAGON_MAGLEV_COAL_CAR                    :Gerbong Batubara
STR_VEHICLE_NAME_TRAIN_WAGON_MAGLEV_OIL_TANKER                  :Gerbong Tangki Minyak
STR_VEHICLE_NAME_TRAIN_WAGON_MAGLEV_LIVESTOCK_VAN               :Gerbong Ternak
STR_VEHICLE_NAME_TRAIN_WAGON_MAGLEV_GOODS_VAN                   :Gerbong Barang
STR_VEHICLE_NAME_TRAIN_WAGON_MAGLEV_GRAIN_HOPPER                :Gerbong Gandum
STR_VEHICLE_NAME_TRAIN_WAGON_MAGLEV_WOOD_TRUCK                  :Gerbong Kayu
STR_VEHICLE_NAME_TRAIN_WAGON_MAGLEV_IRON_ORE_HOPPER             :Gerbong Bijih Besi
STR_VEHICLE_NAME_TRAIN_WAGON_MAGLEV_STEEL_TRUCK                 :Gerbong Baja
STR_VEHICLE_NAME_TRAIN_WAGON_MAGLEV_ARMORED_VAN                 :Gerbong Berlapis baja
STR_VEHICLE_NAME_TRAIN_WAGON_MAGLEV_FOOD_VAN                    :Gerbong Makanan
STR_VEHICLE_NAME_TRAIN_WAGON_MAGLEV_PAPER_TRUCK                 :Gerbong Kertas
STR_VEHICLE_NAME_TRAIN_WAGON_MAGLEV_COPPER_ORE_HOPPER           :Gerbong Bijih Tembaga
STR_VEHICLE_NAME_TRAIN_WAGON_MAGLEV_WATER_TANKER                :Gerbong Tangki Air
STR_VEHICLE_NAME_TRAIN_WAGON_MAGLEV_FRUIT_TRUCK                 :Gerbong Buah
STR_VEHICLE_NAME_TRAIN_WAGON_MAGLEV_RUBBER_TRUCK                :Gerbong Karet
STR_VEHICLE_NAME_TRAIN_WAGON_MAGLEV_SUGAR_TRUCK                 :Gerbong Gula
STR_VEHICLE_NAME_TRAIN_WAGON_MAGLEV_COTTON_CANDY_HOPPER         :Gerbong Arum Manis
STR_VEHICLE_NAME_TRAIN_WAGON_MAGLEV_TOFFEE_HOPPER               :Gerbong Permen
STR_VEHICLE_NAME_TRAIN_WAGON_MAGLEV_BUBBLE_VAN                  :Gerbong Gelembung
STR_VEHICLE_NAME_TRAIN_WAGON_MAGLEV_COLA_TANKER                 :Gerbong Cola
STR_VEHICLE_NAME_TRAIN_WAGON_MAGLEV_CANDY_VAN                   :Gerbong Kembang Gula
STR_VEHICLE_NAME_TRAIN_WAGON_MAGLEV_TOY_VAN                     :Gerbong Mainan
STR_VEHICLE_NAME_TRAIN_WAGON_MAGLEV_BATTERY_TRUCK               :Gerbong Baterai
STR_VEHICLE_NAME_TRAIN_WAGON_MAGLEV_FIZZY_DRINK_TRUCK           :Gerbong Minuman Ringan
STR_VEHICLE_NAME_TRAIN_WAGON_MAGLEV_PLASTIC_TRUCK               :Gerbong Plastik

###length 88
STR_VEHICLE_NAME_ROAD_VEHICLE_MPS_REGAL_BUS                     :Bus MPS Regal
STR_VEHICLE_NAME_ROAD_VEHICLE_HEREFORD_LEOPARD_BUS              :Bus Hereford Leopard
STR_VEHICLE_NAME_ROAD_VEHICLE_FOSTER_BUS                        :Bus Foster
STR_VEHICLE_NAME_ROAD_VEHICLE_FOSTER_MKII_SUPERBUS              :Superbus Foster MkII
STR_VEHICLE_NAME_ROAD_VEHICLE_PLODDYPHUT_MKI_BUS                :Bus Ploddyphut MkI
STR_VEHICLE_NAME_ROAD_VEHICLE_PLODDYPHUT_MKII_BUS               :Bus Ploddyphut MkII
STR_VEHICLE_NAME_ROAD_VEHICLE_PLODDYPHUT_MKIII_BUS              :Bus Ploddyphut MkIII
STR_VEHICLE_NAME_ROAD_VEHICLE_BALOGH_COAL_TRUCK                 :Truk Batubara Balogh
STR_VEHICLE_NAME_ROAD_VEHICLE_UHL_COAL_TRUCK                    :Truk Batubara Uhl
STR_VEHICLE_NAME_ROAD_VEHICLE_DW_COAL_TRUCK                     :Truk Batubara DW
STR_VEHICLE_NAME_ROAD_VEHICLE_MPS_MAIL_TRUCK                    :Truk Surat MPS
STR_VEHICLE_NAME_ROAD_VEHICLE_REYNARD_MAIL_TRUCK                :Truk Surat Reynard
STR_VEHICLE_NAME_ROAD_VEHICLE_PERRY_MAIL_TRUCK                  :Truk Surat Perry
STR_VEHICLE_NAME_ROAD_VEHICLE_MIGHTYMOVER_MAIL_TRUCK            :Truk Surat MightyMover
STR_VEHICLE_NAME_ROAD_VEHICLE_POWERNAUGHT_MAIL_TRUCK            :Truk Surat Powernaught
STR_VEHICLE_NAME_ROAD_VEHICLE_WIZZOWOW_MAIL_TRUCK               :Truk Surat Wizzowow
STR_VEHICLE_NAME_ROAD_VEHICLE_WITCOMBE_OIL_TANKER               :Truk Tangki minyak Witcombe
STR_VEHICLE_NAME_ROAD_VEHICLE_FOSTER_OIL_TANKER                 :Truk Tangki minyak Foster
STR_VEHICLE_NAME_ROAD_VEHICLE_PERRY_OIL_TANKER                  :Truk Tangki minyak Perry
STR_VEHICLE_NAME_ROAD_VEHICLE_TALBOTT_LIVESTOCK_VAN             :Truk Ternak Talbott
STR_VEHICLE_NAME_ROAD_VEHICLE_UHL_LIVESTOCK_VAN                 :Truk Ternak Uhl
STR_VEHICLE_NAME_ROAD_VEHICLE_FOSTER_LIVESTOCK_VAN              :Truk Ternak Foster
STR_VEHICLE_NAME_ROAD_VEHICLE_BALOGH_GOODS_TRUCK                :Truk Barang Balogh
STR_VEHICLE_NAME_ROAD_VEHICLE_CRAIGHEAD_GOODS_TRUCK             :Truk Barang Craighead
STR_VEHICLE_NAME_ROAD_VEHICLE_GOSS_GOODS_TRUCK                  :Truk Barang Goss
STR_VEHICLE_NAME_ROAD_VEHICLE_HEREFORD_GRAIN_TRUCK              :Truk Gandum Hereford
STR_VEHICLE_NAME_ROAD_VEHICLE_THOMAS_GRAIN_TRUCK                :Truk Gandum Thomas
STR_VEHICLE_NAME_ROAD_VEHICLE_GOSS_GRAIN_TRUCK                  :Truk Gandum Goss
STR_VEHICLE_NAME_ROAD_VEHICLE_WITCOMBE_WOOD_TRUCK               :Truk Kayu Witcombe
STR_VEHICLE_NAME_ROAD_VEHICLE_FOSTER_WOOD_TRUCK                 :Truk Kayu Foster
STR_VEHICLE_NAME_ROAD_VEHICLE_MORELAND_WOOD_TRUCK               :Truk Kayu Moreland
STR_VEHICLE_NAME_ROAD_VEHICLE_MPS_IRON_ORE_TRUCK                :Truk Bijih Besi MPS
STR_VEHICLE_NAME_ROAD_VEHICLE_UHL_IRON_ORE_TRUCK                :Truk Bijih Besi Uhl
STR_VEHICLE_NAME_ROAD_VEHICLE_CHIPPY_IRON_ORE_TRUCK             :Truk Bijih Besi Chippy
STR_VEHICLE_NAME_ROAD_VEHICLE_BALOGH_STEEL_TRUCK                :Truk Baja Balogh
STR_VEHICLE_NAME_ROAD_VEHICLE_UHL_STEEL_TRUCK                   :Truk Baja Uhl
STR_VEHICLE_NAME_ROAD_VEHICLE_KELLING_STEEL_TRUCK               :Truk Baja Kelling
STR_VEHICLE_NAME_ROAD_VEHICLE_BALOGH_ARMORED_TRUCK              :Truk Berlapis baja Balogh
STR_VEHICLE_NAME_ROAD_VEHICLE_UHL_ARMORED_TRUCK                 :Truk Berlapis baja Uhl
STR_VEHICLE_NAME_ROAD_VEHICLE_FOSTER_ARMORED_TRUCK              :Truk Berlapis baja Foster
STR_VEHICLE_NAME_ROAD_VEHICLE_FOSTER_FOOD_VAN                   :Truk Makanan Foster
STR_VEHICLE_NAME_ROAD_VEHICLE_PERRY_FOOD_VAN                    :Truk Makanan Perry
STR_VEHICLE_NAME_ROAD_VEHICLE_CHIPPY_FOOD_VAN                   :Truk Makanan Chippy
STR_VEHICLE_NAME_ROAD_VEHICLE_UHL_PAPER_TRUCK                   :Truk Kertas Uhl
STR_VEHICLE_NAME_ROAD_VEHICLE_BALOGH_PAPER_TRUCK                :Truk Kertas Balogh
STR_VEHICLE_NAME_ROAD_VEHICLE_MPS_PAPER_TRUCK                   :Truk Kertas MPS
STR_VEHICLE_NAME_ROAD_VEHICLE_MPS_COPPER_ORE_TRUCK              :Truk Bijih Tembaga MPS
STR_VEHICLE_NAME_ROAD_VEHICLE_UHL_COPPER_ORE_TRUCK              :Truk Bijih Tembaga Uhl
STR_VEHICLE_NAME_ROAD_VEHICLE_GOSS_COPPER_ORE_TRUCK             :Truk Bijih Tembaga Goss
STR_VEHICLE_NAME_ROAD_VEHICLE_UHL_WATER_TANKER                  :Truk Tangki Air Uhl
STR_VEHICLE_NAME_ROAD_VEHICLE_BALOGH_WATER_TANKER               :Tangki Air Balogh
STR_VEHICLE_NAME_ROAD_VEHICLE_MPS_WATER_TANKER                  :Truk Tangki Air MPS
STR_VEHICLE_NAME_ROAD_VEHICLE_BALOGH_FRUIT_TRUCK                :Truk Buah Balogh
STR_VEHICLE_NAME_ROAD_VEHICLE_UHL_FRUIT_TRUCK                   :Truk Buah Uhl
STR_VEHICLE_NAME_ROAD_VEHICLE_KELLING_FRUIT_TRUCK               :Truk Buah Keling
STR_VEHICLE_NAME_ROAD_VEHICLE_BALOGH_RUBBER_TRUCK               :Truk Karet Balogh
STR_VEHICLE_NAME_ROAD_VEHICLE_UHL_RUBBER_TRUCK                  :Truk Karet Uhl
STR_VEHICLE_NAME_ROAD_VEHICLE_RMT_RUBBER_TRUCK                  :Truk Karet RMT
STR_VEHICLE_NAME_ROAD_VEHICLE_MIGHTYMOVER_SUGAR_TRUCK           :Truk Gula MightyMover
STR_VEHICLE_NAME_ROAD_VEHICLE_POWERNAUGHT_SUGAR_TRUCK           :Truk Gula Powernaught
STR_VEHICLE_NAME_ROAD_VEHICLE_WIZZOWOW_SUGAR_TRUCK              :Truk Gula Wizzowow
STR_VEHICLE_NAME_ROAD_VEHICLE_MIGHTYMOVER_COLA_TRUCK            :Truk Cola MightyMover
STR_VEHICLE_NAME_ROAD_VEHICLE_POWERNAUGHT_COLA_TRUCK            :Truk Cola Powernaught
STR_VEHICLE_NAME_ROAD_VEHICLE_WIZZOWOW_COLA_TRUCK               :Truk Cola Wizzowow
STR_VEHICLE_NAME_ROAD_VEHICLE_MIGHTYMOVER_COTTON_CANDY          :Truk Arum Manis MightyMover
STR_VEHICLE_NAME_ROAD_VEHICLE_POWERNAUGHT_COTTON_CANDY          :Truk Arum Manis Powernaught
STR_VEHICLE_NAME_ROAD_VEHICLE_WIZZOWOW_COTTON_CANDY_TRUCK       :Truk Arum Manis Wizzowow
STR_VEHICLE_NAME_ROAD_VEHICLE_MIGHTYMOVER_TOFFEE_TRUCK          :Truk Permen MightyMover
STR_VEHICLE_NAME_ROAD_VEHICLE_POWERNAUGHT_TOFFEE_TRUCK          :Truk Permen Powernaught
STR_VEHICLE_NAME_ROAD_VEHICLE_WIZZOWOW_TOFFEE_TRUCK             :Truk Permen Wizzowow
STR_VEHICLE_NAME_ROAD_VEHICLE_MIGHTYMOVER_TOY_VAN               :Truk Mainan MightyMover
STR_VEHICLE_NAME_ROAD_VEHICLE_POWERNAUGHT_TOY_VAN               :Truk Mainan Powernaught
STR_VEHICLE_NAME_ROAD_VEHICLE_WIZZOWOW_TOY_VAN                  :Truk Mainan Wizzowow
STR_VEHICLE_NAME_ROAD_VEHICLE_MIGHTYMOVER_CANDY_TRUCK           :Truk Kembang Gula MightyMover
STR_VEHICLE_NAME_ROAD_VEHICLE_POWERNAUGHT_CANDY_TRUCK           :Truk Kembang Gula Powernaught
STR_VEHICLE_NAME_ROAD_VEHICLE_WIZZOWOW_CANDY_TRUCK              :Truk Kembang Gula Wizzowow
STR_VEHICLE_NAME_ROAD_VEHICLE_MIGHTYMOVER_BATTERY_TRUCK         :Truk Baterai MightyMover
STR_VEHICLE_NAME_ROAD_VEHICLE_POWERNAUGHT_BATTERY_TRUCK         :Truk Baterai Powernaught
STR_VEHICLE_NAME_ROAD_VEHICLE_WIZZOWOW_BATTERY_TRUCK            :Truk Baterai Wizzowow
STR_VEHICLE_NAME_ROAD_VEHICLE_MIGHTYMOVER_FIZZY_DRINK           :Truk Minuman Ringan MightyMover
STR_VEHICLE_NAME_ROAD_VEHICLE_POWERNAUGHT_FIZZY_DRINK           :Truk Minuman Ringan Powernaught
STR_VEHICLE_NAME_ROAD_VEHICLE_WIZZOWOW_FIZZY_DRINK_TRUCK        :Truk Minuman Ringan Wizzowow
STR_VEHICLE_NAME_ROAD_VEHICLE_MIGHTYMOVER_PLASTIC_TRUCK         :Truk Plastik MightyMover
STR_VEHICLE_NAME_ROAD_VEHICLE_POWERNAUGHT_PLASTIC_TRUCK         :Truk Plastik Powernaught
STR_VEHICLE_NAME_ROAD_VEHICLE_WIZZOWOW_PLASTIC_TRUCK            :Truk Plastik Wizzowow
STR_VEHICLE_NAME_ROAD_VEHICLE_MIGHTYMOVER_BUBBLE_TRUCK          :Truk Gelembung MightyMover
STR_VEHICLE_NAME_ROAD_VEHICLE_POWERNAUGHT_BUBBLE_TRUCK          :Truk Gelembung Powernaught
STR_VEHICLE_NAME_ROAD_VEHICLE_WIZZOWOW_BUBBLE_TRUCK             :Truk Gelembung Wizzowow

###length 11
STR_VEHICLE_NAME_SHIP_MPS_OIL_TANKER                            :Kapal Tanker Minyak MPS
STR_VEHICLE_NAME_SHIP_CS_INC_OIL_TANKER                         :Kapal Tanker Minyak CS-Inc
STR_VEHICLE_NAME_SHIP_MPS_PASSENGER_FERRY                       :Ferry Penumpang MPS
STR_VEHICLE_NAME_SHIP_FFP_PASSENGER_FERRY                       :Ferry Penumpang FFP
STR_VEHICLE_NAME_SHIP_BAKEWELL_300_HOVERCRAFT                   :Kapal hovercraft Bakewell 300
STR_VEHICLE_NAME_SHIP_CHUGGER_CHUG_PASSENGER                    :Ferry Penumpang Chugger-Chug
STR_VEHICLE_NAME_SHIP_SHIVERSHAKE_PASSENGER_FERRY               :Ferry Penumpang Shivershake
STR_VEHICLE_NAME_SHIP_YATE_CARGO_SHIP                           :Kapal Kargo Yate
STR_VEHICLE_NAME_SHIP_BAKEWELL_CARGO_SHIP                       :Kapal Kargo Bakewell
STR_VEHICLE_NAME_SHIP_MIGHTYMOVER_CARGO_SHIP                    :Kapal Barang MightyMover
STR_VEHICLE_NAME_SHIP_POWERNAUT_CARGO_SHIP                      :Kapal Kargo Powernaught

###length 41
STR_VEHICLE_NAME_AIRCRAFT_SAMPSON_U52                           :Sampson U52
STR_VEHICLE_NAME_AIRCRAFT_COLEMAN_COUNT                         :Coleman Count
STR_VEHICLE_NAME_AIRCRAFT_FFP_DART                              :FFP Dart
STR_VEHICLE_NAME_AIRCRAFT_YATE_HAUGAN                           :Yate Haugan
STR_VEHICLE_NAME_AIRCRAFT_BAKEWELL_COTSWALD_LB_3                :Bakewell Cotswald LB-3
STR_VEHICLE_NAME_AIRCRAFT_BAKEWELL_LUCKETT_LB_8                 :Bakewell Luckett LB-8
STR_VEHICLE_NAME_AIRCRAFT_BAKEWELL_LUCKETT_LB_9                 :Bakewell Luckett LB-9
STR_VEHICLE_NAME_AIRCRAFT_BAKEWELL_LUCKETT_LB80                 :Bakewell Luckett LB80
STR_VEHICLE_NAME_AIRCRAFT_BAKEWELL_LUCKETT_LB_10                :Bakewell Luckett LB-10
STR_VEHICLE_NAME_AIRCRAFT_BAKEWELL_LUCKETT_LB_11                :Bakewell Luckett LB-11
STR_VEHICLE_NAME_AIRCRAFT_YATE_AEROSPACE_YAC_1_11               :Yate Aerospace YAC 1-11
STR_VEHICLE_NAME_AIRCRAFT_DARWIN_100                            :Darwin 100
STR_VEHICLE_NAME_AIRCRAFT_DARWIN_200                            :Darwin 200
STR_VEHICLE_NAME_AIRCRAFT_DARWIN_300                            :Darwin 300
STR_VEHICLE_NAME_AIRCRAFT_DARWIN_400                            :Darwin 400
STR_VEHICLE_NAME_AIRCRAFT_DARWIN_500                            :Darwin 500
STR_VEHICLE_NAME_AIRCRAFT_DARWIN_600                            :Darwin 600
STR_VEHICLE_NAME_AIRCRAFT_GURU_GALAXY                           :Guru Galaxy
STR_VEHICLE_NAME_AIRCRAFT_AIRTAXI_A21                           :Airtaxi A21
STR_VEHICLE_NAME_AIRCRAFT_AIRTAXI_A31                           :Airtaxi A31
STR_VEHICLE_NAME_AIRCRAFT_AIRTAXI_A32                           :Airtaxi A32
STR_VEHICLE_NAME_AIRCRAFT_AIRTAXI_A33                           :Airtaxi A33
STR_VEHICLE_NAME_AIRCRAFT_YATE_AEROSPACE_YAE46                  :Yate Aerospace YAe46
STR_VEHICLE_NAME_AIRCRAFT_DINGER_100                            :Dinger 100
STR_VEHICLE_NAME_AIRCRAFT_AIRTAXI_A34_1000                      :AirTaxi A34-1000
STR_VEHICLE_NAME_AIRCRAFT_YATE_Z_SHUTTLE                        :Yate Z-Shuttle
STR_VEHICLE_NAME_AIRCRAFT_KELLING_K1                            :Kelling K1
STR_VEHICLE_NAME_AIRCRAFT_KELLING_K6                            :Kelling K6
STR_VEHICLE_NAME_AIRCRAFT_KELLING_K7                            :Kelling K7
STR_VEHICLE_NAME_AIRCRAFT_DARWIN_700                            :Darwin 700
STR_VEHICLE_NAME_AIRCRAFT_FFP_HYPERDART_2                       :FFP Hyperdart 2
STR_VEHICLE_NAME_AIRCRAFT_DINGER_200                            :Dinger 200
STR_VEHICLE_NAME_AIRCRAFT_DINGER_1000                           :Dinger 1000
STR_VEHICLE_NAME_AIRCRAFT_PLODDYPHUT_100                        :Ploddyphut 100
STR_VEHICLE_NAME_AIRCRAFT_PLODDYPHUT_500                        :Ploddyphut 500
STR_VEHICLE_NAME_AIRCRAFT_FLASHBANG_X1                          :Flashbang X1
STR_VEHICLE_NAME_AIRCRAFT_JUGGERPLANE_M1                        :Juggerplane M1
STR_VEHICLE_NAME_AIRCRAFT_FLASHBANG_WIZZER                      :Flashbang Wizzer
STR_VEHICLE_NAME_AIRCRAFT_TRICARIO_HELICOPTER                   :Helikopter Tricario
STR_VEHICLE_NAME_AIRCRAFT_GURU_X2_HELICOPTER                    :Helikopter Guru X2
STR_VEHICLE_NAME_AIRCRAFT_POWERNAUT_HELICOPTER                  :Helikopter Powernaut

##id 0x8800
# Formatting of some strings
STR_FORMAT_DATE_TINY                                            :{ZEROFILL_NUM}-{ZEROFILL_NUM}-{NUM}
STR_FORMAT_DATE_SHORT                                           :{STRING} {NUM}
STR_FORMAT_DATE_LONG                                            :{STRING} {STRING} {NUM}
STR_FORMAT_DATE_ISO                                             :{2:NUM}-{1:ZEROFILL_NUM}-{0:ZEROFILL_NUM}

STR_FORMAT_COMPANY_NUM                                          :(Perusahaan {COMMA})
STR_FORMAT_GROUP_NAME                                           :Kelompok {COMMA}
STR_FORMAT_GROUP_VEHICLE_NAME                                   :{GROUP} #{COMMA}
STR_FORMAT_INDUSTRY_NAME                                        :{1:STRING} {0:TOWN}

###length 2
STR_FORMAT_BUOY_NAME                                            :Pelampung {TOWN}
STR_FORMAT_BUOY_NAME_SERIAL                                     :Pelampung {TOWN} #{COMMA}

###length 2
STR_FORMAT_WAYPOINT_NAME                                        :Waypoint {TOWN}
STR_FORMAT_WAYPOINT_NAME_SERIAL                                 :Waypoint {TOWN} #{COMMA}

###length 6
STR_FORMAT_DEPOT_NAME_TRAIN                                     :Depo kereta {TOWN}
STR_FORMAT_DEPOT_NAME_TRAIN_SERIAL                              :{TOWN} Depo kereta#{COMMA}
STR_FORMAT_DEPOT_NAME_ROAD_VEHICLE                              :{TOWN} Bengkel Kendaraan
STR_FORMAT_DEPOT_NAME_ROAD_VEHICLE_SERIAL                       :{TOWN} Bengkel Kendaraan #{COMMA}
STR_FORMAT_DEPOT_NAME_SHIP                                      :{TOWN} Galangan Kapal
STR_FORMAT_DEPOT_NAME_SHIP_SERIAL                               :{TOWN} Galangan Kapal #{COMMA}
###next-name-looks-similar

STR_FORMAT_DEPOT_NAME_AIRCRAFT                                  :{STATION} Hangar
# _SERIAL version of AIRACRAFT doesn't exist

STR_UNKNOWN_STATION                                             :stasiun tidak dikenal
STR_DEFAULT_SIGN_NAME                                           :Tanda
STR_COMPANY_SOMEONE                                             :seseorang

STR_SAVEGAME_NAME_DEFAULT                                       :{COMPANY}, {STRING}
STR_SAVEGAME_NAME_SPECTATOR                                     :Penonton, {1:STRING}

# Viewport strings
STR_VIEWPORT_TOWN_POP                                           :{WHITE}{TOWN} ({COMMA})
STR_VIEWPORT_TOWN                                               :{WHITE}{TOWN}
STR_VIEWPORT_TOWN_TINY_BLACK                                    :{TINY_FONT}{BLACK}{TOWN}
STR_VIEWPORT_TOWN_TINY_WHITE                                    :{TINY_FONT}{WHITE}{TOWN}

STR_VIEWPORT_SIGN_SMALL_BLACK                                   :{TINY_FONT}{BLACK}{SIGN}
STR_VIEWPORT_SIGN_SMALL_WHITE                                   :{TINY_FONT}{WHITE}{SIGN}

STR_VIEWPORT_STATION                                            :{STATION} {STATION_FEATURES}
STR_VIEWPORT_STATION_TINY                                       :{TINY_FONT}{STATION}

STR_VIEWPORT_WAYPOINT                                           :{WAYPOINT}
STR_VIEWPORT_WAYPOINT_TINY                                      :{TINY_FONT}{WAYPOINT}

# Simple strings to get specific types of data
STR_COMPANY_NAME                                                :{COMPANY}
STR_COMPANY_NAME_COMPANY_NUM                                    :{COMPANY} {COMPANY_NUM}
STR_DEPOT_NAME                                                  :{DEPOT}
STR_ENGINE_NAME                                                 :{ENGINE}
STR_HIDDEN_ENGINE_NAME                                          :{ENGINE} (tersembunyi)
STR_GROUP_NAME                                                  :{GROUP}
STR_INDUSTRY_NAME                                               :{INDUSTRY}
STR_PRESIDENT_NAME                                              :{PRESIDENT_NAME}
STR_SIGN_NAME                                                   :{SIGN}
STR_STATION_NAME                                                :{STATION}
STR_TOWN_NAME                                                   :{TOWN}
STR_VEHICLE_NAME                                                :{VEHICLE}
STR_WAYPOINT_NAME                                               :{WAYPOINT}


STR_JUST_CARGO                                                  :{CARGO_LONG}
STR_JUST_RIGHT_ARROW                                            :{RIGHT_ARROW}
STR_JUST_CHECKMARK                                              :{CHECKMARK}
STR_JUST_COMMA                                                  :{COMMA}
STR_JUST_CURRENCY_SHORT                                         :{CURRENCY_SHORT}
STR_JUST_CURRENCY_LONG                                          :{CURRENCY_LONG}
STR_JUST_CARGO_LIST                                             :{CARGO_LIST}
STR_JUST_DECIMAL                                                :{DECIMAL}
STR_JUST_INT                                                    :{NUM}
STR_JUST_DATE_TINY                                              :{DATE_TINY}
STR_JUST_DATE_SHORT                                             :{DATE_SHORT}
STR_JUST_DATE_LONG                                              :{DATE_LONG}
STR_JUST_DATE_ISO                                               :{DATE_ISO}
STR_JUST_STRING                                                 :{STRING}
STR_JUST_STRING1                                                :{STRING}
STR_JUST_STRING2                                                :{STRING}
STR_JUST_STRING_STRING                                          :{STRING}{STRING}
STR_JUST_RAW_STRING                                             :{STRING}
STR_JUST_BIG_RAW_STRING                                         :{BIG_FONT}{STRING}

# Slightly 'raw' stringcodes with colour or size
STR_WHITE_SIGN                                                  :{WHITE}{SIGN}
STR_TINY_BLACK_HEIGHT                                           :{TINY_FONT}{BLACK}{HEIGHT}

STR_BLACK_1                                                     :{BLACK}1
STR_BLACK_2                                                     :{BLACK}2
STR_BLACK_3                                                     :{BLACK}3
STR_BLACK_4                                                     :{BLACK}4
STR_BLACK_5                                                     :{BLACK}5
STR_BLACK_6                                                     :{BLACK}6
STR_BLACK_7                                                     :{BLACK}7

STR_TRAIN                                                       :{BLACK}{TRAIN}
STR_BUS                                                         :{BLACK}{BUS}
STR_LORRY                                                       :{BLACK}{LORRY}
STR_PLANE                                                       :{BLACK}{PLANE}
STR_SHIP                                                        :{BLACK}{SHIP}

STR_TOOLBAR_RAILTYPE_VELOCITY                                   :{STRING} ({VELOCITY})<|MERGE_RESOLUTION|>--- conflicted
+++ resolved
@@ -1067,10 +1067,7 @@
 STR_GAME_OPTIONS_SOCIAL_PLUGINS_NONE                            :{LTBLUE}(tidak ada plugin untuk diintegrasikan dengan platform sosial yang terpasang)
 
 STR_GAME_OPTIONS_SOCIAL_PLUGIN_PLATFORM                         :{BLACK}Platform:
-<<<<<<< HEAD
-=======
 STR_GAME_OPTIONS_SOCIAL_PLUGIN_STATE                            :{BLACK}Status plugin:
->>>>>>> 8bccb580
 
 STR_GAME_OPTIONS_SOCIAL_PLUGIN_STATE_FAILED                     :{RED}Inisiasi gagal
 STR_GAME_OPTIONS_SOCIAL_PLUGIN_STATE_PLATFORM_NOT_RUNNING       :{ORANGE}{STRING} tidak dijalankan
@@ -1373,10 +1370,7 @@
 
 ###length 2
 STR_CONFIG_SETTING_SHOWFINANCES_HELPTEXT                        :Jika diaktifkan, jendela keuangan akan muncul setiap akhir tahun untuk memudahkan pemeriksaan status keuangan perusahaan
-<<<<<<< HEAD
-=======
 STR_CONFIG_SETTING_SHOWFINANCES_HELPTEXT_PERIOD                 :Jika diaktifkan, laporan keuangan akan muncul di akhir setiap periode untuk memudahkan pemeriksaan status keuangan perusahaan
->>>>>>> 8bccb580
 
 STR_CONFIG_SETTING_NONSTOP_BY_DEFAULT                           :Tujuan baru standarnya adalah 'non-stop': {STRING}
 STR_CONFIG_SETTING_NONSTOP_BY_DEFAULT_HELPTEXT                  :Biasanya, kendaraan akan berhenti di setiap stasiun yang di lewati. Dengan mengaktifkan pengaturan ini, maka kendaraan akan melewati semua stasiun dalam perjalanan ke tujuan akhir. Perhatikan, bahwa pengaturan ini hanya mendefinisikan nilai default. Perintah individu dapat diatur
@@ -4338,12 +4332,9 @@
 
 STR_VEHICLE_DETAILS_SERVICING_INTERVAL_DAYS                     :{BLACK}Perbaikan interval: {LTBLUE}{COMMA}{NBSP}hari{BLACK} {STRING}
 STR_VEHICLE_DETAILS_SERVICING_INTERVAL_PERCENT                  :{BLACK}Jangka waktu perbaikan: {LTBLUE}{COMMA} %{BLACK} {STRING}
-<<<<<<< HEAD
-=======
 STR_VEHICLE_DETAILS_DECREASE_SERVICING_INTERVAL_TOOLTIP_DAYS    :{BLACK}Kurangi jangka waktu servis sebanyak 10 hari. Ctrl+Click untuk mengurangi sebanyak 5 hari
 STR_VEHICLE_DETAILS_DECREASE_SERVICING_INTERVAL_TOOLTIP_MINUTES :{BLACK}Kurangi jangka waktu servis sebanyak 5 menit. Ctrl+Click untuk mengurangi sebanyak 1 menit
 STR_VEHICLE_DETAILS_DECREASE_SERVICING_INTERVAL_TOOLTIP_PERCENT :{BLACK}Kurangi jangka waktu servis sebanyak 10 persen. Ctrl+Click untuk mengurangi sebanyak 5 persen
->>>>>>> 8bccb580
 
 STR_SERVICE_INTERVAL_DROPDOWN_TOOLTIP                           :{BLACK}Ubah jenis interval perbaikan
 STR_VEHICLE_DETAILS_DEFAULT                                     :Standar
