##name Indonesian
##ownname Bahasa Indonesia
##isocode id_ID
##plural 1
##textdir ltr
##digitsep .
##digitsepcur .
##decimalsep ,
##winlangid 0x0421
##grflangid 0x5a


# $Id$

# This file is part of OpenTTD.
# OpenTTD is free software; you can redistribute it and/or modify it under the terms of the GNU General Public License as published by the Free Software Foundation, version 2.
# OpenTTD is distributed in the hope that it will be useful, but WITHOUT ANY WARRANTY; without even the implied warranty of MERCHANTABILITY or FITNESS FOR A PARTICULAR PURPOSE.
# See the GNU General Public License for more details. You should have received a copy of the GNU General Public License along with OpenTTD. If not, see <http://www.gnu.org/licenses/>.


##id 0x0000
STR_NULL                                                        :
STR_EMPTY                                                       :
STR_UNDEFINED                                                   :(tidak terdefinisi)
STR_JUST_NOTHING                                                :Tidak ada

# Cargo related strings
# Plural cargo name
STR_CARGO_PLURAL_NOTHING                                        :
STR_CARGO_PLURAL_PASSENGERS                                     :Penumpang
STR_CARGO_PLURAL_COAL                                           :Batubara
STR_CARGO_PLURAL_MAIL                                           :Surat
STR_CARGO_PLURAL_OIL                                            :Minyak
STR_CARGO_PLURAL_LIVESTOCK                                      :Ternak
STR_CARGO_PLURAL_GOODS                                          :Barang Jadi
STR_CARGO_PLURAL_GRAIN                                          :Gandum
STR_CARGO_PLURAL_WOOD                                           :Kayu
STR_CARGO_PLURAL_IRON_ORE                                       :Bijih Besi
STR_CARGO_PLURAL_STEEL                                          :Baja
STR_CARGO_PLURAL_VALUABLES                                      :Barang Berharga
STR_CARGO_PLURAL_COPPER_ORE                                     :Bijih Tembaga
STR_CARGO_PLURAL_MAIZE                                          :Jagung
STR_CARGO_PLURAL_FRUIT                                          :Buah
STR_CARGO_PLURAL_DIAMONDS                                       :Intan
STR_CARGO_PLURAL_FOOD                                           :Makanan
STR_CARGO_PLURAL_PAPER                                          :Kertas
STR_CARGO_PLURAL_GOLD                                           :Emas
STR_CARGO_PLURAL_WATER                                          :Air
STR_CARGO_PLURAL_WHEAT                                          :Gandum
STR_CARGO_PLURAL_RUBBER                                         :Karet
STR_CARGO_PLURAL_SUGAR                                          :Gula
STR_CARGO_PLURAL_TOYS                                           :Mainan
STR_CARGO_PLURAL_CANDY                                          :Manisan
STR_CARGO_PLURAL_COLA                                           :Kola
STR_CARGO_PLURAL_COTTON_CANDY                                   :Arum Manis
STR_CARGO_PLURAL_BUBBLES                                        :Gelembung
STR_CARGO_PLURAL_TOFFEE                                         :Gula-gula
STR_CARGO_PLURAL_BATTERIES                                      :Baterai
STR_CARGO_PLURAL_PLASTIC                                        :Plastik
STR_CARGO_PLURAL_FIZZY_DRINKS                                   :Minuman Berdesis

# Singular cargo name
STR_CARGO_SINGULAR_NOTHING                                      :
STR_CARGO_SINGULAR_PASSENGER                                    :Penumpang
STR_CARGO_SINGULAR_COAL                                         :Batubara
STR_CARGO_SINGULAR_MAIL                                         :Surat
STR_CARGO_SINGULAR_OIL                                          :Minyak
STR_CARGO_SINGULAR_LIVESTOCK                                    :Ternak
STR_CARGO_SINGULAR_GOODS                                        :Barang Jadi
STR_CARGO_SINGULAR_GRAIN                                        :Gandum
STR_CARGO_SINGULAR_WOOD                                         :Kayu
STR_CARGO_SINGULAR_IRON_ORE                                     :Bijih Besi
STR_CARGO_SINGULAR_STEEL                                        :Baja
STR_CARGO_SINGULAR_VALUABLES                                    :Barang Berharga
STR_CARGO_SINGULAR_COPPER_ORE                                   :Bijih Tembaga
STR_CARGO_SINGULAR_MAIZE                                        :Jagung
STR_CARGO_SINGULAR_FRUIT                                        :Buah
STR_CARGO_SINGULAR_DIAMOND                                      :Intan
STR_CARGO_SINGULAR_FOOD                                         :Makanan
STR_CARGO_SINGULAR_PAPER                                        :Kertas
STR_CARGO_SINGULAR_GOLD                                         :Emas
STR_CARGO_SINGULAR_WATER                                        :Air
STR_CARGO_SINGULAR_WHEAT                                        :Gandum
STR_CARGO_SINGULAR_RUBBER                                       :Karet
STR_CARGO_SINGULAR_SUGAR                                        :Gula
STR_CARGO_SINGULAR_TOY                                          :Mainan
STR_CARGO_SINGULAR_CANDY                                        :Manisan
STR_CARGO_SINGULAR_COLA                                         :Kola
STR_CARGO_SINGULAR_COTTON_CANDY                                 :Arum Manis
STR_CARGO_SINGULAR_BUBBLE                                       :Gelembung
STR_CARGO_SINGULAR_TOFFEE                                       :Gula-gula
STR_CARGO_SINGULAR_BATTERY                                      :Baterai
STR_CARGO_SINGULAR_PLASTIC                                      :Plastik
STR_CARGO_SINGULAR_FIZZY_DRINK                                  :Minuman Berdesis

# Quantity of cargo
STR_QUANTITY_NOTHING                                            :
STR_QUANTITY_PASSENGERS                                         :{COMMA}{NBSP}penumpang
STR_QUANTITY_COAL                                               :{WEIGHT_LONG} batubara
STR_QUANTITY_MAIL                                               :{COMMA}{NBSP}kantong surat
STR_QUANTITY_OIL                                                :{VOLUME_LONG} minyak
STR_QUANTITY_LIVESTOCK                                          :{COMMA}{NBSP}ekor ternak
STR_QUANTITY_GOODS                                              :{COMMA}{NBSP}peti barang jadi
STR_QUANTITY_GRAIN                                              :{WEIGHT_LONG} gandum
STR_QUANTITY_WOOD                                               :{WEIGHT_LONG} kayu
STR_QUANTITY_IRON_ORE                                           :{WEIGHT_LONG} bijih besi
STR_QUANTITY_STEEL                                              :{WEIGHT_LONG} baja
STR_QUANTITY_VALUABLES                                          :{COMMA}{NBSP}kantong barang berharga
STR_QUANTITY_COPPER_ORE                                         :{WEIGHT_LONG} bijih tembaga
STR_QUANTITY_MAIZE                                              :{WEIGHT_LONG} jagung
STR_QUANTITY_FRUIT                                              :{WEIGHT_LONG} buah-buahan
STR_QUANTITY_DIAMONDS                                           :{COMMA}{NBSP}kantong intan
STR_QUANTITY_FOOD                                               :{WEIGHT_LONG} makanan
STR_QUANTITY_PAPER                                              :{WEIGHT_LONG} kertas
STR_QUANTITY_GOLD                                               :{COMMA}{NBSP}kantong emas
STR_QUANTITY_WATER                                              :{VOLUME_LONG} air
STR_QUANTITY_WHEAT                                              :{WEIGHT_LONG} gandum
STR_QUANTITY_RUBBER                                             :{VOLUME_LONG} karet
STR_QUANTITY_SUGAR                                              :{WEIGHT_LONG} gula
STR_QUANTITY_TOYS                                               :{COMMA}{NBSP}mainan
STR_QUANTITY_SWEETS                                             :{COMMA}{NBSP}kantong manisan
STR_QUANTITY_COLA                                               :{VOLUME_LONG} kola
STR_QUANTITY_CANDYFLOSS                                         :{WEIGHT_LONG} arum manis
STR_QUANTITY_BUBBLES                                            :{COMMA} gelembung
STR_QUANTITY_TOFFEE                                             :{WEIGHT_LONG} gula-gula
STR_QUANTITY_BATTERIES                                          :{COMMA} baterai
STR_QUANTITY_PLASTIC                                            :{VOLUME_LONG} plastik
STR_QUANTITY_FIZZY_DRINKS                                       :{COMMA} minuman berdesis
STR_QUANTITY_N_A                                                :N/A

# Two letter abbreviation of cargo name
STR_ABBREV_NOTHING                                              :
STR_ABBREV_PASSENGERS                                           :{TINY_FONT}PN
STR_ABBREV_COAL                                                 :{TINY_FONT}BB
STR_ABBREV_MAIL                                                 :{TINY_FONT}SR
STR_ABBREV_OIL                                                  :{TINY_FONT}MY
STR_ABBREV_LIVESTOCK                                            :{TINY_FONT}TR
STR_ABBREV_GOODS                                                :{TINY_FONT}BR
STR_ABBREV_GRAIN                                                :{TINY_FONT}GD
STR_ABBREV_WOOD                                                 :{TINY_FONT}KY
STR_ABBREV_IRON_ORE                                             :{TINY_FONT}BS
STR_ABBREV_STEEL                                                :{TINY_FONT}BJ
STR_ABBREV_VALUABLES                                            :{TINY_FONT}BB
STR_ABBREV_COPPER_ORE                                           :{TINY_FONT}TB
STR_ABBREV_MAIZE                                                :{TINY_FONT}JG
STR_ABBREV_FRUIT                                                :{TINY_FONT}BH
STR_ABBREV_DIAMONDS                                             :{TINY_FONT}IN
STR_ABBREV_FOOD                                                 :{TINY_FONT}MK
STR_ABBREV_PAPER                                                :{TINY_FONT}KR
STR_ABBREV_GOLD                                                 :{TINY_FONT}EM
STR_ABBREV_WATER                                                :{TINY_FONT}AR
STR_ABBREV_WHEAT                                                :{TINY_FONT}TG
STR_ABBREV_RUBBER                                               :{TINY_FONT}KR
STR_ABBREV_SUGAR                                                :{TINY_FONT}GL
STR_ABBREV_TOYS                                                 :{TINY_FONT}MA
STR_ABBREV_SWEETS                                               :{TINY_FONT}MN
STR_ABBREV_COLA                                                 :{TINY_FONT}KL
STR_ABBREV_CANDYFLOSS                                           :{TINY_FONT}AM
STR_ABBREV_BUBBLES                                              :{TINY_FONT}GL
STR_ABBREV_TOFFEE                                               :{TINY_FONT}GG
STR_ABBREV_BATTERIES                                            :{TINY_FONT}BA
STR_ABBREV_PLASTIC                                              :{TINY_FONT}PL
STR_ABBREV_FIZZY_DRINKS                                         :{TINY_FONT}MB
STR_ABBREV_NONE                                                 :{TINY_FONT}TANPA
STR_ABBREV_ALL                                                  :{TINY_FONT}SMA

# 'Mode' of transport for cargoes
STR_PASSENGERS                                                  :{COMMA}{NBSP}penumpang
STR_BAGS                                                        :{COMMA}{NBSP}kantong
STR_TONS                                                        :{COMMA}{NBSP}ton
STR_LITERS                                                      :{COMMA}{NBSP}liter
STR_ITEMS                                                       :{COMMA}{NBSP}unit
STR_CRATES                                                      :{COMMA}{NBSP}peti

# Colours, do not shuffle
STR_COLOUR_DARK_BLUE                                            :Biru tua
STR_COLOUR_PALE_GREEN                                           :Hijau pucat
STR_COLOUR_PINK                                                 :Merah muda
STR_COLOUR_YELLOW                                               :Kuning
STR_COLOUR_RED                                                  :Merah
STR_COLOUR_LIGHT_BLUE                                           :Biru terang
STR_COLOUR_GREEN                                                :Hijau
STR_COLOUR_DARK_GREEN                                           :Hijau tua
STR_COLOUR_BLUE                                                 :Biru
STR_COLOUR_CREAM                                                :Cream
STR_COLOUR_MAUVE                                                :Lembayung muda
STR_COLOUR_PURPLE                                               :Ungu
STR_COLOUR_ORANGE                                               :Oranye
STR_COLOUR_BROWN                                                :Coklat
STR_COLOUR_GREY                                                 :Abu-abu
STR_COLOUR_WHITE                                                :Putih

# Units used in OpenTTD
STR_UNITS_VELOCITY_IMPERIAL                                     :{COMMA}{NBSP}mil/j
STR_UNITS_VELOCITY_METRIC                                       :{COMMA}{NBSP}km/jam
STR_UNITS_VELOCITY_SI                                           :{COMMA}{NBSP}meter/detik

STR_UNITS_POWER_IMPERIAL                                        :{COMMA}{NBSP}dk
STR_UNITS_POWER_METRIC                                          :{COMMA}{NBSP}dk
STR_UNITS_POWER_SI                                              :{COMMA}{NBSP}kW

STR_UNITS_WEIGHT_SHORT_IMPERIAL                                 :{COMMA}{NBSP}t
STR_UNITS_WEIGHT_SHORT_METRIC                                   :{COMMA}{NBSP}t
STR_UNITS_WEIGHT_SHORT_SI                                       :{COMMA}{NBSP}kg

STR_UNITS_WEIGHT_LONG_IMPERIAL                                  :{COMMA}{NBSP}ton
STR_UNITS_WEIGHT_LONG_METRIC                                    :{COMMA} ton
STR_UNITS_WEIGHT_LONG_SI                                        :{COMMA}{NBSP}kg

STR_UNITS_VOLUME_SHORT_IMPERIAL                                 :{COMMA}{NBSP}gal
STR_UNITS_VOLUME_SHORT_METRIC                                   :{COMMA}{NBSP}l
STR_UNITS_VOLUME_SHORT_SI                                       :{COMMA}{NBSP}m³

STR_UNITS_VOLUME_LONG_IMPERIAL                                  :{COMMA}{NBSP}gallon
STR_UNITS_VOLUME_LONG_METRIC                                    :{COMMA}{NBSP}litre
STR_UNITS_VOLUME_LONG_SI                                        :{COMMA}{NBSP}m³

STR_UNITS_FORCE_IMPERIAL                                        :{COMMA}{NBSP}lbf
STR_UNITS_FORCE_METRIC                                          :{COMMA}{NBSP}kgf
STR_UNITS_FORCE_SI                                              :{COMMA}{NBSP}kN

STR_UNITS_HEIGHT_IMPERIAL                                       :{COMMA}{NBSP}kaki
STR_UNITS_HEIGHT_METRIC                                         :{COMMA}{NBSP}m
STR_UNITS_HEIGHT_SI                                             :{COMMA}{NBSP}m

# Common window strings
STR_LIST_FILTER_TITLE                                           :{BLACK}Kata penyaring:
STR_LIST_FILTER_OSKTITLE                                        :{BLACK}Masukkan kata penyaring
STR_LIST_FILTER_TOOLTIP                                         :{BLACK}Masukkan kata kunci untuk menyaring daftar

STR_TOOLTIP_GROUP_ORDER                                         :{BLACK}Pilihkan urutan kelompok
STR_TOOLTIP_SORT_ORDER                                          :{BLACK}Pilih modus pengurutan (menurun/menaik)
STR_TOOLTIP_SORT_CRITERIA                                       :{BLACK}Pilih kriteria pengurutan
STR_TOOLTIP_FILTER_CRITERIA                                     :{BLACK}Pilih kriteria
STR_BUTTON_SORT_BY                                              :{BLACK}Urutkan
STR_BUTTON_LOCATION                                             :{BLACK}Lokasi
STR_BUTTON_RENAME                                               :{BLACK}Ubah nama

STR_TOOLTIP_CLOSE_WINDOW                                        :{BLACK}Tutup window
STR_TOOLTIP_WINDOW_TITLE_DRAG_THIS                              :{BLACK}Judul Jendela - klik dan tahan disini untuk memindahkan jendela
STR_TOOLTIP_SHADE                                               :{BLACK}Gulung jendela - Hanya tampilkan judulnya
STR_TOOLTIP_DEBUG                                               :{BLACK}Tampilkan informasi debug NewGRF
STR_TOOLTIP_DEFSIZE                                             :{BLACK}Mengubah ukuran jendela ke ukuran standar. Ctrl+Click untuk menyimpan ukuran sekarang sebagai standar
STR_TOOLTIP_STICKY                                              :{BLACK}Tandai jendela ini agar tidak tertutup dengan perintah "Tutup Semua Jendela". Ctrl+klik untuk menjadikannya tetap
STR_TOOLTIP_RESIZE                                              :{BLACK}Klik dan Geser untuk mengubah ukuran jendela ini.
STR_TOOLTIP_TOGGLE_LARGE_SMALL_WINDOW                           :{BLACK}Tandai besar/kecil ukuran jendela
STR_TOOLTIP_VSCROLL_BAR_SCROLLS_LIST                            :{BLACK}Batang Geser - Geser daftar ke atas/bawah
STR_TOOLTIP_HSCROLL_BAR_SCROLLS_LIST                            :{BLACK}Batang Geser - Geser daftar ke kiri/kanan
STR_TOOLTIP_DEMOLISH_BUILDINGS_ETC                              :{BLACK}Runtuhkan bangunan, dll dalam area kotak. Ctrl untuk memilih secara diagonal. Shift untuk menampilkan perkiraan biaya

# Show engines button
STR_SHOW_HIDDEN_ENGINES_VEHICLE_TRAIN                           :{BLACK}Tampilkan yang tersembunyi
STR_SHOW_HIDDEN_ENGINES_VEHICLE_ROAD_VEHICLE                    :{BLACK}Tampilkan yang tersembunyi
STR_SHOW_HIDDEN_ENGINES_VEHICLE_SHIP                            :{BLACK}Tampilkan yang tersembunyi
STR_SHOW_HIDDEN_ENGINES_VEHICLE_AIRCRAFT                        :{BLACK}Tampilkan yang tersembunyi

STR_SHOW_HIDDEN_ENGINES_VEHICLE_TRAIN_TOOLTIP                   :{BLACK}Mengaktifkan tombol ini akan menampilkan juga kereta yang tersembunyi
STR_SHOW_HIDDEN_ENGINES_VEHICLE_ROAD_VEHICLE_TOOLTIP            :{BLACK}Mengaktifkan tombol ini akan menampilkan juga kendaraan yang tersembunyi
STR_SHOW_HIDDEN_ENGINES_VEHICLE_SHIP_TOOLTIP                    :{BLACK}Mengaktifkan tombol ini akan menampilkan juga kapal yang tersembunyi
STR_SHOW_HIDDEN_ENGINES_VEHICLE_AIRCRAFT_TOOLTIP                :{BLACK}Mengaktifkan tombol ini akan menampilkan juga pesawat yang tersembunyi

# Query window
STR_BUTTON_DEFAULT                                              :{BLACK}Standar
STR_BUTTON_CANCEL                                               :{BLACK}Batal
STR_BUTTON_OK                                                   :{BLACK}OK

# On screen keyboard window
STR_OSK_KEYBOARD_LAYOUT                                         :`1234567890-=\qwertyuiop[]asdfghjkl;'  zxcvbnm,./ .
STR_OSK_KEYBOARD_LAYOUT_CAPS                                    :~!@#$%^&*()_+|QWERTYUIOP{{}}ASDFGHJKL:"  ZXCVBNM<>? .

# Measurement tooltip
STR_MEASURE_LENGTH                                              :{BLACK}Panjang: {NUM}
STR_MEASURE_AREA                                                :{BLACK}Area: {NUM} x {NUM}
STR_MEASURE_LENGTH_HEIGHTDIFF                                   :{BLACK}Panjang: {NUM}{}beda tinggi: {HEIGHT}
STR_MEASURE_AREA_HEIGHTDIFF                                     :{BLACK}Area: {NUM} x {NUM}{}beda tinggi: {HEIGHT}


# These are used in buttons
STR_SORT_BY_CAPTION_NAME                                        :{BLACK}Nama
STR_SORT_BY_CAPTION_DATE                                        :{BLACK}Tanggal
# These are used in dropdowns
STR_SORT_BY_NAME                                                :Nama
STR_SORT_BY_PRODUCTION                                          :Produksi
STR_SORT_BY_TYPE                                                :Jenis
STR_SORT_BY_TRANSPORTED                                         :Terkirim
STR_SORT_BY_NUMBER                                              :Nomer
STR_SORT_BY_PROFIT_LAST_YEAR                                    :Keuntungan tahun lalu
STR_SORT_BY_PROFIT_THIS_YEAR                                    :Keuntungan Tahun Ini
STR_SORT_BY_AGE                                                 :Usia
STR_SORT_BY_RELIABILITY                                         :Kehandalan
STR_SORT_BY_TOTAL_CAPACITY_PER_CARGOTYPE                        :Kapasitas Total tiap jenis kargo
STR_SORT_BY_MAX_SPEED                                           :Kecepatan maksimum
STR_SORT_BY_MODEL                                               :Model
STR_SORT_BY_VALUE                                               :Nilai
STR_SORT_BY_LENGTH                                              :Panjang
STR_SORT_BY_LIFE_TIME                                           :Sisa masa pakai
STR_SORT_BY_TIMETABLE_DELAY                                     :Penundaan jadwal
STR_SORT_BY_FACILITY                                            :Tipe Stasiun
STR_SORT_BY_WAITING_TOTAL                                       :Total kargo menunggu
STR_SORT_BY_WAITING_AVAILABLE                                   :Kargo menunggu yang tersedia
STR_SORT_BY_RATING_MAX                                          :Rating kargo tertinggi
STR_SORT_BY_RATING_MIN                                          :Rating kargo terendah
STR_SORT_BY_ENGINE_ID                                           :IDMesin (klasik)
STR_SORT_BY_COST                                                :Biaya
STR_SORT_BY_POWER                                               :Daya
STR_SORT_BY_TRACTIVE_EFFORT                                     :Gaya traksi
STR_SORT_BY_INTRO_DATE                                          :Tanggal perkenalan
STR_SORT_BY_RUNNING_COST                                        :Biaya Operasional
STR_SORT_BY_POWER_VS_RUNNING_COST                               :Daya/Biaya operasional
STR_SORT_BY_CARGO_CAPACITY                                      :Kapasitas muatan
STR_SORT_BY_RANGE                                               :Jangkauan
STR_SORT_BY_POPULATION                                          :Populasi
STR_SORT_BY_RATING                                              :Peringkat

# Tooltips for the main toolbar
STR_TOOLBAR_TOOLTIP_PAUSE_GAME                                  :{BLACK}Hentikan sementara permainan
STR_TOOLBAR_TOOLTIP_FORWARD                                     :{BLACK}Percepat maju waktu permainan
STR_TOOLBAR_TOOLTIP_OPTIONS                                     :{BLACK}Opsi
STR_TOOLBAR_TOOLTIP_SAVE_GAME_ABANDON_GAME                      :{BLACK}Simpan, batalkan, keluar permainan
STR_TOOLBAR_TOOLTIP_DISPLAY_MAP                                 :{BLACK}Tampilkan peta, tambahan viewport atau daftar pengenal
STR_TOOLBAR_TOOLTIP_DISPLAY_TOWN_DIRECTORY                      :{BLACK}Tampilkan daftar kota
STR_TOOLBAR_TOOLTIP_DISPLAY_SUBSIDIES                           :{BLACK}Tampilkan subsidi
STR_TOOLBAR_TOOLTIP_DISPLAY_LIST_OF_COMPANY_STATIONS            :{BLACK}Tampilkan daftar stasiun perusahaan
STR_TOOLBAR_TOOLTIP_DISPLAY_COMPANY_FINANCES                    :{BLACK}Tampilkan informasi keuangan perusahaan
STR_TOOLBAR_TOOLTIP_DISPLAY_COMPANY_GENERAL                     :{BLACK}Tampilkan informasi umum perusahaan
STR_TOOLBAR_TOOLTIP_DISPLAY_STORY_BOOK                          :{BLACK}Tampilkan buku cerita
STR_TOOLBAR_TOOLTIP_DISPLAY_GOALS_LIST                          :{BLACK}Tampilkan daftar sasaran
STR_TOOLBAR_TOOLTIP_DISPLAY_GRAPHS                              :{BLACK}Tampilkan grafik
STR_TOOLBAR_TOOLTIP_DISPLAY_COMPANY_LEAGUE                      :{BLACK}Tampilkan daftar perusahaan
STR_TOOLBAR_TOOLTIP_FUND_CONSTRUCTION_OF_NEW                    :{BLACK}Danai pembangunan industri baru atau daftar semua industri
STR_TOOLBAR_TOOLTIP_DISPLAY_LIST_OF_COMPANY_TRAINS              :{BLACK}Tampilkan daftar kereta perusahaan. Ctrl-klik untuk membuka-tutup daftar kendaraan.
STR_TOOLBAR_TOOLTIP_DISPLAY_LIST_OF_COMPANY_ROAD_VEHICLES       :{BLACK}Tampilkan daftar kendaraan jalan raya perusahaan. Ctrl-Klik untuk menampilkan daftar group atau kendaraan
STR_TOOLBAR_TOOLTIP_DISPLAY_LIST_OF_COMPANY_SHIPS               :{BLACK}Tampilkan daftar kapal perusahaan.Ctrl-Klik untuk menampilkan daftar group atau kendaraan
STR_TOOLBAR_TOOLTIP_DISPLAY_LIST_OF_COMPANY_AIRCRAFT            :{BLACK}Tampilkan daftar pesawat perusahaan. Ctrl-Klik untuk menampilkan daftar group atau kendaraan
STR_TOOLBAR_TOOLTIP_ZOOM_THE_VIEW_IN                            :{BLACK}Perbesar tampilan
STR_TOOLBAR_TOOLTIP_ZOOM_THE_VIEW_OUT                           :{BLACK}Perkecil tampilan
STR_TOOLBAR_TOOLTIP_BUILD_RAILROAD_TRACK                        :{BLACK}Membangun rel kereta
STR_TOOLBAR_TOOLTIP_BUILD_ROADS                                 :{BLACK}Membangun jalan
STR_TOOLBAR_TOOLTIP_BUILD_SHIP_DOCKS                            :{BLACK}Membangun pelabuhan kapal
STR_TOOLBAR_TOOLTIP_BUILD_AIRPORTS                              :{BLACK}Membangun bandara
STR_TOOLBAR_TOOLTIP_LANDSCAPING                                 :{BLACK}Buka toolbar lansekap untuk menaik-turunkan tanah, menanam pohon, dsb.
STR_TOOLBAR_TOOLTIP_SHOW_SOUND_MUSIC_WINDOW                     :{BLACK}Tampilkan jendela suara/musik
STR_TOOLBAR_TOOLTIP_SHOW_LAST_MESSAGE_NEWS                      :{BLACK}Tampilkan pesan/berita terkini, tampilkan pilihan berita
STR_TOOLBAR_TOOLTIP_LAND_BLOCK_INFORMATION                      :{BLACK}Informasi area daratan, konsol, AI debug, pengambilan gambar, dan tentang OpenTTD
STR_TOOLBAR_TOOLTIP_SWITCH_TOOLBAR                              :{BLACK}Berpindah toolbar

# Extra tooltips for the scenario editor toolbar
STR_SCENEDIT_TOOLBAR_TOOLTIP_SAVE_SCENARIO_LOAD_SCENARIO        :{BLACK}Simpan skenario, buka skenario, batalkan skenario editor, keluar
STR_SCENEDIT_TOOLBAR_OPENTTD                                    :{YELLOW}OpenTTD
STR_SCENEDIT_TOOLBAR_SCENARIO_EDITOR                            :{YELLOW}Editor Skenario
STR_SCENEDIT_TOOLBAR_TOOLTIP_MOVE_THE_STARTING_DATE_BACKWARD    :{BLACK}Mundurkan tanggal mulai sejauh 1 tahun
STR_SCENEDIT_TOOLBAR_TOOLTIP_MOVE_THE_STARTING_DATE_FORWARD     :{BLACK}Majukan tanggal mulai sejauh 1 tahun
STR_SCENEDIT_TOOLBAR_TOOLTIP_SET_DATE                           :{BLACK}Klik untuk mengisi tahun mulai
STR_SCENEDIT_TOOLBAR_TOOLTIP_DISPLAY_MAP_TOWN_DIRECTORY         :{BLACK}Tampilkan peta, daftar kota
STR_SCENEDIT_TOOLBAR_LANDSCAPE_GENERATION                       :{BLACK}Pertumbuhan Lansekap
STR_SCENEDIT_TOOLBAR_TOWN_GENERATION                            :{BLACK}Pertumbuhan Kota
STR_SCENEDIT_TOOLBAR_INDUSTRY_GENERATION                        :{BLACK}Membuat Industri
STR_SCENEDIT_TOOLBAR_ROAD_CONSTRUCTION                          :{BLACK}Pembangunan Jalan
STR_SCENEDIT_TOOLBAR_PLANT_TREES                                :{BLACK}Menanam Pohon. Shift untuk menampilkan perkiraan biaya
STR_SCENEDIT_TOOLBAR_PLACE_SIGN                                 :{BLACK}Memasang pengenal
STR_SCENEDIT_TOOLBAR_PLACE_OBJECT                               :{BLACK}Tempatkan Obyek. Shift untuk menampilkan perkiraan biaya

############ range for SE file menu starts
STR_SCENEDIT_FILE_MENU_SAVE_SCENARIO                            :Simpan Skenario
STR_SCENEDIT_FILE_MENU_LOAD_SCENARIO                            :Buka Skenario
STR_SCENEDIT_FILE_MENU_SAVE_HEIGHTMAP                           :Simpan heightmap
STR_SCENEDIT_FILE_MENU_LOAD_HEIGHTMAP                           :Buka heightmap
STR_SCENEDIT_FILE_MENU_QUIT_EDITOR                              :Batalkan skenario editor
STR_SCENEDIT_FILE_MENU_SEPARATOR                                :
STR_SCENEDIT_FILE_MENU_QUIT                                     :Keluar
############ range for SE file menu starts

############ range for settings menu starts
STR_SETTINGS_MENU_GAME_OPTIONS                                  :Pengaturan permainan
STR_SETTINGS_MENU_CONFIG_SETTINGS_TREE                          :Pengaturan
STR_SETTINGS_MENU_SCRIPT_SETTINGS                               :Pengaturan AI / Skrip Permainan
STR_SETTINGS_MENU_NEWGRF_SETTINGS                               :Pengaturan NewGRF
STR_SETTINGS_MENU_TRANSPARENCY_OPTIONS                          :Pengaturan Transparansi
STR_SETTINGS_MENU_TOWN_NAMES_DISPLAYED                          :Nama kota ditampilkan
STR_SETTINGS_MENU_STATION_NAMES_DISPLAYED                       :Nama stasiun ditampilkan
STR_SETTINGS_MENU_WAYPOINTS_DISPLAYED                           :Tampilkan daftar waypoint
STR_SETTINGS_MENU_SIGNS_DISPLAYED                               :Tanda ditampilkan
STR_SETTINGS_MENU_SHOW_COMPETITOR_SIGNS                         :Tampilan penanda dan nama pesaing
STR_SETTINGS_MENU_FULL_ANIMATION                                :Animasi penuh
STR_SETTINGS_MENU_FULL_DETAIL                                   :Detail penuh
STR_SETTINGS_MENU_TRANSPARENT_BUILDINGS                         :Transparankan bangunan
STR_SETTINGS_MENU_TRANSPARENT_SIGNS                             :Transparankan tanda-tanda
############ range ends here

############ range for file menu starts
STR_FILE_MENU_SAVE_GAME                                         :Simpan permainan
STR_FILE_MENU_LOAD_GAME                                         :Buka Permainan
STR_FILE_MENU_QUIT_GAME                                         :Batalkan permainan
STR_FILE_MENU_SEPARATOR                                         :
STR_FILE_MENU_EXIT                                              :Keluar
############ range ends here

# map menu
STR_MAP_MENU_MAP_OF_WORLD                                       :Peta Dunia
STR_MAP_MENU_EXTRA_VIEW_PORT                                    :Viewport ekstra
STR_MAP_MENU_LINGRAPH_LEGEND                                    :Legenda aliran kargo
STR_MAP_MENU_SIGN_LIST                                          :Daftar Tanda

############ range for town menu starts
STR_TOWN_MENU_TOWN_DIRECTORY                                    :Daftar kota
STR_TOWN_MENU_FOUND_TOWN                                        :Bangun Kota
############ range ends here

############ range for subsidies menu starts
STR_SUBSIDIES_MENU_SUBSIDIES                                    :Subsidi
############ range ends here

############ range for graph menu starts
STR_GRAPH_MENU_OPERATING_PROFIT_GRAPH                           :Grafik keuntungan operasional
STR_GRAPH_MENU_INCOME_GRAPH                                     :Grafik Pendapatan
STR_GRAPH_MENU_DELIVERED_CARGO_GRAPH                            :Grafik kargo terkirim
STR_GRAPH_MENU_PERFORMANCE_HISTORY_GRAPH                        :Grafik Kinerja
STR_GRAPH_MENU_COMPANY_VALUE_GRAPH                              :Grafik Aset Perusahaan
STR_GRAPH_MENU_CARGO_PAYMENT_RATES                              :Daftar biaya kargo
############ range ends here

############ range for company league menu starts
STR_GRAPH_MENU_COMPANY_LEAGUE_TABLE                             :Tabel Perusahaan
STR_GRAPH_MENU_DETAILED_PERFORMANCE_RATING                      :Penilaian terperinci kinerja
STR_GRAPH_MENU_HIGHSCORE                                        :Tabel Skor
############ range ends here

############ range for industry menu starts
STR_INDUSTRY_MENU_INDUSTRY_DIRECTORY                            :Daftar Industri
STR_INDUSTRY_MENU_INDUSTRY_CHAIN                                :Rantai industri
STR_INDUSTRY_MENU_FUND_NEW_INDUSTRY                             :Danai industri baru
############ range ends here

############ range for railway construction menu starts
STR_RAIL_MENU_RAILROAD_CONSTRUCTION                             :Pembangunan Rel
STR_RAIL_MENU_ELRAIL_CONSTRUCTION                               :Pembangunan Rel Kereta Listrik
STR_RAIL_MENU_MONORAIL_CONSTRUCTION                             :Pembangunan Monorel
STR_RAIL_MENU_MAGLEV_CONSTRUCTION                               :Pembangunan Maglev
############ range ends here

############ range for road construction menu starts
STR_ROAD_MENU_ROAD_CONSTRUCTION                                 :Pembangunan jalan
STR_ROAD_MENU_TRAM_CONSTRUCTION                                 :Pembangunan Jalur Tram
############ range ends here

############ range for waterways construction menu starts
STR_WATERWAYS_MENU_WATERWAYS_CONSTRUCTION                       :Konstruksi Perairan.
############ range ends here

############ range for airport construction menu starts
STR_AIRCRAFT_MENU_AIRPORT_CONSTRUCTION                          :Konstruksi Bandara
############ range ends here

############ range for landscaping menu starts
STR_LANDSCAPING_MENU_LANDSCAPING                                :Proses Landsekap
STR_LANDSCAPING_MENU_PLANT_TREES                                :Menanam pohon
STR_LANDSCAPING_MENU_PLACE_SIGN                                 :Memasang pengenal
############ range ends here

############ range for music menu starts
STR_TOOLBAR_SOUND_MUSIC                                         :Suara/musik
############ range ends here

############ range for message menu starts
STR_NEWS_MENU_LAST_MESSAGE_NEWS_REPORT                          :Pesan/Berita terakhir
STR_NEWS_MENU_MESSAGE_HISTORY_MENU                              :Berita Lampau
############ range ends here

############ range for about menu starts
STR_ABOUT_MENU_LAND_BLOCK_INFO                                  :Informasi area daratan
STR_ABOUT_MENU_SEPARATOR                                        :
STR_ABOUT_MENU_TOGGLE_CONSOLE                                   :Hidup/matikan Layar Konsol
STR_ABOUT_MENU_AI_DEBUG                                         :Debug skrip AI
STR_ABOUT_MENU_SCREENSHOT                                       :Ambil gambar
STR_ABOUT_MENU_ZOOMIN_SCREENSHOT                                :Ambil gambar dengan diperbesar
STR_ABOUT_MENU_DEFAULTZOOM_SCREENSHOT                           :Ambil gambar dengan perbesaran normal
STR_ABOUT_MENU_GIANT_SCREENSHOT                                 :Ambil gambar keseluruhan peta
STR_ABOUT_MENU_ABOUT_OPENTTD                                    :Tentang 'OpenTTD'
STR_ABOUT_MENU_SPRITE_ALIGNER                                   :Penjajar Sprite
STR_ABOUT_MENU_TOGGLE_BOUNDING_BOXES                            :Hidup/Matikan kotak batas
STR_ABOUT_MENU_TOGGLE_DIRTY_BLOCKS                              :Menampilkan pewarnaan dari area kotor
############ range ends here

############ range for ordinal numbers used for the place in the highscore window
STR_ORDINAL_NUMBER_1ST                                          :1
STR_ORDINAL_NUMBER_2ND                                          :2
STR_ORDINAL_NUMBER_3RD                                          :3
STR_ORDINAL_NUMBER_4TH                                          :4
STR_ORDINAL_NUMBER_5TH                                          :5
STR_ORDINAL_NUMBER_6TH                                          :6
STR_ORDINAL_NUMBER_7TH                                          :7
STR_ORDINAL_NUMBER_8TH                                          :8
STR_ORDINAL_NUMBER_9TH                                          :9
STR_ORDINAL_NUMBER_10TH                                         :10
STR_ORDINAL_NUMBER_11TH                                         :11
STR_ORDINAL_NUMBER_12TH                                         :12
STR_ORDINAL_NUMBER_13TH                                         :13
STR_ORDINAL_NUMBER_14TH                                         :14
STR_ORDINAL_NUMBER_15TH                                         :15
############ range for ordinal numbers ends

############ range for days starts
STR_DAY_NUMBER_1ST                                              :1
STR_DAY_NUMBER_2ND                                              :2
STR_DAY_NUMBER_3RD                                              :3
STR_DAY_NUMBER_4TH                                              :4
STR_DAY_NUMBER_5TH                                              :5
STR_DAY_NUMBER_6TH                                              :6
STR_DAY_NUMBER_7TH                                              :7
STR_DAY_NUMBER_8TH                                              :8
STR_DAY_NUMBER_9TH                                              :9
STR_DAY_NUMBER_10TH                                             :10
STR_DAY_NUMBER_11TH                                             :11
STR_DAY_NUMBER_12TH                                             :12
STR_DAY_NUMBER_13TH                                             :13
STR_DAY_NUMBER_14TH                                             :14
STR_DAY_NUMBER_15TH                                             :15
STR_DAY_NUMBER_16TH                                             :16
STR_DAY_NUMBER_17TH                                             :17
STR_DAY_NUMBER_18TH                                             :18
STR_DAY_NUMBER_19TH                                             :19
STR_DAY_NUMBER_20TH                                             :20
STR_DAY_NUMBER_21ST                                             :21
STR_DAY_NUMBER_22ND                                             :22
STR_DAY_NUMBER_23RD                                             :23
STR_DAY_NUMBER_24TH                                             :24
STR_DAY_NUMBER_25TH                                             :25
STR_DAY_NUMBER_26TH                                             :26
STR_DAY_NUMBER_27TH                                             :27
STR_DAY_NUMBER_28TH                                             :28
STR_DAY_NUMBER_29TH                                             :29
STR_DAY_NUMBER_30TH                                             :30
STR_DAY_NUMBER_31ST                                             :31
############ range for days ends

############ range for months starts
STR_MONTH_ABBREV_JAN                                            :Jan
STR_MONTH_ABBREV_FEB                                            :Feb
STR_MONTH_ABBREV_MAR                                            :Mar
STR_MONTH_ABBREV_APR                                            :Apr
STR_MONTH_ABBREV_MAY                                            :Mei
STR_MONTH_ABBREV_JUN                                            :Jun
STR_MONTH_ABBREV_JUL                                            :Jul
STR_MONTH_ABBREV_AUG                                            :Agt
STR_MONTH_ABBREV_SEP                                            :Sep
STR_MONTH_ABBREV_OCT                                            :Okt
STR_MONTH_ABBREV_NOV                                            :Nop
STR_MONTH_ABBREV_DEC                                            :Des

STR_MONTH_JAN                                                   :Januari
STR_MONTH_FEB                                                   :Februari
STR_MONTH_MAR                                                   :Maret
STR_MONTH_APR                                                   :April
STR_MONTH_MAY                                                   :Mei
STR_MONTH_JUN                                                   :Juni
STR_MONTH_JUL                                                   :Juli
STR_MONTH_AUG                                                   :Agustus
STR_MONTH_SEP                                                   :September
STR_MONTH_OCT                                                   :Oktober
STR_MONTH_NOV                                                   :Nopember
STR_MONTH_DEC                                                   :Desember
############ range for months ends

# Graph window
STR_GRAPH_KEY_BUTTON                                            :{BLACK}Item
STR_GRAPH_KEY_TOOLTIP                                           :{BLACK}Tampilkan grafik item
STR_GRAPH_X_LABEL_MONTH                                         :{TINY_FONT}{STRING}{} {STRING}
STR_GRAPH_X_LABEL_MONTH_YEAR                                    :{TINY_FONT}{STRING}{} {STRING}{}{NUM}
STR_GRAPH_Y_LABEL                                               :{TINY_FONT}{STRING}
STR_GRAPH_Y_LABEL_NUMBER                                        :{TINY_FONT}{COMMA}

STR_GRAPH_OPERATING_PROFIT_CAPTION                              :{WHITE}Grafik keuntungan operasional
STR_GRAPH_INCOME_CAPTION                                        :{WHITE}Grafik Pendapatan
STR_GRAPH_CARGO_DELIVERED_CAPTION                               :{WHITE}Jumlah kargo terkirim
STR_GRAPH_COMPANY_PERFORMANCE_RATINGS_CAPTION                   :{WHITE}Peringkat kinerja perusahaan (peringkat maksimal=1000)
STR_GRAPH_COMPANY_VALUES_CAPTION                                :{WHITE}Nilai Perusahaan

STR_GRAPH_CARGO_PAYMENT_RATES_CAPTION                           :{WHITE}Daftar tarif kargo
STR_GRAPH_CARGO_PAYMENT_RATES_X_LABEL                           :{TINY_FONT}{BLACK}Hari transit
STR_GRAPH_CARGO_PAYMENT_RATES_TITLE                             :{TINY_FONT}{BLACK}Pembayaran untuk mengirimkan 10 unit ( atau 10,000 liter ) untuk jarak 20 kotak
STR_GRAPH_CARGO_ENABLE_ALL                                      :{TINY_FONT}{BLACK}Aktifkan semua
STR_GRAPH_CARGO_DISABLE_ALL                                     :{TINY_FONT}{BLACK}Non-aktifkan semua
STR_GRAPH_CARGO_TOOLTIP_ENABLE_ALL                              :{BLACK}Tampilkan semua kargo pada grafik tarif pembayaran kargo
STR_GRAPH_CARGO_TOOLTIP_DISABLE_ALL                             :{BLACK}menampilkan tidak ada kargo pada grafik tingkat pembayaran kargo
STR_GRAPH_CARGO_PAYMENT_TOGGLE_CARGO                            :{BLACK}Pilih jenis kargo yang akan ditampilkan
STR_GRAPH_CARGO_PAYMENT_CARGO                                   :{TINY_FONT}{BLACK}{STRING}

STR_GRAPH_PERFORMANCE_DETAIL_TOOLTIP                            :{BLACK}Tampilkan rincian penilaian kinerja

# Graph key window
STR_GRAPH_KEY_CAPTION                                           :{WHITE}Grafik item perusahaan
STR_GRAPH_KEY_COMPANY_SELECTION_TOOLTIP                         :{BLACK}Klik disini untuk menandai daftar perusahaan pada grafik

# Company league window
STR_COMPANY_LEAGUE_TABLE_CAPTION                                :{WHITE}Tabel Liga Perusahaan
STR_COMPANY_LEAGUE_COMPANY_NAME                                 :{ORANGE}{COMPANY} {BLACK}{COMPANY_NUM} '{STRING}'
STR_COMPANY_LEAGUE_PERFORMANCE_TITLE_ENGINEER                   :Insinyur
STR_COMPANY_LEAGUE_PERFORMANCE_TITLE_TRAFFIC_MANAGER            :Manajer Lalu lintas
STR_COMPANY_LEAGUE_PERFORMANCE_TITLE_TRANSPORT_COORDINATOR      :Koordinator trasportasi
STR_COMPANY_LEAGUE_PERFORMANCE_TITLE_ROUTE_SUPERVISOR           :Supervisor rute
STR_COMPANY_LEAGUE_PERFORMANCE_TITLE_DIRECTOR                   :Direktur
STR_COMPANY_LEAGUE_PERFORMANCE_TITLE_CHIEF_EXECUTIVE            :Kepala Eksekutif
STR_COMPANY_LEAGUE_PERFORMANCE_TITLE_CHAIRMAN                   :Pimpinan
STR_COMPANY_LEAGUE_PERFORMANCE_TITLE_PRESIDENT                  :Presiden
STR_COMPANY_LEAGUE_PERFORMANCE_TITLE_TYCOON                     :Tycoon

# Performance detail window
STR_PERFORMANCE_DETAIL                                          :{WHITE}Penilaian terperinci kinerja
STR_PERFORMANCE_DETAIL_KEY                                      :{BLACK}Detail
STR_PERFORMANCE_DETAIL_AMOUNT_CURRENCY                          :{BLACK}({CURRENCY_SHORT}/{CURRENCY_SHORT})
STR_PERFORMANCE_DETAIL_AMOUNT_INT                               :{BLACK}({COMMA}/{COMMA})
STR_PERFORMANCE_DETAIL_PERCENT                                  :{WHITE}{NUM}%
STR_PERFORMANCE_DETAIL_SELECT_COMPANY_TOOLTIP                   :{BLACK}Lihat penuh informasi perusahaan ini
############ Those following lines need to be in this order!!
STR_PERFORMANCE_DETAIL_VEHICLES                                 :{BLACK}Kendaraan:
STR_PERFORMANCE_DETAIL_STATIONS                                 :{BLACK}Stasiun:
STR_PERFORMANCE_DETAIL_MIN_PROFIT                               :{BLACK}Laba Min.:
STR_PERFORMANCE_DETAIL_MIN_INCOME                               :{BLACK}Omzet Min.:
STR_PERFORMANCE_DETAIL_MAX_INCOME                               :{BLACK}Omzet Maks.:
STR_PERFORMANCE_DETAIL_DELIVERED                                :{BLACK}Terkirim:
STR_PERFORMANCE_DETAIL_CARGO                                    :{BLACK}Kargo:
STR_PERFORMANCE_DETAIL_MONEY                                    :{BLACK}Kekayaan:
STR_PERFORMANCE_DETAIL_LOAN                                     :{BLACK}Hutang:
STR_PERFORMANCE_DETAIL_TOTAL                                    :{BLACK}Total:
############ End of order list
STR_PERFORMANCE_DETAIL_VEHICLES_TOOLTIP                         :{BLACK}Jumlah kendaraan yang menghasilkan keuntungan tahun lalu. Termasuk bus/truk, kereta, kapal dan pesawat
STR_PERFORMANCE_DETAIL_STATIONS_TOOLTIP                         :{BLACK}Jumlah bagian dari stasiun yang diperbaiki baru-baru ini. Setiap bagian dari stasiun (misal: stasiun kereta, terminal bus, bandara) dihitung, meskipun mereka dihubungkan menjadi satu kesatuan stasiun
STR_PERFORMANCE_DETAIL_MIN_PROFIT_TOOLTIP                       :{BLACK}Keuntungan dari kendaraan dengan pendapatan terendah (hanya kendaraan yang usianya melebihi 2 tahun yang diperhitungkan)
STR_PERFORMANCE_DETAIL_MIN_INCOME_TOOLTIP                       :{BLACK}Banyaknya uang yang dihasilkan dalam satu kuartal dengan keuntungan terendah pada 12 kuartal terakhir
STR_PERFORMANCE_DETAIL_MAX_INCOME_TOOLTIP                       :{BLACK}Banyaknya uang tunai yang dihasilkan dalam satu kuartal dengan keuntungan tertinggi pada 12 kuartal terakhir
STR_PERFORMANCE_DETAIL_DELIVERED_TOOLTIP                        :{BLACK}Jumlah kargo yang terkirim selama kuartal terakhir
STR_PERFORMANCE_DETAIL_CARGO_TOOLTIP                            :{BLACK}Jumlah jenis kargo yang terkirim selama kuartal terakhir
STR_PERFORMANCE_DETAIL_MONEY_TOOLTIP                            :{BLACK}Banyaknya uang yang dimiliki perusahaan ini yang tersimpan di bank
STR_PERFORMANCE_DETAIL_LOAN_TOOLTIP                             :{BLACK}Banyaknya uang perusahaan ini yang digunakan untuk membayar pinjaman
STR_PERFORMANCE_DETAIL_TOTAL_TOOLTIP                            :{BLACK}Total Nilai Keluar dari nilai-nilai yang mungin

# Music window
STR_MUSIC_JAZZ_JUKEBOX_CAPTION                                  :{WHITE}Kotak musik Jazz
STR_MUSIC_PLAYLIST_ALL                                          :{TINY_FONT}{BLACK}Semua
STR_MUSIC_PLAYLIST_OLD_STYLE                                    :{TINY_FONT}{BLACK}Model lama
STR_MUSIC_PLAYLIST_NEW_STYLE                                    :{TINY_FONT}{BLACK}Model Baru
STR_MUSIC_PLAYLIST_EZY_STREET                                   :{TINY_FONT}{BLACK}Jalan Ezy
STR_MUSIC_PLAYLIST_CUSTOM_1                                     :{TINY_FONT}{BLACK}Bebas 1
STR_MUSIC_PLAYLIST_CUSTOM_2                                     :{TINY_FONT}{BLACK}Bebas 2
STR_MUSIC_MUSIC_VOLUME                                          :{TINY_FONT}{BLACK}Volume Musik
STR_MUSIC_EFFECTS_VOLUME                                        :{TINY_FONT}{BLACK}Volume Efek
STR_MUSIC_RULER_MIN                                             :{TINY_FONT}{BLACK}MIN
STR_MUSIC_RULER_MAX                                             :{TINY_FONT}{BLACK}MAKS
STR_MUSIC_RULER_MARKER                                          :{TINY_FONT}{BLACK}'
STR_MUSIC_TRACK_NONE                                            :{TINY_FONT}{DKGREEN}--
STR_MUSIC_TRACK_DIGIT                                           :{TINY_FONT}{DKGREEN}{ZEROFILL_NUM}
STR_MUSIC_TITLE_NONE                                            :{TINY_FONT}{DKGREEN}------
STR_MUSIC_TITLE_NOMUSIC                                         :{TINY_FONT}{DKGREEN}Tidak ada musik yang tersedia
STR_MUSIC_TITLE_NAME                                            :{TINY_FONT}{DKGREEN}"{STRING}"
STR_MUSIC_TRACK                                                 :{TINY_FONT}{BLACK}Track
STR_MUSIC_XTITLE                                                :{TINY_FONT}{BLACK}Titel
STR_MUSIC_SHUFFLE                                               :{TINY_FONT}{BLACK}Acak
STR_MUSIC_PROGRAM                                               :{TINY_FONT}{BLACK}Program
STR_MUSIC_TOOLTIP_SKIP_TO_PREVIOUS_TRACK                        :{BLACK}Kembali ke musik sebelumnya
STR_MUSIC_TOOLTIP_SKIP_TO_NEXT_TRACK_IN_SELECTION               :{BLACK}Lewati ke musik berikutnya
STR_MUSIC_TOOLTIP_STOP_PLAYING_MUSIC                            :{BLACK}Hentikan musik
STR_MUSIC_TOOLTIP_START_PLAYING_MUSIC                           :{BLACK}Mulai mainkan musik
STR_MUSIC_TOOLTIP_DRAG_SLIDERS_TO_SET_MUSIC                     :{BLACK}Geser slider untuk mengatur volume musik dan efek suara
STR_MUSIC_TOOLTIP_SELECT_ALL_TRACKS_PROGRAM                     :{BLACK}Pilih program 'semua track'
STR_MUSIC_TOOLTIP_SELECT_OLD_STYLE_MUSIC                        :{BLACK}Pilih program 'gaya musik lama'
STR_MUSIC_TOOLTIP_SELECT_NEW_STYLE_MUSIC                        :{BLACK}Pilih program 'gaya musik masa kini'
STR_MUSIC_TOOLTIP_SELECT_EZY_STREET_STYLE                       :{BLACK}Pilih program 'gaya music Ezy Street'
STR_MUSIC_TOOLTIP_SELECT_CUSTOM_1_USER_DEFINED                  :{BLACK}Pilih 'Bebas 1' (program buatan pengguna)
STR_MUSIC_TOOLTIP_SELECT_CUSTOM_2_USER_DEFINED                  :{BLACK}Pilih 'Bebas 2' (program buatan pengguna)
STR_MUSIC_TOOLTIP_TOGGLE_PROGRAM_SHUFFLE                        :{BLACK}Acak/Urut program
STR_MUSIC_TOOLTIP_SHOW_MUSIC_TRACK_SELECTION                    :{BLACK}Tampilkan jendela pemilihan judul musik

# Playlist window
STR_PLAYLIST_MUSIC_SELECTION_SETNAME                            :{WHITE}Program Musik - '{STRING}'
STR_PLAYLIST_TRACK_NAME                                         :{TINY_FONT}{LTBLUE}{ZEROFILL_NUM} "{STRING}"
STR_PLAYLIST_TRACK_INDEX                                        :{TINY_FONT}{BLACK}Daftar rel
STR_PLAYLIST_PROGRAM                                            :{TINY_FONT}{BLACK}Program - '{STRING}'
STR_PLAYLIST_CLEAR                                              :{TINY_FONT}{BLACK}Kosong
STR_PLAYLIST_CHANGE_SET                                         :{BLACK}Gantikan set
STR_PLAYLIST_TOOLTIP_CLEAR_CURRENT_PROGRAM_CUSTOM1              :{BLACK}Hapus program saat ini (hanya Bebas 1 atau Bebas 2)
STR_PLAYLIST_TOOLTIP_CLICK_TO_ADD_TRACK                         :{BLACK}Klik pada musik track untuk menambah pada program sekarang (hanya Bebas 1 atau Bebas 2)
STR_PLAYLIST_TOOLTIP_CLICK_TO_REMOVE_TRACK                      :{BLACK}Klik pada track musik untuk menghapusnya dari program saat ini. (Bebas 1 atau Bebas 2 saja)

# Highscore window
STR_HIGHSCORE_TOP_COMPANIES_WHO_REACHED                         :{BIG_FONT}{BLACK}Perusahaan tertinggi yang mencapai tahun {NUM}
STR_HIGHSCORE_TOP_COMPANIES_NETWORK_GAME                        :{BIG_FONT}{BLACK}Tabel Liga Perusahaan {NUM}
STR_HIGHSCORE_POSITION                                          :{BIG_FONT}{BLACK}{COMMA}.
STR_HIGHSCORE_PERFORMANCE_TITLE_BUSINESSMAN                     :Pebisnis
STR_HIGHSCORE_PERFORMANCE_TITLE_ENTREPRENEUR                    :Pengusaha
STR_HIGHSCORE_PERFORMANCE_TITLE_INDUSTRIALIST                   :Industrialis
STR_HIGHSCORE_PERFORMANCE_TITLE_CAPITALIST                      :Kapitalis
STR_HIGHSCORE_PERFORMANCE_TITLE_MAGNATE                         :Tokoh terkemuka
STR_HIGHSCORE_PERFORMANCE_TITLE_MOGUL                           :Jutawan
STR_HIGHSCORE_PERFORMANCE_TITLE_TYCOON_OF_THE_CENTURY           :Tycoon abad ini
STR_HIGHSCORE_NAME                                              :{PRESIDENT_NAME}, {COMPANY}
STR_HIGHSCORE_STATS                                             :{BIG_FONT}'{STRING}'   ({COMMA})
STR_HIGHSCORE_COMPANY_ACHIEVES_STATUS                           :{BIG_FONT}{BLACK}{COMPANY} mencapai status '{STRING}' !
STR_HIGHSCORE_PRESIDENT_OF_COMPANY_ACHIEVES_STATUS              :{BIG_FONT}{WHITE}{PRESIDENT_NAME} dari {COMPANY} mencapai status '{STRING}' !

# Smallmap window
STR_SMALLMAP_CAPTION                                            :{WHITE}Peta - {STRING}

STR_SMALLMAP_TYPE_CONTOURS                                      :Kontur
STR_SMALLMAP_TYPE_VEHICLES                                      :Kendaraan
STR_SMALLMAP_TYPE_INDUSTRIES                                    :Industri
STR_SMALLMAP_TYPE_ROUTEMAP                                      :Aliran kargo
STR_SMALLMAP_TYPE_ROUTES                                        :Rute
STR_SMALLMAP_TYPE_VEGETATION                                    :Vegetasi
STR_SMALLMAP_TYPE_OWNERS                                        :Pemilik
STR_SMALLMAP_TOOLTIP_SHOW_LAND_CONTOURS_ON_MAP                  :{BLACK}Tampilkan kontur tanah pada peta
STR_SMALLMAP_TOOLTIP_SHOW_VEHICLES_ON_MAP                       :{BLACK}Tampilkan kendaraan dalam peta
STR_SMALLMAP_TOOLTIP_SHOW_INDUSTRIES_ON_MAP                     :{BLACK}Tampilkan industri dalam peta
STR_SMALLMAP_TOOLTIP_SHOW_LINK_STATS_ON_MAP                     :{BLACK}Tampilkan aliran kargo di peta
STR_SMALLMAP_TOOLTIP_SHOW_TRANSPORT_ROUTES_ON                   :{BLACK}Tampilkan rute kendaraan di peta
STR_SMALLMAP_TOOLTIP_SHOW_VEGETATION_ON_MAP                     :{BLACK}Tampilkan vegetasi di peta
STR_SMALLMAP_TOOLTIP_SHOW_LAND_OWNERS_ON_MAP                    :{BLACK}Tampilkan pemilik area di peta
STR_SMALLMAP_TOOLTIP_INDUSTRY_SELECTION                         :{BLACK}Klik di tipe industri untuk menampilkannya. Ctrl+klik untuk mematikan semuanya, kecuali yang terpilih. Ctrl+klik lagi untuk menyalakannya kembali.
STR_SMALLMAP_TOOLTIP_COMPANY_SELECTION                          :{BLACK}Klik pada nama perusahaan untuk menampilkan propertinya, Ctrl+klik untuk mematikan semuanya, kecuali yang terpilih. Ctrl+klik lagi untuk menyalakannya kembali
STR_SMALLMAP_TOOLTIP_CARGO_SELECTION                            :{BLACK}Tekan di kargo untuk mengganti tampilan propertinya. Ctrl+Click akan mematikan semua kargo selain yang terpilih. Ctrl+Click sekali lagi akan menghidupkan kembali semua kargo

STR_SMALLMAP_LEGENDA_ROADS                                      :{TINY_FONT}{BLACK}Jalan raya
STR_SMALLMAP_LEGENDA_RAILROADS                                  :{TINY_FONT}{BLACK}Rel kereta
STR_SMALLMAP_LEGENDA_STATIONS_AIRPORTS_DOCKS                    :{TINY_FONT}{BLACK}Stasiun/Bandara/Pelabuhan
STR_SMALLMAP_LEGENDA_BUILDINGS_INDUSTRIES                       :{TINY_FONT}{BLACK}Bangunan/Industri
STR_SMALLMAP_LEGENDA_VEHICLES                                   :{TINY_FONT}{BLACK}Kendaraan
STR_SMALLMAP_LEGENDA_TRAINS                                     :{TINY_FONT}{BLACK}Kereta
STR_SMALLMAP_LEGENDA_ROAD_VEHICLES                              :{TINY_FONT}{BLACK}Kendaraan Jalan Raya
STR_SMALLMAP_LEGENDA_SHIPS                                      :{TINY_FONT}{BLACK}Kapal
STR_SMALLMAP_LEGENDA_AIRCRAFT                                   :{TINY_FONT}{BLACK}Pesawat
STR_SMALLMAP_LEGENDA_TRANSPORT_ROUTES                           :{TINY_FONT}{BLACK}Jalur Transportasi
STR_SMALLMAP_LEGENDA_FOREST                                     :{TINY_FONT}{BLACK}Hutan
STR_SMALLMAP_LEGENDA_RAILROAD_STATION                           :{TINY_FONT}{BLACK}Station Kereta
STR_SMALLMAP_LEGENDA_TRUCK_LOADING_BAY                          :{TINY_FONT}{BLACK}Terminal bongkar muat
STR_SMALLMAP_LEGENDA_BUS_STATION                                :{TINY_FONT}{BLACK}Terminal Bus
STR_SMALLMAP_LEGENDA_AIRPORT_HELIPORT                           :{TINY_FONT}{BLACK}Bandara/Heliport
STR_SMALLMAP_LEGENDA_DOCK                                       :{TINY_FONT}{BLACK}Pelabuhan
STR_SMALLMAP_LEGENDA_ROUGH_LAND                                 :{TINY_FONT}{BLACK}Daratan terjal
STR_SMALLMAP_LEGENDA_GRASS_LAND                                 :{TINY_FONT}{BLACK}Daratan berumput
STR_SMALLMAP_LEGENDA_BARE_LAND                                  :{TINY_FONT}{BLACK}Lahan kritis
STR_SMALLMAP_LEGENDA_FIELDS                                     :{TINY_FONT}{BLACK}Ladang
STR_SMALLMAP_LEGENDA_TREES                                      :{TINY_FONT}{BLACK}Pepohonan
STR_SMALLMAP_LEGENDA_ROCKS                                      :{TINY_FONT}{BLACK}Bebatuan
STR_SMALLMAP_LEGENDA_WATER                                      :{TINY_FONT}{BLACK}Perairan
STR_SMALLMAP_LEGENDA_NO_OWNER                                   :{TINY_FONT}{BLACK}Tanpa Pemilik
STR_SMALLMAP_LEGENDA_TOWNS                                      :{TINY_FONT}{BLACK}Perkotaan
STR_SMALLMAP_LEGENDA_INDUSTRIES                                 :{TINY_FONT}{BLACK}Perindustrian
STR_SMALLMAP_LEGENDA_DESERT                                     :{TINY_FONT}{BLACK}Gurun Pasir
STR_SMALLMAP_LEGENDA_SNOW                                       :{TINY_FONT}{BLACK}Salju

STR_SMALLMAP_TOOLTIP_TOGGLE_TOWN_NAMES_ON_OFF                   :{BLACK}Hidup/matikan tampilan nama kota di peta
STR_SMALLMAP_CENTER                                             :{BLACK}Tengahkan peta kecil pada posisi ini
STR_SMALLMAP_INDUSTRY                                           :{TINY_FONT}{STRING} ({NUM})
STR_SMALLMAP_LINKSTATS                                          :{TINY_FONT}{STRING}
STR_SMALLMAP_COMPANY                                            :{TINY_FONT}{COMPANY}
STR_SMALLMAP_TOWN                                               :{TINY_FONT}{WHITE}{TOWN}
STR_SMALLMAP_DISABLE_ALL                                        :{BLACK}Matikan semua
STR_SMALLMAP_ENABLE_ALL                                         :{BLACK}Aktifkan semua
STR_SMALLMAP_SHOW_HEIGHT                                        :{BLACK}Tampilkan tinggi
STR_SMALLMAP_TOOLTIP_DISABLE_ALL_INDUSTRIES                     :{BLACK}Tidak menampilkan industri pada peta
STR_SMALLMAP_TOOLTIP_ENABLE_ALL_INDUSTRIES                      :{BLACK}Tampilkan semua industri pada peta
STR_SMALLMAP_TOOLTIP_SHOW_HEIGHT                                :{BLACK}tampilkan/sembunyikan heightmap
STR_SMALLMAP_TOOLTIP_DISABLE_ALL_COMPANIES                      :{BLACK}Hilangkan semua properti perusahaan di peta
STR_SMALLMAP_TOOLTIP_ENABLE_ALL_COMPANIES                       :{BLACK}Tampilkan semua properti perusahaan di peta
STR_SMALLMAP_TOOLTIP_DISABLE_ALL_CARGOS                         :{BLACK}Jangan tampilkan kargo di peta
STR_SMALLMAP_TOOLTIP_ENABLE_ALL_CARGOS                          :{BLACK}Tampilkan semua kargo di peta

# Status bar messages
STR_STATUSBAR_TOOLTIP_SHOW_LAST_NEWS                            :{BLACK}Tampilkan pesan atau laporan berita terakhir
STR_STATUSBAR_COMPANY_NAME                                      :{SILVER}- -  {COMPANY}  - -
STR_STATUSBAR_PAUSED                                            :{YELLOW}* *  BERHENTI  *  *
STR_STATUSBAR_AUTOSAVE                                          :{RED}SIMPAN OTOMATIS
STR_STATUSBAR_SAVING_GAME                                       :{RED}*  *  MENYIMPAN PERMAINAN  *  *

# News message history
STR_MESSAGE_HISTORY                                             :{WHITE}Pesan Lampau
STR_MESSAGE_HISTORY_TOOLTIP                                     :{BLACK}Daftar pesan berita-berita yang ada
STR_MESSAGE_NEWS_FORMAT                                         :{STRING}  -  {STRING}

STR_NEWS_MESSAGE_CAPTION                                        :{WHITE}Pesan
STR_NEWS_CUSTOM_ITEM                                            :{BIG_FONT}{BLACK}{STRING}

STR_NEWS_FIRST_TRAIN_ARRIVAL                                    :{BIG_FONT}{BLACK}Masyarakat bergembira . . .{}Kereta pertama tiba di {STATION}!
STR_NEWS_FIRST_BUS_ARRIVAL                                      :{BIG_FONT}{BLACK}Masyarakat bergembira . . .{}Bus pertama tiba di {STATION}!
STR_NEWS_FIRST_TRUCK_ARRIVAL                                    :{BIG_FONT}{BLACK}Masyarakat bergembira . . .{}Truk pertama tiba di {STATION}!
STR_NEWS_FIRST_PASSENGER_TRAM_ARRIVAL                           :{BIG_FONT}{BLACK}Masyarakat bergembira . . .{}Trem Penumpang pertama tiba di {STATION}!
STR_NEWS_FIRST_CARGO_TRAM_ARRIVAL                               :{BIG_FONT}{BLACK}Masyarakat bergembira . . .{}Trem Barang pertama tiba di {STATION}!
STR_NEWS_FIRST_SHIP_ARRIVAL                                     :{BIG_FONT}{BLACK}Masyarakat bergembira . . .{}Kapal pertama tiba di {STATION}!
STR_NEWS_FIRST_AIRCRAFT_ARRIVAL                                 :{BIG_FONT}{BLACK}Masyarakat bergembira . . .{}Pesawat pertama tiba di {STATION}!

STR_NEWS_TRAIN_CRASH                                            :{BIG_FONT}{BLACK}Kecelakaan Kereta!{}{COMMA} tewas dalam ledakan setelah kecelakaan
STR_NEWS_ROAD_VEHICLE_CRASH_DRIVER                              :{BIG_FONT}{BLACK}Terjadi Tabrakan Kendaraan!{}Seorang sopir tewas dalam ledakan setelah ditabrak kereta
STR_NEWS_ROAD_VEHICLE_CRASH                                     :{BIG_FONT}{BLACK}Terjadi Tabrakan Kendaraan!{}{COMMA} orang meninggal dalam ledakan setelah ditabrak kereta
STR_NEWS_AIRCRAFT_CRASH                                         :{BIG_FONT}{BLACK}Kecelakaan Pesawat!{}{COMMA} orang tewas dalam kebakaran di {STATION}
STR_NEWS_PLANE_CRASH_OUT_OF_FUEL                                :{BIG_FONT}{BLACK}Kecelakaan Pesawat!{}Pesawat kehabisan bahan bakar, {COMMA}orang tewas dalam lautan api!

STR_NEWS_DISASTER_ZEPPELIN                                      :{BIG_FONT}{BLACK}Bencana Zeppelin di {STATION}!
STR_NEWS_DISASTER_SMALL_UFO                                     :{BIG_FONT}{BLACK}Kendaraan hancur dalam kecelakaan 'UFO'!
STR_NEWS_DISASTER_AIRPLANE_OIL_REFINERY                         :{BIG_FONT}{BLACK}Kilang minyak meledak didekat {TOWN}!
STR_NEWS_DISASTER_HELICOPTER_FACTORY                            :{BIG_FONT}{BLACK}Pabrik hancur akibat hubungan pendek arus listik di dekat {TOWN}!
STR_NEWS_DISASTER_BIG_UFO                                       :{BIG_FONT}{BLACK}'UFO' mendarat di dekat {TOWN}!
STR_NEWS_DISASTER_COAL_MINE_SUBSIDENCE                          :{BIG_FONT}{BLACK}Tambang batubara mengalami kerusakan di dekat {TOWN}!
STR_NEWS_DISASTER_FLOOD_VEHICLE                                 :{BIG_FONT}{BLACK}Banjir!{}Sedikitnya {COMMA} hilang, diduga meninggal akibat banjir!

STR_NEWS_COMPANY_IN_TROUBLE_TITLE                               :{BIG_FONT}{BLACK}Perusahaan transportasi bermasalah!
STR_NEWS_COMPANY_IN_TROUBLE_DESCRIPTION                         :{BIG_FONT}{BLACK}{STRING} akan dijual atau dinyatakan bangkrut kecuali jika dapat meningkatkan nilainya segera!
STR_NEWS_COMPANY_MERGER_TITLE                                   :{BIG_FONT}{BLACK} Perusahaan transportasi bergabung!
STR_NEWS_COMPANY_MERGER_DESCRIPTION                             :{BIG_FONT}{BLACK}{STRING} telah dijual kepada {STRING} senilai {CURRENCY_LONG}!
STR_NEWS_COMPANY_BANKRUPT_TITLE                                 :{BIG_FONT}{BLACK}Bangkrut!
STR_NEWS_COMPANY_BANKRUPT_DESCRIPTION                           :{BIG_FONT}{BLACK}{STRING} telah ditutup oleh pemilik modal dan segala asetnya dijual!
STR_NEWS_COMPANY_LAUNCH_TITLE                                   :{BIG_FONT}{BLACK}Perusahaan baru telah didirikan!
STR_NEWS_COMPANY_LAUNCH_DESCRIPTION                             :{BIG_FONT}{BLACK}{STRING} memulai pembangunan di dekat {TOWN}!
STR_NEWS_MERGER_TAKEOVER_TITLE                                  :{BIG_FONT}{BLACK}{STRING} telah diambil alih oleh {STRING}!
STR_PRESIDENT_NAME_MANAGER                                      :{BLACK}{PRESIDENT_NAME}{}(Pimpinan)

STR_NEWS_NEW_TOWN                                               :{BLACK}{BIG_FONT}{STRING} menjadi sponsor pembangunan kota baru {TOWN}!
STR_NEWS_NEW_TOWN_UNSPONSORED                                   :{BLACK}{BIG_FONT}Kota baru yang bernama {TOWN} baru dibuatkan!

STR_NEWS_INDUSTRY_CONSTRUCTION                                  :{BIG_FONT}{BLACK}Ada pembangunan {STRING} baru di dekat {TOWN}!
STR_NEWS_INDUSTRY_PLANTED                                       :{BIG_FONT}{BLACK}{STRING} baru sedang ditanam di dekat {TOWN}!

STR_NEWS_INDUSTRY_CLOSURE_GENERAL                               :{BIG_FONT}{BLACK}{STRING} akan segera ditutup!
STR_NEWS_INDUSTRY_CLOSURE_SUPPLY_PROBLEMS                       :{BIG_FONT}{BLACK}{STRING} akan segera ditutup karena kekurangan suplai!
STR_NEWS_INDUSTRY_CLOSURE_LACK_OF_TREES                         :{BIG_FONT}{BLACK}Ketiadaan pepohonan didekatnya menyebabkan {STRING} akan segera ditutup!

STR_NEWS_EURO_INTRODUCTION                                      :{BIG_FONT}{BLACK}Moneter Eropa Bersatu!{}{}Euro, diperkenalkan sebagai satu-satunya mata uang untuk bertransaksi di negara anda!
STR_NEWS_BEGIN_OF_RECESSION                                     :{BIG_FONT}{BLACK}Resesi Global!{}{}Ahli Finansial takut ekonomi jatuh pada posisi terburuk!
STR_NEWS_END_OF_RECESSION                                       :{BIG_FONT}{BLACK}Resesi Berakhir!{}{}Perbaikan di sektor dagang memberikan kepercayaan diri sektor industri untuk memperkuat pertumbuhan ekonomi!

STR_NEWS_INDUSTRY_PRODUCTION_INCREASE_GENERAL                   :{BIG_FONT}{BLACK}Produksi {INDUSTRY} meningkat!
STR_NEWS_INDUSTRY_PRODUCTION_INCREASE_COAL                      :{BIG_FONT}{BLACK}Lapisan baru ditemukan pada {INDUSTRY}!{}Produksi diperkirakan akan meningkat dua kali lipat!
STR_NEWS_INDUSTRY_PRODUCTION_INCREASE_OIL                       :{BIG_FONT}{BLACK}Cadangan baru ditemukan pada {INDUSTRY}!{}Produksi diperkirakan akan meningkat dua kali lipat!
STR_NEWS_INDUSTRY_PRODUCTION_INCREASE_FARM                      :{BIG_FONT}{BLACK}Peningkatan metode pertanian pada {INDUSTRY} diperkirakan produksi akan meningkat dua kali lipat!
STR_NEWS_INDUSTRY_PRODUCTION_INCREASE_SMOOTH                    :{BIG_FONT}{BLACK}Produksi {STRING} di {INDUSTRY} meningkat hingga {COMMA}%!
STR_NEWS_INDUSTRY_PRODUCTION_DECREASE_GENERAL                   :{BIG_FONT}{BLACK}Produksi {INDUSTRY} menurun hingga 50%
STR_NEWS_INDUSTRY_PRODUCTION_DECREASE_FARM                      :{BIG_FONT}{BLACK}Serangan serangga menyebabkan malapetaka pada {INDUSTRY}!{}Produksi menurun hingga 50%
STR_NEWS_INDUSTRY_PRODUCTION_DECREASE_SMOOTH                    :{BIG_FONT}{BLACK}Produksi {STRING} di {INDUSTRY} turun hingga {COMMA}%!

STR_NEWS_TRAIN_IS_WAITING                                       :{WHITE}{VEHICLE} sedang menunggu di depo
STR_NEWS_ROAD_VEHICLE_IS_WAITING                                :{WHITE}{VEHICLE} sedang menunggu di bengkel
STR_NEWS_SHIP_IS_WAITING                                        :{WHITE}{VEHICLE} sedang menunggu di galangan
STR_NEWS_AIRCRAFT_IS_WAITING                                    :{WHITE}{VEHICLE} sedang menunggu di hangar

# Order review system / warnings
STR_NEWS_VEHICLE_HAS_TOO_FEW_ORDERS                             :{WHITE}Daftar perintah {VEHICLE} terlalu sedikit
STR_NEWS_VEHICLE_HAS_VOID_ORDER                                 :{WHITE}{VEHICLE} memiliki perintah yang terabaikan
STR_NEWS_VEHICLE_HAS_DUPLICATE_ENTRY                            :{WHITE}{VEHICLE} memiliki perintah ganda
STR_NEWS_VEHICLE_HAS_INVALID_ENTRY                              :{WHITE}{VEHICLE} memiliki perintah menuju stasiun yg salah
STR_NEWS_PLANE_USES_TOO_SHORT_RUNWAY                            :{WHITE}{VEHICLE} memiliki dalam perintahnya sebuah bandara berlandasan yang terlalu pendek

STR_NEWS_VEHICLE_IS_GETTING_OLD                                 :{WHITE}{VEHICLE} mulai menua
STR_NEWS_VEHICLE_IS_GETTING_VERY_OLD                            :{WHITE}{VEHICLE} sudah sangat tua
STR_NEWS_VEHICLE_IS_GETTING_VERY_OLD_AND                        :{WHITE}{VEHICLE} sudah sangat tua dan perlu segera diganti
STR_NEWS_TRAIN_IS_STUCK                                         :{WHITE}{VEHICLE} tidak menemukan arah selanjutnya
STR_NEWS_VEHICLE_IS_LOST                                        :{WHITE}{VEHICLE} kehilangan arah
STR_NEWS_VEHICLE_IS_UNPROFITABLE                                :{WHITE}Tahun lalu {VEHICLE} merugi sebanyak {CURRENCY_LONG}
STR_NEWS_AIRCRAFT_DEST_TOO_FAR                                  :{WHITE}{VEHICLE} tidak dapat melanjutkan tujuan karena diluar jangkauan

STR_NEWS_ORDER_REFIT_FAILED                                     :{WHITE}{VEHICLE} berhenti karena proses ubah kargonya gagal
STR_NEWS_VEHICLE_AUTORENEW_FAILED                               :{WHITE}Peremajaan {VEHICLE} gagal{}{STRING}

STR_NEWS_NEW_VEHICLE_NOW_AVAILABLE                              :{BIG_FONT}{BLACK}{STRING} jenis baru telah diluncurkan!
STR_NEWS_NEW_VEHICLE_TYPE                                       :{BIG_FONT}{BLACK}{ENGINE}
STR_NEWS_NEW_VEHICLE_NOW_AVAILABLE_WITH_TYPE                    :{BLACK}{STRING} jenis baru telah diluncurkan!  -  {ENGINE}

STR_NEWS_STATION_NO_LONGER_ACCEPTS_CARGO                        :{WHITE}{STATION} tidak lagi menerima {STRING}
STR_NEWS_STATION_NO_LONGER_ACCEPTS_CARGO_OR_CARGO               :{WHITE}{STATION} tidak lagi menerima {STRING} atau {STRING}
STR_NEWS_STATION_NOW_ACCEPTS_CARGO                              :{WHITE}{STATION} Sekarang menerima {STRING}
STR_NEWS_STATION_NOW_ACCEPTS_CARGO_AND_CARGO                    :{WHITE}{STATION} Sekarang menerima {STRING} dan {STRING}

STR_NEWS_OFFER_OF_SUBSIDY_EXPIRED                               :{BIG_FONT}{BLACK}Penawaran subsidi berakhir:{}{}Jasa transportasi {STRING} dari {STRING} ke {STRING} mulai sekarang tidak lagi mendapat subsidi
STR_NEWS_SUBSIDY_WITHDRAWN_SERVICE                              :{BIG_FONT}{BLACK}Subsidi berakhir:{}{}Jasa transportasi {STRING} dari {STRING} ke {STRING} tidak lagi mendapat subsidi
STR_NEWS_SERVICE_SUBSIDY_OFFERED                                :{BIG_FONT}{BLACK}Penawaran subsidi:{}{}Jasa transportasi {STRING} pertama dari {STRING} ke {STRING} akan mendapat subsidi selama setahun dari pemkot setempat!
STR_NEWS_SERVICE_SUBSIDY_AWARDED_HALF                           :{BIG_FONT}{BLACK}Subsidi diberikan kepada {STRING}!{}{}Jasa transportasi {STRING} dari {STRING} ke {STRING} akan dibayar 50% lebih banyak hingga tahun depan!
STR_NEWS_SERVICE_SUBSIDY_AWARDED_DOUBLE                         :{BIG_FONT}{BLACK}Subsidi diberikan kepada {STRING}!{}{}Jasa transportasi {STRING} dari {STRING} ke {STRING} akan dibayar dua kali lipat hingga tahun depan!
STR_NEWS_SERVICE_SUBSIDY_AWARDED_TRIPLE                         :{BIG_FONT}{BLACK}Subsidi diberikan kepada {STRING}!{}{}Jasa transportasi {STRING} dari {STRING} ke {STRING} akan dibayar tiga kali lipat hingga tahun depan!
STR_NEWS_SERVICE_SUBSIDY_AWARDED_QUADRUPLE                      :{BIG_FONT}{BLACK}Subsidi diberikan kepada {STRING}!{}{}Jasa transportasi {STRING} dari {STRING} ke {STRING} akan dibayar empat kali lipat hingga tahun depan!

STR_NEWS_ROAD_REBUILDING                                        :{BIG_FONT}{BLACK}Kekacauan lalu lintas di {TOWN}!{}{}Program perbaikan jalan yang dibiayai oleh {STRING} mengakibat kesengsaraan bagi pengendara selama 6 bulan!
STR_NEWS_EXCLUSIVE_RIGHTS_TITLE                                 :{BIG_FONT}{BLACK}Monopoli transportasi!
STR_NEWS_EXCLUSIVE_RIGHTS_DESCRIPTION                           :{BIG_FONT}{BLACK}Pemkot Kota {TOWN} menandatangani kontrak dengan {STRING} untuk hak transportasi eksklusif selama 1 tahun!

# Extra view window
STR_EXTRA_VIEW_PORT_TITLE                                       :{WHITE}Viewport {COMMA}
STR_EXTRA_VIEW_MOVE_VIEW_TO_MAIN                                :{BLACK}Simpan ke viewport
STR_EXTRA_VIEW_MOVE_VIEW_TO_MAIN_TT                             :{BLACK}Simpan lokasi peta sekarang ke viewport
STR_EXTRA_VIEW_MOVE_MAIN_TO_VIEW                                :{BLACK}Tampilan dari viewport
STR_EXTRA_VIEW_MOVE_MAIN_TO_VIEW_TT                             :{BLACK}Perlihatkan di peta lokasi yang terlihat di viewport

# Game options window
STR_GAME_OPTIONS_CAPTION                                        :{WHITE}Pengaturan permainan
STR_GAME_OPTIONS_CURRENCY_UNITS_FRAME                           :{BLACK}Mata uang
STR_GAME_OPTIONS_CURRENCY_UNITS_DROPDOWN_TOOLTIP                :{BLACK}Pilih mata uang

############ start of currency region
STR_GAME_OPTIONS_CURRENCY_GBP                                   :Poundsterling (GBP)
STR_GAME_OPTIONS_CURRENCY_USD                                   :Dollar (USD)
STR_GAME_OPTIONS_CURRENCY_EUR                                   :Euro (EUR)
STR_GAME_OPTIONS_CURRENCY_JPY                                   :Yen Jepang (JPY)
STR_GAME_OPTIONS_CURRENCY_ATS                                   :Shilling Austria (ATS)
STR_GAME_OPTIONS_CURRENCY_BEF                                   :Franc Belgia (BEF)
STR_GAME_OPTIONS_CURRENCY_CHF                                   :Franc Swiss (CHF)
STR_GAME_OPTIONS_CURRENCY_CZK                                   :Koruna Ceko (CZK)
STR_GAME_OPTIONS_CURRENCY_DEM                                   :Deutschmark (DEM)
STR_GAME_OPTIONS_CURRENCY_DKK                                   :Krone Denmark (DKK)
STR_GAME_OPTIONS_CURRENCY_ESP                                   :Peseta Spanyol (ESP)
STR_GAME_OPTIONS_CURRENCY_FIM                                   :Markka Finlandia (FIM)
STR_GAME_OPTIONS_CURRENCY_FRF                                   :Franc Prancis (FRF)
STR_GAME_OPTIONS_CURRENCY_GRD                                   :Drachma Yunani (GRD)
STR_GAME_OPTIONS_CURRENCY_HUF                                   :Forint Hungaria (HUF)
STR_GAME_OPTIONS_CURRENCY_ISK                                   :Krona Islandia (ISK)
STR_GAME_OPTIONS_CURRENCY_ITL                                   :Lira Italian (ITL)
STR_GAME_OPTIONS_CURRENCY_NLG                                   :Dutch Guilder (NLG)
STR_GAME_OPTIONS_CURRENCY_NOK                                   :Krone Norwegia (NOK)
STR_GAME_OPTIONS_CURRENCY_PLN                                   :Zloty Polandia (PLN)
STR_GAME_OPTIONS_CURRENCY_RON                                   :Leu Romania (RON)
STR_GAME_OPTIONS_CURRENCY_RUR                                   :Rubel Rusia (RUR)
STR_GAME_OPTIONS_CURRENCY_SIT                                   :Tolar Slovenia (SIT)
STR_GAME_OPTIONS_CURRENCY_SEK                                   :Krona Swedia (SEK)
STR_GAME_OPTIONS_CURRENCY_TRY                                   :Lira Turki (TRY)
STR_GAME_OPTIONS_CURRENCY_SKK                                   :Koruna Slovakia (SKK)
STR_GAME_OPTIONS_CURRENCY_BRL                                   :Real Brazilia (BRL)
STR_GAME_OPTIONS_CURRENCY_EEK                                   :Krooni Estonia (EEK)
STR_GAME_OPTIONS_CURRENCY_LTL                                   :Litas Lithuania (LTL)
STR_GAME_OPTIONS_CURRENCY_KRW                                   :Won Korea Selatan (KRW)
STR_GAME_OPTIONS_CURRENCY_ZAR                                   :Rand Afrika Selatan (ZAR)
STR_GAME_OPTIONS_CURRENCY_CUSTOM                                :Atur sendiri...
STR_GAME_OPTIONS_CURRENCY_GEL                                   :Lari Georgia (GEL)
STR_GAME_OPTIONS_CURRENCY_IRR                                   :Rial Iran (IRR)
STR_GAME_OPTIONS_CURRENCY_RUB                                   :Rubel Rusia Baru (RUB)
############ end of currency region

STR_GAME_OPTIONS_ROAD_VEHICLES_FRAME                            :{BLACK}Kendaraan jalan raya
STR_GAME_OPTIONS_ROAD_VEHICLES_DROPDOWN_TOOLTIP                 :{BLACK}Pilih lajur yang dilalui bus/truk
STR_GAME_OPTIONS_ROAD_VEHICLES_DROPDOWN_LEFT                    :Berkendara di lajur kiri
STR_GAME_OPTIONS_ROAD_VEHICLES_DROPDOWN_RIGHT                   :Berkendara di lajur kanan

STR_GAME_OPTIONS_TOWN_NAMES_FRAME                               :{BLACK}Nama kota
STR_GAME_OPTIONS_TOWN_NAMES_DROPDOWN_TOOLTIP                    :{BLACK}Pilih model nama kota

############ start of townname region
STR_GAME_OPTIONS_TOWN_NAME_ORIGINAL_ENGLISH                     :Inggris (Orisinil)
STR_GAME_OPTIONS_TOWN_NAME_FRENCH                               :Perancis
STR_GAME_OPTIONS_TOWN_NAME_GERMAN                               :Jerman
STR_GAME_OPTIONS_TOWN_NAME_ADDITIONAL_ENGLISH                   :Inggris (Tambahan)
STR_GAME_OPTIONS_TOWN_NAME_LATIN_AMERICAN                       :Amerika-Latin
STR_GAME_OPTIONS_TOWN_NAME_SILLY                                :Lucu
STR_GAME_OPTIONS_TOWN_NAME_SWEDISH                              :Swedia
STR_GAME_OPTIONS_TOWN_NAME_DUTCH                                :Belanda
STR_GAME_OPTIONS_TOWN_NAME_FINNISH                              :Finlandia
STR_GAME_OPTIONS_TOWN_NAME_POLISH                               :Polandia
STR_GAME_OPTIONS_TOWN_NAME_SLOVAK                               :Slovakia
STR_GAME_OPTIONS_TOWN_NAME_NORWEGIAN                            :Norwegia
STR_GAME_OPTIONS_TOWN_NAME_HUNGARIAN                            :Hungaria
STR_GAME_OPTIONS_TOWN_NAME_AUSTRIAN                             :Austria
STR_GAME_OPTIONS_TOWN_NAME_ROMANIAN                             :Romania
STR_GAME_OPTIONS_TOWN_NAME_CZECH                                :Ceko
STR_GAME_OPTIONS_TOWN_NAME_SWISS                                :Swiss
STR_GAME_OPTIONS_TOWN_NAME_DANISH                               :Denmark
STR_GAME_OPTIONS_TOWN_NAME_TURKISH                              :Turki
STR_GAME_OPTIONS_TOWN_NAME_ITALIAN                              :Italia
STR_GAME_OPTIONS_TOWN_NAME_CATALAN                              :Catalan
############ end of townname region

STR_GAME_OPTIONS_AUTOSAVE_FRAME                                 :{BLACK}Simpan Otomatis
STR_GAME_OPTIONS_AUTOSAVE_DROPDOWN_TOOLTIP                      :{BLACK}Pilih selang waktu permainan otomatis disimpan

############ start of autosave dropdown
STR_GAME_OPTIONS_AUTOSAVE_DROPDOWN_OFF                          :Mati
STR_GAME_OPTIONS_AUTOSAVE_DROPDOWN_EVERY_1_MONTH                :Setiap bulan
STR_GAME_OPTIONS_AUTOSAVE_DROPDOWN_EVERY_3_MONTHS               :Setiap 3 bulan
STR_GAME_OPTIONS_AUTOSAVE_DROPDOWN_EVERY_6_MONTHS               :Setiap 6 bulan
STR_GAME_OPTIONS_AUTOSAVE_DROPDOWN_EVERY_12_MONTHS              :Setiap 12 bulan
############ end of autosave dropdown

STR_GAME_OPTIONS_LANGUAGE                                       :{BLACK}Bahasa
STR_GAME_OPTIONS_LANGUAGE_TOOLTIP                               :{BLACK}Pilih antar muka bahasa yang akan dipergunakan

STR_GAME_OPTIONS_FULLSCREEN                                     :{BLACK}Layar Penuh
STR_GAME_OPTIONS_FULLSCREEN_TOOLTIP                             :{BLACK}Klik cek box ini untuk memainkan OpenTTD dalam layar penuh

STR_GAME_OPTIONS_RESOLUTION                                     :{BLACK}Resolusi Layar
STR_GAME_OPTIONS_RESOLUTION_TOOLTIP                             :{BLACK}Pilih resolusi layar yang diinginkan
STR_GAME_OPTIONS_RESOLUTION_OTHER                               :lainnya

STR_GAME_OPTIONS_GUI_ZOOM_FRAME                                 :{BLACK}Ukuran antarmuka
STR_GAME_OPTIONS_GUI_ZOOM_DROPDOWN_TOOLTIP                      :{BLACK}Pilih ukuran elemen antarmuka yang akan digunakan

STR_GAME_OPTIONS_GUI_ZOOM_DROPDOWN_NORMAL                       :Normal
STR_GAME_OPTIONS_GUI_ZOOM_DROPDOWN_2X_ZOOM                      :Kali dua
STR_GAME_OPTIONS_GUI_ZOOM_DROPDOWN_4X_ZOOM                      :Kali empat

STR_GAME_OPTIONS_BASE_GRF                                       :{BLACK}Set Grafik Dasar
STR_GAME_OPTIONS_BASE_GRF_TOOLTIP                               :{BLACK}Pilih grafik dasar yang digunakan
STR_GAME_OPTIONS_BASE_GRF_STATUS                                :{RED}{NUM} berkas hilang atau rusak
STR_GAME_OPTIONS_BASE_GRF_DESCRIPTION_TOOLTIP                   :{BLACK}Informasi tambahan tentang set grafik dasar

STR_GAME_OPTIONS_BASE_SFX                                       :{BLACK}Set suara dasar
STR_GAME_OPTIONS_BASE_SFX_TOOLTIP                               :{BLACK}Pilih set suara dasar yang digunakan
STR_GAME_OPTIONS_BASE_SFX_DESCRIPTION_TOOLTIP                   :{BLACK}Informasi tambahan tentang set suara dasar

STR_GAME_OPTIONS_BASE_MUSIC                                     :{BLACK}Set Musik Dasar
STR_GAME_OPTIONS_BASE_MUSIC_TOOLTIP                             :{BLACK}Pilih musik dasar yang akan digunakan
STR_GAME_OPTIONS_BASE_MUSIC_STATUS                              :{RED}{NUM} berkas rusak
STR_GAME_OPTIONS_BASE_MUSIC_DESCRIPTION_TOOLTIP                 :{BLACK}Informasi tambahan tentang musik dasar

STR_ERROR_RESOLUTION_LIST_FAILED                                :{WHITE}Tidak bisa mendapatkan daftar resolusi layak
STR_ERROR_FULLSCREEN_FAILED                                     :{WHITE}Modus layar penuh gagal

# Custom currency window

STR_CURRENCY_WINDOW                                             :{WHITE}Atur Mata Uang
STR_CURRENCY_EXCHANGE_RATE                                      :{LTBLUE}Nilai tukar: {ORANGE}{CURRENCY_LONG} = £ {COMMA}
STR_CURRENCY_DECREASE_EXCHANGE_RATE_TOOLTIP                     :{BLACK}Menurunkan nilai mata uang satu Pound (£)
STR_CURRENCY_INCREASE_EXCHANGE_RATE_TOOLTIP                     :{BLACK}Meningkatkan nilai mata uang satu Pound (£)
STR_CURRENCY_SET_EXCHANGE_RATE_TOOLTIP                          :{BLACK}Atur penukaran nilai mata uang per satu Pound (£)

STR_CURRENCY_SEPARATOR                                          :{LTBLUE}Pemisah: {ORANGE}{STRING}
STR_CURRENCY_SET_CUSTOM_CURRENCY_SEPARATOR_TOOLTIP              :{BLACK}Atur pemisah nilai mata uang Anda

STR_CURRENCY_PREFIX                                             :{LTBLUE}Awalan: {ORANGE}{STRING}
STR_CURRENCY_SET_CUSTOM_CURRENCY_PREFIX_TOOLTIP                 :{BLACK}Masukkan awalan untuk mata uang
STR_CURRENCY_SUFFIX                                             :{LTBLUE}Akhiran: {ORANGE}{STRING}
STR_CURRENCY_SET_CUSTOM_CURRENCY_SUFFIX_TOOLTIP                 :{BLACK}Masukkan akhiran untuk mata uang

STR_CURRENCY_SWITCH_TO_EURO                                     :{LTBLUE}Berganti ke Euro: {ORANGE}{NUM}
STR_CURRENCY_SWITCH_TO_EURO_NEVER                               :{LTBLUE}Menggunakan Euro: {ORANGE}tidak pernah
STR_CURRENCY_SET_CUSTOM_CURRENCY_TO_EURO_TOOLTIP                :{BLACK}Masukkan tahun perpindahan ke Euro
STR_CURRENCY_DECREASE_CUSTOM_CURRENCY_TO_EURO_TOOLTIP           :{BLACK}Berpindah ke Euro lebih awal
STR_CURRENCY_INCREASE_CUSTOM_CURRENCY_TO_EURO_TOOLTIP           :{BLACK}Berpindah ke Eurolebih akhir

STR_CURRENCY_PREVIEW                                            :{LTBLUE}Contoh: {ORANGE}{CURRENCY_LONG}
STR_CURRENCY_CUSTOM_CURRENCY_PREVIEW_TOOLTIP                    :{BLACK}10000 Pound (£) pada mata uang Anda
STR_CURRENCY_CHANGE_PARAMETER                                   :{BLACK}Ubah sendiri parameter mata uang

STR_DIFFICULTY_LEVEL_SETTING_MAXIMUM_NO_COMPETITORS             :{LTBLUE}Jumlah pesaing maksimal: {ORANGE}{COMMA}

STR_NONE                                                        :Tidak ada
STR_FUNDING_ONLY                                                :Hanya pendanaan
STR_MINIMAL                                                     :Minimal
STR_NUM_VERY_LOW                                                :Sangat sedikit
STR_NUM_LOW                                                     :Sedikit
STR_NUM_NORMAL                                                  :Normal
STR_NUM_HIGH                                                    :Padat
STR_NUM_CUSTOM                                                  :Bebas
STR_NUM_CUSTOM_NUMBER                                           :Custom ({NUM})

STR_VARIETY_NONE                                                :Tidak ada
STR_VARIETY_VERY_LOW                                            :Sangat rendah
STR_VARIETY_LOW                                                 :Rendah
STR_VARIETY_MEDIUM                                              :Sedang
STR_VARIETY_HIGH                                                :Tinggi
STR_VARIETY_VERY_HIGH                                           :Sangat tinggi

STR_AI_SPEED_VERY_SLOW                                          :Sangat lambat
STR_AI_SPEED_SLOW                                               :Lambat
STR_AI_SPEED_MEDIUM                                             :Sedang
STR_AI_SPEED_FAST                                               :Cepat
STR_AI_SPEED_VERY_FAST                                          :Sangat Cepat

STR_SEA_LEVEL_VERY_LOW                                          :Sangat rendah
STR_SEA_LEVEL_LOW                                               :Rendah
STR_SEA_LEVEL_MEDIUM                                            :Sedang
STR_SEA_LEVEL_HIGH                                              :Tinggi
STR_SEA_LEVEL_CUSTOM                                            :Custom
STR_SEA_LEVEL_CUSTOM_PERCENTAGE                                 :Custom ({NUM}%)

STR_RIVERS_NONE                                                 :Nihil
STR_RIVERS_FEW                                                  :Sedikit
STR_RIVERS_MODERATE                                             :Sedang
STR_RIVERS_LOT                                                  :Banyak

STR_DISASTER_NONE                                               :Tidak pernah
STR_DISASTER_REDUCED                                            :Dikurangi
STR_DISASTER_NORMAL                                             :Normal

STR_SUBSIDY_X1_5                                                :x1.5
STR_SUBSIDY_X2                                                  :x2
STR_SUBSIDY_X3                                                  :x3
STR_SUBSIDY_X4                                                  :x4

STR_TERRAIN_TYPE_VERY_FLAT                                      :Sangat Datar
STR_TERRAIN_TYPE_FLAT                                           :Datar
STR_TERRAIN_TYPE_HILLY                                          :Berbukit
STR_TERRAIN_TYPE_MOUNTAINOUS                                    :Pegunungan
STR_TERRAIN_TYPE_ALPINIST                                       :Pemanjat Gunung

STR_CITY_APPROVAL_PERMISSIVE                                    :Selalu boleh
STR_CITY_APPROVAL_TOLERANT                                      :Toleran
STR_CITY_APPROVAL_HOSTILE                                       :Bermusuhan

STR_WARNING_NO_SUITABLE_AI                                      :{WHITE}Tidak terdapat pemain AI ...{}anda dapat mengunduh beberapa macam AI lewat "Cari Konten"

# Settings tree window
STR_CONFIG_SETTING_TREE_CAPTION                                 :{WHITE}Pengaturan
STR_CONFIG_SETTING_FILTER_TITLE                                 :{BLACK}Penyaring kata:
STR_CONFIG_SETTING_EXPAND_ALL                                   :{BLACK}Perluas semua
STR_CONFIG_SETTING_COLLAPSE_ALL                                 :{BLACK}Persempit semua
STR_CONFIG_SETTING_NO_EXPLANATION_AVAILABLE_HELPTEXT            :(penjelasan belum tersedia)
STR_CONFIG_SETTING_DEFAULT_VALUE                                :{LTBLUE}Nilai standar: {ORANGE}{STRING}
STR_CONFIG_SETTING_TYPE                                         :{LTBLUE}Tipe setting: {ORANGE}{STRING}
STR_CONFIG_SETTING_TYPE_CLIENT                                  :Setting klien (tidak disimpan di penyimpanan; mempengaruhi semua permainan)
STR_CONFIG_SETTING_TYPE_GAME_MENU                               :Setting permainan (disimpan dalam penyimpanan; hanya mempengaruhi permainan baru)
STR_CONFIG_SETTING_TYPE_GAME_INGAME                             :Pengaturan permainan (disimpan dalam penyimpanan; hanya mempengaruhi permainan saat ini)
STR_CONFIG_SETTING_TYPE_COMPANY_MENU                            :Setting perusahaan (disimpan dalam penyimpanan; hanya mempengaruhi permainan baru)
STR_CONFIG_SETTING_TYPE_COMPANY_INGAME                          :Setting perusahaan (disimpan dalam penyimpanan; hanya mempengaruhi permainan saat ini)

STR_CONFIG_SETTING_RESTRICT_CATEGORY                            :{BLACK}Kategori:
STR_CONFIG_SETTING_RESTRICT_TYPE                                :{BLACK}Jenis:
STR_CONFIG_SETTING_RESTRICT_DROPDOWN_HELPTEXT                   :{BLACK}Batasi daftar dibawah ini menggunakan filter yang telah ditetapkan
STR_CONFIG_SETTING_RESTRICT_BASIC                               :Pengaturan dasar (hanya pengaturan yang penting)
STR_CONFIG_SETTING_RESTRICT_ADVANCED                            :Pengaturan lanjut (lebih banyak pengaturan)
STR_CONFIG_SETTING_RESTRICT_ALL                                 :Pengaturan mahir (tampilkan semua, termasuk yang tak biasa)
STR_CONFIG_SETTING_RESTRICT_CHANGED_AGAINST_DEFAULT             :Pengaturan dengan nilai berbeda dari nilai asli
STR_CONFIG_SETTING_RESTRICT_CHANGED_AGAINST_NEW                 :Pengaturan dengan nilai berbeda dari pengaturan permainan baru

STR_CONFIG_SETTING_TYPE_DROPDOWN_HELPTEXT                       :{BLACK}Membatasi urutan / tabel di bawah ke setting tertentu
STR_CONFIG_SETTING_TYPE_DROPDOWN_ALL                            :Semua setting
STR_CONFIG_SETTING_TYPE_DROPDOWN_CLIENT                         :Pengaturan klien (tidak disimpan di penyimpanan; mempengaruhi semua permainan)
STR_CONFIG_SETTING_TYPE_DROPDOWN_GAME_MENU                      :Pengaturan permainan (ikut tersimpan; hanya memiliki efek pada permainan baru)
STR_CONFIG_SETTING_TYPE_DROPDOWN_GAME_INGAME                    :Pengaturan permainan (ikut tersimpan; hanya memiliki efek pada permainan saat ini)
STR_CONFIG_SETTING_TYPE_DROPDOWN_COMPANY_MENU                   :Pengaturan perusahaan (ikut tersimpan; hanya memiliki efek pada permainan baru)
STR_CONFIG_SETTING_TYPE_DROPDOWN_COMPANY_INGAME                 :Pengaturan perusahaan (ikut tersimpan; hanya memiliki efek pada perusahaan aktif)
STR_CONFIG_SETTING_CATEGORY_HIDES                               :{BLACK}Tampilkan semua pencarian berdasarkan pengaturan{}{SILVER}Kategori {BLACK}sampai {WHITE}{STRING}
STR_CONFIG_SETTING_TYPE_HIDES                                   :{BLACK}Tampilkan semua hasil pencarian dengan pengaturan{}{SILVER}Jenis {BLACK}ke {WHITE} Semua jenis pengaturan
STR_CONFIG_SETTING_CATEGORY_AND_TYPE_HIDES                      :{BLACK}Tampilkan semua hasil pencarian berdasarkan pengaturan{}{SILVER}Kategori {BLACK}sampai {WHITE}{STRING} {BLACK}dan {SILVER}Jenis {BLACK}sampai {WHITE}Semua jenis pengaturan
STR_CONFIG_SETTINGS_NONE                                        :{WHITE}- Tidak ada -

STR_CONFIG_SETTING_OFF                                          :Tidak
STR_CONFIG_SETTING_ON                                           :Ya
STR_CONFIG_SETTING_DISABLED                                     :Non-aktifkan

STR_CONFIG_SETTING_COMPANIES_OFF                                :Non-aktifkan
STR_CONFIG_SETTING_COMPANIES_OWN                                :Perusahaan sendiri
STR_CONFIG_SETTING_COMPANIES_ALL                                :Semua perusahaan

STR_CONFIG_SETTING_NONE                                         :Tidak ada
STR_CONFIG_SETTING_ORIGINAL                                     :Orisinil
STR_CONFIG_SETTING_REALISTIC                                    :Realistis

STR_CONFIG_SETTING_HORIZONTAL_POS_LEFT                          :Kiri
STR_CONFIG_SETTING_HORIZONTAL_POS_CENTER                        :Tengah
STR_CONFIG_SETTING_HORIZONTAL_POS_RIGHT                         :Kanan

STR_CONFIG_SETTING_MAXIMUM_INITIAL_LOAN                         :Maksimum pinjaman awal: {STRING}
STR_CONFIG_SETTING_MAXIMUM_INITIAL_LOAN_HELPTEXT                :Jumlah maksimum yang dapat dipinjam (tanpa menghitung inflasi)
STR_CONFIG_SETTING_INTEREST_RATE                                :Bunga pinjaman: {STRING}
STR_CONFIG_SETTING_INTEREST_RATE_HELPTEXT                       :Bunga pinjaman; juga mengendalikan inflasi jika dinyalakan
STR_CONFIG_SETTING_RUNNING_COSTS                                :Biaya pemeliharaan: {STRING}
STR_CONFIG_SETTING_RUNNING_COSTS_HELPTEXT                       :Menetapkan tingkat biaya pemeliharaan dan biaya untuk menjalankan kendaraan dan infrastruktur
STR_CONFIG_SETTING_CONSTRUCTION_SPEED                           :Kecepatan konstruksi: {STRING}
STR_CONFIG_SETTING_CONSTRUCTION_SPEED_HELPTEXT                  :Membatasi jumlah kegiatan konstruksi untuk AI
STR_CONFIG_SETTING_VEHICLE_BREAKDOWNS                           :Kendaraan mogok: {STRING}
STR_CONFIG_SETTING_VEHICLE_BREAKDOWNS_HELPTEXT                  :Mengontrol seberapa sering kendaraan yang tidak diservis dapat rusak
STR_CONFIG_SETTING_SUBSIDY_MULTIPLIER                           :Pengalian jumlah subsidi: {STRING}
STR_CONFIG_SETTING_SUBSIDY_MULTIPLIER_HELPTEXT                  :Menetapkan banyaknya pembayaran untuk koneksi yang disubsidi
STR_CONFIG_SETTING_CONSTRUCTION_COSTS                           :Biaya konstruksi: {STRING}
STR_CONFIG_SETTING_CONSTRUCTION_COSTS_HELPTEXT                  :Menetapkan tingkat biaya konstruksi dan pembelian
STR_CONFIG_SETTING_RECESSIONS                                   :Resesi : {STRING}
STR_CONFIG_SETTING_RECESSIONS_HELPTEXT                          :Jika dinyalakan, resesi akan terjadi dalam beberapa tahun sekali. Saat resesi semua produksi produk akan berkurang (kembali normal saat resesi selesai)
STR_CONFIG_SETTING_TRAIN_REVERSING                              :Melarang pemutaran kereta di stasiun: {STRING}
STR_CONFIG_SETTING_TRAIN_REVERSING_HELPTEXT                     :Jika diaktifkan, kereta tidak akan berputar selain di stasiun ujung, termasuk jika ada jalan yang lebih pendek kalau berbalik
STR_CONFIG_SETTING_DISASTERS                                    :Bencana: {STRING}
STR_CONFIG_SETTING_DISASTERS_HELPTEXT                           :Mengaktifkan bencana yang mungkin dapat menghalangi atau menghancurkan kendaraan / infrastruktur
STR_CONFIG_SETTING_CITY_APPROVAL                                :Sikap pemerintah kota terhadap restrukturasi area: {STRING}
STR_CONFIG_SETTING_CITY_APPROVAL_HELPTEXT                       :Pilih seberapa banyak dampak kebisingan dan lingkungan oleh perusahaan terhadap peringkat kota karena pembangunan di daerah

STR_CONFIG_SETTING_MAX_HEIGHTLEVEL                              :Tinggi peta maksimum: {STRING}
STR_CONFIG_SETTING_MAX_HEIGHTLEVEL_HELPTEXT                     :Atur ketinggian pegunungan maksimum yang diijinkan untuk peta ini
STR_CONFIG_SETTING_TOO_HIGH_MOUNTAIN                            :{WHITE}Kamu tidak bisa mengubah ketinggian peta maksimum di angka itu. Setidaknya ada satu gunung di peta yang lebih tinggi
STR_CONFIG_SETTING_AUTOSLOPE                                    :Ijinkan pembentukan slop dibawah bangunan, rel, dsb.: {STRING}
STR_CONFIG_SETTING_AUTOSLOPE_HELPTEXT                           :Ijinkan pembentukan tanah dibawah bangunan dan trek tanpa merusaknya
STR_CONFIG_SETTING_CATCHMENT                                    :Ijinkan ukuran jangkauan wilayah lebih realistik: {STRING}
STR_CONFIG_SETTING_CATCHMENT_HELPTEXT                           :Gunakan area penarikan berbeda untuk tipe stasiun dan airport yang berbeda
STR_CONFIG_SETTING_EXTRADYNAMITE                                :Ijinkan menggusur lebih banyak jalan, jembatan, terowongan milik kota, dsb: {STRING}
STR_CONFIG_SETTING_EXTRADYNAMITE_HELPTEXT                       :Permudah membuang infrasturktur yang dimiliki kota
STR_CONFIG_SETTING_TRAIN_LENGTH                                 :Panjang kereta maksimum: {STRING}
STR_CONFIG_SETTING_TRAIN_LENGTH_HELPTEXT                        :Atur panjang kereta maksimum
STR_CONFIG_SETTING_TILE_LENGTH                                  :{COMMA} ubin
STR_CONFIG_SETTING_SMOKE_AMOUNT                                 :Banyaknya asap / percikan lokomotif: {STRING}
STR_CONFIG_SETTING_SMOKE_AMOUNT_HELPTEXT                        :Atur berapa banyak asap dan api dari kendaraan
STR_CONFIG_SETTING_TRAIN_ACCELERATION_MODEL                     :Model akselerasi kereta: {STRING}
STR_CONFIG_SETTING_TRAIN_ACCELERATION_MODEL_HELPTEXT            :Pilih model fisika dari percepatan kereta. Model asli mengurangi kecepatan kendaraan dalam tikungan/tanjakan jumlah sama. Model realistis mengurangi kecepatan dalam tikungan/tanjakan berdasarkan berbagai hal seperti panjang kendaraan dan kekuatan traksi.
STR_CONFIG_SETTING_ROAD_VEHICLE_ACCELERATION_MODEL              :Model kendaraan percepatan: {STRING}
STR_CONFIG_SETTING_ROAD_VEHICLE_ACCELERATION_MODEL_HELPTEXT     :Pilih model fisik untuk asklerasi kendaraan. Model asli mengurangi kecepatan kendaraan dalam tikungan/tanjakan jumlah sama. Model realistis mengurangi kecepatan dalam tikungan/tanjakan berdasarkan berbagai hal seperti panjang kendaraan dan kekuatan traksi.
STR_CONFIG_SETTING_TRAIN_SLOPE_STEEPNESS                        :Kemiringan untuk kereta: {STRING}
STR_CONFIG_SETTING_TRAIN_SLOPE_STEEPNESS_HELPTEXT               :Kemiringan untuk kereta. Nilai yang lebih tinggi membuat lebih sulit menaiki bukit
STR_CONFIG_SETTING_PERCENTAGE                                   :{COMMA}%
STR_CONFIG_SETTING_ROAD_VEHICLE_SLOPE_STEEPNESS                 :Kemiringan untuk kendaraan: {STRING}
STR_CONFIG_SETTING_ROAD_VEHICLE_SLOPE_STEEPNESS_HELPTEXT        :Kemiringan untuk kendaraan. Nilai yang lebih tinggi membuat lebih sulit menaiki bukit
STR_CONFIG_SETTING_FORBID_90_DEG                                :Kereta dan kapal dilarang belok 90 derajat: {STRING}
STR_CONFIG_SETTING_FORBID_90_DEG_HELPTEXT                       :Belokan 90 derajat terjadi ketika rel horizontal diikuti langsung oleh rel vertikal di ubin berikutnya, jadi membuatnya berputar balik di ujung ubin daripada memutar 45 derajat di kombinasi rel lain. Ini juga berlaku pada radius belokan kapal.
STR_CONFIG_SETTING_DISTANT_JOIN_STATIONS                        :Ijinkan menggabung stasiun meski tidak menempel: {STRING}
STR_CONFIG_SETTING_DISTANT_JOIN_STATIONS_HELPTEXT               :Ijinkan penambahan bagian dari stasiun tanpa menyentuh bagian yang sudah ada. Perlu Ctrl+Klik ketika menambahkan bagian baru.
STR_CONFIG_SETTING_INFLATION                                    :Inflasi: {STRING}
STR_CONFIG_SETTING_INFLATION_HELPTEXT                           :Perbolehkan inflasi dalam ekonomi, dimana biaya naik sedikit lebih cepat daripada pembayaran
STR_CONFIG_SETTING_MAX_BRIDGE_LENGTH                            :Panjang maksimum jembatan: {STRING}
STR_CONFIG_SETTING_MAX_BRIDGE_LENGTH_HELPTEXT                   :Panjang maksimum untuk membuat jembatan
STR_CONFIG_SETTING_MAX_BRIDGE_HEIGHT                            :Maksimum tinggi jembatan: {STRING}
STR_CONFIG_SETTING_MAX_BRIDGE_HEIGHT_HELPTEXT                   :Tinggi maksimum untuk pembangunan jembatan
STR_CONFIG_SETTING_MAX_TUNNEL_LENGTH                            :Panjang maksimum terowongan: {STRING}
STR_CONFIG_SETTING_MAX_TUNNEL_LENGTH_HELPTEXT                   :Panjang maksimum untuk membangun terowongan
STR_CONFIG_SETTING_RAW_INDUSTRY_CONSTRUCTION_METHOD             :Metode pembangunan Industri primer : {STRING}
STR_CONFIG_SETTING_RAW_INDUSTRY_CONSTRUCTION_METHOD_HELPTEXT    :Cara menemukan industri primer. 'tidak ada' berarti tidak mungkin menemukan industri primer pada permainan. 'prospektif' berarti industri primer hanya ditemukan di tempat tertentu. 'seperti industri lainnya' berarti industri primer ditemukan seperti industri lainnya
STR_CONFIG_SETTING_RAW_INDUSTRY_CONSTRUCTION_METHOD_NONE        :Tidak ada
STR_CONFIG_SETTING_RAW_INDUSTRY_CONSTRUCTION_METHOD_NORMAL      :Seperti industri lainnya
STR_CONFIG_SETTING_RAW_INDUSTRY_CONSTRUCTION_METHOD_PROSPECTING :Prospektif
STR_CONFIG_SETTING_INDUSTRY_PLATFORM                            :Luas area datar disekitar industri: {STRING}
STR_CONFIG_SETTING_INDUSTRY_PLATFORM_HELPTEXT                   :Jumlah dataran kosong di sekitar industri. Ini bisa digunakan untuk membangun rel,dll
STR_CONFIG_SETTING_MULTIPINDTOWN                                :Ijinkan lebih dari satu industri sejenis dalam satu kota: {STRING}
STR_CONFIG_SETTING_MULTIPINDTOWN_HELPTEXT                       :Normalnya, sebuah kota tidak mau ada lebih dari satu industri sejenis. Dengan setelan ini, kota membolehkan ada industri sejenis lebih dari satu
STR_CONFIG_SETTING_SIGNALSIDE                                   :Tunjukan sinyal: {STRING}
STR_CONFIG_SETTING_SIGNALSIDE_HELPTEXT                          :Pilih sisi rel yang akan diletakkan sinyal
STR_CONFIG_SETTING_SIGNALSIDE_LEFT                              :Di kiri
STR_CONFIG_SETTING_SIGNALSIDE_DRIVING_SIDE                      :Di sisi mengemudi
STR_CONFIG_SETTING_SIGNALSIDE_RIGHT                             :Di kanan
STR_CONFIG_SETTING_SHOWFINANCES                                 :Tampilkan laporan keuangan pada akhir tahun: {STRING}
STR_CONFIG_SETTING_SHOWFINANCES_HELPTEXT                        :Jika diaktifkan, jendela keuangan akan ditampilkan setiap akhir tahun untuk lebih mudah memeriksa keadaan keuangan
STR_CONFIG_SETTING_NONSTOP_BY_DEFAULT                           :Tujuan baru standarnya adalah 'non-stop': {STRING}
STR_CONFIG_SETTING_NONSTOP_BY_DEFAULT_HELPTEXT                  :Biasanya, kendaraan akan berhenti di setiap stasiun yang di lewati. Dengan mengaktifkan pengaturan ini, maka kendaraan akan melewati semua stasiun dalam perjalanan ke tujuan akhir. Perhatikan, bahwa pengaturan ini hanya mendefinisikan nilai default. Perintah individu dapat diatur
STR_CONFIG_SETTING_STOP_LOCATION                                :Order kereta yang baru aslinya berhenti {STRING} dari stasiun
STR_CONFIG_SETTING_STOP_LOCATION_HELPTEXT                       :Tempat kereta akan berhenti di peron stasiun. 'Dekat akhir' berarti dekat dengan titik masuk, 'tengah' berarti di tengah-tengah peron, dan 'jauh dari akhir' berarti jauh dari titik masuk
STR_CONFIG_SETTING_STOP_LOCATION_NEAR_END                       :hampir selesai
STR_CONFIG_SETTING_STOP_LOCATION_MIDDLE                         :tengah
STR_CONFIG_SETTING_STOP_LOCATION_FAR_END                        :jauh di belakang
STR_CONFIG_SETTING_AUTOSCROLL                                   :Geser tampilan saat mouse ada di tepi: {STRING}
STR_CONFIG_SETTING_AUTOSCROLL_HELPTEXT                          :Ketika diaktifkan, viewport akan bergeser saat mouse berada pada tepi viewport
STR_CONFIG_SETTING_AUTOSCROLL_DISABLED                          :Dimatikan
STR_CONFIG_SETTING_AUTOSCROLL_MAIN_VIEWPORT_FULLSCREEN          :Viewport utama, hanya layar penuh
STR_CONFIG_SETTING_AUTOSCROLL_MAIN_VIEWPORT                     :Viewport utama
STR_CONFIG_SETTING_AUTOSCROLL_EVERY_VIEWPORT                    :Semua viewport
STR_CONFIG_SETTING_BRIBE                                        :Ijinkan kolusi pada penguasa setempat: {STRING}
STR_CONFIG_SETTING_BRIBE_HELPTEXT                               :Membolehkan perusahaan untuk menyuap pemerintah kota. Jika tertangkap, perusahaan tidak bisa berinteraksi dengan kota selama 6 bulan
STR_CONFIG_SETTING_ALLOW_EXCLUSIVE                              :Ijinkan pembelian hak ekslusif pengelolaan transportasi: {STRING}
STR_CONFIG_SETTING_ALLOW_EXCLUSIVE_HELPTEXT                     :Jika perusahaan membeli hak monopoli transportasi for sebuah kota, stasiun lawan (penumpang dan kargo) tidak akan menerima apapun selama setahun
STR_CONFIG_SETTING_ALLOW_FUND_BUILDINGS                         :Ijinkan mendanai bangunan: {STRING}
STR_CONFIG_SETTING_ALLOW_FUND_BUILDINGS_HELPTEXT                :Perbolehkan perusahaan untuk memberi dana kepada kota untuk membangun bangunan baru
STR_CONFIG_SETTING_ALLOW_FUND_ROAD                              :Ijinkan pendanaan rekonstruksi jalan lokal: {STRING}
STR_CONFIG_SETTING_ALLOW_FUND_ROAD_HELPTEXT                     :Membolehkan perusahaan memberi uang ke kota untuk re-konstuksi jalan untuk menyabotase kendaraan jalan raya
STR_CONFIG_SETTING_ALLOW_GIVE_MONEY                             :Ijinkan pengiriman uang ke perusahaan lain: {STRING}
STR_CONFIG_SETTING_ALLOW_GIVE_MONEY_HELPTEXT                    :Perbolehkan pemindahan uang antar perusahaan di mode multiplayer
STR_CONFIG_SETTING_FREIGHT_TRAINS                               :Faktor kali muatan untuk simulasi kereta yang berat: {STRING}
STR_CONFIG_SETTING_FREIGHT_TRAINS_HELPTEXT                      :Tetapkan dampak dari barang bawaan terhadap kereta. Nilai lebih tinggi membuat kereta barang membutuhkan lebih banyak tenaga, terutama di perbukitan
STR_CONFIG_SETTING_PLANE_SPEED                                  :Faktor kecepatan pesawat: {STRING}
STR_CONFIG_SETTING_PLANE_SPEED_HELPTEXT                         :Menyesuaikan kecepatan relatif pesawat dengan kendaraan lain,untuk mereduksi pendapatan melalui pesawat
STR_CONFIG_SETTING_PLANE_SPEED_VALUE                            :1 / {COMMA}
STR_CONFIG_SETTING_PLANE_CRASHES                                :Frekuensi kecelakaan pesawat: {STRING}
STR_CONFIG_SETTING_PLANE_CRASHES_HELPTEXT                       :Atur jumlah kecelakaan pesawat yang terjadi
STR_CONFIG_SETTING_PLANE_CRASHES_NONE                           :Nihil
STR_CONFIG_SETTING_PLANE_CRASHES_REDUCED                        :Dikurangi
STR_CONFIG_SETTING_PLANE_CRASHES_NORMAL                         :Normal
STR_CONFIG_SETTING_STOP_ON_TOWN_ROAD                            :Ijinkan terminal drive-thru pada jalan milik kota: {STRING}
STR_CONFIG_SETTING_STOP_ON_TOWN_ROAD_HELPTEXT                   :Membolehkan konstruksi halte di jalan kota
STR_CONFIG_SETTING_STOP_ON_COMPETITOR_ROAD                      :Ijinkan terminal drive-thru pada jalan milik pesaing: {STRING}
STR_CONFIG_SETTING_STOP_ON_COMPETITOR_ROAD_HELPTEXT             :Membolehkan konstruksi halte di jalan yang dimiliki perusahaan lain
STR_CONFIG_SETTING_DYNAMIC_ENGINES_EXISTING_VEHICLES            :{WHITE}Tidak diijinkan mengubah setting ini karena kendaraan sudah ada
STR_CONFIG_SETTING_INFRASTRUCTURE_MAINTENANCE                   :Pemeliharaan Infrastruktur: {STRING}
STR_CONFIG_SETTING_INFRASTRUCTURE_MAINTENANCE_HELPTEXT          :Jika dinyalakan, infrastruktur membutuhkan biaya pemeliharaan. Biaya berkembang secara proporsional sesuai dengan ukuran jaringan, lebih berdampak pada perusahaan besar dari pada perusahaan kecil


STR_CONFIG_SETTING_NEVER_EXPIRE_AIRPORTS                        :Bandara tidak kedaluarsa: {STRING}
STR_CONFIG_SETTING_NEVER_EXPIRE_AIRPORTS_HELPTEXT               :Menyalakan setelan ini membuat semua jenis bandara tetap ada selamanya sejak pendesainanya

STR_CONFIG_SETTING_WARN_LOST_VEHICLE                            :Ingatkan saat kendaraan tersesat: {STRING}
STR_CONFIG_SETTING_WARN_LOST_VEHICLE_HELPTEXT                   :Menampilkan pesan tentang kendaraan yang tidak menemukan arah selanjutnya
STR_CONFIG_SETTING_ORDER_REVIEW                                 :Tinjau pemberhentian kendaraan: {STRING}
STR_CONFIG_SETTING_ORDER_REVIEW_HELPTEXT                        :Jika dinyalakan, perintah kendaraan akan sewaktu-waktu diperiksa, dan beberapa masalah akan dilaporkan dengan surat kabar when jika dideteksi
STR_CONFIG_SETTING_ORDER_REVIEW_OFF                             :Tidak
STR_CONFIG_SETTING_ORDER_REVIEW_EXDEPOT                         :Ya, tetapi selain kendaraan yang berhenti
STR_CONFIG_SETTING_ORDER_REVIEW_ON                              :Semua kendaraan
STR_CONFIG_SETTING_WARN_INCOME_LESS                             :Ingatkan jika ada kendaraan yg merugi: {STRING}
STR_CONFIG_SETTING_WARN_INCOME_LESS_HELPTEXT                    :Jika dinyalakan,sebuah surat kabar akan dikirim jika kendaraan tidak mendapat keuntungan dalam satu tahun
STR_CONFIG_SETTING_NEVER_EXPIRE_VEHICLES                        :Kendaraan tidak pernah kadaluarsa: {STRING}
STR_CONFIG_SETTING_NEVER_EXPIRE_VEHICLES_HELPTEXT               :Jika dinyalakan,semua model kendaraan akan ada selamanya sejak pendesainanya
STR_CONFIG_SETTING_AUTORENEW_VEHICLE                            :Perbarui otomatis kendaraan yang telah tua: {STRING}
STR_CONFIG_SETTING_AUTORENEW_VEHICLE_HELPTEXT                   :Jika dinyalakan, kendaraan mendekati akhir usianya akan secara otomatis diperbarui jika masih tersedia kendaraan itu
STR_CONFIG_SETTING_AUTORENEW_MONTHS                             :Perbarui otomatis jika kendaraan {STRING} umur maksimal
STR_CONFIG_SETTING_AUTORENEW_MONTHS_HELPTEXT                    :Umur relatif saat sebuah kendaraan akan diperbarui otomatis
STR_CONFIG_SETTING_AUTORENEW_MONTHS_VALUE_BEFORE                :{COMMA} bulan sebelumnya
STR_CONFIG_SETTING_AUTORENEW_MONTHS_VALUE_AFTER                 :{COMMA} bulan sesudahnya
STR_CONFIG_SETTING_AUTORENEW_MONEY                              :Minimal dana tersedia untuk perbaruan otomatis: {STRING}
STR_CONFIG_SETTING_AUTORENEW_MONEY_HELPTEXT                     :Jumlah uang minimal yang harus ada di bank sebelum mamperbarui otomatis kendaraan
STR_CONFIG_SETTING_ERRMSG_DURATION                              :Durasi pesan kesalahan: {STRING}
STR_CONFIG_SETTING_ERRMSG_DURATION_HELPTEXT                     :Durasi penampilan pesan kesalahan di jendela merah. Beberapa pesan kesalahan tidak ditutup secara otomatis setelah ini, tapi harus ditutup secara manual
STR_CONFIG_SETTING_ERRMSG_DURATION_VALUE                        :{COMMA} detik
STR_CONFIG_SETTING_HOVER_DELAY                                  :Tampilkan tooltips: {STRING}
STR_CONFIG_SETTING_HOVER_DELAY_HELPTEXT                         :Delay sebelum bantuan peralatan ditampilkan saat mouse diatas sebuah ikon. Selain itu bantuan peralatan juga dapat ditampilkan dengan klik kanan
STR_CONFIG_SETTING_HOVER_DELAY_VALUE                            :Melayang untuk {COMMA} mili detik
STR_CONFIG_SETTING_HOVER_DELAY_DISABLED                         :Klik kanan
STR_CONFIG_SETTING_POPULATION_IN_LABEL                          :Tampilkan populasi kota di label nama kota: {STRING}
STR_CONFIG_SETTING_POPULATION_IN_LABEL_HELPTEXT                 :Tampilkan populasi kota di label nama kota pada peta
STR_CONFIG_SETTING_GRAPH_LINE_THICKNESS                         :Ketebalan garis pada grafik: {STRING}
STR_CONFIG_SETTING_GRAPH_LINE_THICKNESS_HELPTEXT                :Tebalnya garis pada grafis. Garis tipis akan mudah dibaca ,garis tipis juga lebih terlihat

STR_CONFIG_SETTING_LANDSCAPE                                    :Bentang Darat: {STRING}
STR_CONFIG_SETTING_LANDSCAPE_HELPTEXT                           :Bentang darat akan menegaskan skenario bermain dasar dengan muatan berbeda dan kebutuhan pertumbuhan kota. Data NewGRF dan Game Script lain membolehkan lebih banyak pengaturan.
STR_CONFIG_SETTING_LAND_GENERATOR                               :Pembangkit dataran: {STRING}
STR_CONFIG_SETTING_LAND_GENERATOR_HELPTEXT                      :Pembuat yang orisinil tergantung pada kelompok grafik yang dasar, dan membuat bentang darat yang tertentu. TerraGenesis adalah pembuat yang berbasis Perlin Noise, dengan pengaturan kuasa yang lebih spesifik
STR_CONFIG_SETTING_LAND_GENERATOR_ORIGINAL                      :Asli
STR_CONFIG_SETTING_LAND_GENERATOR_TERRA_GENESIS                 :TerraGenesis
STR_CONFIG_SETTING_TERRAIN_TYPE                                 :Jenis medan: {STRING}
STR_CONFIG_SETTING_TERRAIN_TYPE_HELPTEXT                        :(hanya TerraGenesis) Kondisi pegunungan bentang darat
STR_CONFIG_SETTING_INDUSTRY_DENSITY                             :Kepadatan industri: {STRING}
STR_CONFIG_SETTING_INDUSTRY_DENSITY_HELPTEXT                    :Mengatur berapa banyak industri seharusnya diperbuat and tingkat yang harus dipertahankan selama permainan
STR_CONFIG_SETTING_OIL_REF_EDGE_DISTANCE                        :Jarak maksimal kilang minyak dari batas: {STRING}
STR_CONFIG_SETTING_OIL_REF_EDGE_DISTANCE_HELPTEXT               :Kilang minyak hanya dibangun pada tepi peta atau pantai
STR_CONFIG_SETTING_SNOWLINE_HEIGHT                              :Tinggi garis salju: {STRING}
STR_CONFIG_SETTING_SNOWLINE_HEIGHT_HELPTEXT                     :Mengatur ketinggian di mana salju akan muncul. Salju juga akan mempengaruhi pengembangan industri dan persyaratan untuk pertumbuhan kota
STR_CONFIG_SETTING_ROUGHNESS_OF_TERRAIN                         :Kekasaran daratan: {STRING}
STR_CONFIG_SETTING_ROUGHNESS_OF_TERRAIN_HELPTEXT                :(hanya TerraGenesis) Memilih frekuensi bukit: Bentang darat rata punya bukit yang lebih sedikit dan lebih lebar. Bentang darat bergunung punya lebih banyak bukit, dan ini mungkin akan terlihat lebih membosankan
STR_CONFIG_SETTING_ROUGHNESS_OF_TERRAIN_VERY_SMOOTH             :Sangat halus
STR_CONFIG_SETTING_ROUGHNESS_OF_TERRAIN_SMOOTH                  :Halus
STR_CONFIG_SETTING_ROUGHNESS_OF_TERRAIN_ROUGH                   :Kasar
STR_CONFIG_SETTING_ROUGHNESS_OF_TERRAIN_VERY_ROUGH              :Sangat Kasar
STR_CONFIG_SETTING_VARIETY                                      :Distribusi variasi: {STRING}
STR_CONFIG_SETTING_VARIETY_HELPTEXT                             :(hanya TerraGenesis) Menentukan apakah bentang darat berisi area bergunung dan rata. Karena ini hanya akan mengakibatkan bentang darat yang lebih rata, pengaturan yang lain seharusnya ditetap 'bergunung'
STR_CONFIG_SETTING_RIVER_AMOUNT                                 :Jumlahnya sungai: {STRING}
STR_CONFIG_SETTING_RIVER_AMOUNT_HELPTEXT                        :Memilih berapa banyak sungai untuk membuat
STR_CONFIG_SETTING_TREE_PLACER                                  :Algoritma penempatan pepohonan: {STRING}
STR_CONFIG_SETTING_TREE_PLACER_HELPTEXT                         :Memilih distribusi pohon-pohon di bentang darat: 'Orisinil' menanam pohon-pohon tersebar rata-rata, 'Telah ditingkatkan' menanam pohon-pohon berkelompok-kelompok
STR_CONFIG_SETTING_TREE_PLACER_NONE                             :Tidak ada
STR_CONFIG_SETTING_TREE_PLACER_ORIGINAL                         :Orisinil
STR_CONFIG_SETTING_TREE_PLACER_IMPROVED                         :Telah ditingkatkan
STR_CONFIG_SETTING_ROAD_SIDE                                    :Kendaraan jalan raya: {STRING}
STR_CONFIG_SETTING_ROAD_SIDE_HELPTEXT                           :Memilih sisi mengemudi
STR_CONFIG_SETTING_HEIGHTMAP_ROTATION                           :Perputaran peta Heightmap: {STRING}
STR_CONFIG_SETTING_HEIGHTMAP_ROTATION_COUNTER_CLOCKWISE         :Melawan arah jam
STR_CONFIG_SETTING_HEIGHTMAP_ROTATION_CLOCKWISE                 :Searah jam
STR_CONFIG_SETTING_SE_FLAT_WORLD_HEIGHT                         :Tinggi dataran pada peta skenario datar : {STRING}
STR_CONFIG_SETTING_EDGES_NOT_EMPTY                              :{WHITE}Kotak pada ujung utara tidak kosong
STR_CONFIG_SETTING_EDGES_NOT_WATER                              :{WHITE}Kotak pada salah satu ujung peta bukanlah perairan

STR_CONFIG_SETTING_STATION_SPREAD                               :Penyebaran stasiun maksimal: {STRING}
STR_CONFIG_SETTING_STATION_SPREAD_HELPTEXT                      :Area maksimal dari sebuah stasiun yang menyebar. Semakin luas semakin memperlambat permainan
STR_CONFIG_SETTING_SERVICEATHELIPAD                             :Perbaikan helikopter di helipad secara otomatis: {STRING}
STR_CONFIG_SETTING_SERVICEATHELIPAD_HELPTEXT                    :Perbaiki helikopter setelah mendarat, bahkan jika di bandara tidak ada dipo
STR_CONFIG_SETTING_LINK_TERRAFORM_TOOLBAR                       :Tempel toolbar Landsekap ke toolbar rel/jalan/air/bandara: {STRING}
STR_CONFIG_SETTING_LINK_TERRAFORM_TOOLBAR_HELPTEXT              :Saat membuka toolbar konstruksi untuk jenis transportasi, akan membuka toolbar proses lansekap
STR_CONFIG_SETTING_SMALLMAP_LAND_COLOUR                         :Warna daratan pada peta kecil: {STRING}
STR_CONFIG_SETTING_SMALLMAP_LAND_COLOUR_HELPTEXT                :Warna daratan di peta dunia
STR_CONFIG_SETTING_SMALLMAP_LAND_COLOUR_GREEN                   :Hijau
STR_CONFIG_SETTING_SMALLMAP_LAND_COLOUR_DARK_GREEN              :Hijau Gelap
STR_CONFIG_SETTING_SMALLMAP_LAND_COLOUR_VIOLET                  :Violet
STR_CONFIG_SETTING_SCROLLMODE_HELPTEXT                          :Kelakuan waktu menggerakkan peta
STR_CONFIG_SETTING_SCROLLMODE_DEFAULT                           :Gerakan viewport memakai tombol kanan tetikus, posisi tetikus terkunci
STR_CONFIG_SETTING_SCROLLMODE_RMB_LOCKED                        :Gerakan peta memakai tombol kanan tetikus, posisi tetikus terkunci
STR_CONFIG_SETTING_SCROLLMODE_RMB                               :Gerakan peta memakai tombol kanan tetikus
STR_CONFIG_SETTING_SMOOTH_SCROLLING                             :Pergeseran pandangan viewport secara halus: {STRING}
STR_CONFIG_SETTING_SMOOTH_SCROLLING_HELPTEXT                    :Menyetel bagaimana tampilan utama menggeser posisi di peta kecil. Jika dinyalakan, peta akan bergeser secara halus. Jika dimatikan, peta langsung menuju tempat yang di klik
STR_CONFIG_SETTING_MEASURE_TOOLTIP                              :Tampilkan ukuran ketika menggunakan alat pembangun: {STRING}
STR_CONFIG_SETTING_MEASURE_TOOLTIP_HELPTEXT                     :Tampilkan perbedaan jarak dan tinggi ubin saat proses pembangunan
STR_CONFIG_SETTING_LIVERIES                                     :Tampilkan warna tergantung jenis kendaraan: {STRING}
STR_CONFIG_SETTING_LIVERIES_HELPTEXT                            :Kontrol penggunaan tipe kendaraan spesifik untuk kendaraan (dalam perusahaan tertentu)
STR_CONFIG_SETTING_LIVERIES_NONE                                :Tidak ada
STR_CONFIG_SETTING_LIVERIES_OWN                                 :Perusahaan milik sendiri
STR_CONFIG_SETTING_LIVERIES_ALL                                 :Semua Perusahaan
STR_CONFIG_SETTING_PREFER_TEAMCHAT                              :Lebih suka Tim Chat dengan <ENTER>: {STRING}
STR_CONFIG_SETTING_PREFER_TEAMCHAT_HELPTEXT                     :Ubah ikatan obrolan internal dan awam dari perusahaan ke <ENTER> resp. <Ctrl+ENTER>
STR_CONFIG_SETTING_SCROLLWHEEL_SCROLLING                        :Fungsi tombol scroll mouse: {STRING}
STR_CONFIG_SETTING_SCROLLWHEEL_SCROLLING_HELPTEXT               :Membolehkan menggeser dengan ban mouse 2 dimensi
STR_CONFIG_SETTING_SCROLLWHEEL_ZOOM                             :Perbesar Peta
STR_CONFIG_SETTING_SCROLLWHEEL_SCROLL                           :Geser Peta
STR_CONFIG_SETTING_SCROLLWHEEL_OFF                              :Non-aktifkan
STR_CONFIG_SETTING_SCROLLWHEEL_MULTIPLIER                       :Kecepatan pergeseran Peta: {STRING}
STR_CONFIG_SETTING_SCROLLWHEEL_MULTIPLIER_HELPTEXT              :Mengatur sensitif nya penggeseran dengan mouse
STR_CONFIG_SETTING_OSK_ACTIVATION                               :Keyboard di layar: {STRING}
STR_CONFIG_SETTING_OSK_ACTIVATION_HELPTEXT                      :Pilih metoda membuka keyboard di layar untuk memasukkan teks ke dalam editbox menggunakan perangkat berujung. Berguna untuk perangkat-perangkat kecil tak ber-keyboard.
STR_CONFIG_SETTING_OSK_ACTIVATION_DISABLED                      :Non-aktifkan
STR_CONFIG_SETTING_OSK_ACTIVATION_DOUBLE_CLICK                  :Klik ganda
STR_CONFIG_SETTING_OSK_ACTIVATION_SINGLE_CLICK_FOCUS            :Klik sekali (saat tersorot)
STR_CONFIG_SETTING_OSK_ACTIVATION_SINGLE_CLICK                  :Klik sekali (langsung)

STR_CONFIG_SETTING_RIGHT_MOUSE_BTN_EMU                          :Emulasikan klik kanan: {STRING}
STR_CONFIG_SETTING_RIGHT_MOUSE_BTN_EMU_HELPTEXT                 :Pilih metode untuk meng-emulasi klik kanan mouse
STR_CONFIG_SETTING_RIGHT_MOUSE_BTN_EMU_COMMAND                  :Perintah-klik
STR_CONFIG_SETTING_RIGHT_MOUSE_BTN_EMU_CONTROL                  :Kontrol-klik
STR_CONFIG_SETTING_RIGHT_MOUSE_BTN_EMU_OFF                      :Non-aktifkan

STR_CONFIG_SETTING_RIGHT_MOUSE_WND_CLOSE                        :Tutup jendela dengan klik kanan: {STRING}

STR_CONFIG_SETTING_AUTOSAVE                                     :Simpan otomatis: {STRING}
STR_CONFIG_SETTING_AUTOSAVE_HELPTEXT                            :Memilih jarak waktu antara menyimpan data game

STR_CONFIG_SETTING_DATE_FORMAT_IN_SAVE_NAMES                    :Gunakan format tanggal {STRING} untuk berkas simpanan
STR_CONFIG_SETTING_DATE_FORMAT_IN_SAVE_NAMES_HELPTEXT           :Format tanggal di nama berkas permainan tersimpan
STR_CONFIG_SETTING_DATE_FORMAT_IN_SAVE_NAMES_LONG               :panjang (31st Dec 2008)
STR_CONFIG_SETTING_DATE_FORMAT_IN_SAVE_NAMES_SHORT              :pendek (31-12-2008)
STR_CONFIG_SETTING_DATE_FORMAT_IN_SAVE_NAMES_ISO                :ISO (2008-12-31)

STR_CONFIG_SETTING_PAUSE_ON_NEW_GAME                            :Selalu hentikan sementara permainan saat memulai : {STRING}
STR_CONFIG_SETTING_PAUSE_ON_NEW_GAME_HELPTEXT                   :Jika diaktifkan, permainan akan berhenti sejenak secara otomatis ketika permainan baru dimulai, memungkinkan untuk lebih mempelajari peta
STR_CONFIG_SETTING_COMMAND_PAUSE_LEVEL                          :Saat berhenti, ijinkan: {STRING}
STR_CONFIG_SETTING_COMMAND_PAUSE_LEVEL_HELPTEXT                 :Pilih tindakan yang mungkin dilakukan saat permainan berhenti sejenak
STR_CONFIG_SETTING_COMMAND_PAUSE_LEVEL_NO_ACTIONS               :Tidak ada tindakan
STR_CONFIG_SETTING_COMMAND_PAUSE_LEVEL_ALL_NON_CONSTRUCTION     :Semua tindakan kecuali pembangunan
STR_CONFIG_SETTING_COMMAND_PAUSE_LEVEL_ALL_NON_LANDSCAPING      :Semua kecuali mengubah dataran
STR_CONFIG_SETTING_COMMAND_PAUSE_LEVEL_ALL_ACTIONS              :Semua tindakan
STR_CONFIG_SETTING_ADVANCED_VEHICLE_LISTS                       :Gunakan grup dalam daftar kendaraan: {STRING}
STR_CONFIG_SETTING_ADVANCED_VEHICLE_LISTS_HELPTEXT              :Mengaktifkan penggunaan daftar kendaraan lebih lanjut dalam pengelompokkan kendaraan
STR_CONFIG_SETTING_LOADING_INDICATORS                           :Tampilkan indikator pengangkutan: {STRING}
STR_CONFIG_SETTING_LOADING_INDICATORS_HELPTEXT                  :Pilih apakah petunjuk beban ditayangkan di atas kendaran yang sedang mengisi atau menurunkan beban
STR_CONFIG_SETTING_TIMETABLE_IN_TICKS                           :Penjadwalan menggunakan satuan titik , bukan satuan hari: {STRING}
STR_CONFIG_SETTING_TIMETABLE_IN_TICKS_HELPTEXT                  :Menunjukan waktu perjalanan dalam titik permainan daripada dalam hari
STR_CONFIG_SETTING_TIMETABLE_SHOW_ARRIVAL_DEPARTURE             :Tampilkan keberangkatan dan kedatangan pada jadwal: {STRING}
STR_CONFIG_SETTING_TIMETABLE_SHOW_ARRIVAL_DEPARTURE_HELPTEXT    :Tampilkan waktu diantisipasi kedatangan dan keberangkatan di jadwal
STR_CONFIG_SETTING_QUICKGOTO                                    :Buat pemberhentian kendaraan secara cepat: {STRING}
STR_CONFIG_SETTING_QUICKGOTO_HELPTEXT                           :Pra-pilih kursor 'pergi ke' ketika jendela perintah dibuka
STR_CONFIG_SETTING_DEFAULT_RAIL_TYPE                            :Jenis rel saat baru bermain/memuat permainan: {STRING}
STR_CONFIG_SETTING_DEFAULT_RAIL_TYPE_HELPTEXT                   :Jenis rel yang dipilih setelah memulai atau pemuatan permainan. 'tersedia pertama' pilihkan jenis rel paling tua, 'tersedia terakhir' pilihkan jenis rel paling baru, dan 'sering dipakai' pilihkan jenis yang sekarang paling sering dipakai
STR_CONFIG_SETTING_DEFAULT_RAIL_TYPE_FIRST                      :Tersedia pertama
STR_CONFIG_SETTING_DEFAULT_RAIL_TYPE_LAST                       :Tersedia terakhir
STR_CONFIG_SETTING_DEFAULT_RAIL_TYPE_MOST_USED                  :Sering dipakai
STR_CONFIG_SETTING_SHOW_TRACK_RESERVATION                       :Tampilkan rel yang akan terpakai: {STRING}
STR_CONFIG_SETTING_SHOW_TRACK_RESERVATION_HELPTEXT              :Beri warna yang berbeda untuk jalur-jalur yang dicadangkan untuk menolong ketika terdapat kereta yang menolak masuk ke blok menurut jalurnya
STR_CONFIG_SETTING_PERSISTENT_BUILDINGTOOLS                     :Toolbar tetap aktif setelah dipakai: {STRING}
STR_CONFIG_SETTING_PERSISTENT_BUILDINGTOOLS_HELPTEXT            :Menjagakan alat pembangunan untuk jembatan, terowongan, etc. buka setelah dipakai
STR_CONFIG_SETTING_EXPENSES_LAYOUT                              :Kelompokkan pengeluaran perusahaan dalam neraca: {STRING}
STR_CONFIG_SETTING_EXPENSES_LAYOUT_HELPTEXT                     :Mendefinisikan tata ruang untuk tetingkap biaya perusahaan

STR_CONFIG_SETTING_SOUND_TICKER                                 :Ticker berita: {STRING}
STR_CONFIG_SETTING_SOUND_TICKER_HELPTEXT                        :Mainkan suara untuk pesanan berita yang diringkas
STR_CONFIG_SETTING_SOUND_NEWS                                   :Koran: {STRING}
STR_CONFIG_SETTING_SOUND_NEWS_HELPTEXT                          :Mainkan suara saat penampilan koran
STR_CONFIG_SETTING_SOUND_NEW_YEAR                               :Akhir tahun: {STRING}
STR_CONFIG_SETTING_SOUND_NEW_YEAR_HELPTEXT                      :Mainkan suara di akhir tahun ringkaskan prestasi perusahaan selama tahun dibandingkan tahun terakhir
STR_CONFIG_SETTING_SOUND_CONFIRM                                :Pembangunan: {STRING}
STR_CONFIG_SETTING_SOUND_CONFIRM_HELPTEXT                       :Mainkan suara waktu pembangunan yang berhasil atau aksi lain
STR_CONFIG_SETTING_SOUND_CLICK                                  :Klik tombol: {STRING}
STR_CONFIG_SETTING_SOUND_CLICK_HELPTEXT                         :Berbunyi waktu mengklik tombol
STR_CONFIG_SETTING_SOUND_DISASTER                               :Bencana/kecelakaan: {STRING}
STR_CONFIG_SETTING_SOUND_DISASTER_HELPTEXT                      :Mainkan efek suara kecelakaan dan bencana
STR_CONFIG_SETTING_SOUND_VEHICLE                                :Kendaraan: {STRING}
STR_CONFIG_SETTING_SOUND_VEHICLE_HELPTEXT                       :Mainkan efek suara kendaraan
STR_CONFIG_SETTING_SOUND_AMBIENT                                :Ambien: {STRING}
STR_CONFIG_SETTING_SOUND_AMBIENT_HELPTEXT                       :Mainkan suara ambien pemandangan, industri dan kota

STR_CONFIG_SETTING_DISABLE_UNSUITABLE_BUILDING                  :Matikan infrastruktur bangunan saat tak ada kendaraan yang tersedia: {STRING}
STR_CONFIG_SETTING_DISABLE_UNSUITABLE_BUILDING_HELPTEXT         :Jika diaktifkan, infrastruktur cuma tersedia jika ada kendaraan tersedia, mencegah buang waktu dan uang di infrastruktur yang tidak bisa digunakan
STR_CONFIG_SETTING_MAX_TRAINS                                   :Maks. kereta tiap pemain: {STRING}
STR_CONFIG_SETTING_MAX_TRAINS_HELPTEXT                          :Batas jumlah kereta yang boleh dimiliki satu perusahaan
STR_CONFIG_SETTING_MAX_ROAD_VEHICLES                            :Maks. kendaraan jalan raya tiap perusahaan: {STRING}
STR_CONFIG_SETTING_MAX_ROAD_VEHICLES_HELPTEXT                   :Batas jumlah kendaraan jalan raya yang boleh dimiliki satu perusahaan
STR_CONFIG_SETTING_MAX_AIRCRAFT                                 :Maks. pesawat tiap perusahaan: {STRING}
STR_CONFIG_SETTING_MAX_AIRCRAFT_HELPTEXT                        :Batas jumlah pesawat yang boleh dimiliki satu perusahaan
STR_CONFIG_SETTING_MAX_SHIPS                                    :Maks. kapal tiap perusahaan: {STRING}
STR_CONFIG_SETTING_MAX_SHIPS_HELPTEXT                           :Jumlah maximum kapal yang boleh dimilki sebuah perusahaan

STR_CONFIG_SETTING_AI_BUILDS_TRAINS                             :Non-aktifkan kereta bagi pemain komputer: {STRING}
STR_CONFIG_SETTING_AI_BUILDS_TRAINS_HELPTEXT                    :Mengaktifkan pengaturan ini membuat pemain komputer (AI) tidak dapat membangun kereta
STR_CONFIG_SETTING_AI_BUILDS_ROAD_VEHICLES                      :Non-aktifkan kendaraan jalan raya bagi pemain komputer: {STRING}
STR_CONFIG_SETTING_AI_BUILDS_ROAD_VEHICLES_HELPTEXT             :Mengaktifkan pengaturan ini membuat pemain komputer (AI) tidak dapat membangun kendaraan jalan raya
STR_CONFIG_SETTING_AI_BUILDS_AIRCRAFT                           :Non-aktifkan pesawat bagi pemain komputer: {STRING}
STR_CONFIG_SETTING_AI_BUILDS_AIRCRAFT_HELPTEXT                  :Mengaktifkan pengaturan ini membuat pemain komputer (AI) tidak dapat membangun pesawat
STR_CONFIG_SETTING_AI_BUILDS_SHIPS                              :Non-aktifkan kapal bagi pemain komputer: {STRING}
STR_CONFIG_SETTING_AI_BUILDS_SHIPS_HELPTEXT                     :Mengaktifkan pengaturan ini membuat pemain komputer (AI) tidak dapat membangun kapal

STR_CONFIG_SETTING_AI_PROFILE                                   :Profil pengaturan standar: {STRING}
STR_CONFIG_SETTING_AI_PROFILE_HELPTEXT                          :Pilih profil yang digunakan untuk pengaturan AI acak atau nilai awal saat menambahkan AI atau Game Script baru
STR_CONFIG_SETTING_AI_PROFILE_EASY                              :Gampang
STR_CONFIG_SETTING_AI_PROFILE_MEDIUM                            :Sedang
STR_CONFIG_SETTING_AI_PROFILE_HARD                              :Susah

STR_CONFIG_SETTING_AI_IN_MULTIPLAYER                            :Ijinkan kecerdasan pada modus banyak pemain: {STRING}
STR_CONFIG_SETTING_AI_IN_MULTIPLAYER_HELPTEXT                   :Bolehkan pemain komputer AI untuk ikut permainan multiplayer
STR_CONFIG_SETTING_SCRIPT_MAX_OPCODES                           :#opcodes sebelum scripts di-tahan: {STRING}
STR_CONFIG_SETTING_SCRIPT_MAX_OPCODES_HELPTEXT                  :Batas maksimal langkah perhitungan yang boleh ambil oleh skript dalam satu putaran

STR_CONFIG_SETTING_SERVINT_ISPERCENT                            :Jangka waktu perbaikan dalam persen: {STRING}
STR_CONFIG_SETTING_SERVINT_ISPERCENT_HELPTEXT                   :Pilih apakah servis kendaraan dipicu oleh waktu terlewat sejak servis terakhir atau dari kehandalan menjatuh beberapa persentase dari kehandalan maximum
STR_CONFIG_SETTING_SERVINT_TRAINS                               :Interval dasar untuk kereta: {STRING}
STR_CONFIG_SETTING_SERVINT_TRAINS_HELPTEXT                      :Setel interval dasar untuk kereta, jika tidak ada interval tetap
STR_CONFIG_SETTING_SERVINT_VALUE                                :{COMMA}{NBSP}hari/%
STR_CONFIG_SETTING_SERVINT_DISABLED                             :Di non-aktifkan
STR_CONFIG_SETTING_SERVINT_ROAD_VEHICLES                        :Interval dasar untuk kendaraan jalan raya: {STRING}
STR_CONFIG_SETTING_SERVINT_ROAD_VEHICLES_HELPTEXT               :Setel Interval perbaikan untuk kendaraan jalan raya baru, jika tidak ada interval tetap
STR_CONFIG_SETTING_SERVINT_AIRCRAFT                             :Interval perbaikan untuk pesawat: {STRING}
STR_CONFIG_SETTING_SERVINT_AIRCRAFT_HELPTEXT                    :Setel interval perbaikan untuk pesawat baru, jika tidak ada interval asli yang disetel
STR_CONFIG_SETTING_SERVINT_SHIPS                                :Interval dasar untuk kapal: {STRING}
STR_CONFIG_SETTING_SERVINT_SHIPS_HELPTEXT                       :Mengatur interval perbaikan untuk kapal baru, jika tidak ada interval perbaikan, setelan dasar akan diatur untuk kendaraan
STR_CONFIG_SETTING_NOSERVICE                                    :Tidak perlu perbaikan jika tidak pernah mogok: {STRING}
STR_CONFIG_SETTING_NOSERVICE_HELPTEXT                           :Jika diaktifkan, kendaraan tidak akan diperbaiki jika tidak pernah mogok
STR_CONFIG_SETTING_WAGONSPEEDLIMITS                             :Aktifkan batas kecepatan gerbong: {STRING}
STR_CONFIG_SETTING_WAGONSPEEDLIMITS_HELPTEXT                    :Jika diaktifkan, batas kecepatan gerbong juga digunakan untuk menentukan kecepatan maksimum kereta
STR_CONFIG_SETTING_DISABLE_ELRAILS                              :Non-aktifkan rel listrik: {STRING}
STR_CONFIG_SETTING_DISABLE_ELRAILS_HELPTEXT                     :Mengaktifkan setelan ini mematikan kebutuhan kereta listrik untuk berjalan di rel elektris

STR_CONFIG_SETTING_NEWS_ARRIVAL_FIRST_VEHICLE_OWN               :Kedatangan kendaraan pertama pada stasiun pemain: {STRING}
STR_CONFIG_SETTING_NEWS_ARRIVAL_FIRST_VEHICLE_OWN_HELPTEXT      :Tampilkan koran saat kendaraan pertama datang di stasiun pemain
STR_CONFIG_SETTING_NEWS_ARRIVAL_FIRST_VEHICLE_OTHER             :Kedatangan kendaraan pertama pada stasiun lawan: {STRING}
STR_CONFIG_SETTING_NEWS_ARRIVAL_FIRST_VEHICLE_OTHER_HELPTEXT    :Tampilkan koran saat kendaraan pertama datang di stasiun kompetitor
STR_CONFIG_SETTING_NEWS_ACCIDENTS_DISASTERS                     :Kecelakaan / bencana: {STRING}
STR_CONFIG_SETTING_NEWS_ACCIDENTS_DISASTERS_HELPTEXT            :Tampilkan berita saat ada kecelakaan atau bencana
STR_CONFIG_SETTING_NEWS_COMPANY_INFORMATION                     :Informasi Perusahaan: {STRING}
STR_CONFIG_SETTING_NEWS_COMPANY_INFORMATION_HELPTEXT            :Tampilkan koran saat ada perusahaan yang baru berdiri, atau jika ada perusahaan yang akan bangkrut
STR_CONFIG_SETTING_NEWS_INDUSTRY_OPEN                           :Pembukaan Industri Baru: {STRING}
STR_CONFIG_SETTING_NEWS_INDUSTRY_OPEN_HELPTEXT                  :Tampilkan koran jika ada industri baru
STR_CONFIG_SETTING_NEWS_INDUSTRY_CLOSE                          :Penutupan Industri: {STRING}
STR_CONFIG_SETTING_NEWS_INDUSTRY_CLOSE_HELPTEXT                 :Tampilkan surat kabar jika industri ditutup
STR_CONFIG_SETTING_NEWS_ECONOMY_CHANGES                         :Perubahan ekonomi: {STRING}
STR_CONFIG_SETTING_NEWS_ECONOMY_CHANGES_HELPTEXT                :Tampilkan koran/surat kabar tentang pergantian ekonomi dunia
STR_CONFIG_SETTING_NEWS_INDUSTRY_CHANGES_COMPANY                :Perubahan produksi pada industri yang ditangani oleh pemain: {STRING}
STR_CONFIG_SETTING_NEWS_INDUSTRY_CHANGES_COMPANY_HELPTEXT       :Tampilkan perubahan produksi industri yang dilayani pemain
STR_CONFIG_SETTING_NEWS_INDUSTRY_CHANGES_OTHER                  :Perubahan produksi pada industri yang ditangani oleh para pesaing: {STRING}
STR_CONFIG_SETTING_NEWS_INDUSTRY_CHANGES_OTHER_HELPTEXT         :Tampilkan koran ketika produksi industri yang di layani kompetitor naik/turun
STR_CONFIG_SETTING_NEWS_INDUSTRY_CHANGES_UNSERVED               :Perubahan pada produksi industri lainnya: {STRING}
STR_CONFIG_SETTING_NEWS_INDUSTRY_CHANGES_UNSERVED_HELPTEXT      :Tampilkan koran ketika produksi industri yang tidak di layani oleh sebuah perusahaan berubak
STR_CONFIG_SETTING_NEWS_ADVICE                                  :Saran / informasi pada kendaraan pemain.: {STRING}
STR_CONFIG_SETTING_NEWS_ADVICE_HELPTEXT                         :Tampilkan pesan kendaraan yang membutuhkan perawatan
STR_CONFIG_SETTING_NEWS_NEW_VEHICLES                            :Kendaraan baru: {STRING}
STR_CONFIG_SETTING_NEWS_NEW_VEHICLES_HELPTEXT                   :Tampilkan koran/surat kabar saat kendaraan baru menjadi ada
STR_CONFIG_SETTING_NEWS_CHANGES_ACCEPTANCE                      :Perubahan penerimaan kargo: {STRING}
STR_CONFIG_SETTING_NEWS_CHANGES_ACCEPTANCE_HELPTEXT             :Tampilkan pesan tentang stasiun yang mengganti penerimaan kargo
STR_CONFIG_SETTING_NEWS_SUBSIDIES                               :Subsidi: {STRING}
STR_CONFIG_SETTING_NEWS_SUBSIDIES_HELPTEXT                      :Tampilkan koran tentang kejadian yg berhubungan dengan subsidi
STR_CONFIG_SETTING_NEWS_GENERAL_INFORMATION                     :Informasi umum: {STRING}
STR_CONFIG_SETTING_NEWS_GENERAL_INFORMATION_HELPTEXT            :Tampilkan koran/surat kabar untuk berita umum, seperti pembelian perusahaan,dll

STR_CONFIG_SETTING_NEWS_MESSAGES_OFF                            :Mati
STR_CONFIG_SETTING_NEWS_MESSAGES_SUMMARY                        :Ringkasan
STR_CONFIG_SETTING_NEWS_MESSAGES_FULL                           :Penuh

STR_CONFIG_SETTING_COLOURED_NEWS_YEAR                           :Berita berwarna tampil pada: {STRING}
STR_CONFIG_SETTING_COLOURED_NEWS_YEAR_HELPTEXT                  :Tahun saat surat kabar/koran menjadi berwarna. Sebelum tahun ini, koran menggunakan warna hitam-putih
STR_CONFIG_SETTING_STARTING_YEAR                                :Tahun mulai: {STRING}
STR_CONFIG_SETTING_SMOOTH_ECONOMY                               :Aktifkan pertumbuhan ekonomi yang stabil (jarang berubah): {STRING}
STR_CONFIG_SETTING_SMOOTH_ECONOMY_HELPTEXT                      :Ketika diaktifkan, produksi industri mengalami perubahan lebih sering, dalam gerakan kecil. Pengaturan tidak berpengaruh jika jenis industri disediakan oleh NewGRF
STR_CONFIG_SETTING_ALLOW_SHARES                                 :Ijinkan pembelian saham perusahaan lain: {STRING}
STR_CONFIG_SETTING_ALLOW_SHARES_HELPTEXT                        :Jika diaktifkan, pemain dibolehkan membeli saham suatu perusahaan. Saham hanya bisa dibeli saat perusahaan memasuki umur tertentu
STR_CONFIG_SETTING_FEEDER_PAYMENT_SHARE                         :Persentase keuntungan akhir dari sistem pengisi: {STRING}
STR_CONFIG_SETTING_FEEDER_PAYMENT_SHARE_HELPTEXT                :Persentase pendapatan yang diberikan dari sistem pengisi, memberikan lebih banyak kendali pendapatan
STR_CONFIG_SETTING_DRAG_SIGNALS_DENSITY                         :Saat menyeret, tempatkan sinyal setiap: {STRING}
STR_CONFIG_SETTING_DRAG_SIGNALS_DENSITY_HELPTEXT                :Setel jarak sinyal yang akan dibuat di rel sampai obyek lain (sinyal, belokan,dll), jika sinyal di seret
STR_CONFIG_SETTING_DRAG_SIGNALS_DENSITY_VALUE                   :{COMMA} kotak
STR_CONFIG_SETTING_DRAG_SIGNALS_FIXED_DISTANCE                  :Saat menyeret, buat jarak antara sinyal: {STRING}
STR_CONFIG_SETTING_DRAG_SIGNALS_FIXED_DISTANCE_HELPTEXT         :Pilih perilaku penempatan sinyal ketika Ctrl + menyeret sinyal. Jika dinonaktifkan, sinyal ditempatkan di sekitar terowongan atau jembatan untuk menghindari membentang panjang tanpa sinyal. Jika diaktifkan, sinyal ditempatkan pada setiap ubin, sehingga penyelarasan sinyal pada trek paralel menjadilebih mudah.
STR_CONFIG_SETTING_SEMAPHORE_BUILD_BEFORE_DATE                  :Gunakan sinyal semaphore sebelum: {STRING}
STR_CONFIG_SETTING_SEMAPHORE_BUILD_BEFORE_DATE_HELPTEXT         :Setel tahun saat sinyal elektris digunakan untuk kereta. Sebelum tahun ini, sinyal non-elektris akan digunakan (fungsinya sama, tapi dengan penampilan berbeda)
STR_CONFIG_SETTING_ENABLE_SIGNAL_GUI                            :Aktifkan antarmuka sinyal: {STRING}
STR_CONFIG_SETTING_ENABLE_SIGNAL_GUI_HELPTEXT                   :Tampilkan jendela untuk memilih jenis sinyal to untuk dibangun, daripada hanya menggunakan perputaran sinyal secara Ctrl+klik untuk membangun sinyal
STR_CONFIG_SETTING_DEFAULT_SIGNAL_TYPE                          :Tipe sinyal standar: {STRING}
STR_CONFIG_SETTING_DEFAULT_SIGNAL_TYPE_HELPTEXT                 :Tipe sinyal default untuk dipakai
STR_CONFIG_SETTING_DEFAULT_SIGNAL_NORMAL                        :Sinyal Blok
STR_CONFIG_SETTING_DEFAULT_SIGNAL_PBS                           :Sinyal Jalur
STR_CONFIG_SETTING_DEFAULT_SIGNAL_PBSOWAY                       :Sinyal jalur satu arah
STR_CONFIG_SETTING_CYCLE_SIGNAL_TYPES                           :Pergantian jenis sinyal: {STRING}
STR_CONFIG_SETTING_CYCLE_SIGNAL_TYPES_HELPTEXT                  :Pilih tipe sinyal untuk berganti secara memutar, Ctrl+klik saat membangun sinyal
STR_CONFIG_SETTING_CYCLE_SIGNAL_NORMAL                          :Hanya sinyal blok
STR_CONFIG_SETTING_CYCLE_SIGNAL_PBS                             :Hanya sinyal jalur
STR_CONFIG_SETTING_CYCLE_SIGNAL_ALL                             :Semua

STR_CONFIG_SETTING_TOWN_LAYOUT                                  :Tampilan jalan untuk kota baru: {STRING}
STR_CONFIG_SETTING_TOWN_LAYOUT_HELPTEXT                         :Rancangan bentuk jaringan jalan di kota
STR_CONFIG_SETTING_TOWN_LAYOUT_DEFAULT                          :Asli
STR_CONFIG_SETTING_TOWN_LAYOUT_BETTER_ROADS                     :Jalan raya yang lebih baik
STR_CONFIG_SETTING_TOWN_LAYOUT_2X2_GRID                         :kotak 2x2
STR_CONFIG_SETTING_TOWN_LAYOUT_3X3_GRID                         :kotak 3x3
STR_CONFIG_SETTING_TOWN_LAYOUT_RANDOM                           :Acak
STR_CONFIG_SETTING_ALLOW_TOWN_ROADS                             :Kota mengijinkan untuk membuat jalan: {STRING}
STR_CONFIG_SETTING_ALLOW_TOWN_ROADS_HELPTEXT                    :Perbolehkan kota untuk membangun jalan. Matikan untuk mencegah kota membangun jalan
STR_CONFIG_SETTING_ALLOW_TOWN_LEVEL_CROSSINGS                   :Kota yang diperbolehkan untuk membangun perlintasan tingkat: {STRING}
STR_CONFIG_SETTING_ALLOW_TOWN_LEVEL_CROSSINGS_HELPTEXT          :Mengaktifkan setelan ini akan memperbolehkan kota membuat perlintasan rel kereta
STR_CONFIG_SETTING_NOISE_LEVEL                                  :Ijinkan kota mengatur tingkat kebisingan bandara : {STRING}
STR_CONFIG_SETTING_NOISE_LEVEL_HELPTEXT                         :Jika dimatikan, di setiap kota hanya boleh ada dua bandara. Jika diaktifkan, pembuatan bandara di kota dibatasi oleh batas kebisingan bandara, yang bergantung pada populasi kota, juga jarak dan ukuran bandara.
STR_CONFIG_SETTING_TOWN_FOUNDING                                :Mendirikan kota pada permainan: {STRING}
STR_CONFIG_SETTING_TOWN_FOUNDING_HELPTEXT                       :Mengaktifkan setting ini akan membolehkan pemain mendirikan kota dalam permainan
STR_CONFIG_SETTING_TOWN_FOUNDING_FORBIDDEN                      :Dilarang
STR_CONFIG_SETTING_TOWN_FOUNDING_ALLOWED                        :Diijinkan
STR_CONFIG_SETTING_TOWN_FOUNDING_ALLOWED_CUSTOM_LAYOUT          :Diijinkan, layout kota sendiri

STR_CONFIG_SETTING_EXTRA_TREE_PLACEMENT                         :Penempatan pohon dalam permainan: {STRING}
STR_CONFIG_SETTING_EXTRA_TREE_PLACEMENT_HELPTEXT                :Mengendalikan kemunculan pohon dalam permainan. Ini akan berefek pada industri yang memerlukan pohon, contohnya pengolahan kayu gelondongan
STR_CONFIG_SETTING_EXTRA_TREE_PLACEMENT_NONE                    :Tidak ada {RED}(memotong Pabrik Pengolahan Kayu Gelondongan)
STR_CONFIG_SETTING_EXTRA_TREE_PLACEMENT_RAINFOREST              :Hanya pada hutan hujan
STR_CONFIG_SETTING_EXTRA_TREE_PLACEMENT_ALL                     :Dimanapun

STR_CONFIG_SETTING_TOOLBAR_POS                                  :Posisi toolbar utama: {STRING}
STR_CONFIG_SETTING_TOOLBAR_POS_HELPTEXT                         :Posisi horizontal toolbar utama di bagian atas layar
STR_CONFIG_SETTING_STATUSBAR_POS                                :Posisi status bar: {STRING}
STR_CONFIG_SETTING_STATUSBAR_POS_HELPTEXT                       :Posisi horizontal bar status di bagian bawah layar
STR_CONFIG_SETTING_SNAP_RADIUS                                  :Radius snap jendela: {STRING}
STR_CONFIG_SETTING_SNAP_RADIUS_HELPTEXT                         :Jarak jendela sebelum jendela direkatkan dengan jendela lain
STR_CONFIG_SETTING_SNAP_RADIUS_VALUE                            :{COMMA} piksel
STR_CONFIG_SETTING_SNAP_RADIUS_DISABLED                         :Non-aktifkan
STR_CONFIG_SETTING_SOFT_LIMIT                                   :Batas jumlah jendela (tak lekat): {STRING}
STR_CONFIG_SETTING_SOFT_LIMIT_HELPTEXT                          :Banyaknya jendela sebelum jendela (yang tidak sticky) lama otomatis ditutup
STR_CONFIG_SETTING_SOFT_LIMIT_VALUE                             :{COMMA}
STR_CONFIG_SETTING_SOFT_LIMIT_DISABLED                          :Non-aktifkan
STR_CONFIG_SETTING_ZOOM_MIN                                     :Tingkat Perbesaran Maksimal: {STRING}
STR_CONFIG_SETTING_ZOOM_MIN_HELPTEXT                            :Perbesaran viewport maksimal. Semakin besar semakin banyak memori yang dibutuhkan
STR_CONFIG_SETTING_ZOOM_MAX                                     :Tingkat zoom out Maksimal: {STRING}
STR_CONFIG_SETTING_ZOOM_MAX_HELPTEXT                            :Pengecilan maksimum untuk viewport. Semakin kecil semakin tidak jelas
STR_CONFIG_SETTING_ZOOM_LVL_MIN                                 :4x
STR_CONFIG_SETTING_ZOOM_LVL_IN_2X                               :2x
STR_CONFIG_SETTING_ZOOM_LVL_NORMAL                              :Normal
STR_CONFIG_SETTING_ZOOM_LVL_OUT_2X                              :2x
STR_CONFIG_SETTING_ZOOM_LVL_OUT_4X                              :4x
STR_CONFIG_SETTING_ZOOM_LVL_OUT_8X                              :8x
STR_CONFIG_SETTING_TOWN_GROWTH                                  :Kecepatan pertumbuhan kota: {STRING}
STR_CONFIG_SETTING_TOWN_GROWTH_HELPTEXT                         :Kecepatan pertumbuhan kota
STR_CONFIG_SETTING_TOWN_GROWTH_NONE                             :Tidak tumbuh
STR_CONFIG_SETTING_TOWN_GROWTH_SLOW                             :Pelan
STR_CONFIG_SETTING_TOWN_GROWTH_NORMAL                           :Normal
STR_CONFIG_SETTING_TOWN_GROWTH_FAST                             :Cepat
STR_CONFIG_SETTING_TOWN_GROWTH_VERY_FAST                        :Sangat cepat
STR_CONFIG_SETTING_LARGER_TOWNS                                 :Proporsi desa yang akan menjadi kota: {STRING}
STR_CONFIG_SETTING_LARGER_TOWNS_HELPTEXT                        :Jumlah desa yang akan berubah menjadi kota, lalu kota mulai tumbuh besar dan cepat
STR_CONFIG_SETTING_LARGER_TOWNS_VALUE                           :1 dalam {COMMA}
STR_CONFIG_SETTING_LARGER_TOWNS_DISABLED                        :Tidak ada
STR_CONFIG_SETTING_CITY_SIZE_MULTIPLIER                         :Faktor kali ukuran kota awal: {STRING}
STR_CONFIG_SETTING_CITY_SIZE_MULTIPLIER_HELPTEXT                :Ukuran rata-rata kota besar terhadap kota kecil saat permainan dimulai

STR_CONFIG_SETTING_LINKGRAPH_INTERVAL                           :Perbarui grafik distribusi setiap {STRING}{NBSP}hari
STR_CONFIG_SETTING_LINKGRAPH_INTERVAL_HELPTEXT                  :Waktu diantara dua penghitungan linkgraph berurutan. Setiap penghitungan hanya menghitung satu komponen perencanaan dari grafik. Namun, angka yang diberikan untuk seting ini bukan berarti seluruh grafik akan diperbaharui dalam angka hari yang sama, hanya beberapa bagian. Semakin sedikit semakin banyak proses CPU yang diperlukan untuk menghitung. Semakin banyak semakin lama waktu sebelum cargo distribution dimulai pada rute baru.
STR_CONFIG_SETTING_LINKGRAPH_TIME                               :Ambil {STRING}{NBSP}hari untuk menghitung grafik distribusi
STR_CONFIG_SETTING_LINKGRAPH_TIME_HELPTEXT                      :Waktu dibutuhkan untuk setiap perhitungan dari komponen 'linkgraph'. Ketika perhitungan dimulai, ada utas 'dibuat' yang boleh dijalankan untuk jumlah hari ini. Semakin pendek anda mengatur ini lebih mungkin utas ini belum selesai ketika itu seharusnya. Kemudian permainan berhenti sampai itu ("lag"). Semakin lama anda mengatur semakin lama itu untuk distribusinya untuk memperbarui ketika rute mengganti.
STR_CONFIG_SETTING_DISTRIBUTION_MANUAL                          :manual
STR_CONFIG_SETTING_DISTRIBUTION_ASYMMETRIC                      :asimetris
STR_CONFIG_SETTING_DISTRIBUTION_SYMMETRIC                       :simetris
STR_CONFIG_SETTING_DISTRIBUTION_PAX                             :Modus distribusi untuk penumpang: {STRING}
STR_CONFIG_SETTING_DISTRIBUTION_PAX_HELPTEXT                    :"simetris" berarti kira-kira jumlah penumpang yang sama akan pergi dari stasiun A ke stasiun B sebagaimana dari B ke A. "asimetris" berarti jumlah penumpang yang pergi ke kedua arah bisa berbeda-beda. "manual" berarti bahwa tidak ada distribusi otomatis akan dilakukan untuk penumpang.
STR_CONFIG_SETTING_DISTRIBUTION_MAIL                            :Modus distribusi untuk surat: {STRING}
STR_CONFIG_SETTING_DISTRIBUTION_MAIL_HELPTEXT                   :"simetris" berarti kira-kira jumlah surat yang sama akan pergi dari stasiun A ke stasiun B sebagaimana dari B ke A. "asimetris" berarti jumlah surat yang pergi ke kedua arah bisa berbeda-beda. "manual" berarti bahwa tidak ada distribusi otomatis akan dilakukan untuk surat.
STR_CONFIG_SETTING_DISTRIBUTION_ARMOURED                        :Modus distribusi untuk kelas kargo BERLAPIS BAJA: {STRING}
STR_CONFIG_SETTING_DISTRIBUTION_ARMOURED_HELPTEXT               :Kelas kargo BERLAPIS BAJA meliputi barang berharga pada iklim sedang, intan pada sub tropis atau emas pada iklim sub arktik. NewGRF mungkin mengubah itu. "simetris" berarti bahwa jumlah kargo kira-kira akan terkirim sama dari stasiun A ke stasiun B sebagaimana dari B ke A. "asimetris" berarti jumlah kargo terkirim bisa berbeda pada kedua arah. "manual" berarti bahwa tidak ada distribusi otomatis akan dilakukan untuk kargo itu. Disarankan untuk memilih asimetris atau manual ketika bermain sub arktik, karena bank tidak mengirim emas kembali ke tambang emas. Untuk iklim tropis dan sub tropis anda juga bisah pilih simetris karena bank akan mengirim kembali beberapa barang berharga ke bank asalnya.
STR_CONFIG_SETTING_DISTRIBUTION_DEFAULT                         :Modus distribusi untuk kelas kargo yang lain: {STRING}
STR_CONFIG_SETTING_DISTRIBUTION_DEFAULT_HELPTEXT                :"asimetris" berarti jumlah kargo yang pergi ke kedua arah bisa berbeda-beda. "manual" berarti bahwa tidak ada distribusi otomatis akan dilakukan untuk kargo.
STR_CONFIG_SETTING_LINKGRAPH_ACCURACY                           :Ketepatan distribusi: {STRING}
STR_CONFIG_SETTING_LINKGRAPH_ACCURACY_HELPTEXT                  :Semakin tinggi anda mengatur ini semakin banyak waktu CPU perhitungan "linkgraph" akan mengambil. Jika waktu terlalu lama anda mungkin melihat "lag".Jika anda mengatur itu ke nilai rendah, tetapi, distribusi akan menjadi tidak akurat, dan anda mungkin melihat kargo tidak dikirim ke tempat anda berharap untuk pergi.
STR_CONFIG_SETTING_DEMAND_DISTANCE                              :Efek jarak kepada permintaan : {STRING}
STR_CONFIG_SETTING_DEMAND_DISTANCE_HELPTEXT                     :Jika anda mengatur nilai lebih tinggi daripada 0, jarak antara stasiun asal A untuk sebagian kargo dan tujuan mungkin B akan dapat efek untuk jumlah kargo dikirim dari A ke B. Semakin jauh B dari A semakin kurang kargo akan dikirim. Semakin tinggi anda mengatur itu, semakin kurang kargo akan dikirim ke stasiun jauh dan semakin banyak kargo akan dikirim ke stasiun dekat.
STR_CONFIG_SETTING_DEMAND_SIZE                                  :Jumlah kargo yang akan kembali untuk modus simetris: {STRING}
STR_CONFIG_SETTING_DEMAND_SIZE_HELPTEXT                         :Mengaturkan ini kurang dari 100% membuat distribusi simetris bertindak lebih seperti yang asimetris. Lebih kurang kargo akan di paksa dikirim kembali jika jumlah tertentu dikirim ke stasiun. Jika anda mengatur itu ke 0% distribusi simetris bertindak seperti yang asimetris.
STR_CONFIG_SETTING_SHORT_PATH_SATURATION                        :Penjenuhan lintasan pendek sebelum menggunakan lintasan besar: {STRING}
STR_CONFIG_SETTING_SHORT_PATH_SATURATION_HELPTEXT               :Biasanya terdapat banyak lintasan antara dua stasiun. Cargodist akan mengisi hingga penuh lintasan yang paling pendek terlebih dahulu, kemudian memenuhkan lintasan terpendek berikutnya dan seterusnya. Penuhnya suatu lintasan akan ditentukan mengikuti perkiraan kapasitas dan penggunaan terencana. Jika semua lintasan sudah penuh, sementara masih ada permintaan, Cargodist akan membebankannya kepada sebarang lintasan, terutama lintasan-lintasan berkapasitas besar. Walau demikian, sering kali algoritma tidak akan memperkirakan kapasitas dengan akurat. Setting ini memungkinkanmu untuk menentukan prosentase maksimum isian sebuah lintasan sebelum mengisi lintasan berikutnya. Aturlah nilainya di bawah 100% untuk menghindarkan stasiun dari kelebihan pengunjung manakala ada kesalahan perkiraan kapasitas.

STR_CONFIG_SETTING_LOCALISATION_UNITS_VELOCITY                  :Satuan kecepatan: {STRING}
STR_CONFIG_SETTING_LOCALISATION_UNITS_VELOCITY_HELPTEXT         :Apabila kecepatan ditampilkan di antarmuka, nyatakan di satuan yang dipilih
STR_CONFIG_SETTING_LOCALISATION_UNITS_VELOCITY_IMPERIAL         :Imperial (mpj)
STR_CONFIG_SETTING_LOCALISATION_UNITS_VELOCITY_METRIC           :Metrik (km/j)
STR_CONFIG_SETTING_LOCALISATION_UNITS_VELOCITY_SI               :SI (m/d)

STR_CONFIG_SETTING_LOCALISATION_UNITS_POWER                     :Satuan daya kendaraan: {STRING}
STR_CONFIG_SETTING_LOCALISATION_UNITS_POWER_HELPTEXT            :Apabila daya kendaraan ditampilkan di antarmuka, nyatakan di satuan yang dipilih
STR_CONFIG_SETTING_LOCALISATION_UNITS_POWER_IMPERIAL            :Imperial (hp)
STR_CONFIG_SETTING_LOCALISATION_UNITS_POWER_METRIC              :Metrik (hp)
STR_CONFIG_SETTING_LOCALISATION_UNITS_POWER_SI                  :SI (kW)

STR_CONFIG_SETTING_LOCALISATION_UNITS_WEIGHT                    :Satuan keberatan: {STRING}
STR_CONFIG_SETTING_LOCALISATION_UNITS_WEIGHT_HELPTEXT           :Apabila keberatan ditampilkan di antarmuka, nyatakan di satuan yang dipilih
STR_CONFIG_SETTING_LOCALISATION_UNITS_WEIGHT_IMPERIAL           :Imperial (short t/ton)
STR_CONFIG_SETTING_LOCALISATION_UNITS_WEIGHT_METRIC             :Metrik (t/ton)
STR_CONFIG_SETTING_LOCALISATION_UNITS_WEIGHT_SI                 :SI (kg)

STR_CONFIG_SETTING_LOCALISATION_UNITS_VOLUME                    :Satuan volume: {STRING}
STR_CONFIG_SETTING_LOCALISATION_UNITS_VOLUME_HELPTEXT           :Apabila volume ditampilkan di antarmuka, nyatakan di satuan yang dipilih
STR_CONFIG_SETTING_LOCALISATION_UNITS_VOLUME_IMPERIAL           :Imperial (gal)
STR_CONFIG_SETTING_LOCALISATION_UNITS_VOLUME_METRIC             :Metrik (l)
STR_CONFIG_SETTING_LOCALISATION_UNITS_VOLUME_SI                 :SI (m³)

STR_CONFIG_SETTING_LOCALISATION_UNITS_FORCE                     :Satuan gaya traksi: {STRING}
STR_CONFIG_SETTING_LOCALISATION_UNITS_FORCE_HELPTEXT            :Apabila gaya traksi ditampilkan di antarmuka, nyatakan di satuan yang dipilih
STR_CONFIG_SETTING_LOCALISATION_UNITS_FORCE_IMPERIAL            :Imperial (lbf)
STR_CONFIG_SETTING_LOCALISATION_UNITS_FORCE_METRIC              :Metrik (kgf)
STR_CONFIG_SETTING_LOCALISATION_UNITS_FORCE_SI                  :SI (kN)

STR_CONFIG_SETTING_LOCALISATION_UNITS_HEIGHT                    :Satuan ketinggian: {STRING}
STR_CONFIG_SETTING_LOCALISATION_UNITS_HEIGHT_HELPTEXT           :Apabila ketinggian ditampilkan di antarmuka, nyatakan di satuan yang dipilih
STR_CONFIG_SETTING_LOCALISATION_UNITS_HEIGHT_IMPERIAL           :Imperial (ft)
STR_CONFIG_SETTING_LOCALISATION_UNITS_HEIGHT_METRIC             :Metrik (m)
STR_CONFIG_SETTING_LOCALISATION_UNITS_HEIGHT_SI                 :SI (m)

STR_CONFIG_SETTING_LOCALISATION                                 :{ORANGE}Lokalisasi
STR_CONFIG_SETTING_GRAPHICS                                     :{ORANGE}Grafik
STR_CONFIG_SETTING_SOUND                                        :{ORANGE}Suara
STR_CONFIG_SETTING_INTERFACE                                    :{ORANGE}Antaramuka
STR_CONFIG_SETTING_INTERFACE_GENERAL                            :{ORANGE}Umum
STR_CONFIG_SETTING_INTERFACE_VIEWPORTS                          :{ORANGE}Jendela
STR_CONFIG_SETTING_INTERFACE_CONSTRUCTION                       :{ORANGE}Konstruksi
STR_CONFIG_SETTING_ADVISORS                                     :{ORANGE}Berita / Penasihat
STR_CONFIG_SETTING_COMPANY                                      :{ORANGE}Perusahaan
STR_CONFIG_SETTING_ACCOUNTING                                   :{ORANGE}Akuntansi
STR_CONFIG_SETTING_VEHICLES                                     :{ORANGE}Kendaraan
STR_CONFIG_SETTING_VEHICLES_PHYSICS                             :{ORANGE}Fisika
STR_CONFIG_SETTING_VEHICLES_ROUTING                             :{ORANGE}Pengarahan
STR_CONFIG_SETTING_LIMITATIONS                                  :{ORANGE}Keterbatasan
STR_CONFIG_SETTING_ACCIDENTS                                    :{ORANGE}Bencana / Kecelakaan
STR_CONFIG_SETTING_GENWORLD                                     :{ORANGE}Pembuatan Bentang Darat
STR_CONFIG_SETTING_ENVIRONMENT                                  :{ORANGE}Linkungan Dunia
STR_CONFIG_SETTING_ENVIRONMENT_AUTHORITIES                      :{ORANGE}Berwenang
STR_CONFIG_SETTING_ENVIRONMENT_TOWNS                            :{ORANGE}Kota
STR_CONFIG_SETTING_ENVIRONMENT_INDUSTRIES                       :{ORANGE}Industri
STR_CONFIG_SETTING_ENVIRONMENT_CARGODIST                        :{ORANGE}Distribusi kargo
STR_CONFIG_SETTING_AI                                           :{ORANGE}Pesaing
STR_CONFIG_SETTING_AI_NPC                                       :{ORANGE}Pemain Komputer

STR_CONFIG_SETTING_PATHFINDER_OPF                               :Asli
STR_CONFIG_SETTING_PATHFINDER_NPF                               :NPF
STR_CONFIG_SETTING_PATHFINDER_YAPF_RECOMMENDED                  :YAPF {BLUE}(Recommended)

STR_CONFIG_SETTING_PATHFINDER_FOR_TRAINS                        :Pencari jejak untuk kereta: {STRING}
STR_CONFIG_SETTING_PATHFINDER_FOR_TRAINS_HELPTEXT               :Pencari jejak untuk kereta
STR_CONFIG_SETTING_PATHFINDER_FOR_ROAD_VEHICLES                 :Pencari jejak untuk kendaraan jalan raya: {STRING}
STR_CONFIG_SETTING_PATHFINDER_FOR_ROAD_VEHICLES_HELPTEXT        :Pencari jejak untuk kendaraan jalan raya
STR_CONFIG_SETTING_PATHFINDER_FOR_SHIPS                         :Pencari jejak untuk kapal : {STRING}
STR_CONFIG_SETTING_PATHFINDER_FOR_SHIPS_HELPTEXT                :Pencari jejak untuk kapal
STR_CONFIG_SETTING_REVERSE_AT_SIGNALS                           :Berputar otomatis di sinyal: {STRING}
STR_CONFIG_SETTING_REVERSE_AT_SIGNALS_HELPTEXT                  :Perbolehkan kereta berputar di sinyal, jika telah menunggu lama

STR_CONFIG_SETTING_QUERY_CAPTION                                :{WHITE}Ganti nilai tetapan

# Config errors
STR_CONFIG_ERROR                                                :{WHITE}Kesalahan pada file konfigurasi...
STR_CONFIG_ERROR_ARRAY                                          :{WHITE}... kesalahan pada array '{STRING}'
STR_CONFIG_ERROR_INVALID_VALUE                                  :{WHITE}... nilai '{STRING}' tidak sah untuk '{STRING}'
STR_CONFIG_ERROR_TRAILING_CHARACTERS                            :{WHITE}... karakter pengisi di akhir setelan '{STRING}'
STR_CONFIG_ERROR_DUPLICATE_GRFID                                :{WHITE}... mengabaikan NewGRF '{STRING}': GRF ID kembar sama '{STRING}'
STR_CONFIG_ERROR_INVALID_GRF                                    :{WHITE}... mengabaikan NewGRF tidak valid '{STRING}': {STRING}
STR_CONFIG_ERROR_INVALID_GRF_NOT_FOUND                          :tidak ditemukan
STR_CONFIG_ERROR_INVALID_GRF_UNSAFE                             :tidak aman untuk pemakaian statis
STR_CONFIG_ERROR_INVALID_GRF_SYSTEM                             :sistem NewGRF
STR_CONFIG_ERROR_INVALID_GRF_INCOMPATIBLE                       :tidak kompatibel dengan OpenTTD versi ini
STR_CONFIG_ERROR_INVALID_GRF_UNKNOWN                            :tidak diketahui
STR_CONFIG_ERROR_INVALID_SAVEGAME_COMPRESSION_LEVEL             :{WHITE}... tingkat kompresi '{STRING}' tidak sah
STR_CONFIG_ERROR_INVALID_SAVEGAME_COMPRESSION_ALGORITHM         :{WHITE}... format savegame '{STRING}' tidak tersedia. Kembali ke '{STRING}'
STR_CONFIG_ERROR_INVALID_BASE_GRAPHICS_NOT_FOUND                :{WHITE}... mengabaikan set grafis dasar '{STRING}': tak ditemukan
STR_CONFIG_ERROR_INVALID_BASE_SOUNDS_NOT_FOUND                  :{WHITE}... mengabaikan set suara dasar '{STRING}': tidak ditemukan
STR_CONFIG_ERROR_INVALID_BASE_MUSIC_NOT_FOUND                   :{WHITE}... mengabaikan set musik dasar '{STRING}': tidak ditemukan
STR_CONFIG_ERROR_OUT_OF_MEMORY                                  :{WHITE}Kehabisan memori
STR_CONFIG_ERROR_SPRITECACHE_TOO_BIG                            :{WHITE}Mengalokasikan {BYTES} 'spritecache' gagal. 'Spritecache' dikurangi ke {BYTES}. Ini akan kurangi kinerja OpenTTD. Untuk kurangi kebutuhan memori anda bisa coba matikan grafik 32bpp dan/atau tingkat pembesaran

# Intro window
STR_INTRO_CAPTION                                               :{WHITE}OpenTTD {REV}

STR_INTRO_NEW_GAME                                              :{BLACK}Permainan baru
STR_INTRO_LOAD_GAME                                             :{BLACK}Buka Permainan
STR_INTRO_PLAY_SCENARIO                                         :{BLACK}Mainkan Skenario
STR_INTRO_PLAY_HEIGHTMAP                                        :{BLACK}Mainkan Heightmap
STR_INTRO_SCENARIO_EDITOR                                       :{BLACK}Editor Skenario
STR_INTRO_MULTIPLAYER                                           :{BLACK}Bermain bersama

STR_INTRO_GAME_OPTIONS                                          :{BLACK}Pengaturan Permainan
STR_INTRO_HIGHSCORE                                             :{BLACK}Tabel nilai tertinggi
STR_INTRO_CONFIG_SETTINGS_TREE                                  :{BLACK}Pengaturan
STR_INTRO_NEWGRF_SETTINGS                                       :{BLACK}Pengaturan NewGRF
STR_INTRO_ONLINE_CONTENT                                        :{BLACK}Cari konten
STR_INTRO_SCRIPT_SETTINGS                                       :{BLACK}Pengaturan AI / Permainan
STR_INTRO_QUIT                                                  :{BLACK}Keluar

STR_INTRO_TOOLTIP_NEW_GAME                                      :{BLACK}Mulai permainan baru. Ctrl-klik untuk melewati pengaturan peta
STR_INTRO_TOOLTIP_LOAD_GAME                                     :{BLACK}Membuka permainan yang telah disimpan
STR_INTRO_TOOLTIP_PLAY_HEIGHTMAP                                :{BLACK}Mulai permainan baru, menggunakan heightmap sebagai datarannya
STR_INTRO_TOOLTIP_PLAY_SCENARIO                                 :{BLACK}Mulai permainan baru, menggunakan skenario kustomisasi
STR_INTRO_TOOLTIP_SCENARIO_EDITOR                               :{BLACK}Buat kustomisasi skenario permainan
STR_INTRO_TOOLTIP_MULTIPLAYER                                   :{BLACK}Memulai permainan bersama

STR_INTRO_TOOLTIP_TEMPERATE                                     :{BLACK}Pilih gaya lansekap 'sederhana'
STR_INTRO_TOOLTIP_SUB_ARCTIC_LANDSCAPE                          :{BLACK}Pilih gaya lansekap 'Sub Antartika'
STR_INTRO_TOOLTIP_SUB_TROPICAL_LANDSCAPE                        :{BLACK}Pilih gaya lansekap 'Sub Tropis'
STR_INTRO_TOOLTIP_TOYLAND_LANDSCAPE                             :{BLACK}Pilih gaya lansekap 'Taman Bermain'

STR_INTRO_TOOLTIP_GAME_OPTIONS                                  :{BLACK}Tampilkan opsi permainan
STR_INTRO_TOOLTIP_HIGHSCORE                                     :{BLACK}Tampilkan tabel nilai tertinggi
STR_INTRO_TOOLTIP_CONFIG_SETTINGS_TREE                          :{BLACK}Tampilkan pengaturan
STR_INTRO_TOOLTIP_NEWGRF_SETTINGS                               :{BLACK}Tampilkan setelan NewGRF
STR_INTRO_TOOLTIP_ONLINE_CONTENT                                :{BLACK}Cari konten baru dan pembaruan untuk diunduh
STR_INTRO_TOOLTIP_SCRIPT_SETTINGS                               :{BLACK}Tampilkan pengaturan permainan dan AI
STR_INTRO_TOOLTIP_QUIT                                          :{BLACK}Keluar OpenTTD

STR_INTRO_TRANSLATION                                           :{BLACK}Terjemahan ini kurang {NUM} kalimat. Bantu Openttd dengan menjadi Penterjemah. lihat readme.txt lebih lanjut.

# Quit window
STR_QUIT_CAPTION                                                :{WHITE}Keluar
STR_QUIT_ARE_YOU_SURE_YOU_WANT_TO_EXIT_OPENTTD                  :{YELLOW}Anda yakin ingin keluar dari OpenTTD dan kembali ke {STRING}?
STR_QUIT_YES                                                    :{BLACK}Ya
STR_QUIT_NO                                                     :{BLACK}Tidak

# Supported OSes
STR_OSNAME_WINDOWS                                              :Windows
STR_OSNAME_DOS                                                  :DOS
STR_OSNAME_UNIX                                                 :Unix
STR_OSNAME_OSX                                                  :OS{NBSP}X
STR_OSNAME_BEOS                                                 :BeOS
STR_OSNAME_HAIKU                                                :Haiku
STR_OSNAME_MORPHOS                                              :MorphOS
STR_OSNAME_AMIGAOS                                              :AmigaOS
STR_OSNAME_OS2                                                  :OS/2
STR_OSNAME_SUNOS                                                :SunOS

# Abandon game
STR_ABANDON_GAME_CAPTION                                        :{WHITE}Batalkan Permainan
STR_ABANDON_GAME_QUERY                                          :{YELLOW}Apakah anda yakin untuk meninggalkan permainan?
STR_ABANDON_SCENARIO_QUERY                                      :{YELLOW}Apa anda yakin mau keluar dari skenario ini ?

# Cheat window
STR_CHEATS                                                      :{WHITE}Kode Curang
STR_CHEATS_TOOLTIP                                              :{BLACK}Daftar cek ini mengindikasikan bahwa anda telah menggunakan kode curang ini sebelumnya
STR_CHEATS_WARNING                                              :{BLACK}Peringatan! Anda akan mencurangi pemain lainnya. Kecurangan ini akan tetap tercatat selama game berjalan
STR_CHEAT_MONEY                                                 :{LTBLUE}Tambah uang sebanyak {CURRENCY_LONG}
STR_CHEAT_CHANGE_COMPANY                                        :{LTBLUE}Bermain sebagai pemain: {ORANGE}{COMMA}
STR_CHEAT_EXTRA_DYNAMITE                                        :{LTBLUE}Buldozer ajaib (hancurkan industri, objek tidak bergerak): {ORANGE}{STRING}
STR_CHEAT_CROSSINGTUNNELS                                       :{LTBLUE}Terowongan boleh menerobos terowongan lain: {ORANGE}{STRING}
STR_CHEAT_NO_JETCRASH                                           :{LTBLUE}Pesawat tak akan (sering) celaka di bandara kecil: {ORANGE} {STRING}
STR_CHEAT_EDIT_MAX_HL                                           :{LTBLUE}Ubah ketinggian peta maksimum: {ORANGE}{NUM}
STR_CHEAT_EDIT_MAX_HL_QUERY_CAPT                                :{WHITE}Ubah ketinggian maksimum gunung di peta
STR_CHEAT_SWITCH_CLIMATE_TEMPERATE_LANDSCAPE                    :Lanskap 'Sedang'
STR_CHEAT_SWITCH_CLIMATE_SUB_ARCTIC_LANDSCAPE                   :Lansekap 'Sub Arktik'
STR_CHEAT_SWITCH_CLIMATE_SUB_TROPICAL_LANDSCAPE                 :Lansekap 'Sub Tropis'
STR_CHEAT_SWITCH_CLIMATE_TOYLAND_LANDSCAPE                      :Lansekap 'Taman Bermain'
STR_CHEAT_CHANGE_DATE                                           :{LTBLUE}Ganti tanggal: {ORANGE} {DATE_SHORT}
STR_CHEAT_CHANGE_DATE_QUERY_CAPT                                :{WHITE}Ubah tahun sekarang
STR_CHEAT_SETUP_PROD                                            :{LTBLUE}Aktifkan modifikasi nilai produksi: {ORANGE}{STRING}

# Livery window

STR_LIVERY_GENERAL_TOOLTIP                                      :{BLACK}Tampilkan skema warna umum
STR_LIVERY_TRAIN_TOOLTIP                                        :{BLACK}Tampilkan skema warna kereta
STR_LIVERY_ROAD_VEHICLE_TOOLTIP                                 :{BLACK}Tampilkan skema warna kendaraan
STR_LIVERY_SHIP_TOOLTIP                                         :{BLACK}Tampilkan skema warna kapal
STR_LIVERY_AIRCRAFT_TOOLTIP                                     :{BLACK}Tampilkan skema warna pesawat
STR_LIVERY_PRIMARY_TOOLTIP                                      :{BLACK}Pilih warna utama untuk skema terpilih, Ctrl+Klik akan mengatur warna ini di semua skema
STR_LIVERY_SECONDARY_TOOLTIP                                    :{BLACK}Pilih warna kedua untuk skema terpilih. Ctrl+Klik akan mengatur warna ini di semua skema
STR_LIVERY_PANEL_TOOLTIP                                        :{BLACK}Pilih skema warna untuk diganti, atau banyak skema dengan CTRL+klik. Klik pada kotak untuk berganti dari skema warna yang digunakan

STR_LIVERY_DEFAULT                                              :Warna Standar
STR_LIVERY_STEAM                                                :Mesin Uap
STR_LIVERY_DIESEL                                               :Mesin Diesel
STR_LIVERY_ELECTRIC                                             :Tenaga Listrik
STR_LIVERY_MONORAIL                                             :Monorel
STR_LIVERY_MAGLEV                                               :Maglev
STR_LIVERY_DMU                                                  :DMU
STR_LIVERY_EMU                                                  :EMU
STR_LIVERY_PASSENGER_WAGON_STEAM                                :Gerbong Penumpang(Uap)
STR_LIVERY_PASSENGER_WAGON_DIESEL                               :Gerbong Penumpang(Diesel)
STR_LIVERY_PASSENGER_WAGON_ELECTRIC                             :Gerbong Penumpang(Listrik)
STR_LIVERY_PASSENGER_WAGON_MONORAIL                             :Gerbong Penumpang(MonoRel)
STR_LIVERY_PASSENGER_WAGON_MAGLEV                               :Gerbong Penumpang(Maglev)
STR_LIVERY_FREIGHT_WAGON                                        :Gerbong Barang
STR_LIVERY_BUS                                                  :Bus
STR_LIVERY_TRUCK                                                :Truk
STR_LIVERY_PASSENGER_SHIP                                       :Kapal Penumpang
STR_LIVERY_FREIGHT_SHIP                                         :Kapal Barang
STR_LIVERY_HELICOPTER                                           :Helikopter
STR_LIVERY_SMALL_PLANE                                          :Pesawat Kecil
STR_LIVERY_LARGE_PLANE                                          :Pesawat Besar
STR_LIVERY_PASSENGER_TRAM                                       :Trem Penumpang
STR_LIVERY_FREIGHT_TRAM                                         :Trem Barang

# Face selection window
STR_FACE_CAPTION                                                :{WHITE}Pilihan Wajah
STR_FACE_CANCEL_TOOLTIP                                         :{BLACK}Batalkan pemilihan wajah baru
STR_FACE_OK_TOOLTIP                                             :{BLACK}Terima pilihan wajah baru
STR_FACE_RANDOM                                                 :{BLACK}Acak angka

STR_FACE_MALE_BUTTON                                            :{BLACK}Pria
STR_FACE_MALE_TOOLTIP                                           :{BLACK}Pilih wajah pria
STR_FACE_FEMALE_BUTTON                                          :{BLACK}Wanita
STR_FACE_FEMALE_TOOLTIP                                         :{BLACK}Pilih wajah wanita
STR_FACE_NEW_FACE_BUTTON                                        :{BLACK}Ganti Wajah
STR_FACE_NEW_FACE_TOOLTIP                                       :{BLACK}Buat wajah baru secara acak
STR_FACE_ADVANCED                                               :{BLACK}Lebih Lanjut
STR_FACE_ADVANCED_TOOLTIP                                       :{BLACK}Pengaturan wajah lebih lanjut
STR_FACE_SIMPLE                                                 :{BLACK}Sederhana
STR_FACE_SIMPLE_TOOLTIP                                         :{BLACK}Memilih wajah secara sederhana
STR_FACE_LOAD                                                   :{BLACK}Ambil simpanan
STR_FACE_LOAD_TOOLTIP                                           :{BLACK}Baca simpanan wajah terpilih
STR_FACE_LOAD_DONE                                              :{WHITE}Wajah favorit anda telah dimuat kembali dari berkas config OpenTTD.
STR_FACE_FACECODE                                               :{BLACK}Wajah pemain no.
STR_FACE_FACECODE_TOOLTIP                                       :{BLACK}Lihat/ubah nomor wajah pemain
STR_FACE_FACECODE_CAPTION                                       :{WHITE}Lihat/ubah nomer wajah pemain
STR_FACE_FACECODE_SET                                           :{WHITE}Tidak dapat mengubah nomer wajah pemain - nomer harus diantara 0 - 4,294,967,295!
STR_FACE_FACECODE_ERR                                           :{WHITE}Tidak dapat mengubah nomer wajah pemain - harus antara 0 - 4,294,967,295!
STR_FACE_SAVE                                                   :{BLACK}Simpan
STR_FACE_SAVE_TOOLTIP                                           :{BLACK}Simpan wajah kesukaanmu
STR_FACE_SAVE_DONE                                              :{WHITE}Wajah ini akan disimpan sebagai favorit dalam berkas config OpenTTD.
STR_FACE_EUROPEAN                                               :{BLACK}Eropa
STR_FACE_SELECT_EUROPEAN                                        :{BLACK}Pilih wajah Eropa
STR_FACE_AFRICAN                                                :{BLACK}Afrika
STR_FACE_SELECT_AFRICAN                                         :{BLACK}Pilih wajah afrika
STR_FACE_YES                                                    :Ya
STR_FACE_NO                                                     :Tanpa
STR_FACE_MOUSTACHE_EARRING_TOOLTIP                              :{BLACK}Punya kumis atau anting-anting
STR_FACE_HAIR                                                   :Rambut:
STR_FACE_HAIR_TOOLTIP                                           :{BLACK}Ganti model rambut
STR_FACE_EYEBROWS                                               :Alis:
STR_FACE_EYEBROWS_TOOLTIP                                       :{BLACK}Ubah Alis
STR_FACE_EYECOLOUR                                              :Warna Mata:
STR_FACE_EYECOLOUR_TOOLTIP                                      :{BLACK}Ubah Warna Mata
STR_FACE_GLASSES                                                :Kacamata:
STR_FACE_GLASSES_TOOLTIP                                        :{BLACK}Pakai Kacamata
STR_FACE_GLASSES_TOOLTIP_2                                      :{BLACK}Ganti Kacamata
STR_FACE_NOSE                                                   :Hidung:
STR_FACE_NOSE_TOOLTIP                                           :{BLACK}Ubah Hidung
STR_FACE_LIPS                                                   :Bibir:
STR_FACE_MOUSTACHE                                              :Kumis:
STR_FACE_LIPS_MOUSTACHE_TOOLTIP                                 :{BLACK}Ubah Bibir atau Kumis
STR_FACE_CHIN                                                   :Dagu:
STR_FACE_CHIN_TOOLTIP                                           :{BLACK}Ubah Dagu
STR_FACE_JACKET                                                 :Jaket:
STR_FACE_JACKET_TOOLTIP                                         :{BLACK}Ubah Jaket
STR_FACE_COLLAR                                                 :Kerah Baju:
STR_FACE_COLLAR_TOOLTIP                                         :{BLACK}Ubah Kerah Baju
STR_FACE_TIE                                                    :Dasi:
STR_FACE_EARRING                                                :Anting-anting:
STR_FACE_TIE_EARRING_TOOLTIP                                    :{BLACK}Ubah dasi atau anting-anting

# Network server list
STR_NETWORK_SERVER_LIST_CAPTION                                 :{WHITE}Bermain bersama
STR_NETWORK_SERVER_LIST_ADVERTISED                              :{BLACK}Diiklankan
STR_NETWORK_SERVER_LIST_ADVERTISED_TOOLTIP                      :{BLACK}Pilih antara permainan diiklankan (internet) dan tidak diiklankan (Jaringan wilayah lokal, LAN)
STR_NETWORK_SERVER_LIST_ADVERTISED_NO                           :Tidak
STR_NETWORK_SERVER_LIST_ADVERTISED_YES                          :Ya
STR_NETWORK_SERVER_LIST_PLAYER_NAME                             :{BLACK}Nama pemain:
STR_NETWORK_SERVER_LIST_ENTER_NAME_TOOLTIP                      :{BLACK}Ini adalah nama yang akan terlihat oleh pemain lain

STR_NETWORK_SERVER_LIST_GAME_NAME                               :{BLACK}Nama
STR_NETWORK_SERVER_LIST_GAME_NAME_TOOLTIP                       :{BLACK}Nama dari permainan
STR_NETWORK_SERVER_LIST_GENERAL_ONLINE                          :{BLACK}{COMMA}/{COMMA} - {COMMA}/{COMMA}
STR_NETWORK_SERVER_LIST_CLIENTS_CAPTION                         :{BLACK}Klien
STR_NETWORK_SERVER_LIST_CLIENTS_CAPTION_TOOLTIP                 :{BLACK}Klien online / klien maks.{}Perusahaan yang online / perusahaan maks.
STR_NETWORK_SERVER_LIST_MAP_SIZE_SHORT                          :{BLACK}{COMMA}x{COMMA}
STR_NETWORK_SERVER_LIST_MAP_SIZE_CAPTION                        :{BLACK}Ukuran peta
STR_NETWORK_SERVER_LIST_MAP_SIZE_CAPTION_TOOLTIP                :{BLACK}Ukuran Peta dari permainan{}Klik untuk diurutkan berdasarkan area
STR_NETWORK_SERVER_LIST_DATE_CAPTION                            :{BLACK}Tanggal
STR_NETWORK_SERVER_LIST_DATE_CAPTION_TOOLTIP                    :{BLACK}Tanggal sekarang
STR_NETWORK_SERVER_LIST_YEARS_CAPTION                           :{BLACK}Tahun
STR_NETWORK_SERVER_LIST_YEARS_CAPTION_TOOLTIP                   :{BLACK}Jumlah tahun{}permainan telah berjalan
STR_NETWORK_SERVER_LIST_INFO_ICONS_TOOLTIP                      :{BLACK}Bahasa, versi server, dll.

STR_NETWORK_SERVER_LIST_CLICK_GAME_TO_SELECT                    :{BLACK}Klik untuk memilih sesi permainan dari daftar
STR_NETWORK_SERVER_LIST_LAST_JOINED_SERVER                      :{BLACK}Server yang diikuti dulu:
STR_NETWORK_SERVER_LIST_CLICK_TO_SELECT_LAST                    :{BLACK}Klik untuk memilih server yang digunakan sebelumnya

STR_NETWORK_SERVER_LIST_GAME_INFO                               :{SILVER}INFO PERMAINAN
STR_NETWORK_SERVER_LIST_CLIENTS                                 :{SILVER}Klien: {WHITE}{COMMA} / {COMMA} - {COMMA} / {COMMA}
STR_NETWORK_SERVER_LIST_LANGUAGE                                :{SILVER}Bahasa: {WHITE}{STRING}
STR_NETWORK_SERVER_LIST_LANDSCAPE                               :{SILVER}Ukuran "Tileset": {WHITE}{STRING}
STR_NETWORK_SERVER_LIST_MAP_SIZE                                :{SILVER}Ukuran Peta: {WHITE}{COMMA}x{COMMA}
STR_NETWORK_SERVER_LIST_SERVER_VERSION                          :{SILVER}Versi Server: {WHITE}{STRING}
STR_NETWORK_SERVER_LIST_SERVER_ADDRESS                          :{SILVER}Alamat Server: {WHITE}{STRING}
STR_NETWORK_SERVER_LIST_START_DATE                              :{SILVER}Tgl mulai: {WHITE}{DATE_SHORT}
STR_NETWORK_SERVER_LIST_CURRENT_DATE                            :{SILVER}Tgl sekarang: {WHITE}{DATE_SHORT}
STR_NETWORK_SERVER_LIST_PASSWORD                                :{SILVER}Terproteksi dengan kata kunci!
STR_NETWORK_SERVER_LIST_SERVER_OFFLINE                          :{SILVER}SERVER OFFLINE
STR_NETWORK_SERVER_LIST_SERVER_FULL                             :{SILVER}SERVER PENUH
STR_NETWORK_SERVER_LIST_VERSION_MISMATCH                        :{SILVER}VERSI TIDAK SESUAI
STR_NETWORK_SERVER_LIST_GRF_MISMATCH                            :{SILVER}NEWGRF TIDAK SESUAI

STR_NETWORK_SERVER_LIST_JOIN_GAME                               :{BLACK}Bergabung
STR_NETWORK_SERVER_LIST_REFRESH                                 :{BLACK}Cek server
STR_NETWORK_SERVER_LIST_REFRESH_TOOLTIP                         :{BLACK}Periksa lagi status server

STR_NETWORK_SERVER_LIST_FIND_SERVER                             :{BLACK}Cari server
STR_NETWORK_SERVER_LIST_FIND_SERVER_TOOLTIP                     :{BLACK}Cari jaringan server
STR_NETWORK_SERVER_LIST_ADD_SERVER                              :{BLACK}Tambah server
STR_NETWORK_SERVER_LIST_ADD_SERVER_TOOLTIP                      :{BLACK}Daftarkan server baru yang akan dipantau aktivitasnya
STR_NETWORK_SERVER_LIST_START_SERVER                            :{BLACK}Mulai server
STR_NETWORK_SERVER_LIST_START_SERVER_TOOLTIP                    :{BLACK}Mulai melayani

STR_NETWORK_SERVER_LIST_PLAYER_NAME_OSKTITLE                    :{BLACK}Masukkan nama anda
STR_NETWORK_SERVER_LIST_ENTER_IP                                :{BLACK}Masukkan alamat IP server

# Start new multiplayer server
STR_NETWORK_START_SERVER_CAPTION                                :{WHITE}Mulai permainan bersama baru

STR_NETWORK_START_SERVER_NEW_GAME_NAME                          :{BLACK}Nama Permainan:
STR_NETWORK_START_SERVER_NEW_GAME_NAME_TOOLTIP                  :{BLACK}Nama permainan akan ditampilkan kepada pemain lainnya didalam Menu seleksi dari "multiplayer game"
STR_NETWORK_START_SERVER_SET_PASSWORD                           :{BLACK}Atur kata sandi
STR_NETWORK_START_SERVER_PASSWORD_TOOLTIP                       :{BLACK}Lindungi permainan ini dengan kata kunci jika anda tidak ingin membiarkannya terbuka untuk umum

STR_NETWORK_START_SERVER_UNADVERTISED                           :Tidak
STR_NETWORK_START_SERVER_ADVERTISED                             :Ya
STR_NETWORK_START_SERVER_CLIENTS_SELECT                         :{BLACK}{NUM} klien
STR_NETWORK_START_SERVER_NUMBER_OF_CLIENTS                      :{BLACK}Maksimum jumlah klien:
STR_NETWORK_START_SERVER_NUMBER_OF_CLIENTS_TOOLTIP              :{BLACK}Pilih jumlah klien maksimal. Tidak semua slot harus diisi
STR_NETWORK_START_SERVER_COMPANIES_SELECT                       :{BLACK}{NUM} Perusahaan
STR_NETWORK_START_SERVER_NUMBER_OF_COMPANIES                    :{BLACK}Maksimum jumlah perusahaan:
STR_NETWORK_START_SERVER_NUMBER_OF_COMPANIES_TOOLTIP            :{BLACK}Batasi jumlah perusahaan pada server
STR_NETWORK_START_SERVER_SPECTATORS_SELECT                      :{BLACK}{NUM} Penonton
STR_NETWORK_START_SERVER_NUMBER_OF_SPECTATORS                   :{BLACK}Maksimum jumlah penonton:
STR_NETWORK_START_SERVER_NUMBER_OF_SPECTATORS_TOOLTIP           :{BLACK}Batasi jumlah penonton pada server
STR_NETWORK_START_SERVER_LANGUAGE_SPOKEN                        :{BLACK}Bahasa pembicaraan:
STR_NETWORK_START_SERVER_LANGUAGE_TOOLTIP                       :{BLACK}Agar pemain lain mengetahui bahasa apa yang digunakan pada sever

STR_NETWORK_START_SERVER_NEW_GAME_NAME_OSKTITLE                 :{BLACK}Masukkan nama dari permainan di jaringan

# Network game languages
############ Leave those lines in this order!!
STR_NETWORK_LANG_ANY                                            :Segala bahasa
STR_NETWORK_LANG_ENGLISH                                        :Inggris
STR_NETWORK_LANG_GERMAN                                         :Jerman
STR_NETWORK_LANG_FRENCH                                         :Perancis
STR_NETWORK_LANG_BRAZILIAN                                      :Brazil
STR_NETWORK_LANG_BULGARIAN                                      :Bulgaria
STR_NETWORK_LANG_CHINESE                                        :China
STR_NETWORK_LANG_CZECH                                          :Ceko
STR_NETWORK_LANG_DANISH                                         :Denmark
STR_NETWORK_LANG_DUTCH                                          :Belanda
STR_NETWORK_LANG_ESPERANTO                                      :Esperanto
STR_NETWORK_LANG_FINNISH                                        :Finlandia
STR_NETWORK_LANG_HUNGARIAN                                      :Hungaria
STR_NETWORK_LANG_ICELANDIC                                      :Islandia
STR_NETWORK_LANG_ITALIAN                                        :Italia
STR_NETWORK_LANG_JAPANESE                                       :Jepang
STR_NETWORK_LANG_KOREAN                                         :Korea
STR_NETWORK_LANG_LITHUANIAN                                     :Lithuania
STR_NETWORK_LANG_NORWEGIAN                                      :Norwegia
STR_NETWORK_LANG_POLISH                                         :Polandia
STR_NETWORK_LANG_PORTUGUESE                                     :Portugis
STR_NETWORK_LANG_ROMANIAN                                       :Rumania
STR_NETWORK_LANG_RUSSIAN                                        :Rusia
STR_NETWORK_LANG_SLOVAK                                         :Slovakia
STR_NETWORK_LANG_SLOVENIAN                                      :Slovenia
STR_NETWORK_LANG_SPANISH                                        :Spanyol
STR_NETWORK_LANG_SWEDISH                                        :Swedia
STR_NETWORK_LANG_TURKISH                                        :Turki
STR_NETWORK_LANG_UKRAINIAN                                      :Ukrainia
STR_NETWORK_LANG_AFRIKAANS                                      :Afrika
STR_NETWORK_LANG_CROATIAN                                       :Kroasia
STR_NETWORK_LANG_CATALAN                                        :Catalan
STR_NETWORK_LANG_ESTONIAN                                       :Estonia
STR_NETWORK_LANG_GALICIAN                                       :Galisia
STR_NETWORK_LANG_GREEK                                          :Yunani
STR_NETWORK_LANG_LATVIAN                                        :Latvia
############ End of leave-in-this-order

# Network game lobby
STR_NETWORK_GAME_LOBBY_CAPTION                                  :{WHITE}Lobi Bermain bersama

STR_NETWORK_GAME_LOBBY_PREPARE_TO_JOIN                          :{BLACK}Persiapan bergabung: {ORANGE}{STRING}
STR_NETWORK_GAME_LOBBY_COMPANY_LIST_TOOLTIP                     :{BLACK}Daftar perusahaan yang ada dalam sesi permainan ini. Anda bisa bergabung dengan salah satu perusahaan, atau membuat perusahaan baru bila masih ada ruang tersisa.

STR_NETWORK_GAME_LOBBY_COMPANY_INFO                             :{SILVER}INFO PERUSAHAAN
STR_NETWORK_GAME_LOBBY_COMPANY_NAME                             :{SILVER}Nama Perusahaan: {WHITE}{STRING}
STR_NETWORK_GAME_LOBBY_INAUGURATION_YEAR                        :{SILVER}Dilantik: {WHITE}{NUM}
STR_NETWORK_GAME_LOBBY_VALUE                                    :{SILVER}Nilai perusahaan: {WHITE}{CURRENCY_LONG}
STR_NETWORK_GAME_LOBBY_CURRENT_BALANCE                          :{SILVER}Neraca saat ini: {WHITE}{CURRENCY_LONG}
STR_NETWORK_GAME_LOBBY_LAST_YEARS_INCOME                        :{SILVER}Pendapatan tahun terakhir: {WHITE}{CURRENCY_LONG}
STR_NETWORK_GAME_LOBBY_PERFORMANCE                              :{SILVER}Performa: {WHITE}{NUM}

STR_NETWORK_GAME_LOBBY_VEHICLES                                 :{SILVER}Kendaraan: {WHITE}{NUM} {TRAIN}, {NUM} {LORRY}, {NUM} {BUS}, {NUM} {SHIP}, {NUM} {PLANE}
STR_NETWORK_GAME_LOBBY_STATIONS                                 :{SILVER}Stasiun: {WHITE}{NUM} {TRAIN}, {NUM} {LORRY}, {NUM} {BUS}, {NUM} {SHIP}, {NUM} {PLANE}
STR_NETWORK_GAME_LOBBY_PLAYERS                                  :{SILVER}Para pemain: {WHITE}{STRING}

STR_NETWORK_GAME_LOBBY_NEW_COMPANY                              :{BLACK}Perusahaan baru
STR_NETWORK_GAME_LOBBY_NEW_COMPANY_TOOLTIP                      :{BLACK}Ciptakan satu perusahaan baru
STR_NETWORK_GAME_LOBBY_SPECTATE_GAME                            :{BLACK}Nonton permainan
STR_NETWORK_GAME_LOBBY_SPECTATE_GAME_TOOLTIP                    :{BLACK}Menonton permainan sebagai penonton
STR_NETWORK_GAME_LOBBY_JOIN_COMPANY                             :{BLACK}Bergabung dengan perusahaan
STR_NETWORK_GAME_LOBBY_JOIN_COMPANY_TOOLTIP                     :{BLACK}Membantu untuk mengatur perusahaan ini

# Network connecting window
STR_NETWORK_CONNECTING_CAPTION                                  :{WHITE}Menghubungkan...

############ Leave those lines in this order!!
STR_NETWORK_CONNECTING_1                                        :{BLACK}(1/6) Menghubungkan...
STR_NETWORK_CONNECTING_2                                        :{BLACK}(2/6) Meminta kewenangan...
STR_NETWORK_CONNECTING_3                                        :{BLACK}(3/6) Menunggu...
STR_NETWORK_CONNECTING_4                                        :{BLACK}(4/6) Mengunduh peta...
STR_NETWORK_CONNECTING_5                                        :{BLACK}(5/6) Memroses data...
STR_NETWORK_CONNECTING_6                                        :{BLACK}(6/6) Mendaftarkan...

STR_NETWORK_CONNECTING_SPECIAL_1                                :{BLACK}Mengambil informasi permainan...
STR_NETWORK_CONNECTING_SPECIAL_2                                :{BLACK}Mengambil informasi perusahaan...
############ End of leave-in-this-order
STR_NETWORK_CONNECTING_WAITING                                  :{BLACK}{NUM} klien di depanmu
STR_NETWORK_CONNECTING_DOWNLOADING_1                            :{BLACK}{BYTES} sudah terunduh
STR_NETWORK_CONNECTING_DOWNLOADING_2                            :{BLACK}{BYTES} / {BYTES} sudah terunduh

STR_NETWORK_CONNECTION_DISCONNECT                               :{BLACK}Putuskan

STR_NETWORK_NEED_GAME_PASSWORD_CAPTION                          :{WHITE}Server terkunci, masukkan kata kunci
STR_NETWORK_NEED_COMPANY_PASSWORD_CAPTION                       :{WHITE}Perusahaan terkunci, masukkan kata kunci

# Network company list added strings
STR_NETWORK_COMPANY_LIST_CLIENT_LIST                            :Daftar klien
STR_NETWORK_COMPANY_LIST_SPECTATE                               :Menonton
STR_NETWORK_COMPANY_LIST_NEW_COMPANY                            :Buat Perusahaan

# Network client list
STR_NETWORK_CLIENTLIST_KICK                                     :Usir
STR_NETWORK_CLIENTLIST_BAN                                      :Larangan
STR_NETWORK_CLIENTLIST_SPEAK_TO_ALL                             :Bicara ke semua
STR_NETWORK_CLIENTLIST_SPEAK_TO_COMPANY                         :Bicara ke perusahaan
STR_NETWORK_CLIENTLIST_SPEAK_TO_CLIENT                          :Pesan pribadi

STR_NETWORK_SERVER                                              :Server
STR_NETWORK_CLIENT                                              :Klien
STR_NETWORK_SPECTATORS                                          :Penonton

<<<<<<< HEAD
STR_NETWORK_TOOLBAR_LIST_SPECTATOR                              :{BLACK}Pengamat
=======
STR_NETWORK_GIVE_MONEY_CAPTION                                  :{WHITE}Masukkan jumlah uang yang akan diberikan
>>>>>>> ba55f93f

# Network set password
STR_COMPANY_PASSWORD_CANCEL                                     :{BLACK}Jangan simpan kata sandi yang telah dimasukkan
STR_COMPANY_PASSWORD_OK                                         :{BLACK}Berikan perusahaan kata sandi baru
STR_COMPANY_PASSWORD_CAPTION                                    :{WHITE}Kata Sandi Perusahaan
STR_COMPANY_PASSWORD_MAKE_DEFAULT                               :{BLACK}Standar Kata Sandi Perusahaan
STR_COMPANY_PASSWORD_MAKE_DEFAULT_TOOLTIP                       :{BLACK}Pergunakan kata sandi perusahaan ini sebagai standar perusahaan baru

# Network company info join/password
STR_COMPANY_VIEW_JOIN                                           :{BLACK}Gabung
STR_COMPANY_VIEW_JOIN_TOOLTIP                                   :{BLACK}Gabung dan bermain sebagai perush. ini
STR_COMPANY_VIEW_PASSWORD                                       :{BLACK}Kata Sandi
STR_COMPANY_VIEW_PASSWORD_TOOLTIP                               :{BLACK}Kata Sandi-Melindungi perusahaanmu dari pemakai yang tidak bewenang untuk bergabung
STR_COMPANY_VIEW_SET_PASSWORD                                   :{BLACK}Atur Kata Sandi Perusahaan

# Network chat
STR_NETWORK_CHAT_SEND                                           :{BLACK}Kirim
STR_NETWORK_CHAT_COMPANY_CAPTION                                :[Tim] :
STR_NETWORK_CHAT_CLIENT_CAPTION                                 :[Privat] {STRING}:
STR_NETWORK_CHAT_ALL_CAPTION                                    :[Semua] :

STR_NETWORK_CHAT_COMPANY                                        :[Tim] {STRING}: {WHITE}{STRING}
STR_NETWORK_CHAT_TO_COMPANY                                     :[Tim] Ke {STRING}: {WHITE}{STRING}
STR_NETWORK_CHAT_CLIENT                                         :[Privat] {STRING}: {WHITE}{STRING}
STR_NETWORK_CHAT_TO_CLIENT                                      :[Privat] Ke {STRING}: {WHITE}{STRING}
STR_NETWORK_CHAT_ALL                                            :[Semua] {STRING}: {WHITE}{STRING}
STR_NETWORK_CHAT_OSKTITLE                                       :{BLACK}Masukkan teks untuk perbincangan jaringan

# Network messages
STR_NETWORK_ERROR_NOTAVAILABLE                                  :{WHITE}Tak menemukan perangkat jaringan atau kompilasi tanpa "ENABLE_NETWORK"
STR_NETWORK_ERROR_NOSERVER                                      :{WHITE}Tidak menemukan permainan di jaringan
STR_NETWORK_ERROR_NOCONNECTION                                  :{WHITE}Server tidak merespon
STR_NETWORK_ERROR_NEWGRF_MISMATCH                               :{WHITE}Tak dapat tersambung karena NewGRF tidak cocok
STR_NETWORK_ERROR_DESYNC                                        :{WHITE}Sinkronisasi permainan jaringan gagal
STR_NETWORK_ERROR_LOSTCONNECTION                                :{WHITE}Koneksi ke permainan jaringan terputus
STR_NETWORK_ERROR_SAVEGAMEERROR                                 :{WHITE}Tak dapat membuka game tersimpan
STR_NETWORK_ERROR_SERVER_START                                  :{WHITE}Tak dapat memulai server
STR_NETWORK_ERROR_CLIENT_START                                  :{WHITE}Tak dapat tersambung
STR_NETWORK_ERROR_TIMEOUT                                       :{WHITE}Waktu Koneksi #{NUM} telah habis
STR_NETWORK_ERROR_SERVER_ERROR                                  :{WHITE}Kesalahan protokol, koneksi ditutup
STR_NETWORK_ERROR_WRONG_REVISION                                :{WHITE}Revisi pada klien tidak sama dengan revisi pada server
STR_NETWORK_ERROR_WRONG_PASSWORD                                :{WHITE}Kata kunci salah
STR_NETWORK_ERROR_SERVER_FULL                                   :{WHITE}Server penuh
STR_NETWORK_ERROR_SERVER_BANNED                                 :{WHITE}Anda ditolak memasuki server ini
STR_NETWORK_ERROR_KICKED                                        :{WHITE}Anda diusir dari permainan
STR_NETWORK_ERROR_CHEATER                                       :{WHITE}Tidak boleh curang di server ini
STR_NETWORK_ERROR_TOO_MANY_COMMANDS                             :{WHITE}Anda mengirim terlalu banyak perintah ke server
STR_NETWORK_ERROR_TIMEOUT_PASSWORD                              :{WHITE}Jangan terlalu lama memasukkan kata kunci
STR_NETWORK_ERROR_TIMEOUT_COMPUTER                              :{WHITE}Komputer anda terlalu lambat dalam mengikuti server
STR_NETWORK_ERROR_TIMEOUT_MAP                                   :{WHITE}Komputer anda terlalu lama untuk mengunduh peta
STR_NETWORK_ERROR_TIMEOUT_JOIN                                  :{WHITE}Komputer anda terlalu lama untuk bisa bergabung dengan server

############ Leave those lines in this order!!
STR_NETWORK_ERROR_CLIENT_GENERAL                                :Kesalahan umum
STR_NETWORK_ERROR_CLIENT_DESYNC                                 :Kesalahan de-sinkronisasi
STR_NETWORK_ERROR_CLIENT_SAVEGAME                               :Tak dapat memuat peta
STR_NETWORK_ERROR_CLIENT_CONNECTION_LOST                        :koneksi terputus
STR_NETWORK_ERROR_CLIENT_PROTOCOL_ERROR                         :Kesalahan protokol
STR_NETWORK_ERROR_CLIENT_NEWGRF_MISMATCH                        :NewGRF tidak cocok
STR_NETWORK_ERROR_CLIENT_NOT_AUTHORIZED                         :tidak sah
STR_NETWORK_ERROR_CLIENT_NOT_EXPECTED                           :menerima paket yang tidak sesuai
STR_NETWORK_ERROR_CLIENT_WRONG_REVISION                         :revisi salah
STR_NETWORK_ERROR_CLIENT_NAME_IN_USE                            :nama sudah digunakan
STR_NETWORK_ERROR_CLIENT_WRONG_PASSWORD                         :kata kunci salah
STR_NETWORK_ERROR_CLIENT_COMPANY_MISMATCH                       :kesalahan pada company-id dalam DoCommand
STR_NETWORK_ERROR_CLIENT_KICKED                                 :diusir oleh server
STR_NETWORK_ERROR_CLIENT_CHEATER                                :tadi mencoba curang
STR_NETWORK_ERROR_CLIENT_SERVER_FULL                            :server penuh
STR_NETWORK_ERROR_CLIENT_TOO_MANY_COMMANDS                      :terlalu banyak mengirim perintah
STR_NETWORK_ERROR_CLIENT_TIMEOUT_PASSWORD                       :tidak menerima password dalam batasan waktu
STR_NETWORK_ERROR_CLIENT_TIMEOUT_COMPUTER                       :waktu koneksi habis
STR_NETWORK_ERROR_CLIENT_TIMEOUT_MAP                            :pengunduhan peta memakan banyak waktu
STR_NETWORK_ERROR_CLIENT_TIMEOUT_JOIN                           :pengolahan peta memakan banyak waktu
############ End of leave-in-this-order

STR_NETWORK_ERROR_CLIENT_GUI_LOST_CONNECTION_CAPTION            :{WHITE}Koneksi mungkin terputus
STR_NETWORK_ERROR_CLIENT_GUI_LOST_CONNECTION                    :{WHITE}Dalam {NUM} detik tak ada data diterima dari server

# Network related errors
STR_NETWORK_SERVER_MESSAGE                                      :*** {1:STRING}
############ Leave those lines in this order!!
STR_NETWORK_SERVER_MESSAGE_GAME_PAUSED                          :Permainan dihentikan ({STRING})
STR_NETWORK_SERVER_MESSAGE_GAME_STILL_PAUSED_1                  :Permainan masih dihentikan ({STRING})
STR_NETWORK_SERVER_MESSAGE_GAME_STILL_PAUSED_2                  :Permainan masih dihentikan ({STRING}, {STRING})
STR_NETWORK_SERVER_MESSAGE_GAME_STILL_PAUSED_3                  :Permainan masih dihentikan ({STRING}, {STRING}, {STRING})
STR_NETWORK_SERVER_MESSAGE_GAME_STILL_PAUSED_4                  :Permainan masih dihentikan ({STRING}, {STRING}, {STRING}, {STRING})
STR_NETWORK_SERVER_MESSAGE_GAME_UNPAUSED                        :Permainan dilanjutkan ({STRING})
STR_NETWORK_SERVER_MESSAGE_GAME_REASON_NOT_ENOUGH_PLAYERS       :jumlah pemain
STR_NETWORK_SERVER_MESSAGE_GAME_REASON_CONNECTING_CLIENTS       :menghubungkan ke klien
STR_NETWORK_SERVER_MESSAGE_GAME_REASON_MANUAL                   :manual
STR_NETWORK_SERVER_MESSAGE_GAME_REASON_GAME_SCRIPT              :skrip permainan
############ End of leave-in-this-order
STR_NETWORK_MESSAGE_CLIENT_LEAVING                              :pergi
STR_NETWORK_MESSAGE_CLIENT_JOINED                               :*** {STRING} telah bergabung
STR_NETWORK_MESSAGE_CLIENT_JOINED_ID                            :*** {STRING} sudah bergabung ke dalam permainan (Client #{2:NUM})
STR_NETWORK_MESSAGE_CLIENT_COMPANY_JOIN                         :*** {STRING} bergabung dalam perusahaan #{2:NUM}
STR_NETWORK_MESSAGE_CLIENT_COMPANY_SPECTATE                     :*** {STRING} bergabung menjadi penonton
STR_NETWORK_MESSAGE_CLIENT_COMPANY_NEW                          :*** {STRING} mulai mendirikan perusahaan (#{2:NUM})
STR_NETWORK_MESSAGE_CLIENT_LEFT                                 :*** {STRING} meninggalkan permainan ({2:STRING})
STR_NETWORK_MESSAGE_NAME_CHANGE                                 :*** {STRING} telah mengganti namanya menjadi {STRING}
STR_NETWORK_MESSAGE_GIVE_MONEY                                  :*** {STRING} telah memberi perusahaanmu {2:CURRENCY_LONG}
STR_NETWORK_MESSAGE_GAVE_MONEY_AWAY                             :*** Anda telah memberi {1:STRING} {2:CURRENCY_LONG}
STR_NETWORK_MESSAGE_SERVER_SHUTDOWN                             :{WHITE}Server menutup sesi
STR_NETWORK_MESSAGE_SERVER_REBOOT                               :{WHITE}Server memulai ulang...{}Tunggulah...

# Content downloading window
STR_CONTENT_TITLE                                               :{WHITE}Mengunduh konten
STR_CONTENT_TYPE_CAPTION                                        :{BLACK}Tipe
STR_CONTENT_TYPE_CAPTION_TOOLTIP                                :{BLACK}Jenis konten
STR_CONTENT_NAME_CAPTION                                        :{BLACK}Nama
STR_CONTENT_NAME_CAPTION_TOOLTIP                                :{BLACK}Nama konten
STR_CONTENT_MATRIX_TOOLTIP                                      :{BLACK}Klik pada baris untuk menampilkan detail{}Klik pada kotak cek untuk mengunduhnya
STR_CONTENT_SELECT_ALL_CAPTION                                  :{BLACK}Pilih semua
STR_CONTENT_SELECT_ALL_CAPTION_TOOLTIP                          :{BLACK}Tandai semua konten untuk diunduh
STR_CONTENT_SELECT_UPDATES_CAPTION                              :{BLACK}Pilih pembaruan
STR_CONTENT_SELECT_UPDATES_CAPTION_TOOLTIP                      :{BLACK}Pilih semua konten yang tersedia pembaruannya untuk diunduh
STR_CONTENT_UNSELECT_ALL_CAPTION                                :{BLACK}Hps semua pilihan
STR_CONTENT_UNSELECT_ALL_CAPTION_TOOLTIP                        :{BLACK}Tandai semua untuk tidak diunduh
STR_CONTENT_SEARCH_EXTERNAL                                     :{BLACK}Cari di website luar
STR_CONTENT_SEARCH_EXTERNAL_TOOLTIP                             :{BLACK}Cari konten yang tidak tersedia dalam server konten OpenTTD di website yang tidak berhubungan dengan OpenTTD
STR_CONTENT_SEARCH_EXTERNAL_DISCLAIMER_CAPTION                  :{WHITE}Anda keluar dari OpenTTD!
STR_CONTENT_SEARCH_EXTERNAL_DISCLAIMER                          :{WHITE}Syarat dan ketentuan untuk menguduh konten dari situs web luar berbeda-beda.{}Anda harus merujuk ke situs web luar tersebut untuk petunjuk pemasangan kontennya ke OpenTTD.{} Apakah anda ingin melanjutkan?
STR_CONTENT_FILTER_TITLE                                        :{BLACK}Tanda/nama filter:
STR_CONTENT_OPEN_URL                                            :{BLACK}Kunjungi laman
STR_CONTENT_OPEN_URL_TOOLTIP                                    :{BLACK}Kunjungi laman untuk konten ini
STR_CONTENT_DOWNLOAD_CAPTION                                    :{BLACK}Unduh
STR_CONTENT_DOWNLOAD_CAPTION_TOOLTIP                            :{BLACK}Mulai unduh konten terpilih
STR_CONTENT_TOTAL_DOWNLOAD_SIZE                                 :{SILVER}Total ukuran terunduh: {WHITE}{BYTES}
STR_CONTENT_DETAIL_TITLE                                        :{SILVER}INFO KONTEN
STR_CONTENT_DETAIL_SUBTITLE_UNSELECTED                          :{SILVER}Anda tidak memilih ini untuk diunduh
STR_CONTENT_DETAIL_SUBTITLE_SELECTED                            :{SILVER}Anda memilih ini untuk diunduh
STR_CONTENT_DETAIL_SUBTITLE_AUTOSELECTED                        :{SILVER}Keterkaitan ini terpilih untuk diunduh
STR_CONTENT_DETAIL_SUBTITLE_ALREADY_HERE                        :{SILVER}Sudah dimiliki
STR_CONTENT_DETAIL_SUBTITLE_DOES_NOT_EXIST                      :{SILVER}Konten ini tidak diketahui dan tidak dapat diunduh di OpenTTD
STR_CONTENT_DETAIL_UPDATE                                       :{SILVER}Ini adalah pengganti {STRING}
STR_CONTENT_DETAIL_NAME                                         :{SILVER}Nama: {WHITE}{STRING}
STR_CONTENT_DETAIL_VERSION                                      :{SILVER}Versi: {WHITE}{STRING}
STR_CONTENT_DETAIL_DESCRIPTION                                  :{SILVER}Deskripsi: {WHITE}{STRING}
STR_CONTENT_DETAIL_URL                                          :{SILVER}URL: {WHITE}{STRING}
STR_CONTENT_DETAIL_TYPE                                         :{SILVER}Tipe: {WHITE}{STRING}
STR_CONTENT_DETAIL_FILESIZE                                     :{SILVER}Ukuran: {WHITE}{BYTES}
STR_CONTENT_DETAIL_SELECTED_BECAUSE_OF                          :{SILVER}Terpilih karena: {WHITE}{STRING}
STR_CONTENT_DETAIL_DEPENDENCIES                                 :{SILVER}Memerlukan : {WHITE}{STRING}
STR_CONTENT_DETAIL_TAGS                                         :{SILVER}Kata kunci: {WHITE}{STRING}
STR_CONTENT_NO_ZLIB                                             :{WHITE}OpenTTD tidak dapat mendukung "zlib"...
STR_CONTENT_NO_ZLIB_SUB                                         :{WHITE}... pengunduhan konten tidak dimungkinkan!

# Order of these is important!
STR_CONTENT_TYPE_BASE_GRAPHICS                                  :Grafik dasar
STR_CONTENT_TYPE_NEWGRF                                         :NewGRF
STR_CONTENT_TYPE_AI                                             :AI
STR_CONTENT_TYPE_AI_LIBRARY                                     :Perpustakaan AI
STR_CONTENT_TYPE_SCENARIO                                       :Skenario
STR_CONTENT_TYPE_HEIGHTMAP                                      :Peta Ketinggian
STR_CONTENT_TYPE_BASE_SOUNDS                                    :Suara dasar
STR_CONTENT_TYPE_BASE_MUSIC                                     :Musik dasar
STR_CONTENT_TYPE_GAME_SCRIPT                                    :Skrip permainan
STR_CONTENT_TYPE_GS_LIBRARY                                     :Pustaka SP

# Content downloading progress window
STR_CONTENT_DOWNLOAD_TITLE                                      :{WHITE}Mengunduh konten...
STR_CONTENT_DOWNLOAD_INITIALISE                                 :{WHITE}Meminta berkas...
STR_CONTENT_DOWNLOAD_FILE                                       :{WHITE}Sedang mengunduh {STRING} ({NUM} dari {NUM})
STR_CONTENT_DOWNLOAD_COMPLETE                                   :{WHITE}Unduhan selesai
STR_CONTENT_DOWNLOAD_PROGRESS_SIZE                              :{WHITE}{BYTES} dari {BYTES} terunduh ({NUM} %)

# Content downloading error messages
STR_CONTENT_ERROR_COULD_NOT_CONNECT                             :{WHITE}Tak dapat tersambung ke server
STR_CONTENT_ERROR_COULD_NOT_DOWNLOAD                            :{WHITE}Gagal mengunduh...
STR_CONTENT_ERROR_COULD_NOT_DOWNLOAD_CONNECTION_LOST            :{WHITE}... koneksi terputus
STR_CONTENT_ERROR_COULD_NOT_DOWNLOAD_FILE_NOT_WRITABLE          :{WHITE}... berkas tak dapat ditulisi
STR_CONTENT_ERROR_COULD_NOT_EXTRACT                             :{WHITE}Tak dapat mengembangkan file terunduh

STR_MISSING_GRAPHICS_SET_CAPTION                                :{WHITE}Gambar tidak ada
STR_MISSING_GRAPHICS_SET_MESSAGE                                :{BLACK}OpenTTD tidak menemukan file gambar yang dibutuhkan berjalan. Ijinkan OpenTTD untuk mendownload file-file gambar?
STR_MISSING_GRAPHICS_YES_DOWNLOAD                               :{BLACK}Ya, download file gambar
STR_MISSING_GRAPHICS_NO_QUIT                                    :{BLACK}Tidak, tutup OpenTTD

# Transparency settings window
STR_TRANSPARENCY_CAPTION                                        :{WHITE}Pengaturan Transparasi
STR_TRANSPARENT_SIGNS_TOOLTIP                                   :{BLACK}Hidup/matikan transparansi tanda-tanda. CTRL+klik untuk mengunci
STR_TRANSPARENT_TREES_TOOLTIP                                   :{BLACK}Hidup/matikan transparansi pepohonan. CTRL+klik untuk mengunci
STR_TRANSPARENT_HOUSES_TOOLTIP                                  :{BLACK}Hidup/matikan transparansi perumahan. CTRL+klik untuk mengunci
STR_TRANSPARENT_INDUSTRIES_TOOLTIP                              :{BLACK}Hidup/matikan transparansi industri. CTRL+klik untuk mengunci
STR_TRANSPARENT_BUILDINGS_TOOLTIP                               :{BLACK}Hidup/matikan transparansi bangunan seperti stasiun, depo dan waypoint. CTRL+klik untuk mengunci
STR_TRANSPARENT_BRIDGES_TOOLTIP                                 :{BLACK}Hidup/matikan transparansi jembatan. CTRL+klik untuk mengunci
STR_TRANSPARENT_STRUCTURES_TOOLTIP                              :{BLACK}Hidup/matikan transparansi struktur bangunan semacam mercusuar dan antena. CTRL+klik untuk mengunci
STR_TRANSPARENT_CATENARY_TOOLTIP                                :{BLACK}Hidup/matikan transparansi katenari CTRL+klik untuk mengunci
STR_TRANSPARENT_LOADING_TOOLTIP                                 :{BLACK}Hidup/matikan indikator proses pemuatan kargo. CTRL+klik untuk mengunci
STR_TRANSPARENT_INVISIBLE_TOOLTIP                               :{BLACK}Atur obyek menjadi sama sekali tidak nampak daripada transparan.

# Linkgraph legend window
STR_LINKGRAPH_LEGEND_CAPTION                                    :{BLACK}Legenda aliran kargo
STR_LINKGRAPH_LEGEND_ALL                                        :{BLACK}Semua
STR_LINKGRAPH_LEGEND_NONE                                       :{BLACK}Tidak ada
STR_LINKGRAPH_LEGEND_SELECT_COMPANIES                           :{BLACK}Pilih perusahaan yang akan ditampilkan
STR_LINKGRAPH_LEGEND_COMPANY_TOOLTIP                            :{BLACK}{STRING}{}{COMPANY}

# Linkgraph legend window and linkgraph legend in smallmap
STR_LINKGRAPH_LEGEND_UNUSED                                     :{TINY_FONT}{BLACK}tak terpakai
STR_LINKGRAPH_LEGEND_SATURATED                                  :{TINY_FONT}{BLACK}sudah penuh (jenuh)
STR_LINKGRAPH_LEGEND_OVERLOADED                                 :{TINY_FONT}{BLACK}kelebihan beban

# Base for station construction window(s)
STR_STATION_BUILD_COVERAGE_AREA_TITLE                           :{BLACK}Jangkauan layanan
STR_STATION_BUILD_COVERAGE_OFF                                  :{BLACK}Non-aktifkan
STR_STATION_BUILD_COVERAGE_ON                                   :{BLACK}Aktif
STR_STATION_BUILD_COVERAGE_AREA_OFF_TOOLTIP                     :{BLACK}Jangan soroti area yang dapat dilayani dari lokasi yang hendak dibangun
STR_STATION_BUILD_COVERAGE_AREA_ON_TOOLTIP                      :{BLACK}Soroti area yang dapat dilayani dari lokasi yang hendak dibangun
STR_STATION_BUILD_ACCEPTS_CARGO                                 :{BLACK}Menerima: {GOLD}{CARGO_LIST}
STR_STATION_BUILD_SUPPLIES_CARGO                                :{BLACK}Suplai: {GOLD}{CARGO_LIST}

# Join station window
STR_JOIN_STATION_CAPTION                                        :{WHITE}Gabung stasiun
STR_JOIN_STATION_CREATE_SPLITTED_STATION                        :{YELLOW}Pisahkan stasiun

STR_JOIN_WAYPOINT_CAPTION                                       :{WHITE}Gabungkan waypoint
STR_JOIN_WAYPOINT_CREATE_SPLITTED_WAYPOINT                      :{YELLOW}Pisahkan waypoint

# Rail construction toolbar
STR_RAIL_TOOLBAR_RAILROAD_CONSTRUCTION_CAPTION                  :Pembangunan Rel Kereta
STR_RAIL_TOOLBAR_ELRAIL_CONSTRUCTION_CAPTION                    :Pembangunan Rel Kereta Listrik
STR_RAIL_TOOLBAR_MONORAIL_CONSTRUCTION_CAPTION                  :Pembangunan Monorel
STR_RAIL_TOOLBAR_MAGLEV_CONSTRUCTION_CAPTION                    :Pembangunan Maglev

STR_RAIL_TOOLBAR_TOOLTIP_BUILD_RAILROAD_TRACK                   :{BLACK}Bangun rel. Ctrl untuk mengganti mode bangun/bongkar pada konstruksi rel. Shift untuk menampilkan perkiraan biaya
STR_RAIL_TOOLBAR_TOOLTIP_BUILD_AUTORAIL                         :{BLACK}Bangun rel kereta menggunakan mode Autorail. Ctrl untuk mengganti mode bangun/bongkar pada konstruksi rel. Shift untuk menampilkan perkiraan biaya
STR_RAIL_TOOLBAR_TOOLTIP_BUILD_TRAIN_DEPOT_FOR_BUILDING         :{BLACK}Bangun depo (untuk pembelian dan perbaikan kereta). Shift untuk menampilkan perkiraan biaya
STR_RAIL_TOOLBAR_TOOLTIP_CONVERT_RAIL_TO_WAYPOINT               :{BLACK}Ubah rel menjadi waypoint. Ctrl untuk mengaktifkan penggabungan waypoint. Shift untuk menampilkan perkiraan biaya
STR_RAIL_TOOLBAR_TOOLTIP_BUILD_RAILROAD_STATION                 :{BLACK}Bangun stasiun kereta. Ctrl untuk mengaktifkan penggabungan stasiun. Shift untuk menampilkan perkiraan biaya
STR_RAIL_TOOLBAR_TOOLTIP_BUILD_RAILROAD_SIGNALS                 :{BLACK}Membuat sinyal kereta. Ctrl - berganti sinyal bendera/lampu{}Drag - membuat sinyal sesuai arah sepanjang rel. Ctrl - membuat sinyal sampai persimpangan/sinyal berikutnya{}Ctrl+Klik - mengubah pemilihan sinyal di jendela. Shift - untuk menampilkan perkiraan biaya
STR_RAIL_TOOLBAR_TOOLTIP_BUILD_RAILROAD_BRIDGE                  :{BLACK}Membangun Jembatan kereta. Shift untuk menampilkan perkiraan biaya
STR_RAIL_TOOLBAR_TOOLTIP_BUILD_RAILROAD_TUNNEL                  :{BLACK}Membangun terowongan kereta. Shift untuk menampilkan perkiraan biaya
STR_RAIL_TOOLBAR_TOOLTIP_TOGGLE_BUILD_REMOVE_FOR                :{BLACK}Membangun/bongkar rel kereta, sinyal, waypoint, dan stasiun. Tekan Ctrl juga dapat membongkar rel pada waypoint dan stasiun
STR_RAIL_TOOLBAR_TOOLTIP_CONVERT_RAIL                           :{BLACK}Konversi jenis rel. Shift untuk menampilkan perkiraan biaya

STR_RAIL_NAME_RAILROAD                                          :Rel Kereta
STR_RAIL_NAME_ELRAIL                                            :Rel Kereta Listrik
STR_RAIL_NAME_MONORAIL                                          :Monorel
STR_RAIL_NAME_MAGLEV                                            :Maglev

# Rail depot construction window
STR_BUILD_DEPOT_TRAIN_ORIENTATION_CAPTION                       :{WHITE}Pilihan arah depo
STR_BUILD_DEPOT_TRAIN_ORIENTATION_TOOLTIP                       :{BLACK}Tentukan arah depo menghadap

# Rail waypoint construction window
STR_WAYPOINT_CAPTION                                            :{WHITE}Waypoint
STR_WAYPOINT_GRAPHICS_TOOLTIP                                   :{BLACK}Pilih jenis waypoint

# Rail station construction window
STR_STATION_BUILD_RAIL_CAPTION                                  :{WHITE}Pilih stasiun kereta
STR_STATION_BUILD_ORIENTATION                                   :{BLACK}Arah
STR_STATION_BUILD_RAILROAD_ORIENTATION_TOOLTIP                  :{BLACK}Pilih arah stasiun kereta
STR_STATION_BUILD_NUMBER_OF_TRACKS                              :{BLACK}Jumlah jalur
STR_STATION_BUILD_NUMBER_OF_TRACKS_TOOLTIP                      :{BLACK}Pilih jumlah jalur stasiun kereta
STR_STATION_BUILD_PLATFORM_LENGTH                               :{BLACK}Panjang peron
STR_STATION_BUILD_PLATFORM_LENGTH_TOOLTIP                       :{BLACK}Pilih panjang stasiun kereta
STR_STATION_BUILD_DRAG_DROP                                     :{BLACK}Drag & Drop
STR_STATION_BUILD_DRAG_DROP_TOOLTIP                             :{BLACK}Membangun stasiun dengan Drag & Drop

STR_STATION_BUILD_STATION_CLASS_TOOLTIP                         :{BLACK}Pilih kelas stasiun yang akan ditampilkan
STR_STATION_BUILD_STATION_TYPE_TOOLTIP                          :{BLACK}Pilih jenis stasiun yang akan dibangun

STR_STATION_CLASS_DFLT                                          :Stasiun standar
STR_STATION_CLASS_WAYP                                          :Waypoint

# Signal window
STR_BUILD_SIGNAL_CAPTION                                        :{WHITE}Pemilihan Sinyal
STR_BUILD_SIGNAL_SEMAPHORE_NORM_TOOLTIP                         :{BLACK}Sinyal Blok (semaphore){}Ini adalah jenis sinyal yang umum, hanya memperbolehkan satu kereta berada pada satu blok yang sama dalam waktu yang sama
STR_BUILD_SIGNAL_SEMAPHORE_ENTRY_TOOLTIP                        :{BLACK}Sinyal Masuk(semaphore){}Akan berwarna hijau jika ada satu atau lebih Sinyal Keluar yang berwarna hijau pada jalur berikutnya. Jika tidak, akan berwarna merah
STR_BUILD_SIGNAL_SEMAPHORE_EXIT_TOOLTIP                         :{BLACK}Sinyal Keluar (semaphore){}Cara kerjanya sama dengan Sinyal Blok, akan tetapi penggunaanya lebih ditujukan untuk menghasilkan warna yang benar pada Sinyal Masuk dan Sinyal Kombo
STR_BUILD_SIGNAL_SEMAPHORE_COMBO_TOOLTIP                        :{BLACK}Sinyal Kombo (semaphore){}Sinyal Kombo berfungsi ganda, sebagai Sinyal Masuk sekaligus Sinyal keluar. Sehingga kita bisa membuat rangkaian sinyal-sinyal
STR_BUILD_SIGNAL_SEMAPHORE_PBS_TOOLTIP                          :{BLACK}Sinyal Jalur (semaphore){}Sinyal jalur dapat digunakan untuk memperbolehkan kereta memasuki sinyal blok pada saat yang sama, jika kereta bisa berbalik jalur ke area pemberhentian yang aman . Sinyal jalur standard bisa di lewati dari arah belakang
STR_BUILD_SIGNAL_SEMAPHORE_PBS_OWAY_TOOLTIP                     :{BLACK}Sinyal Jalur Searah (semaphore){}Sinyal jalur dapat digunakan untuk memperbolehkan kereta memasuki sinyal blok pada saat yang sama, jika kereta bisa berbalik jalur ke area pemberhentian yang aman . Sinyal jalur searah tidak bisa di lewati dari arah belakangnya
STR_BUILD_SIGNAL_ELECTRIC_NORM_TOOLTIP                          :{BLACK}Sinyal Blok (elektris){}Ini adalah jenis sinyal yang umum, hanya memperbolehkan satu kereta berada pada satu blok yang sama dalam waktu yang sama
STR_BUILD_SIGNAL_ELECTRIC_ENTRY_TOOLTIP                         :{BLACK}Sinyal Masuk (elektris){}Akan berwarna hijau jika, dan hanya jika ada satu atau lebih Sinyal Keluar yang berwarna hijau pada bagian jalur berikutnya. Jika tidak, akan berwarna merah
STR_BUILD_SIGNAL_ELECTRIC_EXIT_TOOLTIP                          :{BLACK}Sinyal Keluar (elektris){}Cara kerjanya sama dengan Sinyal Blok, akan tetapi penggunaannya lebih ditujukan untuk menghasilkan warna yang benar pada Sinyal Masuk dan Sinyal Kombo
STR_BUILD_SIGNAL_ELECTRIC_COMBO_TOOLTIP                         :{BLACK}Sinyal Kombo (elektris){}Sinyal Kombo berfungsi ganda, sebagai Sinyal masuk sekaligus Sinyal keluar. Sehingga kita bisa membuat rangkaian sinyal-sinyal
STR_BUILD_SIGNAL_ELECTRIC_PBS_TOOLTIP                           :{BLACK}Sinyal Jalur (elektris){}Sinyal jalur dapat digunakan untuk memperbolehkan kereta memasuki sinyal blok pada saat yang sama, jika kereta bisa berbalik jalur ke area pemberhentian yang aman . Sinyal jalur standard bisa di lewati dari arah belakang
STR_BUILD_SIGNAL_ELECTRIC_PBS_OWAY_TOOLTIP                      :{BLACK}Sinyal Jalur Searah (elektris){}Sinyal jalur dapat digunakan untuk memperbolehkan kereta memasuki sinyal blok pada saat yang sama, jika kereta bisa berbalik jalur ke area pemberhentian yang aman . Sinyal jalur searah tidak bisa di lewati dari arah belakangnya
STR_BUILD_SIGNAL_CONVERT_TOOLTIP                                :{BLACK}Konversi Sinyal{}Jika terpilih, klik pada sinyal yang telah ada akan mengakibatkan sinyal berubah jenisnya, CTRL-click untuk mengubah secara berturut-turut. Shift untuk menampilkan perkiraan biaya
STR_BUILD_SIGNAL_DRAG_SIGNALS_DENSITY_TOOLTIP                   :{BLACK}Kerapatan Sinyal
STR_BUILD_SIGNAL_DRAG_SIGNALS_DENSITY_DECREASE_TOOLTIP          :{BLACK}Kurangi kerapatan sinyal
STR_BUILD_SIGNAL_DRAG_SIGNALS_DENSITY_INCREASE_TOOLTIP          :{BLACK}Tambah kerapatan sinyal

# Bridge selection window
STR_SELECT_RAIL_BRIDGE_CAPTION                                  :{WHITE}Pilih Jembatan Rel
STR_SELECT_ROAD_BRIDGE_CAPTION                                  :{WHITE}Pilih Jembatan
STR_SELECT_BRIDGE_SELECTION_TOOLTIP                             :{BLACK}Pilihan jembatan - Klik pada jembatan yang ingin anda bangun
STR_SELECT_BRIDGE_INFO                                          :{GOLD}{STRING},{} {VELOCITY} {WHITE}{CURRENCY_LONG}
STR_SELECT_BRIDGE_SCENEDIT_INFO                                 :{GOLD}{STRING},{} {VELOCITY}
STR_BRIDGE_NAME_SUSPENSION_STEEL                                :Suspensi, Baja
STR_BRIDGE_NAME_GIRDER_STEEL                                    :Balok, Baja
STR_BRIDGE_NAME_CANTILEVER_STEEL                                :Beton, Baja
STR_BRIDGE_NAME_SUSPENSION_CONCRETE                             :Suspensi, Beton
STR_BRIDGE_NAME_WOODEN                                          :Kayu
STR_BRIDGE_NAME_CONCRETE                                        :Beton
STR_BRIDGE_NAME_TUBULAR_STEEL                                   :Pipa, Baja
STR_BRIDGE_TUBULAR_SILICON                                      :Pipa, Silikon


# Road construction toolbar
STR_ROAD_TOOLBAR_ROAD_CONSTRUCTION_CAPTION                      :{WHITE}Pembangunan Jalan
STR_ROAD_TOOLBAR_TRAM_CONSTRUCTION_CAPTION                      :{WHITE}Pembangunan Jalur Trem
STR_ROAD_TOOLBAR_TOOLTIP_BUILD_ROAD_SECTION                     :{BLACK}Bangun bagian jalan. Ctrl untuk mengganti mode bangun/bongkar pada konstruksi jalan. Shift untuk menampilkan perkiraan biaya
STR_ROAD_TOOLBAR_TOOLTIP_BUILD_TRAMWAY_SECTION                  :{BLACK}Bangun jalur trem. Ctrl untuk mengganti mode bangun/bongkar pada konstruksi jalur trem. Shift untuk menampilkan perkiraan biaya
STR_ROAD_TOOLBAR_TOOLTIP_BUILD_AUTOROAD                         :{BLACK}Bangun jalan menggunakan mode Autoroad. Ctrl untuk mengganti mode bangun/bongkar pada konstruksi jalan. Shift untuk menampilkan perkiraan biaya
STR_ROAD_TOOLBAR_TOOLTIP_BUILD_AUTOTRAM                         :{BLACK}Bangun jalur trem menggunakan mode Autotram. Ctrl untuk mengganti mode bangun/bongkar pada konstruksi jalur trem. Shift untuk menampilkan perkiraan biaya
STR_ROAD_TOOLBAR_TOOLTIP_BUILD_ROAD_VEHICLE_DEPOT               :{BLACK}Bangun bengkel (untuk pembelian dan perbaikan kendaraan). Shift untuk menampilkan perkiraan biaya
STR_ROAD_TOOLBAR_TOOLTIP_BUILD_TRAM_VEHICLE_DEPOT               :{BLACK}Bangun bengkel (untuk pembelian dan perbaikan trem). Shift untuk menampilkan perkiraan biaya
STR_ROAD_TOOLBAR_TOOLTIP_BUILD_BUS_STATION                      :{BLACK}Bangun terminal bus. Ctrl untuk mengaktifkan penggabungan terminal. Shift untuk menampilkan perkiraan biaya
STR_ROAD_TOOLBAR_TOOLTIP_BUILD_PASSENGER_TRAM_STATION           :{BLACK}Bangun halte trem penumpang. Ctrl untuk mengaktifkan penggabungan halte. Shift untuk menampilkan perkiraan biaya
STR_ROAD_TOOLBAR_TOOLTIP_BUILD_TRUCK_LOADING_BAY                :{BLACK}Bangun terminal bongkar muat. Ctrl untuk mengaktifkan penggabungan stasiun. Shift untuk menampilkan perkiraan biaya
STR_ROAD_TOOLBAR_TOOLTIP_BUILD_CARGO_TRAM_STATION               :{BLACK}Bangun stasiun trem. Ctrl untuk mengaktifkan penggabungan stasiun. Shift untuk menampilkan perkiraan biaya
STR_ROAD_TOOLBAR_TOOLTIP_TOGGLE_ONE_WAY_ROAD                    :{BLACK}Aktif/Non Aktifkan jalan satu arah
STR_ROAD_TOOLBAR_TOOLTIP_BUILD_ROAD_BRIDGE                      :{BLACK}Membangun jembatan. Shift untuk menampilkan perkiraan biaya
STR_ROAD_TOOLBAR_TOOLTIP_BUILD_TRAMWAY_BRIDGE                   :{BLACK}Membangun jembatan trem. Shift untuk menampilkan perkiraan biaya
STR_ROAD_TOOLBAR_TOOLTIP_BUILD_ROAD_TUNNEL                      :{BLACK}Membangun terowongan. Shift untuk menampilkan perkiraan biaya
STR_ROAD_TOOLBAR_TOOLTIP_BUILD_TRAMWAY_TUNNEL                   :{BLACK}Membangun terowongan trem. Shift untuk menampilkan perkiraan biaya
STR_ROAD_TOOLBAR_TOOLTIP_TOGGLE_BUILD_REMOVE_FOR_ROAD           :{BLACK}Bangun/Bongkar konstruksi jalanan
STR_ROAD_TOOLBAR_TOOLTIP_TOGGLE_BUILD_REMOVE_FOR_TRAMWAYS       :{BLACK}Membangun/bongkar konstruksi jalur trem

# Road depot construction window
STR_BUILD_DEPOT_ROAD_ORIENTATION_CAPTION                        :{WHITE}Arah Bengkel Kendaraan
STR_BUILD_DEPOT_ROAD_ORIENTATION_SELECT_TOOLTIP                 :{BLACK}Pilih arah bengkel kendaraan
STR_BUILD_DEPOT_TRAM_ORIENTATION_CAPTION                        :{WHITE}Arah bengkel trem
STR_BUILD_DEPOT_TRAM_ORIENTATION_SELECT_TOOLTIP                 :{BLACK}Tentukan arah bengkel trem menghadap

# Road vehicle station construction window
STR_STATION_BUILD_BUS_ORIENTATION                               :{WHITE}Orientasi Terminal Bus
STR_STATION_BUILD_BUS_ORIENTATION_TOOLTIP                       :{BLACK}Pilih arah terminal bus
STR_STATION_BUILD_TRUCK_ORIENTATION                             :{WHITE}Orientasi stasiun truk
STR_STATION_BUILD_TRUCK_ORIENTATION_TOOLTIP                     :{BLACK}Pilih arah terminal bongkar muat truk
STR_STATION_BUILD_PASSENGER_TRAM_ORIENTATION                    :{WHITE}Orientasi halte trem penumpang
STR_STATION_BUILD_PASSENGER_TRAM_ORIENTATION_TOOLTIP            :{BLACK}Pilih arah halte trem penumpang
STR_STATION_BUILD_CARGO_TRAM_ORIENTATION                        :{WHITE}Arah stasiun trem angkutan barang
STR_STATION_BUILD_CARGO_TRAM_ORIENTATION_TOOLTIP                :{BLACK}Pilih arah stasiun trem angkutan barang

# Waterways toolbar (last two for SE only)
STR_WATERWAYS_TOOLBAR_CAPTION                                   :{WHITE}Konstruksi Perairan.
STR_WATERWAYS_TOOLBAR_CAPTION_SE                                :{WHITE}Perairan
STR_WATERWAYS_TOOLBAR_BUILD_CANALS_TOOLTIP                      :{BLACK}Membangun kanal. Shift untuk menampilkan perkiraan biaya
STR_WATERWAYS_TOOLBAR_BUILD_LOCKS_TOOLTIP                       :{BLACK}Membangun pengunci kanal. Shift untuk menampilkan perkiraan biaya
STR_WATERWAYS_TOOLBAR_BUILD_DEPOT_TOOLTIP                       :{BLACK}Bangun galangan kapal (untuk pembelian dan perbaikan kapal). Shift untuk menampilkan perkiraan biaya
STR_WATERWAYS_TOOLBAR_BUILD_DOCK_TOOLTIP                        :{BLACK}Bangun pelabuhan. Ctrl untuk mengaktifkan penggabungan stasiun. Shift untuk menampilkan perkiraan biaya
STR_WATERWAYS_TOOLBAR_BUOY_TOOLTIP                              :{BLACK}Tempatkan pelampung yang dapat digunakan sebagai petunjuk arah. Shift untuk menampilkan perkiraan biaya
STR_WATERWAYS_TOOLBAR_BUILD_AQUEDUCT_TOOLTIP                    :{BLACK}Membangun jembatan air. Shift untuk menampilkan perkiraan biaya
STR_WATERWAYS_TOOLBAR_CREATE_LAKE_TOOLTIP                       :{BLACK}Membuat area perairan .{}Membuat kanal, kecuali jika CTRL ditekan pada level yang sejajar dengan laut, maka air akan memenuhi permukaan
STR_WATERWAYS_TOOLBAR_CREATE_RIVER_TOOLTIP                      :{BLACK}Membuat sungai

# Ship depot construction window
STR_DEPOT_BUILD_SHIP_CAPTION                                    :{WHITE}Orientasi Galangan
STR_DEPOT_BUILD_SHIP_ORIENTATION_TOOLTIP                        :{BLACK}Pilih arah galangan kapal

# Dock construction window
STR_STATION_BUILD_DOCK_CAPTION                                  :{WHITE}Pelabuhan

# Airport toolbar
STR_TOOLBAR_AIRCRAFT_CAPTION                                    :{WHITE}Bandara
STR_TOOLBAR_AIRCRAFT_BUILD_AIRPORT_TOOLTIP                      :{BLACK}Bangun bandara. Ctrl untuk mengaktifkan penggabungan stasiun. Shift untuk menampilkan perkiraan biaya

# Airport construction window
STR_STATION_BUILD_AIRPORT_CAPTION                               :{WHITE}Pilih Bandara
STR_STATION_BUILD_AIRPORT_TOOLTIP                               :{BLACK}Pilih model bandara
STR_STATION_BUILD_AIRPORT_CLASS_LABEL                           :{BLACK}Kelas bandara
STR_STATION_BUILD_AIRPORT_LAYOUT_NAME                           :{BLACK}Tata letak{NUM}

STR_AIRPORT_SMALL                                               :Bandara Kecil
STR_AIRPORT_CITY                                                :Bandara Kota
STR_AIRPORT_METRO                                               :Metropolitan
STR_AIRPORT_INTERNATIONAL                                       :Internasional
STR_AIRPORT_COMMUTER                                            :Bandara Komuter
STR_AIRPORT_INTERCONTINENTAL                                    :Bandara Antar Benua
STR_AIRPORT_HELIPORT                                            :Helipad
STR_AIRPORT_HELIDEPOT                                           :Hangar Helipad
STR_AIRPORT_HELISTATION                                         :Bandara Helikopter

STR_AIRPORT_CLASS_SMALL                                         :Ukuran kecil
STR_AIRPORT_CLASS_LARGE                                         :Ukuran besar
STR_AIRPORT_CLASS_HUB                                           :Ukuran super
STR_AIRPORT_CLASS_HELIPORTS                                     :Helikopad

STR_STATION_BUILD_NOISE                                         :{BLACK}Tingkat Kebisingan: {GOLD}{COMMA}

# Landscaping toolbar
STR_LANDSCAPING_TOOLBAR                                         :{WHITE}Proses Lansekap
STR_LANDSCAPING_TOOLTIP_LOWER_A_CORNER_OF_LAND                  :{BLACK}Turunkan penjuru dataran. Drag untuk menurunkan penjuru pertama dan meratakan area setinggi penjuru yg baru. Ctrl untuk memilih secara diagonal. Shift untuk menampilkan perkiraan biaya
STR_LANDSCAPING_TOOLTIP_RAISE_A_CORNER_OF_LAND                  :{BLACK}Naikkan penjuru dataran. Drag untuk menaikkan penjuru pertama dan meratakan area setinggi penjuru yg baru. Ctrl untuk memilih secara diagonal. Shift untuk menampilkan perkiraan biaya
STR_LANDSCAPING_LEVEL_LAND_TOOLTIP                              :{BLACK}Ratakan permukaan setinggi ujung kotak terpilih. Ctrl untuk memilih area secara diagonal. Shift untuk menampilkan perkiraan biaya
STR_LANDSCAPING_TOOLTIP_PURCHASE_LAND                           :{BLACK}Beli tanah untuk digunakan pada masa depan. Shift untuk menampilkan perkiraan biaya

# Object construction window
STR_OBJECT_BUILD_CAPTION                                        :{WHITE}Pemilihan obyek
STR_OBJECT_BUILD_TOOLTIP                                        :{BLACK}Pilih obyek yg akan dibangun. Shift untuk menampilkan perkiraan biaya
STR_OBJECT_BUILD_CLASS_TOOLTIP                                  :{BLACK}Pilih kelas dari objek yang dibangun
STR_OBJECT_BUILD_PREVIEW_TOOLTIP                                :{BLACK}Pra-tayang obyek
STR_OBJECT_BUILD_SIZE                                           :{BLACK}Ukuran: {GOLD}{NUM} x {NUM} kotak

STR_OBJECT_CLASS_LTHS                                           :Mercusuar
STR_OBJECT_CLASS_TRNS                                           :Pemancar

# Tree planting window (last two for SE only)
STR_PLANT_TREE_CAPTION                                          :{WHITE}Pepohonan
STR_PLANT_TREE_TOOLTIP                                          :{BLACK}Pilih jenis pohon untuk ditanam. Jika pohon sudah tertanam, ini akan menambah jenis pohon secara acak dari tipe yang sama.
STR_TREES_RANDOM_TYPE                                           :{BLACK}Tanam pohon secara acak
STR_TREES_RANDOM_TYPE_TOOLTIP                                   :{BLACK}Tempatkan tipe tumbuhan secara acak. Shift untuk menampilkan perkiraan biaya
STR_TREES_RANDOM_TREES_BUTTON                                   :{BLACK}Pohon Acak
STR_TREES_RANDOM_TREES_TOOLTIP                                  :{BLACK}Menanam pohon secara acak pada lansekap

# Land generation window (SE)
STR_TERRAFORM_TOOLBAR_LAND_GENERATION_CAPTION                   :{WHITE}Pertumbuhan Wilayah
STR_TERRAFORM_TOOLTIP_PLACE_ROCKY_AREAS_ON_LANDSCAPE            :{BLACK}Meletakkan bebatuan pada lansekap
STR_TERRAFORM_TOOLTIP_DEFINE_DESERT_AREA                        :{BLACK}Membuat wilayah gurun.{}Tahan CTRL untuk membatalkannya
STR_TERRAFORM_TOOLTIP_INCREASE_SIZE_OF_LAND_AREA                :{BLACK}Tambah ukuran area untuk menurunkan/menaikkan
STR_TERRAFORM_TOOLTIP_DECREASE_SIZE_OF_LAND_AREA                :{BLACK}Kurangi ukuran area untuk menurunkan/menaikkan
STR_TERRAFORM_TOOLTIP_GENERATE_RANDOM_LAND                      :{BLACK}Buat wilayah secara acak
STR_TERRAFORM_SE_NEW_WORLD                                      :{BLACK}Ciptakan Skenario baru
STR_TERRAFORM_RESET_LANDSCAPE                                   :{BLACK}Kembalikan lansekap seperti semula
STR_TERRAFORM_RESET_LANDSCAPE_TOOLTIP                           :{BLACK}Hapus semua kekayaan/kepemilikan pemain dari permainan

STR_QUERY_RESET_LANDSCAPE_CAPTION                               :{WHITE}Kembalikan lansekap seperti semula
STR_RESET_LANDSCAPE_CONFIRMATION_TEXT                           :{WHITE}Apakah anda yakin untuk menghapus semua kekayaan para pemain?

# Town generation window (SE)
STR_FOUND_TOWN_CAPTION                                          :{WHITE}Pertumbuhan Kota
STR_FOUND_TOWN_NEW_TOWN_BUTTON                                  :{BLACK}Kota baru
STR_FOUND_TOWN_NEW_TOWN_TOOLTIP                                 :{BLACK}Membangun kota baru. Shift untuk menampilkan perkiraan biaya
STR_FOUND_TOWN_RANDOM_TOWN_BUTTON                               :{BLACK}Kota secara acak
STR_FOUND_TOWN_RANDOM_TOWN_TOOLTIP                              :{BLACK}Membangun kota di lokasi secara acak
STR_FOUND_TOWN_MANY_RANDOM_TOWNS                                :{BLACK}Buat kota secara acak
STR_FOUND_TOWN_RANDOM_TOWNS_TOOLTIP                             :{BLACK}Dukung Peta dengan penempatan kota secara otomatis

STR_FOUND_TOWN_NAME_TITLE                                       :{YELLOW}Nama kota:
STR_FOUND_TOWN_NAME_EDITOR_TITLE                                :{BLACK}Masukkan nama kota
STR_FOUND_TOWN_NAME_EDITOR_HELP                                 :{BLACK}Klik untuk mengisi nama kota
STR_FOUND_TOWN_NAME_RANDOM_BUTTON                               :{BLACK}Acak nama
STR_FOUND_TOWN_NAME_RANDOM_TOOLTIP                              :{BLACK}Buat nama baru secara acak

STR_FOUND_TOWN_INITIAL_SIZE_TITLE                               :{YELLOW}Ukuran kota:
STR_FOUND_TOWN_INITIAL_SIZE_SMALL_BUTTON                        :{BLACK}Kecil
STR_FOUND_TOWN_INITIAL_SIZE_MEDIUM_BUTTON                       :{BLACK}Sedang
STR_FOUND_TOWN_INITIAL_SIZE_LARGE_BUTTON                        :{BLACK}Besar
STR_FOUND_TOWN_SIZE_RANDOM                                      :{BLACK}Acak
STR_FOUND_TOWN_INITIAL_SIZE_TOOLTIP                             :{BLACK}Pilih ukuran kota
STR_FOUND_TOWN_CITY                                             :{BLACK}Kota
STR_FOUND_TOWN_CITY_TOOLTIP                                     :{BLACK}Kota tumbuh lebih cepat daripada biasanya{}Tergantung pengaturan, kota dapat lebih besar ketika di danai.

STR_FOUND_TOWN_ROAD_LAYOUT                                      :{YELLOW}Tampilan jalan kota:
STR_FOUND_TOWN_SELECT_TOWN_ROAD_LAYOUT                          :{BLACK}Pilihlah tampilan jalan yang digunakan utk kota ini
STR_FOUND_TOWN_SELECT_LAYOUT_ORIGINAL                           :{BLACK}Asli
STR_FOUND_TOWN_SELECT_LAYOUT_BETTER_ROADS                       :{BLACK}Jalan yang lebih baik
STR_FOUND_TOWN_SELECT_LAYOUT_2X2_GRID                           :{BLACK}grid 2x2
STR_FOUND_TOWN_SELECT_LAYOUT_3X3_GRID                           :{BLACK}grid 3x3
STR_FOUND_TOWN_SELECT_LAYOUT_RANDOM                             :{BLACK}Acak

# Fund new industry window
STR_FUND_INDUSTRY_CAPTION                                       :{WHITE}Danai industri baru
STR_FUND_INDUSTRY_SELECTION_TOOLTIP                             :{BLACK}Pilih jenis industri yang di inginkan dari daftar
STR_FUND_INDUSTRY_MANY_RANDOM_INDUSTRIES                        :Bangun industri secara acak
STR_FUND_INDUSTRY_MANY_RANDOM_INDUSTRIES_TOOLTIP                :{BLACK}Dukung Peta dengan penempatan industri secara otomatis
STR_FUND_INDUSTRY_INDUSTRY_BUILD_COST                           :{BLACK}Biaya: {YELLOW}{CURRENCY_LONG}
STR_FUND_INDUSTRY_PROSPECT_NEW_INDUSTRY                         :{BLACK}Prospek
STR_FUND_INDUSTRY_BUILD_NEW_INDUSTRY                            :{BLACK}Bangun
STR_FUND_INDUSTRY_FUND_NEW_INDUSTRY                             :{BLACK}Danai

# Industry cargoes window
STR_INDUSTRY_CARGOES_INDUSTRY_CAPTION                           :{WHITE}Hubungan industri untuk industri {STRING}
STR_INDUSTRY_CARGOES_CARGO_CAPTION                              :{WHITE}Hubungan industri untuk kargo {STRING}
STR_INDUSTRY_CARGOES_PRODUCERS                                  :{WHITE}Industri pemasok
STR_INDUSTRY_CARGOES_CUSTOMERS                                  :{WHITE}Industri penerima
STR_INDUSTRY_CARGOES_HOUSES                                     :{WHITE}Rumah
STR_INDUSTRY_CARGOES_INDUSTRY_TOOLTIP                           :{BLACK}Klik pada industri untuk melihat pemasok dan pelanggannya
STR_INDUSTRY_CARGOES_CARGO_TOOLTIP                              :{BLACK}{STRING}{}Klik pada kargo untuk melihat pemasok dan pelanggannya
STR_INDUSTRY_DISPLAY_CHAIN                                      :{BLACK}Tampilkan hubungan
STR_INDUSTRY_DISPLAY_CHAIN_TOOLTIP                              :{BLACK}Menampilkan industri yang menyediakan dan menerima kargo
STR_INDUSTRY_CARGOES_NOTIFY_SMALLMAP                            :{BLACK}Tautkan ke peta
STR_INDUSTRY_CARGOES_NOTIFY_SMALLMAP_TOOLTIP                    :{BLACK}Pilih agar industri ini diikutkan dalam peta mini
STR_INDUSTRY_CARGOES_SELECT_CARGO                               :{BLACK}Pilih kargo
STR_INDUSTRY_CARGOES_SELECT_CARGO_TOOLTIP                       :{BLACK}Pilih kargo yang akan ditampilkan
STR_INDUSTRY_CARGOES_SELECT_INDUSTRY                            :{BLACK}Pilih industri
STR_INDUSTRY_CARGOES_SELECT_INDUSTRY_TOOLTIP                    :{BLACK}Pilih industri yang akan ditampilkan

# Land area window
STR_LAND_AREA_INFORMATION_CAPTION                               :{WHITE}Informasi area daratan
STR_LAND_AREA_INFORMATION_COST_TO_CLEAR_N_A                     :{BLACK}Biaya penghancuran: {LTBLUE}tidak ada
STR_LAND_AREA_INFORMATION_COST_TO_CLEAR                         :{BLACK}Biaya penghancuran: {RED}{CURRENCY_LONG}
STR_LAND_AREA_INFORMATION_REVENUE_WHEN_CLEARED                  :{BLACK}Nilai jual kembali: {LTBLUE}{CURRENCY_LONG}
STR_LAND_AREA_INFORMATION_OWNER_N_A                             :-kosong-
STR_LAND_AREA_INFORMATION_OWNER                                 :{BLACK}Pemilik: {LTBLUE}{STRING}
STR_LAND_AREA_INFORMATION_ROAD_OWNER                            :{BLACK}Pemilik Jalan: {LTBLUE}{STRING}
STR_LAND_AREA_INFORMATION_TRAM_OWNER                            :{BLACK}Pemilik Jalur Trem: {LTBLUE}{STRING}
STR_LAND_AREA_INFORMATION_RAIL_OWNER                            :{BLACK}Pemilik Rel Kereta: {LTBLUE}{STRING}
STR_LAND_AREA_INFORMATION_LOCAL_AUTHORITY                       :{BLACK}Pemkot setempat: {LTBLUE}{STRING}
STR_LAND_AREA_INFORMATION_LOCAL_AUTHORITY_NONE                  :Kosong
STR_LAND_AREA_INFORMATION_LANDINFO_COORDS                       :{BLACK}Koordinat: {LTBLUE}{NUM} x {NUM} x {NUM} ({STRING})
STR_LAND_AREA_INFORMATION_BUILD_DATE                            :{BLACK}Dibuat: {LTBLUE}{DATE_LONG}
STR_LAND_AREA_INFORMATION_STATION_CLASS                         :{BLACK}Kelas Stasiun: {LTBLUE}{STRING}
STR_LAND_AREA_INFORMATION_STATION_TYPE                          :{BLACK}Tipe Stasiun: {LTBLUE}{STRING}
STR_LAND_AREA_INFORMATION_AIRPORT_CLASS                         :{BLACK}Kelas Bandara: {LTBLUE}{STRING}
STR_LAND_AREA_INFORMATION_AIRPORT_NAME                          :{BLACK}Nama Bandara: {LTBLUE}{STRING}
STR_LAND_AREA_INFORMATION_AIRPORTTILE_NAME                      :{BLACK}Nama area bandara: {LTBLUE}{STRING}
STR_LAND_AREA_INFORMATION_NEWGRF_NAME                           :{BLACK}NewGRF: {LTBLUE}{STRING}
STR_LAND_AREA_INFORMATION_CARGO_ACCEPTED                        :{BLACK}Muatan diterima: {LTBLUE}
STR_LAND_AREA_INFORMATION_CARGO_EIGHTS                          :({COMMA}/8 {STRING})
STR_LANG_AREA_INFORMATION_RAIL_TYPE                             :{BLACK}Tipe Rel: {LTBLUE}{STRING}
STR_LANG_AREA_INFORMATION_RAIL_SPEED_LIMIT                      :{BLACK}Batasan kecepatan rel: {LTBLUE}{VELOCITY}
STR_LANG_AREA_INFORMATION_ROAD_SPEED_LIMIT                      :{BLACK}Batasan kecepatan jalan: {LTBLUE}{VELOCITY}

# Description of land area of different tiles
STR_LAI_CLEAR_DESCRIPTION_ROCKS                                 :Bebatuan
STR_LAI_CLEAR_DESCRIPTION_ROUGH_LAND                            :Tanah Kasar
STR_LAI_CLEAR_DESCRIPTION_BARE_LAND                             :Lahan kritis
STR_LAI_CLEAR_DESCRIPTION_GRASS                                 :Rerumputan
STR_LAI_CLEAR_DESCRIPTION_FIELDS                                :Ladang
STR_LAI_CLEAR_DESCRIPTION_SNOW_COVERED_LAND                     :Daerah tertutup salju
STR_LAI_CLEAR_DESCRIPTION_DESERT                                :Gurun Pasir

STR_LAI_RAIL_DESCRIPTION_TRACK                                  :Rel Kereta track
STR_LAI_RAIL_DESCRIPTION_TRACK_WITH_NORMAL_SIGNALS              :Rel Kereta Lintasan dengan "block signals"
STR_LAI_RAIL_DESCRIPTION_TRACK_WITH_PRESIGNALS                  :Rel Kereta lintasan dengan "pre-signals"
STR_LAI_RAIL_DESCRIPTION_TRACK_WITH_EXITSIGNALS                 :Rel Kereta lintasan dengan "exit-signals"
STR_LAI_RAIL_DESCRIPTION_TRACK_WITH_COMBOSIGNALS                :Rel Keretalintasan dengan "combo-signals"
STR_LAI_RAIL_DESCRIPTION_TRACK_WITH_PBSSIGNALS                  :Rel Kereta lintasan dengan "path signals"
STR_LAI_RAIL_DESCRIPTION_TRACK_WITH_NOENTRYSIGNALS              :Rel Kereta lintasan dengan sinyal satu arah
STR_LAI_RAIL_DESCRIPTION_TRACK_WITH_NORMAL_PRESIGNALS           :Rel Kereta lintasan dengan "block and pre-signals"
STR_LAI_RAIL_DESCRIPTION_TRACK_WITH_NORMAL_EXITSIGNALS          :Rel Kereta lintasan dengan "block and exit-signals"
STR_LAI_RAIL_DESCRIPTION_TRACK_WITH_NORMAL_COMBOSIGNALS         :Rel Kereta lintasan dengan "block and combo-signals"
STR_LAI_RAIL_DESCRIPTION_TRACK_WITH_NORMAL_PBSSIGNALS           :Rel Kereta lintasan dengan "block and path signals"
STR_LAI_RAIL_DESCRIPTION_TRACK_WITH_NORMAL_NOENTRYSIGNALS       :Rel Kereta lintasan dengan "block and one-way path signals"
STR_LAI_RAIL_DESCRIPTION_TRACK_WITH_PRE_EXITSIGNALS             :Rel Kereta lintasan dengan "pre- and exit-signals"
STR_LAI_RAIL_DESCRIPTION_TRACK_WITH_PRE_COMBOSIGNALS            :Rel Kereta lintasan dengan "pre- and combo-signals"
STR_LAI_RAIL_DESCRIPTION_TRACK_WITH_PRE_PBSSIGNALS              :Rel Kereta lintasan dengan "pre- and path signals"
STR_LAI_RAIL_DESCRIPTION_TRACK_WITH_PRE_NOENTRYSIGNALS          :Rel Kereta lintasan dengan "pre- and one-way path signals"
STR_LAI_RAIL_DESCRIPTION_TRACK_WITH_EXIT_COMBOSIGNALS           :Rel Kereta lintasan dengan "exit- and combo-signals"
STR_LAI_RAIL_DESCRIPTION_TRACK_WITH_EXIT_PBSSIGNALS             :Rel Kereta lintasan dengan "exit- and path signals"
STR_LAI_RAIL_DESCRIPTION_TRACK_WITH_EXIT_NOENTRYSIGNALS         :Rel Kereta lintasan dengan "exit- and one-way path signals"
STR_LAI_RAIL_DESCRIPTION_TRACK_WITH_COMBO_PBSSIGNALS            :Rel Kereta lintasan dengan "combo- and path signals"
STR_LAI_RAIL_DESCRIPTION_TRACK_WITH_COMBO_NOENTRYSIGNALS        :Rel Kereta lintasan dengan "combo- and one-way path signals"
STR_LAI_RAIL_DESCRIPTION_TRACK_WITH_PBS_NOENTRYSIGNALS          :Rel Kereta lintasan dengan "path and one-way path signals"
STR_LAI_RAIL_DESCRIPTION_TRAIN_DEPOT                            :Rel Kereta depo kereta

STR_LAI_ROAD_DESCRIPTION_ROAD                                   :Jalan
STR_LAI_ROAD_DESCRIPTION_ROAD_WITH_STREETLIGHTS                 :Jalan raya dengan lampu
STR_LAI_ROAD_DESCRIPTION_TREE_LINED_ROAD                        :Jalan berbatas pohon
STR_LAI_ROAD_DESCRIPTION_ROAD_VEHICLE_DEPOT                     :Bengkel kendaraan
STR_LAI_ROAD_DESCRIPTION_ROAD_RAIL_LEVEL_CROSSING               :Persimpangan jalan/rel
STR_LAI_ROAD_DESCRIPTION_TRAMWAY                                :Jalur Trem

# Houses come directly from their building names
STR_LAI_TOWN_INDUSTRY_DESCRIPTION_UNDER_CONSTRUCTION            :{STRING} (dalam perbaikan)

STR_LAI_TREE_NAME_TREES                                         :Pepohonan
STR_LAI_TREE_NAME_RAINFOREST                                    :Hutan Hujan
STR_LAI_TREE_NAME_CACTUS_PLANTS                                 :Tanaman Kaktus

STR_LAI_STATION_DESCRIPTION_RAILROAD_STATION                    :Stasiun Kereta
STR_LAI_STATION_DESCRIPTION_AIRCRAFT_HANGAR                     :Hangar Pesawat
STR_LAI_STATION_DESCRIPTION_AIRPORT                             :Bandara
STR_LAI_STATION_DESCRIPTION_TRUCK_LOADING_AREA                  :Area bongkar muat truk
STR_LAI_STATION_DESCRIPTION_BUS_STATION                         :Terminal Bus
STR_LAI_STATION_DESCRIPTION_SHIP_DOCK                           :Pelabuhan
STR_LAI_STATION_DESCRIPTION_BUOY                                :Pelampung
STR_LAI_STATION_DESCRIPTION_WAYPOINT                            :Waypoint

STR_LAI_WATER_DESCRIPTION_WATER                                 :Air
STR_LAI_WATER_DESCRIPTION_CANAL                                 :Kanal
STR_LAI_WATER_DESCRIPTION_LOCK                                  :Kunci
STR_LAI_WATER_DESCRIPTION_RIVER                                 :Sungai
STR_LAI_WATER_DESCRIPTION_COAST_OR_RIVERBANK                    :Pantai atau tepi sungai
STR_LAI_WATER_DESCRIPTION_SHIP_DEPOT                            :Galangan Kapal

# Industries come directly from their industry names

STR_LAI_TUNNEL_DESCRIPTION_RAILROAD                             :Terowongan Kereta
STR_LAI_TUNNEL_DESCRIPTION_ROAD                                 :Terowongan jalan

STR_LAI_BRIDGE_DESCRIPTION_RAIL_SUSPENSION_STEEL                :Jembatan rel suspensi dan baja
STR_LAI_BRIDGE_DESCRIPTION_RAIL_GIRDER_STEEL                    :Jembatan rel balok dan baja
STR_LAI_BRIDGE_DESCRIPTION_RAIL_CANTILEVER_STEEL                :Jembatan rel beton dan baja
STR_LAI_BRIDGE_DESCRIPTION_RAIL_SUSPENSION_CONCRETE             :Jembatan rel suspensi beton bertulang
STR_LAI_BRIDGE_DESCRIPTION_RAIL_WOODEN                          :Jembatan rel kayu
STR_LAI_BRIDGE_DESCRIPTION_RAIL_CONCRETE                        :Jembatan rel beton
STR_LAI_BRIDGE_DESCRIPTION_RAIL_TUBULAR_STEEL                   :Jembatan rel berbentuk tabung

STR_LAI_BRIDGE_DESCRIPTION_ROAD_SUSPENSION_STEEL                :Jembatan jalan suspensi baja
STR_LAI_BRIDGE_DESCRIPTION_ROAD_GIRDER_STEEL                    :Jembatan jalan balok dan baja
STR_LAI_BRIDGE_DESCRIPTION_ROAD_CANTILEVER_STEEL                :Jembatan jalan beton dan baja
STR_LAI_BRIDGE_DESCRIPTION_ROAD_SUSPENSION_CONCRETE             :Jembatan jalan suspensi beton bertulang
STR_LAI_BRIDGE_DESCRIPTION_ROAD_WOODEN                          :Jembatan jalan kayu
STR_LAI_BRIDGE_DESCRIPTION_ROAD_CONCRETE                        :Jembatan jalan beton
STR_LAI_BRIDGE_DESCRIPTION_ROAD_TUBULAR_STEEL                   :Jembatan berbentuk tabung

STR_LAI_BRIDGE_DESCRIPTION_AQUEDUCT                             :Saluran air dari beton

STR_LAI_OBJECT_DESCRIPTION_TRANSMITTER                          :Pemancar
STR_LAI_OBJECT_DESCRIPTION_LIGHTHOUSE                           :Mercusuar
STR_LAI_OBJECT_DESCRIPTION_COMPANY_HEADQUARTERS                 :Kantor Utama Perusahaan
STR_LAI_OBJECT_DESCRIPTION_COMPANY_OWNED_LAND                   :Tanah milik Perusahaan

# About OpenTTD window
STR_ABOUT_OPENTTD                                               :{WHITE}Tentang OpenTTD
STR_ABOUT_ORIGINAL_COPYRIGHT                                    :{BLACK}Hak Cipta asli {COPYRIGHT} 1995 Chris Sawyer, Hak Cipta dilindungi
STR_ABOUT_VERSION                                               :{BLACK}OpenTTD versi {REV}
STR_ABOUT_COPYRIGHT_OPENTTD                                     :{BLACK}OpenTTD {COPYRIGHT} 2002-2019 Tim OpenTTD

# Framerate display window
STR_FRAMERATE_CAPTION_SMALL                                     :{STRING}{WHITE} ({DECIMAL}x)
STR_FRAMERATE_RATE_GAMELOOP                                     :{WHITE}Rata simulasi: {STRING}
STR_FRAMERATE_SPEED_FACTOR_TOOLTIP                              :{BLACK}Beberapa cepat permainan lagi berjalan, dibanding dengan kecepatan diharapkan memakai rata simulasi biasa.
STR_FRAMERATE_CURRENT                                           :{WHITE}Sekarang
STR_FRAMERATE_DATA_POINTS                                       :{WHITE}Data tergantung oleh ukuran {COMMA}
STR_FRAMERATE_MS_GOOD                                           :{LTBLUE}{DECIMAL}{WHITE} ms
STR_FRAMERATE_MS_WARN                                           :{YELLOW}{DECIMAL}{WHITE} ms
STR_FRAMERATE_MS_BAD                                            :{RED}{DECIMAL}{WHITE} ms
STR_FRAMERATE_GRAPH_MILLISECONDS                                :{TINY_FONT}{COMMA} ms
STR_FRAMERATE_GRAPH_SECONDS                                     :{TINY_FONT}{COMMA} s
############ Leave those lines in this order!!
STR_FRAMERATE_GL_ECONOMY                                        :{WHITE} Penanganan kargo:
STR_FRAMERATE_GL_TRAINS                                         :{WHITE} Titik kereta:
STR_FRAMERATE_GL_ROADVEHS                                       :{WHITE} Titik kendaraan:
STR_FRAMERATE_GL_SHIPS                                          :{WHITE} Titik kapal:
STR_FRAMERATE_GL_AIRCRAFT                                       :{WHITE} Titik pesawat:
STR_FRAMERATE_GL_LANDSCAPE                                      :{WHITE} Titik dunia:
STR_FRAMERATE_DRAWING_VIEWPORTS                                 :{WHITE} Viewport dunia:
STR_FRAMERATE_SOUND                                             :{WHITE}Mixing suara:
############ End of leave-in-this-order
############ Leave those lines in this order!!
STR_FRAMETIME_CAPTION_GL_ECONOMY                                :Penanganan kargo
STR_FRAMETIME_CAPTION_GL_TRAINS                                 :Titik kereta
STR_FRAMETIME_CAPTION_GL_ROADVEHS                               :Titik kendaraan
STR_FRAMETIME_CAPTION_GL_SHIPS                                  :Titik kapal
STR_FRAMETIME_CAPTION_GL_AIRCRAFT                               :Titik pesawat
STR_FRAMETIME_CAPTION_GL_LANDSCAPE                              :Titik dunia
STR_FRAMETIME_CAPTION_SOUND                                     :Mixing suara
############ End of leave-in-this-order


# Save/load game/scenario
STR_SAVELOAD_SAVE_CAPTION                                       :{WHITE}Simpan Permainan
STR_SAVELOAD_LOAD_CAPTION                                       :{WHITE}Buka Permainan
STR_SAVELOAD_SAVE_SCENARIO                                      :{WHITE}Simpan Skenario
STR_SAVELOAD_LOAD_SCENARIO                                      :{WHITE}Buka Skenario
STR_SAVELOAD_LOAD_HEIGHTMAP                                     :{WHITE}Buka peta Heightmap
STR_SAVELOAD_SAVE_HEIGHTMAP                                     :{WHITE}Simpan Heightmap
STR_SAVELOAD_HOME_BUTTON                                        :{BLACK}Klik disini untuk langsung mengarah ke folder asal simpan/buka saat ini.
STR_SAVELOAD_BYTES_FREE                                         :{BLACK}{BYTES} bebas
STR_SAVELOAD_LIST_TOOLTIP                                       :{BLACK}Daftar drive, direktori dan berkas permainan tersimpan
STR_SAVELOAD_EDITBOX_TOOLTIP                                    :{BLACK}Nama yang akan digunakan untuk menyimpan permainan
STR_SAVELOAD_DELETE_BUTTON                                      :{BLACK}Hapus
STR_SAVELOAD_DELETE_TOOLTIP                                     :{BLACK}Hapus nama simpanan permainan terpilih
STR_SAVELOAD_SAVE_BUTTON                                        :{BLACK}Simpan
STR_SAVELOAD_SAVE_TOOLTIP                                       :{BLACK}Simpan permainan saat ini, gunakan nama yang terpilih
STR_SAVELOAD_LOAD_BUTTON                                        :{BLACK}Muat
STR_SAVELOAD_LOAD_TOOLTIP                                       :{BLACK}Membuka permainan yang telah dipilih
STR_SAVELOAD_LOAD_HEIGHTMAP_TOOLTIP                             :{BLACK}Muat heightmap yang dipilih
STR_SAVELOAD_DETAIL_CAPTION                                     :{BLACK}Rincian Permainan
STR_SAVELOAD_DETAIL_NOT_AVAILABLE                               :{BLACK}Tidak ada informasi yang tersedia
STR_SAVELOAD_DETAIL_COMPANY_INDEX                               :{SILVER}{COMMA}: {WHITE}{STRING}
STR_SAVELOAD_DETAIL_GRFSTATUS                                   :{SILVER}NewGRF: {WHITE}{STRING}

STR_SAVELOAD_OSKTITLE                                           :{BLACK}Masukkan nama dari permainan tersimpan

# World generation
STR_MAPGEN_WORLD_GENERATION_CAPTION                             :{WHITE}Pembuatan Bentang Darat
STR_MAPGEN_MAPSIZE                                              :{BLACK}Ukuran Peta:
STR_MAPGEN_MAPSIZE_TOOLTIP                                      :{BLACK}Pilih ukuran peta dalam petak. Jumlah dari petak yang tersedia akan sedikit lebih kecil
STR_MAPGEN_BY                                                   :{BLACK}*
STR_MAPGEN_NUMBER_OF_TOWNS                                      :{BLACK}Jumlah Kota:
STR_MAPGEN_DATE                                                 :{BLACK}Tgl:
STR_MAPGEN_NUMBER_OF_INDUSTRIES                                 :{BLACK}Jumlah industri:
STR_MAPGEN_MAX_HEIGHTLEVEL                                      :{BLACK}Ketinggian peta maksimum:
STR_MAPGEN_MAX_HEIGHTLEVEL_UP                                   :{BLACK}Naikkan satu ketinggian maksimum gunung di peta
STR_MAPGEN_MAX_HEIGHTLEVEL_DOWN                                 :{BLACK}Turunkan satu ketinggian maksimum gunung di peta
STR_MAPGEN_SNOW_LINE_HEIGHT                                     :{BLACK}Tinggi garis salju:
STR_MAPGEN_SNOW_LINE_UP                                         :{BLACK}Naikkan ketinggian garis salju satu angka
STR_MAPGEN_SNOW_LINE_DOWN                                       :{BLACK}Turunkan ketinggian garis salju satu angka
STR_MAPGEN_LAND_GENERATOR                                       :{BLACK}Algoritma pulau:
STR_MAPGEN_TREE_PLACER                                          :{BLACK}Algoritma pohon:
STR_MAPGEN_TERRAIN_TYPE                                         :{BLACK}Jenis dataran:
STR_MAPGEN_QUANTITY_OF_SEA_LAKES                                :{BLACK}Area perairan:
STR_MAPGEN_QUANTITY_OF_RIVERS                                   :{BLACK}Sungai:
STR_MAPGEN_SMOOTHNESS                                           :{BLACK}Kehalusan:
STR_MAPGEN_VARIETY                                              :{BLACK}Macam penyebaran:
STR_MAPGEN_GENERATE                                             :{WHITE}Buat Peta

# Strings for map borders at game generation
STR_MAPGEN_BORDER_TYPE                                          :{BLACK}Jenis Tepi Peta:
STR_MAPGEN_NORTHWEST                                            :{BLACK}Barat Laut
STR_MAPGEN_NORTHEAST                                            :{BLACK}Timur Laut
STR_MAPGEN_SOUTHEAST                                            :{BLACK}Tenggara
STR_MAPGEN_SOUTHWEST                                            :{BLACK}Barat Daya
STR_MAPGEN_BORDER_FREEFORM                                      :{BLACK}Bebas
STR_MAPGEN_BORDER_WATER                                         :{BLACK}Perairan
STR_MAPGEN_BORDER_RANDOM                                        :{BLACK}Acak
STR_MAPGEN_BORDER_RANDOMIZE                                     :{BLACK}Acak
STR_MAPGEN_BORDER_MANUAL                                        :{BLACK}Manual

STR_MAPGEN_HEIGHTMAP_ROTATION                                   :{BLACK}Rotasi Heightmap:
STR_MAPGEN_HEIGHTMAP_NAME                                       :{BLACK}Nama Peta Heightmap:
STR_MAPGEN_HEIGHTMAP_SIZE_LABEL                                 :{BLACK}Luas:
STR_MAPGEN_HEIGHTMAP_SIZE                                       :{ORANGE}{NUM} x {NUM}

STR_MAPGEN_MAX_HEIGHTLEVEL_QUERY_CAPT                           :{WHITE}Ubah ketinggian peta maksimal
STR_MAPGEN_SNOW_LINE_QUERY_CAPT                                 :{WHITE}Ubah ketinggian garis salju
STR_MAPGEN_START_DATE_QUERY_CAPT                                :{WHITE}Ganti Tahun Permulaan

# SE Map generation
STR_SE_MAPGEN_CAPTION                                           :{WHITE}Jenis Skenario
STR_SE_MAPGEN_FLAT_WORLD                                        :{WHITE}Pulau datar
STR_SE_MAPGEN_FLAT_WORLD_TOOLTIP                                :{BLACK}Membuat pulau yang sangat datar
STR_SE_MAPGEN_RANDOM_LAND                                       :{WHITE}Pulau bergelombang
STR_SE_MAPGEN_FLAT_WORLD_HEIGHT                                 :{BLACK}Tinggi daratan:
STR_SE_MAPGEN_FLAT_WORLD_HEIGHT_DOWN                            :{BLACK}Turunkan ketinggian dataran satu level. (0 = laut)
STR_SE_MAPGEN_FLAT_WORLD_HEIGHT_UP                              :{BLACK}Naikkan ketinggian dataran satu level. (0 = laut)

STR_SE_MAPGEN_FLAT_WORLD_HEIGHT_QUERY_CAPT                      :{WHITE}Ubah ketinggian dataran

# Map generation progress
STR_GENERATION_WORLD                                            :{WHITE}Membuat Peta ...
STR_GENERATION_ABORT                                            :{BLACK}Batalkan
STR_GENERATION_ABORT_CAPTION                                    :{WHITE}Membatalkan Pembuatan Bentang Darat
STR_GENERATION_ABORT_MESSAGE                                    :{YELLOW}Apakah anda ingin membatalkan pembuatan?
STR_GENERATION_PROGRESS                                         :{WHITE}{NUM}% selesai
STR_GENERATION_PROGRESS_NUM                                     :{BLACK}{NUM} / {NUM}
STR_GENERATION_WORLD_GENERATION                                 :{BLACK}Pembuatan Bentang Darat
STR_GENERATION_RIVER_GENERATION                                 :{BLACK}Pembuatan Sungai
STR_GENERATION_TREE_GENERATION                                  :{BLACK}Membuat pepohonan
STR_GENERATION_OBJECT_GENERATION                                :{BLACK}Membuat objek tak bergerak
STR_GENERATION_CLEARING_TILES                                   :{BLACK}Membersihan area
STR_GENERATION_SETTINGUP_GAME                                   :{BLACK}Mengatur permainan
STR_GENERATION_PREPARING_TILELOOP                               :{BLACK}Menyiapkan area loop
STR_GENERATION_PREPARING_SCRIPT                                 :{BLACK}Menjalankan skrip
STR_GENERATION_PREPARING_GAME                                   :{BLACK}Menyiapkan permainan

# NewGRF settings
STR_NEWGRF_SETTINGS_CAPTION                                     :{WHITE}Pengaturan NewGRF
STR_NEWGRF_SETTINGS_INFO_TITLE                                  :{WHITE}Rincian Informasi NewGRF
STR_NEWGRF_SETTINGS_ACTIVE_LIST                                 :{WHITE}File NewGRF aktif
STR_NEWGRF_SETTINGS_INACTIVE_LIST                               :{WHITE}File NewGRF tidak aktif
STR_NEWGRF_SETTINGS_SELECT_PRESET                               :{ORANGE}Pilih preset:
STR_NEWGRF_FILTER_TITLE                                         :{ORANGE}Saring kata:
STR_NEWGRF_SETTINGS_PRESET_LIST_TOOLTIP                         :{BLACK}Baca kembali setingan terdahulu yang terpilih
STR_NEWGRF_SETTINGS_PRESET_SAVE                                 :{BLACK}Simpan
STR_NEWGRF_SETTINGS_PRESET_SAVE_TOOLTIP                         :{BLACK}Simpan daftar ini dalam daftar aturan
STR_NEWGRF_SETTINGS_PRESET_SAVE_QUERY                           :{BLACK}Masukkan nama
STR_NEWGRF_SETTINGS_PRESET_DELETE                               :{BLACK}Hapus
STR_NEWGRF_SETTINGS_PRESET_DELETE_TOOLTIP                       :{BLACK}Hapus daftar aturan yang terpilih
STR_NEWGRF_SETTINGS_ADD                                         :{BLACK}Tambahkan
STR_NEWGRF_SETTINGS_ADD_FILE_TOOLTIP                            :{BLACK}Tambahkan berkas NewGRF terpilih kedalam konfigurasi anda
STR_NEWGRF_SETTINGS_RESCAN_FILES                                :{BLACK}Telusuri ulang berkas
STR_NEWGRF_SETTINGS_RESCAN_FILES_TOOLTIP                        :{BLACK}Memperbarui daftar berkas NewGRF yang tersedia.
STR_NEWGRF_SETTINGS_REMOVE                                      :{BLACK}Buang
STR_NEWGRF_SETTINGS_REMOVE_TOOLTIP                              :{BLACK}Buang berkas NewGRF yang terpilih dari daftar
STR_NEWGRF_SETTINGS_MOVEUP                                      :{BLACK}Keatas
STR_NEWGRF_SETTINGS_MOVEUP_TOOLTIP                              :{BLACK}Pindahkan berkas NewGRF yang terpilih kebagian atas daftar
STR_NEWGRF_SETTINGS_MOVEDOWN                                    :{BLACK}Kebawah
STR_NEWGRF_SETTINGS_MOVEDOWN_TOOLTIP                            :{BLACK}Pindahkan berkas NewGRF yang terpilih kebagian bawah daftar
STR_NEWGRF_SETTINGS_UPGRADE                                     :{BLACK}Memperbarukan
STR_NEWGRF_SETTINGS_UPGRADE_TOOLTIP                             :{BLACK}Menatar data NewGRF bagi data yang sudah diperbarui
STR_NEWGRF_SETTINGS_FILE_TOOLTIP                                :{BLACK}Daftar file NewGRF yang terinstal

STR_NEWGRF_SETTINGS_SET_PARAMETERS                              :{BLACK}Atur parameter
STR_NEWGRF_SETTINGS_SHOW_PARAMETERS                             :{BLACK}Tampilkan parameter
STR_NEWGRF_SETTINGS_TOGGLE_PALETTE                              :{BLACK}Tandai palet
STR_NEWGRF_SETTINGS_TOGGLE_PALETTE_TOOLTIP                      :{BLACK}Tandai palet NewGRF terpilih.{}Lakukan ini ketika grafis NewGRF ini terlihat berwarna merah muda di dalam permainan
STR_NEWGRF_SETTINGS_APPLY_CHANGES                               :{BLACK}Terapkan Perubahan

STR_NEWGRF_SETTINGS_FIND_MISSING_CONTENT_BUTTON                 :{BLACK}Temukan konten yg blm ada
STR_NEWGRF_SETTINGS_FIND_MISSING_CONTENT_TOOLTIP                :{BLACK}Memeriksa apakah ada konten yg bisa ditemukan secara online

STR_NEWGRF_SETTINGS_FILENAME                                    :{BLACK}Nama File: {SILVER}{STRING}
STR_NEWGRF_SETTINGS_GRF_ID                                      :{BLACK}GRF ID: {SILVER}{STRING}
STR_NEWGRF_SETTINGS_VERSION                                     :{BLACK}Versi: {SILVER}{NUM}
STR_NEWGRF_SETTINGS_MIN_VERSION                                 :{BLACK}Versi kompatibel min.: {SILVER}{NUM}
STR_NEWGRF_SETTINGS_MD5SUM                                      :{BLACK}MD5sum: {SILVER}{STRING}
STR_NEWGRF_SETTINGS_PALETTE                                     :{BLACK}Palet/warna: {SILVER}{STRING}
STR_NEWGRF_SETTINGS_PARAMETER                                   :{BLACK}Parameter: {SILVER}{STRING}

STR_NEWGRF_SETTINGS_NO_INFO                                     :{BLACK}Tidak ada informasi yang tersedia
STR_NEWGRF_SETTINGS_NOT_FOUND                                   :{RED}Berkas yang cocok tidak diketemukan
STR_NEWGRF_SETTINGS_DISABLED                                    :{RED}Non-aktifkan
STR_NEWGRF_SETTINGS_INCOMPATIBLE                                :{RED}Tidak kompatibel dengan versi OpenTTD ini

# NewGRF save preset window
STR_SAVE_PRESET_CAPTION                                         :{WHITE}Menyimpan pengaturan
STR_SAVE_PRESET_LIST_TOOLTIP                                    :{BLACK}Daftar pengaturan yang tersedia, memilih salah satu untuk menyalin kepada nama penyimpanan di bawah
STR_SAVE_PRESET_TITLE                                           :{BLACK}Memasukkan nama untuk pengaturan
STR_SAVE_PRESET_EDITBOX_TOOLTIP                                 :{BLACK}Nama yang sedang dipilih bagi penyimpanan pengaturan
STR_SAVE_PRESET_CANCEL                                          :{BLACK}Batal
STR_SAVE_PRESET_CANCEL_TOOLTIP                                  :{BLACK}Jangan mengubah pengaturan awal
STR_SAVE_PRESET_SAVE                                            :{BLACK}Menyimpan
STR_SAVE_PRESET_SAVE_TOOLTIP                                    :{BLACK}Menyimpan presetnya pada nama yang sedang dipilih

# NewGRF parameters window
STR_NEWGRF_PARAMETERS_CAPTION                                   :{WHITE}Ubah parameter NewGRF
STR_NEWGRF_PARAMETERS_CLOSE                                     :{BLACK}Tutup
STR_NEWGRF_PARAMETERS_RESET                                     :{BLACK}Reset
STR_NEWGRF_PARAMETERS_RESET_TOOLTIP                             :{BLACK}Kembalikan setelan awal parameter
STR_NEWGRF_PARAMETERS_DEFAULT_NAME                              :Parameter {NUM}
STR_NEWGRF_PARAMETERS_SETTING                                   :{STRING}: {ORANGE}{STRING}
STR_NEWGRF_PARAMETERS_NUM_PARAM                                 :{LTBLUE}Jumlah parameter: {ORANGE}{NUM}

# NewGRF inspect window
STR_NEWGRF_INSPECT_CAPTION                                      :{WHITE}Memeriksa - {STRING}
STR_NEWGRF_INSPECT_PARENT_BUTTON                                :{BLACK}Induk
STR_NEWGRF_INSPECT_PARENT_TOOLTIP                               :{BLACK}Periksa objek dari parent scope

STR_NEWGRF_INSPECT_CAPTION_OBJECT_AT                            :{STRING} pada {HEX}
STR_NEWGRF_INSPECT_CAPTION_OBJECT_AT_OBJECT                     :Obyek
STR_NEWGRF_INSPECT_CAPTION_OBJECT_AT_RAIL_TYPE                  :Tipe rel

STR_NEWGRF_INSPECT_QUERY_CAPTION                                :{WHITE}Variabel NewGRF harus 60+x (hexadecimal)

# Sprite aligner window
STR_SPRITE_ALIGNER_CAPTION                                      :{WHITE}Menjajarkan sprite {COMMA} ({STRING})
STR_SPRITE_ALIGNER_NEXT_BUTTON                                  :{BLACK}Sprite berikutnya
STR_SPRITE_ALIGNER_NEXT_TOOLTIP                                 :{BLACK}Pergi ke sprite normal berikutnya, lewati sprite bayangan/warna ulang/huruf dan pembungkus saat mulai
STR_SPRITE_ALIGNER_GOTO_BUTTON                                  :{BLACK}Pergi ke sprite
STR_SPRITE_ALIGNER_GOTO_TOOLTIP                                 :{BLACK}Pergi ke sprite. Jika ini adalah sprite normal, lanjutkan ke sprite normal berikutnya
STR_SPRITE_ALIGNER_PREVIOUS_BUTTON                              :{BLACK}Sprite sebelumnya
STR_SPRITE_ALIGNER_PREVIOUS_TOOLTIP                             :{BLACK}Lanjutkan ke sprite normal sebelumnya, lewati sembarang sprite bayangan/warna ulang/huruf dan pembungkus saat mulai
STR_SPRITE_ALIGNER_SPRITE_TOOLTIP                               :{BLACK}Mewakili sprite yang sedang dipilih. Penjajaran diabaikan ketika sprite ini digambar
STR_SPRITE_ALIGNER_MOVE_TOOLTIP                                 :{BLACK}Pindahkan sprite, mengubah offset X dan Y
STR_SPRITE_ALIGNER_PICKER_BUTTON                                :{BLACK}Pilih sprite
STR_SPRITE_ALIGNER_PICKER_TOOLTIP                               :{BLACK}Pilih sebuah sprite di manapun pada layar

STR_SPRITE_ALIGNER_GOTO_CAPTION                                 :{WHITE}Pergi ke sprite

# NewGRF (self) generated warnings/errors
STR_NEWGRF_ERROR_MSG_INFO                                       :{SILVER}{STRING}
STR_NEWGRF_ERROR_MSG_WARNING                                    :{RED}Peringatan: {SILVER}{STRING}
STR_NEWGRF_ERROR_MSG_ERROR                                      :{RED}Kesalahan: {SILVER}{STRING}
STR_NEWGRF_ERROR_MSG_FATAL                                      :{RED}Fatal: {SILVER}{STRING}
STR_NEWGRF_ERROR_FATAL_POPUP                                    :{WHITE}Kesalahan fatal NewGRF telah terjadi:{}{STRING}
STR_NEWGRF_ERROR_VERSION_NUMBER                                 :{1:STRING} tidak akan bekerja dengan versi TTDPatch yang telah dilaporkan oleh OpenTTD
STR_NEWGRF_ERROR_DOS_OR_WINDOWS                                 :{1:STRING} untuk TTD versi {STRING}
STR_NEWGRF_ERROR_UNSET_SWITCH                                   :{1:STRING} didesain untuk digunakan dengan {STRING}
STR_NEWGRF_ERROR_INVALID_PARAMETER                              :Parameter yang salah untuk {1:STRING}: parameter {STRING} ({NUM})
STR_NEWGRF_ERROR_LOAD_BEFORE                                    :{1:STRING} harus dimuat sebelum {STRING}
STR_NEWGRF_ERROR_LOAD_AFTER                                     :{1:STRING} harus dimuat sesudah {STRING}
STR_NEWGRF_ERROR_OTTD_VERSION_NUMBER                            :{1:STRING} membutuhkan OpenTTD versi {STRING} atau yang lebih tinggi
STR_NEWGRF_ERROR_AFTER_TRANSLATED_FILE                          :Berkas NewGRF telah didesain untuk diterjemahkan
STR_NEWGRF_ERROR_TOO_MANY_NEWGRFS_LOADED                        :Terlalu banyak berkas NewGRF yang dimuat
STR_NEWGRF_ERROR_STATIC_GRF_CAUSES_DESYNC                       :Memuat NewGRF {1:STRING} secara statis dengan {STRING} dapat menyebabkan de-sinkronisasi
STR_NEWGRF_ERROR_UNEXPECTED_SPRITE                              :Sprite salah / tidak terduga (sprite {3:NUM})
STR_NEWGRF_ERROR_UNKNOWN_PROPERTY                               :Properti Action 0 tidak diketahui {4:HEX} (sprite {3:NUM})
STR_NEWGRF_ERROR_INVALID_ID                                     :Mencoba menggunakan ID invalid (sprite {3:NUM})
STR_NEWGRF_ERROR_CORRUPT_SPRITE                                 :{YELLOW}{STRING} terdapat sprite yang rusak. Semua sprite rusak akan ditandai dengan tanda tanya merah (?)
STR_NEWGRF_ERROR_MULTIPLE_ACTION_8                              :Memuat beberapa entri Action 8 (sprite {3:NUM})
STR_NEWGRF_ERROR_READ_BOUNDS                                    :Baca akhir sprite palsu (sprite {3:NUM})
STR_NEWGRF_ERROR_GRM_FAILED                                     :Sumber GRF yang diminta tidak tersedia (sprite {3:NUM})
STR_NEWGRF_ERROR_FORCEFULLY_DISABLED                            :{1:STRING} dinonaktifkan oleh {STRING}
STR_NEWGRF_ERROR_INVALID_SPRITE_LAYOUT                          :Format sprite salah/tidak diketahui (sprite {3:NUM})

# NewGRF related 'general' warnings
STR_NEWGRF_POPUP_CAUTION_CAPTION                                :{WHITE}Peringatan!
STR_NEWGRF_CONFIRMATION_TEXT                                    :{YELLOW}Anda akan mengubah game yg sudah berjalan. Ini dapat menghentikan OpenTTD. Jangan melaporkan kesalahan tentang hal ini.{}Apakah anda yakin?

STR_NEWGRF_DUPLICATE_GRFID                                      :{WHITE}Tidak dapat menambahkan: GRF ID sudah ada
STR_NEWGRF_COMPATIBLE_LOADED                                    :{ORANGE}Berkas yang cocok tidak diketemukan (GRF kompatibel telah dimuat)
STR_NEWGRF_TOO_MANY_NEWGRFS                                     :{WHITE}Tidak dapat menambahkan NewGRF : Batas maksimal NewGRF tercapai

STR_NEWGRF_COMPATIBLE_LOAD_WARNING                              :{WHITE}GRF kompatibel telah dimuat untuk berkas yang hilang
STR_NEWGRF_DISABLED_WARNING                                     :{WHITE}Berkas GRF telah di non-aktifkan
STR_NEWGRF_UNPAUSE_WARNING_TITLE                                :{YELLOW}Berkas GRF yang hilang
STR_NEWGRF_UNPAUSE_WARNING                                      :{WHITE}Tidak menghentikan sementara dapat membuat OpenTTD menjadi crash. Jangan mengirimkan laporan bug dari crash tersebut.{}Apakah Anda sungguh tidak ingin menghentikan?

# NewGRF status
STR_NEWGRF_LIST_NONE                                            :Tidak Ada
STR_NEWGRF_LIST_ALL_FOUND                                       :Semua berkas ada
STR_NEWGRF_LIST_COMPATIBLE                                      :{YELLOW}Berkas yang cocok ditemukan
STR_NEWGRF_LIST_MISSING                                         :{RED}Berkas hilang

# NewGRF 'it's broken' warnings
STR_NEWGRF_BROKEN                                               :{WHITE}Biasanya NewGRF '{0:STRING}' dapat menyebabkan de-sinkron dan atau crash
STR_NEWGRF_BROKEN_POWERED_WAGON                                 :{WHITE}Ini akan mengubah keadaan gerbong listrik '{1:ENGINE}' saat tidak berada di depo
STR_NEWGRF_BROKEN_VEHICLE_LENGTH                                :{WHITE}Ini akan mengubah panjang kereta sebanyak '{1:ENGINE}' ketika tidak berada di dalam depo
STR_NEWGRF_BROKEN_CAPACITY                                      :{WHITE}Mengubah kapasitas kendaraan '{1:ENGINE}' ketika tidak di dalam depot atau reparasi
STR_BROKEN_VEHICLE_LENGTH                                       :{WHITE}Kereta '{VEHICLE}' milik '{COMPANY}' memiliki ukuran yang tidak sesuai. Hal ini mungkin disebabkan oleh masalah dengan NewGRF. Permainan mungkin akan rusak atau macet

STR_NEWGRF_BUGGY                                                :{WHITE}NewGRF '{0:STRING}' memberikan informasi yang salah
STR_NEWGRF_BUGGY_ARTICULATED_CARGO                              :{WHITE}Informasi muat ulang untuk '{1:ENGINE}' berbeda dengan daftar beli setelah konstruksi. Ini menyebabkan pembaruan otomatis gagal memuat ulang dengan benar
STR_NEWGRF_BUGGY_ENDLESS_PRODUCTION_CALLBACK                    :{WHITE}'{1:STRING}' menyebabkan perulangan tanpa akhir di tingkat produksi
STR_NEWGRF_BUGGY_UNKNOWN_CALLBACK_RESULT                        :{WHITE}Callback {1:HEX} mengembalikan hasil tidak dikenal/salah {2:HEX}

# 'User removed essential NewGRFs'-placeholders for stuff without specs
STR_NEWGRF_INVALID_CARGO                                        :<kargo tidak valid>
STR_NEWGRF_INVALID_CARGO_ABBREV                                 :??
STR_NEWGRF_INVALID_CARGO_QUANTITY                               :{COMMA} dari <kargo tidak valid>
STR_NEWGRF_INVALID_ENGINE                                       :<model kendaraan tidak valid>
STR_NEWGRF_INVALID_INDUSTRYTYPE                                 :<industri tidak valid>

# Placeholders for other invalid stuff, e.g. vehicles that have gone (Game Script).
STR_INVALID_VEHICLE                                             :<kendaraan tidak berlaku>

# NewGRF scanning window
STR_NEWGRF_SCAN_CAPTION                                         :{WHITE}Memindai NewGRFs
STR_NEWGRF_SCAN_MESSAGE                                         :{BLACK}Memindai berkas NewGRF. Lamanya waktu tergantung dari jumlah berkas...
STR_NEWGRF_SCAN_STATUS                                          :{BLACK}{NUM} NewGRF dipindai dari kira2 {NUM} NewGRF
STR_NEWGRF_SCAN_ARCHIVES                                        :Memindai arsip

# Sign list window
STR_SIGN_LIST_CAPTION                                           :{WHITE}Daftar tanda - {COMMA} Tanda
STR_SIGN_LIST_MATCH_CASE                                        :{BLACK}Persis besar-kecil
STR_SIGN_LIST_MATCH_CASE_TOOLTIP                                :{BLACK}Hidup matikan pengecekan besar-kecil huruf pada pengenal dengan kotak pencarian

# Sign window
STR_EDIT_SIGN_CAPTION                                           :{WHITE}Ubah tulisan di tanda pengenal
STR_EDIT_SIGN_NEXT_SIGN_TOOLTIP                                 :{BLACK}Pergi sampai rambu berikutnya
STR_EDIT_SIGN_PREVIOUS_SIGN_TOOLTIP                             :{BLACK}Pergi ke rambu sebelumnya

STR_EDIT_SIGN_SIGN_OSKTITLE                                     :{BLACK}Masukkan nama rambu

# Town directory window
STR_TOWN_DIRECTORY_CAPTION                                      :{WHITE}Kota
STR_TOWN_DIRECTORY_NONE                                         :{ORANGE}- Tidak Ada -
STR_TOWN_DIRECTORY_TOWN                                         :{ORANGE}{TOWN}{BLACK} ({COMMA})
STR_TOWN_DIRECTORY_LIST_TOOLTIP                                 :{BLACK}Nama-nama kota - Klik pada nama untuk mengarahkan pandangan utama pada kota. Ctrl+Click akan membuka viewport baru pada lokasi kota
STR_TOWN_POPULATION                                             :{BLACK}Populasi Dunia: {COMMA}

# Town view window
STR_TOWN_VIEW_TOWN_CAPTION                                      :{WHITE}{TOWN}
STR_TOWN_VIEW_CITY_CAPTION                                      :{WHITE}{TOWN} (City)
STR_TOWN_VIEW_POPULATION_HOUSES                                 :{BLACK}Populasi: {ORANGE}{COMMA}{BLACK}  Rumah: {ORANGE}{COMMA}
STR_TOWN_VIEW_CARGO_LAST_MONTH_MAX                              :{BLACK}{CARGO_LIST} bulan lalu: {ORANGE}{COMMA}{BLACK} max: {ORANGE}{COMMA}
STR_TOWN_VIEW_CARGO_FOR_TOWNGROWTH                              :{BLACK}Kargo untuk pertumbuhan kota:
STR_TOWN_VIEW_CARGO_FOR_TOWNGROWTH_REQUIRED_GENERAL             :{RED} Butuh {ORANGE}{STRING}
STR_TOWN_VIEW_CARGO_FOR_TOWNGROWTH_REQUIRED_WINTER              :{ORANGE}{STRING}{BLACK} dibutuhkan saat musim dingin
STR_TOWN_VIEW_CARGO_FOR_TOWNGROWTH_DELIVERED_GENERAL            :{ORANGE}{STRING}{GREEN} terkirim
STR_TOWN_VIEW_CARGO_FOR_TOWNGROWTH_REQUIRED                     :{ORANGE}{CARGO_TINY} / {CARGO_LONG}{RED} (masih dibutuhkan)
STR_TOWN_VIEW_CARGO_FOR_TOWNGROWTH_DELIVERED                    :{ORANGE}{CARGO_TINY} / {CARGO_LONG}{GREEN} (terkirim)
STR_TOWN_VIEW_TOWN_GROWS_EVERY                                  :{BLACK}Kota tumbuh setiap {ORANGE}{COMMA}{BLACK}{NBSP}hari
STR_TOWN_VIEW_TOWN_GROWS_EVERY_FUNDED                           :{BLACK}Kota tumbuh setiap {ORANGE}{COMMA}{BLACK}{NBSP}hari (didanai)
STR_TOWN_VIEW_TOWN_GROW_STOPPED                                 :{BLACK}Kota {RED}tidak{BLACK} tumbuh
STR_TOWN_VIEW_NOISE_IN_TOWN                                     :{BLACK}Batas kebisingan di kota : {ORANGE}{COMMA}{BLACK}  maks.: {ORANGE}{COMMA}
STR_TOWN_VIEW_CENTER_TOOLTIP                                    :{BLACK}Arahkan pandangan utama pada lokasi kota. Ctrl+Click akan membuka viewport baru pada lokasi kota
STR_TOWN_VIEW_LOCAL_AUTHORITY_BUTTON                            :{BLACK}Pemkot
STR_TOWN_VIEW_LOCAL_AUTHORITY_TOOLTIP                           :{BLACK}Tampilkan Informasi pemerintah setempat
STR_TOWN_VIEW_RENAME_TOOLTIP                                    :{BLACK}Ubah nama kota

STR_TOWN_VIEW_EXPAND_BUTTON                                     :{BLACK}Memperluas
STR_TOWN_VIEW_EXPAND_TOOLTIP                                    :{BLACK}Tambah ukuran kota
STR_TOWN_VIEW_DELETE_BUTTON                                     :{BLACK}Hapus
STR_TOWN_VIEW_DELETE_TOOLTIP                                    :{BLACK}Hapus kota ini habis

STR_TOWN_VIEW_RENAME_TOWN_BUTTON                                :Ubah nama Kota

# Town local authority window
STR_LOCAL_AUTHORITY_CAPTION                                     :{WHITE}Pemerintah Kota {TOWN}
STR_LOCAL_AUTHORITY_COMPANY_RATINGS                             :{BLACK}Peringkat Perusahaan Transportasi:
STR_LOCAL_AUTHORITY_COMPANY_RATING                              :{YELLOW}{COMPANY} {COMPANY_NUM}: {ORANGE}{STRING}
STR_LOCAL_AUTHORITY_ACTIONS_TITLE                               :{BLACK}Tindakan yang tersedia:
STR_LOCAL_AUTHORITY_ACTIONS_TOOLTIP                             :{BLACK}Daftar tindakan yang bisa dilakukan di kota ini - klik pada item untuk menampilkan penjelasan detail
STR_LOCAL_AUTHORITY_DO_IT_BUTTON                                :{BLACK}Lakukan
STR_LOCAL_AUTHORITY_DO_IT_TOOLTIP                               :{BLACK}Hilangkan tindakan yang ditandai pada daftar dibawah ini

STR_LOCAL_AUTHORITY_ACTION_SMALL_ADVERTISING_CAMPAIGN           :Kampanye iklan kecil
STR_LOCAL_AUTHORITY_ACTION_MEDIUM_ADVERTISING_CAMPAIGN          :Kampanye iklan sedang
STR_LOCAL_AUTHORITY_ACTION_LARGE_ADVERTISING_CAMPAIGN           :Kampanye iklan besar-besaran
STR_LOCAL_AUTHORITY_ACTION_ROAD_RECONSTRUCTION                  :Danai perbaikan jalan setempat
STR_LOCAL_AUTHORITY_ACTION_STATUE_OF_COMPANY                    :Bangun patung pemilik perusahaan
STR_LOCAL_AUTHORITY_ACTION_NEW_BUILDINGS                        :Danai pembangunan gedung baru
STR_LOCAL_AUTHORITY_ACTION_EXCLUSIVE_TRANSPORT                  :Beli hak transportasi eksklusif
STR_LOCAL_AUTHORITY_ACTION_BRIBE                                :Suap pemkot setempat

STR_LOCAL_AUTHORITY_ACTION_TOOLTIP_SMALL_ADVERTISING            :{YELLOW}Prakarsai kampanye iklan kecil, agar penumpang dan kargo lebih mengutamakan jasa perusahaan transportasi anda.{}Biaya:{CURRENCY_LONG}
STR_LOCAL_AUTHORITY_ACTION_TOOLTIP_MEDIUM_ADVERTISING           :{YELLOW}Prakarsai kampanye iklan sedang, agar penumpang dan kargo lebih mengutamakan jasa perusahaan transportasi anda.{}Biaya:{CURRENCY_LONG}
STR_LOCAL_AUTHORITY_ACTION_TOOLTIP_LARGE_ADVERTISING            :{YELLOW}Prakarsai kampanye iklan besar, agar penumpang dan kargo lebih mengutamakan jasa perusahaan transportasi anda.{}Biaya: {CURRENCY_LONG}
STR_LOCAL_AUTHORITY_ACTION_TOOLTIP_ROAD_RECONSTRUCTION          :{YELLOW}Danai perbaikan jalan. Akan menyebabkan kemacetan arus lalu lintas hingga 6 bulan.{}Biaya: {CURRENCY_LONG}
STR_LOCAL_AUTHORITY_ACTION_TOOLTIP_STATUE_OF_COMPANY            :{YELLOW}Bangun patung sebagai kebanggaan perusahaan anda.{}Biaya: {CURRENCY_LONG}
STR_LOCAL_AUTHORITY_ACTION_TOOLTIP_NEW_BUILDINGS                :{YELLOW}Biayai pembangunan gedung komersil di kota.{}Biaya: {CURRENCY_LONG}
STR_LOCAL_AUTHORITY_ACTION_TOOLTIP_EXCLUSIVE_TRANSPORT          :{YELLOW}Beli hak monopoli transportasi di kota ini untuk 1 tahun. Penumpang dan kargo di kota ini hanya akan menggunakan stasiun milik perusahaan anda.{} Biaya: {CURRENCY_LONG}
STR_LOCAL_AUTHORITY_ACTION_TOOLTIP_BRIBE                        :{YELLOW}Kolusi dengan pemkot agar naik peringkat, beresiko terkena hukuman jika tertangkap.{}Biaya: {CURRENCY_LONG}

# Goal window
STR_GOALS_CAPTION                                               :{WHITE}{COMPANY} Target
STR_GOALS_SPECTATOR_CAPTION                                     :{WHITE}Target Global
STR_GOALS_GLOBAL_TITLE                                          :{BLACK}Target global:
STR_GOALS_TEXT                                                  :{ORANGE}{STRING}
STR_GOALS_NONE                                                  :{ORANGE}- Tidak ada -
STR_GOALS_SPECTATOR_NONE                                        :{ORANGE}- Tak terpakaikan -
STR_GOALS_PROGRESS                                              :{ORANGE}{STRING}
STR_GOALS_PROGRESS_COMPLETE                                     :{GREEN}{STRING}
STR_GOALS_COMPANY_TITLE                                         :{BLACK}Target perusahaan:
STR_GOALS_TOOLTIP_CLICK_ON_SERVICE_TO_CENTER                    :{BLACK}Klik pada tujuan untuk mengarahkan pandangan pada tengah industri/kota/kotak. Ctrl+klik untuk membuka jendela baru pada lokasi industri/kota/kotak

# Goal question window
STR_GOAL_QUESTION_CAPTION_QUESTION                              :Pertanyaan
STR_GOAL_QUESTION_CAPTION_INFORMATION                           :Informasi
STR_GOAL_QUESTION_CAPTION_WARNING                               :Peringatan
STR_GOAL_QUESTION_CAPTION_ERROR                                 :Kesalahan

############ Start of Goal Question button list
STR_GOAL_QUESTION_BUTTON_CANCEL                                 :Batal
STR_GOAL_QUESTION_BUTTON_OK                                     :Oke
STR_GOAL_QUESTION_BUTTON_NO                                     :Tidak
STR_GOAL_QUESTION_BUTTON_YES                                    :Ya
STR_GOAL_QUESTION_BUTTON_DECLINE                                :Batalkan
STR_GOAL_QUESTION_BUTTON_ACCEPT                                 :Setuju
STR_GOAL_QUESTION_BUTTON_IGNORE                                 :Abaikan
STR_GOAL_QUESTION_BUTTON_RETRY                                  :Ulangi
STR_GOAL_QUESTION_BUTTON_PREVIOUS                               :Sebelumnya
STR_GOAL_QUESTION_BUTTON_NEXT                                   :Berikutnya
STR_GOAL_QUESTION_BUTTON_STOP                                   :Berhenti
STR_GOAL_QUESTION_BUTTON_START                                  :Mulai
STR_GOAL_QUESTION_BUTTON_GO                                     :Lanjut
STR_GOAL_QUESTION_BUTTON_CONTINUE                               :Lanjutkan
STR_GOAL_QUESTION_BUTTON_RESTART                                :Restart
STR_GOAL_QUESTION_BUTTON_POSTPONE                               :Tunda
STR_GOAL_QUESTION_BUTTON_SURRENDER                              :Menyerah
STR_GOAL_QUESTION_BUTTON_CLOSE                                  :Tutup
############ End of Goal Question button list

# Subsidies window
STR_SUBSIDIES_CAPTION                                           :{WHITE}Subsidi
STR_SUBSIDIES_OFFERED_TITLE                                     :{BLACK}Penawaran subsidi jasa transportasi:
STR_SUBSIDIES_OFFERED_FROM_TO                                   :{ORANGE}{STRING} dari {STRING} ke {STRING}{YELLOW} (sebelum {DATE_SHORT})
STR_SUBSIDIES_NONE                                              :{ORANGE}- Tidak Ada -
STR_SUBSIDIES_SUBSIDISED_TITLE                                  :{BLACK}Jasa transportasi bersubsidi:
STR_SUBSIDIES_SUBSIDISED_FROM_TO                                :{ORANGE}{STRING} dari {STRING} ke {STRING}{YELLOW} ({COMPANY}{YELLOW}, hingga {DATE_SHORT})
STR_SUBSIDIES_TOOLTIP_CLICK_ON_SERVICE_TO_CENTER                :{BLACK}Klik pada layanan untuk mengarahkan pandangan utama pada industri/kota. Ctrl+Click akan membuka viewport baru pada lokasi industri/kota

# Story book window
STR_STORY_BOOK_CAPTION                                          :{WHITE}{COMPANY} Buku Cerita
STR_STORY_BOOK_SPECTATOR_CAPTION                                :{WHITE}Buku Cerita Global
STR_STORY_BOOK_TITLE                                            :{YELLOW}{STRING}
STR_STORY_BOOK_GENERIC_PAGE_ITEM                                :Halaman {NUM}
STR_STORY_BOOK_SEL_PAGE_TOOLTIP                                 :{BLACK}Loncat ke halaman yang dipilih dari daftar drop-down ini
STR_STORY_BOOK_PREV_PAGE                                        :{BLACK}Sebelumnya
STR_STORY_BOOK_PREV_PAGE_TOOLTIP                                :{BLACK}Menuju ke halaman sebelumnya
STR_STORY_BOOK_NEXT_PAGE                                        :{BLACK}Berikutnya
STR_STORY_BOOK_NEXT_PAGE_TOOLTIP                                :{BLACK}Menuju ke halaman berikutnya
STR_STORY_BOOK_INVALID_GOAL_REF                                 :{RED}Referensi sasaran yang tidak berlaku

# Station list window
STR_STATION_LIST_TOOLTIP                                        :{BLACK}Nama-nama stasiun - klik pada nama untuk mengarahkan pandangan utama pada stasiun. Ctrl+Click akan membuka viewport baru pada lokasi stasiun
STR_STATION_LIST_USE_CTRL_TO_SELECT_MORE                        :{BLACK}Tekan CTRL untuk memilih lebih dari satu item
STR_STATION_LIST_CAPTION                                        :{WHITE}{COMPANY} - {COMMA} Stasiun
STR_STATION_LIST_STATION                                        :{YELLOW}{STATION} {STATION_FEATURES}
STR_STATION_LIST_WAYPOINT                                       :{YELLOW}{WAYPOINT}
STR_STATION_LIST_NONE                                           :{YELLOW}- Tidak ada -
STR_STATION_LIST_SELECT_ALL_FACILITIES                          :{BLACK}Pilih semua fasilitas
STR_STATION_LIST_SELECT_ALL_TYPES                               :{BLACK}Pilih semua jenis kargo (termasuk kargo tanpa jeda)
STR_STATION_LIST_NO_WAITING_CARGO                               :{BLACK}Tidak ada barang yang sedang menunggu

# Station view window
STR_STATION_VIEW_CAPTION                                        :{WHITE}{STATION} {STATION_FEATURES}
STR_STATION_VIEW_WAITING_CARGO                                  :{WHITE}{CARGO_LONG}
STR_STATION_VIEW_EN_ROUTE_FROM                                  :{YELLOW}({CARGO_SHORT} dari {STATION})
STR_STATION_VIEW_RESERVED                                       :{YELLOW}({CARGO_SHORT} direservasi untuk memuat)

STR_STATION_VIEW_ACCEPTS_BUTTON                                 :{BLACK}Menerima
STR_STATION_VIEW_ACCEPTS_TOOLTIP                                :{BLACK}Tampilkan daftar kargo yang bisa diterima
STR_STATION_VIEW_ACCEPTS_CARGO                                  :{BLACK}Menerima: {WHITE}{CARGO_LIST}

STR_STATION_VIEW_EXCLUSIVE_RIGHTS_SELF                          :{BLACK}Stasiun memiliki hak transportasi eksklusif di kota ini
STR_STATION_VIEW_EXCLUSIVE_RIGHTS_COMPANY                       :{YELLOW}{COMPANY}{BLACK} beli hak transportasi eksklusif di kota ini

STR_STATION_VIEW_RATINGS_BUTTON                                 :{BLACK}Peringkat
STR_STATION_VIEW_RATINGS_TOOLTIP                                :{BLACK}Tampilkna peringkat dari stasiun
STR_STATION_VIEW_SUPPLY_RATINGS_TITLE                           :{BLACK}Asupan bulanan dan penilaian tempatan:
STR_STATION_VIEW_CARGO_SUPPLY_RATING                            :{WHITE}{STRING}: {YELLOW}{COMMA} / {STRING} ({COMMA}%)

STR_STATION_VIEW_GROUP                                          :{BLACK}Pengelompokkan
STR_STATION_VIEW_WAITING_STATION                                :Station: Menunggu
STR_STATION_VIEW_WAITING_AMOUNT                                 :Jumlah: Menunggu
STR_STATION_VIEW_PLANNED_STATION                                :Stasiun: Menurut Rencana
STR_STATION_VIEW_PLANNED_AMOUNT                                 :Jumlah: Menurut Rencana
STR_STATION_VIEW_FROM                                           :{YELLOW}{CARGO_SHORT} dari {STATION}
STR_STATION_VIEW_VIA                                            :{YELLOW}{CARGO_SHORT} via {STATION}
STR_STATION_VIEW_TO                                             :{YELLOW}{CARGO_SHORT} ke {STATION}
STR_STATION_VIEW_FROM_ANY                                       :{RED}{CARGO_SHORT} dari stasiun tidak diketahui
STR_STATION_VIEW_TO_ANY                                         :{RED}{CARGO_SHORT} ke stasiun manapun
STR_STATION_VIEW_VIA_ANY                                        :{RED}{CARGO_SHORT} melalui stasiun apapun
STR_STATION_VIEW_FROM_HERE                                      :{GREEN}{CARGO_SHORT} dari stasiun ini
STR_STATION_VIEW_VIA_HERE                                       :{GREEN}{CARGO_SHORT} berhenti pada stasiun ini
STR_STATION_VIEW_TO_HERE                                        :{GREEN}{CARGO_SHORT} ke stasiun ini
STR_STATION_VIEW_NONSTOP                                        :{YELLOW}{CARGO_SHORT} tanpa berhenti

STR_STATION_VIEW_GROUP_S_V_D                                    :Sumber-Lewat-Tujuan
STR_STATION_VIEW_GROUP_S_D_V                                    :Sumber-Tujuan-Lewat
STR_STATION_VIEW_GROUP_V_S_D                                    :Lewat-Sumber-Tujuan
STR_STATION_VIEW_GROUP_V_D_S                                    :Lewat-Tujuan-Sumber
STR_STATION_VIEW_GROUP_D_S_V                                    :Tujuan-Sumber-Lewat
STR_STATION_VIEW_GROUP_D_V_S                                    :Tujusn-Lewat-Sumber

############ range for rating starts
STR_CARGO_RATING_APPALLING                                      :Mengerikan
STR_CARGO_RATING_VERY_POOR                                      :Sangat Jelek
STR_CARGO_RATING_POOR                                           :Jelek
STR_CARGO_RATING_MEDIOCRE                                       :Sedang
STR_CARGO_RATING_GOOD                                           :Baik
STR_CARGO_RATING_VERY_GOOD                                      :Sangat Baik
STR_CARGO_RATING_EXCELLENT                                      :Sempurna
STR_CARGO_RATING_OUTSTANDING                                    :Diatas Sempurna
############ range for rating ends

STR_STATION_VIEW_CENTER_TOOLTIP                                 :{BLACK}Arahkan pandangan utama pada lokasi stasiun. Ctrl+Click akan membuka viewport baru pada lokasi stasiun
STR_STATION_VIEW_RENAME_TOOLTIP                                 :{BLACK}Ganti nama stasiun

STR_STATION_VIEW_SCHEDULED_TRAINS_TOOLTIP                       :{BLACK}Tampilkan semua kereta yang memiliki jadwal menuju stasiun ini.
STR_STATION_VIEW_SCHEDULED_ROAD_VEHICLES_TOOLTIP                :{BLACK}Tampilkan semua kendaraan yang memiliki jadwal menuju terminal ini.
STR_STATION_VIEW_SCHEDULED_AIRCRAFT_TOOLTIP                     :{BLACK}Tampilkan semua Pesawat yang memiliki jadwal menuju bandara ini.
STR_STATION_VIEW_SCHEDULED_SHIPS_TOOLTIP                        :{BLACK}Tampilkan semua kapal yang memiliki jadwal menuju pelabuhan ini.

STR_STATION_VIEW_RENAME_STATION_CAPTION                         :Ubah nama stasiun/area bongkar muat

STR_STATION_VIEW_CLOSE_AIRPORT                                  :{BLACK}Tutup bandara
STR_STATION_VIEW_CLOSE_AIRPORT_TOOLTIP                          :{BLACK}Cegah pesawat mendarat di bandara ini

# Waypoint/buoy view window
STR_WAYPOINT_VIEW_CAPTION                                       :{WHITE}{WAYPOINT}
STR_WAYPOINT_VIEW_CENTER_TOOLTIP                                :{BLACK}Arahkan pandangan utama pada lokasi waypoint. Ctrl+Click akan membuka viewport baru pada lokasi waypoint
STR_WAYPOINT_VIEW_CHANGE_WAYPOINT_NAME                          :{BLACK}Ubah nama waypoint
STR_BUOY_VIEW_CENTER_TOOLTIP                                    :{BLACK}Arahkan pandangan utama pada lokasi pelampung. Ctrl+Click akan membuka viewport baru pada lokasi pelampung
STR_BUOY_VIEW_CHANGE_BUOY_NAME                                  :{BLACK}Ubah nama pelampung

STR_EDIT_WAYPOINT_NAME                                          :{WHITE}Ubah nama waypoint

# Finances window
STR_FINANCES_CAPTION                                            :{WHITE}Keuangan {COMPANY} {BLACK}{COMPANY_NUM}
STR_FINANCES_EXPENDITURE_INCOME_TITLE                           :{WHITE}Belanja / Pendapatan
STR_FINANCES_YEAR                                               :{WHITE}{NUM}
STR_FINANCES_SECTION_CONSTRUCTION                               :{GOLD}Konstruksi
STR_FINANCES_SECTION_NEW_VEHICLES                               :{GOLD}Beli Kendaraan Baru
STR_FINANCES_SECTION_TRAIN_RUNNING_COSTS                        :{GOLD}Biaya Ops. Kereta
STR_FINANCES_SECTION_ROAD_VEHICLE_RUNNING_COSTS                 :{GOLD}Biaya Operasional Kendaraan
STR_FINANCES_SECTION_AIRCRAFT_RUNNING_COSTS                     :{GOLD}Biaya Ops. Pesawat
STR_FINANCES_SECTION_SHIP_RUNNING_COSTS                         :{GOLD}Biaya Ops. Kapal Laut
STR_FINANCES_SECTION_PROPERTY_MAINTENANCE                       :{GOLD}Pemeliharaan Properti
STR_FINANCES_SECTION_TRAIN_INCOME                               :{GOLD}Pendapatan Kereta
STR_FINANCES_SECTION_ROAD_VEHICLE_INCOME                        :{GOLD}Pendapatan Kendaraan
STR_FINANCES_SECTION_AIRCRAFT_INCOME                            :{GOLD}Pendapatan Pesawat
STR_FINANCES_SECTION_SHIP_INCOME                                :{GOLD}Pendapatan Kapal
STR_FINANCES_SECTION_LOAN_INTEREST                              :{GOLD}Bunga Pinjaman
STR_FINANCES_SECTION_OTHER                                      :{GOLD}Lainnya
STR_FINANCES_NEGATIVE_INCOME                                    :{BLACK}-{CURRENCY_LONG}
STR_FINANCES_POSITIVE_INCOME                                    :{BLACK}+{CURRENCY_LONG}
STR_FINANCES_TOTAL_CAPTION                                      :{WHITE}Total:
STR_FINANCES_BANK_BALANCE_TITLE                                 :{WHITE}Saldo Bank
STR_FINANCES_LOAN_TITLE                                         :{WHITE}Pinjaman
STR_FINANCES_MAX_LOAN                                           :{WHITE}Pinjaman maks.: {BLACK}{CURRENCY_LONG}
STR_FINANCES_TOTAL_CURRENCY                                     :{BLACK}{CURRENCY_LONG}
STR_FINANCES_BORROW_BUTTON                                      :{BLACK}Pinjam {CURRENCY_LONG}
STR_FINANCES_BORROW_TOOLTIP                                     :{BLACK}Tambah jumlah pinjaman. Tekan Ctrl+Click untuk meminjam sebanyak mungkin.
STR_FINANCES_REPAY_BUTTON                                       :{BLACK}Bayar {CURRENCY_LONG}
STR_FINANCES_REPAY_TOOLTIP                                      :{BLACK}Bayar cicilan pinjaman. Tekan Ctrl+Click untuk membayar cicilan sebanyak mungkin.
STR_FINANCES_INFRASTRUCTURE_BUTTON                              :{BLACK}Infrastruktur

# Company view
STR_COMPANY_VIEW_CAPTION                                        :{WHITE}{COMPANY} {BLACK}{COMPANY_NUM}
STR_COMPANY_VIEW_PRESIDENT_MANAGER_TITLE                        :{WHITE}{PRESIDENT_NAME}{}{GOLD}(Pimpinan)

STR_COMPANY_VIEW_INAUGURATED_TITLE                              :{GOLD}Dilantik : {WHITE}{NUM}
STR_COMPANY_VIEW_COLOUR_SCHEME_TITLE                            :{GOLD}Warna tema:
STR_COMPANY_VIEW_VEHICLES_TITLE                                 :{GOLD}Kendaraan:
STR_COMPANY_VIEW_TRAINS                                         :{WHITE}{COMMA} kereta
STR_COMPANY_VIEW_ROAD_VEHICLES                                  :{WHITE}{COMMA} kendaraan jalan raya
STR_COMPANY_VIEW_AIRCRAFT                                       :{WHITE}{COMMA} pesawat
STR_COMPANY_VIEW_SHIPS                                          :{WHITE}{COMMA} kapal
STR_COMPANY_VIEW_VEHICLES_NONE                                  :{WHITE}Tidak punya
STR_COMPANY_VIEW_COMPANY_VALUE                                  :{GOLD}Nilai Perusahaan: {WHITE}{CURRENCY_LONG}
STR_COMPANY_VIEW_SHARES_OWNED_BY                                :{WHITE}({COMMA}% saham dimiliki oleh {COMPANY})
STR_COMPANY_VIEW_INFRASTRUCTURE                                 :{GOLD}Infrastruktur:
STR_COMPANY_VIEW_INFRASTRUCTURE_RAIL                            :{WHITE}{COMMA} bagian rel
STR_COMPANY_VIEW_INFRASTRUCTURE_ROAD                            :{WHITE}{COMMA} bagian jalan
STR_COMPANY_VIEW_INFRASTRUCTURE_WATER                           :{WHITE}{COMMA} area perairan
STR_COMPANY_VIEW_INFRASTRUCTURE_STATION                         :{WHITE}{COMMA} area stasiun
STR_COMPANY_VIEW_INFRASTRUCTURE_AIRPORT                         :{WHITE}{COMMA} bandara
STR_COMPANY_VIEW_INFRASTRUCTURE_NONE                            :{WHITE}nihil

STR_COMPANY_VIEW_BUILD_HQ_BUTTON                                :{BLACK}Kantor Pusat
STR_COMPANY_VIEW_BUILD_HQ_TOOLTIP                               :{BLACK}Membangun kantor pusat
STR_COMPANY_VIEW_VIEW_HQ_BUTTON                                 :{BLACK}Lokasi Kantor
STR_COMPANY_VIEW_VIEW_HQ_TOOLTIP                                :{BLACK}Tampilkan kantor pusat
STR_COMPANY_VIEW_RELOCATE_HQ                                    :{BLACK}Pindah Kantor Pusat
STR_COMPANY_VIEW_RELOCATE_COMPANY_HEADQUARTERS                  :{BLACK}Membangun kembali kantor pusat perusahaan di tempat lain dengan 1% ongkos dari nilai perusahaan. Shift untuk menampilkan perkiraan biaya
STR_COMPANY_VIEW_INFRASTRUCTURE_BUTTON                          :{BLACK}Detail
STR_COMPANY_VIEW_INFRASTRUCTURE_TOOLTIP                         :{BLACK}Lihat jumlah infrastruktur lebih detail
STR_COMPANY_VIEW_GIVE_MONEY_BUTTON                              :{BLACK}Kirim uang

STR_COMPANY_VIEW_NEW_FACE_BUTTON                                :{BLACK}Ganti Wajah
STR_COMPANY_VIEW_NEW_FACE_TOOLTIP                               :{BLACK}Pilih wajah baru pimpinan
STR_COMPANY_VIEW_COLOUR_SCHEME_BUTTON                           :{BLACK}Warna tema
STR_COMPANY_VIEW_COLOUR_SCHEME_TOOLTIP                          :{BLACK}Ubah warna kendaraan perusahaan
STR_COMPANY_VIEW_COMPANY_NAME_BUTTON                            :{BLACK}Nama Perusahaan
STR_COMPANY_VIEW_COMPANY_NAME_TOOLTIP                           :{BLACK}Ubah nama perusahaan
STR_COMPANY_VIEW_PRESIDENT_NAME_BUTTON                          :{BLACK}Nama Pimpinan
STR_COMPANY_VIEW_PRESIDENT_NAME_TOOLTIP                         :{BLACK}Ubah nama pimpinan

STR_COMPANY_VIEW_BUY_SHARE_BUTTON                               :{BLACK}Beli 25% saham perusahaan
STR_COMPANY_VIEW_SELL_SHARE_BUTTON                              :{BLACK}Jual 25% saham perusahaan
STR_COMPANY_VIEW_BUY_SHARE_TOOLTIP                              :{BLACK}Beli 25% saham perusahaan ini. Shift+klik untuk menampilkan perkiraan biaya tanpa membeli saham.
STR_COMPANY_VIEW_SELL_SHARE_TOOLTIP                             :{BLACK}Jual 25% saham perusahaan ini. Shift untuk menampilkan perkiraan biaya tanpa menjual saham

STR_COMPANY_VIEW_COMPANY_NAME_QUERY_CAPTION                     :Nama Perusahaan
STR_COMPANY_VIEW_PRESIDENT_S_NAME_QUERY_CAPTION                 :Nama Pimpinan
STR_COMPANY_VIEW_GIVE_MONEY_QUERY_CAPTION                       :Masukkan jumlah uang yang akan diberikan

STR_BUY_COMPANY_MESSAGE                                         :{WHITE}Kami mencari perusahaan transporasi untuk mengambil alih perusahaan kami.{}{}Anda ingin membeli {COMPANY} senilai {CURRENCY_LONG}?

# Company infrastructure window
STR_COMPANY_INFRASTRUCTURE_VIEW_CAPTION                         :{WHITE}Infrastruktur milik {COMPANY}
STR_COMPANY_INFRASTRUCTURE_VIEW_RAIL_SECT                       :{GOLD}Bagian rel:
STR_COMPANY_INFRASTRUCTURE_VIEW_SIGNALS                         :{WHITE}Sinyal
STR_COMPANY_INFRASTRUCTURE_VIEW_ROAD_SECT                       :{GOLD}Bagian jalan:
STR_COMPANY_INFRASTRUCTURE_VIEW_ROAD                            :{WHITE}Jalan raya
STR_COMPANY_INFRASTRUCTURE_VIEW_TRAMWAY                         :{WHITE}Rel Trem
STR_COMPANY_INFRASTRUCTURE_VIEW_WATER_SECT                      :{GOLD}Perairan:
STR_COMPANY_INFRASTRUCTURE_VIEW_CANALS                          :{WHITE}Kanal
STR_COMPANY_INFRASTRUCTURE_VIEW_STATION_SECT                    :{GOLD}Stasiun:
STR_COMPANY_INFRASTRUCTURE_VIEW_STATIONS                        :{WHITE}area stasiun
STR_COMPANY_INFRASTRUCTURE_VIEW_AIRPORTS                        :{WHITE}Bandara
STR_COMPANY_INFRASTRUCTURE_VIEW_TOTAL                           :{WHITE}{CURRENCY_LONG}/thn

# Industry directory
STR_INDUSTRY_DIRECTORY_CAPTION                                  :{WHITE}Industri
STR_INDUSTRY_DIRECTORY_NONE                                     :{ORANGE}- Tidak Ada -
STR_INDUSTRY_DIRECTORY_ITEM                                     :{ORANGE}{INDUSTRY}{BLACK} ({CARGO_LONG}{STRING}){YELLOW} ({COMMA}% terkirim)
STR_INDUSTRY_DIRECTORY_ITEM_TWO                                 :{ORANGE}{INDUSTRY}{BLACK} ({CARGO_LONG}{STRING}/{CARGO_LONG}{STRING}){YELLOW} ({COMMA}%/{COMMA}% terkirim)
STR_INDUSTRY_DIRECTORY_ITEM_NOPROD                              :{ORANGE}{INDUSTRY}
STR_INDUSTRY_DIRECTORY_LIST_CAPTION                             :{BLACK}Nama-nama industri - klik di nama untuk mengarahkan pandangan utama pada industri. Ctrl+Click akan membuka viewport baru pada lokasi industri

# Industry view
STR_INDUSTRY_VIEW_CAPTION                                       :{WHITE}{INDUSTRY}
STR_INDUSTRY_VIEW_PRODUCTION_LAST_MONTH_TITLE                   :{BLACK}Produksi bulan kemarin
STR_INDUSTRY_VIEW_TRANSPORTED                                   :{YELLOW}{CARGO_LONG}{STRING}{BLACK} ({COMMA}% terkirim)
STR_INDUSTRY_VIEW_LOCATION_TOOLTIP                              :{BLACK}Arahkan pandangan utama pada lokasi industri. Ctrl+Click akan membuka viewport baru pada lokasi industri
STR_INDUSTRY_VIEW_PRODUCTION_LEVEL                              :{BLACK}Tingkat produksi: {YELLOW}{COMMA}%
STR_INDUSTRY_VIEW_INDUSTRY_ANNOUNCED_CLOSURE                    :{YELLOW}Industri akan segera ditutup!


STR_INDUSTRY_VIEW_REQUIRES                                      :{BLACK}Membutuhkan:
STR_INDUSTRY_VIEW_ACCEPT_CARGO_AMOUNT                           :{YELLOW}{STRING}{BLACK}: {CARGO_SHORT} menunggu{STRING}

STR_CONFIG_GAME_PRODUCTION                                      :{WHITE}Perubahan produksi (kelipatan 8, hingga 2040)
STR_CONFIG_GAME_PRODUCTION_LEVEL                                :{WHITE}Ubah tingkat produksi (dalam persen, hingga 800%)

# Vehicle lists
STR_VEHICLE_LIST_TRAIN_CAPTION                                  :{WHITE}{STRING} - {COMMA} Kereta
STR_VEHICLE_LIST_ROAD_VEHICLE_CAPTION                           :{WHITE}{STRING} - {COMMA} Kendaraan Jalan Raya
STR_VEHICLE_LIST_SHIP_CAPTION                                   :{WHITE}{STRING} - {COMMA} Kapal
STR_VEHICLE_LIST_AIRCRAFT_CAPTION                               :{WHITE}{STRING} - {COMMA} Pesawat

STR_VEHICLE_LIST_TRAIN_LIST_TOOLTIP                             :{BLACK}Kereta - klik pada kereta untuk melihat informasi
STR_VEHICLE_LIST_ROAD_VEHICLE_TOOLTIP                           :{BLACK}Kendaraan jalan raya - klik pada kendaraan untuk menampilkan informasi
STR_VEHICLE_LIST_SHIP_TOOLTIP                                   :{BLACK}Kapal - klik pada kapal untuk menampilkan informasi
STR_VEHICLE_LIST_AIRCRAFT_TOOLTIP                               :{BLACK}Pesawat - klik pada pesawat untuk informasi

STR_VEHICLE_LIST_PROFIT_THIS_YEAR_LAST_YEAR                     :{TINY_FONT}{BLACK}Laba tahun ini: {CURRENCY_LONG} (tahun lalu: {CURRENCY_LONG})

STR_VEHICLE_LIST_AVAILABLE_TRAINS                               :Kereta tersedia
STR_VEHICLE_LIST_AVAILABLE_ROAD_VEHICLES                        :Kendaraan tersedia
STR_VEHICLE_LIST_AVAILABLE_SHIPS                                :Kapal tersedia
STR_VEHICLE_LIST_AVAILABLE_AIRCRAFT                             :Pesawat tersedia
STR_VEHICLE_LIST_AVAILABLE_ENGINES_TOOLTIP                      :{BLACK}Lihat daftar desain mesin yang tersedia untuk jenis kendaraan ini

STR_VEHICLE_LIST_MANAGE_LIST                                    :{BLACK}Atur Daftar
STR_VEHICLE_LIST_MANAGE_LIST_TOOLTIP                            :{BLACK}Kirim perintah untuk semua kendaraan dalam daftar ini.
STR_VEHICLE_LIST_REPLACE_VEHICLES                               :Ganti kendaraan
STR_VEHICLE_LIST_SEND_FOR_SERVICING                             :Perintahkan untuk diperbaiki

STR_VEHICLE_LIST_SEND_TRAIN_TO_DEPOT                            :Perintahkan ke bengkel
STR_VEHICLE_LIST_SEND_ROAD_VEHICLE_TO_DEPOT                     :Perintahkan ke Bengkel
STR_VEHICLE_LIST_SEND_SHIP_TO_DEPOT                             :Perintahkan ke Galangan
STR_VEHICLE_LIST_SEND_AIRCRAFT_TO_HANGAR                        :Perintahkan ke Hangar

STR_VEHICLE_LIST_MASS_STOP_LIST_TOOLTIP                         :{BLACK}Klik untuk menghentikan semua kendaraan dalam daftar
STR_VEHICLE_LIST_MASS_START_LIST_TOOLTIP                        :{BLACK}Klik untuk menjalankan semua kendaraan dalam daftar

STR_VEHICLE_LIST_SHARED_ORDERS_LIST_CAPTION                     :{WHITE}Perintah bersama {COMMA} kendaraan

# Group window
STR_GROUP_ALL_TRAINS                                            :Semua Kereta
STR_GROUP_ALL_ROAD_VEHICLES                                     :Semua kendaraan
STR_GROUP_ALL_SHIPS                                             :Semua Kapal
STR_GROUP_ALL_AIRCRAFTS                                         :Semua Pesawat

STR_GROUP_DEFAULT_TRAINS                                        :Kereta tanpa kelompok
STR_GROUP_DEFAULT_ROAD_VEHICLES                                 :Kendaraan tanpa kelompok
STR_GROUP_DEFAULT_SHIPS                                         :Kapal tanpa kelompok
STR_GROUP_DEFAULT_AIRCRAFTS                                     :Pesawat tanpa kelompok

STR_GROUPS_CLICK_ON_GROUP_FOR_TOOLTIP                           :{BLACK}Kelompok - Klik salah satu untuk melihat daftar kendaraan pada kelompok tersebut
STR_GROUP_CREATE_TOOLTIP                                        :{BLACK}Klik untuk membuat kelompok
STR_GROUP_DELETE_TOOLTIP                                        :{BLACK}Hapus kelompok terpilih
STR_GROUP_RENAME_TOOLTIP                                        :{BLACK}Ubah nama kelompok terpilih
STR_GROUP_REPLACE_PROTECTION_TOOLTIP                            :{BLACK}Klik untuk memproteksi kelompok ini dari perintah penggantian otomatis

STR_QUERY_GROUP_DELETE_CAPTION                                  :{WHITE}Hapus Kelompok
STR_GROUP_DELETE_QUERY_TEXT                                     :{WHITE}Apakah anda yakin untuk menghapus kelompok ini dan turunannya ?

STR_GROUP_ADD_SHARED_VEHICLE                                    :Tambah kendaraan dgn perintah bersama
STR_GROUP_REMOVE_ALL_VEHICLES                                   :Jual semua

STR_GROUP_RENAME_CAPTION                                        :{BLACK}Ubah nama kelompok

STR_GROUP_PROFIT_THIS_YEAR                                      :Keuntungan tahun ini:
STR_GROUP_PROFIT_LAST_YEAR                                      :Keuntungan tahun lalu:
STR_GROUP_OCCUPANCY                                             :Penggunaan sekarang:
STR_GROUP_OCCUPANCY_VALUE                                       :{NUM}%

# Build vehicle window
STR_BUY_VEHICLE_TRAIN_RAIL_CAPTION                              :Kereta Baru
STR_BUY_VEHICLE_TRAIN_ELRAIL_CAPTION                            :Kereta listrik baru
STR_BUY_VEHICLE_TRAIN_MONORAIL_CAPTION                          :Monorel Baru
STR_BUY_VEHICLE_TRAIN_MAGLEV_CAPTION                            :Maglev Baru

STR_BUY_VEHICLE_TRAIN_ALL_CAPTION                               :Kereta Baru
STR_BUY_VEHICLE_ROAD_VEHICLE_CAPTION                            :Kendaraan Baru
STR_BUY_VEHICLE_SHIP_CAPTION                                    :Kapal Baru
STR_BUY_VEHICLE_AIRCRAFT_CAPTION                                :Buat Pesawat

STR_PURCHASE_INFO_COST_WEIGHT                                   :{BLACK}Biaya: {GOLD}{CURRENCY_LONG}{BLACK} Berat: {GOLD}{WEIGHT_SHORT}
STR_PURCHASE_INFO_SPEED_POWER                                   :{BLACK}Kecepatan: {GOLD}{VELOCITY}{BLACK} Daya: {GOLD}{POWER}
STR_PURCHASE_INFO_SPEED                                         :{BLACK}Kecepatan: {GOLD}{VELOCITY}
STR_PURCHASE_INFO_SPEED_OCEAN                                   :{BLACK}Kecepatan di laut: {GOLD}{VELOCITY}
STR_PURCHASE_INFO_SPEED_CANAL                                   :{BLACK}Kecepatan di Kanal/Sungai: {GOLD}{VELOCITY}
STR_PURCHASE_INFO_RUNNINGCOST                                   :{BLACK}Biaya Operasional: {GOLD}{CURRENCY_LONG}/thn
STR_PURCHASE_INFO_CAPACITY                                      :{BLACK}Kapasitas: {GOLD}{CARGO_LONG} {STRING}
STR_PURCHASE_INFO_REFITTABLE                                    :(kargo dapat diubah)
STR_PURCHASE_INFO_DESIGNED_LIFE                                 :{BLACK}Desain: {GOLD}{NUM}{BLACK} Usia: {GOLD}{COMMA} tahun
STR_PURCHASE_INFO_RELIABILITY                                   :{BLACK}Kehandalan Maks.: {GOLD}{COMMA}%
STR_PURCHASE_INFO_COST                                          :{BLACK}Biaya: {GOLD}{CURRENCY_LONG}
STR_PURCHASE_INFO_WEIGHT_CWEIGHT                                :{BLACK}Berat: {GOLD}{WEIGHT_SHORT} ({WEIGHT_SHORT})
STR_PURCHASE_INFO_COST_SPEED                                    :{BLACK}Biaya: {GOLD}{CURRENCY_LONG}{BLACK} Kecepatan: {GOLD}{VELOCITY}
STR_PURCHASE_INFO_AIRCRAFT_CAPACITY                             :{BLACK}Daya Muat: {GOLD}{CARGO_LONG}, {CARGO_LONG}
STR_PURCHASE_INFO_PWAGPOWER_PWAGWEIGHT                          :{BLACK}Daya Gerbong: {GOLD}+{POWER}{BLACK} Berat: {GOLD}+{WEIGHT_SHORT}
STR_PURCHASE_INFO_REFITTABLE_TO                                 :{BLACK}Kargo dapat di ganti untuk: {GOLD}{STRING}
STR_PURCHASE_INFO_ALL_TYPES                                     :Semua jenis kargo
STR_PURCHASE_INFO_ALL_BUT                                       :Semua tapi tidak untuk {CARGO_LIST}
STR_PURCHASE_INFO_MAX_TE                                        :{BLACK}Traksi Maks.: {GOLD}{FORCE}
STR_PURCHASE_INFO_AIRCRAFT_RANGE                                :{BLACK}Jangkauan: {GOLD}{COMMA} kotak
STR_PURCHASE_INFO_AIRCRAFT_TYPE                                 :{BLACK}Jenis pesawat: {GOLD}{STRING}

STR_BUY_VEHICLE_TRAIN_LIST_TOOLTIP                              :{BLACK}Daftar pilihan kereta - klik pada kereta untuk menampilkan informasi
STR_BUY_VEHICLE_ROAD_VEHICLE_LIST_TOOLTIP                       :{BLACK}Daftar pilihan kendaraan - klik pada kendaraan untuk menampilkan informasi
STR_BUY_VEHICLE_SHIP_LIST_TOOLTIP                               :{BLACK}Daftar kapal - klik pada kapal untuk informasi
STR_BUY_VEHICLE_AIRCRAFT_LIST_TOOLTIP                           :{BLACK}Daftar pilihan Pesawat - Klik pada pesawat untuk informasi

STR_BUY_VEHICLE_TRAIN_BUY_VEHICLE_BUTTON                        :{BLACK}Beli Kendaraan
STR_BUY_VEHICLE_ROAD_VEHICLE_BUY_VEHICLE_BUTTON                 :{BLACK}Beli Kendaraan
STR_BUY_VEHICLE_SHIP_BUY_VEHICLE_BUTTON                         :{BLACK}Beli Kapal
STR_BUY_VEHICLE_AIRCRAFT_BUY_VEHICLE_BUTTON                     :{BLACK}Beli Pesawat

STR_BUY_VEHICLE_TRAIN_BUY_VEHICLE_TOOLTIP                       :{BLACK}Beli kereta yang dipilih. Shift untuk menampilkan perkiraan biaya
STR_BUY_VEHICLE_ROAD_VEHICLE_BUY_VEHICLE_TOOLTIP                :{BLACK}Beli kendaraan yang dipilih. Shift untuk menampilkan perkiraan biaya
STR_BUY_VEHICLE_SHIP_BUY_VEHICLE_TOOLTIP                        :{BLACK}Beli kapal yang dipilih. Shift untuk menampilkan perkiraan biaya
STR_BUY_VEHICLE_AIRCRAFT_BUY_VEHICLE_TOOLTIP                    :{BLACK}Beli pesawat yang dipilih. Shift untuk menampilkan perkiraan biaya

STR_BUY_VEHICLE_TRAIN_RENAME_BUTTON                             :{BLACK}Ubah Nama
STR_BUY_VEHICLE_ROAD_VEHICLE_RENAME_BUTTON                      :{BLACK}Ganti Nama
STR_BUY_VEHICLE_SHIP_RENAME_BUTTON                              :{BLACK}Ubah Nama
STR_BUY_VEHICLE_AIRCRAFT_RENAME_BUTTON                          :{BLACK}Ubah Nama

STR_BUY_VEHICLE_TRAIN_RENAME_TOOLTIP                            :{BLACK}Ganti nama tipe kereta yang dipilih
STR_BUY_VEHICLE_ROAD_VEHICLE_RENAME_TOOLTIP                     :{BLACK}Ganti nama jenis kendaraan
STR_BUY_VEHICLE_SHIP_RENAME_TOOLTIP                             :{BLACK}Ubah nama jenis kapal
STR_BUY_VEHICLE_AIRCRAFT_RENAME_TOOLTIP                         :{BLACK}Ubah nama jenis pesawat

STR_BUY_VEHICLE_TRAIN_HIDE_TOGGLE_BUTTON                        :{BLACK}Sembunyikan
STR_BUY_VEHICLE_ROAD_VEHICLE_HIDE_TOGGLE_BUTTON                 :{BLACK}Sembunyikan
STR_BUY_VEHICLE_SHIP_HIDE_TOGGLE_BUTTON                         :{BLACK}Sembunyikan
STR_BUY_VEHICLE_AIRCRAFT_HIDE_TOGGLE_BUTTON                     :{BLACK}Sembunyikan

STR_BUY_VEHICLE_TRAIN_SHOW_TOGGLE_BUTTON                        :{BLACK}Tampilkan
STR_BUY_VEHICLE_ROAD_VEHICLE_SHOW_TOGGLE_BUTTON                 :{BLACK}Tampilkan
STR_BUY_VEHICLE_SHIP_SHOW_TOGGLE_BUTTON                         :{BLACK}Tampilkan
STR_BUY_VEHICLE_AIRCRAFT_SHOW_TOGGLE_BUTTON                     :{BLACK}Tampilkan

STR_BUY_VEHICLE_TRAIN_HIDE_SHOW_TOGGLE_TOOLTIP                  :{BLACK}Menampilkan/Sembunyikan jenis kendaraan kereta
STR_BUY_VEHICLE_ROAD_VEHICLE_HIDE_SHOW_TOGGLE_TOOLTIP           :{BLACK}Menampilkan/Sembunyikan jenis kendaraan bus/truk
STR_BUY_VEHICLE_SHIP_HIDE_SHOW_TOGGLE_TOOLTIP                   :{BLACK}Menampilkan/Sembunyikan jenis kendaraan kapal
STR_BUY_VEHICLE_AIRCRAFT_HIDE_SHOW_TOGGLE_TOOLTIP               :{BLACK}Menampilkan/Sembunyikan jenis kendaraan pesawat

STR_QUERY_RENAME_TRAIN_TYPE_CAPTION                             :{WHITE}Ubah nama jenis kereta
STR_QUERY_RENAME_ROAD_VEHICLE_TYPE_CAPTION                      :{WHITE}Ganti nama jenis kendaraan
STR_QUERY_RENAME_SHIP_TYPE_CAPTION                              :{WHITE}Ubah nama jenis kapal
STR_QUERY_RENAME_AIRCRAFT_TYPE_CAPTION                          :{WHITE}Ubah nama jenis pesawat

# Depot window
STR_DEPOT_CAPTION                                               :{WHITE}{DEPOT}

STR_DEPOT_RENAME_TOOLTIP                                        :{BLACK}Ganti nama depo ini
STR_DEPOT_RENAME_DEPOT_CAPTION                                  :Ubah nama

STR_DEPOT_NO_ENGINE                                             :{BLACK}-
STR_DEPOT_VEHICLE_TOOLTIP                                       :{BLACK}{ENGINE}{STRING}
STR_DEPOT_VEHICLE_TOOLTIP_CHAIN                                 :{BLACK}{NUM} kendaraan{STRING}
STR_DEPOT_VEHICLE_TOOLTIP_CARGO                                 :{}{CARGO_LONG} ({CARGO_SHORT})

STR_DEPOT_TRAIN_LIST_TOOLTIP                                    :{BLACK}Kereta - tahan klik kiri untuk menambah/mengurangi dari kereta, klik kanan untuk informasi. Tahan Ctrl untuk membuat kedua fungsi berlaku pada rangkaian berikut
STR_DEPOT_ROAD_VEHICLE_LIST_TOOLTIP                             :{BLACK}Kendaraan - klik kanan pada kendaraan untuk informasi
STR_DEPOT_SHIP_LIST_TOOLTIP                                     :{BLACK}Kapal - klik kanan pada kapal untuk informasi
STR_DEPOT_AIRCRAFT_LIST_TOOLTIP                                 :{BLACK}Pesawat - klik kanan pada pesawat untuk informasi

STR_DEPOT_TRAIN_SELL_TOOLTIP                                    :{BLACK}Drag kereta ke sini untuk menjualnya
STR_DEPOT_ROAD_VEHICLE_SELL_TOOLTIP                             :{BLACK}Drag kendaraan ke sini untuk menjualnya
STR_DEPOT_SHIP_SELL_TOOLTIP                                     :{BLACK}Drag kapal kesini untuk menjualnya
STR_DEPOT_AIRCRAFT_SELL_TOOLTIP                                 :{BLACK}Drag pesawat kesini untuk menjualnya

STR_DEPOT_DRAG_WHOLE_TRAIN_TO_SELL_TOOLTIP                      :{BLACK}Seret lokomotif ke sini untuk menjualnya (termasuk gerbong)

STR_DEPOT_SELL_ALL_BUTTON_TRAIN_TOOLTIP                         :{BLACK}Jual semua kereta di dalam depo ini
STR_DEPOT_SELL_ALL_BUTTON_ROAD_VEHICLE_TOOLTIP                  :{BLACK}Jual semua kendaraan di bengkel
STR_DEPOT_SELL_ALL_BUTTON_SHIP_TOOLTIP                          :{BLACK}Jual semua kapal di galangan
STR_DEPOT_SELL_ALL_BUTTON_AIRCRAFT_TOOLTIP                      :{BLACK}Jual semua pesawat di hangar

STR_DEPOT_AUTOREPLACE_TRAIN_TOOLTIP                             :{BLACK}Peremajaan secara otomatis semua kereta di dalam depo ini
STR_DEPOT_AUTOREPLACE_ROAD_VEHICLE_TOOLTIP                      :{BLACK}Penggantian secara otomatis semua kendaraan di dalam bengkel
STR_DEPOT_AUTOREPLACE_SHIP_TOOLTIP                              :{BLACK}Penggantian secara otomatis semua kapal di dalam galangan
STR_DEPOT_AUTOREPLACE_AIRCRAFT_TOOLTIP                          :{BLACK}Penggantian secara otomatis semua Pesawat di dalam hangar

STR_DEPOT_TRAIN_NEW_VEHICLES_BUTTON                             :{BLACK}Buat Kendaraan
STR_DEPOT_ROAD_VEHICLE_NEW_VEHICLES_BUTTON                      :{BLACK}Kendaraan Baru
STR_DEPOT_SHIP_NEW_VEHICLES_BUTTON                              :{BLACK}Kapal Baru
STR_DEPOT_AIRCRAFT_NEW_VEHICLES_BUTTON                          :{BLACK}Buat Pesawat

STR_DEPOT_TRAIN_NEW_VEHICLES_TOOLTIP                            :{BLACK}Beli kereta baru
STR_DEPOT_ROAD_VEHICLE_NEW_VEHICLES_TOOLTIP                     :{BLACK}Beli kendaraan baru
STR_DEPOT_SHIP_NEW_VEHICLES_TOOLTIP                             :{BLACK}Beli kapal baru
STR_DEPOT_AIRCRAFT_NEW_VEHICLES_TOOLTIP                         :{BLACK}Beli pesawat baru

STR_DEPOT_CLONE_TRAIN                                           :{BLACK}Gandakan
STR_DEPOT_CLONE_ROAD_VEHICLE                                    :{BLACK}Gandakan
STR_DEPOT_CLONE_SHIP                                            :{BLACK}Gandakan
STR_DEPOT_CLONE_AIRCRAFT                                        :{BLACK}Gandakan

STR_DEPOT_CLONE_TRAIN_DEPOT_INFO                                :{BLACK}Ini akan menggandakan kereta yang sama termasuk gerbongnya. Klik tombol ini lalu klik kereta yang ingin digandakan baik didalam maupun diluar depo. Ctrl+Klik untuk berbagi perintah. Shift+Klik untuk menampilkan perkiraan biaya tanpa membelinya
STR_DEPOT_CLONE_ROAD_VEHICLE_DEPOT_INFO                         :{BLACK}Ini akan membeli satu unit kendaraan yang sama. Klik tombol ini lalu klik kendaraan yang ingin digandakan, baik didalam maupun diluar bengkel.Ctrl+Click untuk berbagi perintah. Shift untuk menampilkan perkiraan biaya tanpa membeli
STR_DEPOT_CLONE_SHIP_DEPOT_INFO                                 :{BLACK}Ini akan membeli satu unit kapal yang sama . Klik tombol ini dan kemudian pada satu kapal di dalam atau diluar galangan. Ctrl+Click untuk berbagi perintah. Shift untuk menampilkan perkiraan biaya
STR_DEPOT_CLONE_AIRCRAFT_INFO_HANGAR_WINDOW                     :{BLACK}Ini akan membeli satu unit pesawat yang sama. Klik tombol ini dan kemudian pada satu pesawat didalam atau diluar hangar. Ctrl+Click untuk berbagi perintah. Shift untuk menampilkan perkiraan biaya

STR_DEPOT_TRAIN_LOCATION_TOOLTIP                                :{BLACK}Arahkan pandangan utama pada lokasi depo. Ctrl+Click akan membuka viewport baru pada lokasi depo
STR_DEPOT_ROAD_VEHICLE_LOCATION_TOOLTIP                         :{BLACK}Arahkan pandangan utama pada lokasi bengkel kendaraan. Ctrl+Click akan membuka viewport baru pada lokasi bengkel kendaraan
STR_DEPOT_SHIP_LOCATION_TOOLTIP                                 :{BLACK}Arahkan pandangan utama pada lokasi galangan kapal. Ctrl+Click akan membuka viewport baru pada lokasi galangan kapal
STR_DEPOT_AIRCRAFT_LOCATION_TOOLTIP                             :{BLACK}Arahkan pandangan utama pada lokasi hangar. Ctrl+Click akan membuka viewport baru pada lokasi hangar

STR_DEPOT_VEHICLE_ORDER_LIST_TRAIN_TOOLTIP                      :{BLACK}Mendaftar semua kereta yang mempunyai jadwal berhenti di depo ini
STR_DEPOT_VEHICLE_ORDER_LIST_ROAD_VEHICLE_TOOLTIP               :{BLACK}Mendaftar semua kendaraan pada bengkel ini beserta perintahnya
STR_DEPOT_VEHICLE_ORDER_LIST_SHIP_TOOLTIP                       :{BLACK}Mendaftar semua kapal pada galangan ini beserta perintahnya
STR_DEPOT_VEHICLE_ORDER_LIST_AIRCRAFT_TOOLTIP                   :{BLACK}Mendaftar semua pesawat pada hangar ini beserta perintahnya

STR_DEPOT_MASS_STOP_DEPOT_TRAIN_TOOLTIP                         :{BLACK}Klik untuk menghentikan semua kereta di depo ini
STR_DEPOT_MASS_STOP_DEPOT_ROAD_VEHICLE_TOOLTIP                  :{BLACK}Klik untuk menghentikan semua kendaraan di dalam bengkel
STR_DEPOT_MASS_STOP_DEPOT_SHIP_TOOLTIP                          :{BLACK}Klik untuk menghentikan semua kapal di dalam galangan
STR_DEPOT_MASS_STOP_HANGAR_TOOLTIP                              :{BLACK}Klik untuk menghentikan semua Pesawat di dalam hangar

STR_DEPOT_MASS_START_DEPOT_TRAIN_TOOLTIP                        :{BLACK}Klik untuk menjalankan semua kereta di depo ini
STR_DEPOT_MASS_START_DEPOT_ROAD_VEHICLE_TOOLTIP                 :{BLACK}Klik untuk menjalankan semua kendaraan di dalam bengkel
STR_DEPOT_MASS_START_DEPOT_SHIP_TOOLTIP                         :{BLACK}Klik untuk menjalankan semua kapal di dalam galangan
STR_DEPOT_MASS_START_HANGAR_TOOLTIP                             :{BLACK}Klik untuk menjalankan semua Pesawat di dalam hangar

STR_DEPOT_SELL_CONFIRMATION_TEXT                                :{YELLOW}Anda akan menjual semua kendaraan di dalam depo. Anda yakin?

# Engine preview window
STR_ENGINE_PREVIEW_CAPTION                                      :{WHITE}Pesan dari pabrik kendaraan
STR_ENGINE_PREVIEW_MESSAGE                                      :{GOLD}Kami telah mendesain {STRING} baru - apakah anda tertarik mempergunakan kendaraan ini secara eksklusif , sehingga kami dapat melihat bagaimana kemampuannya sebelum dijual secara masal?
STR_ENGINE_PREVIEW_RAILROAD_LOCOMOTIVE                          :lokomotif kereta
STR_ENGINE_PREVIEW_ROAD_VEHICLE                                 :kendaraan jalan raya
STR_ENGINE_PREVIEW_AIRCRAFT                                     :pesawat
STR_ENGINE_PREVIEW_SHIP                                         :kapal
STR_ENGINE_PREVIEW_MONORAIL_LOCOMOTIVE                          :lokomotif monorel
STR_ENGINE_PREVIEW_MAGLEV_LOCOMOTIVE                            :lokomotif maglev

STR_ENGINE_PREVIEW_COST_WEIGHT_SPEED_POWER                      :{BLACK}Biaya: {CURRENCY_LONG} Berat: {WEIGHT_SHORT}{}Kecepatan: {VELOCITY}  Daya: {POWER}{}Biaya ops.: {CURRENCY_LONG}/thn{}Kapasitas: {CARGO_LONG}
STR_ENGINE_PREVIEW_COST_WEIGHT_SPEED_POWER_MAX_TE               :{BLACK}Biaya: {CURRENCY_LONG} Berat: {WEIGHT_SHORT}{}Kecepatan: {VELOCITY}  Power: {POWER}  Max. T.E.: {6:FORCE}{}Biaya Operasional: {4:CURRENCY_LONG}/yr{}Kapasitas: {5:CARGO_LONG}
STR_ENGINE_PREVIEW_COST_MAX_SPEED_CAP_RUNCOST                   :{BLACK}Biaya: {CURRENCY_LONG} Kec. Max: {VELOCITY}{}Kapasitas: {CARGO_LONG}{}Bea Berjalan: {CURRENCY_LONG}/thn
STR_ENGINE_PREVIEW_COST_MAX_SPEED_TYPE_CAP_CAP_RUNCOST          :{BLACK}Biaya: {CURRENCY_LONG} Kec. Max.: {VELOCITY}{}Jenis pesawat: {STRING}{}Kapasitas: {CARGO_LONG}, {CARGO_LONG}{}Biaya operasi: {CURRENCY_LONG}/thn
STR_ENGINE_PREVIEW_COST_MAX_SPEED_TYPE_CAP_RUNCOST              :{BLACK}Biaya: {CURRENCY_LONG} Kec. Max.: {VELOCITY}{}Jenis pesawat: {STRING}{}Kapasitas: {CARGO_LONG}{}Biaya operasi: {CURRENCY_LONG}/thn
STR_ENGINE_PREVIEW_COST_MAX_SPEED_TYPE_RANGE_CAP_CAP_RUNCOST    :{BLACK}Biaya: {CURRENCY_LONG} Kec. Max.: {VELOCITY}{}Jenis pesawat: {STRING} Jangkauan: {COMMA} ubin{}Kapasitas: {CARGO_LONG}, {CARGO_LONG}{}Biaya Operasi: {CURRENCY_LONG}/thn
STR_ENGINE_PREVIEW_COST_MAX_SPEED_TYPE_RANGE_CAP_RUNCOST        :{BLACK}Biaya: {CURRENCY_LONG} Kec. Max.: {VELOCITY}{}Jenis pesawat: {STRING} Jangkauan: {COMMA} ubin{}Kapasitas: {CARGO_LONG}{}Biaya operasi: {CURRENCY_LONG}/thn

# Autoreplace window
STR_REPLACE_VEHICLES_WHITE                                      :{WHITE}Ganti {STRING} - {STRING}
STR_REPLACE_VEHICLE_TRAIN                                       :Kereta
STR_REPLACE_VEHICLE_ROAD_VEHICLE                                :Kendaraan Jalan Raya
STR_REPLACE_VEHICLE_SHIP                                        :Kapal
STR_REPLACE_VEHICLE_AIRCRAFT                                    :Pesawat

STR_REPLACE_VEHICLE_VEHICLES_IN_USE                             :{YELLOW}Kendaraan sedang digunakan
STR_REPLACE_VEHICLE_VEHICLES_IN_USE_TOOLTIP                     :{BLACK}Kolom berisi kendaraan yang kamu miliki
STR_REPLACE_VEHICLE_AVAILABLE_VEHICLES                          :{YELLOW}Kendaraan tersedia
STR_REPLACE_VEHICLE_AVAILABLE_VEHICLES_TOOLTIP                  :{BLACK}Kolom berisi kendaraan yang tersedia untuk penggantian

STR_REPLACE_HELP_LEFT_ARRAY                                     :{BLACK}Pilih jenis kendaraan yang akan diganti
STR_REPLACE_HELP_RIGHT_ARRAY                                    :{BLACK}Pilih jenis mesin yang ingin digunakan sebagai pengganti mesin terpilih di sisi kiri

STR_REPLACE_VEHICLES_START                                      :{BLACK}Mulai Mengganti
STR_REPLACE_VEHICLES_NOW                                        :Ganti semua kendaraan sekarang
STR_REPLACE_VEHICLES_WHEN_OLD                                   :Hanya mengganti kendaraan tua
STR_REPLACE_HELP_START_BUTTON                                   :{BLACK}Tekan untuk memulai penggantian jenis kendaraan terpilih di sisi kiri dengan di sisi kanan
STR_REPLACE_NOT_REPLACING                                       :{BLACK}Tidak Mengganti
STR_REPLACE_NOT_REPLACING_VEHICLE_SELECTED                      :{BLACK}Tidak Ada Kendaraan yang dipilih
STR_REPLACE_REPLACING_WHEN_OLD                                  :{ENGINE} saat tua
STR_REPLACE_VEHICLES_STOP                                       :{BLACK}Berhenti Mengganti
STR_REPLACE_HELP_STOP_BUTTON                                    :{BLACK}Tekan untuk menghentikan penggantian jenis kendaraan terpilih di sisi kiri

STR_REPLACE_ENGINE_WAGON_SELECT_HELP                            :{BLACK}Pindah tampilan penggantian lokomitif atau gerbong
STR_REPLACE_ENGINES                                             :Lokomotif
STR_REPLACE_WAGONS                                              :Gerbong
STR_REPLACE_ALL_RAILTYPE                                        :Semua kereta

STR_REPLACE_HELP_RAILTYPE                                       :{BLACK}Pilih jenis kereta yang anda inginkan untuk diganti
STR_REPLACE_HELP_REPLACE_INFO_TAB                               :{BLACK}Menampilkan kendaraan terpilih di sisi kiri yang akan diganti, jika ada
STR_REPLACE_RAIL_VEHICLES                                       :Kereta
STR_REPLACE_ELRAIL_VEHICLES                                     :Kereta Listrik
STR_REPLACE_MONORAIL_VEHICLES                                   :Kereta Monorel
STR_REPLACE_MAGLEV_VEHICLES                                     :Kereta Maglev

STR_REPLACE_REMOVE_WAGON                                        :{BLACK}Membuang gerbong: {ORANGE}{STRING}
STR_REPLACE_REMOVE_WAGON_HELP                                   :{BLACK}Membuat panjang kereta tetap sama saat penggantian secara otomatis dengan cara membuang gerbong(dihitung dari bagian depan), jika penggantian lokomotif membuat kereta lebih panjang

# Vehicle view
STR_VEHICLE_VIEW_CAPTION                                        :{WHITE}{VEHICLE}

STR_VEHICLE_VIEW_TRAIN_LOCATION_TOOLTIP                         :{BLACK}Arahkan pandangan pada lokasi kereta. Ctrl+Click akan mengikuti kereta pada pandangan utama.
STR_VEHICLE_VIEW_ROAD_VEHICLE_LOCATION_TOOLTIP                  :{BLACK}Arahkan pandangan utama pada lokasi kendaraan. Ctrl+Click akan mengikuti kendaraan pada pandangan utama
STR_VEHICLE_VIEW_SHIP_LOCATION_TOOLTIP                          :{BLACK}Arahkan pandangan utama pada lokasi kapal. Ctrl+Click akan mengikuti kapal pada pandangan utama
STR_VEHICLE_VIEW_AIRCRAFT_LOCATION_TOOLTIP                      :{BLACK}Arahkan pandangan utama pada lokasi pesawat. Ctrl+Click akan mengikuti pesawat pada pandangan utama

STR_VEHICLE_VIEW_TRAIN_SEND_TO_DEPOT_TOOLTIP                    :{BLACK}Perintahkan kereta berhenti di depo. CTRL+klik untuk memerintahkan perbaikan saja
STR_VEHICLE_VIEW_ROAD_VEHICLE_SEND_TO_DEPOT_TOOLTIP             :{BLACK}Perintahkan kendaraan berhenti di bengkel. CTRL+klik hanya akan memerintahkan perbaikan di bengkel
STR_VEHICLE_VIEW_SHIP_SEND_TO_DEPOT_TOOLTIP                     :{BLACK}Perintahkan kapal berhenti di galangan. CTRL+klik hanya akan memerintahkan perbaikan di galangan
STR_VEHICLE_VIEW_AIRCRAFT_SEND_TO_DEPOT_TOOLTIP                 :{BLACK}Perintahkan pesawat berhenti di hangar. CTRL+klik hanya akan memerintahkan perbaikan di hangar

STR_VEHICLE_VIEW_CLONE_TRAIN_INFO                               :{BLACK}Untuk membeli rangkaian kereta yang sama termasuk gerbongnya. Ctrl-Klik untuk berbagi perintah. Shift untuk menampilkan perkiraan biaya
STR_VEHICLE_VIEW_CLONE_ROAD_VEHICLE_INFO                        :{BLACK}Ini akan membeli satu unit kendaraan yang sama. Ctrl+Click akan berbagi perintah. Shift untuk menampilkan perkiraan biaya
STR_VEHICLE_VIEW_CLONE_SHIP_INFO                                :{BLACK}Ini akan membeli satu unit kapal yang sama. Ctrl+Click akan berbagi perintah. Shift untuk menampilkan perkiraan biaya
STR_VEHICLE_VIEW_CLONE_AIRCRAFT_INFO                            :{BLACK}Ini akan membali satu unit pesawat yang sama. Ctrl+Click untuk berbagi perintah. Shift untuk menampilkan perkiraan biaya

STR_VEHICLE_VIEW_TRAIN_IGNORE_SIGNAL_TOOLTIP                    :{BLACK}Paksa kereta terus berjalan tanpa menunggu sinyal hijau

STR_VEHICLE_VIEW_TRAIN_REFIT_TOOLTIP                            :{BLACK}Renovasi gerbong untuk membawa tipe kargo lain
STR_VEHICLE_VIEW_ROAD_VEHICLE_REFIT_TOOLTIP                     :{BLACK}Ubah karoseri truk untuk jenis kargo yang lain
STR_VEHICLE_VIEW_SHIP_REFIT_TOOLTIP                             :{BLACK}Renovasi kargo kapal untuk membawa barang yang berbeda jenis
STR_VEHICLE_VIEW_AIRCRAFT_REFIT_TOOLTIP                         :{BLACK}Renovasi kargo untuk membawa barang jenis lain

STR_VEHICLE_VIEW_TRAIN_REVERSE_TOOLTIP                          :{BLACK}Balikkan arah laju kereta
STR_VEHICLE_VIEW_ROAD_VEHICLE_REVERSE_TOOLTIP                   :{BLACK}Paksa kendaraan untuk berbalik arah

STR_VEHICLE_VIEW_TRAIN_ORDERS_TOOLTIP                           :{BLACK}Tampilkan order kereta. Ctrl+Click untuk menampilkan jadwal kereta.
STR_VEHICLE_VIEW_ROAD_VEHICLE_ORDERS_TOOLTIP                    :{BLACK}Tampilkan perintah kendaraan
STR_VEHICLE_VIEW_SHIP_ORDERS_TOOLTIP                            :{BLACK}Tampilkan order kapal. Ctrl+Click untuk menampilkan jadwal kapal.
STR_VEHICLE_VIEW_AIRCRAFT_ORDERS_TOOLTIP                        :{BLACK}Tampilkan order pesawat. Ctrl+Click untuk menampilkan jadwal pesawat

STR_VEHICLE_VIEW_TRAIN_SHOW_DETAILS_TOOLTIP                     :{BLACK}Tampilkan informasi kereta
STR_VEHICLE_VIEW_ROAD_VEHICLE_SHOW_DETAILS_TOOLTIP              :{BLACK}Tampilkan detail kendaraan
STR_VEHICLE_VIEW_SHIP_SHOW_DETAILS_TOOLTIP                      :{BLACK}Tampilkan detail kapal
STR_VEHICLE_VIEW_AIRCRAFT_SHOW_DETAILS_TOOLTIP                  :{BLACK}Tampilkan detail pesawat

STR_VEHICLE_VIEW_TRAIN_STATE_START_STOP_TOOLTIP                 :{BLACK}Aksi kereta saat ini - klik untuk menjalankan/menghentikan kereta. Ctrl-Click untuk melihat tujuan.
STR_VEHICLE_VIEW_ROAD_VEHICLE_STATE_START_STOP_TOOLTIP          :{BLACK}Kegiatan kendaraan saat ini - klik untuk menghentikan/menjalankan kendaraan. Ctrl-Click untuk melihat tujuan.
STR_VEHICLE_VIEW_SHIP_STATE_START_STOP_TOOLTIP                  :{BLACK}Aksi kapal saat ini - klik untuk menghentikan / menjalankan kapal. Ctrl-Click untuk melihat tujuan.
STR_VEHICLE_VIEW_AIRCRAFT_STATE_START_STOP_TOOLTIP              :{BLACK}Aksi pesawat saat ini - klik untuk menghentikan/menjalankan pesawat. Ctrl-Click untuk melihat tujuan.

# Messages in the start stop button in the vehicle view
STR_VEHICLE_STATUS_LOADING_UNLOADING                            :{LTBLUE}Bongkar/Muat
STR_VEHICLE_STATUS_LEAVING                                      :{LTBLUE}Berangkat
STR_VEHICLE_STATUS_CRASHED                                      :{RED}Kecelakaan!
STR_VEHICLE_STATUS_BROKEN_DOWN                                  :{RED}Rusak
STR_VEHICLE_STATUS_STOPPED                                      :{RED}Berhenti
STR_VEHICLE_STATUS_TRAIN_STOPPING_VEL                           :{RED}Akan berhenti, {VELOCITY}
STR_VEHICLE_STATUS_TRAIN_NO_POWER                               :{RED}Tidak ada daya
STR_VEHICLE_STATUS_TRAIN_STUCK                                  :{ORANGE}Menunggu sampai jalur bebas
STR_VEHICLE_STATUS_AIRCRAFT_TOO_FAR                             :{ORANGE}Tujuan berikutnya terlalu jauh

STR_VEHICLE_STATUS_HEADING_FOR_STATION_VEL                      :{LTBLUE}Menuju ke {STATION}, {VELOCITY}
STR_VEHICLE_STATUS_NO_ORDERS_VEL                                :{LTBLUE}Belum ada perintah, {VELOCITY}
STR_VEHICLE_STATUS_HEADING_FOR_WAYPOINT_VEL                     :{LTBLUE}Menuju ke {WAYPOINT}, {VELOCITY}
STR_VEHICLE_STATUS_HEADING_FOR_DEPOT_VEL                        :{ORANGE}Menuju ke {DEPOT}, {VELOCITY}
STR_VEHICLE_STATUS_HEADING_FOR_DEPOT_SERVICE_VEL                :{LTBLUE}Perbaikan pada {DEPOT}, {VELOCITY}

# Vehicle stopped/started animations
STR_VEHICLE_COMMAND_STOPPED_SMALL                               :{TINY_FONT}{RED}Berhenti
STR_VEHICLE_COMMAND_STOPPED                                     :{RED}Berhenti
STR_VEHICLE_COMMAND_STARTED_SMALL                               :{TINY_FONT}{GREEN}Mulai
STR_VEHICLE_COMMAND_STARTED                                     :{GREEN}Mulai

# Vehicle details
STR_VEHICLE_DETAILS_CAPTION                                     :{WHITE}{VEHICLE} (Detail)
STR_VEHICLE_NAME_BUTTON                                         :{BLACK}Nama

STR_VEHICLE_DETAILS_TRAIN_RENAME                                :{BLACK}Nama kereta
STR_VEHICLE_DETAILS_ROAD_VEHICLE_RENAME                         :{BLACK}Nama kendaraan
STR_VEHICLE_DETAILS_SHIP_RENAME                                 :{BLACK}Nama kapal
STR_VEHICLE_DETAILS_AIRCRAFT_RENAME                             :{BLACK}Nama pesawat

STR_VEHICLE_INFO_AGE_RUNNING_COST_YR                            :{BLACK}Umur: {LTBLUE}{STRING}{BLACK}   Biaya operasional: {LTBLUE}{CURRENCY_LONG}/thn
# The next two need to stay in this order
STR_VEHICLE_INFO_AGE                                            :{COMMA} tahun ({COMMA})
STR_VEHICLE_INFO_AGE_RED                                        :{RED}{COMMA} tahun ({COMMA})

STR_VEHICLE_INFO_MAX_SPEED                                      :{BLACK}Kec. Max: {LTBLUE}{VELOCITY}
STR_VEHICLE_INFO_MAX_SPEED_TYPE                                 :{BLACK}Kecepatan Maks.: {LTBLUE}{VELOCITY} {BLACK}Jenis pesawat: {LTBLUE}{STRING}
STR_VEHICLE_INFO_MAX_SPEED_TYPE_RANGE                           :{BLACK}Kec. max.: {LTBLUE}{VELOCITY} {BLACK}Jenis pesawat: {LTBLUE}{STRING} {BLACK}Jangkauan: {LTBLUE}{COMMA} ubin
STR_VEHICLE_INFO_WEIGHT_POWER_MAX_SPEED                         :{BLACK}Berat: {LTBLUE}{WEIGHT_SHORT} {BLACK}Tenaga: {LTBLUE}{POWER}{BLACK} Kec. Max: {LTBLUE}{VELOCITY}
STR_VEHICLE_INFO_WEIGHT_POWER_MAX_SPEED_MAX_TE                  :{BLACK}Berat: {LTBLUE}{WEIGHT_SHORT} {BLACK}Tenaga: {LTBLUE}{POWER}{BLACK} Kec. Max: {LTBLUE}{VELOCITY} {BLACK}Max. T.E.: {LTBLUE}{FORCE}

STR_VEHICLE_INFO_PROFIT_THIS_YEAR_LAST_YEAR                     :{BLACK}Keuntungan tahun ini: {LTBLUE}{CURRENCY_LONG} (tahun lalu: {CURRENCY_LONG})
STR_VEHICLE_INFO_RELIABILITY_BREAKDOWNS                         :{BLACK}Reliabilitas: {LTBLUE}{COMMA}%  {BLACK}Mogok sejak perbaikan terakhir : {LTBLUE}{COMMA} kali

STR_VEHICLE_INFO_BUILT_VALUE                                    :{LTBLUE}{ENGINE} {BLACK}Dibuat: {LTBLUE}{NUM}{BLACK} Nilai: {LTBLUE}{CURRENCY_LONG}
STR_VEHICLE_INFO_NO_CAPACITY                                    :{BLACK}Kapasitas: {LTBLUE}Tidak ada{STRING}
STR_VEHICLE_INFO_CAPACITY                                       :{BLACK}Daya Muat: {LTBLUE}{CARGO_LONG}{3:STRING}
STR_VEHICLE_INFO_CAPACITY_MULT                                  :{BLACK}Daya Muat: {LTBLUE}{CARGO_LONG}{3:STRING} (x{4:NUM})
STR_VEHICLE_INFO_CAPACITY_CAPACITY                              :{BLACK}Daya Muat: {LTBLUE}{CARGO_LONG}, {CARGO_LONG}{STRING}

STR_VEHICLE_INFO_FEEDER_CARGO_VALUE                             :{BLACK}Nilai Transfer: {LTBLUE}{CURRENCY_LONG}

STR_VEHICLE_DETAILS_SERVICING_INTERVAL_DAYS                     :{BLACK}Jangka waktu perbaikan: {LTBLUE}{COMMA}{NBSP}hari{BLACK}   Perbaikan terakhir: {LTBLUE}{DATE_LONG}
STR_VEHICLE_DETAILS_SERVICING_INTERVAL_PERCENT                  :{BLACK}Jangka waktu perbaikan: {LTBLUE}{COMMA} %{BLACK}   Perbaikan terakhir: {LTBLUE}{DATE_LONG}
STR_VEHICLE_DETAILS_INCREASE_SERVICING_INTERVAL_TOOLTIP         :{BLACK}Tambah jarak waktu perbaikan dengan 10. Ctrl+Click menambah jarak waktu perbaikan dengan 5.
STR_VEHICLE_DETAILS_DECREASE_SERVICING_INTERVAL_TOOLTIP         :{BLACK}Kurangi jarak waktu perbaikan dengan 10. Ctrl+Click mengurangi jarak waktu perbaikan dengan 5

STR_SERVICE_INTERVAL_DROPDOWN_TOOLTIP                           :{BLACK}Ubah jenis interval perbaikan
STR_VEHICLE_DETAILS_DEFAULT                                     :Standar
STR_VEHICLE_DETAILS_DAYS                                        :Hari
STR_VEHICLE_DETAILS_PERCENT                                     :Persentase

STR_QUERY_RENAME_TRAIN_CAPTION                                  :{WHITE}Nama kereta
STR_QUERY_RENAME_ROAD_VEHICLE_CAPTION                           :{WHITE}Nama kendaraan
STR_QUERY_RENAME_SHIP_CAPTION                                   :{WHITE}Nama kapal
STR_QUERY_RENAME_AIRCRAFT_CAPTION                               :{WHITE}Nama pesawat

# Extra buttons for train details windows
STR_VEHICLE_DETAILS_TRAIN_ENGINE_BUILT_AND_VALUE                :{LTBLUE}{ENGINE}{BLACK} Buatan: {LTBLUE}{NUM}{BLACK} Nilai: {LTBLUE}{CURRENCY_LONG}
STR_VEHICLE_DETAILS_TRAIN_WAGON_VALUE                           :{LTBLUE}{ENGINE}{BLACK} Nilai: {LTBLUE}{CURRENCY_LONG}

STR_VEHICLE_DETAILS_TRAIN_TOTAL_CAPACITY_TEXT                   :{BLACK}Total kapasitas kargo untuk kereta:
STR_VEHICLE_DETAILS_TRAIN_TOTAL_CAPACITY                        :{LTBLUE}- {CARGO_LONG} ({CARGO_SHORT})
STR_VEHICLE_DETAILS_TRAIN_TOTAL_CAPACITY_MULT                   :{LTBLUE}- {CARGO_LONG} ({CARGO_SHORT}) (x{NUM})

STR_VEHICLE_DETAILS_CARGO_EMPTY                                 :{LTBLUE}Kosong
STR_VEHICLE_DETAILS_CARGO_FROM                                  :{LTBLUE}{CARGO_LONG} dari {STATION}
STR_VEHICLE_DETAILS_CARGO_FROM_MULT                             :{LTBLUE}{CARGO_LONG} dari {STATION} (x{NUM})

STR_VEHICLE_DETAIL_TAB_CARGO                                    :{BLACK}Muatan
STR_VEHICLE_DETAILS_TRAIN_CARGO_TOOLTIP                         :{BLACK}Tampilkan detail kargo terangkut
STR_VEHICLE_DETAIL_TAB_INFORMATION                              :{BLACK}Informasi
STR_VEHICLE_DETAILS_TRAIN_INFORMATION_TOOLTIP                   :{BLACK}Tampilkan detail kereta
STR_VEHICLE_DETAIL_TAB_CAPACITIES                               :{BLACK}Kapasitas
STR_VEHICLE_DETAILS_TRAIN_CAPACITIES_TOOLTIP                    :{BLACK}Tampilkan kapasitas setiap gerbong
STR_VEHICLE_DETAIL_TAB_TOTAL_CARGO                              :{BLACK}Total kargo
STR_VEHICLE_DETAILS_TRAIN_TOTAL_CARGO_TOOLTIP                   :{BLACK}Tampilkan kapasitas total Kereta , pisahkan dengan jenis kargo

STR_VEHICLE_DETAILS_TRAIN_ARTICULATED_RV_CAPACITY               :{BLACK}Kapasitas: {LTBLUE}

# Vehicle refit
STR_REFIT_CAPTION                                               :{WHITE}{VEHICLE} (Renovasi)
STR_REFIT_TITLE                                                 :{GOLD}Pilih jenis kargo yang akan dibawa:
STR_REFIT_NEW_CAPACITY_COST_OF_REFIT                            :{BLACK}Kapasitas baru: {GOLD}{CARGO_LONG}{}{BLACK}Biaya ubah kargo: {RED}{CURRENCY_LONG}
STR_REFIT_NEW_CAPACITY_INCOME_FROM_REFIT                        :{BLACK}Kapasitas baru: {GOLD}{CARGO_LONG}{}{BLACK}Hasil refit: {GREEN}{CURRENCY_LONG}
STR_REFIT_NEW_CAPACITY_COST_OF_AIRCRAFT_REFIT                   :{BLACK}Kapasitas baru: {GOLD}{CARGO_LONG}, {GOLD}{CARGO_LONG}{}{BLACK}Biaya modifikasi: {RED}{CURRENCY_LONG}
STR_REFIT_NEW_CAPACITY_INCOME_FROM_AIRCRAFT_REFIT               :{BLACK}Kapasitas baru: {GOLD}{CARGO_LONG}, {GOLD}{CARGO_LONG}{}{BLACK}Pendapatan dari refit: {GREEN}{CURRENCY_LONG}
STR_REFIT_SELECT_VEHICLES_TOOLTIP                               :{BLACK}Pilih kendaraan yg akan dimodifikasi. Drag untuk memilih sekaligus beberapa kendaraan. Klik pada ruang kosong untuk memilih semua kendaraan. Ctrl+Klik untuk memilih kendaraan berikut rangkaiannya

STR_REFIT_TRAIN_LIST_TOOLTIP                                    :{BLACK}Pilih jenis kargo yang akan dibawa kereta
STR_REFIT_ROAD_VEHICLE_LIST_TOOLTIP                             :{BLACK}Pilih jenis kargo truk yang akan dibawa
STR_REFIT_SHIP_LIST_TOOLTIP                                     :{BLACK}Pilih jenis kargo yang akan dibawa kapal
STR_REFIT_AIRCRAFT_LIST_TOOLTIP                                 :{BLACK}Pilih jenis kargo yang akan dibawa pesawat

STR_REFIT_TRAIN_REFIT_BUTTON                                    :{BLACK}Renovasi gerbong
STR_REFIT_ROAD_VEHICLE_REFIT_BUTTON                             :{BLACK}Karoseri truk
STR_REFIT_SHIP_REFIT_BUTTON                                     :{BLACK}Renovasi kapal
STR_REFIT_AIRCRAFT_REFIT_BUTTON                                 :{BLACK}Ubah kargo pesawat

STR_REFIT_TRAIN_REFIT_TOOLTIP                                   :{BLACK}Ubah kargo lokomotif untuk membawa kargo terpilih
STR_REFIT_ROAD_VEHICLE_REFIT_TOOLTIP                            :{BLACK}Ubah karoseri truk untuk mengangkut jenis kargo yang terpilih
STR_REFIT_SHIP_REFIT_TOOLTIP                                    :{BLACK}Ubah kargo kapal untuk membawa jenis kargo terpilih
STR_REFIT_AIRCRAFT_REFIT_TOOLTIP                                :{BLACK}Ubah kargo pesawat agar bisa membawa kargo terpilih

# Order view
STR_ORDERS_CAPTION                                              :{WHITE}{VEHICLE} (Perintah)
STR_ORDERS_TIMETABLE_VIEW                                       :{BLACK}Jadwal
STR_ORDERS_TIMETABLE_VIEW_TOOLTIP                               :{BLACK}Tampilkan daftar jadwal keberangkatan

STR_ORDERS_LIST_TOOLTIP                                         :{BLACK}Daftar perintah - klik pada perintah untuk menandainya. CTRL + klik untuk mengunjungi tujuan
STR_ORDER_INDEX                                                 :{COMMA}:{NBSP}
STR_ORDER_TEXT                                                  :{STRING} {STRING} {STRING}

STR_ORDERS_END_OF_ORDERS                                        :- - Akhir Perintah - -
STR_ORDERS_END_OF_SHARED_ORDERS                                 :- - Akhir Perintah Bersama - -

# Order bottom buttons
STR_ORDER_NON_STOP                                              :{BLACK}Non-stop
STR_ORDER_GO_TO                                                 :Pergi ke
STR_ORDER_GO_NON_STOP_TO                                        :Pergi non-stop ke
STR_ORDER_GO_VIA                                                :Pergi lewat
STR_ORDER_GO_NON_STOP_VIA                                       :Pergi non-stop lewat
STR_ORDER_TOOLTIP_NON_STOP                                      :{BLACK}Ubah model perintah berhenti pada tujuan terpilih

STR_ORDER_TOGGLE_FULL_LOAD                                      :{BLACK}Penuhi salah satu
STR_ORDER_DROP_LOAD_IF_POSSIBLE                                 :Muat seadanya
STR_ORDER_DROP_FULL_LOAD_ALL                                    :Penuhi semua
STR_ORDER_DROP_FULL_LOAD_ANY                                    :Penuhi salah satu
STR_ORDER_DROP_NO_LOADING                                       :Tidak memuat
STR_ORDER_TOOLTIP_FULL_LOAD                                     :{BLACK}Ubah model pengangkutan pada tujuan terpilih

STR_ORDER_TOGGLE_UNLOAD                                         :{BLACK}Bongkar semua
STR_ORDER_DROP_UNLOAD_IF_ACCEPTED                               :Bongkar jika diterima
STR_ORDER_DROP_UNLOAD                                           :Bongkar semua
STR_ORDER_DROP_TRANSFER                                         :Transfer
STR_ORDER_DROP_NO_UNLOADING                                     :Tidak membongkar
STR_ORDER_TOOLTIP_UNLOAD                                        :{BLACK}Ubah model pembongkaran pada tujuan terpilih

STR_ORDER_REFIT                                                 :{BLACK}Pasang
STR_ORDER_REFIT_TOOLTIP                                         :{BLACK}Mengubah jenis kargo ketika sampai di perintah terpilih. Kontrol klik untuk membatalkan pengubahan kargo
STR_ORDER_REFIT_AUTO                                            :{BLACK}Auto-refit
STR_ORDER_REFIT_AUTO_TOOLTIP                                    :{BLACK}Pilih auto-refit menjadi jenis kargo ke order. Ctrl+Click menghilangkan instruksi. Auto-refitting hanya dilakukan jika gerbong cocok
STR_ORDER_DROP_REFIT_AUTO                                       :Kargo tetap
STR_ORDER_DROP_REFIT_AUTO_ANY                                   :Kargo yang tersedia

STR_ORDER_SERVICE                                               :{BLACK}Perbaikan
STR_ORDER_DROP_GO_ALWAYS_DEPOT                                  :Selalu masuk
STR_ORDER_DROP_SERVICE_DEPOT                                    :Perbaikan jika diperlukan
STR_ORDER_DROP_HALT_DEPOT                                       :Berhenti
STR_ORDER_SERVICE_TOOLTIP                                       :{BLACK}Lewati pemberhentian ini kecuali jika dibutuhkan perbaikan

STR_ORDER_CONDITIONAL_VARIABLE_TOOLTIP                          :{BLACK}Kondisi yang diperiksa

# Conditional order variables, must follow order of OrderConditionVariable enum
STR_ORDER_CONDITIONAL_LOAD_PERCENTAGE                           :% muatan
STR_ORDER_CONDITIONAL_RELIABILITY                               :Kehandalan
STR_ORDER_CONDITIONAL_MAX_SPEED                                 :Kecepatan maks.
STR_ORDER_CONDITIONAL_AGE                                       :Usia (thn)
STR_ORDER_CONDITIONAL_REQUIRES_SERVICE                          :Waktunya perbaikan
STR_ORDER_CONDITIONAL_UNCONDITIONALLY                           :Selalu
STR_ORDER_CONDITIONAL_REMAINING_LIFETIME                        :Sisa masa pakai (tahun)

STR_ORDER_CONDITIONAL_COMPARATOR_TOOLTIP                        :{BLACK}Jenis perbandingan kondisi dengan nilai yang diberikan
STR_ORDER_CONDITIONAL_COMPARATOR_EQUALS                         :sama dengan
STR_ORDER_CONDITIONAL_COMPARATOR_NOT_EQUALS                     :tidak sama dengan
STR_ORDER_CONDITIONAL_COMPARATOR_LESS_THAN                      :kurang dari
STR_ORDER_CONDITIONAL_COMPARATOR_LESS_EQUALS                    :kurang atau sama dengan
STR_ORDER_CONDITIONAL_COMPARATOR_MORE_THAN                      :lebih dari
STR_ORDER_CONDITIONAL_COMPARATOR_MORE_EQUALS                    :lebih atau sama dengan
STR_ORDER_CONDITIONAL_COMPARATOR_IS_TRUE                        :benar
STR_ORDER_CONDITIONAL_COMPARATOR_IS_FALSE                       :bukan

STR_ORDER_CONDITIONAL_VALUE_TOOLTIP                             :{BLACK}Nilai untuk dibandingkan dengan kondisi
STR_ORDER_CONDITIONAL_VALUE_CAPT                                :{WHITE}Masukkan nilai untuk perbandingan

STR_ORDERS_SKIP_BUTTON                                          :{BLACK}Lewati
STR_ORDERS_SKIP_TOOLTIP                                         :{BLACK}Lewati perintah saat ini, dan lanjutkan berikutnya. CTRL + klik lewati perintah yang dipilih

STR_ORDERS_DELETE_BUTTON                                        :{BLACK}Hapus
STR_ORDERS_DELETE_TOOLTIP                                       :{BLACK}Hapus perintah terpilih
STR_ORDERS_DELETE_ALL_TOOLTIP                                   :{BLACK}Hapus semua perintah
STR_ORDERS_STOP_SHARING_BUTTON                                  :{BLACK}Berhenti berbagi
STR_ORDERS_STOP_SHARING_TOOLTIP                                 :{BLACK}Hentikan pembagian daftar perintah. Ctrl+Klik untuk menghapus daftar perintah kendaraan

STR_ORDERS_GO_TO_BUTTON                                         :{BLACK}Pergi ke
STR_ORDER_GO_TO_NEAREST_DEPOT                                   :Pergi ke depo terdekat
STR_ORDER_GO_TO_NEAREST_HANGAR                                  :Hangar terdekat
STR_ORDER_CONDITIONAL                                           :Melompat ke perintah lain
STR_ORDER_SHARE                                                 :Berbagi perintah
STR_ORDERS_GO_TO_TOOLTIP                                        :{BLACK}Masukkan pemberhentian baru sebelum pemberhentian yang terpilih, atau tambahkan pada akhir daftar. Ctrl, akan membuat pemberhentian ke stasiun menjadi 'muat penuh sembarang', penunjuk jalan menjadi 'non-stop', dan pemberhentian di bengkel/depo/galangan/hangar menjadi 'perbaikan'. 'Berbagi Perintah' atau Ctrl akan membuat perintah berbagi dengan kendaraan yg terpilih. Klik pada kendaraan untuk menduplikat daftar perintah dari kendaraan tersebut

STR_ORDERS_VEH_WITH_SHARED_ORDERS_LIST_TOOLTIP                  :{BLACK}Tampilkan semua kendaraan yang mempunyai perintah bersama.

# String parts to build the order string
STR_ORDER_GO_TO_WAYPOINT                                        :Pergi lewat {WAYPOINT}
STR_ORDER_GO_NON_STOP_TO_WAYPOINT                               :Pergi non stop lewat {WAYPOINT}

STR_ORDER_SERVICE_AT                                            :Perbaikan di
STR_ORDER_SERVICE_NON_STOP_AT                                   :Perbaikan non-stop di

STR_ORDER_NEAREST_DEPOT                                         :terdekat
STR_ORDER_NEAREST_HANGAR                                        :Hangar terdekat
STR_ORDER_TRAIN_DEPOT                                           :Depo Lokomotif
STR_ORDER_ROAD_VEHICLE_DEPOT                                    :Bengkel Kendaraan
STR_ORDER_SHIP_DEPOT                                            :Galangan Kapal
STR_ORDER_GO_TO_NEAREST_DEPOT_FORMAT                            :{0:STRING} {2:STRING} {1:STRING}
STR_ORDER_GO_TO_DEPOT_FORMAT                                    :{STRING} {DEPOT}

STR_ORDER_REFIT_ORDER                                           :(Pasang ulang menjadi {STRING})
STR_ORDER_REFIT_STOP_ORDER                                      :(Pasang {STRING} dan berhenti)
STR_ORDER_STOP_ORDER                                            :(Berhenti)

STR_ORDER_GO_TO_STATION                                         :{STRING} {STATION} {STRING}

STR_ORDER_IMPLICIT                                              :(Terkandung)

STR_ORDER_FULL_LOAD                                             :(Penuhi Semua)
STR_ORDER_FULL_LOAD_ANY                                         :(Penuhi salah satu)
STR_ORDER_NO_LOAD                                               :(Jangan Memuat)
STR_ORDER_UNLOAD                                                :(Bongkar dan muat)
STR_ORDER_UNLOAD_FULL_LOAD                                      :(Bongkar dan muat sampai penuh semua)
STR_ORDER_UNLOAD_FULL_LOAD_ANY                                  :(Bongkar dan muat sampai ada yang penuh)
STR_ORDER_UNLOAD_NO_LOAD                                        :(Bongkar dan biarkan kosong)
STR_ORDER_TRANSFER                                              :(Transfer dan muat)
STR_ORDER_TRANSFER_FULL_LOAD                                    :(Transfer dan muat sampai penuh semua)
STR_ORDER_TRANSFER_FULL_LOAD_ANY                                :(Transfer dan muat sampai ada yang penuh)
STR_ORDER_TRANSFER_NO_LOAD                                      :(Transfer dan biarkan kosong)
STR_ORDER_NO_UNLOAD                                             :(Jangan bongkar tapi muat)
STR_ORDER_NO_UNLOAD_FULL_LOAD                                   :(Jangan bongkar tapi muat sampai penuh)
STR_ORDER_NO_UNLOAD_FULL_LOAD_ANY                               :(Jangan bongkar dan tunggu muat sampai ada yang penuh)
STR_ORDER_NO_UNLOAD_NO_LOAD                                     :(Jangan bongkar dan jangan muat)

STR_ORDER_AUTO_REFIT                                            :(Auto-refit menjadi {STRING})
STR_ORDER_FULL_LOAD_REFIT                                       :(Muat penuh dengan auto-refit ke {STRING})
STR_ORDER_FULL_LOAD_ANY_REFIT                                   :(Muat penuh salah satu kargo dengan auto-refit ke {STRING})
STR_ORDER_UNLOAD_REFIT                                          :(Bongkar dan ambil kargo dengan auto-refit ke {STRING})
STR_ORDER_UNLOAD_FULL_LOAD_REFIT                                :(Bongkar tunggu sampai penuh dengan auto-refit ke {STRING})
STR_ORDER_UNLOAD_FULL_LOAD_ANY_REFIT                            :(Bongkar dan tunggu salah satu kargo penuh dengan auto-refit ke {STRING})
STR_ORDER_TRANSFER_REFIT                                        :(Pindahkan dan ambil kargo dengan auto-refit ke {STRING})
STR_ORDER_TRANSFER_FULL_LOAD_REFIT                              :(Pindahkan dan tunggu sampai penuh dengan auto-refit ke {STRING})
STR_ORDER_TRANSFER_FULL_LOAD_ANY_REFIT                          :(Pindahkan dan tunggu sampai penuh semua dengan auto-refit ke {STRING})
STR_ORDER_NO_UNLOAD_REFIT                                       :(Tidak membongkar dan ambil kargo dengan auto-refit ke {STRING})
STR_ORDER_NO_UNLOAD_FULL_LOAD_REFIT                             :(Tidak dibongkar dan tunggu sampai penuh semua dengan auto-refit ke {STRING})
STR_ORDER_NO_UNLOAD_FULL_LOAD_ANY_REFIT                         :(Tidak dibongkar dan tunggu salah satu kargo penuh dengan auto-refit ke {STRING})

STR_ORDER_AUTO_REFIT_ANY                                        :kargo yang tersedia

STR_ORDER_STOP_LOCATION_NEAR_END                                :[agak belakang]
STR_ORDER_STOP_LOCATION_MIDDLE                                  :[tengah]
STR_ORDER_STOP_LOCATION_FAR_END                                 :[Tepi terjauh]

STR_ORDER_OUT_OF_RANGE                                          :{RED} (Tujuan berikutnya diluar jangkauan)

STR_ORDER_CONDITIONAL_UNCONDITIONAL                             :Lompat ke perintah {COMMA}
STR_ORDER_CONDITIONAL_NUM                                       :Lompat ke perintah {COMMA} jika {STRING} {STRING} {COMMA}
STR_ORDER_CONDITIONAL_TRUE_FALSE                                :Lompat ke perintah {COMMA} jika {2:STRING} {1:STRING}

STR_INVALID_ORDER                                               :{RED} (Perintah keliru)

# Time table window
STR_TIMETABLE_TITLE                                             :{WHITE}{VEHICLE} (Sesuai dengan jadwal)
STR_TIMETABLE_ORDER_VIEW                                        :{BLACK}Perintah
STR_TIMETABLE_ORDER_VIEW_TOOLTIP                                :{BLACK}Tampilkan daftar Perintah

STR_TIMETABLE_TOOLTIP                                           :{BLACK}Daftar Jadwal Keberangkatan - Klik salah satu tujuan untuk memilihnya

STR_TIMETABLE_NO_TRAVEL                                         :Tidak berjalan
STR_TIMETABLE_NOT_TIMETABLEABLE                                 :Perjalanan (otomatis; akan dijadwalkan pada perintah manual berikutnya)
STR_TIMETABLE_TRAVEL_NOT_TIMETABLED                             :Perjalanan belum terjadwal
STR_TIMETABLE_TRAVEL_NOT_TIMETABLED_SPEED                       :Bergerak dengan kecepatan maks. {2:VELOCITY} (not timetabled)
STR_TIMETABLE_TRAVEL_FOR                                        :Berjalan selama {STRING}
STR_TIMETABLE_TRAVEL_FOR_SPEED                                  :Bergerak {STRING} dengan maks. kecepatan {VELOCITY}
STR_TIMETABLE_TRAVEL_FOR_ESTIMATED                              :Berjalan (untuk {STRING}, tidak berjadwal)
STR_TIMETABLE_TRAVEL_FOR_SPEED_ESTIMATED                        :Berjalan (untuk {STRING}, tidak berjadwal) dengan {VELOCITY} maksimum
STR_TIMETABLE_STAY_FOR_ESTIMATED                                :(menetap untuk {STRING}, tidak berjadwal)
STR_TIMETABLE_AND_TRAVEL_FOR_ESTIMATED                          :(perjalan untuk {STRING}, tidak berjadwal)
STR_TIMETABLE_STAY_FOR                                          :dan tinggal selama {STRING}
STR_TIMETABLE_AND_TRAVEL_FOR                                    :dan berjalan selama {STRING}
STR_TIMETABLE_DAYS                                              :{COMMA}{NBSP}hari
STR_TIMETABLE_TICKS                                             :{COMMA}{NBSP}titik

STR_TIMETABLE_TOTAL_TIME                                        :{BLACK}Total durasi seluruh perjalanan akan memakan waktu {STRING}
STR_TIMETABLE_TOTAL_TIME_INCOMPLETE                             :{BLACK}Total durasi seluruh perjalanan akan memakan waktu kurang lebih {STRING} untuk terpenuhi (blm semuanya terjadwal)

STR_TIMETABLE_STATUS_ON_TIME                                    :{BLACK}Kendaraan ini berjalan tepat waktu
STR_TIMETABLE_STATUS_LATE                                       :{BLACK}Kendaraaan ini berjalan terlambat {STRING}
STR_TIMETABLE_STATUS_EARLY                                      :{BLACK}Kendaraaan ini berjalan lebih awal {STRING}
STR_TIMETABLE_STATUS_NOT_STARTED                                :{BLACK}Jadwal masih belum dimulai
STR_TIMETABLE_STATUS_START_AT                                   :{BLACK}Jadwal ini akan dimulai pada {STRING}

STR_TIMETABLE_STARTING_DATE                                     :{BLACK}Tanggal mulai
STR_TIMETABLE_STARTING_DATE_TOOLTIP                             :{BLACK}Pilih sebarang hari sebagai titik mula timetable. Ctrl+Click akan men-set titik awal timetable dan akan menyebarkan semua kendaraan yang berorder sama secara merata berdasarkan order relatif, jika order tersebut sepenuhnya terjadwalkan.

STR_TIMETABLE_CHANGE_TIME                                       :{BLACK}Ubah Durasi
STR_TIMETABLE_WAIT_TIME_TOOLTIP                                 :{BLACK}Ubah jumlah waktu yang seharusnya dibutuhkan, pada tujuan yang terpilih

STR_TIMETABLE_CLEAR_TIME                                        :{BLACK}Hapus waktu
STR_TIMETABLE_CLEAR_TIME_TOOLTIP                                :{BLACK}Hapus jumlah waktu pada tujuan yang terpilih

STR_TIMETABLE_CHANGE_SPEED                                      :{BLACK}Ubah batas kecepatan
STR_TIMETABLE_CHANGE_SPEED_TOOLTIP                              :{BLACK}Ubah batas kecepatan maks. pada tujuan terpilih

STR_TIMETABLE_CLEAR_SPEED                                       :{BLACK}Hapus batas kecepatan
STR_TIMETABLE_CLEAR_SPEED_TOOLTIP                               :{BLACK}Hapus batas kecepatan maks. pada tujuan terpilih

STR_TIMETABLE_RESET_LATENESS                                    :{BLACK}Reset
STR_TIMETABLE_RESET_LATENESS_TOOLTIP                            :{BLACK}Kembalikan penghitung waktu keterlambatan seperti semula, sehingga kendaraan akan selalu tepat waktu

STR_TIMETABLE_AUTOFILL                                          :{BLACK}Otomatis
STR_TIMETABLE_AUTOFILL_TOOLTIP                                  :{BLACK}Isi jadwal keberangkatan secara otomatis dari perjalanan berikutnya (Ctrl-klik agar waktu tinggalnya tetap)

STR_TIMETABLE_EXPECTED                                          :{BLACK}Harapan
STR_TIMETABLE_SCHEDULED                                         :{BLACK}Dijadwalkan
STR_TIMETABLE_EXPECTED_TOOLTIP                                  :{BLACK}Ubah antara perkiraan dan jadwal

STR_TIMETABLE_ARRIVAL_ABBREVIATION                              :A:
STR_TIMETABLE_DEPARTURE_ABBREVIATION                            :D:


# Date window (for timetable)
STR_DATE_CAPTION                                                :{WHITE}Set Tanggal
STR_DATE_SET_DATE                                               :{BLACK}Set tanggal
STR_DATE_SET_DATE_TOOLTIP                                       :{BLACK}Gunakan tanggal terpilih sebagai tanggal mulai jadwal ini
STR_DATE_DAY_TOOLTIP                                            :{BLACK}Pilih hari
STR_DATE_MONTH_TOOLTIP                                          :{BLACK}Pilih bulan
STR_DATE_YEAR_TOOLTIP                                           :{BLACK}Pilih tahun


# AI debug window
STR_AI_DEBUG                                                    :{WHITE}Debug skrip AI
STR_AI_DEBUG_NAME_AND_VERSION                                   :{BLACK}{STRING} (versi {NUM})
STR_AI_DEBUG_NAME_TOOLTIP                                       :{BLACK}Nama skrip AI
STR_AI_DEBUG_SETTINGS                                           :{BLACK}Pengaturan
STR_AI_DEBUG_SETTINGS_TOOLTIP                                   :{BLACK}Ubah pengaturan skrip AI
STR_AI_DEBUG_RELOAD                                             :{BLACK}Muat ulang AI
STR_AI_DEBUG_RELOAD_TOOLTIP                                     :{BLACK}Matikan fitur AI, muat ulang script, dan restart AI
STR_AI_DEBUG_BREAK_STR_ON_OFF_TOOLTIP                           :{BLACK}mengaktifkan/mematikan peristirahatan ketika pesan AI sesuai dengan string istirahat
STR_AI_DEBUG_BREAK_ON_LABEL                                     :{BLACK}Berhenti saat:
STR_AI_DEBUG_BREAK_STR_OSKTITLE                                 :{BLACK}Berhenti pada
STR_AI_DEBUG_BREAK_STR_TOOLTIP                                  :{BLACK}Ketika pesan log AI sesuai dengan isi kotak, permainan dihentikan
STR_AI_DEBUG_MATCH_CASE                                         :{BLACK}Persis Besar-Kecil
STR_AI_DEBUG_MATCH_CASE_TOOLTIP                                 :{BLACK}Hidup matikan pengecekan besar-kecil huruf pada pesan AI dengan kotak pencarian
STR_AI_DEBUG_CONTINUE                                           :{BLACK}Lanjutkan
STR_AI_DEBUG_CONTINUE_TOOLTIP                                   :{BLACK}lanjutkan proses AI
STR_AI_DEBUG_SELECT_AI_TOOLTIP                                  :{BLACK}Lihat proses yang dilakukan AI
STR_AI_GAME_SCRIPT                                              :{BLACK}Skrip Permainan
STR_AI_GAME_SCRIPT_TOOLTIP                                      :{BLACK}Periksa catatan skrip permainan

STR_ERROR_AI_NO_AI_FOUND                                        :Tidak ada AI yang cocok digunakan.{}Ini adalah dummy AI yang tidak akan melakukan apapun.{}Anda bisa mengunduh AI melalui sistem 'Konten Online'.
STR_ERROR_AI_PLEASE_REPORT_CRASH                                :{WHITE}Salah satu AI gagal. Laporkan ini kepada pembuat AI dengan potongan layar dari Jendela Debug AI
STR_ERROR_AI_DEBUG_SERVER_ONLY                                  :{YELLOW}Jendela "Debug" skrip AI hanya tersedia untuk server

# AI configuration window
STR_AI_CONFIG_CAPTION                                           :{WHITE}Konfigurasi AI
STR_AI_CONFIG_GAMELIST_TOOLTIP                                  :{BLACK}Skrip Permainan yang akan di jalankan di permainan berikutnya
STR_AI_CONFIG_AILIST_TOOLTIP                                    :{BLACK}AI yg akan dijalankan pada permainan berikutnya
STR_AI_CONFIG_HUMAN_PLAYER                                      :Pemain Manusia
STR_AI_CONFIG_RANDOM_AI                                         :AI Acak
STR_AI_CONFIG_NONE                                              :(tidak ada)

STR_AI_CONFIG_MOVE_UP                                           :{BLACK}Naikkan
STR_AI_CONFIG_MOVE_UP_TOOLTIP                                   :{BLACK}Naikkan AI terpilih dalam daftar
STR_AI_CONFIG_MOVE_DOWN                                         :{BLACK}Turunkan
STR_AI_CONFIG_MOVE_DOWN_TOOLTIP                                 :{BLACK}Turunkan AI terpilih dalam daftar

STR_AI_CONFIG_GAMESCRIPT                                        :{SILVER}Skrip Permainan
STR_AI_CONFIG_AI                                                :{SILVER}AI

STR_AI_CONFIG_CHANGE                                            :{BLACK}Pilih {STRING}
STR_AI_CONFIG_CHANGE_NONE                                       :
STR_AI_CONFIG_CHANGE_AI                                         :AI
STR_AI_CONFIG_CHANGE_GAMESCRIPT                                 :Skrip Permainan
STR_AI_CONFIG_CHANGE_TOOLTIP                                    :{BLACK}Muat skrip yang lain
STR_AI_CONFIG_CONFIGURE                                         :{BLACK}Konfigurasikan
STR_AI_CONFIG_CONFIGURE_TOOLTIP                                 :{BLACK}Mengkonfigurasi parameter skrip AI

# Available AIs window
STR_AI_LIST_CAPTION                                             :{WHITE}Tersedia {STRING}
STR_AI_LIST_CAPTION_AI                                          :AI
STR_AI_LIST_CAPTION_GAMESCRIPT                                  :Skrip Permainan
STR_AI_LIST_TOOLTIP                                             :{BLACK}Klik untuk memilih skrip AI

STR_AI_LIST_AUTHOR                                              :{LTBLUE}Pembuat: {ORANGE}{STRING}
STR_AI_LIST_VERSION                                             :{LTBLUE}Versi: {ORANGE}{NUM}
STR_AI_LIST_URL                                                 :{LTBLUE}URL: {ORANGE}{STRING}

STR_AI_LIST_ACCEPT                                              :{BLACK}Terapkan
STR_AI_LIST_ACCEPT_TOOLTIP                                      :{BLACK}Pilih skrip AI yg disorot
STR_AI_LIST_CANCEL                                              :{BLACK}Batal
STR_AI_LIST_CANCEL_TOOLTIP                                      :{BLACK}Jangan mengubah skrip AI

# AI Parameters
STR_AI_SETTINGS_CAPTION                                         :{WHITE}{STRING} Parameter
STR_AI_SETTINGS_CAPTION_AI                                      :AI
STR_AI_SETTINGS_CAPTION_GAMESCRIPT                              :Skrip Permainan
STR_AI_SETTINGS_CLOSE                                           :{BLACK}Tutup
STR_AI_SETTINGS_RESET                                           :{BLACK}Reset
STR_AI_SETTINGS_SETTING                                         :{STRING}: {ORANGE}{STRING}
STR_AI_SETTINGS_START_DELAY                                     :Jalankan AI setelah berapa hari : {ORANGE}{STRING}


# Textfile window
STR_TEXTFILE_README_CAPTION                                     :{WHITE}keterangan {STRING} dari {STRING}
STR_TEXTFILE_CHANGELOG_CAPTION                                  :{WHITE}Catatan perubahan {STRING} dari {STRING}
STR_TEXTFILE_LICENCE_CAPTION                                    :{WHITE}Lisensi {STRING} dari {STRING}
STR_TEXTFILE_WRAP_TEXT                                          :{WHITE}Mengebatkan teks
STR_TEXTFILE_WRAP_TEXT_TOOLTIP                                  :{BLACK}Mengebatkan teks dari jendela sehingga akan muat tanpa menggulir
STR_TEXTFILE_VIEW_README                                        :{BLACK}Lihat readme
STR_TEXTFILE_VIEW_CHANGELOG                                     :{BLACK}Catatan Perubahan
STR_TEXTFILE_VIEW_LICENCE                                       :{BLACK}Lisensi


# Vehicle loading indicators
STR_PERCENT_UP_SMALL                                            :{TINY_FONT}{WHITE}{NUM}%{UP_ARROW}
STR_PERCENT_UP                                                  :{WHITE}{NUM}%{UP_ARROW}
STR_PERCENT_DOWN_SMALL                                          :{TINY_FONT}{WHITE}{NUM}%{DOWN_ARROW}
STR_PERCENT_DOWN                                                :{WHITE}{NUM}%{DOWN_ARROW}
STR_PERCENT_UP_DOWN_SMALL                                       :{TINY_FONT}{WHITE}{NUM}%{UP_ARROW}{DOWN_ARROW}
STR_PERCENT_UP_DOWN                                             :{WHITE}{NUM}%{UP_ARROW}{DOWN_ARROW}
STR_PERCENT_NONE_SMALL                                          :{TINY_FONT}{WHITE}{NUM}%
STR_PERCENT_NONE                                                :{WHITE}{NUM}%

# Income 'floats'
STR_INCOME_FLOAT_COST_SMALL                                     :{TINY_FONT}{RED}Biaya: {CURRENCY_LONG}
STR_INCOME_FLOAT_COST                                           :{RED}Biaya: {CURRENCY_LONG}
STR_INCOME_FLOAT_INCOME_SMALL                                   :{TINY_FONT}{GREEN}Pemasukan: {CURRENCY_LONG}
STR_INCOME_FLOAT_INCOME                                         :{GREEN}Pemasukan: {CURRENCY_LONG}
STR_FEEDER_TINY                                                 :{TINY_FONT}{YELLOW}Transfer: {CURRENCY_LONG}
STR_FEEDER                                                      :{YELLOW}Transfer: {CURRENCY_LONG}
STR_FEEDER_INCOME_TINY                                          :{TINY_FONT}{YELLOW}Transfer: {CURRENCY_LONG}{WHITE} / {GREEN}Pemasukan: {CURRENCY_LONG}
STR_FEEDER_INCOME                                               :{YELLOW}Transfer: {CURRENCY_LONG}{WHITE} / {GREEN}Pemasukan: {CURRENCY_LONG}
STR_FEEDER_COST_TINY                                            :{TINY_FONT}{YELLOW}Transfer: {CURRENCY_LONG}{WHITE} / {RED}Biaya: {CURRENCY_LONG}
STR_FEEDER_COST                                                 :{YELLOW}Transfer: {CURRENCY_LONG}{WHITE} / {RED}Biaya: {CURRENCY_LONG}
STR_MESSAGE_ESTIMATED_COST                                      :{WHITE}Perkiraan Biaya: {CURRENCY_LONG}
STR_MESSAGE_ESTIMATED_INCOME                                    :{WHITE}Perkiraan Pemasukan: {CURRENCY_LONG}

# Saveload messages
STR_ERROR_SAVE_STILL_IN_PROGRESS                                :{WHITE}Penyimpanan sedang berlangsung,{}mohon tunggu hingga selesai
STR_ERROR_AUTOSAVE_FAILED                                       :{WHITE}Simpan otomatis gagal
STR_ERROR_UNABLE_TO_READ_DRIVE                                  :{BLACK}Tidak dapat membaca drive
STR_ERROR_GAME_SAVE_FAILED                                      :{WHITE}Penyimpanan Game gagal{}{STRING}
STR_ERROR_UNABLE_TO_DELETE_FILE                                 :{WHITE}Tidak mampu untuk menghapus file/berkas
STR_ERROR_GAME_LOAD_FAILED                                      :{WHITE}Gagal membuka permainan{}{STRING}
STR_GAME_SAVELOAD_ERROR_BROKEN_INTERNAL_ERROR                   :Kesalahan Internal: {STRING}
STR_GAME_SAVELOAD_ERROR_BROKEN_SAVEGAME                         :Berkas simpanan permainan rusak - {STRING}
STR_GAME_SAVELOAD_ERROR_TOO_NEW_SAVEGAME                        :Berkas simpanan dibuat dari versi yang lebih baru
STR_GAME_SAVELOAD_ERROR_FILE_NOT_READABLE                       :Berkas tidak terbaca
STR_GAME_SAVELOAD_ERROR_FILE_NOT_WRITEABLE                      :Berkas tidak dapat ditulisi
STR_GAME_SAVELOAD_ERROR_DATA_INTEGRITY_CHECK_FAILED             :Pemeriksaan integritas data gagal
STR_GAME_SAVELOAD_NOT_AVAILABLE                                 :<not available>
STR_WARNING_LOADGAME_REMOVED_TRAMS                              :{WHITE}Game telah disimpan pada versi tanpa dukungan trem. Semua Trem telah dihilangkan

# Map generation messages
STR_ERROR_COULD_NOT_CREATE_TOWN                                 :{WHITE}Pebuatan peta dibatalkan...{}... tak ada lokasi kota yang cocok
STR_ERROR_NO_TOWN_IN_SCENARIO                                   :{WHITE}... disana tidak ada kota dalam skenario ini

STR_ERROR_PNGMAP                                                :{WHITE}Tidak dapat memuat lansekap dari PNG...
STR_ERROR_PNGMAP_FILE_NOT_FOUND                                 :{WHITE}... berkas tidak ada
STR_ERROR_PNGMAP_IMAGE_TYPE                                     :{WHITE}... tak dapat mengkonversi. Diperlukan PNG 8 atau 24-bit
STR_ERROR_PNGMAP_MISC                                           :{WHITE}... maaf, terjadi kesalahan (mungkin berkasnya rusak)

STR_ERROR_BMPMAP                                                :{WHITE}Tidak dapat memuat lansekap dari BMP...
STR_ERROR_BMPMAP_IMAGE_TYPE                                     :{WHITE}... tak dapat mengkonversi jenis gambar

STR_ERROR_HEIGHTMAP_TOO_LARGE                                   :{WHITE}... gambar terlalu besar

STR_WARNING_HEIGHTMAP_SCALE_CAPTION                             :{WHITE}Peringatan Skala
STR_WARNING_HEIGHTMAP_SCALE_MESSAGE                             :{YELLOW}Ukuran peta terlalu besar dan tidak direkomendasikan. Lanjutkan?

# Soundset messages
STR_WARNING_FALLBACK_SOUNDSET                                   :{WHITE}Hanya efek suara standar yang ditemukan. Jika anda ingin efek suara, unduhlah dari "Cari Konten"

# Screenshot related messages
STR_WARNING_SCREENSHOT_SIZE_CAPTION                             :{WHITE}Tangkapan layar besar
STR_WARNING_SCREENSHOT_SIZE_MESSAGE                             :{YELLOW}Resolusi tangkapan layar {COMMA} x {COMMA} piksel. Membuat tangkapan layar akan memakan waktu. Anda ingin melanjutkan?

STR_MESSAGE_SCREENSHOT_SUCCESSFULLY                             :{WHITE}Pengambilan gambar telah berhasil disimpan sebagai '{STRING}'
STR_ERROR_SCREENSHOT_FAILED                                     :{WHITE}Pengambilan gambar gagal

# Error message titles
STR_ERROR_MESSAGE_CAPTION                                       :{YELLOW}Pesan
STR_ERROR_MESSAGE_CAPTION_OTHER_COMPANY                         :{YELLOW}Pesan dari {STRING}

# Generic construction errors
STR_ERROR_OFF_EDGE_OF_MAP                                       :{WHITE}Batas tepi peta
STR_ERROR_TOO_CLOSE_TO_EDGE_OF_MAP                              :{WHITE}Terlalu dekat dengan tepi peta
STR_ERROR_NOT_ENOUGH_CASH_REQUIRES_CURRENCY                     :{WHITE}Dana tidak cukup - dibutuhkan {CURRENCY_LONG}
STR_ERROR_FLAT_LAND_REQUIRED                                    :{WHITE}Daratan harus datar
STR_ERROR_LAND_SLOPED_IN_WRONG_DIRECTION                        :{WHITE}Kemiringan daratan tidak sesuai
STR_ERROR_CAN_T_DO_THIS                                         :{WHITE}Tidak bisa
STR_ERROR_BUILDING_MUST_BE_DEMOLISHED                           :{WHITE}Bangunan harus dihancurkan terlebih dahulu
STR_ERROR_CAN_T_CLEAR_THIS_AREA                                 :{WHITE}Tidak dapat menghancurkan area ini...
STR_ERROR_SITE_UNSUITABLE                                       :{WHITE}... lokasi tidak sesuai
STR_ERROR_ALREADY_BUILT                                         :{WHITE}... sudah dibangun
STR_ERROR_OWNED_BY                                              :{WHITE}... dimiliki oleh {STRING}
STR_ERROR_AREA_IS_OWNED_BY_ANOTHER                              :{WHITE}... area ini dimiliki oleh perusahaan lain
STR_ERROR_TERRAFORM_LIMIT_REACHED                               :{WHITE}... batas pengubahan lansekap terlampaui
STR_ERROR_CLEARING_LIMIT_REACHED                                :{WHITE}... batas penghapusan area terlampaui
STR_ERROR_TREE_PLANT_LIMIT_REACHED                              :{WHITE}... batas penanaman pohon tercapai
STR_ERROR_NAME_MUST_BE_UNIQUE                                   :{WHITE}Nama haruslah unik
STR_ERROR_GENERIC_OBJECT_IN_THE_WAY                             :terhalang {WHITE}{1:STRING}
STR_ERROR_NOT_ALLOWED_WHILE_PAUSED                              :{WHITE}Tidak diijinkan saat berhenti

# Local authority errors
STR_ERROR_LOCAL_AUTHORITY_REFUSES_TO_ALLOW_THIS                 :{WHITE}Pemkot {TOWN} tidak mengijinkan anda melakukan ini
STR_ERROR_LOCAL_AUTHORITY_REFUSES_AIRPORT                       :{WHITE}Pemkot {TOWN} menolak pemberian izin pembangunan bandara lain di kota ini
STR_ERROR_LOCAL_AUTHORITY_REFUSES_NOISE                         :{WHITE}{TOWN} Pihak Pemkot menolak izin pembangunan bandara karena masalah kebisingan
STR_ERROR_BRIBE_FAILED                                          :{WHITE}Sogokan ketahuan jaksa wilayah

# Levelling errors
STR_ERROR_CAN_T_RAISE_LAND_HERE                                 :{WHITE}Tidak dapat menaikkan tanah disini
STR_ERROR_CAN_T_LOWER_LAND_HERE                                 :{WHITE}Tidak dapat menurunkan tanah disini
STR_ERROR_CAN_T_LEVEL_LAND_HERE                                 :{WHITE}Dataran tak bisa diratakan...
STR_ERROR_EXCAVATION_WOULD_DAMAGE                               :{WHITE}Penggalian akan merusak terowongan
STR_ERROR_ALREADY_AT_SEA_LEVEL                                  :{WHITE}Telah sama dengan ketinggian laut
STR_ERROR_TOO_HIGH                                              :{WHITE}Terlalu tinggi
STR_ERROR_ALREADY_LEVELLED                                      :{WHITE}... sudah rata
STR_ERROR_BRIDGE_TOO_HIGH_AFTER_LOWER_LAND                      :{WHITE}Jembatan diatas situ akan terlalu tinggi pada akhirnya.

# Company related errors
STR_ERROR_CAN_T_CHANGE_COMPANY_NAME                             :{WHITE}Tidak dapat mengubah nama perusahaan
STR_ERROR_CAN_T_CHANGE_PRESIDENT                                :{WHITE}Tidak dapat mengubah nama pimpinan...

STR_ERROR_MAXIMUM_PERMITTED_LOAN                                :{WHITE}... besar pinjaman maksimal yang diizinkan adalah {CURRENCY_LONG}
STR_ERROR_CAN_T_BORROW_ANY_MORE_MONEY                           :{WHITE}Tidak dapat meminjam uang lagi...
STR_ERROR_LOAN_ALREADY_REPAYED                                  :{WHITE}... tidak ada hutang yang harus dibayar
STR_ERROR_CURRENCY_REQUIRED                                     :{WHITE}... dibutuhkan {CURRENCY_LONG}
STR_ERROR_CAN_T_REPAY_LOAN                                      :{WHITE}Tidak dapat membayar hutang...
STR_ERROR_INSUFFICIENT_FUNDS                                    :{WHITE}Tidak dapat memberikan uang yang berasal dari pinjaman bank...
STR_ERROR_CAN_T_BUY_COMPANY                                     :{WHITE}Tidak dapat membeli perusahaan...
STR_ERROR_CAN_T_BUILD_COMPANY_HEADQUARTERS                      :{WHITE}Tidak dapat membangun kantor pusat perusahaan...
STR_ERROR_CAN_T_BUY_25_SHARE_IN_THIS                            :{WHITE}Tidak dapat membeli 25% saham perusahaan ini...
STR_ERROR_CAN_T_SELL_25_SHARE_IN                                :{WHITE}Tidak dapat menjual 25% saham perusahaan ini...
STR_ERROR_PROTECTED                                             :{WHITE}Perusahaan ini terlalu muda untuk diperjualbelikan saham kepemilikannya...

# Town related errors
STR_ERROR_CAN_T_GENERATE_TOWN                                   :{WHITE}Tidak dapat membuat satu kota pun
STR_ERROR_CAN_T_RENAME_TOWN                                     :{WHITE}Tidak dapat mengubah nama kota...
STR_ERROR_CAN_T_FOUND_TOWN_HERE                                 :{WHITE}Tidak dapat membangun kota disini
STR_ERROR_CAN_T_EXPAND_TOWN                                     :{WHITE}Tidak dapat memperluas kota...
STR_ERROR_TOO_CLOSE_TO_EDGE_OF_MAP_SUB                          :{WHITE}... terlalu dekat dengan batas tepi peta
STR_ERROR_TOO_CLOSE_TO_ANOTHER_TOWN                             :{WHITE}... terlalu dekat dengan kota lain
STR_ERROR_TOO_MANY_TOWNS                                        :{WHITE}... terlalu banyak kota
STR_ERROR_NO_SPACE_FOR_TOWN                                     :{WHITE}... tidak ada lagi ruang tersisa dalam peta
STR_ERROR_TOWN_EXPAND_WARN_NO_ROADS                             :{WHITE}Kota tidak akan membangun jalan. Anda dapat mengaktifkan pembangunan jalan pada menu Pengaturan Lanjutan->Ekonomi->Kota
STR_ERROR_ROAD_WORKS_IN_PROGRESS                                :{WHITE}Jalan sedang dikerjakan
STR_ERROR_TOWN_CAN_T_DELETE                                     :{WHITE}Tidak dapat menghancurkan kota ini...{}Suatu stasiun atau depo tergantung pada kota ini atau kotak milik kota tidak dapat dihapus
STR_ERROR_STATUE_NO_SUITABLE_PLACE                              :{WHITE}... tidak ada tempat yang cocok untuk patung di tengah kota ini

# Industry related errors
STR_ERROR_TOO_MANY_INDUSTRIES                                   :{WHITE}... terlalu banyak industri
STR_ERROR_CAN_T_GENERATE_INDUSTRIES                             :{WHITE}Tidak dapat membangkitkan/membuat industri...
STR_ERROR_CAN_T_BUILD_HERE                                      :{WHITE}Tidak dapat membangun {STRING} disini...
STR_ERROR_CAN_T_CONSTRUCT_THIS_INDUSTRY                         :{WHITE}Tidak dapat membangun industri ini disini...
STR_ERROR_INDUSTRY_TOO_CLOSE                                    :{WHITE}... terlalu dekat dengan industri lain
STR_ERROR_MUST_FOUND_TOWN_FIRST                                 :{WHITE}... harus membangun kota terlebih dahulu
STR_ERROR_ONLY_ONE_ALLOWED_PER_TOWN                             :{WHITE}... hanya diizinkan satu di setiap kota
STR_ERROR_CAN_ONLY_BE_BUILT_IN_TOWNS_WITH_POPULATION_OF_1200    :{WHITE}... hanya dapat dibangun pada kota dengan populasi paling sedikit 1200
STR_ERROR_CAN_ONLY_BE_BUILT_IN_RAINFOREST                       :{WHITE}... hanya dapat dibangun di area hutan hujan
STR_ERROR_CAN_ONLY_BE_BUILT_IN_DESERT                           :{WHITE}... hanya dapat dibangun di area gurun
STR_ERROR_CAN_ONLY_BE_BUILT_IN_TOWNS                            :{WHITE}... hanya dapat dibangun di kota (menggantikan rumah)
STR_ERROR_CAN_ONLY_BE_BUILT_NEAR_TOWN_CENTER                    :{WHITE}... hanya dapat dibangun dekat dgn pusat kota
STR_ERROR_CAN_ONLY_BE_BUILT_IN_LOW_AREAS                        :{WHITE}... hanya dapat dibangun di daerah rendah
STR_ERROR_CAN_ONLY_BE_POSITIONED                                :{WHITE}... hanya dapat diletakkan didekat batas peta
STR_ERROR_FOREST_CAN_ONLY_BE_PLANTED                            :{WHITE}... hutan hanya dapat ditanam diatas batas salju
STR_ERROR_CAN_ONLY_BE_BUILT_ABOVE_SNOW_LINE                     :{WHITE}... hanya bisa dibangun diatas garis salju
STR_ERROR_CAN_ONLY_BE_BUILT_BELOW_SNOW_LINE                     :{WHITE}... hanya dapat dibangun di bawah batas salju

STR_ERROR_NO_SUITABLE_PLACES_FOR_INDUSTRIES                     :{WHITE}Tidak ada tempat yang sesuai untuk industri '{STRING}'
STR_ERROR_NO_SUITABLE_PLACES_FOR_INDUSTRIES_EXPLANATION         :{WHITE}Ubah pembuatan peta untuk memperoleh peta yang lebih baik

# Station construction related errors
STR_ERROR_CAN_T_BUILD_RAILROAD_STATION                          :{WHITE}Tidak dapat membangun stasiun kereta disini
STR_ERROR_CAN_T_BUILD_BUS_STATION                               :{WHITE}Tidak dapat membangun terminal bus...
STR_ERROR_CAN_T_BUILD_TRUCK_STATION                             :{WHITE}Tidak dapat membangun stasiun bongkar-muat...
STR_ERROR_CAN_T_BUILD_PASSENGER_TRAM_STATION                    :{WHITE}Tidak dapat membangun halte trem disini...
STR_ERROR_CAN_T_BUILD_CARGO_TRAM_STATION                        :{WHITE}Tidak dapat membangun stasiun kargo trem...
STR_ERROR_CAN_T_BUILD_DOCK_HERE                                 :{WHITE}Tidak dapat membuat pelabuhan disini...
STR_ERROR_CAN_T_BUILD_AIRPORT_HERE                              :{WHITE}Tidak dapat membangun bandara disini...

STR_ERROR_ADJOINS_MORE_THAN_ONE_EXISTING                        :{WHITE}berdempetan dengan lebih dari satu stasiun yang telah ada
STR_ERROR_STATION_TOO_SPREAD_OUT                                :{WHITE}... stasiun terlalu membentang/melebar
STR_ERROR_TOO_MANY_STATIONS_LOADING                             :{WHITE}Terlalu banyak stasiun/area bongkar muat
STR_ERROR_TOO_MANY_STATION_SPECS                                :{WHITE}Terlalu banyak bag. stasiun
STR_ERROR_TOO_MANY_BUS_STOPS                                    :{WHITE}Terlalu banyak pemberhentian Bus
STR_ERROR_TOO_MANY_TRUCK_STOPS                                  :{WHITE}Terlalu banyak terminal truk
STR_ERROR_TOO_CLOSE_TO_ANOTHER_DOCK                             :{WHITE}Terlalu dekat dengan dok/galangan kapal lainnya
STR_ERROR_TOO_CLOSE_TO_ANOTHER_AIRPORT                          :{WHITE}Terlalu dekat dengan bandara lainnya
STR_ERROR_CAN_T_RENAME_STATION                                  :{WHITE}Tidak dapat mengganti nama stasiun...
STR_ERROR_DRIVE_THROUGH_ON_TOWN_ROAD                            :{WHITE}... jalan ini milik kota
STR_ERROR_DRIVE_THROUGH_DIRECTION                               :{WHITE}... menghadap pada arah yang salah
STR_ERROR_DRIVE_THROUGH_CORNER                                  :{WHITE}... terminal lintas-lalu tak bisa memiliki sudut
STR_ERROR_DRIVE_THROUGH_JUNCTION                                :{WHITE}... terminal lintas-lalu tak bisa memiliki simpangan
STR_ERROR_DRIVE_THROUGH_ON_ONEWAY_ROAD                          :{WHITE}... jalannya satu arah atau terhalang

# Station destruction related errors
STR_ERROR_CAN_T_REMOVE_PART_OF_STATION                          :{WHITE}Tidak dapat menghapus bagian dari stasiun...
STR_ERROR_MUST_REMOVE_RAILWAY_STATION_FIRST                     :{WHITE}Harus menghapus stasiun dulu
STR_ERROR_CAN_T_REMOVE_BUS_STATION                              :{WHITE}Tidak dapat membongkar terminal Bus...
STR_ERROR_CAN_T_REMOVE_TRUCK_STATION                            :{WHITE}Tidak dapat membongkar stasiun bongkar-muat...
STR_ERROR_CAN_T_REMOVE_PASSENGER_TRAM_STATION                   :{WHITE}Tidak dapat membongkar halte trem...
STR_ERROR_CAN_T_REMOVE_CARGO_TRAM_STATION                       :{WHITE}Tidak dapat membongkar stasiun kargo trem...
STR_ERROR_MUST_REMOVE_ROAD_STOP_FIRST                           :{WHITE}Terminal harus di hancurkan dulu.
STR_ERROR_THERE_IS_NO_STATION                                   :{WHITE}...tidak ada stasiun di sini

STR_ERROR_MUST_DEMOLISH_RAILROAD                                :{WHITE}Harus menghancurkan jalur rel stasiun terlebih dahul
STR_ERROR_MUST_DEMOLISH_BUS_STATION_FIRST                       :{WHITE}Harus menghancurkan terminal bus terlebih dahulu
STR_ERROR_MUST_DEMOLISH_TRUCK_STATION_FIRST                     :{WHITE}Harus menghancurkan stasiun truk terlebih dahulu
STR_ERROR_MUST_DEMOLISH_PASSENGER_TRAM_STATION_FIRST            :{WHITE}Harus menghancurkan halte penumpang trem terlebih dahulu
STR_ERROR_MUST_DEMOLISH_CARGO_TRAM_STATION_FIRST                :{WHITE}Harus menghancurkan terminal kargo trem terlebih dahulu
STR_ERROR_MUST_DEMOLISH_DOCK_FIRST                              :{WHITE}Harus menghancurkan pelabuhan terlebih dahulu
STR_ERROR_MUST_DEMOLISH_AIRPORT_FIRST                           :{WHITE}Harus menghancurkan bandara terlebih dahulu

# Waypoint related errors
STR_ERROR_WAYPOINT_ADJOINS_MORE_THAN_ONE_EXISTING               :{WHITE}Berdempetan dengan lebih dari satu waypoint yang ada
STR_ERROR_TOO_CLOSE_TO_ANOTHER_WAYPOINT                         :{WHITE}Terlalu dekat dengan waypoint yang lain

STR_ERROR_CAN_T_BUILD_TRAIN_WAYPOINT                            :{WHITE}Tidak dapat membuat waypoint kereta disini...
STR_ERROR_CAN_T_POSITION_BUOY_HERE                              :{WHITE}Tidak dapat menempatkan pelampung disini...
STR_ERROR_CAN_T_CHANGE_WAYPOINT_NAME                            :{WHITE}Tidak dapat mengganti nama waypoint...

STR_ERROR_CAN_T_REMOVE_TRAIN_WAYPOINT                           :{WHITE}Tidak dapat menghapus waypoint kereta disini...
STR_ERROR_MUST_REMOVE_RAILWAYPOINT_FIRST                        :{WHITE}Harus membongkar rel waypoint terlebih dahulu
STR_ERROR_BUOY_IN_THE_WAY                                       :{WHITE}... terhalang pelampung
STR_ERROR_BUOY_IS_IN_USE                                        :{WHITE}... pelampung sedang dipakai oleh perusahaan lain!

# Depot related errors
STR_ERROR_CAN_T_BUILD_TRAIN_DEPOT                               :{WHITE}Tidak dapat membangun depo disini...
STR_ERROR_CAN_T_BUILD_ROAD_DEPOT                                :{WHITE}Tidak dapat membangun bengkel disini...
STR_ERROR_CAN_T_BUILD_TRAM_DEPOT                                :{WHITE}Tidak dapat membangun bengkel trem disini...
STR_ERROR_CAN_T_BUILD_SHIP_DEPOT                                :{WHITE}Tidak dapat membangun galangan kapal disini...

STR_ERROR_CAN_T_RENAME_DEPOT                                    :{WHITE}Tidak dapat mengubah nama bengkel...

STR_ERROR_TRAIN_MUST_BE_STOPPED_INSIDE_DEPOT                    :{WHITE}... harus dihentikan di depo
STR_ERROR_ROAD_VEHICLE_MUST_BE_STOPPED_INSIDE_DEPOT             :{WHITE}... harus dihentikan di bengkel
STR_ERROR_SHIP_MUST_BE_STOPPED_INSIDE_DEPOT                     :{WHITE}... harus dihentikan di galangan
STR_ERROR_AIRCRAFT_MUST_BE_STOPPED_INSIDE_HANGAR                :{WHITE}... harus dihentikan di hangar

STR_ERROR_TRAINS_CAN_ONLY_BE_ALTERED_INSIDE_A_DEPOT             :{WHITE}Kereta hanya dapat diubah ketika berhenti di dalam depo
STR_ERROR_TRAIN_TOO_LONG                                        :{WHITE}Kereta terlalu panjang
STR_ERROR_CAN_T_REVERSE_DIRECTION_RAIL_VEHICLE                  :{WHITE}Tidak dapat memutar balik arah kendaraan...
STR_ERROR_CAN_T_REVERSE_DIRECTION_RAIL_VEHICLE_MULTIPLE_UNITS   :{WHITE}... berisi unit berganda
STR_ERROR_INCOMPATIBLE_RAIL_TYPES                               :Jenis rel tidak sesuai

STR_ERROR_CAN_T_MOVE_VEHICLE                                    :{WHITE}Tidak dapat memindahkan kendaraan...
STR_ERROR_REAR_ENGINE_FOLLOW_FRONT                              :{WHITE}Bagian belakang mesin akan selalu mengikuti bagian depannya
STR_ERROR_UNABLE_TO_FIND_ROUTE_TO                               :{WHITE}Tidak menemukan rute menuju depo terdekat
STR_ERROR_UNABLE_TO_FIND_LOCAL_DEPOT                            :{WHITE}Tidak dapat menemukan bengkel terdekat

STR_ERROR_DEPOT_WRONG_DEPOT_TYPE                                :Jenis bengkel salah

# Autoreplace related errors
STR_ERROR_TRAIN_TOO_LONG_AFTER_REPLACEMENT                      :{WHITE}{VEHICLE} jadi terlalu panjang setelah diganti
STR_ERROR_AUTOREPLACE_NOTHING_TO_DO                             :{WHITE}Tidak ada aturan peremajaan otomatis yang berlaku
STR_ERROR_AUTOREPLACE_MONEY_LIMIT                               :(batas min. uang)

# Rail construction errors
STR_ERROR_IMPOSSIBLE_TRACK_COMBINATION                          :{WHITE}Kombinasi rel yang mustahil
STR_ERROR_MUST_REMOVE_SIGNALS_FIRST                             :{WHITE}Sinyal harus dihancurkan dulu
STR_ERROR_NO_SUITABLE_RAILROAD_TRACK                            :{WHITE}Tidak tersedia rel yang sesuai
STR_ERROR_MUST_REMOVE_RAILROAD_TRACK                            :{WHITE}Harus membongkar rel terlebih dahulu
STR_ERROR_CROSSING_ON_ONEWAY_ROAD                               :{WHITE}Jalannya satu arah atau terhalang
STR_ERROR_CROSSING_DISALLOWED                                   :{WHITE}Perlintasan tingkat tidak diperbolehkan pada tipe rel ini
STR_ERROR_CAN_T_BUILD_SIGNALS_HERE                              :{WHITE}Tidak dapat membangun sinyal disini
STR_ERROR_CAN_T_BUILD_RAILROAD_TRACK                            :{WHITE}Tidak dapat membangun jalur rel disini
STR_ERROR_CAN_T_REMOVE_RAILROAD_TRACK                           :{WHITE}Tidak dapat menghapus jalur rel dari sini
STR_ERROR_CAN_T_REMOVE_SIGNALS_FROM                             :{WHITE}Tidak dapat menghapus sinyal dari sini
STR_ERROR_SIGNAL_CAN_T_CONVERT_SIGNALS_HERE                     :{WHITE}Tidak dapat mengubah sinyal ini...
STR_ERROR_THERE_IS_NO_RAILROAD_TRACK                            :{WHITE}... tidak ada rel
STR_ERROR_THERE_ARE_NO_SIGNALS                                  :{WHITE}...tidak ada sinyal

STR_ERROR_CAN_T_CONVERT_RAIL                                    :{WHITE}Tidak dapat mengubah tipe rel disini...

# Road construction errors
STR_ERROR_MUST_REMOVE_ROAD_FIRST                                :{WHITE}Harus membongkar jalan terlebih dahulu
STR_ERROR_ONEWAY_ROADS_CAN_T_HAVE_JUNCTION                      :{WHITE}... jalan satu arah tak bisa memiliki simpangan
STR_ERROR_CAN_T_BUILD_ROAD_HERE                                 :{WHITE}Tidak dapat membangun jalan disini...
STR_ERROR_CAN_T_BUILD_TRAMWAY_HERE                              :{WHITE}Tidak dapat membangun jalur trem disini...
STR_ERROR_CAN_T_REMOVE_ROAD_FROM                                :{WHITE}Tidak dapat membongkar jalan di sini...
STR_ERROR_CAN_T_REMOVE_TRAMWAY_FROM                             :{WHITE}Tidak dapat membongkar jalur trem disini...
STR_ERROR_THERE_IS_NO_ROAD                                      :{WHITE}... tidak ada jalan
STR_ERROR_THERE_IS_NO_TRAMWAY                                   :{WHITE}... tidak ada jalur trem

# Waterway construction errors
STR_ERROR_CAN_T_BUILD_CANALS                                    :{WHITE}Tidak dapat membangun kanal disini...
STR_ERROR_CAN_T_BUILD_LOCKS                                     :{WHITE}Tidak dapat membangun lock disini...
STR_ERROR_CAN_T_PLACE_RIVERS                                    :{WHITE}Tidak dapat menempatkan sungai disini...
STR_ERROR_MUST_BE_BUILT_ON_WATER                                :{WHITE}... harus dibangun di atas air
STR_ERROR_CAN_T_BUILD_ON_WATER                                  :{WHITE}... tidak dapat membangun di atas air
STR_ERROR_CAN_T_BUILD_ON_SEA                                    :{WHITE}... tidak dapat membangun di laut terbuka
STR_ERROR_CAN_T_BUILD_ON_CANAL                                  :{WHITE}... tidak dapat membangun di atas kanal
STR_ERROR_CAN_T_BUILD_ON_RIVER                                  :{WHITE}... tidak dapat membangun di atas sungai
STR_ERROR_MUST_DEMOLISH_CANAL_FIRST                             :{WHITE}Harus menghancurkan kanal terlebih dahulu
STR_ERROR_CAN_T_BUILD_AQUEDUCT_HERE                             :{WHITE}Tidak dapat membangun jembatan air disini...

# Tree related errors
STR_ERROR_TREE_ALREADY_HERE                                     :{WHITE}... pohon sudah ada disini
STR_ERROR_TREE_WRONG_TERRAIN_FOR_TREE_TYPE                      :{WHITE}... dataran tidak sesuai untuk jenis pohon ini
STR_ERROR_CAN_T_PLANT_TREE_HERE                                 :{WHITE}Tidak dapat menanam pohon disini...

# Bridge related errors
STR_ERROR_CAN_T_BUILD_BRIDGE_HERE                               :{WHITE}Tidak dapat membangun jembatan disini...
STR_ERROR_MUST_DEMOLISH_BRIDGE_FIRST                            :{WHITE}Harus menghancurkan jembatan terlebih dahulu
STR_ERROR_CAN_T_START_AND_END_ON                                :{WHITE}Tidak dapat awal dan akhir pada spot/titik lokasi yang sama
STR_ERROR_BRIDGEHEADS_NOT_SAME_HEIGHT                           :{WHITE}Ujung jembatan tidak pada level yang sama
STR_ERROR_BRIDGE_TOO_LOW_FOR_TERRAIN                            :{WHITE}Jembatan lebih rendah dari daratan
STR_ERROR_BRIDGE_TOO_HIGH_FOR_TERRAIN                           :{WHITE}Jembatan terlalu tinggi untuk medan ini.
STR_ERROR_START_AND_END_MUST_BE_IN                              :{WHITE}Awal dan akhir harus segaris
STR_ERROR_ENDS_OF_BRIDGE_MUST_BOTH                              :{WHITE}... kedua ujung jembatan harus berada di daratan
STR_ERROR_BRIDGE_TOO_LONG                                       :{WHITE}... jembatan terlalu panjang
STR_ERROR_BRIDGE_THROUGH_MAP_BORDER                             :{WHITE}Jembatan akan berakhir di luar peta

# Tunnel related errors
STR_ERROR_CAN_T_BUILD_TUNNEL_HERE                               :{WHITE}Tidak dapat membangun terowongan disini...
STR_ERROR_SITE_UNSUITABLE_FOR_TUNNEL                            :{WHITE}Lokasi tidak sesuai untuk jalur masuk terowongan
STR_ERROR_MUST_DEMOLISH_TUNNEL_FIRST                            :{WHITE}Harus menghancurkan terowongan terlebih dahul
STR_ERROR_ANOTHER_TUNNEL_IN_THE_WAY                             :{WHITE}Bersinggungan dengan terowongan lain
STR_ERROR_TUNNEL_THROUGH_MAP_BORDER                             :{WHITE}Terowongan boleh berakhir di luar peta
STR_ERROR_UNABLE_TO_EXCAVATE_LAND                               :{WHITE}Tidak dapat menyesuaikan kemiringan tanah di ujung terowongan
STR_ERROR_TUNNEL_TOO_LONG                                       :{WHITE}... terowongan terlalu panjang

# Object related errors
STR_ERROR_TOO_MANY_OBJECTS                                      :{WHITE}... terlalu banyak obyek
STR_ERROR_CAN_T_BUILD_OBJECT                                    :{WHITE}Tidak dapat membuat objek...
STR_ERROR_OBJECT_IN_THE_WAY                                     :{WHITE}terhalang obyek
STR_ERROR_COMPANY_HEADQUARTERS_IN                               :{WHITE}... terhalang kantor pusat perusahaan
STR_ERROR_CAN_T_PURCHASE_THIS_LAND                              :{WHITE}Tidak dapat membeli area ini
STR_ERROR_YOU_ALREADY_OWN_IT                                    :{WHITE}... anda sudah memilikinya!

# Group related errors
STR_ERROR_GROUP_CAN_T_CREATE                                    :{WHITE}Tidak data membuat kelompok...
STR_ERROR_GROUP_CAN_T_DELETE                                    :{WHITE}Tidak dapat menghapus kelompok ini...
STR_ERROR_GROUP_CAN_T_RENAME                                    :{WHITE}Tidak dapat mengganti nama kelompok...
STR_ERROR_GROUP_CAN_T_SET_PARENT                                :{WHITE}Tidak dapat menetapkan kelompok induk...
STR_ERROR_GROUP_CAN_T_REMOVE_ALL_VEHICLES                       :{WHITE}Tidak dapat memindahkan semua kendaraan dari kelompok ini...
STR_ERROR_GROUP_CAN_T_ADD_VEHICLE                               :{WHITE}Tidak dapat menambah Kendaraan dalam kelompok ini...
STR_ERROR_GROUP_CAN_T_ADD_SHARED_VEHICLE                        :{WHITE}Tidak dapat menambah Kendaraan yang dapat dipakai bersama ke dalam grup...

# Generic vehicle errors
STR_ERROR_TRAIN_IN_THE_WAY                                      :{WHITE}Kereta menghalangi jalan
STR_ERROR_ROAD_VEHICLE_IN_THE_WAY                               :{WHITE}Kendaraan jalan raya menghalangi jalan
STR_ERROR_SHIP_IN_THE_WAY                                       :{WHITE}Kapal menghalangi jalan
STR_ERROR_AIRCRAFT_IN_THE_WAY                                   :{WHITE}Pesawat menghalangi jalan

STR_ERROR_CAN_T_REFIT_TRAIN                                     :{WHITE}Tidak dapat mengubah kargo lokomotif...
STR_ERROR_CAN_T_REFIT_ROAD_VEHICLE                              :{WHITE}Tidak dapat meng-karoseri ulang truk.
STR_ERROR_CAN_T_REFIT_SHIP                                      :{WHITE}Tidak dapat mengubah kargo kapal...
STR_ERROR_CAN_T_REFIT_AIRCRAFT                                  :{WHITE}Tidak dapat mengubah kargo pesawat...

STR_ERROR_CAN_T_RENAME_TRAIN                                    :{WHITE}Tdak dapat menamai kereta...
STR_ERROR_CAN_T_RENAME_ROAD_VEHICLE                             :{WHITE}Tidak dapat menamai kendaraan...
STR_ERROR_CAN_T_RENAME_SHIP                                     :{WHITE}Tidak dapat memberi nama kapal...
STR_ERROR_CAN_T_RENAME_AIRCRAFT                                 :{WHITE}Tidak dapat memberi nama pesawat

STR_ERROR_CAN_T_STOP_START_TRAIN                                :{WHITE}Tidak dapat menghentikan/menjalankan kereta...
STR_ERROR_CAN_T_STOP_START_ROAD_VEHICLE                         :{WHITE}Tidak dapat menghentikan/menjalankan kendaraan...
STR_ERROR_CAN_T_STOP_START_SHIP                                 :{WHITE}Tidak dapat menghentikan / menjalankan kapal...
STR_ERROR_CAN_T_STOP_START_AIRCRAFT                             :{WHITE}Tidak dapat menghentikan / menjalankan pesawat...

STR_ERROR_CAN_T_SEND_TRAIN_TO_DEPOT                             :{WHITE}Tidak dapat memerintahkan kereta ke depo...
STR_ERROR_CAN_T_SEND_ROAD_VEHICLE_TO_DEPOT                      :{WHITE}Tidak dapat memerintahkan kendaraan ke bengkel...
STR_ERROR_CAN_T_SEND_SHIP_TO_DEPOT                              :{WHITE}Tidak dapat memerintahkan kapal ke galangan...
STR_ERROR_CAN_T_SEND_AIRCRAFT_TO_HANGAR                         :{WHITE}Tidak dapat memerintahkan pesawat ke hangar...

STR_ERROR_CAN_T_BUY_TRAIN                                       :{WHITE}Tidak dapat membeli kereta...
STR_ERROR_CAN_T_BUY_ROAD_VEHICLE                                :{WHITE}Tidak dapat membeli kendaraan...
STR_ERROR_CAN_T_BUY_SHIP                                        :{WHITE}Tidak dapat membeli kapal...
STR_ERROR_CAN_T_BUY_AIRCRAFT                                    :{WHITE}Tidak dapat membeli pesawat ...

STR_ERROR_CAN_T_RENAME_TRAIN_TYPE                               :{WHITE}Tidak dapat mengubah nama jenis kereta...
STR_ERROR_CAN_T_RENAME_ROAD_VEHICLE_TYPE                        :{WHITE}Tidak bisa mengganti nama jenis kendaraan...
STR_ERROR_CAN_T_RENAME_SHIP_TYPE                                :{WHITE}Tidak dapat mengubah nama jenis kapal...
STR_ERROR_CAN_T_RENAME_AIRCRAFT_TYPE                            :{WHITE}Tidak dapat mengubah nama jenis pesawat...

STR_ERROR_CAN_T_SELL_TRAIN                                      :{WHITE}Tidak dapat menjual kendaraan...
STR_ERROR_CAN_T_SELL_ROAD_VEHICLE                               :{WHITE}Tidak dapat menjual kendaraan...
STR_ERROR_CAN_T_SELL_SHIP                                       :{WHITE}Tidak dapat menjual kapal...
STR_ERROR_CAN_T_SELL_AIRCRAFT                                   :{WHITE}Tidak dapat menjual pesawat...

STR_ERROR_RAIL_VEHICLE_NOT_AVAILABLE                            :{WHITE}Kereta tidak tersedia
STR_ERROR_ROAD_VEHICLE_NOT_AVAILABLE                            :{WHITE}Bus/truk tidak tersedia
STR_ERROR_SHIP_NOT_AVAILABLE                                    :{WHITE}Kapal tidak tersedia
STR_ERROR_AIRCRAFT_NOT_AVAILABLE                                :{WHITE}Pesawat tidak tersedia

STR_ERROR_TOO_MANY_VEHICLES_IN_GAME                             :{WHITE}Terlalu banyak kendaraan dalam permainan
STR_ERROR_CAN_T_CHANGE_SERVICING                                :{WHITE}Tidak dapat mengubah waktu perbaikan...

STR_ERROR_VEHICLE_IS_DESTROYED                                  :{WHITE}... kendaraan hancur

STR_ERROR_NO_VEHICLES_AVAILABLE_AT_ALL                          :{WHITE}Tak satupun kendaraan tersedia
STR_ERROR_NO_VEHICLES_AVAILABLE_AT_ALL_EXPLANATION              :{WHITE}Tukarkan konfigurasi NewGRF anda
STR_ERROR_NO_VEHICLES_AVAILABLE_YET                             :{WHITE}Belum ada kendaraan yang tersedia saat ini
STR_ERROR_NO_VEHICLES_AVAILABLE_YET_EXPLANATION                 :{WHITE}Mulai permainan baru setelah {DATE_SHORT} atau gunakan NewGRF yang menyediakan kendaraan awal

# Specific vehicle errors
STR_ERROR_CAN_T_MAKE_TRAIN_PASS_SIGNAL                          :{WHITE}Tidak dapat memaksa kereta melanggar sinyal pada saat bahaya...
STR_ERROR_CAN_T_REVERSE_DIRECTION_TRAIN                         :{WHITE}Tidak dapat memutar balik arah kereta...
STR_ERROR_TRAIN_START_NO_POWER                                  :Kereta tidak bertenaga

STR_ERROR_CAN_T_MAKE_ROAD_VEHICLE_TURN                          :{WHITE}Tidak dapat memutar kendaraan...

STR_ERROR_AIRCRAFT_IS_IN_FLIGHT                                 :{WHITE}Pesawat sedang terbang

# Order related errors
STR_ERROR_NO_MORE_SPACE_FOR_ORDERS                              :{WHITE}Tidak ada tempat untuk perintah lagi
STR_ERROR_TOO_MANY_ORDERS                                       :{WHITE}Terlalu banyak perintah
STR_ERROR_CAN_T_INSERT_NEW_ORDER                                :{WHITE}Tidak dapat menambah perintah baru...
STR_ERROR_CAN_T_DELETE_THIS_ORDER                               :{WHITE}Tidak dapat menghapus perintah ini...
STR_ERROR_CAN_T_MODIFY_THIS_ORDER                               :{WHITE}Tidak dapat mengubah perintah ini...
STR_ERROR_CAN_T_MOVE_THIS_ORDER                                 :{WHITE}Tidak dapat memindah perintah ini...
STR_ERROR_CAN_T_SKIP_ORDER                                      :{WHITE}Tidak dapat melewatkan perintah terpakai...
STR_ERROR_CAN_T_SKIP_TO_ORDER                                   :{WHITE}Tidak dapat melewatkan perintah terpilih...
STR_ERROR_CAN_T_COPY_SHARE_ORDER                                :{WHITE}... kendaraan tidak dapat menuju ke semua stasiun
STR_ERROR_CAN_T_ADD_ORDER                                       :{WHITE}... kendaraan tidak dapat menuju ke stasiun tersebut
STR_ERROR_CAN_T_ADD_ORDER_SHARED                                :{WHITE}... kendaraan yang berbagi tujuan yang sama tidak dapat menuju stasiun tersebut

STR_ERROR_CAN_T_SHARE_ORDER_LIST                                :{WHITE}Tidak dapat berbagi perintah...
STR_ERROR_CAN_T_STOP_SHARING_ORDER_LIST                         :{WHITE}Tidak dapat menghentikan pembagian daftar perintah...
STR_ERROR_CAN_T_COPY_ORDER_LIST                                 :{WHITE}Tidak dapat meniru perintah...
STR_ERROR_TOO_FAR_FROM_PREVIOUS_DESTINATION                     :{WHITE}... terlalu jauh dari tujuan sebelumnya
STR_ERROR_AIRCRAFT_NOT_ENOUGH_RANGE                             :{WHITE}... pesawat tidak dapat menjangkau

# Timetable related errors
STR_ERROR_CAN_T_TIMETABLE_VEHICLE                               :{WHITE}Tidak dapat membuat jadwal keberangkatan kendaraan...
STR_ERROR_TIMETABLE_ONLY_WAIT_AT_STATIONS                       :{WHITE}Kendaran hanya dapat menunggu di stasiun
STR_ERROR_TIMETABLE_NOT_STOPPING_HERE                           :{WHITE}Kendaraan tidak berhenti pada stasiun ini

# Sign related errors
STR_ERROR_TOO_MANY_SIGNS                                        :{WHITE}... terlalu banyak tanda
STR_ERROR_CAN_T_PLACE_SIGN_HERE                                 :{WHITE}Tidak dapat meletakkan tanda disini...
STR_ERROR_CAN_T_CHANGE_SIGN_NAME                                :{WHITE}Tidak dapat mengubah nama pengenal...
STR_ERROR_CAN_T_DELETE_SIGN                                     :{WHITE}Tidak dapat menghapus tanda...

# Translatable comment for OpenTTD's desktop shortcut
STR_DESKTOP_SHORTCUT_COMMENT                                    :Permainan simulasi berdasarkan Transport Tycoon Deluxe

# Translatable descriptions in media/baseset/*.ob* files
STR_BASEGRAPHICS_DOS_DESCRIPTION                                :Grafik orisinil Transport Tycoon Deluxe versi DOS.
STR_BASEGRAPHICS_DOS_DE_DESCRIPTION                             :Grafik orisinil Transport Tycoon Deluxe versi DOS (Jerman).
STR_BASEGRAPHICS_WIN_DESCRIPTION                                :Grafik orisinil Transport Tycoon Deluxe versi Windows.
STR_BASESOUNDS_DOS_DESCRIPTION                                  :Efek suara orisinil Transport Tycoon Deluxe versi DOS.
STR_BASESOUNDS_WIN_DESCRIPTION                                  :Efek suara orisinil Transport Tycoon Deluxe versi Windows.
STR_BASESOUNDS_NONE_DESCRIPTION                                 :Paket efek suara tanpa suara apapun.
STR_BASEMUSIC_WIN_DESCRIPTION                                   :Musik pengiring orisinil Transport Tycoon Deluxe versi Windows.
STR_BASEMUSIC_DOS_DESCRIPTION                                   :Musik orisinil Transport Tycoon Deluxe versi DOS.
STR_BASEMUSIC_TTO_DESCRIPTION                                   :Musik orisinil Transport Tycoon (Orisinil/Editor Dunia) versi DOS.
STR_BASEMUSIC_NONE_DESCRIPTION                                  :Paket musik tanpa musik sungguhan.

##id 0x2000
# Town building names
STR_TOWN_BUILDING_NAME_TALL_OFFICE_BLOCK_1                      :Gedung perkantoran tinggi
STR_TOWN_BUILDING_NAME_OFFICE_BLOCK_1                           :Blok Perkantoran
STR_TOWN_BUILDING_NAME_SMALL_BLOCK_OF_FLATS_1                   :Blok kecil dari apartemen
STR_TOWN_BUILDING_NAME_CHURCH_1                                 :Gereja
STR_TOWN_BUILDING_NAME_LARGE_OFFICE_BLOCK_1                     :Blok perkantoran besar
STR_TOWN_BUILDING_NAME_TOWN_HOUSES_1                            :Perumahan
STR_TOWN_BUILDING_NAME_HOTEL_1                                  :Hotel
STR_TOWN_BUILDING_NAME_STATUE_1                                 :Patung
STR_TOWN_BUILDING_NAME_FOUNTAIN_1                               :Air Mancur
STR_TOWN_BUILDING_NAME_PARK_1                                   :Taman
STR_TOWN_BUILDING_NAME_OFFICE_BLOCK_2                           :Blok Perkantoran
STR_TOWN_BUILDING_NAME_SHOPS_AND_OFFICES_1                      :Toko dan Perkantoran
STR_TOWN_BUILDING_NAME_MODERN_OFFICE_BUILDING_1                 :Gedung perkantoran modern
STR_TOWN_BUILDING_NAME_WAREHOUSE_1                              :Gudang
STR_TOWN_BUILDING_NAME_OFFICE_BLOCK_3                           :Blok perkantoran
STR_TOWN_BUILDING_NAME_STADIUM_1                                :Stadion
STR_TOWN_BUILDING_NAME_OLD_HOUSES_1                             :Rumah tua
STR_TOWN_BUILDING_NAME_COTTAGES_1                               :Pondok
STR_TOWN_BUILDING_NAME_HOUSES_1                                 :Rumah
STR_TOWN_BUILDING_NAME_FLATS_1                                  :Apartemen
STR_TOWN_BUILDING_NAME_TALL_OFFICE_BLOCK_2                      :Blok perkantoran tinggi
STR_TOWN_BUILDING_NAME_SHOPS_AND_OFFICES_2                      :Toko dan Perkantoran
STR_TOWN_BUILDING_NAME_SHOPS_AND_OFFICES_3                      :Toko dan Perkantoran
STR_TOWN_BUILDING_NAME_THEATER_1                                :Gedung Bioskop
STR_TOWN_BUILDING_NAME_STADIUM_2                                :Stadion
STR_TOWN_BUILDING_NAME_OFFICES_1                                :Perkantoran
STR_TOWN_BUILDING_NAME_HOUSES_2                                 :Rumah
STR_TOWN_BUILDING_NAME_CINEMA_1                                 :Bioskop
STR_TOWN_BUILDING_NAME_SHOPPING_MALL_1                          :Pusat Perbelanjaan
STR_TOWN_BUILDING_NAME_IGLOO_1                                  :Igloo (rumah eskimo)
STR_TOWN_BUILDING_NAME_TEPEES_1                                 :Tepees (rumah penduduk amerika asli)
STR_TOWN_BUILDING_NAME_TEAPOT_HOUSE_1                           :Kedai teh
STR_TOWN_BUILDING_NAME_PIGGY_BANK_1                             :Bank-Piggy

##id 0x4800
# industry names
STR_INDUSTRY_NAME_COAL_MINE                                     :Tambang Batubara
STR_INDUSTRY_NAME_POWER_STATION                                 :Stasiun Pembangkit Listrik
STR_INDUSTRY_NAME_SAWMILL                                       :Penggergajian Kayu
STR_INDUSTRY_NAME_FOREST                                        :Hutan
STR_INDUSTRY_NAME_OIL_REFINERY                                  :Kilang Minyak
STR_INDUSTRY_NAME_OIL_RIG                                       :Pengeboran minyak lepas pantai
STR_INDUSTRY_NAME_FACTORY                                       :Pabrik
STR_INDUSTRY_NAME_PRINTING_WORKS                                :Percetakan
STR_INDUSTRY_NAME_STEEL_MILL                                    :Pabrik Peleburan Baja
STR_INDUSTRY_NAME_FARM                                          :Pertanian
STR_INDUSTRY_NAME_COPPER_ORE_MINE                               :Tambang Bijih Tembaga
STR_INDUSTRY_NAME_OIL_WELLS                                     :Sumur minyak
STR_INDUSTRY_NAME_BANK                                          :Bank
STR_INDUSTRY_NAME_FOOD_PROCESSING_PLANT                         :Pabrik Pengolahan Makanan
STR_INDUSTRY_NAME_PAPER_MILL                                    :Pabrik Pengolahan Kertas
STR_INDUSTRY_NAME_GOLD_MINE                                     :Tambang Emas
STR_INDUSTRY_NAME_BANK_TROPIC_ARCTIC                            :Bank
STR_INDUSTRY_NAME_DIAMOND_MINE                                  :Tambang Intan
STR_INDUSTRY_NAME_IRON_ORE_MINE                                 :Tambang Bijih Besi
STR_INDUSTRY_NAME_FRUIT_PLANTATION                              :Perkebunan Buah
STR_INDUSTRY_NAME_RUBBER_PLANTATION                             :Perkebunan Karet
STR_INDUSTRY_NAME_WATER_SUPPLY                                  :Sumber Air
STR_INDUSTRY_NAME_WATER_TOWER                                   :Menara Air
STR_INDUSTRY_NAME_FACTORY_2                                     :Pabrik
STR_INDUSTRY_NAME_FARM_2                                        :Pertanian
STR_INDUSTRY_NAME_LUMBER_MILL                                   :Pabrik Pengolahan Kayu Gelondongan
STR_INDUSTRY_NAME_COTTON_CANDY_FOREST                           :Hutan Harum Manis
STR_INDUSTRY_NAME_CANDY_FACTORY                                 :Pabrik Manisan
STR_INDUSTRY_NAME_BATTERY_FARM                                  :Pertanian Baterai
STR_INDUSTRY_NAME_COLA_WELLS                                    :Sumur Cola
STR_INDUSTRY_NAME_TOY_SHOP                                      :Toko Mainan
STR_INDUSTRY_NAME_TOY_FACTORY                                   :Pabrik Mainan
STR_INDUSTRY_NAME_PLASTIC_FOUNTAINS                             :Sumber Mata Air Plastik
STR_INDUSTRY_NAME_FIZZY_DRINK_FACTORY                           :Pabrik Minuman berdesis
STR_INDUSTRY_NAME_BUBBLE_GENERATOR                              :Pembangkit Gelembung
STR_INDUSTRY_NAME_TOFFEE_QUARRY                                 :Tambang gula-gula
STR_INDUSTRY_NAME_SUGAR_MINE                                    :Tambang Gula

############ WARNING, using range 0x6000 for strings that are stored in the savegame
############ These strings may never get a new id, or savegames will break!
##id 0x6000
STR_SV_EMPTY                                                    :
STR_SV_UNNAMED                                                  :Tanpa nama
STR_SV_TRAIN_NAME                                               :Kereta {COMMA}
STR_SV_ROAD_VEHICLE_NAME                                        :Kendaraan Jalan Raya {COMMA}
STR_SV_SHIP_NAME                                                :Kapal {COMMA}
STR_SV_AIRCRAFT_NAME                                            :Pesawat {COMMA}

STR_SV_STNAME                                                   :{STRING}
STR_SV_STNAME_NORTH                                             :{STRING} Utara
STR_SV_STNAME_SOUTH                                             :{STRING} Selatan
STR_SV_STNAME_EAST                                              :{STRING} Timur
STR_SV_STNAME_WEST                                              :{STRING} Barat
STR_SV_STNAME_CENTRAL                                           :{STRING} Pusat
STR_SV_STNAME_TRANSFER                                          :{STRING} Transfer
STR_SV_STNAME_HALT                                              :Halte {STRING}
STR_SV_STNAME_VALLEY                                            :Lembah {STRING}
STR_SV_STNAME_HEIGHTS                                           :Puncak {STRING}
STR_SV_STNAME_WOODS                                             :{STRING} Timur Laut
STR_SV_STNAME_LAKESIDE                                          :{STRING} Barat Laut
STR_SV_STNAME_EXCHANGE                                          :{STRING} Express
STR_SV_STNAME_AIRPORT                                           :Bandara {STRING}
STR_SV_STNAME_OILFIELD                                          :{STRING} Kota minyak
STR_SV_STNAME_MINES                                             :Tambang {STRING}
STR_SV_STNAME_DOCKS                                             :Pelabuhan {STRING}
STR_SV_STNAME_BUOY                                              :{STRING}
STR_SV_STNAME_WAYPOINT                                          :{STRING}
##id 0x6020
STR_SV_STNAME_ANNEXE                                            :{STRING} Tenggara
STR_SV_STNAME_SIDINGS                                           :Simpang {STRING}
STR_SV_STNAME_BRANCH                                            :{STRING} Baru
STR_SV_STNAME_UPPER                                             :{STRING} Atas
STR_SV_STNAME_LOWER                                             :{STRING} Bawah
STR_SV_STNAME_HELIPORT                                          :Helipad {STRING}
STR_SV_STNAME_FOREST                                            :{STRING} Barat Daya
STR_SV_STNAME_FALLBACK                                          :{STRING} Blok {NUM}
############ end of savegame specific region!

##id 0x8000
# Vehicle names
STR_VEHICLE_NAME_TRAIN_ENGINE_RAIL_KIRBY_PAUL_TANK_STEAM        :Kirby Paul Tank (Uap)
STR_VEHICLE_NAME_TRAIN_ENGINE_RAIL_MJS_250_DIESEL               :MJS '250' (Diesel)
STR_VEHICLE_NAME_TRAIN_ENGINE_RAIL_PLODDYPHUT_CHOO_CHOO         :Ploddyphut Choo-Choo
STR_VEHICLE_NAME_TRAIN_ENGINE_RAIL_POWERNAUT_CHOO_CHOO          :Powernaut Choo-Choo
STR_VEHICLE_NAME_TRAIN_ENGINE_RAIL_MIGHTYMOVER_CHOO_CHOO        :MightyMover Choo-Choo
STR_VEHICLE_NAME_TRAIN_ENGINE_RAIL_PLODDYPHUT_DIESEL            :Ploddyphut Diesel
STR_VEHICLE_NAME_TRAIN_ENGINE_RAIL_POWERNAUT_DIESEL             :Powernaut Diesel
STR_VEHICLE_NAME_TRAIN_ENGINE_RAIL_WILLS_2_8_0_STEAM            :Wills 2-8-0 (Uap)
STR_VEHICLE_NAME_TRAIN_ENGINE_RAIL_CHANEY_JUBILEE_STEAM         :Chaney 'Jubilee' (Uap)
STR_VEHICLE_NAME_TRAIN_ENGINE_RAIL_GINZU_A4_STEAM               :Ginzu 'A4' (Uap)
STR_VEHICLE_NAME_TRAIN_ENGINE_RAIL_SH_8P_STEAM                  :SH '8P' (Uap)
STR_VEHICLE_NAME_TRAIN_ENGINE_RAIL_MANLEY_MOREL_DMU_DIESEL      :Manley-Morel DMU (Diesel)
STR_VEHICLE_NAME_TRAIN_ENGINE_RAIL_DASH_DIESEL                  :'Dash' (Diesel)
STR_VEHICLE_NAME_TRAIN_ENGINE_RAIL_SH_HENDRY_25_DIESEL          :SH/Hendry '25' (Diesel)
STR_VEHICLE_NAME_TRAIN_ENGINE_RAIL_UU_37_DIESEL                 :UU '37' (Diesel)
STR_VEHICLE_NAME_TRAIN_ENGINE_RAIL_FLOSS_47_DIESEL              :Floss '47' (Diesel)
STR_VEHICLE_NAME_TRAIN_ENGINE_RAIL_CS_4000_DIESEL               :CS 4000 (Diesel)
STR_VEHICLE_NAME_TRAIN_ENGINE_RAIL_CS_2400_DIESEL               :CS 2400 (Diesel)
STR_VEHICLE_NAME_TRAIN_ENGINE_RAIL_CENTENNIAL_DIESEL            :Centennial (Diesel)
STR_VEHICLE_NAME_TRAIN_ENGINE_RAIL_KELLING_3100_DIESEL          :Kelling 3100 (Diesel)
STR_VEHICLE_NAME_TRAIN_ENGINE_RAIL_TURNER_TURBO_DIESEL          :Turner Turbo (Diesel)
STR_VEHICLE_NAME_TRAIN_ENGINE_RAIL_MJS_1000_DIESEL              :MJS 1000 (Diesel)
STR_VEHICLE_NAME_TRAIN_ENGINE_RAIL_SH_125_DIESEL                :SH '125' (Diesel)
STR_VEHICLE_NAME_TRAIN_ENGINE_RAIL_SH_30_ELECTRIC               :SH '30' (Listrik)
STR_VEHICLE_NAME_TRAIN_ENGINE_RAIL_SH_40_ELECTRIC               :SH '40' (Listrik)
STR_VEHICLE_NAME_TRAIN_ENGINE_RAIL_T_I_M_ELECTRIC               :'T.I.M.' (Listrik)
STR_VEHICLE_NAME_TRAIN_ENGINE_RAIL_ASIASTAR_ELECTRIC            :'AsiaStar' (Listrik)
STR_VEHICLE_NAME_TRAIN_WAGON_RAIL_PASSENGER_CAR                 :Gerbong Penumpang
STR_VEHICLE_NAME_TRAIN_WAGON_RAIL_MAIL_VAN                      :Gerbong Surat
STR_VEHICLE_NAME_TRAIN_WAGON_RAIL_COAL_CAR                      :Gerbong Batubara
STR_VEHICLE_NAME_TRAIN_WAGON_RAIL_OIL_TANKER                    :Gerbong Tangki Minyak
STR_VEHICLE_NAME_TRAIN_WAGON_RAIL_LIVESTOCK_VAN                 :Gerbong Ternak
STR_VEHICLE_NAME_TRAIN_WAGON_RAIL_GOODS_VAN                     :Gerbong Barang
STR_VEHICLE_NAME_TRAIN_WAGON_RAIL_GRAIN_HOPPER                  :Gerbong Gandum
STR_VEHICLE_NAME_TRAIN_WAGON_RAIL_WOOD_TRUCK                    :Gerbong Kayu
STR_VEHICLE_NAME_TRAIN_WAGON_RAIL_IRON_ORE_HOPPER               :Gerbong Bijih Besi
STR_VEHICLE_NAME_TRAIN_WAGON_RAIL_STEEL_TRUCK                   :Gerbong Baja
STR_VEHICLE_NAME_TRAIN_WAGON_RAIL_ARMORED_VAN                   :Gerbong Berlapis baja
STR_VEHICLE_NAME_TRAIN_WAGON_RAIL_FOOD_VAN                      :Gerbong Makanan
STR_VEHICLE_NAME_TRAIN_WAGON_RAIL_PAPER_TRUCK                   :Gerbong Kertas
STR_VEHICLE_NAME_TRAIN_WAGON_RAIL_COPPER_ORE_HOPPER             :Gerbong Bijih Tembaga
STR_VEHICLE_NAME_TRAIN_WAGON_RAIL_WATER_TANKER                  :Gerbong Tangki Air
STR_VEHICLE_NAME_TRAIN_WAGON_RAIL_FRUIT_TRUCK                   :Gerbong Buah
STR_VEHICLE_NAME_TRAIN_WAGON_RAIL_RUBBER_TRUCK                  :Gerbong Karet
STR_VEHICLE_NAME_TRAIN_WAGON_RAIL_SUGAR_TRUCK                   :Gerbong Gula
STR_VEHICLE_NAME_TRAIN_WAGON_RAIL_COTTON_CANDY_HOPPER           :Gerbong Harum Manis
STR_VEHICLE_NAME_TRAIN_WAGON_RAIL_TOFFEE_HOPPER                 :Gerbong Kopi Toffee
STR_VEHICLE_NAME_TRAIN_WAGON_RAIL_BUBBLE_VAN                    :Gerbong Gelembung
STR_VEHICLE_NAME_TRAIN_WAGON_RAIL_COLA_TANKER                   :Gerbong Tangki Cola
STR_VEHICLE_NAME_TRAIN_WAGON_RAIL_CANDY_VAN                     :Gerbong Manisan
STR_VEHICLE_NAME_TRAIN_WAGON_RAIL_TOY_VAN                       :Gerbong Mainan
STR_VEHICLE_NAME_TRAIN_WAGON_RAIL_BATTERY_TRUCK                 :Gerbong Baterai
STR_VEHICLE_NAME_TRAIN_WAGON_RAIL_FIZZY_DRINK_TRUCK             :Gerbong Minuman berdesis
STR_VEHICLE_NAME_TRAIN_WAGON_RAIL_PLASTIC_TRUCK                 :Gerbong Plastik
STR_VEHICLE_NAME_TRAIN_ENGINE_MONORAIL_X2001_ELECTRIC           :'X2001' (Listrik)
STR_VEHICLE_NAME_TRAIN_ENGINE_MONORAIL_MILLENNIUM_Z1_ELECTRIC   :'Millennium Z1' (Listrik)
STR_VEHICLE_NAME_TRAIN_ENGINE_MONORAIL_WIZZOWOW_Z99             :Wizzowow Z99
STR_VEHICLE_NAME_TRAIN_WAGON_MONORAIL_PASSENGER_CAR             :Gerbong Penumpang
STR_VEHICLE_NAME_TRAIN_WAGON_MONORAIL_MAIL_VAN                  :Gerbong Surat
STR_VEHICLE_NAME_TRAIN_WAGON_MONORAIL_COAL_CAR                  :Gerbong Batubara
STR_VEHICLE_NAME_TRAIN_WAGON_MONORAIL_OIL_TANKER                :Gerbong Tangki Minyak
STR_VEHICLE_NAME_TRAIN_WAGON_MONORAIL_LIVESTOCK_VAN             :Gerbong Ternak
STR_VEHICLE_NAME_TRAIN_WAGON_MONORAIL_GOODS_VAN                 :Gerbong Barang
STR_VEHICLE_NAME_TRAIN_WAGON_MONORAIL_GRAIN_HOPPER              :Gerbong Gandum
STR_VEHICLE_NAME_TRAIN_WAGON_MONORAIL_WOOD_TRUCK                :Gerbong Kayu
STR_VEHICLE_NAME_TRAIN_WAGON_MONORAIL_IRON_ORE_HOPPER           :Gerbong Bijih Besi
STR_VEHICLE_NAME_TRAIN_WAGON_MONORAIL_STEEL_TRUCK               :Gerbong Baja
STR_VEHICLE_NAME_TRAIN_WAGON_MONORAIL_ARMORED_VAN               :Gerbong Berlapis baja
STR_VEHICLE_NAME_TRAIN_WAGON_MONORAIL_FOOD_VAN                  :Gerbong Makanan
STR_VEHICLE_NAME_TRAIN_WAGON_MONORAIL_PAPER_TRUCK               :Gerbong Kertas
STR_VEHICLE_NAME_TRAIN_WAGON_MONORAIL_COPPER_ORE_HOPPER         :Gerbong Bijih Tembaga
STR_VEHICLE_NAME_TRAIN_WAGON_MONORAIL_WATER_TANKER              :Gerbong Tangki Air
STR_VEHICLE_NAME_TRAIN_WAGON_MONORAIL_FRUIT_TRUCK               :Gerbong Buah
STR_VEHICLE_NAME_TRAIN_WAGON_MONORAIL_RUBBER_TRUCK              :Gerbong Karet
STR_VEHICLE_NAME_TRAIN_WAGON_MONORAIL_SUGAR_TRUCK               :Gerbong Gula
STR_VEHICLE_NAME_TRAIN_WAGON_MONORAIL_COTTON_CANDY_HOPPER       :Gerbong Harum Manis
STR_VEHICLE_NAME_TRAIN_WAGON_MONORAIL_TOFFEE_HOPPER             :Gerbong Toffee
STR_VEHICLE_NAME_TRAIN_WAGON_MONORAIL_BUBBLE_VAN                :Gerbong Gelembung
STR_VEHICLE_NAME_TRAIN_WAGON_MONORAIL_COLA_TANKER               :Gerbong Cola
STR_VEHICLE_NAME_TRAIN_WAGON_MONORAIL_CANDY_VAN                 :Gerbong Manisan
STR_VEHICLE_NAME_TRAIN_WAGON_MONORAIL_TOY_VAN                   :Gerbong Mainan
STR_VEHICLE_NAME_TRAIN_WAGON_MONORAIL_BATTERY_TRUCK             :Gerbong Baterai
STR_VEHICLE_NAME_TRAIN_WAGON_MONORAIL_FIZZY_DRINK_TRUCK         :Gerbong Minuman berdesis
STR_VEHICLE_NAME_TRAIN_WAGON_MONORAIL_PLASTIC_TRUCK             :Gerbong Plastik
STR_VEHICLE_NAME_TRAIN_ENGINE_MAGLEV_LEV1_LEVIATHAN_ELECTRIC    :Lev1 'Leviathan' (Listrik)
STR_VEHICLE_NAME_TRAIN_ENGINE_MAGLEV_LEV2_CYCLOPS_ELECTRIC      :Lev2 'Cyclops' (Listrik)
STR_VEHICLE_NAME_TRAIN_ENGINE_MAGLEV_LEV3_PEGASUS_ELECTRIC      :Lev3 'Pegasus' (Listrik)
STR_VEHICLE_NAME_TRAIN_ENGINE_MAGLEV_LEV4_CHIMAERA_ELECTRIC     :Lev4 'Chimaera' (Listrik)
STR_VEHICLE_NAME_TRAIN_ENGINE_MAGLEV_WIZZOWOW_ROCKETEER         :Wizzowow Rocketeer
STR_VEHICLE_NAME_TRAIN_WAGON_MAGLEV_PASSENGER_CAR               :Gerbong Penumpang
STR_VEHICLE_NAME_TRAIN_WAGON_MAGLEV_MAIL_VAN                    :Gerbong Surat
STR_VEHICLE_NAME_TRAIN_WAGON_MAGLEV_COAL_CAR                    :Gerbong Batubara
STR_VEHICLE_NAME_TRAIN_WAGON_MAGLEV_OIL_TANKER                  :Gerbong Tangki Minyak
STR_VEHICLE_NAME_TRAIN_WAGON_MAGLEV_LIVESTOCK_VAN               :Gerbong Ternak
STR_VEHICLE_NAME_TRAIN_WAGON_MAGLEV_GOODS_VAN                   :Gerbong Barang
STR_VEHICLE_NAME_TRAIN_WAGON_MAGLEV_GRAIN_HOPPER                :Gerbong Gandum
STR_VEHICLE_NAME_TRAIN_WAGON_MAGLEV_WOOD_TRUCK                  :Gerbong Kayu
STR_VEHICLE_NAME_TRAIN_WAGON_MAGLEV_IRON_ORE_HOPPER             :Gerbong Bijih Besi
STR_VEHICLE_NAME_TRAIN_WAGON_MAGLEV_STEEL_TRUCK                 :Gerbong Baja
STR_VEHICLE_NAME_TRAIN_WAGON_MAGLEV_ARMORED_VAN                 :Gerbong Berlapis baja
STR_VEHICLE_NAME_TRAIN_WAGON_MAGLEV_FOOD_VAN                    :Gerbong Makanan
STR_VEHICLE_NAME_TRAIN_WAGON_MAGLEV_PAPER_TRUCK                 :Gerbong Kertas
STR_VEHICLE_NAME_TRAIN_WAGON_MAGLEV_COPPER_ORE_HOPPER           :Gerbong Bijih Tembaga
STR_VEHICLE_NAME_TRAIN_WAGON_MAGLEV_WATER_TANKER                :Gerbong Tangki Air
STR_VEHICLE_NAME_TRAIN_WAGON_MAGLEV_FRUIT_TRUCK                 :Gerbong Buah
STR_VEHICLE_NAME_TRAIN_WAGON_MAGLEV_RUBBER_TRUCK                :Gerbong Karet
STR_VEHICLE_NAME_TRAIN_WAGON_MAGLEV_SUGAR_TRUCK                 :Gerbong Gula
STR_VEHICLE_NAME_TRAIN_WAGON_MAGLEV_COTTON_CANDY_HOPPER         :Gerbong Harum Manis
STR_VEHICLE_NAME_TRAIN_WAGON_MAGLEV_TOFFEE_HOPPER               :Gerbong Kopi Toffee
STR_VEHICLE_NAME_TRAIN_WAGON_MAGLEV_BUBBLE_VAN                  :Gerbong Gelembung
STR_VEHICLE_NAME_TRAIN_WAGON_MAGLEV_COLA_TANKER                 :Gerbong Cola
STR_VEHICLE_NAME_TRAIN_WAGON_MAGLEV_CANDY_VAN                   :Gerbong Manisan
STR_VEHICLE_NAME_TRAIN_WAGON_MAGLEV_TOY_VAN                     :Gerbong Mainan
STR_VEHICLE_NAME_TRAIN_WAGON_MAGLEV_BATTERY_TRUCK               :Gerbong Baterai
STR_VEHICLE_NAME_TRAIN_WAGON_MAGLEV_FIZZY_DRINK_TRUCK           :Gerbong Minuman berdesis
STR_VEHICLE_NAME_TRAIN_WAGON_MAGLEV_PLASTIC_TRUCK               :Gerbong Plastik
STR_VEHICLE_NAME_ROAD_VEHICLE_MPS_REGAL_BUS                     :Bus MPS Regal
STR_VEHICLE_NAME_ROAD_VEHICLE_HEREFORD_LEOPARD_BUS              :Bus Hereford Leopard
STR_VEHICLE_NAME_ROAD_VEHICLE_FOSTER_BUS                        :Bus Foster
STR_VEHICLE_NAME_ROAD_VEHICLE_FOSTER_MKII_SUPERBUS              :Superbus Foster MkII
STR_VEHICLE_NAME_ROAD_VEHICLE_PLODDYPHUT_MKI_BUS                :Bus Ploddyphut MkI
STR_VEHICLE_NAME_ROAD_VEHICLE_PLODDYPHUT_MKII_BUS               :Bus Ploddyphut MkII
STR_VEHICLE_NAME_ROAD_VEHICLE_PLODDYPHUT_MKIII_BUS              :Bus Ploddyphut MkIII
STR_VEHICLE_NAME_ROAD_VEHICLE_BALOGH_COAL_TRUCK                 :Truk Batubara Balogh
STR_VEHICLE_NAME_ROAD_VEHICLE_UHL_COAL_TRUCK                    :Truk Batubara Uhl
STR_VEHICLE_NAME_ROAD_VEHICLE_DW_COAL_TRUCK                     :Truk Batubara DW
STR_VEHICLE_NAME_ROAD_VEHICLE_MPS_MAIL_TRUCK                    :Truk Pos MPS
STR_VEHICLE_NAME_ROAD_VEHICLE_REYNARD_MAIL_TRUCK                :Truk Pos Reynard
STR_VEHICLE_NAME_ROAD_VEHICLE_PERRY_MAIL_TRUCK                  :Truk Pos Perry
STR_VEHICLE_NAME_ROAD_VEHICLE_MIGHTYMOVER_MAIL_TRUCK            :Truk Pos MightyMover
STR_VEHICLE_NAME_ROAD_VEHICLE_POWERNAUGHT_MAIL_TRUCK            :Truk Pos Powernaught
STR_VEHICLE_NAME_ROAD_VEHICLE_WIZZOWOW_MAIL_TRUCK               :Truk Pos Wizzowow
STR_VEHICLE_NAME_ROAD_VEHICLE_WITCOMBE_OIL_TANKER               :Truk Tangki minyak Witcombe
STR_VEHICLE_NAME_ROAD_VEHICLE_FOSTER_OIL_TANKER                 :Truk Tangki minyak Foster
STR_VEHICLE_NAME_ROAD_VEHICLE_PERRY_OIL_TANKER                  :Truk Tangki minyak Perry
STR_VEHICLE_NAME_ROAD_VEHICLE_TALBOTT_LIVESTOCK_VAN             :Truk Ternak Talbott
STR_VEHICLE_NAME_ROAD_VEHICLE_UHL_LIVESTOCK_VAN                 :Truk Ternak Uhl
STR_VEHICLE_NAME_ROAD_VEHICLE_FOSTER_LIVESTOCK_VAN              :Truk Ternak Foster
STR_VEHICLE_NAME_ROAD_VEHICLE_BALOGH_GOODS_TRUCK                :Truk Barang Balogh
STR_VEHICLE_NAME_ROAD_VEHICLE_CRAIGHEAD_GOODS_TRUCK             :Truk Barang Craighead
STR_VEHICLE_NAME_ROAD_VEHICLE_GOSS_GOODS_TRUCK                  :Truk Barang Goss
STR_VEHICLE_NAME_ROAD_VEHICLE_HEREFORD_GRAIN_TRUCK              :Truk Gandum Hereford
STR_VEHICLE_NAME_ROAD_VEHICLE_THOMAS_GRAIN_TRUCK                :Truk Gandum Thomas
STR_VEHICLE_NAME_ROAD_VEHICLE_GOSS_GRAIN_TRUCK                  :Truk Gandum Goss
STR_VEHICLE_NAME_ROAD_VEHICLE_WITCOMBE_WOOD_TRUCK               :Truk Kayu Witcombe
STR_VEHICLE_NAME_ROAD_VEHICLE_FOSTER_WOOD_TRUCK                 :Truk Kayu Foster
STR_VEHICLE_NAME_ROAD_VEHICLE_MORELAND_WOOD_TRUCK               :Truk Kayu Moreland
STR_VEHICLE_NAME_ROAD_VEHICLE_MPS_IRON_ORE_TRUCK                :Truk Bijih Besi MPS
STR_VEHICLE_NAME_ROAD_VEHICLE_UHL_IRON_ORE_TRUCK                :Truk Bijih Besi Uhl
STR_VEHICLE_NAME_ROAD_VEHICLE_CHIPPY_IRON_ORE_TRUCK             :Truk Bijih Besi Chippy
STR_VEHICLE_NAME_ROAD_VEHICLE_BALOGH_STEEL_TRUCK                :Truk Baja Balogh
STR_VEHICLE_NAME_ROAD_VEHICLE_UHL_STEEL_TRUCK                   :Truk Baja Uhl
STR_VEHICLE_NAME_ROAD_VEHICLE_KELLING_STEEL_TRUCK               :Truk Baja Kelling
STR_VEHICLE_NAME_ROAD_VEHICLE_BALOGH_ARMORED_TRUCK              :Truk Berlapis baja Balogh
STR_VEHICLE_NAME_ROAD_VEHICLE_UHL_ARMORED_TRUCK                 :Truk Berlapis baja Uhl
STR_VEHICLE_NAME_ROAD_VEHICLE_FOSTER_ARMORED_TRUCK              :Truk Berlapis baja Foster
STR_VEHICLE_NAME_ROAD_VEHICLE_FOSTER_FOOD_VAN                   :Truk Makanan Foster
STR_VEHICLE_NAME_ROAD_VEHICLE_PERRY_FOOD_VAN                    :Truk Makanan Perry
STR_VEHICLE_NAME_ROAD_VEHICLE_CHIPPY_FOOD_VAN                   :Truk Makanan Chippy
STR_VEHICLE_NAME_ROAD_VEHICLE_UHL_PAPER_TRUCK                   :Truk Kertas Uhl
STR_VEHICLE_NAME_ROAD_VEHICLE_BALOGH_PAPER_TRUCK                :Truk Kertas Balogh
STR_VEHICLE_NAME_ROAD_VEHICLE_MPS_PAPER_TRUCK                   :Truk Kertas MPS
STR_VEHICLE_NAME_ROAD_VEHICLE_MPS_COPPER_ORE_TRUCK              :Truk Bijih Tembaga MPS
STR_VEHICLE_NAME_ROAD_VEHICLE_UHL_COPPER_ORE_TRUCK              :Truk Bijih Tembaga Uhl
STR_VEHICLE_NAME_ROAD_VEHICLE_GOSS_COPPER_ORE_TRUCK             :Truk Bijih Tembaga Goss
STR_VEHICLE_NAME_ROAD_VEHICLE_UHL_WATER_TANKER                  :Truk Tangki Air Uhl
STR_VEHICLE_NAME_ROAD_VEHICLE_BALOGH_WATER_TANKER               :Tangki Air Balogh
STR_VEHICLE_NAME_ROAD_VEHICLE_MPS_WATER_TANKER                  :Truk Tangki Air MPS
STR_VEHICLE_NAME_ROAD_VEHICLE_BALOGH_FRUIT_TRUCK                :Truk Buah Balogh
STR_VEHICLE_NAME_ROAD_VEHICLE_UHL_FRUIT_TRUCK                   :Truk Buah Uhl
STR_VEHICLE_NAME_ROAD_VEHICLE_KELLING_FRUIT_TRUCK               :Truk Buah Keling
STR_VEHICLE_NAME_ROAD_VEHICLE_BALOGH_RUBBER_TRUCK               :Truk Karet Balogh
STR_VEHICLE_NAME_ROAD_VEHICLE_UHL_RUBBER_TRUCK                  :Truk Karet Uhl
STR_VEHICLE_NAME_ROAD_VEHICLE_RMT_RUBBER_TRUCK                  :Truk Karet RMT
STR_VEHICLE_NAME_ROAD_VEHICLE_MIGHTYMOVER_SUGAR_TRUCK           :Truk Gula MightyMover
STR_VEHICLE_NAME_ROAD_VEHICLE_POWERNAUGHT_SUGAR_TRUCK           :Truk Gula Powernaught
STR_VEHICLE_NAME_ROAD_VEHICLE_WIZZOWOW_SUGAR_TRUCK              :Truk Gula Wizzowow
STR_VEHICLE_NAME_ROAD_VEHICLE_MIGHTYMOVER_COLA_TRUCK            :Truk Cola MightyMover
STR_VEHICLE_NAME_ROAD_VEHICLE_POWERNAUGHT_COLA_TRUCK            :Truk Cola Powernaught
STR_VEHICLE_NAME_ROAD_VEHICLE_WIZZOWOW_COLA_TRUCK               :Truk Cola Wizzowow
STR_VEHICLE_NAME_ROAD_VEHICLE_MIGHTYMOVER_COTTON_CANDY          :Truk Harum Manis MightyMover
STR_VEHICLE_NAME_ROAD_VEHICLE_POWERNAUGHT_COTTON_CANDY          :Truk Harum Manis Powernaught
STR_VEHICLE_NAME_ROAD_VEHICLE_WIZZOWOW_COTTON_CANDY_TRUCK       :Truk Harum Manis Wizzowow
STR_VEHICLE_NAME_ROAD_VEHICLE_MIGHTYMOVER_TOFFEE_TRUCK          :Truk Toffee MightyMover
STR_VEHICLE_NAME_ROAD_VEHICLE_POWERNAUGHT_TOFFEE_TRUCK          :Truk Toffee Powernaught
STR_VEHICLE_NAME_ROAD_VEHICLE_WIZZOWOW_TOFFEE_TRUCK             :Truk Toffee Wizzowow
STR_VEHICLE_NAME_ROAD_VEHICLE_MIGHTYMOVER_TOY_VAN               :Truk Mainan MightyMover
STR_VEHICLE_NAME_ROAD_VEHICLE_POWERNAUGHT_TOY_VAN               :Truk Mainan Powernaught
STR_VEHICLE_NAME_ROAD_VEHICLE_WIZZOWOW_TOY_VAN                  :Truk Mainan Wizzowow
STR_VEHICLE_NAME_ROAD_VEHICLE_MIGHTYMOVER_CANDY_TRUCK           :Truk Manisan MightyMover
STR_VEHICLE_NAME_ROAD_VEHICLE_POWERNAUGHT_CANDY_TRUCK           :Truk Manisan Powernaught
STR_VEHICLE_NAME_ROAD_VEHICLE_WIZZOWOW_CANDY_TRUCK              :Truk Manisan Wizzowow
STR_VEHICLE_NAME_ROAD_VEHICLE_MIGHTYMOVER_BATTERY_TRUCK         :Truk Baterai MightyMover
STR_VEHICLE_NAME_ROAD_VEHICLE_POWERNAUGHT_BATTERY_TRUCK         :Truk Baterai Powernaught
STR_VEHICLE_NAME_ROAD_VEHICLE_WIZZOWOW_BATTERY_TRUCK            :Truk Baterai Wizzowow
STR_VEHICLE_NAME_ROAD_VEHICLE_MIGHTYMOVER_FIZZY_DRINK           :Truk Minuman berdesis MightyMover
STR_VEHICLE_NAME_ROAD_VEHICLE_POWERNAUGHT_FIZZY_DRINK           :Truk Minuman berdesis Powernaught
STR_VEHICLE_NAME_ROAD_VEHICLE_WIZZOWOW_FIZZY_DRINK_TRUCK        :Truk Minuman berdesis Wizzowow
STR_VEHICLE_NAME_ROAD_VEHICLE_MIGHTYMOVER_PLASTIC_TRUCK         :Truk Plastik MightyMover
STR_VEHICLE_NAME_ROAD_VEHICLE_POWERNAUGHT_PLASTIC_TRUCK         :Truk Plastik Powernaught
STR_VEHICLE_NAME_ROAD_VEHICLE_WIZZOWOW_PLASTIC_TRUCK            :Truk Plastik Wizzowow
STR_VEHICLE_NAME_ROAD_VEHICLE_MIGHTYMOVER_BUBBLE_TRUCK          :Truk Gelembung MightyMover
STR_VEHICLE_NAME_ROAD_VEHICLE_POWERNAUGHT_BUBBLE_TRUCK          :Truk Gelembung Powernaught
STR_VEHICLE_NAME_ROAD_VEHICLE_WIZZOWOW_BUBBLE_TRUCK             :Truk Gelembung Wizzowow
STR_VEHICLE_NAME_SHIP_MPS_OIL_TANKER                            :Kapal Tanker Minyak MPS
STR_VEHICLE_NAME_SHIP_CS_INC_OIL_TANKER                         :Kapal Tanker Minyak CS-Inc
STR_VEHICLE_NAME_SHIP_MPS_PASSENGER_FERRY                       :Ferry Penumpang MPS
STR_VEHICLE_NAME_SHIP_FFP_PASSENGER_FERRY                       :Ferry Penumpang FFP
STR_VEHICLE_NAME_SHIP_BAKEWELL_300_HOVERCRAFT                   :Kapal hovercraft Bakewell 300
STR_VEHICLE_NAME_SHIP_CHUGGER_CHUG_PASSENGER                    :Ferry Penumpang Chugger-Chug
STR_VEHICLE_NAME_SHIP_SHIVERSHAKE_PASSENGER_FERRY               :Ferry Penumpang Shivershake
STR_VEHICLE_NAME_SHIP_YATE_CARGO_SHIP                           :Kapal Kargo Yate
STR_VEHICLE_NAME_SHIP_BAKEWELL_CARGO_SHIP                       :Kapal Kargo Bakewell
STR_VEHICLE_NAME_SHIP_MIGHTYMOVER_CARGO_SHIP                    :Kapal Barang MightyMover
STR_VEHICLE_NAME_SHIP_POWERNAUT_CARGO_SHIP                      :Kapal Kargo Powernaught
STR_VEHICLE_NAME_AIRCRAFT_SAMPSON_U52                           :Sampson U52
STR_VEHICLE_NAME_AIRCRAFT_COLEMAN_COUNT                         :Coleman Count
STR_VEHICLE_NAME_AIRCRAFT_FFP_DART                              :FFP Dart
STR_VEHICLE_NAME_AIRCRAFT_YATE_HAUGAN                           :Yate Haugan
STR_VEHICLE_NAME_AIRCRAFT_BAKEWELL_COTSWALD_LB_3                :Bakewell Cotswald LB-3
STR_VEHICLE_NAME_AIRCRAFT_BAKEWELL_LUCKETT_LB_8                 :Bakewell Luckett LB-8
STR_VEHICLE_NAME_AIRCRAFT_BAKEWELL_LUCKETT_LB_9                 :Bakewell Luckett LB-9
STR_VEHICLE_NAME_AIRCRAFT_BAKEWELL_LUCKETT_LB80                 :Bakewell Luckett LB80
STR_VEHICLE_NAME_AIRCRAFT_BAKEWELL_LUCKETT_LB_10                :Bakewell Luckett LB-10
STR_VEHICLE_NAME_AIRCRAFT_BAKEWELL_LUCKETT_LB_11                :Bakewell Luckett LB-11
STR_VEHICLE_NAME_AIRCRAFT_YATE_AEROSPACE_YAC_1_11               :Yate Aerospace YAC 1-11
STR_VEHICLE_NAME_AIRCRAFT_DARWIN_100                            :Darwin 100
STR_VEHICLE_NAME_AIRCRAFT_DARWIN_200                            :Darwin 200
STR_VEHICLE_NAME_AIRCRAFT_DARWIN_300                            :Darwin 300
STR_VEHICLE_NAME_AIRCRAFT_DARWIN_400                            :Darwin 400
STR_VEHICLE_NAME_AIRCRAFT_DARWIN_500                            :Darwin 500
STR_VEHICLE_NAME_AIRCRAFT_DARWIN_600                            :Darwin 600
STR_VEHICLE_NAME_AIRCRAFT_GURU_GALAXY                           :Guru Galaxy
STR_VEHICLE_NAME_AIRCRAFT_AIRTAXI_A21                           :Airtaxi A21
STR_VEHICLE_NAME_AIRCRAFT_AIRTAXI_A31                           :Airtaxi A31
STR_VEHICLE_NAME_AIRCRAFT_AIRTAXI_A32                           :Airtaxi A32
STR_VEHICLE_NAME_AIRCRAFT_AIRTAXI_A33                           :Airtaxi A33
STR_VEHICLE_NAME_AIRCRAFT_YATE_AEROSPACE_YAE46                  :Yate Aerospace YAe46
STR_VEHICLE_NAME_AIRCRAFT_DINGER_100                            :Dinger 100
STR_VEHICLE_NAME_AIRCRAFT_AIRTAXI_A34_1000                      :AirTaxi A34-1000
STR_VEHICLE_NAME_AIRCRAFT_YATE_Z_SHUTTLE                        :Yate Z-Shuttle
STR_VEHICLE_NAME_AIRCRAFT_KELLING_K1                            :Kelling K1
STR_VEHICLE_NAME_AIRCRAFT_KELLING_K6                            :Kelling K6
STR_VEHICLE_NAME_AIRCRAFT_KELLING_K7                            :Kelling K7
STR_VEHICLE_NAME_AIRCRAFT_DARWIN_700                            :Darwin 700
STR_VEHICLE_NAME_AIRCRAFT_FFP_HYPERDART_2                       :FFP Hyperdart 2
STR_VEHICLE_NAME_AIRCRAFT_DINGER_200                            :Dinger 200
STR_VEHICLE_NAME_AIRCRAFT_DINGER_1000                           :Dinger 1000
STR_VEHICLE_NAME_AIRCRAFT_PLODDYPHUT_100                        :Ploddyphut 100
STR_VEHICLE_NAME_AIRCRAFT_PLODDYPHUT_500                        :Ploddyphut 500
STR_VEHICLE_NAME_AIRCRAFT_FLASHBANG_X1                          :Flashbang X1
STR_VEHICLE_NAME_AIRCRAFT_JUGGERPLANE_M1                        :Juggerplane M1
STR_VEHICLE_NAME_AIRCRAFT_FLASHBANG_WIZZER                      :Flashbang Wizzer
STR_VEHICLE_NAME_AIRCRAFT_TRICARIO_HELICOPTER                   :Helikopter Tricario
STR_VEHICLE_NAME_AIRCRAFT_GURU_X2_HELICOPTER                    :Helikopter Guru X2
STR_VEHICLE_NAME_AIRCRAFT_POWERNAUT_HELICOPTER                  :Helikopter Powernaut

##id 0x8800
# Formatting of some strings
STR_FORMAT_DATE_TINY                                            :{STRING}-{STRING}-{NUM}
STR_FORMAT_DATE_SHORT                                           :{STRING} {NUM}
STR_FORMAT_DATE_LONG                                            :{STRING} {STRING} {NUM}
STR_FORMAT_DATE_ISO                                             :{2:NUM}-{1:STRING}-{0:STRING}

STR_FORMAT_BUOY_NAME                                            :Pelampung {TOWN}
STR_FORMAT_BUOY_NAME_SERIAL                                     :Pelampung {TOWN} #{COMMA}
STR_FORMAT_COMPANY_NUM                                          :(Perusahaan {COMMA})
STR_FORMAT_GROUP_NAME                                           :Kelompok {COMMA}
STR_FORMAT_INDUSTRY_NAME                                        :{1:STRING} {0:TOWN}
STR_FORMAT_WAYPOINT_NAME                                        :Waypoint {TOWN}
STR_FORMAT_WAYPOINT_NAME_SERIAL                                 :Waypoint {TOWN} #{COMMA}

STR_FORMAT_DEPOT_NAME_TRAIN                                     :Depo kereta {TOWN}
STR_FORMAT_DEPOT_NAME_TRAIN_SERIAL                              :{TOWN} Depo kereta#{COMMA}
STR_FORMAT_DEPOT_NAME_ROAD_VEHICLE                              :{TOWN} Bengkel Kendaraan
STR_FORMAT_DEPOT_NAME_ROAD_VEHICLE_SERIAL                       :{TOWN} Bengkel Kendaraan #{COMMA}
STR_FORMAT_DEPOT_NAME_SHIP                                      :{TOWN} Galangan Kapal
STR_FORMAT_DEPOT_NAME_SHIP_SERIAL                               :{TOWN} Galangan Kapal #{COMMA}
STR_FORMAT_DEPOT_NAME_AIRCRAFT                                  :{STATION} Hangar

STR_UNKNOWN_STATION                                             :stasiun tidak dikenal
STR_DEFAULT_SIGN_NAME                                           :Tanda
STR_COMPANY_SOMEONE                                             :seseorang

STR_SAVEGAME_NAME_DEFAULT                                       :{COMPANY}, {STRING}
STR_SAVEGAME_NAME_SPECTATOR                                     :Penonton, {1:STRING}

# Viewport strings
STR_VIEWPORT_TOWN_POP                                           :{WHITE}{TOWN} ({COMMA})
STR_VIEWPORT_TOWN                                               :{WHITE}{TOWN}
STR_VIEWPORT_TOWN_TINY_BLACK                                    :{TINY_FONT}{BLACK}{TOWN}
STR_VIEWPORT_TOWN_TINY_WHITE                                    :{TINY_FONT}{WHITE}{TOWN}

STR_VIEWPORT_SIGN_SMALL_BLACK                                   :{TINY_FONT}{BLACK}{SIGN}
STR_VIEWPORT_SIGN_SMALL_WHITE                                   :{TINY_FONT}{WHITE}{SIGN}

STR_VIEWPORT_STATION                                            :{STATION} {STATION_FEATURES}
STR_VIEWPORT_STATION_TINY                                       :{TINY_FONT}{STATION}

STR_VIEWPORT_WAYPOINT                                           :{WAYPOINT}
STR_VIEWPORT_WAYPOINT_TINY                                      :{TINY_FONT}{WAYPOINT}

# Simple strings to get specific types of data
STR_COMPANY_NAME                                                :{COMPANY}
STR_COMPANY_NAME_COMPANY_NUM                                    :{COMPANY} {COMPANY_NUM}
STR_DEPOT_NAME                                                  :{DEPOT}
STR_ENGINE_NAME                                                 :{ENGINE}
STR_HIDDEN_ENGINE_NAME                                          :{ENGINE} (tersembunyi)
STR_GROUP_NAME                                                  :{GROUP}
STR_INDUSTRY_NAME                                               :{INDUSTRY}
STR_PRESIDENT_NAME                                              :{PRESIDENT_NAME}
STR_SIGN_NAME                                                   :{SIGN}
STR_STATION_NAME                                                :{STATION}
STR_TOWN_NAME                                                   :{TOWN}
STR_VEHICLE_NAME                                                :{VEHICLE}
STR_WAYPOINT_NAME                                               :{WAYPOINT}

STR_JUST_CARGO                                                  :{CARGO_LONG}
STR_JUST_CHECKMARK                                              :{CHECKMARK}
STR_JUST_COMMA                                                  :{COMMA}
STR_JUST_CURRENCY_SHORT                                         :{CURRENCY_SHORT}
STR_JUST_CURRENCY_LONG                                          :{CURRENCY_LONG}
STR_JUST_CARGO_LIST                                             :{CARGO_LIST}
STR_JUST_INT                                                    :{NUM}
STR_JUST_DATE_TINY                                              :{DATE_TINY}
STR_JUST_DATE_SHORT                                             :{DATE_SHORT}
STR_JUST_DATE_LONG                                              :{DATE_LONG}
STR_JUST_DATE_ISO                                               :{DATE_ISO}
STR_JUST_STRING                                                 :{STRING}
STR_JUST_STRING_STRING                                          :{STRING}{STRING}
STR_JUST_RAW_STRING                                             :{STRING}
STR_JUST_BIG_RAW_STRING                                         :{BIG_FONT}{STRING}

# Slightly 'raw' stringcodes with colour or size
STR_BLACK_COMMA                                                 :{BLACK}{COMMA}
STR_TINY_BLACK_COMA                                             :{TINY_FONT}{BLACK}{COMMA}
STR_TINY_COMMA                                                  :{TINY_FONT}{COMMA}
STR_BLUE_COMMA                                                  :{BLUE}{COMMA}
STR_RED_COMMA                                                   :{RED}{COMMA}
STR_WHITE_COMMA                                                 :{WHITE}{COMMA}
STR_TINY_BLACK_DECIMAL                                          :{TINY_FONT}{BLACK}{DECIMAL}
STR_COMPANY_MONEY                                               :{WHITE}{CURRENCY_LONG}
STR_BLACK_DATE_LONG                                             :{BLACK}{DATE_LONG}
STR_WHITE_DATE_LONG                                             :{WHITE}{DATE_LONG}
STR_SHORT_DATE                                                  :{WHITE}{DATE_TINY}
STR_DATE_LONG_SMALL                                             :{TINY_FONT}{BLACK}{DATE_LONG}
STR_TINY_GROUP                                                  :{TINY_FONT}{GROUP}
STR_BLACK_INT                                                   :{BLACK}{NUM}
STR_ORANGE_INT                                                  :{ORANGE}{NUM}
STR_WHITE_SIGN                                                  :{WHITE}{SIGN}
STR_TINY_BLACK_STATION                                          :{TINY_FONT}{BLACK}{STATION}
STR_BLACK_STRING                                                :{BLACK}{STRING}
STR_BLACK_RAW_STRING                                            :{BLACK}{STRING}
STR_ORANGE_STRING                                               :{ORANGE}{STRING}
STR_LTBLUE_STRING                                               :{LTBLUE}{STRING}
STR_WHITE_STRING                                                :{WHITE}{STRING}
STR_ORANGE_STRING1_WHITE                                        :{ORANGE}{STRING}{WHITE}
STR_ORANGE_STRING1_LTBLUE                                       :{ORANGE}{STRING}{LTBLUE}
STR_TINY_BLACK_HEIGHT                                           :{TINY_FONT}{BLACK}{HEIGHT}
STR_TINY_BLACK_VEHICLE                                          :{TINY_FONT}{BLACK}{VEHICLE}
STR_TINY_RIGHT_ARROW                                            :{TINY_FONT}{RIGHT_ARROW}

STR_BLACK_1                                                     :{BLACK}1
STR_BLACK_2                                                     :{BLACK}2
STR_BLACK_3                                                     :{BLACK}3
STR_BLACK_4                                                     :{BLACK}4
STR_BLACK_5                                                     :{BLACK}5
STR_BLACK_6                                                     :{BLACK}6
STR_BLACK_7                                                     :{BLACK}7

STR_TRAIN                                                       :{BLACK}{TRAIN}
STR_BUS                                                         :{BLACK}{BUS}
STR_LORRY                                                       :{BLACK}{LORRY}
STR_PLANE                                                       :{BLACK}{PLANE}
STR_SHIP                                                        :{BLACK}{SHIP}

STR_TOOLBAR_RAILTYPE_VELOCITY                                   :{STRING} ({VELOCITY})<|MERGE_RESOLUTION|>--- conflicted
+++ resolved
@@ -2085,12 +2085,6 @@
 STR_NETWORK_SERVER                                              :Server
 STR_NETWORK_CLIENT                                              :Klien
 STR_NETWORK_SPECTATORS                                          :Penonton
-
-<<<<<<< HEAD
-STR_NETWORK_TOOLBAR_LIST_SPECTATOR                              :{BLACK}Pengamat
-=======
-STR_NETWORK_GIVE_MONEY_CAPTION                                  :{WHITE}Masukkan jumlah uang yang akan diberikan
->>>>>>> ba55f93f
 
 # Network set password
 STR_COMPANY_PASSWORD_CANCEL                                     :{BLACK}Jangan simpan kata sandi yang telah dimasukkan
