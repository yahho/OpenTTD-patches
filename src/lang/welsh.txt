##name Welsh
##ownname Cymraeg
##isocode cy_GB
##plural 0
##textdir ltr
##digitsep ,
##digitsepcur ,
##decimalsep .
##winlangid 0x0452
##grflangid 0x0f


# $Id$

# This file is part of OpenTTD.
# OpenTTD is free software; you can redistribute it and/or modify it under the terms of the GNU General Public License as published by the Free Software Foundation, version 2.
# OpenTTD is distributed in the hope that it will be useful, but WITHOUT ANY WARRANTY; without even the implied warranty of MERCHANTABILITY or FITNESS FOR A PARTICULAR PURPOSE.
# See the GNU General Public License for more details. You should have received a copy of the GNU General Public License along with OpenTTD. If not, see <http://www.gnu.org/licenses/>.


##id 0x0000
STR_NULL                                                        :
STR_EMPTY                                                       :
STR_UNDEFINED                                                   :(llinyn anniffiniedig)
STR_JUST_NOTHING                                                :Dim

# Cargo related strings
# Plural cargo name
STR_CARGO_PLURAL_NOTHING                                        :
STR_CARGO_PLURAL_PASSENGERS                                     :Teithwyr
STR_CARGO_PLURAL_COAL                                           :Glo
STR_CARGO_PLURAL_MAIL                                           :Post
STR_CARGO_PLURAL_OIL                                            :Olew
STR_CARGO_PLURAL_LIVESTOCK                                      :Da Byw
STR_CARGO_PLURAL_GOODS                                          :Nwyddau
STR_CARGO_PLURAL_GRAIN                                          :Grawn
STR_CARGO_PLURAL_WOOD                                           :Coed
STR_CARGO_PLURAL_IRON_ORE                                       :Mwyn Haearn
STR_CARGO_PLURAL_STEEL                                          :Dur
STR_CARGO_PLURAL_VALUABLES                                      :Trysorau
STR_CARGO_PLURAL_COPPER_ORE                                     :Mwyn Copr
STR_CARGO_PLURAL_MAIZE                                          :India Corn
STR_CARGO_PLURAL_FRUIT                                          :Ffrwythau
STR_CARGO_PLURAL_DIAMONDS                                       :Diemwntau
STR_CARGO_PLURAL_FOOD                                           :Bwyd
STR_CARGO_PLURAL_PAPER                                          :Papur
STR_CARGO_PLURAL_GOLD                                           :Aur
STR_CARGO_PLURAL_WATER                                          :Dŵr
STR_CARGO_PLURAL_WHEAT                                          :Gwenith
STR_CARGO_PLURAL_RUBBER                                         :Rwber
STR_CARGO_PLURAL_SUGAR                                          :Siwgr
STR_CARGO_PLURAL_TOYS                                           :Teganau
STR_CARGO_PLURAL_CANDY                                          :Melysion
STR_CARGO_PLURAL_COLA                                           :Cola
STR_CARGO_PLURAL_COTTON_CANDY                                   :Candifflos
STR_CARGO_PLURAL_BUBBLES                                        :Swigod
STR_CARGO_PLURAL_TOFFEE                                         :Toffi
STR_CARGO_PLURAL_BATTERIES                                      :Baterïau
STR_CARGO_PLURAL_PLASTIC                                        :Plastig
STR_CARGO_PLURAL_FIZZY_DRINKS                                   :Diodydd Pefriol

# Singular cargo name
STR_CARGO_SINGULAR_NOTHING                                      :
STR_CARGO_SINGULAR_PASSENGER                                    :Teithwyr
STR_CARGO_SINGULAR_COAL                                         :Glo
STR_CARGO_SINGULAR_MAIL                                         :Post
STR_CARGO_SINGULAR_OIL                                          :Olew
STR_CARGO_SINGULAR_LIVESTOCK                                    :Da Byw
STR_CARGO_SINGULAR_GOODS                                        :Nwyddau
STR_CARGO_SINGULAR_GRAIN                                        :Grawn
STR_CARGO_SINGULAR_WOOD                                         :Pren
STR_CARGO_SINGULAR_IRON_ORE                                     :Mwyn Haearn
STR_CARGO_SINGULAR_STEEL                                        :Dur
STR_CARGO_SINGULAR_VALUABLES                                    :Trysorau
STR_CARGO_SINGULAR_COPPER_ORE                                   :Mwyn Copr
STR_CARGO_SINGULAR_MAIZE                                        :India Corn
STR_CARGO_SINGULAR_FRUIT                                        :Ffrwyth
STR_CARGO_SINGULAR_DIAMOND                                      :Diemwnt
STR_CARGO_SINGULAR_FOOD                                         :Bwyd
STR_CARGO_SINGULAR_PAPER                                        :Papur
STR_CARGO_SINGULAR_GOLD                                         :Aur
STR_CARGO_SINGULAR_WATER                                        :Dŵr
STR_CARGO_SINGULAR_WHEAT                                        :Gwenith
STR_CARGO_SINGULAR_RUBBER                                       :Rwber
STR_CARGO_SINGULAR_SUGAR                                        :Siwgr
STR_CARGO_SINGULAR_TOY                                          :Tegan
STR_CARGO_SINGULAR_CANDY                                        :Melysyn
STR_CARGO_SINGULAR_COLA                                         :Cola
STR_CARGO_SINGULAR_COTTON_CANDY                                 :Candifflos
STR_CARGO_SINGULAR_BUBBLE                                       :Swigen
STR_CARGO_SINGULAR_TOFFEE                                       :Toffi
STR_CARGO_SINGULAR_BATTERY                                      :Batri
STR_CARGO_SINGULAR_PLASTIC                                      :Plastig
STR_CARGO_SINGULAR_FIZZY_DRINK                                  :Diod Perfiol

# Quantity of cargo
STR_QUANTITY_NOTHING                                            :
STR_QUANTITY_PASSENGERS                                         :{COMMA}{NBSP}teithiwr
STR_QUANTITY_COAL                                               :{WEIGHT_LONG} o lo
STR_QUANTITY_MAIL                                               :{COMMA}{NBSP}bag o bost
STR_QUANTITY_OIL                                                :{VOLUME_LONG} o olew
STR_QUANTITY_LIVESTOCK                                          :{COMMA}{NBSP}eitem o dda byw
STR_QUANTITY_GOODS                                              :{COMMA}{NBSP}crât o nwyddau
STR_QUANTITY_GRAIN                                              :{WEIGHT_LONG} o rawn
STR_QUANTITY_WOOD                                               :{WEIGHT_LONG} o goed
STR_QUANTITY_IRON_ORE                                           :{WEIGHT_LONG} o fwyn haearn
STR_QUANTITY_STEEL                                              :{WEIGHT_LONG} o ddur
STR_QUANTITY_VALUABLES                                          :{COMMA}{NBSP}bag o drysorau
STR_QUANTITY_COPPER_ORE                                         :{WEIGHT_LONG} o fwyn copr
STR_QUANTITY_MAIZE                                              :{WEIGHT_LONG} o india corn
STR_QUANTITY_FRUIT                                              :{WEIGHT_LONG} o ffrwyth
STR_QUANTITY_DIAMONDS                                           :{COMMA}{NBSP}bag o ddiemwntau
STR_QUANTITY_FOOD                                               :{WEIGHT_LONG} o fwyd
STR_QUANTITY_PAPER                                              :{WEIGHT_LONG} o bapur
STR_QUANTITY_GOLD                                               :{COMMA}{NBSP}bag o aur
STR_QUANTITY_WATER                                              :{VOLUME_LONG} o ddŵr
STR_QUANTITY_WHEAT                                              :{WEIGHT_LONG} o wenith
STR_QUANTITY_RUBBER                                             :{VOLUME_LONG} o rwber
STR_QUANTITY_SUGAR                                              :{WEIGHT_LONG} o siwgr
STR_QUANTITY_TOYS                                               :{COMMA}{NBSP}tegan
STR_QUANTITY_SWEETS                                             :{COMMA}{NBSP}bag o felysion
STR_QUANTITY_COLA                                               :{VOLUME_LONG} o gola
STR_QUANTITY_CANDYFLOSS                                         :{WEIGHT_LONG} o gandifflos
STR_QUANTITY_BUBBLES                                            :{COMMA} swigen
STR_QUANTITY_TOFFEE                                             :{WEIGHT_LONG} o doffi
STR_QUANTITY_BATTERIES                                          :{COMMA} batri
STR_QUANTITY_PLASTIC                                            :{VOLUME_LONG} o blastig
STR_QUANTITY_FIZZY_DRINKS                                       :{COMMA} diod pefriog
STR_QUANTITY_N_A                                                :N/A

# Two letter abbreviation of cargo name
STR_ABBREV_NOTHING                                              :
STR_ABBREV_PASSENGERS                                           :{TINY_FONT}TEI
STR_ABBREV_COAL                                                 :{TINY_FONT}GLO
STR_ABBREV_MAIL                                                 :{TINY_FONT}PST
STR_ABBREV_OIL                                                  :{TINY_FONT}OLW
STR_ABBREV_LIVESTOCK                                            :{TINY_FONT}DBW
STR_ABBREV_GOODS                                                :{TINY_FONT}NWY
STR_ABBREV_GRAIN                                                :{TINY_FONT}GRW
STR_ABBREV_WOOD                                                 :{TINY_FONT}COE
STR_ABBREV_IRON_ORE                                             :{TINY_FONT}HAE
STR_ABBREV_STEEL                                                :{TINY_FONT}DUR
STR_ABBREV_VALUABLES                                            :{TINY_FONT}TRY
STR_ABBREV_COPPER_ORE                                           :{TINY_FONT}CPR
STR_ABBREV_MAIZE                                                :{TINY_FONT}CRN
STR_ABBREV_FRUIT                                                :{TINY_FONT}FFR
STR_ABBREV_DIAMONDS                                             :{TINY_FONT}DMN
STR_ABBREV_FOOD                                                 :{TINY_FONT}BWD
STR_ABBREV_PAPER                                                :{TINY_FONT}PAP
STR_ABBREV_GOLD                                                 :{TINY_FONT}AUR
STR_ABBREV_WATER                                                :{TINY_FONT}DWR
STR_ABBREV_WHEAT                                                :{TINY_FONT}GTH
STR_ABBREV_RUBBER                                               :{TINY_FONT}RWB
STR_ABBREV_SUGAR                                                :{TINY_FONT}SIW
STR_ABBREV_TOYS                                                 :{TINY_FONT}TEG
STR_ABBREV_SWEETS                                               :{TINY_FONT}MEL
STR_ABBREV_COLA                                                 :{TINY_FONT}COL
STR_ABBREV_CANDYFLOSS                                           :{TINY_FONT}CFF
STR_ABBREV_BUBBLES                                              :{TINY_FONT}SWI
STR_ABBREV_TOFFEE                                               :{TINY_FONT}TFI
STR_ABBREV_BATTERIES                                            :{TINY_FONT}BAT
STR_ABBREV_PLASTIC                                              :{TINY_FONT}PLS
STR_ABBREV_FIZZY_DRINKS                                         :{TINY_FONT}DIO
STR_ABBREV_NONE                                                 :{TINY_FONT}DIM
STR_ABBREV_ALL                                                  :{TINY_FONT}OLL

# 'Mode' of transport for cargoes
STR_PASSENGERS                                                  :{COMMA}{NBSP}teithiwr
STR_BAGS                                                        :{COMMA}{NBSP}bag
STR_TONS                                                        :{COMMA}{NBSP}tunnell
STR_LITERS                                                      :{COMMA}{NBSP}litr
STR_ITEMS                                                       :{COMMA}{NBSP}eitem
STR_CRATES                                                      :{COMMA}{NBSP}crât

# Colours, do not shuffle
STR_COLOUR_DARK_BLUE                                            :Glas Tywyll
STR_COLOUR_PALE_GREEN                                           :Gwyrdd Golau
STR_COLOUR_PINK                                                 :Pinc
STR_COLOUR_YELLOW                                               :Melyn
STR_COLOUR_RED                                                  :Coch
STR_COLOUR_LIGHT_BLUE                                           :Glas Golau
STR_COLOUR_GREEN                                                :Gwyrdd
STR_COLOUR_DARK_GREEN                                           :Gwyrdd Tywyll
STR_COLOUR_BLUE                                                 :Glas
STR_COLOUR_CREAM                                                :Hufen
STR_COLOUR_MAUVE                                                :Porffor Golau
STR_COLOUR_PURPLE                                               :Porffor
STR_COLOUR_ORANGE                                               :Oren
STR_COLOUR_BROWN                                                :Brown
STR_COLOUR_GREY                                                 :Llwyd
STR_COLOUR_WHITE                                                :Gwyn

# Units used in OpenTTD
STR_UNITS_VELOCITY_IMPERIAL                                     :{COMMA}{NBSP}mph
STR_UNITS_VELOCITY_METRIC                                       :{COMMA}{NBSP}km/h
STR_UNITS_VELOCITY_SI                                           :{COMMA}{NBSP}m/s

STR_UNITS_POWER_IMPERIAL                                        :{COMMA}{NBSP}hp
STR_UNITS_POWER_METRIC                                          :{COMMA}{NBSP}hp
STR_UNITS_POWER_SI                                              :{COMMA}{NBSP}kW

STR_UNITS_WEIGHT_SHORT_IMPERIAL                                 :{COMMA}{NBSP}t
STR_UNITS_WEIGHT_SHORT_METRIC                                   :{COMMA}{NBSP}t
STR_UNITS_WEIGHT_SHORT_SI                                       :{COMMA}{NBSP}kg

STR_UNITS_WEIGHT_LONG_IMPERIAL                                  :{COMMA}{NBSP}tunell
STR_UNITS_WEIGHT_LONG_METRIC                                    :{COMMA}{NBSP}tunnell
STR_UNITS_WEIGHT_LONG_SI                                        :{COMMA}{NBSP}kg

STR_UNITS_VOLUME_SHORT_IMPERIAL                                 :{COMMA}gal
STR_UNITS_VOLUME_SHORT_METRIC                                   :{COMMA}{NBSP}l
STR_UNITS_VOLUME_SHORT_SI                                       :{COMMA}{NBSP}m³

STR_UNITS_VOLUME_LONG_IMPERIAL                                  :{COMMA}{NBSP}galwyn
STR_UNITS_VOLUME_LONG_METRIC                                    :{COMMA}{NBSP}litr
STR_UNITS_VOLUME_LONG_SI                                        :{COMMA}{NBSP}m³

STR_UNITS_FORCE_IMPERIAL                                        :{COMMA}{NBSP}lbf
STR_UNITS_FORCE_METRIC                                          :{COMMA}{NBSP}kgf
STR_UNITS_FORCE_SI                                              :{COMMA}{NBSP}kN

STR_UNITS_HEIGHT_IMPERIAL                                       :{COMMA}{NBSP}tr
STR_UNITS_HEIGHT_METRIC                                         :{COMMA}{NBSP}m
STR_UNITS_HEIGHT_SI                                             :{COMMA}{NBSP}m

# Common window strings
STR_LIST_FILTER_TITLE                                           :{BLACK}Llinyn hidlo:
STR_LIST_FILTER_OSKTITLE                                        :{BLACK}Rhowch linyn hidlo
STR_LIST_FILTER_TOOLTIP                                         :{BLACK}Rhowch allweddair er mwyn ei ddefnyddio i hidlo'r rhestr

STR_TOOLTIP_GROUP_ORDER                                         :{BLACK}Dewis trefn grwpio
STR_TOOLTIP_SORT_ORDER                                          :{BLACK}Dewiswch drefn trefnu (disgynnol/esgynnol)
STR_TOOLTIP_SORT_CRITERIA                                       :{BLACK}Dewiswch drefn trefnu
STR_TOOLTIP_FILTER_CRITERIA                                     :{BLACK}Dewis criteria hidlydd
STR_BUTTON_SORT_BY                                              :{BLACK}Trefnu yn ôl
STR_BUTTON_LOCATION                                             :{BLACK}Lleoliad
STR_BUTTON_RENAME                                               :{BLACK}Ailenwi

STR_TOOLTIP_CLOSE_WINDOW                                        :{BLACK}Cau ffenestr
STR_TOOLTIP_WINDOW_TITLE_DRAG_THIS                              :{BLACK}Teitl ffenestr - llusgwch hwn i symud ffenestr
STR_TOOLTIP_SHADE                                               :{BLACK}Cysgodi'r ffenest - dangos y bar teitl yn unig
STR_TOOLTIP_DEBUG                                               :{BLACK}Dangos gwybodaeth dadnamu NewGRF
STR_TOOLTIP_DEFSIZE                                             :{BLACK}Ailfeintio'r ffenestr i'w faint rhagosodedig. Bydd Ctrl+Clic yn storio'r maint presenol fel rhagosodiad
STR_TOOLTIP_STICKY                                              :{BLACK}Nodi'r ffenest yma fel un na ellir ei gau can yr allwedd 'Cau Pob Ffenestr'. Bydd Ctrl+Clicio'n cadw'r dewis fel rhagosodiad
STR_TOOLTIP_RESIZE                                              :{BLACK}Cliciwch a llusgo er mwyn newid maint y ffenestr
STR_TOOLTIP_TOGGLE_LARGE_SMALL_WINDOW                           :{BLACK}Toglu maint ffenestri mawr/bach
STR_TOOLTIP_VSCROLL_BAR_SCROLLS_LIST                            :{BLACK}Bar sgrolio - sgrolio'r rhestr i fyny neu i lawr
STR_TOOLTIP_HSCROLL_BAR_SCROLLS_LIST                            :{BLACK}Bar sgrolio - sgrolio'r rhestr i'r chwith neu i'r dde
STR_TOOLTIP_DEMOLISH_BUILDINGS_ETC                              :{BLACK}Dymchwel adeiladau ayb. ar sgwâr o dir. Mae Ctrl yn dewis ardal deiagonal. Mae Shift yn toglo adeiladu/dangos amcangyfrif cost

# Show engines button
STR_SHOW_HIDDEN_ENGINES_VEHICLE_TRAIN                           :{BLACK}Dangos rhai cudd
STR_SHOW_HIDDEN_ENGINES_VEHICLE_ROAD_VEHICLE                    :{BLACK}Dangos rhai cudd
STR_SHOW_HIDDEN_ENGINES_VEHICLE_SHIP                            :{BLACK}Dangos rhai cudd
STR_SHOW_HIDDEN_ENGINES_VEHICLE_AIRCRAFT                        :{BLACK}Dangos rhai cudd

STR_SHOW_HIDDEN_ENGINES_VEHICLE_TRAIN_TOOLTIP                   :{BLACK}Drwy alluogi'r botwm yma, fe ddangosir y cerbydau rheilffordd cudd hefyd
STR_SHOW_HIDDEN_ENGINES_VEHICLE_ROAD_VEHICLE_TOOLTIP            :{BLACK}Drwy alluogi'r botwm yma, fe ddangosir y cerbydau ffordd cudd hefyd
STR_SHOW_HIDDEN_ENGINES_VEHICLE_SHIP_TOOLTIP                    :{BLACK}Drwy alluogi'r botwm yma, fe ddangosir y llongau cudd hefyd
STR_SHOW_HIDDEN_ENGINES_VEHICLE_AIRCRAFT_TOOLTIP                :{BLACK}Drwy alluogi'r botwm yma, fe ddangosir yr awyrennau cudd hefyd

# Query window
STR_BUTTON_DEFAULT                                              :{BLACK}Rhagosodiad
STR_BUTTON_CANCEL                                               :{BLACK}Diddymu
STR_BUTTON_OK                                                   :{BLACK}Iawn

# On screen keyboard window
STR_OSK_KEYBOARD_LAYOUT                                         :`1234567890-=\qwertyuiop[]asdfghjkl;'  zxcvbnm,./ .
STR_OSK_KEYBOARD_LAYOUT_CAPS                                    :~!@#$%^&*()_+|QWERTYUIOP{{}}ASDFGHJKL:"  ZXCVBNM<>? .

# Measurement tooltip
STR_MEASURE_LENGTH                                              :{BLACK}Hyd: {NUM}
STR_MEASURE_AREA                                                :{BLACK}Ardal: {NUM} x {NUM}
STR_MEASURE_LENGTH_HEIGHTDIFF                                   :{BLACK}Hyd: {NUM}{}Gwahaniaeth uchder: {HEIGHT}
STR_MEASURE_AREA_HEIGHTDIFF                                     :{BLACK}Ardal: {NUM} x {NUM}{}Gwahaniaeth uchder: {HEIGHT}


# These are used in buttons
STR_SORT_BY_CAPTION_NAME                                        :{BLACK}Enw
STR_SORT_BY_CAPTION_DATE                                        :{BLACK}Dyddiad
# These are used in dropdowns
STR_SORT_BY_NAME                                                :Enw
STR_SORT_BY_PRODUCTION                                          :Cynyrch
STR_SORT_BY_TYPE                                                :Math
STR_SORT_BY_TRANSPORTED                                         :Wedi'i gludo
STR_SORT_BY_NUMBER                                              :Rhif
STR_SORT_BY_PROFIT_LAST_YEAR                                    :Elw llynedd
STR_SORT_BY_PROFIT_THIS_YEAR                                    :Elw eleni
STR_SORT_BY_AGE                                                 :Oed
STR_SORT_BY_RELIABILITY                                         :Dibynadwyedd
STR_SORT_BY_TOTAL_CAPACITY_PER_CARGOTYPE                        :Cyfanswm Gallu Cludo fesul y math o lwyth
STR_SORT_BY_MAX_SPEED                                           :Cyflymder Uchaf
STR_SORT_BY_MODEL                                               :Model
STR_SORT_BY_VALUE                                               :Gwerth
STR_SORT_BY_LENGTH                                              :Hyd
STR_SORT_BY_LIFE_TIME                                           :Oes yn weddill
STR_SORT_BY_TIMETABLE_DELAY                                     :Oediad amserlen
STR_SORT_BY_FACILITY                                            :Math Gorsaf
STR_SORT_BY_WAITING_TOTAL                                       :Cyfanswm llwythi sy'n aros
STR_SORT_BY_WAITING_AVAILABLE                                   :Llwythi sy'n aros ar gael
STR_SORT_BY_RATING_MAX                                          :Safon cludiant uchaf
STR_SORT_BY_RATING_MIN                                          :Safon cludiant isaf
STR_SORT_BY_ENGINE_ID                                           :ID Injan (math clasurol)
STR_SORT_BY_COST                                                :Cost
STR_SORT_BY_POWER                                               :Pŵer
STR_SORT_BY_TRACTIVE_EFFORT                                     :Grym tynnu
STR_SORT_BY_INTRO_DATE                                          :Dyddiad cyflwyno
STR_SORT_BY_RUNNING_COST                                        :Cost rhedeg
STR_SORT_BY_POWER_VS_RUNNING_COST                               :Pŵer/Cost rhedeg
STR_SORT_BY_CARGO_CAPACITY                                      :Gallu cludo llwyth
STR_SORT_BY_RANGE                                               :Maes teithio
STR_SORT_BY_POPULATION                                          :Poblogaeth
STR_SORT_BY_RATING                                              :Gradd

# Tooltips for the main toolbar
STR_TOOLBAR_TOOLTIP_PAUSE_GAME                                  :{BLACK}Oedi'r gêm
STR_TOOLBAR_TOOLTIP_FORWARD                                     :{BLACK}Cyflymu'r gêm
STR_TOOLBAR_TOOLTIP_OPTIONS                                     :{BLACK}Dewisiadau
STR_TOOLBAR_TOOLTIP_SAVE_GAME_ABANDON_GAME                      :{BLACK}Cadw'r gêm, gwaredu a'r gêm, gadael
STR_TOOLBAR_TOOLTIP_DISPLAY_MAP                                 :{BLACK}Dangos map
STR_TOOLBAR_TOOLTIP_DISPLAY_TOWN_DIRECTORY                      :{BLACK}Dangos cyfeiriadur trefi
STR_TOOLBAR_TOOLTIP_DISPLAY_SUBSIDIES                           :{BLACK}Dangos Cymorthdaliadau
STR_TOOLBAR_TOOLTIP_DISPLAY_LIST_OF_COMPANY_STATIONS            :{BLACK}Dangos rhestr o orsafoedd y cwmni
STR_TOOLBAR_TOOLTIP_DISPLAY_COMPANY_FINANCES                    :{BLACK}Dangos gwybodaeth cyllid y cwmni
STR_TOOLBAR_TOOLTIP_DISPLAY_COMPANY_GENERAL                     :{BLACK}Dangos gwybodaeth gyffredinol y cwmni
STR_TOOLBAR_TOOLTIP_DISPLAY_STORY_BOOK                          :{BLACK}Dangos llyfr hanes
STR_TOOLBAR_TOOLTIP_DISPLAY_GOALS_LIST                          :{BLACK}Dangos rhestr amcanion
STR_TOOLBAR_TOOLTIP_DISPLAY_GRAPHS                              :{BLACK}Dangos graffiau
STR_TOOLBAR_TOOLTIP_DISPLAY_COMPANY_LEAGUE                      :{BLACK}Dangos tabl cynghrair cwmnïau
STR_TOOLBAR_TOOLTIP_FUND_CONSTRUCTION_OF_NEW                    :{BLACK}Ariannu adeiladu diwydiant newydd
STR_TOOLBAR_TOOLTIP_DISPLAY_LIST_OF_COMPANY_TRAINS              :{BLACK}Dangos rhestr o drenau'r cwmni. Mae Ctrl+Clic yn toglo agor y rhestr gr&#373;p/cerbyd
STR_TOOLBAR_TOOLTIP_DISPLAY_LIST_OF_COMPANY_ROAD_VEHICLES       :{BLACK}Dangos rhestr o gerbydau ffordd y cwmni. Mae Ctrl+Clic yn toglo agor y rhestr grŵp/cerbyd
STR_TOOLBAR_TOOLTIP_DISPLAY_LIST_OF_COMPANY_SHIPS               :4. {BLACK}Dangos rhestr o longau'r cwmni. Mae Ctrl+Clic yn toglo agor y rhestr grŵp/cerbyd
STR_TOOLBAR_TOOLTIP_DISPLAY_LIST_OF_COMPANY_AIRCRAFT            :{BLACK}Dangos rhestr o awyrennau'r cwmni. Mae Ctrl+Clic yn toglo agor y rhestr grŵp/cerbyd
STR_TOOLBAR_TOOLTIP_ZOOM_THE_VIEW_IN                            :{BLACK}Agosáu'r olygfa
STR_TOOLBAR_TOOLTIP_ZOOM_THE_VIEW_OUT                           :{BLACK}Pellhau'r olygfa
STR_TOOLBAR_TOOLTIP_BUILD_RAILROAD_TRACK                        :{BLACK}Adeiladu Rheilffyrdd
STR_TOOLBAR_TOOLTIP_BUILD_ROADS                                 :{BLACK}Adeiladu Ffordd
STR_TOOLBAR_TOOLTIP_BUILD_SHIP_DOCKS                            :{BLACK}Adeiladu Doc Llongau
STR_TOOLBAR_TOOLTIP_BUILD_AIRPORTS                              :{BLACK}Adeiladu meysydd awyr
STR_TOOLBAR_TOOLTIP_LANDSCAPING                                 :{BLACK}Agor y bar offer tirweddu er mwyn codi neu ostwng tir, plannu coed ayb.
STR_TOOLBAR_TOOLTIP_SHOW_SOUND_MUSIC_WINDOW                     :{BLACK}Dangos y ffenestr Sain/Cerddoriaeth
STR_TOOLBAR_TOOLTIP_SHOW_LAST_MESSAGE_NEWS                      :{BLACK}Dangos Neges/Adroddiad newyddion ddiwethaf, Dangos Dewisiadau Negeseuon
STR_TOOLBAR_TOOLTIP_LAND_BLOCK_INFORMATION                      :{BLACK}Gwybodaeth ardal tir, dadnamu sgriptiau, lluniau sgrin, amdan OpenTTD
STR_TOOLBAR_TOOLTIP_SWITCH_TOOLBAR                              :{BLACK}Amnewid bariau offer

# Extra tooltips for the scenario editor toolbar
STR_SCENEDIT_TOOLBAR_TOOLTIP_SAVE_SCENARIO_LOAD_SCENARIO        :{BLACK}Cadw Senario, llwytho senario, gwaredu a'r golygydd senario, gadael
STR_SCENEDIT_TOOLBAR_OPENTTD                                    :{YELLOW}OpenTTD
STR_SCENEDIT_TOOLBAR_SCENARIO_EDITOR                            :{YELLOW}Golygydd Senario
STR_SCENEDIT_TOOLBAR_TOOLTIP_MOVE_THE_STARTING_DATE_BACKWARD    :{BLACK}Symud y dyddiad cychwyn yn ôl 1 blwyddyn
STR_SCENEDIT_TOOLBAR_TOOLTIP_MOVE_THE_STARTING_DATE_FORWARD     :{BLACK}Symud y dyddiad cychwyn ymlaen 2 flynedd
STR_SCENEDIT_TOOLBAR_TOOLTIP_SET_DATE                           :{BLACK}Cliciwch i fewnbynnu'r flwyddyn dechreuol
STR_SCENEDIT_TOOLBAR_TOOLTIP_DISPLAY_MAP_TOWN_DIRECTORY         :{BLACK}Dangos map, cyfeiriadur trefi
STR_SCENEDIT_TOOLBAR_LANDSCAPE_GENERATION                       :{BLACK}Cynhyrchu tirwedd
STR_SCENEDIT_TOOLBAR_TOWN_GENERATION                            :{BLACK}Cynhyrchu trefi
STR_SCENEDIT_TOOLBAR_INDUSTRY_GENERATION                        :{BLACK}Cynhyrchu Diwydiannau
STR_SCENEDIT_TOOLBAR_ROAD_CONSTRUCTION                          :{BLACK}Cynhyrchu Ffyrdd
STR_SCENEDIT_TOOLBAR_PLANT_TREES                                :{BLACK}Plannu coed. Mae Shift yn toglo adeiladu/amcangyfrif y gost
STR_SCENEDIT_TOOLBAR_PLACE_SIGN                                 :{BLACK}Gosod arwydd
STR_SCENEDIT_TOOLBAR_PLACE_OBJECT                               :{BLACK}Gosod. Mae Shift yn toglo adeiladu/dangos amcangyfrif o'r gost

############ range for SE file menu starts
STR_SCENEDIT_FILE_MENU_SAVE_SCENARIO                            :Cadw senario
STR_SCENEDIT_FILE_MENU_LOAD_SCENARIO                            :Llwytho senario
STR_SCENEDIT_FILE_MENU_SAVE_HEIGHTMAP                           :Cadw siart uchder
STR_SCENEDIT_FILE_MENU_LOAD_HEIGHTMAP                           :Llwytho siart uchder
STR_SCENEDIT_FILE_MENU_QUIT_EDITOR                              :Gwaredu a'r golygydd senario
STR_SCENEDIT_FILE_MENU_SEPARATOR                                :
STR_SCENEDIT_FILE_MENU_QUIT                                     :Gadael
############ range for SE file menu starts

############ range for settings menu starts
STR_SETTINGS_MENU_GAME_OPTIONS                                  :Dewisiadau Gêm
STR_SETTINGS_MENU_CONFIG_SETTINGS_TREE                          :Gosodiadau
STR_SETTINGS_MENU_SCRIPT_SETTINGS                               :Gosodiadau AI / sgript Gêm
STR_SETTINGS_MENU_NEWGRF_SETTINGS                               :Gosodiadau NewGRF
STR_SETTINGS_MENU_TRANSPARENCY_OPTIONS                          :Dewisiadau tryloywder
STR_SETTINGS_MENU_TOWN_NAMES_DISPLAYED                          :Dangos enwau trefi
STR_SETTINGS_MENU_STATION_NAMES_DISPLAYED                       :Dangos enwau gorsafoedd
STR_SETTINGS_MENU_WAYPOINTS_DISPLAYED                           :Dangos enwau pwyntiau llwybro
STR_SETTINGS_MENU_SIGNS_DISPLAYED                               :Dangos arwyddion
STR_SETTINGS_MENU_SHOW_COMPETITOR_SIGNS                         :Dangos arwyddion ac enwau cystadleuwyr
STR_SETTINGS_MENU_FULL_ANIMATION                                :Animeiddiad llawn
STR_SETTINGS_MENU_FULL_DETAIL                                   :Manylder llawn
STR_SETTINGS_MENU_TRANSPARENT_BUILDINGS                         :Adeiladau tryloyw
STR_SETTINGS_MENU_TRANSPARENT_SIGNS                             :Arwyddion tryloyw
############ range ends here

############ range for file menu starts
STR_FILE_MENU_SAVE_GAME                                         :Cadw Gêm
STR_FILE_MENU_LOAD_GAME                                         :Llwytho Gêm
STR_FILE_MENU_QUIT_GAME                                         :Rhoi'r gorau i'r Gêm
STR_FILE_MENU_SEPARATOR                                         :
STR_FILE_MENU_EXIT                                              :Gadael
############ range ends here

# map menu
STR_MAP_MENU_MAP_OF_WORLD                                       :Map o'r Byd
STR_MAP_MENU_EXTRA_VIEW_PORT                                    :Ffenestr Olygfa Newydd
STR_MAP_MENU_LINGRAPH_LEGEND                                    :Allwedd Llif Cargo
STR_MAP_MENU_SIGN_LIST                                          :Rhestr Arwyddion

############ range for town menu starts
STR_TOWN_MENU_TOWN_DIRECTORY                                    :Cyfeiriadur Trefi
STR_TOWN_MENU_FOUND_TOWN                                        :Sefydlu tref
############ range ends here

############ range for subsidies menu starts
STR_SUBSIDIES_MENU_SUBSIDIES                                    :Cymorthdaliadau
############ range ends here

############ range for graph menu starts
STR_GRAPH_MENU_OPERATING_PROFIT_GRAPH                           :Graff Elw Gweithredol
STR_GRAPH_MENU_INCOME_GRAPH                                     :Graff Incwm
STR_GRAPH_MENU_DELIVERED_CARGO_GRAPH                            :Graff Llwythi a Ddanfonwyd
STR_GRAPH_MENU_PERFORMANCE_HISTORY_GRAPH                        :Graff Hanes Perfformiad
STR_GRAPH_MENU_COMPANY_VALUE_GRAPH                              :Graff Gwerth Cwmni
STR_GRAPH_MENU_CARGO_PAYMENT_RATES                              :Cyfraddau Tâl Llwythi
############ range ends here

############ range for company league menu starts
STR_GRAPH_MENU_COMPANY_LEAGUE_TABLE                             :Tabl Cynghrair Cwmnïau
STR_GRAPH_MENU_DETAILED_PERFORMANCE_RATING                      :Graddfa Fanwl Perfformiad
STR_GRAPH_MENU_HIGHSCORE                                        :Tabl sgôr uchaf
############ range ends here

############ range for industry menu starts
STR_INDUSTRY_MENU_INDUSTRY_DIRECTORY                            :Cyfeiriadur Diwydiannau
STR_INDUSTRY_MENU_INDUSTRY_CHAIN                                :Cadwyni diwydiant
STR_INDUSTRY_MENU_FUND_NEW_INDUSTRY                             :Ariannu diwydiant newydd
############ range ends here

############ range for railway construction menu starts
STR_RAIL_MENU_RAILROAD_CONSTRUCTION                             :Adeiladu rheilffordd
STR_RAIL_MENU_ELRAIL_CONSTRUCTION                               :Adeiladu rheilffordd drydan
STR_RAIL_MENU_MONORAIL_CONSTRUCTION                             :Adeiladu monoreilffordd
STR_RAIL_MENU_MAGLEV_CONSTRUCTION                               :Adeiladu maglef
############ range ends here

############ range for road construction menu starts
STR_ROAD_MENU_ROAD_CONSTRUCTION                                 :Adeiladu ffyrdd
STR_ROAD_MENU_TRAM_CONSTRUCTION                                 :Adeiladu tramffordd
############ range ends here

############ range for waterways construction menu starts
STR_WATERWAYS_MENU_WATERWAYS_CONSTRUCTION                       :Adeiladu camlesi
############ range ends here

############ range for airport construction menu starts
STR_AIRCRAFT_MENU_AIRPORT_CONSTRUCTION                          :Adeiladu maes awyr
############ range ends here

############ range for landscaping menu starts
STR_LANDSCAPING_MENU_LANDSCAPING                                :Tirweddu
STR_LANDSCAPING_MENU_PLANT_TREES                                :Plannu coed
STR_LANDSCAPING_MENU_PLACE_SIGN                                 :Gosod arwydd
############ range ends here

############ range for music menu starts
STR_TOOLBAR_SOUND_MUSIC                                         :Sain/cerddoriaeth
############ range ends here

############ range for message menu starts
STR_NEWS_MENU_LAST_MESSAGE_NEWS_REPORT                          :Neges/Adroddiad newyddion ddiwethaf
STR_NEWS_MENU_MESSAGE_HISTORY_MENU                              :Hanes negeseuon
############ range ends here

############ range for about menu starts
STR_ABOUT_MENU_LAND_BLOCK_INFO                                  :Gwybodaeth ardal tir
STR_ABOUT_MENU_SEPARATOR                                        :
STR_ABOUT_MENU_TOGGLE_CONSOLE                                   :Toglu Consol
STR_ABOUT_MENU_AI_DEBUG                                         :Dadnamu AI / Sgript Gêm
STR_ABOUT_MENU_SCREENSHOT                                       :Ciplun
STR_ABOUT_MENU_ZOOMIN_SCREENSHOT                                :Ciplun lefel mwyhád uchaf
STR_ABOUT_MENU_DEFAULTZOOM_SCREENSHOT                           :Ciplun pellter rhagosodedig
STR_ABOUT_MENU_GIANT_SCREENSHOT                                 :Ciplun o'r map cyfan
STR_ABOUT_MENU_ABOUT_OPENTTD                                    :Gwybodaeth am 'OpenTTD'
STR_ABOUT_MENU_SPRITE_ALIGNER                                   :Aliniwr corluniau
STR_ABOUT_MENU_TOGGLE_BOUNDING_BOXES                            :Toglo bocsys ffinio
STR_ABOUT_MENU_TOGGLE_DIRTY_BLOCKS                              :Toglo llwio blociau budr
############ range ends here

############ range for ordinal numbers used for the place in the highscore window
STR_ORDINAL_NUMBER_1ST                                          :1af
STR_ORDINAL_NUMBER_2ND                                          :2il
STR_ORDINAL_NUMBER_3RD                                          :3ydd
STR_ORDINAL_NUMBER_4TH                                          :4ydd
STR_ORDINAL_NUMBER_5TH                                          :5ed
STR_ORDINAL_NUMBER_6TH                                          :6ed
STR_ORDINAL_NUMBER_7TH                                          :7fed
STR_ORDINAL_NUMBER_8TH                                          :8fed
STR_ORDINAL_NUMBER_9TH                                          :9fed
STR_ORDINAL_NUMBER_10TH                                         :10fed
STR_ORDINAL_NUMBER_11TH                                         :11eg
STR_ORDINAL_NUMBER_12TH                                         :12fed
STR_ORDINAL_NUMBER_13TH                                         :13eg
STR_ORDINAL_NUMBER_14TH                                         :14eg
STR_ORDINAL_NUMBER_15TH                                         :15fed
############ range for ordinal numbers ends

############ range for days starts
STR_DAY_NUMBER_1ST                                              :1af
STR_DAY_NUMBER_2ND                                              :2il
STR_DAY_NUMBER_3RD                                              :3ydd
STR_DAY_NUMBER_4TH                                              :4ydd
STR_DAY_NUMBER_5TH                                              :5ed
STR_DAY_NUMBER_6TH                                              :6ed
STR_DAY_NUMBER_7TH                                              :7ed
STR_DAY_NUMBER_8TH                                              :8ed
STR_DAY_NUMBER_9TH                                              :9ed
STR_DAY_NUMBER_10TH                                             :10ed
STR_DAY_NUMBER_11TH                                             :11eg
STR_DAY_NUMBER_12TH                                             :12ed
STR_DAY_NUMBER_13TH                                             :13eg
STR_DAY_NUMBER_14TH                                             :14eg
STR_DAY_NUMBER_15TH                                             :15ed
STR_DAY_NUMBER_16TH                                             :16eg
STR_DAY_NUMBER_17TH                                             :17eg
STR_DAY_NUMBER_18TH                                             :18ed
STR_DAY_NUMBER_19TH                                             :19eg
STR_DAY_NUMBER_20TH                                             :20ed
STR_DAY_NUMBER_21ST                                             :21ain
STR_DAY_NUMBER_22ND                                             :22ain
STR_DAY_NUMBER_23RD                                             :23ain
STR_DAY_NUMBER_24TH                                             :24ain
STR_DAY_NUMBER_25TH                                             :25ain
STR_DAY_NUMBER_26TH                                             :26ain
STR_DAY_NUMBER_27TH                                             :27ain
STR_DAY_NUMBER_28TH                                             :28ain
STR_DAY_NUMBER_29TH                                             :29ain
STR_DAY_NUMBER_30TH                                             :30ain
STR_DAY_NUMBER_31ST                                             :31ain
############ range for days ends

############ range for months starts
STR_MONTH_ABBREV_JAN                                            :Ion
STR_MONTH_ABBREV_FEB                                            :Chwe
STR_MONTH_ABBREV_MAR                                            :Maw
STR_MONTH_ABBREV_APR                                            :Ebr
STR_MONTH_ABBREV_MAY                                            :Mai
STR_MONTH_ABBREV_JUN                                            :Meh
STR_MONTH_ABBREV_JUL                                            :Gor
STR_MONTH_ABBREV_AUG                                            :Awst
STR_MONTH_ABBREV_SEP                                            :Medi
STR_MONTH_ABBREV_OCT                                            :Hyd
STR_MONTH_ABBREV_NOV                                            :Tach
STR_MONTH_ABBREV_DEC                                            :Rhag

STR_MONTH_JAN                                                   :Ionawr
STR_MONTH_FEB                                                   :Chwefror
STR_MONTH_MAR                                                   :Mawrth
STR_MONTH_APR                                                   :Ebrill
STR_MONTH_MAY                                                   :Mai
STR_MONTH_JUN                                                   :Mehefin
STR_MONTH_JUL                                                   :Gorffennaf
STR_MONTH_AUG                                                   :Awst
STR_MONTH_SEP                                                   :Medi
STR_MONTH_OCT                                                   :Hydref
STR_MONTH_NOV                                                   :Tachwedd
STR_MONTH_DEC                                                   :Rhagfyr
############ range for months ends

# Graph window
STR_GRAPH_KEY_BUTTON                                            :{BLACK}Allwedd
STR_GRAPH_KEY_TOOLTIP                                           :{BLACK}Dangos allwedd i'r graffiau
STR_GRAPH_X_LABEL_MONTH                                         :{TINY_FONT}{STRING}{} {STRING}
STR_GRAPH_X_LABEL_MONTH_YEAR                                    :{TINY_FONT}{STRING}{} {STRING}{}{NUM}
STR_GRAPH_Y_LABEL                                               :{TINY_FONT}{STRING}
STR_GRAPH_Y_LABEL_NUMBER                                        :{TINY_FONT}{COMMA}

STR_GRAPH_OPERATING_PROFIT_CAPTION                              :{WHITE}Graff Elw Gweithredol
STR_GRAPH_INCOME_CAPTION                                        :{WHITE}Graff Incwm
STR_GRAPH_CARGO_DELIVERED_CAPTION                               :{WHITE}Llwythi wedi'u cludo (mewn unedau)
STR_GRAPH_COMPANY_PERFORMANCE_RATINGS_CAPTION                   :{WHITE}Graddfeydd Perfformiad Cwmni (gradd uchaf=1000)
STR_GRAPH_COMPANY_VALUES_CAPTION                                :{WHITE}Gwerth Cwmnïau

STR_GRAPH_CARGO_PAYMENT_RATES_CAPTION                           :{WHITE}Graddfeydd Tâl Llwythi
STR_GRAPH_CARGO_PAYMENT_RATES_X_LABEL                           :{TINY_FONT}{BLACK}Diwrnodau ar daith
STR_GRAPH_CARGO_PAYMENT_RATES_TITLE                             :{TINY_FONT}{BLACK}Tâl am gludo llwyth o 10 uned (neu 10,000 litr) pellter o 20 sgwâr
STR_GRAPH_CARGO_ENABLE_ALL                                      :{TINY_FONT}{BLACK}Galluogi popeth
STR_GRAPH_CARGO_DISABLE_ALL                                     :{TINY_FONT}{BLACK}Analluogi popeth
STR_GRAPH_CARGO_TOOLTIP_ENABLE_ALL                              :{BLACK}Dangos pob llwyth ar y graff cyfraddau taliadau llwythi
STR_GRAPH_CARGO_TOOLTIP_DISABLE_ALL                             :{BLACK}Peidio a dangos llwythi ar y graff cyfraddau talaidau llwythi
STR_GRAPH_CARGO_PAYMENT_TOGGLE_CARGO                            :{BLACK}Toglu'r graff ar gyfer math llwyth ymlaen neu i ffwrdd
STR_GRAPH_CARGO_PAYMENT_CARGO                                   :{TINY_FONT}{BLACK}{STRING}

STR_GRAPH_PERFORMANCE_DETAIL_TOOLTIP                            :{BLACK}Dangos manwl amcangyfrif perfformiad

# Graph key window
STR_GRAPH_KEY_CAPTION                                           :{WHITE}Allwedd i'r graffiau cwmni
STR_GRAPH_KEY_COMPANY_SELECTION_TOOLTIP                         :{BLACK}Cliciwch yma i doglu cofnod cwmni ymlaen neu i ffwrdd

# Company league window
STR_COMPANY_LEAGUE_TABLE_CAPTION                                :{WHITE}Tablau Cynghrair Cwmnïau
STR_COMPANY_LEAGUE_COMPANY_NAME                                 :{ORANGE}{COMPANY} {BLACK}{COMPANY_NUM} '{STRING}'
STR_COMPANY_LEAGUE_PERFORMANCE_TITLE_ENGINEER                   :Peiriannydd
STR_COMPANY_LEAGUE_PERFORMANCE_TITLE_TRAFFIC_MANAGER            :Rheolwr Traffig
STR_COMPANY_LEAGUE_PERFORMANCE_TITLE_TRANSPORT_COORDINATOR      :Cydlynydd Cludiant
STR_COMPANY_LEAGUE_PERFORMANCE_TITLE_ROUTE_SUPERVISOR           :Goruchwyliwr Ffyrdd
STR_COMPANY_LEAGUE_PERFORMANCE_TITLE_DIRECTOR                   :Cyfarwyddwr
STR_COMPANY_LEAGUE_PERFORMANCE_TITLE_CHIEF_EXECUTIVE            :Prif Weithredwr
STR_COMPANY_LEAGUE_PERFORMANCE_TITLE_CHAIRMAN                   :Cadeirydd
STR_COMPANY_LEAGUE_PERFORMANCE_TITLE_PRESIDENT                  :Llywydd
STR_COMPANY_LEAGUE_PERFORMANCE_TITLE_TYCOON                     :Teicŵn

# Performance detail window
STR_PERFORMANCE_DETAIL                                          :{WHITE}Graddio perfformiad manwl
STR_PERFORMANCE_DETAIL_KEY                                      :{BLACK}Allwedd
STR_PERFORMANCE_DETAIL_AMOUNT_CURRENCY                          :{BLACK}({CURRENCY_SHORT}/{CURRENCY_SHORT})
STR_PERFORMANCE_DETAIL_AMOUNT_INT                               :{BLACK}({COMMA}/{COMMA})
STR_PERFORMANCE_DETAIL_PERCENT                                  :{WHITE}{NUM}%
STR_PERFORMANCE_DETAIL_SELECT_COMPANY_TOOLTIP                   :{BLACK}Gweld manylion y cwmni hwn
############ Those following lines need to be in this order!!
STR_PERFORMANCE_DETAIL_VEHICLES                                 :{BLACK}Cerbydau:
STR_PERFORMANCE_DETAIL_STATIONS                                 :{BLACK}Gorsafoedd:
STR_PERFORMANCE_DETAIL_MIN_PROFIT                               :{BLACK}Lleiafswm elw:
STR_PERFORMANCE_DETAIL_MIN_INCOME                               :{BLACK}Lleiafswm incwm:
STR_PERFORMANCE_DETAIL_MAX_INCOME                               :{BLACK}Uchafswm incwm:
STR_PERFORMANCE_DETAIL_DELIVERED                                :{BLACK}Cludwyd:
STR_PERFORMANCE_DETAIL_CARGO                                    :{BLACK}Llwyth:
STR_PERFORMANCE_DETAIL_MONEY                                    :{BLACK}Arian:
STR_PERFORMANCE_DETAIL_LOAN                                     :{BLACK}Benthyciad:
STR_PERFORMANCE_DETAIL_TOTAL                                    :{BLACK}Cyfanswm:
############ End of order list
STR_PERFORMANCE_DETAIL_VEHICLES_TOOLTIP                         :{BLACK}Nifer y cerbydau Mae hyn yn cynnwys cerbydau a enillodd elw y llynedd. ffordd, trenau, llongau ac awyrennau
STR_PERFORMANCE_DETAIL_STATIONS_TOOLTIP                         :{BLACK}Nifer y gorsafoedd gyda gwasanaeth diweddar. Mae gorsafoedd trenau, gorsafoedd bysiau a meysydd awyr yn cael eu cyfrif yn anibynnol hyd yn oed os ydynt wedi'u cysylltu i'r un gorsaf
STR_PERFORMANCE_DETAIL_MIN_PROFIT_TOOLTIP                       :{BLACK}Elw'r cerbyd gyda'r incwm lleiaf (o'r rhai sydd dros deuflwydd oed)
STR_PERFORMANCE_DETAIL_MIN_INCOME_TOOLTIP                       :{BLACK}Cyfanswm yr arian a enillwyd yn y chwarter gyda'r elw isaf o'r 12 chwarter ddiwethaf
STR_PERFORMANCE_DETAIL_MAX_INCOME_TOOLTIP                       :{BLACK}Cyfanswm yr arian a enillwyd yn y chwarter gyda'r elw uchaf o'r 12 chwarter ddiwethaf
STR_PERFORMANCE_DETAIL_DELIVERED_TOOLTIP                        :{BLACK}Cyfanswm yr unedau llwyth a gludwyd yn y 4 chwarter diwethaf
STR_PERFORMANCE_DETAIL_CARGO_TOOLTIP                            :{BLACK}Nifer y mathau gwahanol o lwythi a gludwyd yn y chwarter diwethaf
STR_PERFORMANCE_DETAIL_MONEY_TOOLTIP                            :{BLACK}Cyfanswm yr arian sydd gan y cwmni hwn yn y banc
STR_PERFORMANCE_DETAIL_LOAN_TOOLTIP                             :{BLACK}Cyfanswm yr arian mae'r cwmni hwn wedi ei fenthyg ar hyn o bryd
STR_PERFORMANCE_DETAIL_TOTAL_TOOLTIP                            :{BLACK}Cyfanswm y pwyntiau allan o'r pwyntiau posib

# Music window
STR_MUSIC_JAZZ_JUKEBOX_CAPTION                                  :{WHITE}Jukebox Jazz
STR_MUSIC_PLAYLIST_ALL                                          :{TINY_FONT}{BLACK}Pob Arddull
STR_MUSIC_PLAYLIST_OLD_STYLE                                    :{TINY_FONT}{BLACK}Arddull Newydd
STR_MUSIC_PLAYLIST_NEW_STYLE                                    :{TINY_FONT}{BLACK}Hen Arddull
STR_MUSIC_PLAYLIST_EZY_STREET                                   :{TINY_FONT}{BLACK}Ezy Scoedent
STR_MUSIC_PLAYLIST_CUSTOM_1                                     :{TINY_FONT}{BLACK}Cyfaddas 1
STR_MUSIC_PLAYLIST_CUSTOM_2                                     :{TINY_FONT}{BLACK}Cyfaddas 2
STR_MUSIC_MUSIC_VOLUME                                          :{TINY_FONT}{BLACK}Lefel Sain Cerddoriaeth
STR_MUSIC_EFFECTS_VOLUME                                        :{TINY_FONT}{BLACK}Lefel Sain Effeithiau
STR_MUSIC_RULER_MIN                                             :{TINY_FONT}{BLACK}ISAF
STR_MUSIC_RULER_MAX                                             :{TINY_FONT}{BLACK}UCHAF
STR_MUSIC_RULER_MARKER                                          :{TINY_FONT}{BLACK}'
STR_MUSIC_TRACK_NONE                                            :{TINY_FONT}{DKGREEN}--
STR_MUSIC_TRACK_DIGIT                                           :{TINY_FONT}{DKGREEN}{ZEROFILL_NUM}
STR_MUSIC_TITLE_NONE                                            :{TINY_FONT}{DKGREEN}------
STR_MUSIC_TITLE_NAME                                            :{TINY_FONT}{DKGREEN}"{STRING}"
STR_MUSIC_TRACK                                                 :{TINY_FONT}{BLACK}Teitl
STR_MUSIC_XTITLE                                                :{TINY_FONT}{BLACK}Trac
STR_MUSIC_SHUFFLE                                               :{TINY_FONT}{BLACK}Cymysgu Trefn
STR_MUSIC_PROGRAM                                               :{TINY_FONT}{BLACK}Rhaglen
STR_MUSIC_TOOLTIP_SKIP_TO_PREVIOUS_TRACK                        :{BLACK}Neidio i'r gân ddiwethaf yn y rhestr
STR_MUSIC_TOOLTIP_SKIP_TO_NEXT_TRACK_IN_SELECTION               :{BLACK}Neidio i'r gân nesaf yn y rhestr
STR_MUSIC_TOOLTIP_STOP_PLAYING_MUSIC                            :{BLACK}Peidio chwarae cerddoriaeth
STR_MUSIC_TOOLTIP_START_PLAYING_MUSIC                           :{BLACK}Dechrau chwarae cerddoriaeth
STR_MUSIC_TOOLTIP_DRAG_SLIDERS_TO_SET_MUSIC                     :{BLACK}Llusgwch y llithrwyr i osod lefelau'r sain a'r gerddoriaeth
STR_MUSIC_TOOLTIP_SELECT_ALL_TRACKS_PROGRAM                     :{BLACK}Dewis y rhaglen 'pob trac'
STR_MUSIC_TOOLTIP_SELECT_OLD_STYLE_MUSIC                        :{BLACK}Dewis y rhaglen 'cerddoriaeth arddull hen'
STR_MUSIC_TOOLTIP_SELECT_NEW_STYLE_MUSIC                        :{BLACK}Dewis y rhaglen 'cerddoriaeth arddull newydd'
STR_MUSIC_TOOLTIP_SELECT_EZY_STREET_STYLE                       :{BLACK}Dewis y rhaglen 'Ezy Scoedent style music'
STR_MUSIC_TOOLTIP_SELECT_CUSTOM_1_USER_DEFINED                  :{BLACK}Dewis y rhaglen 'Cyfaddas 1' (dewis y defnyddiwr)
STR_MUSIC_TOOLTIP_SELECT_CUSTOM_2_USER_DEFINED                  :{BLACK}Dewis y rhaglen 'Cyfaddas 2' (dewis y defnyddiwr)
STR_MUSIC_TOOLTIP_TOGGLE_PROGRAM_SHUFFLE                        :{BLACK}Toglu cymysgu trefn rhaglen ymlaen neu i ffwrdd
STR_MUSIC_TOOLTIP_SHOW_MUSIC_TRACK_SELECTION                    :{BLACK}Dangos y ffenestr dewis traciau cerddoriaeth

# Playlist window
STR_PLAYLIST_TRACK_NAME                                         :{TINY_FONT}{LTBLUE}{ZEROFILL_NUM} "{STRING}"
STR_PLAYLIST_TRACK_INDEX                                        :{TINY_FONT}{BLACK}Indecs Traciau
STR_PLAYLIST_PROGRAM                                            :{TINY_FONT}{BLACK}Rhaglen - '{STRING}'
STR_PLAYLIST_CLEAR                                              :{TINY_FONT}{BLACK}Clirio
STR_PLAYLIST_TOOLTIP_CLEAR_CURRENT_PROGRAM_CUSTOM1              :{BLACK}Clirio'r rhaglen gyfredol (Cyfaddas 1 neu Cyfaddas 2)
STR_PLAYLIST_TOOLTIP_CLICK_TO_ADD_TRACK                         :{BLACK}Cliciwch i ychwanegu trac cerddoriaeth i'r rhaglen gyfredol (Cyfaddas 1 Neu Cyfaddas 2 yn unig)
STR_PLAYLIST_TOOLTIP_CLICK_TO_REMOVE_TRACK                      :{BLACK}Cliciwch i dynnu trac cerddoriaeth o'r rhaglen gyfredol (Cyfaddas 1 Neu Cyfaddas 2 yn unig)

# Highscore window
STR_HIGHSCORE_TOP_COMPANIES_WHO_REACHED                         :{BIG_FONT}{BLACK}Y Cwmnïau Brig a gyrhaeddodd Lefel {NUM}
STR_HIGHSCORE_TOP_COMPANIES_NETWORK_GAME                        :{BIG_FONT}{BLACK}Y Tabl Cynghrair Cwmnïau yn {NUM}
STR_HIGHSCORE_POSITION                                          :{BIG_FONT}{BLACK}{COMMA}.
STR_HIGHSCORE_PERFORMANCE_TITLE_BUSINESSMAN                     :Dyn Busnes
STR_HIGHSCORE_PERFORMANCE_TITLE_ENTREPRENEUR                    :Entrepreneur
STR_HIGHSCORE_PERFORMANCE_TITLE_INDUSTRIALIST                   :Diwydiannydd
STR_HIGHSCORE_PERFORMANCE_TITLE_CAPITALIST                      :Cyfalafwr
STR_HIGHSCORE_PERFORMANCE_TITLE_MAGNATE                         :Magnad
STR_HIGHSCORE_PERFORMANCE_TITLE_MOGUL                           :Mogwl
STR_HIGHSCORE_PERFORMANCE_TITLE_TYCOON_OF_THE_CENTURY           :Teicŵn
STR_HIGHSCORE_NAME                                              :{PRESIDENT_NAME}, {COMPANY}
STR_HIGHSCORE_STATS                                             :{BIG_FONT}'{STRING}'   ({COMMA})
STR_HIGHSCORE_COMPANY_ACHIEVES_STATUS                           :{BIG_FONT}{BLACK}Mae {COMPANY} wedi cyrraedd statws '{STRING}'!
STR_HIGHSCORE_PRESIDENT_OF_COMPANY_ACHIEVES_STATUS              :{BIG_FONT}{WHITE}Mae {PRESIDENT_NAME} o gwmni {COMPANY} wedi cyrraedd statws '{STRING}'!

# Smallmap window
STR_SMALLMAP_CAPTION                                            :{WHITE}Map - {STRING}

STR_SMALLMAP_TYPE_CONTOURS                                      :Cyfuchlin
STR_SMALLMAP_TYPE_VEHICLES                                      :Cerbydau
STR_SMALLMAP_TYPE_INDUSTRIES                                    :Diwydiannau
STR_SMALLMAP_TYPE_ROUTEMAP                                      :Llif Cargo
STR_SMALLMAP_TYPE_ROUTES                                        :Ffyrdd
STR_SMALLMAP_TYPE_VEGETATION                                    :Llystyfiant
STR_SMALLMAP_TYPE_OWNERS                                        :Perchnogion
STR_SMALLMAP_TOOLTIP_SHOW_LAND_CONTOURS_ON_MAP                  :{BLACK}Dangos cyfuchlinau tir ar y map
STR_SMALLMAP_TOOLTIP_SHOW_VEHICLES_ON_MAP                       :{BLACK}Dangos cerbydau ar y map
STR_SMALLMAP_TOOLTIP_SHOW_INDUSTRIES_ON_MAP                     :{BLACK}Dangos diwydiannau ar y map
STR_SMALLMAP_TOOLTIP_SHOW_LINK_STATS_ON_MAP                     :{BLACK}Dangos llif cargo ar y map
STR_SMALLMAP_TOOLTIP_SHOW_TRANSPORT_ROUTES_ON                   :{BLACK}Dangos llwybrau cludo ar y map
STR_SMALLMAP_TOOLTIP_SHOW_VEGETATION_ON_MAP                     :{BLACK}Dangos llystyfiant ar y map
STR_SMALLMAP_TOOLTIP_SHOW_LAND_OWNERS_ON_MAP                    :{BLACK}Dangos perchnogion tir ar y map
STR_SMALLMAP_TOOLTIP_INDUSTRY_SELECTION                         :{BLACK}Cliciwch ar ddiwydiant i doglo ei arddangos. Mae Ctrl+Clic'n cuddio pob math ond yr un a ddewiswyd. Ctrl+Cliciwch arno eto i ddangos pob diwydiant
STR_SMALLMAP_TOOLTIP_COMPANY_SELECTION                          :{BLACK}Cliciwch ar gwmni i doglo arddangos ei eiddo. Mae Ctrl+Clic yn cuddio pob cwmni ond yr un a ddewiswyd. Ctrl+Cliciwch arno eto i ddangos pob cwmni
STR_SMALLMAP_TOOLTIP_CARGO_SELECTION                            :{BLACK}Cliciwch ar gargo i doglo arddangos ei rinweddau. Mae Ctrl+Clic yn analluogi pob cargo on yr un a glicwyd. Bydd Ctrl+Clicio arno eto'n galluogi pob cargo.

STR_SMALLMAP_LEGENDA_ROADS                                      :{TINY_FONT}{BLACK}Ffyrdd
STR_SMALLMAP_LEGENDA_RAILROADS                                  :{TINY_FONT}{BLACK}Rheilffyrdd
STR_SMALLMAP_LEGENDA_STATIONS_AIRPORTS_DOCKS                    :{TINY_FONT}{BLACK}Gorsafoedd/Meysydd Awyr/Dociau
STR_SMALLMAP_LEGENDA_BUILDINGS_INDUSTRIES                       :{TINY_FONT}{BLACK}Adeiladau/Diwydiannau
STR_SMALLMAP_LEGENDA_VEHICLES                                   :{TINY_FONT}{BLACK}Cerbydau
STR_SMALLMAP_LEGENDA_TRAINS                                     :{TINY_FONT}{BLACK}Trenau
STR_SMALLMAP_LEGENDA_ROAD_VEHICLES                              :{TINY_FONT}{BLACK}Cerbydau Ffordd
STR_SMALLMAP_LEGENDA_SHIPS                                      :{TINY_FONT}{BLACK}Llongau
STR_SMALLMAP_LEGENDA_AIRCRAFT                                   :{TINY_FONT}{BLACK}Awyrennau
STR_SMALLMAP_LEGENDA_TRANSPORT_ROUTES                           :{TINY_FONT}{BLACK}Llwybrau Cludiant
STR_SMALLMAP_LEGENDA_FOREST                                     :{TINY_FONT}{BLACK}Coedwig
STR_SMALLMAP_LEGENDA_RAILROAD_STATION                           :{TINY_FONT}{BLACK}Gorsaf Reilffordd
STR_SMALLMAP_LEGENDA_TRUCK_LOADING_BAY                          :{TINY_FONT}{BLACK}Man Llwytho Lorïau
STR_SMALLMAP_LEGENDA_BUS_STATION                                :{TINY_FONT}{BLACK}Gorsaf Fysiau
STR_SMALLMAP_LEGENDA_AIRPORT_HELIPORT                           :{TINY_FONT}{BLACK}Maes Awyr/Glanfa Hofrenyddion
STR_SMALLMAP_LEGENDA_DOCK                                       :{TINY_FONT}{BLACK}Doc
STR_SMALLMAP_LEGENDA_ROUGH_LAND                                 :{TINY_FONT}{BLACK}Tir Garw
STR_SMALLMAP_LEGENDA_GRASS_LAND                                 :{TINY_FONT}{BLACK}Glaswelltir
STR_SMALLMAP_LEGENDA_BARE_LAND                                  :{TINY_FONT}{BLACK}Tir Moel
STR_SMALLMAP_LEGENDA_FIELDS                                     :{TINY_FONT}{BLACK}Caeau
STR_SMALLMAP_LEGENDA_TREES                                      :{TINY_FONT}{BLACK}Coed
STR_SMALLMAP_LEGENDA_ROCKS                                      :{TINY_FONT}{BLACK}Creigiau
STR_SMALLMAP_LEGENDA_WATER                                      :{TINY_FONT}{BLACK}Dŵr
STR_SMALLMAP_LEGENDA_NO_OWNER                                   :{TINY_FONT}{BLACK}Dim Perchennog
STR_SMALLMAP_LEGENDA_TOWNS                                      :{TINY_FONT}{BLACK}Trefi
STR_SMALLMAP_LEGENDA_INDUSTRIES                                 :{TINY_FONT}{BLACK}Diwydiannau
STR_SMALLMAP_LEGENDA_DESERT                                     :{TINY_FONT}{BLACK}Anialwch
STR_SMALLMAP_LEGENDA_SNOW                                       :{TINY_FONT}{BLACK}Eira

STR_SMALLMAP_TOOLTIP_TOGGLE_TOWN_NAMES_ON_OFF                   :{BLACK}Toglu dangos enwau trefi ar y map ymlaen neu i ffwrdd
STR_SMALLMAP_CENTER                                             :{BLACK}Canoli'r map bach ar y lleoliad presennol
STR_SMALLMAP_INDUSTRY                                           :{TINY_FONT}{STRING} ({NUM})
STR_SMALLMAP_LINKSTATS                                          :{TINY_FONT}{STRING}
STR_SMALLMAP_COMPANY                                            :{TINY_FONT}{COMPANY}
STR_SMALLMAP_TOWN                                               :{TINY_FONT}{WHITE}{TOWN}
STR_SMALLMAP_DISABLE_ALL                                        :{BLACK}Analluogi popeth
STR_SMALLMAP_ENABLE_ALL                                         :{BLACK}Galluogi popeth
STR_SMALLMAP_SHOW_HEIGHT                                        :{BLACK}Dangos uchder
STR_SMALLMAP_TOOLTIP_DISABLE_ALL_INDUSTRIES                     :{BLACK}Peidio â dangos unrhyw ddiwydiant ar y map
STR_SMALLMAP_TOOLTIP_ENABLE_ALL_INDUSTRIES                      :{BLACK}Dangos pob diwydiant ar y map
STR_SMALLMAP_TOOLTIP_SHOW_HEIGHT                                :{BLACK}Toglo dangos y map uchder
STR_SMALLMAP_TOOLTIP_DISABLE_ALL_COMPANIES                      :{BLACK}Peidio â dangos unrhyw eiddo cwmni ar y map
STR_SMALLMAP_TOOLTIP_ENABLE_ALL_COMPANIES                       :{BLACK}Dangos eiddo pob cwmni ar y map
STR_SMALLMAP_TOOLTIP_DISABLE_ALL_CARGOS                         :{BLACK}Peidio â dangos cargo ar y map
STR_SMALLMAP_TOOLTIP_ENABLE_ALL_CARGOS                          :{BLACK}Dangos pob cargo ar y map

# Status bar messages
STR_STATUSBAR_TOOLTIP_SHOW_LAST_NEWS                            :{BLACK}Dangos y neges neu'r adroddiad newyddion ddiwethaf...
STR_STATUSBAR_COMPANY_NAME                                      :{SILVER}- -  {COMPANY}  - -
STR_STATUSBAR_PAUSED                                            :{YELLOW}* *  WEDI'I OEDI  *  *
STR_STATUSBAR_AUTOSAVE                                          :{RED}AWTOGADW
STR_STATUSBAR_SAVING_GAME                                       :{RED}*  *  CADW GÊM  *  *

# News message history
STR_MESSAGE_HISTORY                                             :{WHITE}Hanes Negeseuon
STR_MESSAGE_HISTORY_TOOLTIP                                     :{BLACK}Rhestr o'r negeseuon newyddion diweddaraf
STR_MESSAGE_NEWS_FORMAT                                         :{STRING}  -  {STRING}

STR_NEWS_MESSAGE_CAPTION                                        :{WHITE}Neges
STR_NEWS_CUSTOM_ITEM                                            :{BIG_FONT}{BLACK}{STRING}

STR_NEWS_FIRST_TRAIN_ARRIVAL                                    :{BIG_FONT}{BLACK}Mae'r trigolion yn dathlu . . .{}Mae'r trên cyntaf wedi cyrraedd {STATION}!
STR_NEWS_FIRST_BUS_ARRIVAL                                      :{BIG_FONT}{BLACK}Mae'r trigolion yn dathlu . . .{}Mae'r bws cyntaf wedi cyrraedd {STATION}!
STR_NEWS_FIRST_TRUCK_ARRIVAL                                    :{BIG_FONT}{BLACK}Mae'r trigolion yn dathlu . . .{}Mae'r lori gyntaf wedi cyrraedd {STATION}!
STR_NEWS_FIRST_PASSENGER_TRAM_ARRIVAL                           :{BIG_FONT}{BLACK}Mae'r trigolion yn dathlu . . .{} Mae'r tram teithwyr cyntaf wedi cyrraedd {STATION}!
STR_NEWS_FIRST_CARGO_TRAM_ARRIVAL                               :{BIG_FONT}{BLACK}Mae'r trigolion yn dathlu . . .{} Mae'r tram nwyddau cyntaf wedi cyrraedd {STATION}!
STR_NEWS_FIRST_SHIP_ARRIVAL                                     :{BIG_FONT}{BLACK}Mae'r trigolion yn dathlu . . .{}Mae'r llong gyntaf wedi cyrraedd {STATION}!
STR_NEWS_FIRST_AIRCRAFT_ARRIVAL                                 :{BIG_FONT}{BLACK}Mae'r trigolion yn dathlu . . .{}Mae'r awyren gyntaf wedi cyrraedd {STATION}!

STR_NEWS_TRAIN_CRASH                                            :{BIG_FONT}{BLACK}Trên wedi crashio!{}Bu {COMMA} farw yn y ddamwain
STR_NEWS_ROAD_VEHICLE_CRASH_DRIVER                              :{BIG_FONT}{BLACK}Damwain Cerbyd Ffordd!{}Bu gyrrwr farw mewn damwain â thrên
STR_NEWS_ROAD_VEHICLE_CRASH                                     :{BIG_FONT}{BLACK}Damwain Cerbyd Ffordd!{}Bu farw {COMMA} mewn damwain â thrên
STR_NEWS_AIRCRAFT_CRASH                                         :{BIG_FONT}{BLACK}Damwain Awyren!{}Bu farw {COMMA} mewn tanchwa yn {STATION}
STR_NEWS_PLANE_CRASH_OUT_OF_FUEL                                :{BIG_FONT}{BLACK}Damwain Awyren!{}Dim digon o danwydd yn yr awyren, {COMMA} yn marw mewn coelcerth

STR_NEWS_DISASTER_ZEPPELIN                                      :{BIG_FONT}{BLACK}Trychineb Zeppelin yn {STATION}!
STR_NEWS_DISASTER_SMALL_UFO                                     :{BIG_FONT}{BLACK}Cerbyd ffordd wedi'i ddinistrio ar ôl taro 'UFO'!
STR_NEWS_DISASTER_AIRPLANE_OIL_REFINERY                         :{BIG_FONT}{BLACK}Ffrwydrad purfa olew ger {TOWN}!
STR_NEWS_DISASTER_HELICOPTER_FACTORY                            :{BIG_FONT}{BLACK}Dinistriwyd ffatri mewn modd amheus ger {TOWN}!
STR_NEWS_DISASTER_BIG_UFO                                       :{BIG_FONT}{BLACK}Glaniodd 'UFO' ger {TOWN}!
STR_NEWS_DISASTER_COAL_MINE_SUBSIDENCE                          :{BIG_FONT}{BLACK}Ymsuddiant glofa ger {TOWN} yn creu llanast!
STR_NEWS_DISASTER_FLOOD_VEHICLE                                 :{BIG_FONT}{BLACK}Llifogydd!{}O leiaf {COMMA} ar goll, wedi'i tybio'n farw wedi glaw mawr!

STR_NEWS_COMPANY_IN_TROUBLE_TITLE                               :{BIG_FONT}{BLACK}Cwmni cludiant mewn trafferth!
STR_NEWS_COMPANY_IN_TROUBLE_DESCRIPTION                         :{BIG_FONT}{BLACK}Bydd {STRING} yn cael ei werthu neu ei ddatgan yn fethdalwr oni bai fod ei berfformiad yn gwella'n fuan!
STR_NEWS_COMPANY_MERGER_TITLE                                   :{BIG_FONT}{BLACK}Uno cwmnïau cludiant!
STR_NEWS_COMPANY_MERGER_DESCRIPTION                             :{BIG_FONT}{BLACK}Mae {STRING} wedi cael ei werthu i {STRING} am {CURRENCY_LONG}!
STR_NEWS_COMPANY_BANKRUPT_TITLE                                 :{BIG_FONT}{BLACK}Methdalwyr!
STR_NEWS_COMPANY_BANKRUPT_DESCRIPTION                           :{BIG_FONT}{BLACK}Mae {STRING} wedi cael ei gau gan ei gredydwyr a''u hasedau wedi'u gwerthu!
STR_NEWS_COMPANY_LAUNCH_TITLE                                   :{BIG_FONT}{BLACK}Cwmni cludiant newydd wedi'i lansio!
STR_NEWS_COMPANY_LAUNCH_DESCRIPTION                             :{BIG_FONT}{BLACK}Mae {STRING} wedi cychwyn adeiladu ger {TOWN}!
STR_NEWS_MERGER_TAKEOVER_TITLE                                  :{BIG_FONT}{BLACK}Mae {STRING} wedi cael ei brynu gan {STRING}!
STR_PRESIDENT_NAME_MANAGER                                      :{BLACK}{PRESIDENT_NAME}{}(Manager)

STR_NEWS_NEW_TOWN                                               :{BLACK}{BIG_FONT}Mae {STRING} wedi noddi sefydlu tref newydd {TOWN}!

STR_NEWS_INDUSTRY_CONSTRUCTION                                  :{BIG_FONT}{BLACK}{STRING} newydd wrthi'n cael ei adeiladu wrth {TOWN}!
STR_NEWS_INDUSTRY_PLANTED                                       :{BIG_FONT}{BLACK}{STRING} newydd wrthi'n cael ei phlannu wrth {TOWN}!

STR_NEWS_INDUSTRY_CLOSURE_GENERAL                               :{BIG_FONT}{BLACK}Mae {STRING} yn datgan eu bod ar fin cau!
STR_NEWS_INDUSTRY_CLOSURE_SUPPLY_PROBLEMS                       :{BIG_FONT}{BLACK}Mae problemau cyflenwi wedi gorfodi i {STRING} ddatgan ei fod ar fin cau!
STR_NEWS_INDUSTRY_CLOSURE_LACK_OF_TREES                         :{BIG_FONT}{BLACK}Mae diffyg unrhyw goed gerllaw wedi gorfodi i {STRING} ddatgan ei fod ar fin cau!

STR_NEWS_EURO_INTRODUCTION                                      :{BIG_FONT}{BLACK}Arian Sengl Ewropeaidd!{}{}Cafodd yr Ewro ei gyflwyno fel unig arian cyfred eich gwlad!
STR_NEWS_BEGIN_OF_RECESSION                                     :{BIG_FONT}{BLACK}Dirwasgiad Byd-eang!{}{}Arbenigwyr ariannol yn ofni'r gwaethaf wrth i'r economi gwympo!
STR_NEWS_END_OF_RECESSION                                       :{BIG_FONT}{BLACK}Dirwasgiad ar Ben!{}{}Cynnydd masnach yn rhoi hyder i ddiwydiant wrth i'r economi gryfhau!

STR_NEWS_INDUSTRY_PRODUCTION_INCREASE_GENERAL                   :{BIG_FONT}{BLACK}Mae {INDUSTRY} yn cynyddu ei gynnyrch!
STR_NEWS_INDUSTRY_PRODUCTION_INCREASE_COAL                      :{BIG_FONT}{BLACK}Darganfuwyd gwythïen newydd o lo yn {INDUSTRY}!{}Disgwylir y bydd y cynnyrch yn dyblu!
STR_NEWS_INDUSTRY_PRODUCTION_INCREASE_OIL                       :{BIG_FONT}{BLACK}Darganfuwyd ffynhonnell newydd o olew yn {INDUSTRY}!{}Disgwylir y bydd y cynnyrch yn dyblu!
STR_NEWS_INDUSTRY_PRODUCTION_INCREASE_FARM                      :{BIG_FONT}{BLACK}Mae disgwyl i well ddulliau ffermio yn {INDUSTRY} ddyblu'r cynnyrch!
STR_NEWS_INDUSTRY_PRODUCTION_INCREASE_SMOOTH                    :{BIG_FONT}{BLACK}Mae cynnyrch {STRING} {INDUSTRY} yn cynyddu {COMMA}%!
STR_NEWS_INDUSTRY_PRODUCTION_DECREASE_GENERAL                   :{BIG_FONT}{BLACK}Cynnyrch yn {INDUSTRY} i lawr 50%
STR_NEWS_INDUSTRY_PRODUCTION_DECREASE_FARM                      :{BIG_FONT}{BLACK}Pla o locustiaid yn peri dinistr yn {INDUSTRY}!{}Cynnyrch 50% yn is
STR_NEWS_INDUSTRY_PRODUCTION_DECREASE_SMOOTH                    :{BIG_FONT}{BLACK}Mae cynnyrch {STRING} {INDUSTRY} yn gostwng {COMMA}%!

STR_NEWS_TRAIN_IS_WAITING                                       :{WHITE}Mae {VEHICLE} yn aros yn y depo
STR_NEWS_ROAD_VEHICLE_IS_WAITING                                :{WHITE}Mae {VEHICLE} yn aros yn y depo
STR_NEWS_SHIP_IS_WAITING                                        :{WHITE}Mae {VEHICLE} yn aros yn y depo
STR_NEWS_AIRCRAFT_IS_WAITING                                    :{WHITE}Mae {VEHICLE} yn aros yn yr awrendy

# Order review system / warnings
STR_NEWS_VEHICLE_HAS_TOO_FEW_ORDERS                             :{WHITE}Nid oes gan {VEHICLE} ddigon o orchmynion yn ei amserlen
STR_NEWS_VEHICLE_HAS_VOID_ORDER                                 :{WHITE}Mae gan {VEHICLE} orchymyn gwallus
STR_NEWS_VEHICLE_HAS_DUPLICATE_ENTRY                            :{WHITE}Mae gan {VEHICLE} orchmynion dyblyg
STR_NEWS_VEHICLE_HAS_INVALID_ENTRY                              :{WHITE}Mae gan {VEHICLE} orsaf annilys yn ei orchmynion
STR_NEWS_PLANE_USES_TOO_SHORT_RUNWAY                            :{WHITE}Mae gan {VEHICLE}o fewn ei orchmynion faes awyr sydd â llwybr glanio sy'n rhy fyr

STR_NEWS_VEHICLE_IS_GETTING_OLD                                 :{WHITE}Mae {VEHICLE} yn heneiddio
STR_NEWS_VEHICLE_IS_GETTING_VERY_OLD                            :{WHITE}Mae {VEHICLE} yn hynod o hen
STR_NEWS_VEHICLE_IS_GETTING_VERY_OLD_AND                        :{WHITE}Mae {VEHICLE} yn hynod o hen ac angen ei ddisodli
STR_NEWS_TRAIN_IS_STUCK                                         :{WHITE}Mae {VEHICLE} yn methu dod o hyd i lwybr i barhau
STR_NEWS_VEHICLE_IS_LOST                                        :{WHITE}Mae {VEHICLE} ar goll
STR_NEWS_VEHICLE_IS_UNPROFITABLE                                :{WHITE}Elw {VEHICLE} y flwyddyn diwethaf oedd {CURRENCY_LONG}
STR_NEWS_AIRCRAFT_DEST_TOO_FAR                                  :{WHITE}{VEHICLE} methu parhau i'r cyrchfan nesaf gan ei fod allan o gyrraedd y cerbyd

STR_NEWS_ORDER_REFIT_FAILED                                     :{WHITE}Stopiodd achos methiant hefo trefnu ailffitio {VEHICLE}
STR_NEWS_VEHICLE_AUTORENEW_FAILED                               :{WHITE}Methwyd ag adnewyddu {VEHICLE}{}{STRING}

STR_NEWS_NEW_VEHICLE_NOW_AVAILABLE                              :{BIG_FONT}{BLACK}Mae {STRING} newydd yn awr ar gael!
STR_NEWS_NEW_VEHICLE_TYPE                                       :{BIG_FONT}{BLACK}{ENGINE}
STR_NEWS_NEW_VEHICLE_NOW_AVAILABLE_WITH_TYPE                    :{BLACK}Mae {STRING} newydd yn awr ar gael!  -  {ENGINE}

STR_NEWS_STATION_NO_LONGER_ACCEPTS_CARGO                        :{WHITE}Nid yw {STATION} bellach yn derbyn {STRING}
STR_NEWS_STATION_NO_LONGER_ACCEPTS_CARGO_OR_CARGO               :{WHITE}Nid yw {STATION} bellach yn derbyn {STRING} na {STRING}
STR_NEWS_STATION_NOW_ACCEPTS_CARGO                              :{WHITE}Mae {STATION} nawr yn derbyn {STRING}
STR_NEWS_STATION_NOW_ACCEPTS_CARGO_AND_CARGO                    :{WHITE}Mae {STATION} nawr yn derbyn {STRING} a {STRING}

STR_NEWS_OFFER_OF_SUBSIDY_EXPIRED                               :{BIG_FONT}{BLACK}Cynnig cymhorthdal ar ben:{}{}Ni fydd cludo {STRING} o {STRING} i {STRING} yn derbyn cymhorthdal bellach
STR_NEWS_SUBSIDY_WITHDRAWN_SERVICE                              :{BIG_FONT}{BLACK}Cymhorthdal wedi'i dynnu'n ôl:{}{}Ni fydd gwasanaeth {STRING} o {STRING} i {STRING} yn derbyn cymhorthdal bellach
STR_NEWS_SERVICE_SUBSIDY_OFFERED                                :{BIG_FONT}{BLACK}Cynnig cymhorthdal:{}{}Bydd y gwasanaeth {STRING} cyntaf o {STRING} i {STRING} yn derbyn blwyddyn o gymhorthdal gan yr awdurdod lleol!
STR_NEWS_SERVICE_SUBSIDY_AWARDED_HALF                           :{BIG_FONT}{BLACK}Cymhorthdal wedi ei ddyfarnu i {STRING}!{}{}Bydd y gwasanaeth {STRING} o {STRING} i {STRING} yn talu 50% yn fwy am y flwyddyn nesaf!
STR_NEWS_SERVICE_SUBSIDY_AWARDED_DOUBLE                         :{BIG_FONT}{BLACK}Cymhorthdal wedi ei ddyfarnu i {STRING}!{}{}Bydd y gwasanaeth {STRING} o {STRING} i {STRING} yn talu dwywaith yn fwy am y flwyddyn nesaf!
STR_NEWS_SERVICE_SUBSIDY_AWARDED_TRIPLE                         :{BIG_FONT}{BLACK}Cymhorthdal wedi ei ddyfarnu i {STRING}!{}{}Bydd y gwasanaeth {STRING} o {STRING} i {STRING} yn talu teirgwaith yn fwy am y flwyddyn nesaf!
STR_NEWS_SERVICE_SUBSIDY_AWARDED_QUADRUPLE                      :{BIG_FONT}{BLACK}Cymhorthdal wedi ei ddyfarnu i {STRING}!{}{}Bydd y gwasanaeth {STRING} o {STRING} i {STRING} yn talu pedair gwaith yn fwy am y flwyddyn nesaf!

STR_NEWS_ROAD_REBUILDING                                        :{BIG_FONT}{BLACK}Anrhefn traffig yn {TOWN}!{}{}Daw gwaith ffordd a ariannwyd gan {STRING} â 6 mis o boen i deithwyr ffordd y dref!
STR_NEWS_EXCLUSIVE_RIGHTS_TITLE                                 :{BIG_FONT}{BLACK}Monopoli cludiant!
STR_NEWS_EXCLUSIVE_RIGHTS_DESCRIPTION                           :{BIG_FONT}{BLACK}Awdurdog lleol {TOWN} yn arwyddo cytundeb cyfyngol gyda {STRING} am flwyddyn o hawliau cludiant!

# Extra view window
STR_EXTRA_VIEW_PORT_TITLE                                       :{WHITE}Ffenestr Olygfa{COMMA}
STR_EXTRA_VIEW_MOVE_VIEW_TO_MAIN                                :{BLACK}Copïo i Ffenestr Olygfa
STR_EXTRA_VIEW_MOVE_VIEW_TO_MAIN_TT                             :{BLACK}Copïo lleoliad y golwg byd-eang i'r ffenestr olygfa
STR_EXTRA_VIEW_MOVE_MAIN_TO_VIEW                                :{BLACK}Gludo o'r Ffenestr Olygfa
STR_EXTRA_VIEW_MOVE_MAIN_TO_VIEW_TT                             :{BLACK}Gludo lleoliad y ffenestr olygfa i'r golwg byd-eang

# Game options window
STR_GAME_OPTIONS_CAPTION                                        :{WHITE}Dewisiadau Gêm
STR_GAME_OPTIONS_CURRENCY_UNITS_FRAME                           :{BLACK}Uned Arian
STR_GAME_OPTIONS_CURRENCY_UNITS_DROPDOWN_TOOLTIP                :{BLACK}Dewis unedau arian

############ start of currency region
STR_GAME_OPTIONS_CURRENCY_GBP                                   :Punnoedd Prydeinig (GBP)
STR_GAME_OPTIONS_CURRENCY_USD                                   :Doleri America (USD)
STR_GAME_OPTIONS_CURRENCY_EUR                                   :Ewro (EUR)
STR_GAME_OPTIONS_CURRENCY_JPY                                   :Yen Siapan (JPY)
STR_GAME_OPTIONS_CURRENCY_ATS                                   :Swllt Awstriaidd (ATS)
STR_GAME_OPTIONS_CURRENCY_BEF                                   :Ffranc Belgaidd (BEF)
STR_GAME_OPTIONS_CURRENCY_CHF                                   :Ffranc Swisaidd (CHF)
STR_GAME_OPTIONS_CURRENCY_CZK                                   :Koruna Tsecaidd (CZK)
STR_GAME_OPTIONS_CURRENCY_DEM                                   :Deutschmark (DEM)
STR_GAME_OPTIONS_CURRENCY_DKK                                   :Krone Danaidd (DKK)
STR_GAME_OPTIONS_CURRENCY_ESP                                   :Peseta Sbaen (ESP)
STR_GAME_OPTIONS_CURRENCY_FIM                                   :Markka Ffinaidd(FIM)
STR_GAME_OPTIONS_CURRENCY_FRF                                   :Ffranc Ffrainc (FRF)
STR_GAME_OPTIONS_CURRENCY_GRD                                   :Drachma (GRD)
STR_GAME_OPTIONS_CURRENCY_HUF                                   :Forint (HUF)
STR_GAME_OPTIONS_CURRENCY_ISK                                   :Krona Ynys yr Iâ (ISK)
STR_GAME_OPTIONS_CURRENCY_ITL                                   :Lira Eidalaidd (ITL)
STR_GAME_OPTIONS_CURRENCY_NLG                                   :Guilder (NLG)
STR_GAME_OPTIONS_CURRENCY_NOK                                   :Krone Norwyaidd (NOK)
STR_GAME_OPTIONS_CURRENCY_PLN                                   :Złoty Pwylaidd (PLN)
STR_GAME_OPTIONS_CURRENCY_RON                                   :Leu Rwmanaidd (RON)
STR_GAME_OPTIONS_CURRENCY_RUR                                   :Rwbl Rwsaidd (RUR)
STR_GAME_OPTIONS_CURRENCY_SIT                                   :Tolar Slofenaidd (SIT)
STR_GAME_OPTIONS_CURRENCY_SEK                                   :Krona Swedaidd (SEK)
STR_GAME_OPTIONS_CURRENCY_TRY                                   :Lira Twrcaidd (TRY)
STR_GAME_OPTIONS_CURRENCY_SKK                                   :Koruna Slofacaidd (SKK)
STR_GAME_OPTIONS_CURRENCY_BRL                                   :Real Brazilaidd (BRL)
STR_GAME_OPTIONS_CURRENCY_EEK                                   :Krooni Estonia (EEK)
STR_GAME_OPTIONS_CURRENCY_LTL                                   :Litau Lithiwanaidd (LTL)
STR_GAME_OPTIONS_CURRENCY_KRW                                   :Won De Korea (KRW)
STR_GAME_OPTIONS_CURRENCY_ZAR                                   :Rand De Affrica (ZAR)
STR_GAME_OPTIONS_CURRENCY_CUSTOM                                :Addasedig...
STR_GAME_OPTIONS_CURRENCY_GEL                                   :Lari Georgia (GEL)
STR_GAME_OPTIONS_CURRENCY_IRR                                   :Rial Iran (IRR)
############ end of currency region

STR_GAME_OPTIONS_ROAD_VEHICLES_FRAME                            :{BLACK}Cerbydau Ffordd
STR_GAME_OPTIONS_ROAD_VEHICLES_DROPDOWN_TOOLTIP                 :{BLACK}Dewiswch ar ba ochr i'r ffordd y dylai cerbydau yrru
STR_GAME_OPTIONS_ROAD_VEHICLES_DROPDOWN_LEFT                    :Gyrru ar y chwith
STR_GAME_OPTIONS_ROAD_VEHICLES_DROPDOWN_RIGHT                   :Gyrru ar y dde

STR_GAME_OPTIONS_TOWN_NAMES_FRAME                               :{BLACK}Enwau Trefi
STR_GAME_OPTIONS_TOWN_NAMES_DROPDOWN_TOOLTIP                    :{BLACK}Dewis arddull yr enwau trefi

############ start of townname region
STR_GAME_OPTIONS_TOWN_NAME_ORIGINAL_ENGLISH                     :Saesneg (Gwreiddiol)
STR_GAME_OPTIONS_TOWN_NAME_FRENCH                               :Ffrangeg
STR_GAME_OPTIONS_TOWN_NAME_GERMAN                               :Almaeneg
STR_GAME_OPTIONS_TOWN_NAME_ADDITIONAL_ENGLISH                   :Saesneg (Ychwanegol)
STR_GAME_OPTIONS_TOWN_NAME_LATIN_AMERICAN                       :America Ladin
STR_GAME_OPTIONS_TOWN_NAME_SILLY                                :Gwirion
STR_GAME_OPTIONS_TOWN_NAME_SWEDISH                              :Swedaidd
STR_GAME_OPTIONS_TOWN_NAME_DUTCH                                :Iseldireg
STR_GAME_OPTIONS_TOWN_NAME_FINNISH                              :Ffinnaidd
STR_GAME_OPTIONS_TOWN_NAME_POLISH                               :Pwylaidd
STR_GAME_OPTIONS_TOWN_NAME_SLOVAK                               :Slofacaidd
STR_GAME_OPTIONS_TOWN_NAME_NORWEGIAN                            :Norwyaidd
STR_GAME_OPTIONS_TOWN_NAME_HUNGARIAN                            :Hwngaraidd
STR_GAME_OPTIONS_TOWN_NAME_AUSTRIAN                             :Awstriaidd
STR_GAME_OPTIONS_TOWN_NAME_ROMANIAN                             :Rwmaniaidd
STR_GAME_OPTIONS_TOWN_NAME_CZECH                                :Tsecaidd
STR_GAME_OPTIONS_TOWN_NAME_SWISS                                :Swisaidd
STR_GAME_OPTIONS_TOWN_NAME_DANISH                               :Danaidd
STR_GAME_OPTIONS_TOWN_NAME_TURKISH                              :Twrcaidd
STR_GAME_OPTIONS_TOWN_NAME_ITALIAN                              :Eidalaidd
STR_GAME_OPTIONS_TOWN_NAME_CATALAN                              :Catalanaidd
############ end of townname region

STR_GAME_OPTIONS_AUTOSAVE_FRAME                                 :{BLACK}Awtogadw
STR_GAME_OPTIONS_AUTOSAVE_DROPDOWN_TOOLTIP                      :{BLACK}Dewiswch pa mor aml y dylid awtogadw gemau

############ start of autosave dropdown
STR_GAME_OPTIONS_AUTOSAVE_DROPDOWN_OFF                          :Diffodd Awtogadw
STR_GAME_OPTIONS_AUTOSAVE_DROPDOWN_EVERY_1_MONTH                :Bob mis
STR_GAME_OPTIONS_AUTOSAVE_DROPDOWN_EVERY_3_MONTHS               :Bob 3 mis
STR_GAME_OPTIONS_AUTOSAVE_DROPDOWN_EVERY_6_MONTHS               :Bob 6 mis
STR_GAME_OPTIONS_AUTOSAVE_DROPDOWN_EVERY_12_MONTHS              :Bob 12 mis
############ end of autosave dropdown

STR_GAME_OPTIONS_LANGUAGE                                       :{BLACK}Iaith
STR_GAME_OPTIONS_LANGUAGE_TOOLTIP                               :{BLACK}Dewiswch yr iaith rhyngwyneb i'w defnyddio

STR_GAME_OPTIONS_FULLSCREEN                                     :{BLACK}Sgrin Llawn
STR_GAME_OPTIONS_FULLSCREEN_TOOLTIP                             :{BLACK}Marciwch y blwch hwn i chwarae Open TTD gyda Sgrin Llawn

STR_GAME_OPTIONS_RESOLUTION                                     :{BLACK}Cydraniad Sgrin
STR_GAME_OPTIONS_RESOLUTION_TOOLTIP                             :{BLACK}Dewiswch y cydraniad sgrin i'w defnyddio
STR_GAME_OPTIONS_RESOLUTION_OTHER                               :arall

STR_GAME_OPTIONS_GUI_ZOOM_FRAME                                 :{BLACK}Maint rhyngwyneb
STR_GAME_OPTIONS_GUI_ZOOM_DROPDOWN_TOOLTIP                      :{BLACK}Dewis maint yr elfennau rhyngwyneb i'w defnyddio

STR_GAME_OPTIONS_GUI_ZOOM_DROPDOWN_NORMAL                       :Arferol
STR_GAME_OPTIONS_GUI_ZOOM_DROPDOWN_2X_ZOOM                      :Dyblyg
STR_GAME_OPTIONS_GUI_ZOOM_DROPDOWN_4X_ZOOM                      :Pedwarplyg

STR_GAME_OPTIONS_BASE_GRF                                       :{BLACK}Set raffeg sylfaenol
STR_GAME_OPTIONS_BASE_GRF_TOOLTIP                               :{BLACK}Dewiswch y set raffeg sylfaenol i'w defnyddio
STR_GAME_OPTIONS_BASE_GRF_STATUS                                :{RED}{NUM} ffeil ar goll/llygredig
STR_GAME_OPTIONS_BASE_GRF_DESCRIPTION_TOOLTIP                   :{BLACK}Gwybodaeth ychwanegol am y set graffeg sylfaenol

STR_GAME_OPTIONS_BASE_SFX                                       :{BLACK}Set sain sylfaenol
STR_GAME_OPTIONS_BASE_SFX_TOOLTIP                               :{BLACK}Dewisiwch y set sain sylfaenol i'w ddefnyddio
STR_GAME_OPTIONS_BASE_SFX_DESCRIPTION_TOOLTIP                   :{BLACK}Gwybodaeth bellach am y set sain sylfaenol

STR_GAME_OPTIONS_BASE_MUSIC                                     :{BLACK}Set cerddoriaeth sylfaenol
STR_GAME_OPTIONS_BASE_MUSIC_TOOLTIP                             :{BLACK}Dewisiwch y set cerddoriaeth sylfaenol i'w ddefnyddio
STR_GAME_OPTIONS_BASE_MUSIC_STATUS                              :{RED}{NUM} ffeil llygredig
STR_GAME_OPTIONS_BASE_MUSIC_DESCRIPTION_TOOLTIP                 :{BLACK}Gwybodaeth bellach am y set gerddoriaeth sylfaenol

STR_ERROR_RESOLUTION_LIST_FAILED                                :{WHITE}Methu nôl rhestr o cydraniadau cydnaws
STR_ERROR_FULLSCREEN_FAILED                                     :{WHITE}Methodd y modd sgrin llawn

# Custom currency window

STR_CURRENCY_WINDOW                                             :{WHITE}Arian cyfaddas
STR_CURRENCY_EXCHANGE_RATE                                      :{LTBLUE}Cyfradd gyfnewid: {ORANGE}{CURRENCY_LONG} = £ {COMMA}
STR_CURRENCY_DECREASE_EXCHANGE_RATE_TOOLTIP                     :{BLACK}Llehad yr swm o eich arian cyfred am un Punt (£)
STR_CURRENCY_INCREASE_EXCHANGE_RATE_TOOLTIP                     :{BLACK}Amlhau yr swm o eich arian cyfred am un Punt (£)
STR_CURRENCY_SET_EXCHANGE_RATE_TOOLTIP                          :{BLACK}newid y raddfa gyfnewid o eich arian cyfred i un Punt (£)

STR_CURRENCY_SEPARATOR                                          :{LTBLUE}Gwahanydd: {ORANGE}{STRING}
STR_CURRENCY_SET_CUSTOM_CURRENCY_SEPARATOR_TOOLTIP              :{BLACK}Dewis y nod gwahanu ar gyfer eich arian

STR_CURRENCY_PREFIX                                             :{LTBLUE}Rhagddodiad: {ORANGE}{STRING}
STR_CURRENCY_SET_CUSTOM_CURRENCY_PREFIX_TOOLTIP                 :{BLACK}Dewis y rhagddodiad ar gyfer eich arian
STR_CURRENCY_SUFFIX                                             :{LTBLUE}Olddodiad: {ORANGE}{STRING}
STR_CURRENCY_SET_CUSTOM_CURRENCY_SUFFIX_TOOLTIP                 :{BLACK}Dewis yr ôl-lddodiad ar gyfer eich arian

STR_CURRENCY_SWITCH_TO_EURO                                     :{LTBLUE}Newid i'r Ewro: {ORANGE}{NUM}
STR_CURRENCY_SWITCH_TO_EURO_NEVER                               :{LTBLUE}Newid i'r Ewro: {ORANGE}byth
STR_CURRENCY_SET_CUSTOM_CURRENCY_TO_EURO_TOOLTIP                :{BLACK}Gosod y flwyddyn i newid i'r Ewro
STR_CURRENCY_DECREASE_CUSTOM_CURRENCY_TO_EURO_TOOLTIP           :{BLACK}Newid i'r Ewro yn gynnar.
STR_CURRENCY_INCREASE_CUSTOM_CURRENCY_TO_EURO_TOOLTIP           :{BLACK}Newid i'r Ewro yn hwyrach

STR_CURRENCY_PREVIEW                                            :{LTBLUE}Rhagolwg: {ORANGE}{CURRENCY_LONG}
STR_CURRENCY_CUSTOM_CURRENCY_PREVIEW_TOOLTIP                    :{BLACK}10000 Punt (£) yn eich arian cyfaddas
STR_CURRENCY_CHANGE_PARAMETER                                   :{BLACK}Newid paramedrau arian cyfaddas

STR_DIFFICULTY_LEVEL_SETTING_MAXIMUM_NO_COMPETITORS             :{LTBLUE}Uchafswm nifer y cystadleuwyr: {ORANGE}{COMMA}

STR_NONE                                                        :Dim
STR_FUNDING_ONLY                                                :Ariannu'n unig
STR_MINIMAL                                                     :Lleiafsymol
STR_NUM_VERY_LOW                                                :Isel Iawn
STR_NUM_LOW                                                     :Isel
STR_NUM_NORMAL                                                  :Arferol
STR_NUM_HIGH                                                    :Uchel
STR_NUM_CUSTOM                                                  :Addasedig
STR_NUM_CUSTOM_NUMBER                                           :Addasiedig ({NUM})

STR_VARIETY_NONE                                                :Dim
STR_VARIETY_VERY_LOW                                            :Isel Iawn
STR_VARIETY_LOW                                                 :Isel
STR_VARIETY_MEDIUM                                              :Cymhedrol
STR_VARIETY_HIGH                                                :Uchel
STR_VARIETY_VERY_HIGH                                           :Uchel Iawn

STR_AI_SPEED_VERY_SLOW                                          :Araf Iawn
STR_AI_SPEED_SLOW                                               :Araf
STR_AI_SPEED_MEDIUM                                             :Cymhedrol
STR_AI_SPEED_FAST                                               :Cyflym
STR_AI_SPEED_VERY_FAST                                          :Cyflym iawn

STR_SEA_LEVEL_VERY_LOW                                          :Isel Iawn
STR_SEA_LEVEL_LOW                                               :Isel
STR_SEA_LEVEL_MEDIUM                                            :Canolig
STR_SEA_LEVEL_HIGH                                              :Uchel
STR_SEA_LEVEL_CUSTOM                                            :Addasiedig
STR_SEA_LEVEL_CUSTOM_PERCENTAGE                                 :Addasiedig ({NUM}%)

STR_RIVERS_NONE                                                 :Dim
STR_RIVERS_FEW                                                  :Ychydig
STR_RIVERS_MODERATE                                             :Cymhedrol
STR_RIVERS_LOT                                                  :Llawer

STR_DISASTER_NONE                                               :Dim
STR_DISASTER_REDUCED                                            :Llai
STR_DISASTER_NORMAL                                             :Arferol

STR_SUBSIDY_X1_5                                                :x1.5
STR_SUBSIDY_X2                                                  :x2
STR_SUBSIDY_X3                                                  :x3
STR_SUBSIDY_X4                                                  :x4

STR_TERRAIN_TYPE_VERY_FLAT                                      :Gwastad Iawn
STR_TERRAIN_TYPE_FLAT                                           :Gwastad
STR_TERRAIN_TYPE_HILLY                                          :Bryniog
STR_TERRAIN_TYPE_MOUNTAINOUS                                    :Mynyddig
STR_TERRAIN_TYPE_ALPINIST                                       :Mynyddwr

STR_CITY_APPROVAL_PERMISSIVE                                    :Bodlon
STR_CITY_APPROVAL_TOLERANT                                      :Hapus
STR_CITY_APPROVAL_HOSTILE                                       :Gwrthwynebus

STR_WARNING_NO_SUITABLE_AI                                      :{WHITE}Dim AI addas ar gael...{}Gallwch llawrlwytho sawl AI drwy'r system 'Cynnwys Ar-lein'

# Settings tree window
STR_CONFIG_SETTING_TREE_CAPTION                                 :{WHITE}Gosodiadau
STR_CONFIG_SETTING_FILTER_TITLE                                 :{BLACK}Llinyn hidlo:
STR_CONFIG_SETTING_EXPAND_ALL                                   :{BLACK}Ehangu oll
STR_CONFIG_SETTING_COLLAPSE_ALL                                 :{BLACK}Cywasgu oll
STR_CONFIG_SETTING_NO_EXPLANATION_AVAILABLE_HELPTEXT            :(dim esboniad ar gael)
STR_CONFIG_SETTING_DEFAULT_VALUE                                :{LTBLUE}Gwerth rhagosodedig: {ORANGE}{STRING}
STR_CONFIG_SETTING_TYPE                                         :{LTBLUE}Math o osodiad: {ORANGE}{STRING}
STR_CONFIG_SETTING_TYPE_CLIENT                                  :Gosodiad gwestai (ni gedwir yn y ffeiliau cadw; yn effeithio ar pob gêm)
STR_CONFIG_SETTING_TYPE_GAME_MENU                               :Gosodiad gêm (cedwir yn y ffeiliau cadw; yn effeithio ar gemau newydd yn unig)
STR_CONFIG_SETTING_TYPE_GAME_INGAME                             :Gosodiad gêm (cedwir yn y ffeil gadw; yn effeithio ar y gêm bresennol yn unig)
STR_CONFIG_SETTING_TYPE_COMPANY_MENU                            :Gosodiad cwmni (cedwir yn y ffeiliau cadw; yn effeithio ar gemau newydd yn unig)
STR_CONFIG_SETTING_TYPE_COMPANY_INGAME                          :Gosodiad cwmni (cedwir yn y ffeil gadw; yn effeithio ar y cwmni presennol yn unig)

STR_CONFIG_SETTING_RESTRICT_CATEGORY                            :{BLACK}Categori:
STR_CONFIG_SETTING_RESTRICT_TYPE                                :{BLACK}Math:
STR_CONFIG_SETTING_RESTRICT_DROPDOWN_HELPTEXT                   :{BLACK}Yn cyfyngu'r rhestr isod drwy hidlau rhagosodedig
STR_CONFIG_SETTING_RESTRICT_BASIC                               :Sylfaenol (gosodiadau pwysig yn unig)
STR_CONFIG_SETTING_RESTRICT_ADVANCED                            :Uwch (y rhan helaeth o'r gosodiadau)
STR_CONFIG_SETTING_RESTRICT_ALL                                 :Arbennigwyr (gosodiadau arbennigol, gan gynnwys rhai rhyfedd)
STR_CONFIG_SETTING_RESTRICT_CHANGED_AGAINST_DEFAULT             :Gosodiadau sy'n wahanol i'r rhagosodiad
STR_CONFIG_SETTING_RESTRICT_CHANGED_AGAINST_NEW                 :Gosodiadau gyda gwerth gwahanol i'ch gosodiadau gêm newydd chi

STR_CONFIG_SETTING_TYPE_DROPDOWN_HELPTEXT                       :{BLACK}Yn cyfyngu'r rhestr isod at mathau gosodiad penodol
STR_CONFIG_SETTING_TYPE_DROPDOWN_ALL                            :Pob math o osodiad
STR_CONFIG_SETTING_TYPE_DROPDOWN_CLIENT                         :Gosodiadau gwestai (cedwir yn y ffeiliau cadw; yn effeithio ar pob gêm)
STR_CONFIG_SETTING_TYPE_DROPDOWN_GAME_MENU                      :Gosodiadau gêm (cedwir yn y ffeiliau cadw, gan effeithio ar gemau newydd yn unig)
STR_CONFIG_SETTING_TYPE_DROPDOWN_GAME_INGAME                    :Gosodiadau gêm (cedwir yn y ffeil cadw, gan effeithio ar y gêm bresennol yn unig)
STR_CONFIG_SETTING_TYPE_DROPDOWN_COMPANY_MENU                   :Gosodiadau cwmni (cedwir yn y ffeiliau cadw, gan effeithio ar gemau newydd yn unig)
STR_CONFIG_SETTING_TYPE_DROPDOWN_COMPANY_INGAME                 :Gosodiadau cwmni (cedwir yn y ffeil cadw, gan effeithio ar y cwmni presennol yn unig)
STR_CONFIG_SETTING_CATEGORY_HIDES                               :{BLACK}Dangosir holl ganlyniadau chwilio drwy osod{}{SILVER}Categori {BLACK}i {WHITE}{STRING}
STR_CONFIG_SETTING_TYPE_HIDES                                   :{BLACK}Dangosir holl ganlyniadau chwilio drwy osod{}{SILVER}Math {BLACK}i {WHITE}Pob math o osodiad
STR_CONFIG_SETTING_CATEGORY_AND_TYPE_HIDES                      :{BLACK}Dangosir holl ganlyniadau chwilio drwy osod{}{SILVER}Categori {BLACK}at {WHITE}{STRING} {BLACK}a {SILVER}Math {BLACK}i {WHITE}Pob math o osodiad
STR_CONFIG_SETTINGS_NONE                                        :{WHITE}- Dim -

STR_CONFIG_SETTING_OFF                                          :I Ffwrdd
STR_CONFIG_SETTING_ON                                           :Ymlaen
STR_CONFIG_SETTING_DISABLED                                     :Analluogwyd

STR_CONFIG_SETTING_COMPANIES_OFF                                :I ffwrdd
STR_CONFIG_SETTING_COMPANIES_OWN                                :Eich cwmni
STR_CONFIG_SETTING_COMPANIES_ALL                                :Cwmnïau eraill

STR_CONFIG_SETTING_NONE                                         :Dim
STR_CONFIG_SETTING_ORIGINAL                                     :Gwreiddiol
STR_CONFIG_SETTING_REALISTIC                                    :Realistig

STR_CONFIG_SETTING_HORIZONTAL_POS_LEFT                          :Chwith
STR_CONFIG_SETTING_HORIZONTAL_POS_CENTER                        :Canol
STR_CONFIG_SETTING_HORIZONTAL_POS_RIGHT                         :De

STR_CONFIG_SETTING_MAXIMUM_INITIAL_LOAN                         :Benthyciad agoriadol uchafsymol: {STRING}
STR_CONFIG_SETTING_MAXIMUM_INITIAL_LOAN_HELPTEXT                :Y swm uchaf y gall cwmni fenthyca (heb ustyried chwyddiant)
STR_CONFIG_SETTING_INTEREST_RATE                                :Cyfradd chwyddiant: {STRING}
STR_CONFIG_SETTING_INTEREST_RATE_HELPTEXT                       :Cyfradd chwyddiant y benthyciad; hefyd chwyddiant yr economi os y galluogir
STR_CONFIG_SETTING_RUNNING_COSTS                                :Costau rhedeg: {STRING}
STR_CONFIG_SETTING_RUNNING_COSTS_HELPTEXT                       :Gosod lefel costau cynnal a chadw ar gerbydau a thanadeiledd
STR_CONFIG_SETTING_CONSTRUCTION_SPEED                           :Cyflymder adeiladu: {STRING}
STR_CONFIG_SETTING_CONSTRUCTION_SPEED_HELPTEXT                  :Cyfyngu'r nifer o weithredoedd adeiliadu ar gyfer AIau
STR_CONFIG_SETTING_VEHICLE_BREAKDOWNS                           :Toriadau cerbydau: {STRING}
STR_CONFIG_SETTING_VEHICLE_BREAKDOWNS_HELPTEXT                  :Gosod pa mor aml y gall gerbydau heb eu gwasanaethu'n rheolaidd dorri i lawr
STR_CONFIG_SETTING_SUBSIDY_MULTIPLIER                           :Lluosydd cymhorthdal: {STRING}
STR_CONFIG_SETTING_SUBSIDY_MULTIPLIER_HELPTEXT                  :Gosod faint a delir ar gyfer cysylltiadau gyda chymhorthdal
STR_CONFIG_SETTING_CONSTRUCTION_COSTS                           :Costau adeiladu: {STRING}
STR_CONFIG_SETTING_CONSTRUCTION_COSTS_HELPTEXT                  :Gosod lefel costau prynnu ac adeiladu
STR_CONFIG_SETTING_RECESSIONS                                   :Dirwasgiadau: {STRING}
STR_CONFIG_SETTING_RECESSIONS_HELPTEXT                          :Os y galluogir, gall dirwasgiadau ddigwydd ambell flwyddyn. Yn ystod dirwasgiad bydd lefelau gweithgynhyrchu'n is o lawer (gan ddychwelyd at y lefel gwreiddiol wedi diwedd y dirwasgiad)
STR_CONFIG_SETTING_TRAIN_REVERSING                              :Rhwystro trenau rhag gwrthdroi mewn gorsafoedd: {STRING}
STR_CONFIG_SETTING_TRAIN_REVERSING_HELPTEXT                     :Os y galluogir, ni fydd trenau yn gwrthdroi mewn gorsafoedd nad ydynt yn derfynfeydd, hyd yn oed os oes llwybr byrach i'w cyrchfan drwy wrthdroi
STR_CONFIG_SETTING_DISASTERS                                    :Trychinebau: {STRING}
STR_CONFIG_SETTING_DISASTERS_HELPTEXT                           :Toglo trychinebau a all rhwystro neu ddinistrio cerbydau neu tanadeiledd
STR_CONFIG_SETTING_CITY_APPROVAL                                :Agwedd y cyngor tref at ailstrwythuro'r ardal: {STRING}
STR_CONFIG_SETTING_CITY_APPROVAL_HELPTEXT                       :Dewis faint y mae sŵn a niwed amgycheddol gan gwmnïau yn effeithio ar eu graddio trefol a gweithredoedd adeiladu pellach yn eu hardal

STR_CONFIG_SETTING_MAX_HEIGHTLEVEL                              :Uchder map uchafsymol: {STRING}
STR_CONFIG_SETTING_MAX_HEIGHTLEVEL_HELPTEXT                     :Gosod yr uchder uchafsymol a ganiateir ar gyfer mynyddoedd ar y map
STR_CONFIG_SETTING_TOO_HIGH_MOUNTAIN                            :{WHITE}Ni allwch osod uchder uchafsymol y map i'r gwerth yma. Mae o leiaf un mynydd ar y map yn uwch
STR_CONFIG_SETTING_AUTOSLOPE                                    :Caniatáu tirffurfio o dan adeiladau, traciau, ayyb.: {STRING}
STR_CONFIG_SETTING_AUTOSLOPE_HELPTEXT                           :Caniatáu tirffurfio o dan adeiladau a thraciau heb eu chwalu
STR_CONFIG_SETTING_CATCHMENT                                    :Caniatáu ardaloedd dalgylch mwy realistig eu maint: {STRING}
STR_CONFIG_SETTING_CATCHMENT_HELPTEXT                           :Defnyddio dalgylchoedd o feintiau gwahanol ar gyfer gwahanol fathau o orsafoedd a meysydd awyr
STR_CONFIG_SETTING_EXTRADYNAMITE                                :Caniatáu chwalu mwy o ffyrdd, pontydd ayb. sy'n berthyn i drefi: {STRING}
STR_CONFIG_SETTING_EXTRADYNAMITE_HELPTEXT                       :Hwyluso chwalu tanadeiledd ac adeiladau sy'n eiddo i drefi
STR_CONFIG_SETTING_TRAIN_LENGTH                                 :Hyd uchafsymol trenau: {STRING}
STR_CONFIG_SETTING_TRAIN_LENGTH_HELPTEXT                        :Gosod yr hyd ychafsymol ar gyfer trenau
STR_CONFIG_SETTING_TILE_LENGTH                                  :{COMMA} teil
STR_CONFIG_SETTING_SMOKE_AMOUNT                                 :Faint o fŵg/sbarciau gan gerbydau: {STRING}
STR_CONFIG_SETTING_SMOKE_AMOUNT_HELPTEXT                        :Gosod faint o fwg neu sawl sbarc a allyrrir gan gerbydau
STR_CONFIG_SETTING_TRAIN_ACCELERATION_MODEL                     :Model cyflymu trenau: {STRING}
STR_CONFIG_SETTING_TRAIN_ACCELERATION_MODEL_HELPTEXT            :Dewis y model ffiseg ar gyfer cyflymiad trenau. Mae'r model "gwreiddiol" yn arafu cerbydau ar lethrau'n unfath. Mae'r model "realistig" yn arafu cerbydau ar lethrau a throeon yn ôl amryw baramedrau'r trên, megis ei hyd a'i rym tynnu
STR_CONFIG_SETTING_ROAD_VEHICLE_ACCELERATION_MODEL              :Model cyflymiad cerbydau ffordd: {STRING}
STR_CONFIG_SETTING_ROAD_VEHICLE_ACCELERATION_MODEL_HELPTEXT     :Dewis y model ffiseg ar gyfer cerbydau ffordd. Mae'r model "gwreiddiol" yn arafu cerbydau ar lethrau'n unfath. Mae'r model "realistig" yn arafu cerbydau ar lethrau a throeon yn ôl amryw baramedrau'r injan, megis ei 'rym tynnu'
STR_CONFIG_SETTING_TRAIN_SLOPE_STEEPNESS                        :Serthrwydd llethrau ar gyfer trenau: {STRING}
STR_CONFIG_SETTING_TRAIN_SLOPE_STEEPNESS_HELPTEXT               :Serthrwydd teil llethr ar gyfer trên. Mae gwerthoedd uwch yn ei gwneud yn anoddach i ddringo allt
STR_CONFIG_SETTING_PERCENTAGE                                   :{COMMA}%
STR_CONFIG_SETTING_ROAD_VEHICLE_SLOPE_STEEPNESS                 :Serthrwydd llethrau ar gyfer cerbydau ffordd: {STRING}
STR_CONFIG_SETTING_ROAD_VEHICLE_SLOPE_STEEPNESS_HELPTEXT        :Serthrwydd teil llethr ar gyfer cerbyd ffordd. Mae gwerthoedd uwch yn ei gwneud yn anoddach i ddringo allt
STR_CONFIG_SETTING_FORBID_90_DEG                                :Rhwystro trenau a llongau rhag troi 90 gradd: {STRING}
STR_CONFIG_SETTING_FORBID_90_DEG_HELPTEXT                       :Tro 90 gradd yw pan fo trac llorweddol yn cael ei ddilyn yn syth gan drac fertigol at y teil cyfagos, gan wneud i'r trên droi 90 gradd wrth groesi ochr y teil yn hytrach na'r 45 gradd sydd i'w gael gyda chyfuniadau trac eraill. Mae hyn hefyd yn effeithio ar gylch troi llongau
STR_CONFIG_SETTING_DISTANT_JOIN_STATIONS                        :Caniatáu cyfuno gorsafoedd nad ydynt yn union gyfochrog: {STRING}
STR_CONFIG_SETTING_DISTANT_JOIN_STATIONS_HELPTEXT               :Caniatáu ychwanegu rhannau at orsaf heb gyffwrdd yn uniongyrchol a'r rhai sydd eisioes yn bodoli.
STR_CONFIG_SETTING_INFLATION                                    :Chwyddiant: {STRING}
STR_CONFIG_SETTING_INFLATION_HELPTEXT                           :Galluogi chwyddiant yn yr economi, lle y bydd costau'n codi ychydig yn gyflymach na thaliadau
STR_CONFIG_SETTING_MAX_BRIDGE_LENGTH                            :Hyd pont uchafsymol: {STRING}
STR_CONFIG_SETTING_MAX_BRIDGE_LENGTH_HELPTEXT                   :Hyd uchafsymol ar gyfer adeiladu pontydd
STR_CONFIG_SETTING_MAX_BRIDGE_HEIGHT                            :Uchder pontydd uchafsymol: {STRING}
STR_CONFIG_SETTING_MAX_BRIDGE_HEIGHT_HELPTEXT                   :Uchder uchafsymol ar gyfer adeiladu pontydd
STR_CONFIG_SETTING_MAX_TUNNEL_LENGTH                            :Hyd twnel uchafsymol: {STRING}
STR_CONFIG_SETTING_MAX_TUNNEL_LENGTH_HELPTEXT                   :Hyd uchafsymol ar gyfer adeiladu twneli
STR_CONFIG_SETTING_RAW_INDUSTRY_CONSTRUCTION_METHOD             :Prif ddull adeiladu diwydiannau cynradd: {STRING}
STR_CONFIG_SETTING_RAW_INDUSTRY_CONSTRUCTION_METHOD_HELPTEXT    :Dull o ariannu diwydiant cynradd. Mae 'dim' yn golygu nid yw'n bosib ariannu rhai, 'mwynchwilio' yn golygu fod modd ariannu, ond bydd adeiladu'n digwydd mewn man ar hap ac y gall fethu llawn cystad, ac 'fel diwydiannau eraill' yn golygu fod modd eu hadeiladu gan gwmnïau fel diwydiannau eraill mewn unryw man y mynnent
STR_CONFIG_SETTING_RAW_INDUSTRY_CONSTRUCTION_METHOD_NONE        :Dim
STR_CONFIG_SETTING_RAW_INDUSTRY_CONSTRUCTION_METHOD_NORMAL      :Fel diwydiannau eraill
STR_CONFIG_SETTING_RAW_INDUSTRY_CONSTRUCTION_METHOD_PROSPECTING :Mwynchwilio
STR_CONFIG_SETTING_INDUSTRY_PLATFORM                            :Ardal gwastad o amgylch diwydiannau: {STRING}
STR_CONFIG_SETTING_INDUSTRY_PLATFORM_HELPTEXT                   :Ardal gwastad o amgylch diwydiant. Mae hyn yn sicrhau fod yna le gwastad o amgylch diwydiant ar gyfer adeiladu traciau a.y.y.b.
STR_CONFIG_SETTING_MULTIPINDTOWN                                :Caniatáu nifer o ddiwydiannau unfath i bob tref: {STRING}
STR_CONFIG_SETTING_MULTIPINDTOWN_HELPTEXT                       :Fel arfer, ni fydd tref eisiau mwy nag un diwydiant o unrhyw fath. Bydd y gosodiad yma'n caniatáu nifer o ddiwydiannau o'r un fath yn yr un dref
STR_CONFIG_SETTING_SIGNALSIDE                                   :Dangos signalau: {STRING}
STR_CONFIG_SETTING_SIGNALSIDE_HELPTEXT                          :Dewis pa ochr o'r trac i osod signalau
STR_CONFIG_SETTING_SIGNALSIDE_LEFT                              :Ar y chwith
STR_CONFIG_SETTING_SIGNALSIDE_DRIVING_SIDE                      :Ar yr ochr gyrru
STR_CONFIG_SETTING_SIGNALSIDE_RIGHT                             :Ar y dde
STR_CONFIG_SETTING_SHOWFINANCES                                 :Dangos y ffenestr gyllid ar ddechrau'r flwyddyn: {STRING}
STR_CONFIG_SETTING_SHOWFINANCES_HELPTEXT                        :Os y galluogir, bydd y ffenestr gyllid yn agor ar ddiwedd y flwyddyn i hwyluso archwilio sefyllfa ariannol y cwmni
STR_CONFIG_SETTING_NONSTOP_BY_DEFAULT                           :Gorchmynion newydd yn 'ddi-stop' fel rhagosodiad: {STRING}
STR_CONFIG_SETTING_NONSTOP_BY_DEFAULT_HELPTEXT                  :Fel rheol, bydd cerbyd yn aros wrth pob gorsaf yr aiff drwyddo. Bydd y gosodiad yma yn peri i'r cerbyd yrru'n syth drwy pob gorsaf ar ei ffordd at ei gyrchfan olaf heb aros. Sylwer fod y gosodiad yma'n diffinio rhagosodiad ar gyfer gorchmynion newydd. Gellir newid gorchmynion penodol at unrhyw ddull a fynnir
STR_CONFIG_SETTING_STOP_LOCATION                                :Gorchmynion trenau newydd yn nodi aros ar y {STRING} o'r platfform fel rhagosodiad
STR_CONFIG_SETTING_STOP_LOCATION_HELPTEXT                       :Y man lle y daw trên at aros wrth blatfform fel rheol. Mae'r 'ochr agos' yn cyfeirio at y pen lle mae'r trên yn myned, 'canol' at ganol y platfform, ac 'ochr bell' yn bell o'r mynedfa. Sylwer fod y gosodiad yma'n diffinio rhagosodiad ar gyfer gorchmynion newydd. Gellir newid gorchmynion penodol at unrhyw ddull a fynnir
STR_CONFIG_SETTING_STOP_LOCATION_NEAR_END                       :ochr agos
STR_CONFIG_SETTING_STOP_LOCATION_MIDDLE                         :canol
STR_CONFIG_SETTING_STOP_LOCATION_FAR_END                        :ochr bell
STR_CONFIG_SETTING_AUTOSCROLL                                   :Tremio'r ffenestr pan fydd y llygoden ar ymyl y sgrin: {STRING}
STR_CONFIG_SETTING_AUTOSCROLL_HELPTEXT                          :Pan y galluogir, bydd ffenestri golwg yn dechrau sgrolio pan fo'r llygoden yn agos at ochr y ffenest
STR_CONFIG_SETTING_AUTOSCROLL_DISABLED                          :Analluogwyd
STR_CONFIG_SETTING_AUTOSCROLL_MAIN_VIEWPORT_FULLSCREEN          :Prif ffenestr olygfa, sgrin llawn yn unig
STR_CONFIG_SETTING_AUTOSCROLL_MAIN_VIEWPORT                     :Prif ffenestr olygfa
STR_CONFIG_SETTING_AUTOSCROLL_EVERY_VIEWPORT                    :Pob ffenestr olygfa
STR_CONFIG_SETTING_BRIBE                                        :Caniatáu llwgrwobrwyo'r awdurdod lleol: {STRING}
STR_CONFIG_SETTING_BRIBE_HELPTEXT                               :Caniatáu i gwmnïau geisio llwgrwobrwyo'r awdurdod lleol. Os bydd arolygydd yn sylwi ar yr ymgais ni gaiff y cwmni weithredu yn y dref am chwe mis
STR_CONFIG_SETTING_ALLOW_EXCLUSIVE                              :Caniatáu prynu hawliau cludo cyfyngol: {STRING}
STR_CONFIG_SETTING_ALLOW_EXCLUSIVE_HELPTEXT                     :Os yw cwmni'n prynnu hawliau cludiant cyfyngol mewn tref, ni fydd gosafoedd (teithwyr a chargo) gwrthwynebwyr yn derbyn unrhyw gargo am flwyddyn
STR_CONFIG_SETTING_ALLOW_FUND_BUILDINGS                         :Caniatáu ariannu adeiladau: {STRING}
STR_CONFIG_SETTING_ALLOW_FUND_BUILDINGS_HELPTEXT                :Caniatáu i gwmnïau rhoi arian i drefi er mwyn adeiladu tai newydd
STR_CONFIG_SETTING_ALLOW_FUND_ROAD                              :Caniatáu ariannu gwaith ffordd lleol: {STRING}
STR_CONFIG_SETTING_ALLOW_FUND_ROAD_HELPTEXT                     :Caniatáu i gwmnïau rhoi arian i drefi er mwyn ail-adeiladu ffyrdd a drysu gwasanaethau ffordd yn y dref
STR_CONFIG_SETTING_ALLOW_GIVE_MONEY                             :Caniatáu trosglwyddo arian i gwmnïau eraill: {STRING}
STR_CONFIG_SETTING_ALLOW_GIVE_MONEY_HELPTEXT                    :Caniatáu trosglwyddo arian rhwng cwmnïau mewn gêm amlchwaraewr
STR_CONFIG_SETTING_FREIGHT_TRAINS                               :Lluosogydd pwysau ar gyfer llwythi i adlewyrchu trenau trwm{STRING}
STR_CONFIG_SETTING_FREIGHT_TRAINS_HELPTEXT                      :Gosod yr effaith o gario llwythi trom mewn trenau. Bydd gwerth uwch yn gwneud cludo llwythi'n galetach i drenau, yn arbennig ar elltydd
STR_CONFIG_SETTING_PLANE_SPEED                                  :Ffactor cyflymder awyrennau: {STRING}
STR_CONFIG_SETTING_PLANE_SPEED_HELPTEXT                         :Gosod cyflymder awyrennau o gymharu â cherbydau eraill, i leihau'r incwm wrth gludo mewn awyren
STR_CONFIG_SETTING_PLANE_SPEED_VALUE                            :1 / {COMMA}
STR_CONFIG_SETTING_PLANE_CRASHES                                :Nifer o ddamweiniau awyren: {STRING}
STR_CONFIG_SETTING_PLANE_CRASHES_HELPTEXT                       :Gosod y tebygolrwydd o drychineb awyren
STR_CONFIG_SETTING_PLANE_CRASHES_NONE                           :Dim
STR_CONFIG_SETTING_PLANE_CRASHES_REDUCED                        :Llai
STR_CONFIG_SETTING_PLANE_CRASHES_NORMAL                         :Arferol
STR_CONFIG_SETTING_STOP_ON_TOWN_ROAD                            :Caniatáu arosfannau gyrru-trwodd ar ffyrdd sy'n eiddo i drefi: {STRING}
STR_CONFIG_SETTING_STOP_ON_TOWN_ROAD_HELPTEXT                   :Caniatáu adeiladu arosfannau gyrru-trwodd ar ffyrdd sy'n eiddo i drefi
STR_CONFIG_SETTING_STOP_ON_COMPETITOR_ROAD                      :Caniatáu arosfannau gyrru-trwodd ar ffyrdd sy'n eiddo i gystadleuwyr: {STRING}
STR_CONFIG_SETTING_STOP_ON_COMPETITOR_ROAD_HELPTEXT             :Caniatáu adeiladu arosfannau gyrru-trwodd ar ffyrth sy'n eiddo i gwmnïau eraill
STR_CONFIG_SETTING_DYNAMIC_ENGINES_EXISTING_VEHICLES            :{WHITE}Nid yw'n bosib newid y gosodiad yma pan fo cerbydau'n bodoli
STR_CONFIG_SETTING_INFRASTRUCTURE_MAINTENANCE                   :Cynnal a chadw tanadeiledd: {STRING}
STR_CONFIG_SETTING_INFRASTRUCTURE_MAINTENANCE_HELPTEXT          :Pan fo wedi'i alluogi, mae tanadeiledd yn creu costau cynnal a chadw. Mae'r cost yn codi'n gyflymach na'i gyfradd gyda thŵf y rhwydwaith, gan effeithio'n fwy ar gwmniau mawr na rhai bychan


STR_CONFIG_SETTING_NEVER_EXPIRE_AIRPORTS                        :Maes awyr ddim yn dibennu: {STRING}
STR_CONFIG_SETTING_NEVER_EXPIRE_AIRPORTS_HELPTEXT               :Mae galluogi'r dewis yma'n peri i bob math o faes awyr aros ar gael am byth wedi ei gyflwyniad gyntaf

STR_CONFIG_SETTING_WARN_LOST_VEHICLE                            :Rhybuddio os yw cerbyd ar goll: {STRING}
STR_CONFIG_SETTING_WARN_LOST_VEHICLE_HELPTEXT                   :Creu negeseuon am gerbydau sy'n methu dod o hyd i lwybr at eu cyrchfan gorchymedig
STR_CONFIG_SETTING_ORDER_REVIEW                                 :Adolygu gorchmynion y cerbyd: {STRING}
STR_CONFIG_SETTING_ORDER_REVIEW_HELPTEXT                        :Pan fo wedi'i alluogi, caiff gorchmynion cerbydau eu gwirio'n aclysurol, ac fe adroddir am rai trafferthion amlwg gyda neges newyddion
STR_CONFIG_SETTING_ORDER_REVIEW_OFF                             :Na
STR_CONFIG_SETTING_ORDER_REVIEW_EXDEPOT                         :Ia, ond hepgor cerbydau sydd yn aros
STR_CONFIG_SETTING_ORDER_REVIEW_ON                              :O bob cerbyd
STR_CONFIG_SETTING_WARN_INCOME_LESS                             :Rhybuddio os yw cerbyd yn gwneud colled: {STRING}
STR_CONFIG_SETTING_WARN_INCOME_LESS_HELPTEXT                    :Pan fo wedi'i alluogi, fe yrrir neges newyddion pan fo cerbyd heb wneud elw yn ystod blwyddyn calendr
STR_CONFIG_SETTING_NEVER_EXPIRE_VEHICLES                        :Nid yw cerbydau'n darfod: {STRING}
STR_CONFIG_SETTING_NEVER_EXPIRE_VEHICLES_HELPTEXT               :Pan fo wedi'i alluogi, bydd bob math o gerbyd yn aros ar gael am byth wedi eu cyflwyniad gyntaf
STR_CONFIG_SETTING_AUTORENEW_VEHICLE                            :Awtoadnewyddu cerbyd pan aiff yn hen: {STRING}
STR_CONFIG_SETTING_AUTORENEW_VEHICLE_HELPTEXT                   :Pan fo wedi'i alluogi, bydd cerbyd sy'n agos at ddiwedd ei oes yn cael ei ddisodli'n ddiofyn pan y caiff yr amodau adnewyddu eu cyflawni
STR_CONFIG_SETTING_AUTORENEW_MONTHS                             :Awtoadnewyddu pan fo cerbyd {STRING} ei oed uchafsymol
STR_CONFIG_SETTING_AUTORENEW_MONTHS_HELPTEXT                    :Oed cymharol pan y dylid ystyried awtoadnewyddu cerbyd
STR_CONFIG_SETTING_AUTORENEW_MONTHS_VALUE_BEFORE                :{COMMA} mis cyn
STR_CONFIG_SETTING_AUTORENEW_MONTHS_VALUE_AFTER                 :{COMMA} mis wedi
STR_CONFIG_SETTING_AUTORENEW_MONEY                              :Isafswm arian awtoadnewyddu ar gyfer adnewyddu: {STRING}
STR_CONFIG_SETTING_AUTORENEW_MONEY_HELPTEXT                     :Lleiafswm arian a ddylai aros yn y banc cyn ystyried awtoadnewyddu cerbydau
STR_CONFIG_SETTING_ERRMSG_DURATION                              :Ystod neges gwall: {STRING}
STR_CONFIG_SETTING_ERRMSG_DURATION_HELPTEXT                     :Amser i ddangos negeseuon gwall mewn ffenestr coch. Sylwer ni gaiff rhai negeseuon gwall (difrifol) eu cau'n ddiofyn
STR_CONFIG_SETTING_ERRMSG_DURATION_VALUE                        :{COMMA} eiliad
STR_CONFIG_SETTING_HOVER_DELAY                                  :Dangos cynghorion: {STRING}
STR_CONFIG_SETTING_HOVER_DELAY_HELPTEXT                         :Oediad cyn y dangosir cynghorion wrth ddal y cyrchydd dros rhyw elfen rhyngwyneb. Fel arall rhwymir cynghorion at botwm dde'r llygoden pan fo'r gwerth yma'n 0.
STR_CONFIG_SETTING_HOVER_DELAY_VALUE                            :Oedi am {COMMA} milfed o eiliad
STR_CONFIG_SETTING_HOVER_DELAY_DISABLED                         :De glicio
STR_CONFIG_SETTING_POPULATION_IN_LABEL                          :Dangos poblogaeth tref yn label y dref: {STRING}
STR_CONFIG_SETTING_POPULATION_IN_LABEL_HELPTEXT                 :Dangos poblogaeth trefi yn eu label ar y map
STR_CONFIG_SETTING_GRAPH_LINE_THICKNESS                         :Trwch llinellau graff: {STRING}
STR_CONFIG_SETTING_GRAPH_LINE_THICKNESS_HELPTEXT                :Lled y linell mewn graffiau. Bydd llinell fain yn fwy manwl, tra y bydd llinell trwchus yn haws i'w weld gyda lliwiau'n fwy amlwg

STR_CONFIG_SETTING_LANDSCAPE                                    :Tirwedd: {STRING}
STR_CONFIG_SETTING_LANDSCAPE_HELPTEXT                           :Mae tirweddau'n diffinio senario sylfaenol gydag amryw fathau o gargo ac anghenion twf trefi. Mae NewGRF a Sgriptiau Gêm yn cynnig rheolaeth mannach, fodd bynnag
STR_CONFIG_SETTING_LAND_GENERATOR                               :Cynhyrchydd Tir: {STRING}
STR_CONFIG_SETTING_LAND_GENERATOR_HELPTEXT                      :Mae'r crewr gwreiddiol yn ddibynol ar y set graffeg sylfaenol, ac yn creu siapiau tirwedd gosodedig. Mae TerraGenesis yn seiliedig ar generadur said Perlin, gyda gosodiadau manylach
STR_CONFIG_SETTING_LAND_GENERATOR_ORIGINAL                      :Gwreiddiol
STR_CONFIG_SETTING_LAND_GENERATOR_TERRA_GENESIS                 :TerraGenesis
STR_CONFIG_SETTING_TERRAIN_TYPE                                 :Math tirwedd: {STRING}
STR_CONFIG_SETTING_TERRAIN_TYPE_HELPTEXT                        :(TerraGenesis yn unig) Llyfnder y tirwedd
STR_CONFIG_SETTING_INDUSTRY_DENSITY                             :Dwysedd diwydiant: {STRING}
STR_CONFIG_SETTING_INDUSTRY_DENSITY_HELPTEXT                    :Gosod faint o ddiwydiannau y dylid eu creu a pha lefel caiff eu cynnal drwy'r gêm
STR_CONFIG_SETTING_OIL_REF_EDGE_DISTANCE                        :Pellter uchafsymol o'r ochr ar gyfer Purfeydd olew: {STRING}
STR_CONFIG_SETTING_OIL_REF_EDGE_DISTANCE_HELPTEXT               :Codir purfeydd olew ger ymylon y map yn unig, h.y. ar yr arfordir mewn mapiau ynys
STR_CONFIG_SETTING_SNOWLINE_HEIGHT                              :Uchder Llinell Eira: {STRING}
STR_CONFIG_SETTING_SNOWLINE_HEIGHT_HELPTEXT                     :Rheoli'r uchder y mae eira'n ymddangos mewn tirwedd is-arctig. Mae eira hefyd yn effeitiho ar gynhyrchu diwydiannau a gofynion twf trefi
STR_CONFIG_SETTING_ROUGHNESS_OF_TERRAIN                         :Garwder y tirwedd: {STRING}
STR_CONFIG_SETTING_ROUGHNESS_OF_TERRAIN_HELPTEXT                :(TerraGenesis yn unig) Dewis amlder bryniau: Mae gan tirwedd llyfn nifer isel o fryniau bylchedig. Mae gan dirwedd garw llawer o fryniau, a all edrych yn undonog
STR_CONFIG_SETTING_ROUGHNESS_OF_TERRAIN_VERY_SMOOTH             :Llyfn Iawn
STR_CONFIG_SETTING_ROUGHNESS_OF_TERRAIN_SMOOTH                  :Llyfn
STR_CONFIG_SETTING_ROUGHNESS_OF_TERRAIN_ROUGH                   :Garw
STR_CONFIG_SETTING_ROUGHNESS_OF_TERRAIN_VERY_ROUGH              :Garw Iawn
STR_CONFIG_SETTING_VARIETY                                      :Dosraniad amrywiaeth: {STRING}
STR_CONFIG_SETTING_VARIETY_HELPTEXT                             :(TerraGenesis yn unig) Rheoli a yw'r map yn cynnwys ardaloedd mynyddig a gwastad. Gan fod hyn yn gwneud y map yn fwy gwastad, dylid addasu gosodiadau eraill at mynyddig
STR_CONFIG_SETTING_RIVER_AMOUNT                                 :Nifer afonydd: {STRING}
STR_CONFIG_SETTING_RIVER_AMOUNT_HELPTEXT                        :Dewis sawl afon i'w creu
STR_CONFIG_SETTING_TREE_PLACER                                  :Algorithm gosod coed: {STRING}
STR_CONFIG_SETTING_TREE_PLACER_HELPTEXT                         :Dewis dosraniad coed ar y map: mae 'Gwreiddiol' yn plannu coed mewn dosraniad unffurf, a 'Gwell' yn eu plannu mewn grwpiau
STR_CONFIG_SETTING_TREE_PLACER_NONE                             :Dim
STR_CONFIG_SETTING_TREE_PLACER_ORIGINAL                         :Gwreiddiol
STR_CONFIG_SETTING_TREE_PLACER_IMPROVED                         :Gwell
STR_CONFIG_SETTING_ROAD_SIDE                                    :Cerbydau ffordd: {STRING}
STR_CONFIG_SETTING_ROAD_SIDE_HELPTEXT                           :Dewis yr ochr gyrru
STR_CONFIG_SETTING_HEIGHTMAP_ROTATION                           :Tro Map Uchder: {STRING}
STR_CONFIG_SETTING_HEIGHTMAP_ROTATION_COUNTER_CLOCKWISE         :Gwrthglocwedd
STR_CONFIG_SETTING_HEIGHTMAP_ROTATION_CLOCKWISE                 :Clocwedd
STR_CONFIG_SETTING_SE_FLAT_WORLD_HEIGHT                         :Y lefel map uchder mae map senario fflat yn ei dderbyn: {STRING}
STR_CONFIG_SETTING_EDGES_NOT_EMPTY                              :{WHITE}Nid yw un neu fwy o'r teiliau ar ymyl gogleddol y map yn wag
STR_CONFIG_SETTING_EDGES_NOT_WATER                              :{WHITE}Nid yw un neu fwy o'r teiliau ar un o'r ymylon yn ddŵr

STR_CONFIG_SETTING_STATION_SPREAD                               :Gwasgariad gorsaf uchafsymol: {STRING}
STR_CONFIG_SETTING_STATION_SPREAD_HELPTEXT                      :Yr ardal mwyaf y caiff cydrannau gorsaf unigol eu gwasgaru trosto. Sylwer y bydd gwerthoedd uchel yn arafu'r gêm
STR_CONFIG_SETTING_SERVICEATHELIPAD                             :Rhoi gwasanaeth i hofrenyddion ar helepads yn awtomatig: {STRING}
STR_CONFIG_SETTING_SERVICEATHELIPAD_HELPTEXT                    :Gwasanaethu hefrenyddion wedi pop glaniad, hyd yn oed os nad oes depô yn y maes awyr
STR_CONFIG_SETTING_LINK_TERRAFORM_TOOLBAR                       :Cyfuno'r bar offer tirwedd gyda'r bariau offer ffordd/rheilffordd/maes awyr: {STRING}
STR_CONFIG_SETTING_LINK_TERRAFORM_TOOLBAR_HELPTEXT              :Wrth agor bar offer adeiladu ar gyfer math o drafnidiaeth, agor y bar offer tirweddu hefyd
STR_CONFIG_SETTING_SMALLMAP_LAND_COLOUR                         :Lliw tir a ddefnyddir ar y map bychan: {STRING}
STR_CONFIG_SETTING_SMALLMAP_LAND_COLOUR_HELPTEXT                :Lliw y tirwedd yn y map bychan
STR_CONFIG_SETTING_SMALLMAP_LAND_COLOUR_GREEN                   :Gwyrdd
STR_CONFIG_SETTING_SMALLMAP_LAND_COLOUR_DARK_GREEN              :Gwyrdd tywyll
STR_CONFIG_SETTING_SMALLMAP_LAND_COLOUR_VIOLET                  :Fioled
STR_CONFIG_SETTING_SMOOTH_SCROLLING                             :Sgrolio prif ffenestr llyfn: {STRING}
STR_CONFIG_SETTING_SMOOTH_SCROLLING_HELPTEXT                    :Rheoli syt y mae'r prif olygfa'n sgrolio at leoliad penodol pan yn clicio ar y map bychan neu yn rhoi gorchymyn i sgrolio at wrthrych penodol
STR_CONFIG_SETTING_MEASURE_TOOLTIP                              :Dangos cymorth mesur wrth ddefnyddio'r offer adeiladu amrywiol: {STRING}
STR_CONFIG_SETTING_MEASURE_TOOLTIP_HELPTEXT                     :Dangos pellterau teil a gwahaniaethau uchder wrth lusgo tra'n adeiladu
STR_CONFIG_SETTING_LIVERIES                                     :Defnyddio lifrau cerbyd-benodol: {STRING}
STR_CONFIG_SETTING_LIVERIES_HELPTEXT                            :Rheoli defnydd o lifrau cerbyd-benodol ar gyfer cerbydau (yn hytrach na lliwiau'r cwmni)
STR_CONFIG_SETTING_LIVERIES_NONE                                :Dim
STR_CONFIG_SETTING_LIVERIES_OWN                                 :Eich Cwmni
STR_CONFIG_SETTING_LIVERIES_ALL                                 :Pob cwmni
STR_CONFIG_SETTING_PREFER_TEAMCHAT                              :Newid Sgwrsio Tîm i <ENTER>: {STRING}
STR_CONFIG_SETTING_PREFER_TEAMCHAT_HELPTEXT                     :Newid rhwymiadau sgwrs cwmni a sgwrs cyhoeddus at <ENTER> a <Ctrl+ENTER> yn ôl eu trefn
STR_CONFIG_SETTING_SCROLLWHEEL_SCROLLING                        :Gweithred yr olwyn sgrolio: {STRING}
STR_CONFIG_SETTING_SCROLLWHEEL_SCROLLING_HELPTEXT               :Galluogi sgrolio gydag olwynion llygoden â dwy echel
STR_CONFIG_SETTING_SCROLLWHEEL_ZOOM                             :Mwyhau map
STR_CONFIG_SETTING_SCROLLWHEEL_SCROLL                           :Sgrolio map
STR_CONFIG_SETTING_SCROLLWHEEL_OFF                              :I ffwrdd
STR_CONFIG_SETTING_SCROLLWHEEL_MULTIPLIER                       :Cyflymder olwyn sgrolio map: {STRING}
STR_CONFIG_SETTING_SCROLLWHEEL_MULTIPLIER_HELPTEXT              :Rheoli manylder sgrolio olwyn y llygoden
STR_CONFIG_SETTING_OSK_ACTIVATION                               :Allweddfwrdd ar y sgrin: {STRING}
STR_CONFIG_SETTING_OSK_ACTIVATION_HELPTEXT                      :Dewis y dull i agor yr allweddfwrdd ar-sgrin ar gyfer mewnbynnu testun gan ddefnyddio'r cyrchydd yn unig
STR_CONFIG_SETTING_OSK_ACTIVATION_DISABLED                      :Analluogwyd
STR_CONFIG_SETTING_OSK_ACTIVATION_DOUBLE_CLICK                  :Clic ddwbl
STR_CONFIG_SETTING_OSK_ACTIVATION_SINGLE_CLICK_FOCUS            :Clic sengl (pan fo ffocws)
STR_CONFIG_SETTING_OSK_ACTIVATION_SINGLE_CLICK                  :Clic sengl (ar unwaith)

STR_CONFIG_SETTING_RIGHT_MOUSE_BTN_EMU                          :Efelychu de-glicio: {STRING}
STR_CONFIG_SETTING_RIGHT_MOUSE_BTN_EMU_HELPTEXT                 :Dewis sut i efelychu cliciau botwm dde y llygoden
STR_CONFIG_SETTING_RIGHT_MOUSE_BTN_EMU_COMMAND                  :Command-clic
STR_CONFIG_SETTING_RIGHT_MOUSE_BTN_EMU_CONTROL                  :Ctrl+Clic
STR_CONFIG_SETTING_RIGHT_MOUSE_BTN_EMU_OFF                      :I ffwrdd

STR_CONFIG_SETTING_RIGHT_MOUSE_WND_CLOSE                        :Cau ffenest wrth dde-glicio: {STRING}
STR_CONFIG_SETTING_RIGHT_MOUSE_WND_CLOSE_HELPTEXT               :Cau ffenest wrth dde-glicio tu fewn iddo. Mae hyn yn analluogi dangos gwybodaeth ar dde-clicio!

STR_CONFIG_SETTING_AUTOSAVE                                     :Awtogadw: {STRING}
STR_CONFIG_SETTING_AUTOSAVE_HELPTEXT                            :Dewis pa mor aml y dylid awtogadw gemau

STR_CONFIG_SETTING_DATE_FORMAT_IN_SAVE_NAMES                    :Defnyddio'r fformat dyddiad {STRING} ar gyfer enwau gemau wedi'u cadw
STR_CONFIG_SETTING_DATE_FORMAT_IN_SAVE_NAMES_HELPTEXT           :Fformat y dyddiad mewn enwau ffeiliau cadw
STR_CONFIG_SETTING_DATE_FORMAT_IN_SAVE_NAMES_LONG               :hir (31ain Rhag 2008)
STR_CONFIG_SETTING_DATE_FORMAT_IN_SAVE_NAMES_SHORT              :byr(31-12-2008)
STR_CONFIG_SETTING_DATE_FORMAT_IN_SAVE_NAMES_ISO                :ISO (2008-12-31)

STR_CONFIG_SETTING_PAUSE_ON_NEW_GAME                            :Oedi'n awtomatig wrth gychwyn gêm newydd: {STRING}
STR_CONFIG_SETTING_PAUSE_ON_NEW_GAME_HELPTEXT                   :Pan y galluogir, bydd yn gêm yn oedi ar ddechrau gêm newydd, er mwyn astudio'r map
STR_CONFIG_SETTING_COMMAND_PAUSE_LEVEL                          :Tra fo wedi'i oedi, caniatáu: {STRING}
STR_CONFIG_SETTING_COMMAND_PAUSE_LEVEL_HELPTEXT                 :Dewis pa weithredoedd y gellid eu gwneud tra fo'r gêm wedi ei oedi
STR_CONFIG_SETTING_COMMAND_PAUSE_LEVEL_NO_ACTIONS               :Dim gweithredoedd
STR_CONFIG_SETTING_COMMAND_PAUSE_LEVEL_ALL_NON_CONSTRUCTION     :Pob gweithred ac eithro adeiladu
STR_CONFIG_SETTING_COMMAND_PAUSE_LEVEL_ALL_NON_LANDSCAPING      :Pob gweithred ac eithro addasu tirwedd
STR_CONFIG_SETTING_COMMAND_PAUSE_LEVEL_ALL_ACTIONS              :Pob gweithred
STR_CONFIG_SETTING_ADVANCED_VEHICLE_LISTS                       :Defnyddio grwpiau yn y rhestr cerbydau: {STRING}
STR_CONFIG_SETTING_ADVANCED_VEHICLE_LISTS_HELPTEXT              :Galluogi defnydd o'r rhestrau cerbyd uwch ar gyfer grwpio cerbydau
STR_CONFIG_SETTING_LOADING_INDICATORS                           :Dangos llwytho: {STRING}
STR_CONFIG_SETTING_LOADING_INDICATORS_HELPTEXT                  :Dewis a fydd dangosyddion llwytho'n cael eu dangos uwch cerbydau sy'n llwytho neu dadlwytho
STR_CONFIG_SETTING_TIMETABLE_IN_TICKS                           :Dangos amserlen fesul ticiau yn hytrach na dyddiau: {STRING}
STR_CONFIG_SETTING_TIMETABLE_IN_TICKS_HELPTEXT                  :Dangos amseroedd teithio mewn amserlenni mewn ticiau yn hytrach na dyddiau
STR_CONFIG_SETTING_TIMETABLE_SHOW_ARRIVAL_DEPARTURE             :Dangos cyrraedd a gadael mewn amserlenni: {STRING}
STR_CONFIG_SETTING_TIMETABLE_SHOW_ARRIVAL_DEPARTURE_HELPTEXT    :Dangos amseroedd cyrraedd a gadael rhagdybiedig mewn amserlenni
STR_CONFIG_SETTING_QUICKGOTO                                    :Creu cyflym ar gyfer gorchmynion cerbydau: {STRING}
STR_CONFIG_SETTING_QUICKGOTO_HELPTEXT                           :Rhag-ddewis y 'cyrchydd mynd i' pan yn agor y ffenestr gorchmynion
STR_CONFIG_SETTING_DEFAULT_RAIL_TYPE                            :Math rheilffordd ragosodedig (ar ôl gêm newydd/llwytho gêm ): {STRING}
STR_CONFIG_SETTING_DEFAULT_RAIL_TYPE_HELPTEXT                   :Math o gledrau i'w ddewis wedi dechrau neu lwytho gêm. Bydd 'y cyntaf ar gael' yn dewis y math hynaf, 'yr olaf ar gael' yn dewis y diweddaraf, a 'defnydd mwyaf' y math mwyaf cyffredin ar hyn o bryd
STR_CONFIG_SETTING_DEFAULT_RAIL_TYPE_FIRST                      :Y cyntaf sydd ar gael
STR_CONFIG_SETTING_DEFAULT_RAIL_TYPE_LAST                       :Yr olaf sydd ar gael
STR_CONFIG_SETTING_DEFAULT_RAIL_TYPE_MOST_USED                  :Defnydd mwyaf
STR_CONFIG_SETTING_SHOW_TRACK_RESERVATION                       :Dangos llwybrau traciau wedi'u cadw: {STRING}
STR_CONFIG_SETTING_SHOW_TRACK_RESERVATION_HELPTEXT              :Rhoi lliw gwahanol ar gledrau lliw gwahanol i gynorthwyo datrys problemau gyda threnau sy'n gwrthod myned blociau llwybro
STR_CONFIG_SETTING_PERSISTENT_BUILDINGTOOLS                     :Cadw'r offer adeiladu yn weithredol wedi ei ddefnydd: {STRING}
STR_CONFIG_SETTING_PERSISTENT_BUILDINGTOOLS_HELPTEXT            :Cadw'r offer adeiladu pontydd, twneli, a.y.y.b. ar agor wedi eu defnydd
STR_CONFIG_SETTING_EXPENSES_LAYOUT                              :Grwpio costau yn ffenestr cyllid y cwmni: {STRING}
STR_CONFIG_SETTING_EXPENSES_LAYOUT_HELPTEXT                     :Diffinio cynllun ffenestr costau'r cwmni

STR_CONFIG_SETTING_SOUND_TICKER                                 :Stribyn newyddion: {STRING}
STR_CONFIG_SETTING_SOUND_TICKER_HELPTEXT                        :Chwarae sŵn ar gyfer crynodiadau newyddion
STR_CONFIG_SETTING_SOUND_NEWS                                   :Papur newydd: {STRING}
STR_CONFIG_SETTING_SOUND_NEWS_HELPTEXT                          :Chwarae sŵn ar ddangos papurau newydd
STR_CONFIG_SETTING_SOUND_NEW_YEAR                               :Diwedd y flwyddyn: {STRING}
STR_CONFIG_SETTING_SOUND_NEW_YEAR_HELPTEXT                      :Chwarae sŵn ar ddiwedd blwyddyn i adlewyrchu perfformiad y cwmni am y flwyddyn o'i gymharu a'r llynedd
STR_CONFIG_SETTING_SOUND_CONFIRM                                :Adeiladu: {STRING}
STR_CONFIG_SETTING_SOUND_CONFIRM_HELPTEXT                       :Chwarae sŵn wrth adeiladu'n lwyddiannus neu ar weithredoedd eraill
STR_CONFIG_SETTING_SOUND_CLICK                                  :Cliciau botwm: {STRING}
STR_CONFIG_SETTING_SOUND_CLICK_HELPTEXT                         :Bipio wrth glicio botymau
STR_CONFIG_SETTING_SOUND_DISASTER                               :Trychinebau/damweiniau: {STRING}
STR_CONFIG_SETTING_SOUND_DISASTER_HELPTEXT                      :Chwarae effeithiau sŵn damweiniau a thrychinebau
STR_CONFIG_SETTING_SOUND_VEHICLE                                :Cerbydau: {STRING}
STR_CONFIG_SETTING_SOUND_VEHICLE_HELPTEXT                       :Chwarae effeithiau sŵn cerbydau
STR_CONFIG_SETTING_SOUND_AMBIENT                                :Cefndir: {STRING}
STR_CONFIG_SETTING_SOUND_AMBIENT_HELPTEXT                       :Chwarae synau cefndirol y tirwedd, diwydiannau a threfi

STR_CONFIG_SETTING_DISABLE_UNSUITABLE_BUILDING                  :Analluogi adeiladu tanadeiledd pan nad oes cerbydau addas ar gael: {STRING}
STR_CONFIG_SETTING_DISABLE_UNSUITABLE_BUILDING_HELPTEXT         :Pan y galluogir, nid yw tanadeiledd ar gael nes fod cerbydau ar gael iddo, gan osgoi gwastraff arian ac amser ar danadeiledd na ellir ei ddefnyddio
STR_CONFIG_SETTING_MAX_TRAINS                                   :Uchafswm nifer y trenau i bob cwmni: {STRING}
STR_CONFIG_SETTING_MAX_TRAINS_HELPTEXT                          :Nifer uchafsymol y trenau y gall cwmni fod yn berchen arnynt
STR_CONFIG_SETTING_MAX_ROAD_VEHICLES                            :Uchafswm nifer y cerbydau ffordd i bob cwmni: {STRING}
STR_CONFIG_SETTING_MAX_ROAD_VEHICLES_HELPTEXT                   :Nifer uchafsymol y cerbydau ffordd y gall cwmni fod yn berchen arnynt
STR_CONFIG_SETTING_MAX_AIRCRAFT                                 :Uchafswm nifer yr awyrennau i bob cwmni: {STRING}
STR_CONFIG_SETTING_MAX_AIRCRAFT_HELPTEXT                        :Nifer uchafsymol yr awyrennau y gall cwmni fod yn berchen arnynt
STR_CONFIG_SETTING_MAX_SHIPS                                    :Uchafswm nifer y llongau i bob cwmni: {STRING}
STR_CONFIG_SETTING_MAX_SHIPS_HELPTEXT                           :Nifer uchafsymol y llongau y gall cwmni fod yn berchen arnynt

STR_CONFIG_SETTING_AI_BUILDS_TRAINS                             :Analluogi trenau ar gyfer y cyfrifiadur: {STRING}
STR_CONFIG_SETTING_AI_BUILDS_TRAINS_HELPTEXT                    :Mae galluogi'r gosodiad yma'n ei gwneud yn amhosib i chwaraewr cyfrifiadur adeiladu trenau
STR_CONFIG_SETTING_AI_BUILDS_ROAD_VEHICLES                      :Analluogi cerbyd ffordd ar gyfer y cyfrifiadur: {STRING}
STR_CONFIG_SETTING_AI_BUILDS_ROAD_VEHICLES_HELPTEXT             :Mae galluogi'r gosodiad yma'n ei gwneud yn amhosib i chwaraewr cyfrifiadur adeiladu cerbydau ffordd
STR_CONFIG_SETTING_AI_BUILDS_AIRCRAFT                           :Analluogi awyren ar gyfer y cyfrifiadur: {STRING}
STR_CONFIG_SETTING_AI_BUILDS_AIRCRAFT_HELPTEXT                  :Mae galluogi'r gosodiad yma'n ei gwneud yn amhosib i chwaraewr cyfrifiadur adeiladu awyrennau
STR_CONFIG_SETTING_AI_BUILDS_SHIPS                              :Analluogi llongau ar gyfer y cyfrifiadur: {STRING}
STR_CONFIG_SETTING_AI_BUILDS_SHIPS_HELPTEXT                     :Mae galluogi'r gosodiad yma'n ei gwneud yn amhosib i chwaraewr cyfrifiadur adeiladu llongau

STR_CONFIG_SETTING_AI_PROFILE                                   :Proffil gosodiadau rhagosodedig: {STRING}
STR_CONFIG_SETTING_AI_PROFILE_HELPTEXT                          :Dewis pa broffil gosodiadau i'w ddefnyddio ar gyfer AIau a gyflwynir ar hap, neu fel gwerthoedd rhagosodedig pan yn ychwanegu AI neu Sgript Gêm newydd
STR_CONFIG_SETTING_AI_PROFILE_EASY                              :Hawdd
STR_CONFIG_SETTING_AI_PROFILE_MEDIUM                            :Cymhedrol
STR_CONFIG_SETTING_AI_PROFILE_HARD                              :Anodd

STR_CONFIG_SETTING_AI_IN_MULTIPLAYER                            :Caniatáu AIau mewn gemau amlchwaraewr: {STRING}
STR_CONFIG_SETTING_AI_IN_MULTIPLAYER_HELPTEXT                   :Caniatáu i chwaraewyr AI gymeryd rhan mewn gemau amlchwaraewr
STR_CONFIG_SETTING_SCRIPT_MAX_OPCODES                           :Nifer y gweithredoedd cyn diarddel sgriptiau: {STRING}
STR_CONFIG_SETTING_SCRIPT_MAX_OPCODES_HELPTEXT                  :Uchafswm y nifer o gamau cyfrifo y gall sgript ei gymeryd mewn un tro

STR_CONFIG_SETTING_SERVINT_ISPERCENT                            :Dangos y cyfnod rhwng gwasanaethau mewn canrannau: {STRING}
STR_CONFIG_SETTING_SERVINT_ISPERCENT_HELPTEXT                   :Dewis os y bydd gwasanaethu cerbydau'n digwydd yn ôl yr amser ers y gwasanaeth olaf, neu wrth i'w dibynadwyedd ddisgyn islaw ganran penodol o'r dibynadwyedd uchafsymol
STR_CONFIG_SETTING_SERVINT_TRAINS                               :Ystod gwasanaethu rhagosodedig ar gyfer trenau: {STRING}
STR_CONFIG_SETTING_SERVINT_TRAINS_HELPTEXT                      :Gosod yr ystod gwasanaethu rhagosodedig ar gyfer cerbydau rheilffordd newydd, os na ddynodir ystod gwasanaethu penodol ar gyfer y cerbyd
STR_CONFIG_SETTING_SERVINT_VALUE                                :{COMMA}{NBSP}diwrnod/%
STR_CONFIG_SETTING_SERVINT_DISABLED                             :Analluogwyd
STR_CONFIG_SETTING_SERVINT_ROAD_VEHICLES                        :Ystod gwasanethu rhagosodedig ar gyfer cerbydau ffordd: {STRING}
STR_CONFIG_SETTING_SERVINT_ROAD_VEHICLES_HELPTEXT               :Gosod yr ystod gwasanaethu rhagosodedig ar gyfer cerbydau ffordd newydd, os na ddynodir ystod gwasanaethu penodol ar gyfer y cerbyd
STR_CONFIG_SETTING_SERVINT_AIRCRAFT                             :Ystod gwasanaethu rhagosodedig ar gyfer awyrennau: {STRING}
STR_CONFIG_SETTING_SERVINT_AIRCRAFT_HELPTEXT                    :Gosod yr ystod gwasanaethu rhagosodedig ar gyfer awyrennau newydd, os na ddynodir ystod gwasanaethu penodol ar gyfer y cerbyd
STR_CONFIG_SETTING_SERVINT_SHIPS                                :Ystod gwasanaethu rhagosodedig ar gyfer llongau: {STRING}
STR_CONFIG_SETTING_SERVINT_SHIPS_HELPTEXT                       :Gosod yr ystod gwasanaethu rhagosodedig ar gyfer llongau newydd, os na ddynodir ystod gwasanaethu penodol ar gyfer y cerbyd
STR_CONFIG_SETTING_NOSERVICE                                    :Analluogi gwasanaethau pan fydd torri i lawr wedi ei osod i Ddim: {STRING}
STR_CONFIG_SETTING_NOSERVICE_HELPTEXT                           :Pan y galluogir, ni wasanaethir cerbydau os na allent dorri i lawr
STR_CONFIG_SETTING_WAGONSPEEDLIMITS                             :Galluogi terfynau cyflymder wagenni: {STRING}
STR_CONFIG_SETTING_WAGONSPEEDLIMITS_HELPTEXT                    :Pan y galluogir, fe ddefnyddir terfynnau cyflymder pob cerbyd mewn trên pan yn cyfrifo ei gyflymder uchafsymol
STR_CONFIG_SETTING_DISABLE_ELRAILS                              :Analluogi cledrau trydan: {STRING}
STR_CONFIG_SETTING_DISABLE_ELRAILS_HELPTEXT                     :Mae galluogi'r gosodiad yma yn gwaredu a'r angen i drydaneiddio traciau cyn y gall injan drydan redeg arnynt

STR_CONFIG_SETTING_NEWS_ARRIVAL_FIRST_VEHICLE_OWN               :Y cerbyd cyntaf yn cyrraedd gorsaf y chwaraewr: {STRING}
STR_CONFIG_SETTING_NEWS_ARRIVAL_FIRST_VEHICLE_OWN_HELPTEXT      :Dangos papur newydd pan fo'r cerbyd cyntaf yn cyrraedd gorsaf newydd y chwaraewr
STR_CONFIG_SETTING_NEWS_ARRIVAL_FIRST_VEHICLE_OTHER             :Y cerbyd cyntaf yn cyrraedd gorsaf cystadleuydd: {STRING}
STR_CONFIG_SETTING_NEWS_ARRIVAL_FIRST_VEHICLE_OTHER_HELPTEXT    :Dangos papur newydd pan fo'r cerbyd cyntaf yn cyrraedd gorsaf newydd cystadleuwr
STR_CONFIG_SETTING_NEWS_ACCIDENTS_DISASTERS                     :Damweiniau / trychinebau: {STRING}
STR_CONFIG_SETTING_NEWS_ACCIDENTS_DISASTERS_HELPTEXT            :Dangos papur newydd pan fo damweiniau neu drychinebau'n digwydd
STR_CONFIG_SETTING_NEWS_COMPANY_INFORMATION                     :Gwybodaeth Cwmnïau: {STRING}
STR_CONFIG_SETTING_NEWS_COMPANY_INFORMATION_HELPTEXT            :Dangos papur newydd pan fo cwmni newydd yn dechrau, neu pan fo cwmnïau ar fin taro'r wal
STR_CONFIG_SETTING_NEWS_INDUSTRY_OPEN                           :Cychwyn diwydiannau: {STRING}
STR_CONFIG_SETTING_NEWS_INDUSTRY_OPEN_HELPTEXT                  :Dangos papur newydd pan fo diwydiannau newydd yn agor
STR_CONFIG_SETTING_NEWS_INDUSTRY_CLOSE                          :Cau diwydiannau: {STRING}
STR_CONFIG_SETTING_NEWS_INDUSTRY_CLOSE_HELPTEXT                 :Dangos papur newydd pan fo diwydiannau'n cau i lawr
STR_CONFIG_SETTING_NEWS_ECONOMY_CHANGES                         :Newidiadau yn yr economi: {STRING}
STR_CONFIG_SETTING_NEWS_ECONOMY_CHANGES_HELPTEXT                :Dangos papur newydd am newidiadau fyd-eang i'r economi
STR_CONFIG_SETTING_NEWS_INDUSTRY_CHANGES_COMPANY                :Newid yng nghynyrch diwydiannau a wasanaethir gan y cwmni: {STRING}
STR_CONFIG_SETTING_NEWS_INDUSTRY_CHANGES_COMPANY_HELPTEXT       :Dangos papur newydd pan fo lefel gweithgynhyrchu diwydiannau'n newid, a rheiny yn cael eu gwasanaethu gan y cwmni
STR_CONFIG_SETTING_NEWS_INDUSTRY_CHANGES_OTHER                  :Newid yng nghynyrch diwydiannau a wasanaethir gan gystadleuw(y)r: {STRING}
STR_CONFIG_SETTING_NEWS_INDUSTRY_CHANGES_OTHER_HELPTEXT         :Dangos papur newydd pan fo lefel gweithgynhyrchu diwydiannau'n newid, a rheiny yn cael eu gwasanaethu gan gystadleuwyr
STR_CONFIG_SETTING_NEWS_INDUSTRY_CHANGES_UNSERVED               :Newidiadau cynyrch diwydiannau eraill: {STRING}
STR_CONFIG_SETTING_NEWS_INDUSTRY_CHANGES_UNSERVED_HELPTEXT      :Dangos papur newydd pan fo lefel gweithgynhyrchu diwydiannau'n newid, a rheiny heb eu gwasanaethu gan y cwmni na'i gystadleuwyr
STR_CONFIG_SETTING_NEWS_ADVICE                                  :Cyngor / gwybodaeth am gerbydau cwmni: {STRING}
STR_CONFIG_SETTING_NEWS_ADVICE_HELPTEXT                         :Dangos negeseuon am gerbydau sydd angen sylw
STR_CONFIG_SETTING_NEWS_NEW_VEHICLES                            :Cerbydau Newydd: {STRING}
STR_CONFIG_SETTING_NEWS_NEW_VEHICLES_HELPTEXT                   :Dangos papur newydd pan fo math newydd o gerbyd ar gael
STR_CONFIG_SETTING_NEWS_CHANGES_ACCEPTANCE                      :Newidiadau i'r llwythi a dderbynir: {STRING}
STR_CONFIG_SETTING_NEWS_CHANGES_ACCEPTANCE_HELPTEXT             :Dangos negeseuon am orsafoedd yn newid y nwyddau y maent yn derbyn
STR_CONFIG_SETTING_NEWS_SUBSIDIES                               :Cymorthdaliadau: {STRING}
STR_CONFIG_SETTING_NEWS_SUBSIDIES_HELPTEXT                      :Dangos papur newydd am ddigwyddiadau ynghylch cymorthdaliadau
STR_CONFIG_SETTING_NEWS_GENERAL_INFORMATION                     :Gwybodaeth Gyffredinol: {STRING}
STR_CONFIG_SETTING_NEWS_GENERAL_INFORMATION_HELPTEXT            :Dangos papur newydd ar gyfer digwyddiadau cyffredinol, megis prynnu hawliau cyfyngol neu ariannu ailadeiladu ffyrdd

STR_CONFIG_SETTING_NEWS_MESSAGES_OFF                            :I Ffwrdd
STR_CONFIG_SETTING_NEWS_MESSAGES_SUMMARY                        :Crynodeb
STR_CONFIG_SETTING_NEWS_MESSAGES_FULL                           :Llawn

STR_CONFIG_SETTING_COLOURED_NEWS_YEAR                           :Bydd newyddion lliw yn ymddangos yn: {STRING}
STR_CONFIG_SETTING_COLOURED_NEWS_YEAR_HELPTEXT                  :Y blwyddyn y caiff cyhoeddiadau newyddion eu hargraffu mewn lliw. Cyn y dyddiad yma rhai du a gwyn fyddent
STR_CONFIG_SETTING_STARTING_YEAR                                :Blwyddyn dechreuol: {STRING}
STR_CONFIG_SETTING_SMOOTH_ECONOMY                               :Galluogi economi llyfn (mwy o newidiadau llai): {STRING}
STR_CONFIG_SETTING_SMOOTH_ECONOMY_HELPTEXT                      :Pan fe wedi'i alluogi, mae gweithgynhyrchiant diwydiant yn newid yn fwy aml, ac mewn cammau llai. Ni fydd y gosodiad yma yn cael effaith os y defnyddir diwydiannau NewGRF, fel rheol
STR_CONFIG_SETTING_ALLOW_SHARES                                 :Caniatáu prynu cyfranddaliadau mewn cwmnïau eraill: {STRING}
STR_CONFIG_SETTING_ALLOW_SHARES_HELPTEXT                        :Pan fo wedi'i alluogi, fe ganiateir prynnu a gwerthu cyfrandalaidau cwmni. Rhaid i gwmni gyrraedd oed penodol cyn y daw eu cyfrandaliadau ar gael
STR_CONFIG_SETTING_FEEDER_PAYMENT_SHARE                         :Canran elw y cymal i'w dalu mewn systemau trosglwyddo: {STRING}
STR_CONFIG_SETTING_FEEDER_PAYMENT_SHARE_HELPTEXT                :Y canran o elw a ddyfarnir i'r cymalau rhyngol mewn systemau trosglwyddo, gan rhoi fwy o reolaeth dros yr elw
STR_CONFIG_SETTING_DRAG_SIGNALS_DENSITY                         :Wrth lusgo, gosod signalau bob: {STRING}
STR_CONFIG_SETTING_DRAG_SIGNALS_DENSITY_HELPTEXT                :Gosod y pellter y codir signalau ar drac hyd at y rhwystr nesaf (signal, cyffordd), os y llusgir signalau
STR_CONFIG_SETTING_DRAG_SIGNALS_DENSITY_VALUE                   :{COMMA} teil
STR_CONFIG_SETTING_DRAG_SIGNALS_FIXED_DISTANCE                  :Pan yn llusgo, cadw pellter cyson rhwng y signalau: {STRING}
STR_CONFIG_SETTING_DRAG_SIGNALS_FIXED_DISTANCE_HELPTEXT         :Gosod ymddygiad gosod signalau pan yn Ctrl+llusgo signalau. Os analluogir, caiff signalau eu gosod o amgylch twneli a phontydd i osgoi ystodau hir heb signalau. Os y galluogir, caiff signalau eu gosod bob n teil, gan rwyddhau alinio signalau ar traciau paralel
STR_CONFIG_SETTING_SEMAPHORE_BUILD_BEFORE_DATE                  :Adeiladu semafforau cyn: {STRING}
STR_CONFIG_SETTING_SEMAPHORE_BUILD_BEFORE_DATE_HELPTEXT         :Gosod y flwyddyn pan y defnyddir signalau trydan ar draciau. Cyn y flwyddyn hon, fe ddefnyddir signalau semaffor (sydd â gweithred unfath, ond edrychiad gwahanol)
STR_CONFIG_SETTING_ENABLE_SIGNAL_GUI                            :Galluogi'r GUI signalau: {STRING}
STR_CONFIG_SETTING_ENABLE_SIGNAL_GUI_HELPTEXT                   :Dangos ffenestr ar gyfer dewis y math o signalau i ddewis, yn hytrach na chylchu drwy mathau signal heb ffenest wrth Ctrl+clicio ar signalau eisoes wedi'u hadeiladu
STR_CONFIG_SETTING_DEFAULT_SIGNAL_TYPE                          :Y math o signal i'w adeiladu fel rhagosodiad: {STRING}
STR_CONFIG_SETTING_DEFAULT_SIGNAL_TYPE_HELPTEXT                 :Signal rhagosodedig i'w ddefnyddio
STR_CONFIG_SETTING_DEFAULT_SIGNAL_NORMAL                        :Signalau Bloc
STR_CONFIG_SETTING_DEFAULT_SIGNAL_PBS                           :Signalau Llwybr
STR_CONFIG_SETTING_DEFAULT_SIGNAL_PBSOWAY                       :Signalau Llwybr Un-ffordd
STR_CONFIG_SETTING_CYCLE_SIGNAL_TYPES                           :Cylchu trwy mathau signal: {STRING}
STR_CONFIG_SETTING_CYCLE_SIGNAL_TYPES_HELPTEXT                  :Dewis pa fathau o signalau i gylchu drwyddynt, pan yn Ctrl+clicio i adeiladu signalau gyda'r offer signal
STR_CONFIG_SETTING_CYCLE_SIGNAL_NORMAL                          :Signalau bloc yn unig
STR_CONFIG_SETTING_CYCLE_SIGNAL_PBS                             :Signalau llwybr yn unig
STR_CONFIG_SETTING_CYCLE_SIGNAL_ALL                             :Pob math

STR_CONFIG_SETTING_TOWN_LAYOUT                                  :Cynllun ffyrdd ar gyfer trefi newydd: {STRING}
STR_CONFIG_SETTING_TOWN_LAYOUT_HELPTEXT                         :Cynllun rhwydwaith ffyrdd trefi
STR_CONFIG_SETTING_TOWN_LAYOUT_DEFAULT                          :Gwreiddiol
STR_CONFIG_SETTING_TOWN_LAYOUT_BETTER_ROADS                     :Ffyrdd gwell
STR_CONFIG_SETTING_TOWN_LAYOUT_2X2_GRID                         :grid 2x2
STR_CONFIG_SETTING_TOWN_LAYOUT_3X3_GRID                         :grid 3x3
STR_CONFIG_SETTING_TOWN_LAYOUT_RANDOM                           :Ar hap
STR_CONFIG_SETTING_ALLOW_TOWN_ROADS                             :Caiff trefi adeiladu ffyrdd: {STRING}
STR_CONFIG_SETTING_ALLOW_TOWN_ROADS_HELPTEXT                    :Caniatáu i drefi adeiladu ffyrdd er mwyn tyfu. Bydd analluogi yn rhwystro awdurdodau trefi rhag adeiladu ffyrdd eu hunain
STR_CONFIG_SETTING_ALLOW_TOWN_LEVEL_CROSSINGS                   :Caniatáu i drefi adeiladau croesfannau rheilffordd: {STRING}
STR_CONFIG_SETTING_ALLOW_TOWN_LEVEL_CROSSINGS_HELPTEXT          :Galluogwch y gosodiad yma i ganiatáu i drefi adeiladu croesfannau rheilffordd
STR_CONFIG_SETTING_NOISE_LEVEL                                  :Caniatáu i drefi reoli lefel swn meysydd awyrenau: {STRING}
STR_CONFIG_SETTING_NOISE_LEVEL_HELPTEXT                         :Os analluogir y gosodiad yma, gellir cael dau faes awyr ymhob tref. Os y galluogir, fe gyfyngir y nifer o feysydd awyr gan y lefel sŵn mae'r dref am dderbyn, sydd yn dibynnu ar y boblogaeth a maint a phellter y maes awyr
STR_CONFIG_SETTING_TOWN_FOUNDING                                :Sefydlu trefi mewn gêm: {STRING}
STR_CONFIG_SETTING_TOWN_FOUNDING_HELPTEXT                       :Mae galluogi'r gosodiad yma'n caniatáu i chwaraewyr sefydlu trefi newydd yn y gêm
STR_CONFIG_SETTING_TOWN_FOUNDING_FORBIDDEN                      :Gwahardd
STR_CONFIG_SETTING_TOWN_FOUNDING_ALLOWED                        :Caniatáu
STR_CONFIG_SETTING_TOWN_FOUNDING_ALLOWED_CUSTOM_LAYOUT          :Caniatáu, cynllun tref addasiedig

STR_CONFIG_SETTING_EXTRA_TREE_PLACEMENT                         :Gosod coed mewn gêm: {STRING}
STR_CONFIG_SETTING_EXTRA_TREE_PLACEMENT_HELPTEXT                :Rheoli ymddangosiad coed ar hap yn ystod y gêm. Gall hyn effeithio ar ddiwydiannau sy'n ddibynnol ar dyfiant coed, megis melinau coed
STR_CONFIG_SETTING_EXTRA_TREE_PLACEMENT_NONE                    :Dim {RED}(yn torri'r felin goed)
STR_CONFIG_SETTING_EXTRA_TREE_PLACEMENT_RAINFOREST              :Mewn glawgoedwigoedd yn unig
STR_CONFIG_SETTING_EXTRA_TREE_PLACEMENT_ALL                     :Pob man

STR_CONFIG_SETTING_TOOLBAR_POS                                  :Safle'r prif far offer: {STRING}
STR_CONFIG_SETTING_TOOLBAR_POS_HELPTEXT                         :Lleoliad llorweddol y brif bar offer ar frig y sgrin
STR_CONFIG_SETTING_STATUSBAR_POS                                :Lleoliad y bar statws: {STRING}
STR_CONFIG_SETTING_STATUSBAR_POS_HELPTEXT                       :Lleoliad llorweddol y bar statws ar waelod y sgrin
STR_CONFIG_SETTING_SNAP_RADIUS                                  :Pellter snapio ffenestr: {STRING}
STR_CONFIG_SETTING_SNAP_RADIUS_HELPTEXT                         :Y pellter rhwng ffenestri cyn y bydd y ffenest sy'n cael ei symyd ei alinio'n ddiofyn at ffenestri gerllaw
STR_CONFIG_SETTING_SNAP_RADIUS_VALUE                            :{COMMA} picsel
STR_CONFIG_SETTING_SNAP_RADIUS_DISABLED                         :Analluogwyd
STR_CONFIG_SETTING_SOFT_LIMIT                                   :Uchafswm ffenestri (nad yw'n ludiog): {STRING}
STR_CONFIG_SETTING_SOFT_LIMIT_HELPTEXT                          :Y nifer o ffenestri agored (nad ydynt yn ludiog) cyn y caiff hen ffenestri eu cau'n ddiofyn i wneud lle ar gyfer ffenestri newydd
STR_CONFIG_SETTING_SOFT_LIMIT_VALUE                             :{COMMA}
STR_CONFIG_SETTING_SOFT_LIMIT_DISABLED                          :analluogwyd
STR_CONFIG_SETTING_ZOOM_MIN                                     :Lefel mwyháu uchafsymol: {STRING}
STR_CONFIG_SETTING_ZOOM_MIN_HELPTEXT                            :Y lefel agosáu uchaf ar gyfer ffenestri olygfa. Sylwer y bydd galluogi lefelau uwch yn codi 'r gofynion côf
STR_CONFIG_SETTING_ZOOM_MAX                                     :Lefel mwyháu isafsymol: {STRING}
STR_CONFIG_SETTING_ZOOM_MAX_HELPTEXT                            :Y lefel pellhau uchaf ar gyfer ffenestri golygfa. Gall lefelau pellhau uwch beri oediadau pan y defnyddient
STR_CONFIG_SETTING_ZOOM_LVL_MIN                                 :4x
STR_CONFIG_SETTING_ZOOM_LVL_IN_2X                               :2x
STR_CONFIG_SETTING_ZOOM_LVL_NORMAL                              :Arferol
STR_CONFIG_SETTING_ZOOM_LVL_OUT_2X                              :2x
STR_CONFIG_SETTING_ZOOM_LVL_OUT_4X                              :4x
STR_CONFIG_SETTING_ZOOM_LVL_OUT_8X                              :8x
STR_CONFIG_SETTING_TOWN_GROWTH                                  :Cyflymder twf tref: {STRING}
STR_CONFIG_SETTING_TOWN_GROWTH_HELPTEXT                         :Cyflymder tyfiant trefi
STR_CONFIG_SETTING_TOWN_GROWTH_NONE                             :Dim
STR_CONFIG_SETTING_TOWN_GROWTH_SLOW                             :Araf
STR_CONFIG_SETTING_TOWN_GROWTH_NORMAL                           :Arferol
STR_CONFIG_SETTING_TOWN_GROWTH_FAST                             :Cyflym
STR_CONFIG_SETTING_TOWN_GROWTH_VERY_FAST                        :Cyflym iawn
STR_CONFIG_SETTING_LARGER_TOWNS                                 :Cyfran o drefi a dyf yn ddinasoedd: {STRING}
STR_CONFIG_SETTING_LARGER_TOWNS_HELPTEXT                        :Nifer o drefi a dyf yn ddinasoedd, ac felly yn dechrau fel trefi mwy sy'n tyfu'n gyflymach
STR_CONFIG_SETTING_LARGER_TOWNS_VALUE                           :1 mewn {COMMA}
STR_CONFIG_SETTING_LARGER_TOWNS_DISABLED                        :Dim
STR_CONFIG_SETTING_CITY_SIZE_MULTIPLIER                         :Lluosydd cychwynol maint dinas: {STRING}
STR_CONFIG_SETTING_CITY_SIZE_MULTIPLIER_HELPTEXT                :Maint cymhedrol dinasoedd o gymharu â threfi arferol ar ddechrau'r gêm

STR_CONFIG_SETTING_LINKGRAPH_INTERVAL                           :Diweddaru'r graff dosraniad bob {STRING}{NBSP}diwrnod
STR_CONFIG_SETTING_LINKGRAPH_INTERVAL_HELPTEXT                  :Amser rhwng pob ailgifrifiad o'r graff cyswllt. Bydd pob ailgyfrifiad yn cyfrifio'r cynllun ar gyfer un cydran o'r graff. O ganlyn ni fydd dwis gwerth o X yn golygu y bydd y graff cyfan yn cael ei ddiweddaru bob X diwrnod, ond y bydd rhai cydrannau. Bydd ystod byr yn defnyddio mwy o amser y prosesydd yn ailgyfrio graffiau. Bydd ystor hir yn cynyddu'r amser cyn y daw'r dosraniad i ryn ar lwybrau newydd.
STR_CONFIG_SETTING_LINKGRAPH_TIME                               :Cymryd {STRING}{NBSP}diwrnod ar gyfer ar gyfer ailgyfrifo graff dosraniad
STR_CONFIG_SETTING_LINKGRAPH_TIME_HELPTEXT                      :Yr amser ar gyfer ailgyfrifo pob cydran o raff cyswllt. Pan y dechreuir ailgyfrifo, fe grëir llinyn gwaith a gaiff redeg am nifer penodol o ddiwrnodau. Bydd gosodiad byr yn ei gwneud yn fwy tebygol na fydd y llinyn wedi gorffen mewn pryd. Yna bydd y gêm yn oedi new y bydd yn barod. Bydd gosodiad hir yn cynyddu'r amser y cymerir i'r dosranaid gael ei ddiweddaru pan fo llwybrau'n newid.
STR_CONFIG_SETTING_DISTRIBUTION_MANUAL                          :â llaw
STR_CONFIG_SETTING_DISTRIBUTION_ASYMMETRIC                      :anghymesur
STR_CONFIG_SETTING_DISTRIBUTION_SYMMETRIC                       :cymesur
STR_CONFIG_SETTING_DISTRIBUTION_PAX                             :Dull dosrannu ar gyfer teithwyr: {STRING}
STR_CONFIG_SETTING_DISTRIBUTION_PAX_HELPTEXT                    :Mae "cymesur" yn golygu y bydd tua'r un faint o deithwyr yn mynd o orsaf A i orsaf B ac yr aiff o B i A. Mae "anghymesur" yn golygu y gall niferoedd mympwyol fynd yn y naill cyfeiriad neu'r llall. Mae "â llaw" yn golygu ni fydd dosrannu diofyn yn digwydd ar gyfer teithwyr.
STR_CONFIG_SETTING_DISTRIBUTION_MAIL                            :Dull dosrannu ar gyfer post: {STRING}
STR_CONFIG_SETTING_DISTRIBUTION_MAIL_HELPTEXT                   :Mae "cymesur" yn golygu y bydd tua'r un faint o bost yn cael ei yrru o orsaf A i orsaf B ac y gyrrir o B i A. Mae "anghymesur" yn golygu y gall llwythi mympwyol eu gyrru yn y naill cyfeiriad neu'r llall. Mae "â llaw" yn golygu ni fydd dosrannu diofyn yn digwydd ar gyfer post.
STR_CONFIG_SETTING_DISTRIBUTION_ARMOURED                        :Dull dosrannu ar gyfer llwythi ARFOG: {STRING}
STR_CONFIG_SETTING_DISTRIBUTION_ARMOURED_HELPTEXT               :Mae llwythi ARFOG yn cynnwys trysorau mewn ardaloedd tymherus, diemwntau yn y trofannau, ac aur yn yr is-arctig. Gall NewGRFau newid hyn, Mae "cymesur" yn golygu y bydd tua'r un faint o lwythi'n cael eu gyrru o orsaf A i orsaf B ac y gyrrir o B i A. Mae "anghymesur" yn golygu y gall llwythi mympwyol eu gyrru yn y naill cyfeiriad neu'r llall. Mae "â llaw" yn golygu ni fydd dosrannu diofyn yn digwydd ar gyfer y llwythi yma. Fe argymhellir eich bod yn dewis anghymesur neu â llaw pan yn chwarae mewn ardal is-arctig, gan na fydd banciau'n gyrru aur yn ôl i gloddfeydd aur. Ar gyfer ardaloedd tymherus neu trofannol gallwch hefyd ddewis cymesur gan y bydd banciau'n gyrru trysorau'n ôl i rai banciau tardd.
STR_CONFIG_SETTING_DISTRIBUTION_DEFAULT                         :Dull dosrannu ar gyfer llwythi eraill: {STRING}
STR_CONFIG_SETTING_DISTRIBUTION_DEFAULT_HELPTEXT                :Mae "anghymesur" yn golygu y gall llwythi mympwyol eu gyrru yn y naill cyfeiriad neu'r llall. Mae "â llaw" yn golygu ni fydd dosrannu diofyn yn digwydd ar gyfer y llwythi hyn.
STR_CONFIG_SETTING_LINKGRAPH_ACCURACY                           :Manylder dosrannu: {STRING}
STR_CONFIG_SETTING_LINKGRAPH_ACCURACY_HELPTEXT                  :Mae'r gosodiad yma'n pennu faint o amser prosesydd y bydd cyfrifo'r graff cyswllt yn ei gymeryd. Os yw'n cymryd gormod o amser efallai bydd peth oedi ar y gêm. Os ydych yn gosod gwerth isel, fodd bynnag, ni fyddy dosraniad yn fanwl gywir, a gallwch nodi nad yw llwythi'n cael ei yrru i'r mannau y bydddech y disgwyl.
STR_CONFIG_SETTING_DEMAND_DISTANCE                              :Effaith pellter ar y galw am lwythi: {STRING}
STR_CONFIG_SETTING_DEMAND_DISTANCE_HELPTEXT                     :Os ydych yn gosod at werth yn uwch na 0, bydd y pellter rhwng gorsaf tardd rhyw gargo a cyrchfan posibl B yn dylanwadu ar faint o llwythi a yrrir o A i B. Y pellaf y mae B o A, y lleiaf o gargo a yrrir. Gyda gosodiad uwch, bydd llai o gargo yn cael ei yrru i orsafoedd pell a mwy'n cael ei yrru at orsafoedd agos.
STR_CONFIG_SETTING_DEMAND_SIZE                                  :Cyfanswm y llwythi'n dychwelyd ar gyfer modd cymesur: {STRING}
STR_CONFIG_SETTING_DEMAND_SIZE_HELPTEXT                         :Bydd gosod hwn at llai na 100% yn gwneud y dosraniad cymesur yn fwy fel yr un anghymesur. Caiff llai o llwythi eu gyrru'n ôl yn orfodol os y bydd peth penodol yn cael ei yrru i orsaf. Gyda gosodiad o 0% bydd y dosraniad cymesur yn ymddwyn fel yr un anghymesur.
STR_CONFIG_SETTING_SHORT_PATH_SATURATION                        :Llenwi llwybrau byr cyn troi at rhai uwch eu cynhwysedd: {STRING}
STR_CONFIG_SETTING_SHORT_PATH_SATURATION_HELPTEXT               :Yn aml mae mwy nag un llwybr rhwng dwy orsaf. Bydd Cargodist yn llenwi'r llwybr byrraf yn gyntaf, yna'n symyd at yr ail fyrraf nes ei fod yn llawn, ayyb. Fe ystyrir llwybr yn llawn yn ôl amcangyfrif o gynhwysedd y llwybr a'r defnydd a gynllunwyd. Gyda fod pob llwybr wedi ei lenwi, os oes galw o hyd, bydd yn gorlwytho pob llwybr, gan ffafrio'r rhai gyda chynhwysedd uchel. Ni fydd yr algorithm yn amcangyfrif y cynhwysedd yn fanwl gywir. Mae'r gosodiad yma'n eich galluogi i nodi pa mor llawn y dylai llwybr byrrach fod (fel canran) cyn dewis y llwybr nesaf. Gosodwch at llai na 100% i osgoi tagfeydd mewn gorsafoedd oherwydd goramcangyfrif cynhwysedd.

STR_CONFIG_SETTING_LOCALISATION_UNITS_VELOCITY                  :Unedau cyflymder: {STRING}
STR_CONFIG_SETTING_LOCALISATION_UNITS_VELOCITY_HELPTEXT         :Pan y dangosir cyflymder yn y rhyngwyneb defnyddiwr, ei ddangos yn yr unedau a ddewiswyd
STR_CONFIG_SETTING_LOCALISATION_UNITS_VELOCITY_IMPERIAL         :Imperial (mph)
STR_CONFIG_SETTING_LOCALISATION_UNITS_VELOCITY_METRIC           :Metrig (km/h)
STR_CONFIG_SETTING_LOCALISATION_UNITS_VELOCITY_SI               :SI (m/s)

STR_CONFIG_SETTING_LOCALISATION_UNITS_POWER                     :Unedau pŵer cerbyd: {STRING}
STR_CONFIG_SETTING_LOCALISATION_UNITS_POWER_HELPTEXT            :Pan y dangosir pŵer yn y rhyngwyneb defnyddiwr, ei ddangos yn yr unedau a ddewiswyd
STR_CONFIG_SETTING_LOCALISATION_UNITS_POWER_IMPERIAL            :Imperial (hp)
STR_CONFIG_SETTING_LOCALISATION_UNITS_POWER_METRIC              :Metrig (hp)
STR_CONFIG_SETTING_LOCALISATION_UNITS_POWER_SI                  :SI (kW)

STR_CONFIG_SETTING_LOCALISATION_UNITS_WEIGHT                    :Unedau pwysau: {STRING}
STR_CONFIG_SETTING_LOCALISATION_UNITS_WEIGHT_HELPTEXT           :Pan y dangosir pwysau yn y rhyngwyneb defnyddiwr, ei ddangos yn yr unedau a ddewiswyd
STR_CONFIG_SETTING_LOCALISATION_UNITS_WEIGHT_IMPERIAL           :Imperial (t/tunnell byr)
STR_CONFIG_SETTING_LOCALISATION_UNITS_WEIGHT_METRIC             :Metrig (t/tunell)
STR_CONFIG_SETTING_LOCALISATION_UNITS_WEIGHT_SI                 :SI (kg)

STR_CONFIG_SETTING_LOCALISATION_UNITS_VOLUME                    :Unedau cyfaint: {STRING}
STR_CONFIG_SETTING_LOCALISATION_UNITS_VOLUME_HELPTEXT           :Pan y dangosir cyfaint yn y rhyngwyneb defnyddiwr, ei ddangos yn yr unedau a ddewiswyd
STR_CONFIG_SETTING_LOCALISATION_UNITS_VOLUME_IMPERIAL           :Imperial (gal)
STR_CONFIG_SETTING_LOCALISATION_UNITS_VOLUME_METRIC             :Metrig (l)
STR_CONFIG_SETTING_LOCALISATION_UNITS_VOLUME_SI                 :SI (m³)

STR_CONFIG_SETTING_LOCALISATION_UNITS_FORCE                     :Unedau grym tynnu: {STRING}
STR_CONFIG_SETTING_LOCALISATION_UNITS_FORCE_HELPTEXT            :Pan y dangosir grym tynnu yn y rhyngwyneb defnyddiwr, ei ddangos yn yr unedau a ddewiswyd
STR_CONFIG_SETTING_LOCALISATION_UNITS_FORCE_IMPERIAL            :Imperial (lbf)
STR_CONFIG_SETTING_LOCALISATION_UNITS_FORCE_METRIC              :Metrig (kgf)
STR_CONFIG_SETTING_LOCALISATION_UNITS_FORCE_SI                  :SI (kN)

STR_CONFIG_SETTING_LOCALISATION_UNITS_HEIGHT                    :Unedau uchder: {STRING}
STR_CONFIG_SETTING_LOCALISATION_UNITS_HEIGHT_HELPTEXT           :Pan y dangosir uchder yn y rhyngwyneb defnyddiwr, ei ddangos yn yr unedau a ddewiswyd
STR_CONFIG_SETTING_LOCALISATION_UNITS_HEIGHT_IMPERIAL           :Imperial (ft)
STR_CONFIG_SETTING_LOCALISATION_UNITS_HEIGHT_METRIC             :Metrig (m)
STR_CONFIG_SETTING_LOCALISATION_UNITS_HEIGHT_SI                 :SI (m)

STR_CONFIG_SETTING_LOCALISATION                                 :{ORANGE}Unedau Lleol
STR_CONFIG_SETTING_GRAPHICS                                     :{ORANGE}Graffeg
STR_CONFIG_SETTING_SOUND                                        :{ORANGE}Sain
STR_CONFIG_SETTING_INTERFACE                                    :{ORANGE}Rhyngwyneb
STR_CONFIG_SETTING_INTERFACE_GENERAL                            :{ORANGE}Cyffredinol
STR_CONFIG_SETTING_INTERFACE_VIEWPORTS                          :{ORANGE}Ffenestri Golygfa
STR_CONFIG_SETTING_INTERFACE_CONSTRUCTION                       :{ORANGE}Adeiladu
STR_CONFIG_SETTING_ADVISORS                                     :{ORANGE}Newyddion a Chyngor
STR_CONFIG_SETTING_COMPANY                                      :{ORANGE}Cwmni
STR_CONFIG_SETTING_ACCOUNTING                                   :{ORANGE}Cyfrifo
STR_CONFIG_SETTING_VEHICLES                                     :{ORANGE}Cerbydau
STR_CONFIG_SETTING_VEHICLES_PHYSICS                             :{ORANGE}Ffiseg
STR_CONFIG_SETTING_VEHICLES_ROUTING                             :{ORANGE}Llwybro
STR_CONFIG_SETTING_LIMITATIONS                                  :{ORANGE}Cyfyngiadau
STR_CONFIG_SETTING_ACCIDENTS                                    :{ORANGE}Trychinebau a Damweiniau
STR_CONFIG_SETTING_GENWORLD                                     :{ORANGE}Cread byd
STR_CONFIG_SETTING_ENVIRONMENT                                  :{ORANGE}Amgylchedd
STR_CONFIG_SETTING_ENVIRONMENT_AUTHORITIES                      :{ORANGE}Awdurdodau
STR_CONFIG_SETTING_ENVIRONMENT_TOWNS                            :{ORANGE}Trefi
STR_CONFIG_SETTING_ENVIRONMENT_INDUSTRIES                       :{ORANGE}Diwydiannau
STR_CONFIG_SETTING_ENVIRONMENT_CARGODIST                        :{ORANGE}Dosraniad cargo
STR_CONFIG_SETTING_AI                                           :{ORANGE}Cystadleuwyr
STR_CONFIG_SETTING_AI_NPC                                       :{ORANGE}Chwaraewyr Cyfrifiadurol

STR_CONFIG_SETTING_PATHFINDER_OPF                               :Gwreiddiol
STR_CONFIG_SETTING_PATHFINDER_NPF                               :NPF
STR_CONFIG_SETTING_PATHFINDER_YAPF_RECOMMENDED                  :YAPF {BLUE}(Argymellir)

STR_CONFIG_SETTING_PATHFINDER_FOR_TRAINS                        :Llwybrwr ar gyfer trenau: {STRING}
STR_CONFIG_SETTING_PATHFINDER_FOR_TRAINS_HELPTEXT               :Llwybrwr i'w ddefnyddio ar gyfer trenau
STR_CONFIG_SETTING_PATHFINDER_FOR_ROAD_VEHICLES                 :Llwybrwr ar gyfer cerbydau ffordd: {STRING}
STR_CONFIG_SETTING_PATHFINDER_FOR_ROAD_VEHICLES_HELPTEXT        :Llwybrwr i'w ddefnyddio ar gyfer cerbydau ffordd
STR_CONFIG_SETTING_PATHFINDER_FOR_SHIPS                         :Llwybrwr ar gyfer llongau: {STRING}
STR_CONFIG_SETTING_PATHFINDER_FOR_SHIPS_HELPTEXT                :Llwybrwr i'w ddefnyddio ar gyfer llongau
STR_CONFIG_SETTING_REVERSE_AT_SIGNALS                           :Troi'n ôl yn awtomatig wrth signalau: {STRING}
STR_CONFIG_SETTING_REVERSE_AT_SIGNALS_HELPTEXT                  :Caniatáu i drenau gwrthdroi wrth signal, os ydynt wedi aros yno am beth amser

STR_CONFIG_SETTING_QUERY_CAPTION                                :{WHITE}Newid gwerth gosodiad

# Config errors
STR_CONFIG_ERROR                                                :{WHITE}Gwall gyda'r ffeil ffurfweddu...
STR_CONFIG_ERROR_ARRAY                                          :{WHITE}... gwall yn arae '{STRING}'
STR_CONFIG_ERROR_INVALID_VALUE                                  :{WHITE}... gwerth annilys '{STRING}' ar gyfer '{STRING}'
STR_CONFIG_ERROR_TRAILING_CHARACTERS                            :{WHITE}... cymeriadau gormodol ar ddiwedd '{STRING}'
STR_CONFIG_ERROR_DUPLICATE_GRFID                                :{WHITE}... yn anwybyddu NewGRF '{STRING}': GRF ID unfath â '{STRING}'
STR_CONFIG_ERROR_INVALID_GRF                                    :{WHITE}... yn annwybyddu NewGRF annilys '{STRING}': {STRING}
STR_CONFIG_ERROR_INVALID_GRF_NOT_FOUND                          :ni ganfuwyd
STR_CONFIG_ERROR_INVALID_GRF_UNSAFE                             :anniogel ar gyfer defnydd statig
STR_CONFIG_ERROR_INVALID_GRF_SYSTEM                             :system NewGRF
STR_CONFIG_ERROR_INVALID_GRF_INCOMPATIBLE                       :anghydnaws gyda'r fersiwn yma o OpenTTD
STR_CONFIG_ERROR_INVALID_GRF_UNKNOWN                            :anhysbys
STR_CONFIG_ERROR_INVALID_SAVEGAME_COMPRESSION_LEVEL             :{WHITE}... nid yw'r lefel cywasgu '{STRING}' yn ddilys
STR_CONFIG_ERROR_INVALID_SAVEGAME_COMPRESSION_ALGORITHM         :{WHITE}... nid yw'r fformat ffeil cadw gêm '{STRING}' ar gael. Yn dychwelyd at '{STRING}'
STR_CONFIG_ERROR_INVALID_BASE_GRAPHICS_NOT_FOUND                :{WHITE}... yn anwybyddu set Graffeg Sylfaenol '{STRING}': ni ganfuwyd
STR_CONFIG_ERROR_INVALID_BASE_SOUNDS_NOT_FOUND                  :{WHITE}... yn anwybyddu setiau Sain Sylfaenol '{STRING}': ni ganfuwyd
STR_CONFIG_ERROR_INVALID_BASE_MUSIC_NOT_FOUND                   :{WHITE}... yn anwybyddu set Sain Sylfaenol '{STRING}': ni ganfuwyd
STR_CONFIG_ERROR_OUT_OF_MEMORY                                  :{WHITE}Allan o gof
STR_CONFIG_ERROR_SPRITECACHE_TOO_BIG                            :{WHITE}Methwyd dyroddi {BYTES} o storfa corluniau. Lleihawyd y storfa corluniau at {BYTES}. Bydd hyn yn lleihau perfformiad OpenTTD. I leihau gofynion cof gallwch roi cynnig ar analluogi graffigiau 32 did a/neu lefelau mwyháu

# Intro window
STR_INTRO_CAPTION                                               :{WHITE}OpenTTD {REV}

STR_INTRO_NEW_GAME                                              :{BLACK}Gêm Newydd
STR_INTRO_LOAD_GAME                                             :{BLACK}Llwytho Gêm
STR_INTRO_PLAY_SCENARIO                                         :{BLACK}Chwarae Senario
STR_INTRO_PLAY_HEIGHTMAP                                        :{BLACK}Chwarae Map Uchder
STR_INTRO_SCENARIO_EDITOR                                       :{BLACK}Golygydd Senario
STR_INTRO_MULTIPLAYER                                           :{BLACK}Amlchwaraewr

STR_INTRO_GAME_OPTIONS                                          :{BLACK}Dewisiadau Gêm
STR_INTRO_HIGHSCORE                                             :{BLACK}Tabl Sgôr Uchaf
STR_INTRO_CONFIG_SETTINGS_TREE                                  :{BLACK}Gosodiadau
STR_INTRO_NEWGRF_SETTINGS                                       :{BLACK}Gosodiadau NewGRF
STR_INTRO_ONLINE_CONTENT                                        :{BLACK}Gwirio Cynnwys Ar-lein
STR_INTRO_SCRIPT_SETTINGS                                       :{BLACK}Gosodiadau AI / Sgript Gêm
STR_INTRO_QUIT                                                  :{BLACK}Gadael

STR_INTRO_TOOLTIP_NEW_GAME                                      :{BLACK}Dechrau gêm newydd. Mae Ctrl+Clic yn hepgor dewisiadau map
STR_INTRO_TOOLTIP_LOAD_GAME                                     :{BLACK}Llwytho Gêm sydd wedi'i Gadw
STR_INTRO_TOOLTIP_PLAY_HEIGHTMAP                                :{BLACK}Dechrau gêm newydd, gan ddefnyddio'r map uchder fel tirwedd
STR_INTRO_TOOLTIP_PLAY_SCENARIO                                 :{BLACK}Dechrau gêm newydd, gan ddefnyddio senario wedi'i haddasu
STR_INTRO_TOOLTIP_SCENARIO_EDITOR                               :{BLACK}Creu byd gêm/senario addasiedig
STR_INTRO_TOOLTIP_MULTIPLAYER                                   :{BLACK}Cychwyn gêm amlchwaraewr

STR_INTRO_TOOLTIP_TEMPERATE                                     :{BLACK}Dewis tirwedd tymherus
STR_INTRO_TOOLTIP_SUB_ARCTIC_LANDSCAPE                          :{BLACK}Dewis tirwedd is-arctig
STR_INTRO_TOOLTIP_SUB_TROPICAL_LANDSCAPE                        :{BLACK}Dewis tirwedd trofannol
STR_INTRO_TOOLTIP_TOYLAND_LANDSCAPE                             :{BLACK}Dewis tirwedd teganau

STR_INTRO_TOOLTIP_GAME_OPTIONS                                  :{BLACK}Dangos dewisiadau'r gêm
STR_INTRO_TOOLTIP_HIGHSCORE                                     :{BLACK}Dangos y tabl sgôr uchaf
STR_INTRO_TOOLTIP_CONFIG_SETTINGS_TREE                          :{BLACK}Gosodiadau arddangos
STR_INTRO_TOOLTIP_NEWGRF_SETTINGS                               :{BLACK}Dangos gosodiadau NewGRF
STR_INTRO_TOOLTIP_ONLINE_CONTENT                                :{BLACK}Gwirio am gynnwys newydd neu wedi'i ddiweddaru i'w lwytho i lawr
STR_INTRO_TOOLTIP_SCRIPT_SETTINGS                               :{BLACK}Dangos gosodiadau AI a sgript Gêm
STR_INTRO_TOOLTIP_QUIT                                          :{BLACK}Gadael 'OpenTTD'

STR_INTRO_BASESET                                               :{BLACK}Mae {NUM} corlun ar goll o'r set raffeg sylfaenol a ddewiswyd. Gwiriwch am ddiweddariadau i'r set raffeg.
STR_INTRO_TRANSLATION                                           :{BLACK}Mae'r cyfieithiad yma'n brin o {NUM} llinyn. Helpwch wella OpenTTD drwy ymaelodi fel cyfieithydd. Gweler readme.txt am fanylion.

# Quit window
STR_QUIT_CAPTION                                                :{WHITE}Gadael
STR_QUIT_ARE_YOU_SURE_YOU_WANT_TO_EXIT_OPENTTD                  :{YELLOW}Ydych chi eisiau gadael y gêm a dychwelyd i {STRING}?
STR_QUIT_YES                                                    :{BLACK}Iawn
STR_QUIT_NO                                                     :{BLACK}Na

# Supported OSes
STR_OSNAME_WINDOWS                                              :Windows
STR_OSNAME_DOS                                                  :DOS
STR_OSNAME_UNIX                                                 :Unix
STR_OSNAME_OSX                                                  :OS{NBSP}X
STR_OSNAME_BEOS                                                 :BeOS
STR_OSNAME_HAIKU                                                :Haiku
STR_OSNAME_MORPHOS                                              :MorphOS
STR_OSNAME_AMIGAOS                                              :AmigaOS
STR_OSNAME_OS2                                                  :OS/2
STR_OSNAME_SUNOS                                                :SunOS

# Abandon game
STR_ABANDON_GAME_CAPTION                                        :{WHITE}Rhoi'r gorau i Gêm
STR_ABANDON_GAME_QUERY                                          :{YELLOW}Ydych chi'n siwr eich bod chi eisiau rhoi'r gorau i'r gêm?
STR_ABANDON_SCENARIO_QUERY                                      :{YELLOW}Ydych chi'n siwr eich bod chi eisiau gadael y senario hwn?

# Cheat window
STR_CHEATS                                                      :{WHITE}Twyllo
STR_CHEATS_TOOLTIP                                              :{BLACK}Mae'r blychau marcio'n dangos os ydych chi wedi twyllo neu beidio, gan nodi sut
STR_CHEATS_WARNING                                              :{BLACK}Rhybudd! Rydych ar fin bradychu eich cydgystadleuwyr. Cofiwch y bydd y fath gywilydd yn cael ei gofio o'r awr hon hyd byth
STR_CHEAT_MONEY                                                 :{LTBLUE}Cynyddu arian {CURRENCY_LONG}
STR_CHEAT_CHANGE_COMPANY                                        :{LTBLUE}Chwarae fel cwmni: {ORANGE}{COMMA}
STR_CHEAT_EXTRA_DYNAMITE                                        :{LTBLUE}Tarw Dur Hud (chwalu diwydiannau, gwrthrychau nad oes modd eu chwalu): {ORANGE}{STRING}
STR_CHEAT_CROSSINGTUNNELS                                       :{LTBLUE}Caiff twneli groesi eu gilydd: {ORANGE}{STRING}
STR_CHEAT_NO_JETCRASH                                           :{LTBLUE}Ni fydd awyrennau jet yn crashio (yn aml) ar feysydd awyr bychain: {ORANGE}{STRING}
STR_CHEAT_EDIT_MAX_HL                                           :{LTBLUE}Golygu uchder uchafsymol y map: {ORANGE}{NUM}
STR_CHEAT_EDIT_MAX_HL_QUERY_CAPT                                :{WHITE}Golygu uchder uchafsymol mynyddoedd ar y map
STR_CHEAT_SWITCH_CLIMATE_TEMPERATE_LANDSCAPE                    :Tirwedd Tymherus
STR_CHEAT_SWITCH_CLIMATE_SUB_ARCTIC_LANDSCAPE                   :Tirwedd Is-arctig
STR_CHEAT_SWITCH_CLIMATE_SUB_TROPICAL_LANDSCAPE                 :Tirwedd trofannol
STR_CHEAT_SWITCH_CLIMATE_TOYLAND_LANDSCAPE                      :Tirwedd Teganau
STR_CHEAT_CHANGE_DATE                                           :{LTBLUE}Newid dyddiad: {ORANGE}{DATE_SHORT}
STR_CHEAT_CHANGE_DATE_QUERY_CAPT                                :{WHITE}Newid y flwyddyn bresennol
STR_CHEAT_SETUP_PROD                                            :{LTBLUE}Galluogi newid graddfeydd cynhyrchu: {ORANGE}{STRING}

# Livery window

STR_LIVERY_GENERAL_TOOLTIP                                      :{BLACK}Dangos cynllun lliw cyffredinol
STR_LIVERY_TRAIN_TOOLTIP                                        :{BLACK}Dangos cynllun lliw trenau
STR_LIVERY_ROAD_VEHICLE_TOOLTIP                                 :{BLACK}Dangos cynllun lliw cerbydau ffordd
STR_LIVERY_SHIP_TOOLTIP                                         :{BLACK}Dangos cynllun lliw llongau
STR_LIVERY_AIRCRAFT_TOOLTIP                                     :{BLACK}Dangos cynllun lliw awyrennau
STR_LIVERY_PRIMARY_TOOLTIP                                      :{BLACK}Dewiswch brif lliw y cynllun sydd wedi'i ddewis. Bydd Ctrl+Clic yn gosod y lliw yma ar gyfer pob cynllun
STR_LIVERY_SECONDARY_TOOLTIP                                    :{BLACK}Dewiswch ail liw y cynllun sydd wedi'i ddewis. Bydd Ctrl+Clic yn gosod y lliw yma ar gyfer pob cynllun
STR_LIVERY_PANEL_TOOLTIP                                        :{BLACK}Dewiswch gynllun lliw i'w newid, neu nifer o gynlluniau lliw trwy glicio ar CTRL+clic. Cliciwch ar y bocs i doglu defnydd y cynllun

STR_LIVERY_DEFAULT                                              :Lifrau cyffredin
STR_LIVERY_STEAM                                                :Injan Stêm
STR_LIVERY_DIESEL                                               :Injan Ddiesel
STR_LIVERY_ELECTRIC                                             :Injan Drydan
STR_LIVERY_MONORAIL                                             :Injan Monoreilffordd
STR_LIVERY_MAGLEV                                               :Injan Maglef
STR_LIVERY_DMU                                                  :DMU
STR_LIVERY_EMU                                                  :EMU
STR_LIVERY_PASSENGER_WAGON_STEAM                                :Cerbyd Teithwyr (Stêm)
STR_LIVERY_PASSENGER_WAGON_DIESEL                               :Cerbyd Teithwyr (Diesel)
STR_LIVERY_PASSENGER_WAGON_ELECTRIC                             :Cerbyd Teithwyr (Trydan)
STR_LIVERY_PASSENGER_WAGON_MONORAIL                             :Cerbyd Teithwyr (Monoreil)
STR_LIVERY_PASSENGER_WAGON_MAGLEV                               :Cerbyd Teithwyr (Maglef)
STR_LIVERY_FREIGHT_WAGON                                        :Wagen Lwyth
STR_LIVERY_BUS                                                  :Bws
STR_LIVERY_TRUCK                                                :Lori
STR_LIVERY_PASSENGER_SHIP                                       :Fferi Teithwyr
STR_LIVERY_FREIGHT_SHIP                                         :Llong Lwyth
STR_LIVERY_HELICOPTER                                           :Hofrennydd
STR_LIVERY_SMALL_PLANE                                          :Awyren Fach
STR_LIVERY_LARGE_PLANE                                          :Awyren Fawr
STR_LIVERY_PASSENGER_TRAM                                       :Tram Teithwyr
STR_LIVERY_FREIGHT_TRAM                                         :Tram Nwyddau

# Face selection window
STR_FACE_CAPTION                                                :{WHITE}Dewiswch Wyneb
STR_FACE_CANCEL_TOOLTIP                                         :{BLACK}Diddymu dewis wyneb
STR_FACE_OK_TOOLTIP                                             :{BLACK}Derbyn y dewis newydd o wyneb
STR_FACE_RANDOM                                                 :{BLACK}Ar hap

STR_FACE_MALE_BUTTON                                            :{BLACK}Gwrywaidd
STR_FACE_MALE_TOOLTIP                                           :{BLACK}Dewis gwyneb gwrywaidd
STR_FACE_FEMALE_BUTTON                                          :{BLACK}Benywaidd
STR_FACE_FEMALE_TOOLTIP                                         :{BLACK}Dewis gwyneb benywaidd
STR_FACE_NEW_FACE_BUTTON                                        :{BLACK}Gwyneb Newydd
STR_FACE_NEW_FACE_TOOLTIP                                       :{BLACK}Cynhyrchu wyneb newydd ar hap
STR_FACE_ADVANCED                                               :{BLACK}Uwch
STR_FACE_ADVANCED_TOOLTIP                                       :{BLACK}Dewis wyneb manwl
STR_FACE_SIMPLE                                                 :{BLACK}Syml
STR_FACE_SIMPLE_TOOLTIP                                         :{BLACK}Dewis wyneb syml
STR_FACE_LOAD                                                   :{BLACK}Llwytho
STR_FACE_LOAD_TOOLTIP                                           :{BLACK}Llwytho hoff wyneb
STR_FACE_LOAD_DONE                                              :{WHITE}Llwythwyd eich hoff wyneb o'r ffeil ffurfweddu OpenTTD
STR_FACE_FACECODE                                               :{BLACK}Wyneb chwaraewr rhif:
STR_FACE_FACECODE_TOOLTIP                                       :{BLACK}Gweld ac/neu osod rhif wyneb llywydd y cwmni
STR_FACE_FACECODE_CAPTION                                       :{WHITE}Gweld ac/neu osod rhif gwyneb llywydd
STR_FACE_FACECODE_SET                                           :{WHITE}Cafodd rhif wyneb newydd ei osod
STR_FACE_FACECODE_ERR                                           :{WHITE}Methu gosod rhif wyneb llywydd - rhaid iddo fod yn rhif rhwng 0 a 4,294,967,295!
STR_FACE_SAVE                                                   :{BLACK}Cadw
STR_FACE_SAVE_TOOLTIP                                           :{BLACK}Cadw hoff wyneb
STR_FACE_SAVE_DONE                                              :{WHITE}Bydd yr wyneb hwn yn cael ei gadw fel eich ffefryn yn y ffeil ffurfweddu OpenTTD
STR_FACE_EUROPEAN                                               :{BLACK}Ewropeiaidd
STR_FACE_SELECT_EUROPEAN                                        :{BLACK}Dewis gwyneb Ewropeaidd
STR_FACE_AFRICAN                                                :{BLACK}Affricanaidd
STR_FACE_SELECT_AFRICAN                                         :{BLACK}Dewis gwyneb Affricanaidd
STR_FACE_YES                                                    :Ie
STR_FACE_NO                                                     :Na
STR_FACE_MOUSTACHE_EARRING_TOOLTIP                              :{BLACK}Galluogi mwstásh neu glustdlws
STR_FACE_HAIR                                                   :Gwallt:
STR_FACE_HAIR_TOOLTIP                                           :{BLACK}Newid gwallt
STR_FACE_EYEBROWS                                               :Aeliau:
STR_FACE_EYEBROWS_TOOLTIP                                       :{BLACK}Newid aeliau
STR_FACE_EYECOLOUR                                              :Lliw llygaid
STR_FACE_EYECOLOUR_TOOLTIP                                      :{BLACK}Newid lliw llygaid
STR_FACE_GLASSES                                                :Sbectol:
STR_FACE_GLASSES_TOOLTIP                                        :{BLACK}Galluogi sbectol
STR_FACE_GLASSES_TOOLTIP_2                                      :{BLACK}Newid sbectol
STR_FACE_NOSE                                                   :Trwyn:
STR_FACE_NOSE_TOOLTIP                                           :{BLACK}Newid trwyn
STR_FACE_LIPS                                                   :Gwefusau:
STR_FACE_MOUSTACHE                                              :Mwstásh:
STR_FACE_LIPS_MOUSTACHE_TOOLTIP                                 :{BLACK}Newid gwefusau neu fwstásh
STR_FACE_CHIN                                                   :Gen:
STR_FACE_CHIN_TOOLTIP                                           :{BLACK}Newid gen
STR_FACE_JACKET                                                 :Siaced:
STR_FACE_JACKET_TOOLTIP                                         :{BLACK}Newid siaced
STR_FACE_COLLAR                                                 :Coler:
STR_FACE_COLLAR_TOOLTIP                                         :{BLACK}Newid coler
STR_FACE_TIE                                                    :Tei:
STR_FACE_EARRING                                                :Clustlws:
STR_FACE_TIE_EARRING_TOOLTIP                                    :{BLACK}Newid tei neu glustlws

# Network server list
STR_NETWORK_SERVER_LIST_CAPTION                                 :{WHITE}Amlchwaraewr
STR_NETWORK_SERVER_LIST_ADVERTISED                              :{BLACK}Hysbys
STR_NETWORK_SERVER_LIST_ADVERTISED_TOOLTIP                      :{BLACK}Dewis rhwyd gêm a hysbysebir (rhyngrwyd) neu un anhysbys (rhwydwaith leol)
STR_NETWORK_SERVER_LIST_ADVERTISED_NO                           :Na
STR_NETWORK_SERVER_LIST_ADVERTISED_YES                          :Ia
STR_NETWORK_SERVER_LIST_PLAYER_NAME                             :{BLACK}Enw chwaraewr:
STR_NETWORK_SERVER_LIST_ENTER_NAME_TOOLTIP                      :{BLACK}Byddwch chi'n ymddangos i'r chwaraewyr eraill dan yr enw hwn

STR_NETWORK_SERVER_LIST_GAME_NAME                               :{BLACK}Enw
STR_NETWORK_SERVER_LIST_GAME_NAME_TOOLTIP                       :{BLACK}Enwi'r gêm
STR_NETWORK_SERVER_LIST_GENERAL_ONLINE                          :{BLACK}{COMMA}/{COMMA} - {COMMA}/{COMMA}
STR_NETWORK_SERVER_LIST_CLIENTS_CAPTION                         :{BLACK}Gwesteion
STR_NETWORK_SERVER_LIST_CLIENTS_CAPTION_TOOLTIP                 :{BLACK}Gwesteion ar-lein / uchafswm gwesteion{}Cwmnïau ar-lein / uchafswm cwmnïau
STR_NETWORK_SERVER_LIST_MAP_SIZE_SHORT                          :{BLACK}{COMMA}x{COMMA}
STR_NETWORK_SERVER_LIST_MAP_SIZE_CAPTION                        :{BLACK}Maint map
STR_NETWORK_SERVER_LIST_MAP_SIZE_CAPTION_TOOLTIP                :{BLACK}Maint map y gêm{}Cliciwch i drefnu'n ôl ardal
STR_NETWORK_SERVER_LIST_DATE_CAPTION                            :{BLACK}Dyddiadau
STR_NETWORK_SERVER_LIST_DATE_CAPTION_TOOLTIP                    :{BLACK}Dyddiad cyfredol
STR_NETWORK_SERVER_LIST_YEARS_CAPTION                           :{BLACK}Blynyddoedd
STR_NETWORK_SERVER_LIST_YEARS_CAPTION_TOOLTIP                   :{BLACK}Nifer y blynyddoedd{}y bu'r gêm yn rhedeg
STR_NETWORK_SERVER_LIST_INFO_ICONS_TOOLTIP                      :{BLACK}Iaith, fersiwn gweinydd, ayb.

STR_NETWORK_SERVER_LIST_CLICK_GAME_TO_SELECT                    :{BLACK}Cliciwch gêm o'r rhestr i'w ddewis
STR_NETWORK_SERVER_LIST_LAST_JOINED_SERVER                      :{BLACK}Y gweinydd yr ymunoch chi ag o ddiwethaf:
STR_NETWORK_SERVER_LIST_CLICK_TO_SELECT_LAST                    :{BLACK}Cliciwch i ddewis y gweinydd y chwaraeoch chi ddiwethaf

STR_NETWORK_SERVER_LIST_GAME_INFO                               :{SILVER}GWYBODAETH AM Y GÊM
STR_NETWORK_SERVER_LIST_CLIENTS                                 :{SILVER}Gwesteion: {WHITE}{COMMA} / {COMMA} - {COMMA} / {COMMA}
STR_NETWORK_SERVER_LIST_LANGUAGE                                :{SILVER}Iaith: {WHITE}{STRING}
STR_NETWORK_SERVER_LIST_LANDSCAPE                               :{SILVER}Tirwedd: {WHITE}{STRING}
STR_NETWORK_SERVER_LIST_MAP_SIZE                                :{SILVER}Maint map: {WHITE}{COMMA}x{COMMA}
STR_NETWORK_SERVER_LIST_SERVER_VERSION                          :{SILVER}Fersiwn gweinydd: {WHITE}{STRING}
STR_NETWORK_SERVER_LIST_SERVER_ADDRESS                          :{SILVER}Cyfeiriad gweinydd: {WHITE}{STRING}
STR_NETWORK_SERVER_LIST_START_DATE                              :{SILVER}Dyddiad cychwyn: {WHITE}{DATE_SHORT}
STR_NETWORK_SERVER_LIST_CURRENT_DATE                            :{SILVER}Dyddiad presennol: {WHITE}{DATE_SHORT}
STR_NETWORK_SERVER_LIST_PASSWORD                                :{SILVER}Wedi'i Ddiogelu gan Gyfrinair!
STR_NETWORK_SERVER_LIST_SERVER_OFFLINE                          :{SILVER}GWEINYDD ALL-LEIN
STR_NETWORK_SERVER_LIST_SERVER_FULL                             :{SILVER}GWEINYDD LLAWN
STR_NETWORK_SERVER_LIST_VERSION_MISMATCH                        :{SILVER}FERSIWN ANGHYDNAWS
STR_NETWORK_SERVER_LIST_GRF_MISMATCH                            :{SILVER}NEWGRF ANGHYDNAWS

STR_NETWORK_SERVER_LIST_JOIN_GAME                               :{BLACK}Ymuno â gêm
STR_NETWORK_SERVER_LIST_REFRESH                                 :{BLACK}Adnewyddu'r gweinydd
STR_NETWORK_SERVER_LIST_REFRESH_TOOLTIP                         :{BLACK}Adnewyddu'r wybodaeth am y gweinydd

STR_NETWORK_SERVER_LIST_FIND_SERVER                             :{BLACK}Canfod gweinydd
STR_NETWORK_SERVER_LIST_FIND_SERVER_TOOLTIP                     :{BLACK}Chwilio'r rhwydwaith am weinydd
STR_NETWORK_SERVER_LIST_ADD_SERVER                              :{BLACK}Ychwanegu gweinydd
STR_NETWORK_SERVER_LIST_ADD_SERVER_TOOLTIP                      :{BLACK}Ychwanegu gweinydd i'r rhestr a gaiff ei wirio bob tro am gemau sy'n rhedeg
STR_NETWORK_SERVER_LIST_START_SERVER                            :{BLACK}Dechrau gweinydd
STR_NETWORK_SERVER_LIST_START_SERVER_TOOLTIP                    :{BLACK}Dechrau eich gweinydd eich hun

STR_NETWORK_SERVER_LIST_PLAYER_NAME_OSKTITLE                    :{BLACK}Rhowch eich enw
STR_NETWORK_SERVER_LIST_ENTER_IP                                :{BLACK}Rhowch gyfeiriad y gwesteiwr

# Start new multiplayer server
STR_NETWORK_START_SERVER_CAPTION                                :{WHITE}Dechrau gêm newydd amlchwaraewr

STR_NETWORK_START_SERVER_NEW_GAME_NAME                          :{BLACK}Enw gêm:
STR_NETWORK_START_SERVER_NEW_GAME_NAME_TOOLTIP                  :{BLACK}Bydd y gêm yn weladwy i chwaraewyr amlchwaraewr eraill yn y ddewislen dewis gêm
STR_NETWORK_START_SERVER_SET_PASSWORD                           :{BLACK}Gosod cyfrinair
STR_NETWORK_START_SERVER_PASSWORD_TOOLTIP                       :{BLACK}Diogelwch eich gêm â chyfrinair os nad ydych am i fynediad ato fod yn gyhoeddus

STR_NETWORK_START_SERVER_UNADVERTISED                           :Na
STR_NETWORK_START_SERVER_ADVERTISED                             :Ia
STR_NETWORK_START_SERVER_CLIENTS_SELECT                         :{BLACK}{NUM} gwestai
STR_NETWORK_START_SERVER_NUMBER_OF_CLIENTS                      :{BLACK}Uchafswm nifer gwesteion:
STR_NETWORK_START_SERVER_NUMBER_OF_CLIENTS_TOOLTIP              :{BLACK}Dewiswch uchafswm y gwesteion. Does dim rhaid llanw pob slot
STR_NETWORK_START_SERVER_COMPANIES_SELECT                       :{BLACK}{NUM} cwmni
STR_NETWORK_START_SERVER_NUMBER_OF_COMPANIES                    :{BLACK}Uchafswm nifer cwmnïau:
STR_NETWORK_START_SERVER_NUMBER_OF_COMPANIES_TOOLTIP            :{BLACK}rhoi cyfyngiad penodol ar sawl cwmni mae'r gweinydd yn ei ganiatáu
STR_NETWORK_START_SERVER_SPECTATORS_SELECT                      :{BLACK}{NUM} gwyliwr
STR_NETWORK_START_SERVER_NUMBER_OF_SPECTATORS                   :{BLACK}Uchafswm nifer gwylwyr:
STR_NETWORK_START_SERVER_NUMBER_OF_SPECTATORS_TOOLTIP           :{BLACK}rhoi cyfyngiad penodol ar sawl gwyliwr mae'r gweinydd yn ei ganiatáu
STR_NETWORK_START_SERVER_LANGUAGE_SPOKEN                        :{BLACK}Iaith i'w siarad:
STR_NETWORK_START_SERVER_LANGUAGE_TOOLTIP                       :{BLACK}Rhoi gwybod i'r chwaraewyr pa iaith y dylid ei siarad ar y gweinydd

STR_NETWORK_START_SERVER_NEW_GAME_NAME_OSKTITLE                 :{BLACK}Rhowch enw ar gyfer y gêm rhwydwaith

# Network game languages
############ Leave those lines in this order!!
STR_NETWORK_LANG_ANY                                            :Unrhyw
STR_NETWORK_LANG_ENGLISH                                        :Saesneg
STR_NETWORK_LANG_GERMAN                                         :Almaeneg
STR_NETWORK_LANG_FRENCH                                         :Ffrangeg
STR_NETWORK_LANG_BRAZILIAN                                      :Brasilaidd
STR_NETWORK_LANG_BULGARIAN                                      :Bwlgaraidd
STR_NETWORK_LANG_CHINESE                                        :Tseineeg
STR_NETWORK_LANG_CZECH                                          :Tsiecaidd
STR_NETWORK_LANG_DANISH                                         :Daneg
STR_NETWORK_LANG_DUTCH                                          :Iseldireg
STR_NETWORK_LANG_ESPERANTO                                      :Esperanto
STR_NETWORK_LANG_FINNISH                                        :Ffineg
STR_NETWORK_LANG_HUNGARIAN                                      :Hwngareg
STR_NETWORK_LANG_ICELANDIC                                      :Islandaidd
STR_NETWORK_LANG_ITALIAN                                        :Eidaleg
STR_NETWORK_LANG_JAPANESE                                       :Siapaneaidd
STR_NETWORK_LANG_KOREAN                                         :Coreeg
STR_NETWORK_LANG_LITHUANIAN                                     :Lithiwaneg
STR_NETWORK_LANG_NORWEGIAN                                      :Norwyeg
STR_NETWORK_LANG_POLISH                                         :Pwyleg
STR_NETWORK_LANG_PORTUGUESE                                     :Portiwgaleg
STR_NETWORK_LANG_ROMANIAN                                       :Rwmaneg
STR_NETWORK_LANG_RUSSIAN                                        :Rwsieg
STR_NETWORK_LANG_SLOVAK                                         :Slofaceg
STR_NETWORK_LANG_SLOVENIAN                                      :Slofeneg
STR_NETWORK_LANG_SPANISH                                        :Sbaeneg
STR_NETWORK_LANG_SWEDISH                                        :Swedeg
STR_NETWORK_LANG_TURKISH                                        :Twrceg
STR_NETWORK_LANG_UKRAINIAN                                      :Wcraneg
STR_NETWORK_LANG_AFRIKAANS                                      :Affricâns
STR_NETWORK_LANG_CROATIAN                                       :Croatieg
STR_NETWORK_LANG_CATALAN                                        :Catalaneg
STR_NETWORK_LANG_ESTONIAN                                       :Estoneg
STR_NETWORK_LANG_GALICIAN                                       :Galiseg
STR_NETWORK_LANG_GREEK                                          :Groeg
STR_NETWORK_LANG_LATVIAN                                        :Latfieg
############ End of leave-in-this-order

# Network game lobby
STR_NETWORK_GAME_LOBBY_CAPTION                                  :{WHITE}Cyntedd Gemau Amlchwaraewr

STR_NETWORK_GAME_LOBBY_PREPARE_TO_JOIN                          :{BLACK}Paratoi i ymuno: {ORANGE}{STRING}
STR_NETWORK_GAME_LOBBY_COMPANY_LIST_TOOLTIP                     :{BLACK}Rhestr o'r holl gwmnïau yn y gêm. Gellwch unai ymuno ag un neu ddechrau un newydd os oes slot cwmni'n rhydd

STR_NETWORK_GAME_LOBBY_COMPANY_INFO                             :{SILVER}GWYBODAETH CWMNI
STR_NETWORK_GAME_LOBBY_COMPANY_NAME                             :{SILVER}Enw cwmni: {WHITE}{STRING}
STR_NETWORK_GAME_LOBBY_INAUGURATION_YEAR                        :{SILVER}Sefydlwyd: {WHITE}{NUM}
STR_NETWORK_GAME_LOBBY_VALUE                                    :{SILVER}Gwerth cwmni: {WHITE}{CURRENCY_LONG}
STR_NETWORK_GAME_LOBBY_CURRENT_BALANCE                          :{SILVER}Balans presennol: {WHITE}{CURRENCY_LONG}
STR_NETWORK_GAME_LOBBY_LAST_YEARS_INCOME                        :{SILVER}Incwm y llynedd: {WHITE}{CURRENCY_LONG}
STR_NETWORK_GAME_LOBBY_PERFORMANCE                              :{SILVER}Perfformiad: {WHITE}{NUM}

STR_NETWORK_GAME_LOBBY_VEHICLES                                 :{SILVER}Cerbydau: {WHITE}{NUM} {TRAIN}, {NUM} {LORRY}, {NUM} {BUS}, {NUM} {SHIP}, {NUM} {PLANE}
STR_NETWORK_GAME_LOBBY_STATIONS                                 :{SILVER}Gorsafoedd: {WHITE}{NUM} {TRAIN}, {NUM} {LORRY}, {NUM} {BUS}, {NUM} {SHIP}, {NUM} {PLANE}
STR_NETWORK_GAME_LOBBY_PLAYERS                                  :{SILVER}Chwaraewyr: {WHITE}{STRING}

STR_NETWORK_GAME_LOBBY_NEW_COMPANY                              :{BLACK}Cwmni newydd
STR_NETWORK_GAME_LOBBY_NEW_COMPANY_TOOLTIP                      :{BLACK}Creu cwmni newydd
STR_NETWORK_GAME_LOBBY_SPECTATE_GAME                            :{BLACK}Gwylio gêm
STR_NETWORK_GAME_LOBBY_SPECTATE_GAME_TOOLTIP                    :{BLACK}Gwylio'r gêm fel gwyliwr
STR_NETWORK_GAME_LOBBY_JOIN_COMPANY                             :{BLACK}Ymuno â chwmni
STR_NETWORK_GAME_LOBBY_JOIN_COMPANY_TOOLTIP                     :{BLACK}Helpu rheoli'r cwmni hwn

# Network connecting window
STR_NETWORK_CONNECTING_CAPTION                                  :{WHITE}Wrthi'n Cysylltu...

############ Leave those lines in this order!!
STR_NETWORK_CONNECTING_1                                        :{BLACK}(1/6) Wrthi'n cysylltu...
STR_NETWORK_CONNECTING_2                                        :{BLACK}(2/6) Wrthi'n awdurdodi...
STR_NETWORK_CONNECTING_3                                        :{BLACK}(3/6) Wrthi'n aros...
STR_NETWORK_CONNECTING_4                                        :{BLACK}(4/6) Wrthi'n llawrlwytho map...
STR_NETWORK_CONNECTING_5                                        :{BLACK}(5/6) Wrthi'n prosesu data..
STR_NETWORK_CONNECTING_6                                        :{BLACK}(6/6) Cofrestru...

STR_NETWORK_CONNECTING_SPECIAL_1                                :{BLACK}Estyn gwybodaeth gêm...
STR_NETWORK_CONNECTING_SPECIAL_2                                :{BLACK}Estyn gwybodaeth cwmnïau...
############ End of leave-in-this-order
STR_NETWORK_CONNECTING_WAITING                                  :{BLACK}{NUM} gwestai o'ch blaen
STR_NETWORK_CONNECTING_DOWNLOADING_1                            :{BLACK}{BYTES} wedi'i lawrlwytho hyd yn hyn
STR_NETWORK_CONNECTING_DOWNLOADING_2                            :{BLACK}{BYTES} / {BYTES} wedi eu llwytho i lawr hyd yn hyn

STR_NETWORK_CONNECTION_DISCONNECT                               :{BLACK}Datgysylltu

STR_NETWORK_NEED_GAME_PASSWORD_CAPTION                          :{WHITE}Mae'r gweinydd wedi'i ddiogelu. Rhowch y cyfrinair.
STR_NETWORK_NEED_COMPANY_PASSWORD_CAPTION                       :{WHITE}Mae'r cwmni wedi'i ddiogelu. rhowch y cyfrinair.

# Network company list added strings
STR_NETWORK_COMPANY_LIST_CLIENT_LIST                            :Rhestr Cleientiaid
STR_NETWORK_COMPANY_LIST_SPECTATE                               :Gwylio
STR_NETWORK_COMPANY_LIST_NEW_COMPANY                            :Cwmni newydd

# Network client list
STR_NETWORK_CLIENTLIST_KICK                                     :Cicio
STR_NETWORK_CLIENTLIST_BAN                                      :Gwahardd
STR_NETWORK_CLIENTLIST_SPEAK_TO_ALL                             :Siarad â phawb
STR_NETWORK_CLIENTLIST_SPEAK_TO_COMPANY                         :Siarad a'r cwmni
STR_NETWORK_CLIENTLIST_SPEAK_TO_CLIENT                          :Neges breifat

STR_NETWORK_SERVER                                              :Gweinydd
STR_NETWORK_CLIENT                                              :Gwestai
STR_NETWORK_SPECTATORS                                          :Gwylwyr

<<<<<<< HEAD
STR_NETWORK_TOOLBAR_LIST_SPECTATOR                              :{BLACK}Gwyliwr
=======
STR_NETWORK_GIVE_MONEY_CAPTION                                  :{WHITE}Nodwch faint o arian yr hoffech chi ei roi
>>>>>>> ba55f93f

# Network set password
STR_COMPANY_PASSWORD_CANCEL                                     :{BLACK}Peidio cadw'r cyfrinair a roddwyd
STR_COMPANY_PASSWORD_OK                                         :{BLACK}Rhoi'r cyfrinair newydd i'r cwmni
STR_COMPANY_PASSWORD_CAPTION                                    :{WHITE}Cyfrinair cwmni
STR_COMPANY_PASSWORD_MAKE_DEFAULT                               :{BLACK}Cyfrinair rhagosodedig cwmni
STR_COMPANY_PASSWORD_MAKE_DEFAULT_TOOLTIP                       :{BLACK}Defnyddio'r cyfrinair cwmni hwn fel y rhagosodiad ar gyfer cwmnïau

# Network company info join/password
STR_COMPANY_VIEW_JOIN                                           :{BLACK}Ymuno
STR_COMPANY_VIEW_JOIN_TOOLTIP                                   :{BLACK}Ymuno a chwarae fel y cwmni hwn
STR_COMPANY_VIEW_PASSWORD                                       :{BLACK}Cyfrinair
STR_COMPANY_VIEW_PASSWORD_TOOLTIP                               :{BLACK}Diogelwch eich cwmni gyda cyfrinair er mwyn rhwystro rhai heb awdurdod rhag ymuno
STR_COMPANY_VIEW_SET_PASSWORD                                   :{BLACK}Gosod cyfrinair cwmni

# Network chat
STR_NETWORK_CHAT_SEND                                           :{BLACK}Anfon
STR_NETWORK_CHAT_COMPANY_CAPTION                                :[Tîm] :
STR_NETWORK_CHAT_CLIENT_CAPTION                                 :[Preifat] {STRING}:
STR_NETWORK_CHAT_ALL_CAPTION                                    :[Pawb] :

STR_NETWORK_CHAT_COMPANY                                        :[Tîm] {STRING}: {WHITE}{STRING}
STR_NETWORK_CHAT_TO_COMPANY                                     :[Tîm] i {STRING}: {WHITE}{STRING}
STR_NETWORK_CHAT_CLIENT                                         :[Preifat] {STRING}: {WHITE}{STRING}
STR_NETWORK_CHAT_TO_CLIENT                                      :[Preifat] To {STRING}: {WHITE}{STRING}
STR_NETWORK_CHAT_ALL                                            :[Pawb] {STRING}: {WHITE}{STRING}
STR_NETWORK_CHAT_OSKTITLE                                       :{BLACK}teipiwch destun ar gyfer sgwrs rwydwaith

# Network messages
STR_NETWORK_ERROR_NOTAVAILABLE                                  :{WHITE}Ni ddaethpwyd o hyd i ddyfeisiau rhwydwaith, neu ni chafodd y gêm ei chrynhoi gyda ENABLE_NETWORK
STR_NETWORK_ERROR_NOSERVER                                      :{WHITE}Methu darganfod unrhyw gemau rhwydwaith
STR_NETWORK_ERROR_NOCONNECTION                                  :{WHITE}Ni atebodd y gweinydd y cais
STR_NETWORK_ERROR_NEWGRF_MISMATCH                               :{WHITE}Doedd dim modd cysylltu oherwydd nid oedd y NewGRF yn cyfateb
STR_NETWORK_ERROR_DESYNC                                        :{WHITE}Methodd y cydamseru rhwng y rhwydwaith a'r gêm
STR_NETWORK_ERROR_LOSTCONNECTION                                :{WHITE}Collwyd cysylltiad rhwydwaith y gêm
STR_NETWORK_ERROR_SAVEGAMEERROR                                 :{WHITE}Doedd dim modd llwytho'r gêm a gadwyd
STR_NETWORK_ERROR_SERVER_START                                  :{WHITE}Methwyd a chychwyn y gweinydd
STR_NETWORK_ERROR_CLIENT_START                                  :{WHITE}Doedd dim modd cysylltu
STR_NETWORK_ERROR_TIMEOUT                                       :{WHITE}Mae cysylltiad #{NUM} wedi amseru allan
STR_NETWORK_ERROR_SERVER_ERROR                                  :{WHITE}Caewyd y cyswllt oherwydd gwall protocol
STR_NETWORK_ERROR_WRONG_REVISION                                :{WHITE}Nid y fersiwn y gwestai yn cyfateb i fersiwn y gweinydd
STR_NETWORK_ERROR_WRONG_PASSWORD                                :{WHITE}Cyfrinair anghywir
STR_NETWORK_ERROR_SERVER_FULL                                   :{WHITE}Mae'r gweinydd yn llawn
STR_NETWORK_ERROR_SERVER_BANNED                                 :{WHITE}Rydych chi wedi'ch gwahardd o'r gweinydd hwn
STR_NETWORK_ERROR_KICKED                                        :{WHITE}YCafoch chi eich cicio o'r gêm
STR_NETWORK_ERROR_CHEATER                                       :{WHITE}Ni chaniateir twyllo ar y gweinydd hwn
STR_NETWORK_ERROR_TOO_MANY_COMMANDS                             :{WHITE}Roeddech yn gyrru gormod o orchmynion i'r gweinydd
STR_NETWORK_ERROR_TIMEOUT_PASSWORD                              :{WHITE}Fe gymeroch ormod o amser i fewnbynnu'r cyfrinair
STR_NETWORK_ERROR_TIMEOUT_COMPUTER                              :{WHITE}Mae'ch cyfrifiadur rhy araf i gadw amser gyda'r gweinydd
STR_NETWORK_ERROR_TIMEOUT_MAP                                   :{WHITE}Fe gymerodd eich cyfrifiadur gormod o amser i lawrlwytho'r map
STR_NETWORK_ERROR_TIMEOUT_JOIN                                  :{WHITE}Fe gymerodd eich cyfrifiadur gormod o amser i ymuno a'r gweinydd

############ Leave those lines in this order!!
STR_NETWORK_ERROR_CLIENT_GENERAL                                :gwall cyffredinol
STR_NETWORK_ERROR_CLIENT_DESYNC                                 :gwall dadgydamseru
STR_NETWORK_ERROR_CLIENT_SAVEGAME                               :methwyd llwytho'r map
STR_NETWORK_ERROR_CLIENT_CONNECTION_LOST                        :collwyd y cysylltiad
STR_NETWORK_ERROR_CLIENT_PROTOCOL_ERROR                         :gwall protocol
STR_NETWORK_ERROR_CLIENT_NEWGRF_MISMATCH                        :NewGRF ddim yn cyfateb
STR_NETWORK_ERROR_CLIENT_NOT_AUTHORIZED                         :heb ei awdurdodi
STR_NETWORK_ERROR_CLIENT_NOT_EXPECTED                           :wedi derbyn paced od neu anghywir
STR_NETWORK_ERROR_CLIENT_WRONG_REVISION                         :fersiwn anghywir
STR_NETWORK_ERROR_CLIENT_NAME_IN_USE                            :enw eisoes mewn defnydd
STR_NETWORK_ERROR_CLIENT_WRONG_PASSWORD                         :cyfrinair anghywir
STR_NETWORK_ERROR_CLIENT_COMPANY_MISMATCH                       :id-cwmni anghywir yn DoCommand
STR_NETWORK_ERROR_CLIENT_KICKED                                 :wedi cael cic gan y gweinydd
STR_NETWORK_ERROR_CLIENT_CHEATER                                :yn ceisio twyllo
STR_NETWORK_ERROR_CLIENT_SERVER_FULL                            :gweinydd llawn
STR_NETWORK_ERROR_CLIENT_TOO_MANY_COMMANDS                      :yn gyrru gormod o orchmynion
STR_NETWORK_ERROR_CLIENT_TIMEOUT_PASSWORD                       :ni dderbyniwyd cyfrinair mewn amser
STR_NETWORK_ERROR_CLIENT_TIMEOUT_COMPUTER                       :goramseriad cyffredinol
STR_NETWORK_ERROR_CLIENT_TIMEOUT_MAP                            :goramseru wrth lawrlwytho'r map
STR_NETWORK_ERROR_CLIENT_TIMEOUT_JOIN                           :goramseru wrth brosesu'r map
############ End of leave-in-this-order

STR_NETWORK_ERROR_CLIENT_GUI_LOST_CONNECTION_CAPTION            :{WHITE}Colled cysylltiad o bosib
STR_NETWORK_ERROR_CLIENT_GUI_LOST_CONNECTION                    :{WHITE}Am y {NUM} eiliad diwethaf nid oes data wedi cyrraedd o'r gweinydd

# Network related errors
STR_NETWORK_SERVER_MESSAGE                                      :*** {1:STRING}
############ Leave those lines in this order!!
STR_NETWORK_SERVER_MESSAGE_GAME_PAUSED                          :Gêm wedi'i oedi ({STRING})
STR_NETWORK_SERVER_MESSAGE_GAME_STILL_PAUSED_1                  :Gêm wedi'i oedi o hyd ({STRING})
STR_NETWORK_SERVER_MESSAGE_GAME_STILL_PAUSED_2                  :Gêm wedi'i oedi o hyd ({STRING}, {STRING})
STR_NETWORK_SERVER_MESSAGE_GAME_STILL_PAUSED_3                  :Gêm wedi'i oedi o hyd ({STRING}, {STRING}, {STRING})
STR_NETWORK_SERVER_MESSAGE_GAME_STILL_PAUSED_4                  :Gêm wedi'i oedi o hyd ({STRING}, {STRING}, {STRING}, {STRING})
STR_NETWORK_SERVER_MESSAGE_GAME_UNPAUSED                        :Gêm yn rhedeg eto ({STRING})
STR_NETWORK_SERVER_MESSAGE_GAME_REASON_NOT_ENOUGH_PLAYERS       :nifer chwaraewyr
STR_NETWORK_SERVER_MESSAGE_GAME_REASON_CONNECTING_CLIENTS       :cysylltu gwesteion
STR_NETWORK_SERVER_MESSAGE_GAME_REASON_MANUAL                   :â llaw
STR_NETWORK_SERVER_MESSAGE_GAME_REASON_GAME_SCRIPT              :sgript gêm
############ End of leave-in-this-order
STR_NETWORK_MESSAGE_CLIENT_LEAVING                              :wrthi'n gadael
STR_NETWORK_MESSAGE_CLIENT_JOINED                               :*** Mae {STRING} wedi ymuno â'r gêm
STR_NETWORK_MESSAGE_CLIENT_JOINED_ID                            :*** Mae {STRING} wedi ymuno a'r gêm (Gwestai #{2:NUM})
STR_NETWORK_MESSAGE_CLIENT_COMPANY_JOIN                         :*** Mae {STRING} wedi ymuno â chwmni #{2:NUM}
STR_NETWORK_MESSAGE_CLIENT_COMPANY_SPECTATE                     :*** Mae {STRING} wedi ymuno â'r gwylwyr
STR_NETWORK_MESSAGE_CLIENT_COMPANY_NEW                          :*** Mae {STRING} wedi dechrau cwmni newydd (#{2:NUM})
STR_NETWORK_MESSAGE_CLIENT_LEFT                                 :*** Mae {STRING} wedi gadael y gêm ({2:STRING})
STR_NETWORK_MESSAGE_NAME_CHANGE                                 :*** Mae {STRING} wedi newid ei (h)enw i {STRING}
STR_NETWORK_MESSAGE_GIVE_MONEY                                  :*** Rhoddodd {STRING} {2:CURRENCY_LONG} i'ch cwmni
STR_NETWORK_MESSAGE_GAVE_MONEY_AWAY                             :*** Fe roddoch chi {2:CURRENCY_LONG} {1:STRING}
STR_NETWORK_MESSAGE_SERVER_SHUTDOWN                             :{WHITE}Fe gaewyd y sesiwn gan y gweinydd
STR_NETWORK_MESSAGE_SERVER_REBOOT                               :{WHITE}Mae'r gweinydd yn ailgychwyn...{}Arhoswch...

# Content downloading window
STR_CONTENT_TITLE                                               :{WHITE}Llawrlwytho cynnwys
STR_CONTENT_TYPE_CAPTION                                        :{BLACK}Math
STR_CONTENT_TYPE_CAPTION_TOOLTIP                                :{BLACK}Math y cynnwys
STR_CONTENT_NAME_CAPTION                                        :{BLACK}Enw
STR_CONTENT_NAME_CAPTION_TOOLTIP                                :{BLACK}Enw'r cynnwys
STR_CONTENT_MATRIX_TOOLTIP                                      :{BLACK}Cliciwch ar linell i weld ei fanylion{}Ticiwch y blwch i'w ddewis ar gyfer llawrlwytho
STR_CONTENT_SELECT_ALL_CAPTION                                  :{BLACK}Dewis y cyfan
STR_CONTENT_SELECT_ALL_CAPTION_TOOLTIP                          :{BLACK}Marcio'r cynnwys i gyd er mwyn cael ei lwytho i lawr
STR_CONTENT_SELECT_UPDATES_CAPTION                              :{BLACK}Dewis uwchraddiadau
STR_CONTENT_SELECT_UPDATES_CAPTION_TOOLTIP                      :{BLACK}Marcio'r holl gynnwys sydd yn uwchraddiad ar gyfer cynnwys sydd eisioes yn bodoli ac i'w lwytho i lawr
STR_CONTENT_UNSELECT_ALL_CAPTION                                :{BLACK}Dad-ddewis y cyfan
STR_CONTENT_UNSELECT_ALL_CAPTION_TOOLTIP                        :{BLACK}Marcio'r holl gynnwys nad yw i'w lwytho i lawr
STR_CONTENT_SEARCH_EXTERNAL                                     :{BLACK}Chwilio gwefannau allanol
STR_CONTENT_SEARCH_EXTERNAL_TOOLTIP                             :{BLACK}Nid yw cynnwys chwilio ar gael ar wasannaeth cynnwys OpenTTD ar gyfer gwefannau nad ydynt yn gysylltiedig ag OpenTTD
STR_CONTENT_SEARCH_EXTERNAL_DISCLAIMER_CAPTION                  :{WHITE}Rydych yn gadael OpenTTD!
STR_CONTENT_SEARCH_EXTERNAL_DISCLAIMER                          :{WHITE}Mae'r termau ac amodau ar gyfer llawrlwytho cynnwys o wefannau allanolyn amrywio.{}Bydd yn rhaid i chi gyfeirio at y gwefannau allanol ar gyfer cyfarwyddiadau a sut i lwytho'r cynnwys yn OpenTTD.{}A ydych am barhau?
STR_CONTENT_FILTER_TITLE                                        :{BLACK}Hidlydd enw/tag:
STR_CONTENT_OPEN_URL                                            :{BLACK}Gwefan
STR_CONTENT_OPEN_URL_TOOLTIP                                    :{BLACK}Llwytho'r gwefan ar gyfer y cynnwys yma
STR_CONTENT_DOWNLOAD_CAPTION                                    :{BLACK}Llwytho i lawr
STR_CONTENT_DOWNLOAD_CAPTION_TOOLTIP                            :{BLACK}Dechrau lwytho'r cynnwys a ddewiswyd i lawr
STR_CONTENT_TOTAL_DOWNLOAD_SIZE                                 :{SILVER}Cyfanswm maint y llwyth: {WHITE}{BYTES}
STR_CONTENT_DETAIL_TITLE                                        :{SILVER}GWYBODAETH AM Y CYNNWYS
STR_CONTENT_DETAIL_SUBTITLE_UNSELECTED                          :{SILVER}Ni ddewisoch chi hwn i'w lwytho i lawr
STR_CONTENT_DETAIL_SUBTITLE_SELECTED                            :{SILVER}Dewisoch chi hwn i'w lwytho i lawr
STR_CONTENT_DETAIL_SUBTITLE_AUTOSELECTED                        :{SILVER}Cafodd y dibyniaeth hwn ei ddewis i'w lwytho i lawr
STR_CONTENT_DETAIL_SUBTITLE_ALREADY_HERE                        :{SILVER}Mae hwn eisoes gennych
STR_CONTENT_DETAIL_SUBTITLE_DOES_NOT_EXIST                      :{SILVER}Mae'r cynnwys yma'n anhysbys ac nid oes modd ei lawrlwytho yn OpenTTD
STR_CONTENT_DETAIL_UPDATE                                       :{SILVER}Mae hwn yn disodli {STRING}
STR_CONTENT_DETAIL_NAME                                         :{SILVER}Enw: {WHITE}{STRING}
STR_CONTENT_DETAIL_VERSION                                      :{SILVER}Fersiwn: {WHITE}{STRING}
STR_CONTENT_DETAIL_DESCRIPTION                                  :{SILVER}Disgrifiad: {WHITE}{STRING}
STR_CONTENT_DETAIL_URL                                          :{SILVER}URL: {WHITE}{STRING}
STR_CONTENT_DETAIL_TYPE                                         :{SILVER}Math: {WHITE}{STRING}
STR_CONTENT_DETAIL_FILESIZE                                     :{SILVER}Maint Llwyth: {WHITE}{BYTES}
STR_CONTENT_DETAIL_SELECTED_BECAUSE_OF                          :{SILVER}Dewiswyd oherwydd: {WHITE}{STRING}
STR_CONTENT_DETAIL_DEPENDENCIES                                 :{SILVER}Dibyniaethau: {WHITE}{STRING}
STR_CONTENT_DETAIL_TAGS                                         :{SILVER}Tagiau: {WHITE}{STRING}
STR_CONTENT_NO_ZLIB                                             :{WHITE}Adeiladwyd OpenTTD heb gefnogaeth "zlib"...
STR_CONTENT_NO_ZLIB_SUB                                         :{WHITE}... nid yw llwytho cynnwys i lawr yn bosibl!

# Order of these is important!
STR_CONTENT_TYPE_BASE_GRAPHICS                                  :Graffeg sylfaenol
STR_CONTENT_TYPE_NEWGRF                                         :NewGRF
STR_CONTENT_TYPE_AI                                             :AI
STR_CONTENT_TYPE_AI_LIBRARY                                     :llyfrgell AI
STR_CONTENT_TYPE_SCENARIO                                       :Senario
STR_CONTENT_TYPE_HEIGHTMAP                                      :Map Uchder
STR_CONTENT_TYPE_BASE_SOUNDS                                    :Seiniau sylfaenol
STR_CONTENT_TYPE_BASE_MUSIC                                     :Cerddoriaeth sylfaenol
STR_CONTENT_TYPE_GAME_SCRIPT                                    :Sgript gêm
STR_CONTENT_TYPE_GS_LIBRARY                                     :Llyfrgell GS

# Content downloading progress window
STR_CONTENT_DOWNLOAD_TITLE                                      :{WHITE}Wrthi'n llwytho cynnwys i lawr...
STR_CONTENT_DOWNLOAD_INITIALISE                                 :{WHITE}Wrthi'n gwneud cais am ffeiliau...
STR_CONTENT_DOWNLOAD_FILE                                       :{WHITE}Wrthi'n llwytho i lawr {STRING} ({NUM} o {NUM})
STR_CONTENT_DOWNLOAD_COMPLETE                                   :{WHITE}Llwytho i lawr wedi'i gwblhau
STR_CONTENT_DOWNLOAD_PROGRESS_SIZE                              :{WHITE}{BYTES} o {BYTES} wedi'i llawrlwytho ({NUM} %)

# Content downloading error messages
STR_CONTENT_ERROR_COULD_NOT_CONNECT                             :{WHITE}Methwyd â chysylltu i'r gweinydd cynnwys...
STR_CONTENT_ERROR_COULD_NOT_DOWNLOAD                            :{WHITE}Methodd y llwytho i lawr...
STR_CONTENT_ERROR_COULD_NOT_DOWNLOAD_CONNECTION_LOST            :{WHITE}... collwyd y cysylltiad
STR_CONTENT_ERROR_COULD_NOT_DOWNLOAD_FILE_NOT_WRITABLE          :{WHITE}... dim modd ysgrifennu'r ffeil
STR_CONTENT_ERROR_COULD_NOT_EXTRACT                             :{WHITE}Doedd dim modd datgywasgu'r ffeil

STR_MISSING_GRAPHICS_SET_CAPTION                                :{WHITE}Graffigau coll
STR_MISSING_GRAPHICS_SET_MESSAGE                                :{BLACK}Mae OpenTTD angen graffigau i weithio ond ni ganfuwyd rhai. Ydych eisiau i OpenTTD lawrlwytho a gosod y graffigau yma?
STR_MISSING_GRAPHICS_YES_DOWNLOAD                               :{BLACK}Ia, llawrlwytho'r graffigau
STR_MISSING_GRAPHICS_NO_QUIT                                    :{BLACK}Na, gadael OpenTTD

# Transparency settings window
STR_TRANSPARENCY_CAPTION                                        :{WHITE}Dewisiadau Tryloywder
STR_TRANSPARENT_SIGNS_TOOLTIP                                   :{BLACK}Toglu tryloywder ar gyfer arwyddion. Mae Ctrl+Clic yn cloi
STR_TRANSPARENT_TREES_TOOLTIP                                   :{BLACK}Toglu tryloywder ar gyfer coed. Ctrl+Clic i gloi
STR_TRANSPARENT_HOUSES_TOOLTIP                                  :{BLACK}Toglu tryloywder ar gyfer tai. Ctrl+Clic i gloi
STR_TRANSPARENT_INDUSTRIES_TOOLTIP                              :{BLACK}Toglu tryloywder ar gyfer diwydiannau. Ctrl+Clic i gloi
STR_TRANSPARENT_BUILDINGS_TOOLTIP                               :{BLACK}Toglu tryloywder ar gyfer eitemau adeiladwy fel gorsafoedd, depos a phwyntiau llwybro. Ctrl+Clic i gloi
STR_TRANSPARENT_BRIDGES_TOOLTIP                                 :{BLACK}Toglu tryloywder ar gyfer pontydd. Ctrl+Clic i gloi
STR_TRANSPARENT_STRUCTURES_TOOLTIP                              :{BLACK}Toglu tryloywder ar gyfer adeiledau fel goleudai ac antenau. Ctrl+Clic i gloi
STR_TRANSPARENT_CATENARY_TOOLTIP                                :{BLACK}Toglu tryloywder ar gyfer gwifrau. Ctrl+Clic i gloi
STR_TRANSPARENT_LOADING_TOOLTIP                                 :{BLACK}Toglu tryloywder ar gyfer dangosyddion llwytho. Ctrl+Clic i gloi
STR_TRANSPARENT_INVISIBLE_TOOLTIP                               :{BLACK}Gosod gwrthrychau'n anweledig yn hytrach nac yn dryloyw

# Linkgraph legend window
STR_LINKGRAPH_LEGEND_CAPTION                                    :{BLACK}Allwedd Llif Cargo
STR_LINKGRAPH_LEGEND_ALL                                        :{BLACK}Oll
STR_LINKGRAPH_LEGEND_NONE                                       :{BLACK}Dim
STR_LINKGRAPH_LEGEND_SELECT_COMPANIES                           :{BLACK}Dewis cwmnïau i'w dangos

# Linkgraph legend window and linkgraph legend in smallmap
STR_LINKGRAPH_LEGEND_UNUSED                                     :{TINY_FONT}{BLACK}diddefnydd
STR_LINKGRAPH_LEGEND_SATURATED                                  :{TINY_FONT}{BLACK}dirlawn
STR_LINKGRAPH_LEGEND_OVERLOADED                                 :{TINY_FONT}{BLACK}gorlwythiedig

# Base for station construction window(s)
STR_STATION_BUILD_COVERAGE_AREA_TITLE                           :{BLACK}Amlygu ardal ddylanwad
STR_STATION_BUILD_COVERAGE_OFF                                  :{BLACK}I Ffwrdd
STR_STATION_BUILD_COVERAGE_ON                                   :{BLACK}Ymlaen
STR_STATION_BUILD_COVERAGE_AREA_OFF_TOOLTIP                     :{BLACK}Peidio amlygu'r ardal fydd yn cael ei ddylanwadu
STR_STATION_BUILD_COVERAGE_AREA_ON_TOOLTIP                      :{BLACK}Amlygu'r ardal fydd yn cael ei ddylanwadu
STR_STATION_BUILD_ACCEPTS_CARGO                                 :{BLACK}Derbyn: {GOLD}{CARGO_LIST}
STR_STATION_BUILD_SUPPLIES_CARGO                                :{BLACK}Deunydd crai yn weddill: {GOLD}{CARGO_LIST}

# Join station window
STR_JOIN_STATION_CAPTION                                        :{WHITE}Uno gorsaf
STR_JOIN_STATION_CREATE_SPLITTED_STATION                        :{YELLOW}Adeiladu gorsaf ar wahân

STR_JOIN_WAYPOINT_CAPTION                                       :{WHITE}Uno pwynt llwybro
STR_JOIN_WAYPOINT_CREATE_SPLITTED_WAYPOINT                      :{YELLOW}Adeiladu pwynt llwybro annibynnol

# Rail construction toolbar
STR_RAIL_TOOLBAR_RAILROAD_CONSTRUCTION_CAPTION                  :Adeiladu Rheilffyrdd
STR_RAIL_TOOLBAR_ELRAIL_CONSTRUCTION_CAPTION                    :Adeiladu Rheilffyrdd Drydan
STR_RAIL_TOOLBAR_MONORAIL_CONSTRUCTION_CAPTION                  :Adeiladu Monoreilffyrdd
STR_RAIL_TOOLBAR_MAGLEV_CONSTRUCTION_CAPTION                    :Adeiladu Maglef

STR_RAIL_TOOLBAR_TOOLTIP_BUILD_RAILROAD_TRACK                   :{BLACK}Adeiladu trac rheilffordd. Mae Ctrl yn toglo adeiladu/codi'r rheilffordd, tra fo Shift yn toglo adeiladu/dangos amcangyfrif o'r gost
STR_RAIL_TOOLBAR_TOOLTIP_BUILD_AUTORAIL                         :{BLACK}Adeiladu trac yn defnyddio'r modd Awtoreilffordd. Mae Ctrl yn toglo adeiladu/codi'r rheilffordd, tra fo Shift yn toglo adeiladu/dangos amcangyfrif o'r gost
STR_RAIL_TOOLBAR_TOOLTIP_BUILD_TRAIN_DEPOT_FOR_BUILDING         :{BLACK}Adeiladu depo trenau (ar gyfer adeiladu a rhoi gwasanaeth i drenau). Mae Shift yn toglo adeiladu/dangos amcangyfrif o'r gost
STR_RAIL_TOOLBAR_TOOLTIP_CONVERT_RAIL_TO_WAYPOINT               :{BLACK}Newid rheilffordd yn bwynt llwybro. Mae Ctrl yn galluogi uno pwyntiau llwybro, tra fod Shift yn toglo adeiladu/dangos amcangyfrif o'r gost
STR_RAIL_TOOLBAR_TOOLTIP_BUILD_RAILROAD_STATION                 :{BLACK}Adeiladu gorsaf reilffordd. Mae Ctrl yn galluogi uno gorsafoedd, tra fo Shift yn toglo adeiladu/dangos amcangyfrif o'r gost
STR_RAIL_TOOLBAR_TOOLTIP_BUILD_RAILROAD_SIGNALS                 :{BLACK}Adeiladu signalau rheilffordd. Mae Ctrl yn toglo signalau semafor/golau lliw{}Mae llusgo'n adeiladu signalau ar hyd trac syth. Mae Ctrl yn adeiladu signalau hyd y gyffordd nesaf{}Mae Ctrl+Clic yn toglo agor y ffenestr dewis signalau. Mae Shift yn toglo adeiladu/amcangyfrif y gost
STR_RAIL_TOOLBAR_TOOLTIP_BUILD_RAILROAD_BRIDGE                  :{BLACK}Adeiladu pont reilffordd. Mae Shift yn toglo adeiladu/amcangyfrif y gost
STR_RAIL_TOOLBAR_TOOLTIP_BUILD_RAILROAD_TUNNEL                  :{BLACK}Adeiladu twnnel rheilffordd. Mae Shift yn toglo adeiladu/amcangyfrif y gost
STR_RAIL_TOOLBAR_TOOLTIP_TOGGLE_BUILD_REMOVE_FOR                :{BLACK}Toglu adeiladu/tynnu ar gyfer traciau, signalau, a pwyntiau llwybro. Wrth ddal Ctrl, caiff cledrau pwyntiau llwybro a gorsafoedd eu tynnu hefyd
STR_RAIL_TOOLBAR_TOOLTIP_CONVERT_RAIL                           :{BLACK}Trosi/Diweddaru math y rheilffordd. Mae Shift yn toglo adeiladu/amcangyfrif y gost

STR_RAIL_NAME_RAILROAD                                          :Rheilffordd
STR_RAIL_NAME_ELRAIL                                            :rheilffordd drydan
STR_RAIL_NAME_MONORAIL                                          :Monoreilffordd
STR_RAIL_NAME_MAGLEV                                            :maglef

# Rail depot construction window
STR_BUILD_DEPOT_TRAIN_ORIENTATION_CAPTION                       :{WHITE}Cyfeiriad Depo Trên
STR_BUILD_DEPOT_TRAIN_ORIENTATION_TOOLTIP                       :{BLACK}Dewiswch gyfeiriad depo rheilffordd

# Rail waypoint construction window
STR_WAYPOINT_CAPTION                                            :{WHITE}Pwynt Llwybro
STR_WAYPOINT_GRAPHICS_TOOLTIP                                   :{BLACK}Dewis math o bwynt llwybro

# Rail station construction window
STR_STATION_BUILD_RAIL_CAPTION                                  :{WHITE}Dewiswch Orsaf Reilffordd
STR_STATION_BUILD_ORIENTATION                                   :{BLACK}Cyfeiriad
STR_STATION_BUILD_RAILROAD_ORIENTATION_TOOLTIP                  :{BLACK}Dewiswch gyfeiriad gorsaf reilffordd
STR_STATION_BUILD_NUMBER_OF_TRACKS                              :{BLACK}Nifer y traciau
STR_STATION_BUILD_NUMBER_OF_TRACKS_TOOLTIP                      :{BLACK}Dewiswch nifer y platfformau ar gyfer yr orsaf reilffordd
STR_STATION_BUILD_PLATFORM_LENGTH                               :{BLACK}Hyd y platfform
STR_STATION_BUILD_PLATFORM_LENGTH_TOOLTIP                       :{BLACK}Dewiswch hyd yr orsaf reilffordd
STR_STATION_BUILD_DRAG_DROP                                     :{BLACK}Llusgo a Gollwng
STR_STATION_BUILD_DRAG_DROP_TOOLTIP                             :{BLACK}Adeiladu gorsaf gan ddefnyddio llusgo a gollwng

STR_STATION_BUILD_STATION_CLASS_TOOLTIP                         :{BLACK}Dewiswch y dosbarth o orsaf i'w dangos
STR_STATION_BUILD_STATION_TYPE_TOOLTIP                          :{BLACK}Dewiswch y math o orsaf i'w hadeiladu

STR_STATION_CLASS_DFLT                                          :Gorsaf Ddiofyn
STR_STATION_CLASS_WAYP                                          :Pwyntiau llwybro

# Signal window
STR_BUILD_SIGNAL_CAPTION                                        :{WHITE}Dewis Signal
STR_BUILD_SIGNAL_SEMAPHORE_NORM_TOOLTIP                         :{BLACK}Signal Bloc (semaffor){}Dyma'r math mwyaf sylfaenol o signal, sy'n caniatáu un trên yn unig ymhob bloc ar unrhyw adeg
STR_BUILD_SIGNAL_SEMAPHORE_ENTRY_TOOLTIP                        :{BLACK}Signal Mynediad (semaffor){}Gwyrdd cyhyd y bod un neu fwy o signalau gadael yn wyrdd yn yr ardal nesaf o drac. Dangosir coch fel arall
STR_BUILD_SIGNAL_SEMAPHORE_EXIT_TOOLTIP                         :{BLACK}Signal Gadael (semaffor){}Yn ymddwyn fel signal bloc, ond yn angenrheidiol ar gyfer gweithredu'r lliw cywir ar signalau mynediad a chyfun
STR_BUILD_SIGNAL_SEMAPHORE_COMBO_TOOLTIP                        :{BLACK}Signal Cyfun (semaffor){}Mae'r signal cyfun yn gweithredu fel signal mynediad ac fel signal gadael. Mae hyn yn eich galluogi i adeiladu "coed" o ragsignalau
STR_BUILD_SIGNAL_SEMAPHORE_PBS_TOOLTIP                          :{BLACK}Signal Llwybr (semaffor){}Mae signal llwybr yn caniatáu i fwy nag un trên symud i mewn i floc signal ar yr un pryd, os oes modd i'r trên gofrestru llwybr clir at fan aros diogel. Gellir pasio signalau llwybro cyffredin o'r ochr gefn
STR_BUILD_SIGNAL_SEMAPHORE_PBS_OWAY_TOOLTIP                     :{BLACK}Signal Llwybr Unffordd (semaffor){}Mae signal llwybr yn caniatáu i fwy nag un trên symud i mewn i floc signal ar yr un pryd, os oes modd i'r trên gofrestru llwybr clir at fan aros diogel. Ni ellir pasio signalau llwybro unffordd o'r ochr gefn
STR_BUILD_SIGNAL_ELECTRIC_NORM_TOOLTIP                          :{BLACK}Signal Bloc (trydan){}Dyma'r math mwyaf sylfaenol o signal, sy'n caniatáu un trên yn unig ymhob bloc ar unrhyw adeg
STR_BUILD_SIGNAL_ELECTRIC_ENTRY_TOOLTIP                         :{BLACK}Signal Mynediad (trydan){}Gwyrdd cyhyd y bod un neu fwy o signalau gadael yn wyrdd yn yr ardal nesaf o drac. Dangosai coch fel arall
STR_BUILD_SIGNAL_ELECTRIC_EXIT_TOOLTIP                          :{BLACK}Signal Gadael (trydan){}Yn ymddwyn fel signal bloc, ond yn angenrheidiol ar gyfer gweithredu'r lliw cywir ar signalau mynediad a chyfun
STR_BUILD_SIGNAL_ELECTRIC_COMBO_TOOLTIP                         :{BLACK}Signal Cyfun (trydan){}Mae'r signal cyfun yn gweithredu fel signal mynediad ac fel signal gadael. Mae hyn yn eich galluogi i adeiladu "coed" o ragsignalau
STR_BUILD_SIGNAL_ELECTRIC_PBS_TOOLTIP                           :{BLACK}Signal Llwybr (trydan){}Mae signal llwybr yn caniatáu i fwy nag un trên symud i mewn i floc signal ar yr un pryd, os oes modd i'r trên gofrestru llwybr clir at fan aros diogel. Gellir pasio signalau llwybro cyffredin o'r ochr gefn
STR_BUILD_SIGNAL_ELECTRIC_PBS_OWAY_TOOLTIP                      :{BLACK}Signal Llwybr Unffordd (trydan){}Mae signal llwybr yn caniatáu i fwy nag un trên symud i mewn i floc signal ar yr un pryd, os oes modd i'r trên gofrestru llwybr clir at fan aros diogel. Ni ellir pasio signalau llwybro unffordd o'r ochr gefn
STR_BUILD_SIGNAL_CONVERT_TOOLTIP                                :{BLACK}Trosi Signal{}Pan fydd wedi'i ddewis, bydd clicio ar signal sy'n bodoli yn ei drosi i'r math ac amrywiad a ddewiswyd, Mae Shift+Clic yn dangos amcangyfrif o'r gost
STR_BUILD_SIGNAL_DRAG_SIGNALS_DENSITY_TOOLTIP                   :{BLACK}Dwysedd llusgo signalau
STR_BUILD_SIGNAL_DRAG_SIGNALS_DENSITY_DECREASE_TOOLTIP          :{BLACK}Cynyddu dwysedd llusgo signalau
STR_BUILD_SIGNAL_DRAG_SIGNALS_DENSITY_INCREASE_TOOLTIP          :{BLACK}Cynyddu amlder y signalau wrth lusgo

# Bridge selection window
STR_SELECT_RAIL_BRIDGE_CAPTION                                  :{WHITE}Dewiswch Bont Rheilffordd
STR_SELECT_ROAD_BRIDGE_CAPTION                                  :{WHITE}Dewiswch Bont Ffordd
STR_SELECT_BRIDGE_SELECTION_TOOLTIP                             :{BLACK}Dewis pont - cliciwch ar y eich dewis i'w hadeiladu
STR_SELECT_BRIDGE_INFO                                          :{GOLD}{STRING},{} {VELOCITY} {WHITE}{CURRENCY_LONG}
STR_SELECT_BRIDGE_SCENEDIT_INFO                                 :{GOLD}{STRING},{} {VELOCITY}
STR_BRIDGE_NAME_SUSPENSION_STEEL                                :Crog, Dur
STR_BRIDGE_NAME_GIRDER_STEEL                                    :Hytrawst, Dur
STR_BRIDGE_NAME_CANTILEVER_STEEL                                :Canttilifer, Dur
STR_BRIDGE_NAME_SUSPENSION_CONCRETE                             :Crog, Concrit
STR_BRIDGE_NAME_WOODEN                                          :Pren
STR_BRIDGE_NAME_CONCRETE                                        :Concrit
STR_BRIDGE_NAME_TUBULAR_STEEL                                   :Tiwbaidd, Dur
STR_BRIDGE_TUBULAR_SILICON                                      :Tiwbaidd, Silicon


# Road construction toolbar
STR_ROAD_TOOLBAR_ROAD_CONSTRUCTION_CAPTION                      :{WHITE}Adeiladu Ffyrdd
STR_ROAD_TOOLBAR_TRAM_CONSTRUCTION_CAPTION                      :{WHITE}Adeiladu Tramffordd
STR_ROAD_TOOLBAR_TOOLTIP_BUILD_ROAD_SECTION                     :{BLACK}Adeiladu darn o ffordd. Mae ctrl yn toglo adeiladu/clirio'r ffordd, tra fo Shift yn toglo adeiladu/dangos amcangyfrif o'r gost
STR_ROAD_TOOLBAR_TOOLTIP_BUILD_TRAMWAY_SECTION                  :{BLACK}Adeiladu darn tramffordd. Mae Ctrl yn toglo adeiladu/codi tramffordd, tra fo Shift yn toglo adeiladu/dangos amcangyfrif o'r gost
STR_ROAD_TOOLBAR_TOOLTIP_BUILD_AUTOROAD                         :{BLACK}Adeiladu darnau ffordd gan ddefnyddio'r modd Awtoffordd. Mae Ctrl yn toglo adeiladu/clirio ffordd, tra fo Shift yn toglo adeiladu/dangos amcangyfrif o'r gost
STR_ROAD_TOOLBAR_TOOLTIP_BUILD_AUTOTRAM                         :{BLACK}Adeiladu darn tramffordd gan ddefnyddio'r modd Awtoffordd. Mae Ctrl yn toglo adeiladu/codi tramffordd, tra fo Shift yn toglo adeiladu/amcangyfrif y gost
STR_ROAD_TOOLBAR_TOOLTIP_BUILD_ROAD_VEHICLE_DEPOT               :{BLACK}Adeiladu depo cerbydau ffordd (ar gyfer adeiladu a gwasanaethu cerbydau ffordd). Mae Shift yn toglo adeiladu/dangos amcangyfrif o'r gost
STR_ROAD_TOOLBAR_TOOLTIP_BUILD_TRAM_VEHICLE_DEPOT               :{BLACK}Adeiladu garej cerbyd tram (ar gyfer adeiladu a gwasanaethu cerbydau tram). Mae Shift yn toglo adeiladu/dangos amcangyfrif o'r gost
STR_ROAD_TOOLBAR_TOOLTIP_BUILD_BUS_STATION                      :{BLACK}Adeiladu gorsaf fysiau. Mae Ctrl yn galluogi uno gorsafoedd, tra fo Shift yn toglo adeiladu/dangos amcangyfrif o'r gost
STR_ROAD_TOOLBAR_TOOLTIP_BUILD_PASSENGER_TRAM_STATION           :{BLACK}Adeiladu gorsaf tramiau teithwyr. Mae Ctrl yn galluogi uno gorsafoedd, tra fo Shift yn toglo adeiladu/dangos amcangyfrif o'r gost
STR_ROAD_TOOLBAR_TOOLTIP_BUILD_TRUCK_LOADING_BAY                :{BLACK}Adeiladu bae llwytho lorïau. Mae Ctrl yn galluogi uno gorsafoedd, tra fo Shift yn toglo adeiladu/dangos amcangyfrif o'r gost
STR_ROAD_TOOLBAR_TOOLTIP_BUILD_CARGO_TRAM_STATION               :{BLACK}Adeiladu gorsaf tramiau nwyddau. Mae Ctrl yn galluogi uno gorsafoedd, tra fo Shift yn toglo adeiladu/dangos amcangyfrif o'r gost
STR_ROAD_TOOLBAR_TOOLTIP_TOGGLE_ONE_WAY_ROAD                    :{BLACK}Gweithredu/dadweithredu ffyrdd un-ffordd
STR_ROAD_TOOLBAR_TOOLTIP_BUILD_ROAD_BRIDGE                      :{BLACK}Adeiladu pont ffordd. Mae Shift yn toglo adeiladu/amcangyfrif y gost
STR_ROAD_TOOLBAR_TOOLTIP_BUILD_TRAMWAY_BRIDGE                   :{BLACK}Adeiladu pont tramffordd. Mae Shift yn toglo adeiladu/amcangyfrif y gost
STR_ROAD_TOOLBAR_TOOLTIP_BUILD_ROAD_TUNNEL                      :{BLACK}Adeiladu twnnel ffordd. Mae Shift yn toglo adeiladu/amcangyfrif y gost
STR_ROAD_TOOLBAR_TOOLTIP_BUILD_TRAMWAY_TUNNEL                   :{BLACK}Adeiladu twnel tramffordd. Mae Shift yn toglo adeiladu/amcangyfrif y gost
STR_ROAD_TOOLBAR_TOOLTIP_TOGGLE_BUILD_REMOVE_FOR_ROAD           :{BLACK}toglu adeiladu/clirio ar gyfer adeiladu ffyrdd
STR_ROAD_TOOLBAR_TOOLTIP_TOGGLE_BUILD_REMOVE_FOR_TRAMWAYS       :{BLACK}Toglu adeiladu/dileu ar gyfer adeiladu tramffordd

# Road depot construction window
STR_BUILD_DEPOT_ROAD_ORIENTATION_CAPTION                        :{WHITE}Cyfeiriad Depo Ffordd
STR_BUILD_DEPOT_ROAD_ORIENTATION_SELECT_TOOLTIP                 :{BLACK}Dewiswch gyfeiriad depo cerbyd ffordd
STR_BUILD_DEPOT_TRAM_ORIENTATION_CAPTION                        :{WHITE}Cyfeiriad Depo Tramiau
STR_BUILD_DEPOT_TRAM_ORIENTATION_SELECT_TOOLTIP                 :{BLACK}Dewis cyfeiriad y garej cerbyd tram

# Road vehicle station construction window
STR_STATION_BUILD_BUS_ORIENTATION                               :{WHITE}Cyfeiriad Gorsaf Fysiau
STR_STATION_BUILD_BUS_ORIENTATION_TOOLTIP                       :{BLACK}Dewiswch gyfeiriad yr orsaf fysiau
STR_STATION_BUILD_TRUCK_ORIENTATION                             :{WHITE}Cyfeiriad Gorsaf Lorïau
STR_STATION_BUILD_TRUCK_ORIENTATION_TOOLTIP                     :{BLACK}Dewiswch gyfeiriad y bae llwytho lorïau
STR_STATION_BUILD_PASSENGER_TRAM_ORIENTATION                    :{WHITE}Cyfeiriad Gorsaf Tramiau Teithwyr
STR_STATION_BUILD_PASSENGER_TRAM_ORIENTATION_TOOLTIP            :{BLACK}Dewiswch gyfeiriad yr orsaf tramiau teithwyr
STR_STATION_BUILD_CARGO_TRAM_ORIENTATION                        :{WHITE}Cyfeiriad Gorsaf Tramiau Nwyddau
STR_STATION_BUILD_CARGO_TRAM_ORIENTATION_TOOLTIP                :{BLACK}Dewiswch gyfeiriad yr orsaf tramiau nwyddau

# Waterways toolbar (last two for SE only)
STR_WATERWAYS_TOOLBAR_CAPTION                                   :{WHITE}Adeiladu Camlesi
STR_WATERWAYS_TOOLBAR_CAPTION_SE                                :{WHITE}Camlesi
STR_WATERWAYS_TOOLBAR_BUILD_CANALS_TOOLTIP                      :{BLACK}Adeiladu camlesi. Mae Shift yn toglo adeiladu/dangos amcangyfrif o'r gost
STR_WATERWAYS_TOOLBAR_BUILD_LOCKS_TOOLTIP                       :{BLACK}Adeiladu lociau. Mae Shift yn toglo adeiladu/amcangyfrif y gost
STR_WATERWAYS_TOOLBAR_BUILD_DEPOT_TOOLTIP                       :{BLACK}Adeiladu depo llongau (ar gyfer adeiladu a gwasanaethu llongau). Mae Shift yn toglo adeiladu/dangos amcangyfrif o'r gost
STR_WATERWAYS_TOOLBAR_BUILD_DOCK_TOOLTIP                        :{BLACK}Adeiladu doc llongau. Mae Ctrl yn galluogi uno gorsafoedd, tra fo Shift yn toglo adeiladu/dangos amcangyfrif o'r gost
STR_WATERWAYS_TOOLBAR_BUOY_TOOLTIP                              :{BLACK}Gosod bwï a ellir ei ddefnyddio fel pwynt llwybro. Mae Shift yn toglo adeiladu/amcangyfrif y gost
STR_WATERWAYS_TOOLBAR_BUILD_AQUEDUCT_TOOLTIP                    :{BLACK}Adeiladu traphont. Mae Shift yn toglo adeiladu/amcangyfrif y gost
STR_WATERWAYS_TOOLBAR_CREATE_LAKE_TOOLTIP                       :{BLACK}Pennu ardal dŵr.{}Creu camlas, oni bai fod Ctrl yn cael ei ddal i lawr ar lefel y môr, pan fydd yn boddi'r ardal o'i gwmpas
STR_WATERWAYS_TOOLBAR_CREATE_RIVER_TOOLTIP                      :{BLACK}Creu afonydd

# Ship depot construction window
STR_DEPOT_BUILD_SHIP_CAPTION                                    :{WHITE}Cyfeiriad Depo Llong
STR_DEPOT_BUILD_SHIP_ORIENTATION_TOOLTIP                        :{BLACK}Dewiswch gyfeiriad y depo llong

# Dock construction window
STR_STATION_BUILD_DOCK_CAPTION                                  :{WHITE}Doc

# Airport toolbar
STR_TOOLBAR_AIRCRAFT_CAPTION                                    :{WHITE}Meysydd Awyr
STR_TOOLBAR_AIRCRAFT_BUILD_AIRPORT_TOOLTIP                      :{BLACK}Adeiladu maes awyr. Mae Ctrl yn galluogi uno gorsafoedd, tra fo Shift yn toglo adeiladu/dangos amcangyfrif o'r gost

# Airport construction window
STR_STATION_BUILD_AIRPORT_CAPTION                               :{WHITE}Dewiswch Faes Awyr
STR_STATION_BUILD_AIRPORT_TOOLTIP                               :{BLACK}Dewiswch maint/math y maes awyr
STR_STATION_BUILD_AIRPORT_CLASS_LABEL                           :{BLACK}Maint maes awyr
STR_STATION_BUILD_AIRPORT_LAYOUT_NAME                           :{BLACK}Cynllun {NUM}

STR_AIRPORT_SMALL                                               :Bach
STR_AIRPORT_CITY                                                :Dinas
STR_AIRPORT_METRO                                               :Maes awyr metropolitan
STR_AIRPORT_INTERNATIONAL                                       :Rhyngwladol
STR_AIRPORT_COMMUTER                                            :Cymudol
STR_AIRPORT_INTERCONTINENTAL                                    :Rhyng-gyfandirol
STR_AIRPORT_HELIPORT                                            :Porth Hofrennydd
STR_AIRPORT_HELIDEPOT                                           :Depo Hofrennydd
STR_AIRPORT_HELISTATION                                         :Gorsaf Hofrennydd

STR_AIRPORT_CLASS_SMALL                                         :Meysydd awyr bach
STR_AIRPORT_CLASS_LARGE                                         :Meysydd awyr mawr
STR_AIRPORT_CLASS_HUB                                           :Meysydd awyr cyfnewid
STR_AIRPORT_CLASS_HELIPORTS                                     :Meysydd awyr hofrennydd

STR_STATION_BUILD_NOISE                                         :{BLACK}Swn a gynhyrchir: {GOLD}{COMMA}

# Landscaping toolbar
STR_LANDSCAPING_TOOLBAR                                         :{WHITE}Tirweddu
STR_LANDSCAPING_TOOLTIP_LOWER_A_CORNER_OF_LAND                  :{BLACK}Gostwng cornel o dir. Mae llusgo'n gostwng y gornel gyntaf a ddewisir ac yna'n lefelu'r ardal a ddewisir i uchder newydd y gornel. Mae Ctrl yn dewis ardal yn ddeiagonal, tra fo Shift yn toglo adeiladu/dangos amcangyfrif o'r gost
STR_LANDSCAPING_TOOLTIP_RAISE_A_CORNER_OF_LAND                  :{BLACK}Codi cornel o dir. Mae llusgo'n codi'r gornel gyntaf a ddewisir ac yna'n lefelu'r ardal a ddewisir i uchder newydd y gornel. Mae Ctrl yn dewis ardal yn ddeiagonal, tra fo Shift yn toglo adeiladu/dangos amcangyfrif o'r gost
STR_LANDSCAPING_LEVEL_LAND_TOOLTIP                              :{BLACK}Gwastatáu ardal o dir i uchder y gornel gyntaf a ddewisir. Mae Ctrl yn dewis ardal yn ddeiagonal, tra fo Shift yn toglo adeiladu/dangos amcangyfrif o'r gost
STR_LANDSCAPING_TOOLTIP_PURCHASE_LAND                           :{BLACK}Prynu tir ar gyfer defnydd yn y dyfodol. Mae Shift yn toglo adeiladu/amcangyfrif y gost

# Object construction window
STR_OBJECT_BUILD_CAPTION                                        :{WHITE}Dewis Gwrthrych
STR_OBJECT_BUILD_TOOLTIP                                        :{BLACK}Dewisiwch wrthrych i'w hadeiladu. Mae Shift yn toglo adeiladu/dangor amcangyfrif o'r gost
STR_OBJECT_BUILD_CLASS_TOOLTIP                                  :{BLACK}Dewisiwch dosbarth y gwrthrych i'w hadeiladu
STR_OBJECT_BUILD_PREVIEW_TOOLTIP                                :{BLACK}Rhagolwg o'r gwrthrych
STR_OBJECT_BUILD_SIZE                                           :{BLACK}Maint: {GOLD}{NUM} x {NUM} teil

STR_OBJECT_CLASS_LTHS                                           :Goleudai
STR_OBJECT_CLASS_TRNS                                           :Tyrrau Darlledu

# Tree planting window (last two for SE only)
STR_PLANT_TREE_CAPTION                                          :{WHITE}Coed
STR_PLANT_TREE_TOOLTIP                                          :{BLACK}Dewiswch y math o goeden i'w phlannu. Os oes coeden yno'n barod, bydd hyn yn plannu mwy o goed o fath ar hap
STR_TREES_RANDOM_TYPE                                           :{BLACK}Coed o fath ar hap
STR_TREES_RANDOM_TYPE_TOOLTIP                                   :{BLACK}Gosod coed o fath ar hap. Mae Shift yn toglo adeiladu/dangos amcangyfrif cost
STR_TREES_RANDOM_TREES_BUTTON                                   :{BLACK}Coed ar hap
STR_TREES_RANDOM_TREES_TOOLTIP                                  :{BLACK}Plannu coed ar hap ar draws y tirwedd

# Land generation window (SE)
STR_TERRAFORM_TOOLBAR_LAND_GENERATION_CAPTION                   :{WHITE}Cynhyrchu Tirwedd
STR_TERRAFORM_TOOLTIP_PLACE_ROCKY_AREAS_ON_LANDSCAPE            :{BLACK}Gosod ardaloedd creigiog ar y tirwedd
STR_TERRAFORM_TOOLTIP_DEFINE_DESERT_AREA                        :{BLACK}Pennu ardal anialwch.{}Dal CTRL i gael gwared ohono
STR_TERRAFORM_TOOLTIP_INCREASE_SIZE_OF_LAND_AREA                :{BLACK}Cynyddu'r arwynebedd tir i'w godi neu ostwng
STR_TERRAFORM_TOOLTIP_DECREASE_SIZE_OF_LAND_AREA                :{BLACK}Lleihau'r arwynebedd tir i'w godi neu ostwng
STR_TERRAFORM_TOOLTIP_GENERATE_RANDOM_LAND                      :{BLACK}Cynhyrchu Tir ar Hap
STR_TERRAFORM_SE_NEW_WORLD                                      :{BLACK}Creu senario newydd
STR_TERRAFORM_RESET_LANDSCAPE                                   :{BLACK}Ailosod Tirwedd
STR_TERRAFORM_RESET_LANDSCAPE_TOOLTIP                           :{BLACK}Dileu holl eiddo'r cwmni o'r map

STR_QUERY_RESET_LANDSCAPE_CAPTION                               :{WHITE}Ailosod Tirwedd
STR_RESET_LANDSCAPE_CONFIRMATION_TEXT                           :{WHITE}Ydych chi'n siwr eich bod eisiau dileu holl eiddo'r cwmni o'r map?

# Town generation window (SE)
STR_FOUND_TOWN_CAPTION                                          :{WHITE}Cynhyrchu Trefi
STR_FOUND_TOWN_NEW_TOWN_BUTTON                                  :{BLACK}Tref Newydd
STR_FOUND_TOWN_NEW_TOWN_TOOLTIP                                 :{BLACK}Sefydlu tref newydd. Mae Shift+Clic yn dangos amcangyfrif o'r gost
STR_FOUND_TOWN_RANDOM_TOWN_BUTTON                               :{BLACK}Tref ar hap
STR_FOUND_TOWN_RANDOM_TOWN_TOOLTIP                              :{BLACK}Sefydlu tref mewn safle ar hap
STR_FOUND_TOWN_MANY_RANDOM_TOWNS                                :{BLACK}Llawer o drefi ar hap
STR_FOUND_TOWN_RANDOM_TOWNS_TOOLTIP                             :{BLACK}Gorchuddio'r map gyda threfi wedi'i lleoli ar hap

STR_FOUND_TOWN_NAME_TITLE                                       :{YELLOW}Enw tref:
STR_FOUND_TOWN_NAME_EDITOR_TITLE                                :{BLACK}Rhowch enw'r dref
STR_FOUND_TOWN_NAME_EDITOR_HELP                                 :{BLACK}Cliciwch i fewnbynnu enw'r dref
STR_FOUND_TOWN_NAME_RANDOM_BUTTON                               :{BLACK}Enw ar hap
STR_FOUND_TOWN_NAME_RANDOM_TOOLTIP                              :{BLACK}Cynhyrchu enw newydd ar hap

STR_FOUND_TOWN_INITIAL_SIZE_TITLE                               :{YELLOW}Maint tref:
STR_FOUND_TOWN_INITIAL_SIZE_SMALL_BUTTON                        :{BLACK}Bach
STR_FOUND_TOWN_INITIAL_SIZE_MEDIUM_BUTTON                       :{BLACK}Cymhedrol
STR_FOUND_TOWN_INITIAL_SIZE_LARGE_BUTTON                        :{BLACK}Mawr
STR_FOUND_TOWN_SIZE_RANDOM                                      :{BLACK}Ar hap
STR_FOUND_TOWN_INITIAL_SIZE_TOOLTIP                             :{BLACK}Dewiswch maint y dref
STR_FOUND_TOWN_CITY                                             :{BLACK}Dinas
STR_FOUND_TOWN_CITY_TOOLTIP                                     :{BLACK}Mae dinasoedd yn tyfu'n gynt na threfi arferol{}Yn dibynnu ar y gosodiadau, maent hefyd yn fwy pan gânt eu sefydlu

STR_FOUND_TOWN_ROAD_LAYOUT                                      :{YELLOW}Cynllun ffyrdd tref
STR_FOUND_TOWN_SELECT_TOWN_ROAD_LAYOUT                          :{BLACK}Dewiswch y cynllun ffyrdd i'w ddefnyddio ar gyfer y dref hon
STR_FOUND_TOWN_SELECT_LAYOUT_ORIGINAL                           :{BLACK}Gwreiddiol
STR_FOUND_TOWN_SELECT_LAYOUT_BETTER_ROADS                       :{BLACK}Gwell ffyrdd
STR_FOUND_TOWN_SELECT_LAYOUT_2X2_GRID                           :{BLACK}Grid 2x2
STR_FOUND_TOWN_SELECT_LAYOUT_3X3_GRID                           :{BLACK}Grid 3x3
STR_FOUND_TOWN_SELECT_LAYOUT_RANDOM                             :{BLACK}Ar hap

# Fund new industry window
STR_FUND_INDUSTRY_CAPTION                                       :{WHITE}Ariannu diwydiant newydd
STR_FUND_INDUSTRY_SELECTION_TOOLTIP                             :{BLACK}Dewiswch ddiwydiant o'r rhestr
STR_FUND_INDUSTRY_MANY_RANDOM_INDUSTRIES                        :Llawer o ddiwydiannau ar hap
STR_FUND_INDUSTRY_MANY_RANDOM_INDUSTRIES_TOOLTIP                :{BLACK}Gorchuddio'r map gyda diwydiannau wedi'i lleoli ar hap
STR_FUND_INDUSTRY_INDUSTRY_BUILD_COST                           :{BLACK}Côst: {YELLOW}{CURRENCY_LONG}
STR_FUND_INDUSTRY_PROSPECT_NEW_INDUSTRY                         :{BLACK}Mwynchwilio
STR_FUND_INDUSTRY_BUILD_NEW_INDUSTRY                            :{BLACK}Adeiladu
STR_FUND_INDUSTRY_FUND_NEW_INDUSTRY                             :{BLACK}Ariannu

# Industry cargoes window
STR_INDUSTRY_CARGOES_INDUSTRY_CAPTION                           :{WHITE}Cadwyn ddiwydiant ar gyfer diwydiant {STRING}
STR_INDUSTRY_CARGOES_CARGO_CAPTION                              :{WHITE}Cadwyn ddiwydiant ar gyfer llwythi {STRING}
STR_INDUSTRY_CARGOES_PRODUCERS                                  :{WHITE}Diwydiannau'n creu
STR_INDUSTRY_CARGOES_CUSTOMERS                                  :{WHITE}Diwydiannau'n derbyn
STR_INDUSTRY_CARGOES_HOUSES                                     :{WHITE}Tai
STR_INDUSTRY_CARGOES_INDUSTRY_TOOLTIP                           :{BLACK}Cliciwch ar ddiwydiant i weld ei gyflenwyr a chwsmeriaid
STR_INDUSTRY_CARGOES_CARGO_TOOLTIP                              :{BLACK}{STRING}{}Cliciwch ar math llwyth i weld ei gyflenwyr a'i chwsmeriaid
STR_INDUSTRY_DISPLAY_CHAIN                                      :{BLACK}Dangos cadwyn
STR_INDUSTRY_DISPLAY_CHAIN_TOOLTIP                              :{BLACK}Dangos diwydiannau sy'n cyflenwi a derbyn llwythi
STR_INDUSTRY_CARGOES_NOTIFY_SMALLMAP                            :{BLACK}Cyfuno a'r map bychan
STR_INDUSTRY_CARGOES_NOTIFY_SMALLMAP_TOOLTIP                    :{BLACK}Dewis y diwydiannau a ddangosir ar y map bychan hefyd
STR_INDUSTRY_CARGOES_SELECT_CARGO                               :{BLACK}Dewis cargo
STR_INDUSTRY_CARGOES_SELECT_CARGO_TOOLTIP                       :{BLACK}Dewis y cargo yr ydych am ei ddangos
STR_INDUSTRY_CARGOES_SELECT_INDUSTRY                            :{BLACK}Dewis diwydiant
STR_INDUSTRY_CARGOES_SELECT_INDUSTRY_TOOLTIP                    :{BLACK}Dewis y diwydiant yr ydych am ei ddangos

# Land area window
STR_LAND_AREA_INFORMATION_CAPTION                               :{WHITE}Gwybodath Ardal Tir
STR_LAND_AREA_INFORMATION_COST_TO_CLEAR_N_A                     :{BLACK}Cost i'w glirio: {LTBLUE}Amherthnasol
STR_LAND_AREA_INFORMATION_COST_TO_CLEAR                         :{BLACK}Cost i'w glirio: {RED}{CURRENCY_LONG}
STR_LAND_AREA_INFORMATION_REVENUE_WHEN_CLEARED                  :{BLACK}Elw o'i glirio: {LTBLUE}{CURRENCY_LONG}
STR_LAND_AREA_INFORMATION_OWNER_N_A                             :N/A
STR_LAND_AREA_INFORMATION_OWNER                                 :{BLACK}Perchennog: {LTBLUE}{STRING}
STR_LAND_AREA_INFORMATION_ROAD_OWNER                            :{BLACK}Perchennog ffordd: {LTBLUE}{STRING}
STR_LAND_AREA_INFORMATION_TRAM_OWNER                            :{BLACK}Perchennog ffordd: {LTBLUE}{STRING}
STR_LAND_AREA_INFORMATION_RAIL_OWNER                            :{BLACK}Perchennog rheilffordd: {LTBLUE}{STRING}
STR_LAND_AREA_INFORMATION_LOCAL_AUTHORITY                       :{BLACK}Awdurdod Lleol: {LTBLUE}{STRING}
STR_LAND_AREA_INFORMATION_LOCAL_AUTHORITY_NONE                  :Dim
STR_LAND_AREA_INFORMATION_LANDINFO_COORDS                       :{BLACK}Cyfeirnodau: {LTBLUE}{NUM} x {NUM} x {NUM} ({STRING})
STR_LAND_AREA_INFORMATION_BUILD_DATE                            :{BLACK}Adeiladwyd: {LTBLUE}{DATE_LONG}
STR_LAND_AREA_INFORMATION_STATION_CLASS                         :{BLACK}Dosbarth gorsaf: {LTBLUE}{STRING}
STR_LAND_AREA_INFORMATION_STATION_TYPE                          :{BLACK}Math gorsaf: {LTBLUE}{STRING}
STR_LAND_AREA_INFORMATION_AIRPORT_CLASS                         :{BLACK}Dosbarth maes awyr: {LTBLUE}{STRING}
STR_LAND_AREA_INFORMATION_AIRPORT_NAME                          :{BLACK}Enw'r maes awyr: {LTBLUE}{STRING}
STR_LAND_AREA_INFORMATION_AIRPORTTILE_NAME                      :{BLACK}Enw teil maes awyr: {LTBLUE}{STRING}
STR_LAND_AREA_INFORMATION_NEWGRF_NAME                           :{BLACK}NewGRF: {LTBLUE}{STRING}
STR_LAND_AREA_INFORMATION_CARGO_ACCEPTED                        :{BLACK}Llwythi a dderbynir: {LTBLUE}
STR_LAND_AREA_INFORMATION_CARGO_EIGHTS                          :({COMMA}/8 {STRING})
STR_LANG_AREA_INFORMATION_RAIL_TYPE                             :{BLACK}Math rheilffordd: {LTBLUE}{STRING}
STR_LANG_AREA_INFORMATION_RAIL_SPEED_LIMIT                      :{BLACK}Terfyn cyflymder rheilffordd: {LTBLUE}{VELOCITY}
STR_LANG_AREA_INFORMATION_ROAD_SPEED_LIMIT                      :{BLACK}Terfyn cyflymder ffordd: {LTBLUE}{VELOCITY}

# Description of land area of different tiles
STR_LAI_CLEAR_DESCRIPTION_ROCKS                                 :Creigiau
STR_LAI_CLEAR_DESCRIPTION_ROUGH_LAND                            :Tir garw
STR_LAI_CLEAR_DESCRIPTION_BARE_LAND                             :Tir moel
STR_LAI_CLEAR_DESCRIPTION_GRASS                                 :Gwair
STR_LAI_CLEAR_DESCRIPTION_FIELDS                                :Caeau
STR_LAI_CLEAR_DESCRIPTION_SNOW_COVERED_LAND                     :Tir ag eira
STR_LAI_CLEAR_DESCRIPTION_DESERT                                :Anialdir

STR_LAI_RAIL_DESCRIPTION_TRACK                                  :Cledrau rheilffordd
STR_LAI_RAIL_DESCRIPTION_TRACK_WITH_NORMAL_SIGNALS              :Cledrau rheilffordd gyda signalau bloc
STR_LAI_RAIL_DESCRIPTION_TRACK_WITH_PRESIGNALS                  :Cledrau rheilffordd gyda rhagsignalau
STR_LAI_RAIL_DESCRIPTION_TRACK_WITH_EXITSIGNALS                 :Cledrau rheilffordd gyda signalau gadael
STR_LAI_RAIL_DESCRIPTION_TRACK_WITH_COMBOSIGNALS                :Cledrau rheilffordd gyda signalau cyfun
STR_LAI_RAIL_DESCRIPTION_TRACK_WITH_PBSSIGNALS                  :Cledrau rheilffordd gyda signalau llwybro
STR_LAI_RAIL_DESCRIPTION_TRACK_WITH_NOENTRYSIGNALS              :Cledrau rheilffordd gyda signalau llwybro unffordd
STR_LAI_RAIL_DESCRIPTION_TRACK_WITH_NORMAL_PRESIGNALS           :Cledrau rheilffordd gyda signalau bloc a rhagsignalau
STR_LAI_RAIL_DESCRIPTION_TRACK_WITH_NORMAL_EXITSIGNALS          :Cledrau rheilffordd gyda signalau bloc a signalau gadael
STR_LAI_RAIL_DESCRIPTION_TRACK_WITH_NORMAL_COMBOSIGNALS         :Cledrau rheilffordd gyda signalau bloc a signalau cyfun
STR_LAI_RAIL_DESCRIPTION_TRACK_WITH_NORMAL_PBSSIGNALS           :Cledrau rheilffordd gyda signalau bloc a signalau llwybro
STR_LAI_RAIL_DESCRIPTION_TRACK_WITH_NORMAL_NOENTRYSIGNALS       :Cledrau rheilffordd gyda signalau bloc a signalau llwybro unffordd
STR_LAI_RAIL_DESCRIPTION_TRACK_WITH_PRE_EXITSIGNALS             :Cledrau rheilffordd gyda rhagsignalau a signalau gadael
STR_LAI_RAIL_DESCRIPTION_TRACK_WITH_PRE_COMBOSIGNALS            :Cledrau rheilffordd gyda rhagsignalau a signalau cyfun
STR_LAI_RAIL_DESCRIPTION_TRACK_WITH_PRE_PBSSIGNALS              :Cledrau rheilffordd gyda rhagsignalau a signalau llwybro
STR_LAI_RAIL_DESCRIPTION_TRACK_WITH_PRE_NOENTRYSIGNALS          :Cledrau rheilffordd gyda rhag-signalau a signalau llwybro unffordd
STR_LAI_RAIL_DESCRIPTION_TRACK_WITH_EXIT_COMBOSIGNALS           :Cledrau rheilffordd gyda signalau gadael a signalau cyfun
STR_LAI_RAIL_DESCRIPTION_TRACK_WITH_EXIT_PBSSIGNALS             :Cledrau rheilffordd gyda signalau gadael a signalau llwybro
STR_LAI_RAIL_DESCRIPTION_TRACK_WITH_EXIT_NOENTRYSIGNALS         :Cledrau rheilffordd gyda signalau gadael a signalau llwybro unffordd
STR_LAI_RAIL_DESCRIPTION_TRACK_WITH_COMBO_PBSSIGNALS            :Cledrau rheilffordd gyda signalau cyfun a llwybro
STR_LAI_RAIL_DESCRIPTION_TRACK_WITH_COMBO_NOENTRYSIGNALS        :Cledrau rheilffordd gyda signalau cyfun a signalau llwybr unffordd
STR_LAI_RAIL_DESCRIPTION_TRACK_WITH_PBS_NOENTRYSIGNALS          :Cledrau rheilffordd gyda signalau llwybro a signalau llwybro unffordd
STR_LAI_RAIL_DESCRIPTION_TRAIN_DEPOT                            :Depo trenau rheilffordd

STR_LAI_ROAD_DESCRIPTION_ROAD                                   :Ffordd
STR_LAI_ROAD_DESCRIPTION_ROAD_WITH_STREETLIGHTS                 :Ffordd gyda goleuadau stryd
STR_LAI_ROAD_DESCRIPTION_TREE_LINED_ROAD                        :Ffordd gyda coed wedi'u plannu
STR_LAI_ROAD_DESCRIPTION_ROAD_VEHICLE_DEPOT                     :Depo cerbyd ffordd
STR_LAI_ROAD_DESCRIPTION_ROAD_RAIL_LEVEL_CROSSING               :Croesfan wastad ffordd/rheilffordd
STR_LAI_ROAD_DESCRIPTION_TRAMWAY                                :Tramffordd

# Houses come directly from their building names
STR_LAI_TOWN_INDUSTRY_DESCRIPTION_UNDER_CONSTRUCTION            :{STRING} (wrthi'n cael ei adeiladu)

STR_LAI_TREE_NAME_TREES                                         :Coed
STR_LAI_TREE_NAME_RAINFOREST                                    :Coedwig law
STR_LAI_TREE_NAME_CACTUS_PLANTS                                 :Planhigion Cactws

STR_LAI_STATION_DESCRIPTION_RAILROAD_STATION                    :Gorsaf reilffordd
STR_LAI_STATION_DESCRIPTION_AIRCRAFT_HANGAR                     :Awyrendy
STR_LAI_STATION_DESCRIPTION_AIRPORT                             :Maes awyr
STR_LAI_STATION_DESCRIPTION_TRUCK_LOADING_AREA                  :Ardal llwytho lorïau
STR_LAI_STATION_DESCRIPTION_BUS_STATION                         :Gorsaf fysiau
STR_LAI_STATION_DESCRIPTION_SHIP_DOCK                           :Doc llongau
STR_LAI_STATION_DESCRIPTION_BUOY                                :Bwï
STR_LAI_STATION_DESCRIPTION_WAYPOINT                            :Pwynt Llwybro

STR_LAI_WATER_DESCRIPTION_WATER                                 :Dŵr
STR_LAI_WATER_DESCRIPTION_CANAL                                 :Camlas
STR_LAI_WATER_DESCRIPTION_LOCK                                  :Loc
STR_LAI_WATER_DESCRIPTION_RIVER                                 :Afon
STR_LAI_WATER_DESCRIPTION_COAST_OR_RIVERBANK                    :Arfordir neu lan afon
STR_LAI_WATER_DESCRIPTION_SHIP_DEPOT                            :Depo Llong

# Industries come directly from their industry names

STR_LAI_TUNNEL_DESCRIPTION_RAILROAD                             :Twnnel rheilffordd
STR_LAI_TUNNEL_DESCRIPTION_ROAD                                 :Twnnel ffordd

STR_LAI_BRIDGE_DESCRIPTION_RAIL_SUSPENSION_STEEL                :Pont reilffordd grog o ddur
STR_LAI_BRIDGE_DESCRIPTION_RAIL_GIRDER_STEEL                    :Pont reilffordd hytrawst o ddur
STR_LAI_BRIDGE_DESCRIPTION_RAIL_CANTILEVER_STEEL                :Pont reilffordd cantilifer o ddur
STR_LAI_BRIDGE_DESCRIPTION_RAIL_SUSPENSION_CONCRETE             :Pont reilffordd grog o goncrit cyfnerth
STR_LAI_BRIDGE_DESCRIPTION_RAIL_WOODEN                          :Pont reilffordd bren
STR_LAI_BRIDGE_DESCRIPTION_RAIL_CONCRETE                        :Pont reilffordd goncrit
STR_LAI_BRIDGE_DESCRIPTION_RAIL_TUBULAR_STEEL                   :Pont reilffordd diwbaidd

STR_LAI_BRIDGE_DESCRIPTION_ROAD_SUSPENSION_STEEL                :Pont ffordd grog o ddur
STR_LAI_BRIDGE_DESCRIPTION_ROAD_GIRDER_STEEL                    :Pont ffordd hytrawst o ddur
STR_LAI_BRIDGE_DESCRIPTION_ROAD_CANTILEVER_STEEL                :Pont ffordd cantilifer o ddur
STR_LAI_BRIDGE_DESCRIPTION_ROAD_SUSPENSION_CONCRETE             :Pont ffordd grog o goncrit cyfnerth
STR_LAI_BRIDGE_DESCRIPTION_ROAD_WOODEN                          :Pont ffordd bren
STR_LAI_BRIDGE_DESCRIPTION_ROAD_CONCRETE                        :Pont ffordd goncrit
STR_LAI_BRIDGE_DESCRIPTION_ROAD_TUBULAR_STEEL                   :Pont ffordd diwbaidd

STR_LAI_BRIDGE_DESCRIPTION_AQUEDUCT                             :Traphont

STR_LAI_OBJECT_DESCRIPTION_TRANSMITTER                          :Darlledydd
STR_LAI_OBJECT_DESCRIPTION_LIGHTHOUSE                           :Goleudy
STR_LAI_OBJECT_DESCRIPTION_COMPANY_HEADQUARTERS                 :Pencadlys Cwmni
STR_LAI_OBJECT_DESCRIPTION_COMPANY_OWNED_LAND                   :Tir cwmni

# About OpenTTD window
STR_ABOUT_OPENTTD                                               :{WHITE}Gwybodaeth am OpenTTD
STR_ABOUT_ORIGINAL_COPYRIGHT                                    :{BLACK}Hawlfraint Wreiddiol {COPYRIGHT} 1995 Chris Sawyer, Holl cedwir pob hawl
STR_ABOUT_VERSION                                               :{BLACK}fersiwn OpenTTD {REV}
STR_ABOUT_COPYRIGHT_OPENTTD                                     :{BLACK}OpenTTD {COPYRIGHT}2002-2019 Y tîm OpenTTD

# Framerate display window
############ Leave those lines in this order!!
############ End of leave-in-this-order
############ Leave those lines in this order!!
############ End of leave-in-this-order


# Save/load game/scenario
STR_SAVELOAD_SAVE_CAPTION                                       :{WHITE}Cadw Gêm
STR_SAVELOAD_LOAD_CAPTION                                       :{WHITE}Llwytho Gêm
STR_SAVELOAD_SAVE_SCENARIO                                      :{WHITE}Cadw Senario
STR_SAVELOAD_LOAD_SCENARIO                                      :{WHITE}Llwytho Senario
STR_SAVELOAD_LOAD_HEIGHTMAP                                     :{WHITE}Llwytho Heightmap
STR_SAVELOAD_SAVE_HEIGHTMAP                                     :{WHITE}Cadw Siart Uchder
STR_SAVELOAD_HOME_BUTTON                                        :{BLACK}Cliciwch yma i newid i'r cyfeiriadur cadw/llwytho diofyn cyfredol
STR_SAVELOAD_BYTES_FREE                                         :{BLACK}{BYTES} yn rhydd
STR_SAVELOAD_LIST_TOOLTIP                                       :{BLACK}Rhestr o yriannau, cyfeiriaduron ffeiliau gemau wedi'i cadw
STR_SAVELOAD_EDITBOX_TOOLTIP                                    :{BLACK}Enw sydd wedi'i dewis ar gyfer gêm wedi'i chadw
STR_SAVELOAD_DELETE_BUTTON                                      :{BLACK}Dileu
STR_SAVELOAD_DELETE_TOOLTIP                                     :{BLACK}Dileu'r gêm wedi'i chadw sydd wedi'i dewis
STR_SAVELOAD_SAVE_BUTTON                                        :{BLACK}Cadw
STR_SAVELOAD_SAVE_TOOLTIP                                       :{BLACK}Cadw'r gêm hwn gan ddefnyddio'r enw sydd wedi'i dewis
STR_SAVELOAD_LOAD_BUTTON                                        :{BLACK}Llwytho
STR_SAVELOAD_LOAD_TOOLTIP                                       :{BLACK}Llwytho'r gêm a ddewiswyd
STR_SAVELOAD_LOAD_HEIGHTMAP_TOOLTIP                             :{BLACK}Llwytho'r map uchder a ddewiswyd
STR_SAVELOAD_DETAIL_CAPTION                                     :{BLACK}Manylion Gêm
STR_SAVELOAD_DETAIL_NOT_AVAILABLE                               :{BLACK}Dim gwybodaeth ar gael
STR_SAVELOAD_DETAIL_COMPANY_INDEX                               :{SILVER}{COMMA}: {WHITE}{STRING}
STR_SAVELOAD_DETAIL_GRFSTATUS                                   :{SILVER}NewGRF: {WHITE}{STRING}

STR_SAVELOAD_OSKTITLE                                           :{BLACK}Rhowch enw ar gyfer y gêm a gadwyd

# World generation
STR_MAPGEN_WORLD_GENERATION_CAPTION                             :{WHITE}Cynhyrchu Byd
STR_MAPGEN_MAPSIZE                                              :{BLACK}Maint Map:
STR_MAPGEN_MAPSIZE_TOOLTIP                                      :{BLACK}Dewis maint y map mewn teiliau. Bydd y nifer o deiliau sydd ara gael ychydig yn llai
STR_MAPGEN_BY                                                   :{BLACK}*
STR_MAPGEN_NUMBER_OF_TOWNS                                      :{BLACK}Nifer trefi:
STR_MAPGEN_DATE                                                 :{BLACK}Dyddiad:
STR_MAPGEN_NUMBER_OF_INDUSTRIES                                 :{BLACK}Nifer diwydiannau:
STR_MAPGEN_MAX_HEIGHTLEVEL                                      :{BLACK}Uchder map uchafsymol:
STR_MAPGEN_MAX_HEIGHTLEVEL_UP                                   :{BLACK}Cynyddu uchder uchafsymol mynyddoedd ar y map un uned
STR_MAPGEN_MAX_HEIGHTLEVEL_DOWN                                 :{BLACK}Lleihau uchder uchafsymol mynyddoedd ar y map un uned
STR_MAPGEN_SNOW_LINE_HEIGHT                                     :{BLACK}Uchder Llinell Eira:
STR_MAPGEN_SNOW_LINE_UP                                         :{BLACK}Symud y llinell eira un yn uwch
STR_MAPGEN_SNOW_LINE_DOWN                                       :{BLACK}Symud y llinell eira un yn is
STR_MAPGEN_LAND_GENERATOR                                       :{BLACK}Cynhyrchydd Tir:
STR_MAPGEN_TREE_PLACER                                          :{BLACK}Algorithm Coed:
STR_MAPGEN_TERRAIN_TYPE                                         :{BLACK}Math Tirwedd:
STR_MAPGEN_QUANTITY_OF_SEA_LAKES                                :{BLACK}Lefel y Môr:
STR_MAPGEN_QUANTITY_OF_RIVERS                                   :{BLACK}Afonydd:
STR_MAPGEN_SMOOTHNESS                                           :{BLACK}Llyfnder:
STR_MAPGEN_VARIETY                                              :{BLACK}Dosbarthiad amrywiaeth:
STR_MAPGEN_GENERATE                                             :{WHITE}Cynhyrchu

# Strings for map borders at game generation
STR_MAPGEN_BORDER_TYPE                                          :{BLACK}Ymylon mapiau:
STR_MAPGEN_NORTHWEST                                            :{BLACK}Gog. Orllewin
STR_MAPGEN_NORTHEAST                                            :{BLACK}Gog. Ddwyrain
STR_MAPGEN_SOUTHEAST                                            :{BLACK}De Ddwyrain
STR_MAPGEN_SOUTHWEST                                            :{BLACK}De Orllewin
STR_MAPGEN_BORDER_FREEFORM                                      :{BLACK}Ffurfrydd
STR_MAPGEN_BORDER_WATER                                         :{BLACK}Dŵr
STR_MAPGEN_BORDER_RANDOM                                        :{BLACK}Ar hap
STR_MAPGEN_BORDER_RANDOMIZE                                     :{BLACK}Ar hap
STR_MAPGEN_BORDER_MANUAL                                        :{BLACK}Â Llaw

STR_MAPGEN_HEIGHTMAP_ROTATION                                   :{BLACK}Cylchdro Map Uchder:
STR_MAPGEN_HEIGHTMAP_NAME                                       :{BLACK}Enw'r Map Uchder
STR_MAPGEN_HEIGHTMAP_SIZE_LABEL                                 :{BLACK}Maint:
STR_MAPGEN_HEIGHTMAP_SIZE                                       :{ORANGE}{NUM} x {NUM}

STR_MAPGEN_MAX_HEIGHTLEVEL_QUERY_CAPT                           :{WHITE}Newid uchder uchafsymol y map
STR_MAPGEN_SNOW_LINE_QUERY_CAPT                                 :{WHITE}Newid uchder Llinell Eira
STR_MAPGEN_START_DATE_QUERY_CAPT                                :{WHITE}Newid y flwyddyn gychwyn

# SE Map generation
STR_SE_MAPGEN_CAPTION                                           :{WHITE}math senario
STR_SE_MAPGEN_FLAT_WORLD                                        :{WHITE}Tir Gwastad
STR_SE_MAPGEN_FLAT_WORLD_TOOLTIP                                :{BLACK}Cynhyrchu Tir Gwastad
STR_SE_MAPGEN_RANDOM_LAND                                       :{WHITE}Tir ar hap
STR_SE_MAPGEN_FLAT_WORLD_HEIGHT                                 :{BLACK}uchder tir gwastad:
STR_SE_MAPGEN_FLAT_WORLD_HEIGHT_DOWN                            :{BLACK}Symud uchder tir gwastad un yn uwch
STR_SE_MAPGEN_FLAT_WORLD_HEIGHT_UP                              :{BLACK}Symud uchder tir gwastad un yn is

STR_SE_MAPGEN_FLAT_WORLD_HEIGHT_QUERY_CAPT                      :{WHITE}Newid uchder tir gwastad

# Map generation progress
STR_GENERATION_WORLD                                            :{WHITE}Wrthi'n Cynhyrchu'r Byd...
STR_GENERATION_ABORT                                            :{BLACK}Diddymu
STR_GENERATION_ABORT_CAPTION                                    :{WHITE}Diddymu Cynhyrchu Byd
STR_GENERATION_ABORT_MESSAGE                                    :{YELLOW}Ydych chi eisiau diddymu cynhyrchu'r byd?
STR_GENERATION_PROGRESS                                         :{WHITE}{NUM}% cyflawn
STR_GENERATION_PROGRESS_NUM                                     :{BLACK}{NUM} / {NUM}
STR_GENERATION_WORLD_GENERATION                                 :{BLACK}Cynhyrchu byd
STR_GENERATION_RIVER_GENERATION                                 :{BLACK}Cynhyrchu afonydd
STR_GENERATION_TREE_GENERATION                                  :{BLACK}Cynhyrchu coed
STR_GENERATION_OBJECT_GENERATION                                :{BLACK}Cynhyrchu gwrthrych
STR_GENERATION_CLEARING_TILES                                   :{BLACK}Cynhyrchu ardaloedd creigiog a chnapiog
STR_GENERATION_SETTINGUP_GAME                                   :{BLACK}Gosod gêm yn ei le
STR_GENERATION_PREPARING_TILELOOP                               :{BLACK}Rhedeg dolen teiliau
STR_GENERATION_PREPARING_SCRIPT                                 :{BLACK}Rhedeg sgript
STR_GENERATION_PREPARING_GAME                                   :{BLACK}Paratoi gêm

# NewGRF settings
STR_NEWGRF_SETTINGS_CAPTION                                     :{WHITE}Gosodiadau NewGRF
STR_NEWGRF_SETTINGS_INFO_TITLE                                  :{WHITE}Gwybodaeth NewGRF manwl
STR_NEWGRF_SETTINGS_ACTIVE_LIST                                 :{WHITE}Ffeiliau NewGRF gweithredol
STR_NEWGRF_SETTINGS_INACTIVE_LIST                               :{WHITE}Ffeiliau NewGRF anweithredol
STR_NEWGRF_SETTINGS_SELECT_PRESET                               :{ORANGE}Dewis rhagosodiad:
STR_NEWGRF_FILTER_TITLE                                         :{ORANGE}Llinyn hidlo:
STR_NEWGRF_SETTINGS_PRESET_LIST_TOOLTIP                         :{BLACK}Llwytho'r rhagosodiad a ddewiswyd
STR_NEWGRF_SETTINGS_PRESET_SAVE                                 :{BLACK}Cadw rhagosodiad
STR_NEWGRF_SETTINGS_PRESET_SAVE_TOOLTIP                         :{BLACK}Cadw'r rhestr gyfredol fel rhagosodiad
STR_NEWGRF_SETTINGS_PRESET_SAVE_QUERY                           :{BLACK}Rhoi enw ar gyfer y rhagosodiad
STR_NEWGRF_SETTINGS_PRESET_DELETE                               :{BLACK}Dileu rhagosodiad
STR_NEWGRF_SETTINGS_PRESET_DELETE_TOOLTIP                       :{BLACK}Dileu'r rhagosodiad a ddewiswyd
STR_NEWGRF_SETTINGS_ADD                                         :{BLACK}Ychwanegu
STR_NEWGRF_SETTINGS_ADD_FILE_TOOLTIP                            :{BLACK}Ychwanegu'r ffeil NewGRF a ddewiswyd i'ch ffurfwedd
STR_NEWGRF_SETTINGS_RESCAN_FILES                                :{BLACK}Ailsganio ffeiliau
STR_NEWGRF_SETTINGS_RESCAN_FILES_TOOLTIP                        :{BLACK}Diweddaru'r rhestr o ffeiliau NewGRF sydd ar gael
STR_NEWGRF_SETTINGS_REMOVE                                      :{BLACK}Tynnu
STR_NEWGRF_SETTINGS_REMOVE_TOOLTIP                              :{BLACK}Tynnu'r ffeil NewGRF sydd wedi'i ddewis o'r rhestr
STR_NEWGRF_SETTINGS_MOVEUP                                      :{BLACK}Symud i Fyny
STR_NEWGRF_SETTINGS_MOVEUP_TOOLTIP                              :{BLACK}Symud y ffeil NewGRF sydd wedi'i ddewis i fyny'r rhestr
STR_NEWGRF_SETTINGS_MOVEDOWN                                    :{BLACK}Symud i Lawr
STR_NEWGRF_SETTINGS_MOVEDOWN_TOOLTIP                            :{BLACK}Symud y ffeil NewGRF sydd wedi'i ddewis i lawr y rhestr
STR_NEWGRF_SETTINGS_UPGRADE                                     :{BLACK}Uwchraddio
STR_NEWGRF_SETTINGS_UPGRADE_TOOLTIP                             :{BLACK}Uwchraddio ffeiliau NewGRF lle fo gennych fersiwn diweddarach wedi ei lwytho
STR_NEWGRF_SETTINGS_FILE_TOOLTIP                                :{BLACK}Rhestr o bob ffeil NewGRF sydd wedi'u gosod

STR_NEWGRF_SETTINGS_SET_PARAMETERS                              :{BLACK}Gosod paramedrau
STR_NEWGRF_SETTINGS_SHOW_PARAMETERS                             :{BLACK}Dangos paramedrau
STR_NEWGRF_SETTINGS_TOGGLE_PALETTE                              :{BLACK}Toglu palet
STR_NEWGRF_SETTINGS_TOGGLE_PALETTE_TOOLTIP                      :{BLACK}Toglu palet y NewGRFa ddewiswyd.{}Gwnech hyn pan fo graffegau'r NewGRF yn edrych yn binc yn y gêm
STR_NEWGRF_SETTINGS_APPLY_CHANGES                               :{BLACK}Gweithredu newidiadau

STR_NEWGRF_SETTINGS_FIND_MISSING_CONTENT_BUTTON                 :{BLACK}Canfod cynnwys coll arlein
STR_NEWGRF_SETTINGS_FIND_MISSING_CONTENT_TOOLTIP                :{BLACK}Gwirio a ellir cael hyd i'r cynnwys coll arlein

STR_NEWGRF_SETTINGS_FILENAME                                    :{BLACK}Enw Ffeil: {SILVER}{STRING}
STR_NEWGRF_SETTINGS_GRF_ID                                      :{BLACK}GRF ID: {SILVER}{STRING}
STR_NEWGRF_SETTINGS_VERSION                                     :{BLACK}Fersiwn: {SILVER}{NUM}
STR_NEWGRF_SETTINGS_MIN_VERSION                                 :{BLACK}Fersiwn cydnaws lleiaf: {SILVER}{NUM}
STR_NEWGRF_SETTINGS_MD5SUM                                      :{BLACK}MD5sum: {SILVER}{STRING}
STR_NEWGRF_SETTINGS_PALETTE                                     :{BLACK}Palet: {SILVER}{STRING}
STR_NEWGRF_SETTINGS_PARAMETER                                   :{BLACK}Paramedrau: {SILVER}{STRING}

STR_NEWGRF_SETTINGS_NO_INFO                                     :{BLACK}Dim gwybodaeth newydd ar gael
STR_NEWGRF_SETTINGS_NOT_FOUND                                   :{RED}Ni ddarganfuwyd ffeil sy'n cyfateb
STR_NEWGRF_SETTINGS_DISABLED                                    :{RED}Analluogwyd
STR_NEWGRF_SETTINGS_INCOMPATIBLE                                :{RED}Anghydnaws gyda'r fersiwn yma o OpenTTD

# NewGRF save preset window
STR_SAVE_PRESET_CAPTION                                         :{WHITE}Cadw rhagosodiad
STR_SAVE_PRESET_LIST_TOOLTIP                                    :{BLACK}Rhestr o ragosodiadau ar gael, Dewiswch un i'w gopïo i'r enw cadw isod
STR_SAVE_PRESET_TITLE                                           :{BLACK}Rhowch enw ar gyfer y rhagosodiad
STR_SAVE_PRESET_EDITBOX_TOOLTIP                                 :{BLACK}Enw a ddewiswyd ar gyfer cadw'r rhagosodiad
STR_SAVE_PRESET_CANCEL                                          :{BLACK}Canslo
STR_SAVE_PRESET_CANCEL_TOOLTIP                                  :{BLACK}Peidio newid y rhagosodiad
STR_SAVE_PRESET_SAVE                                            :{BLACK}Cadw
STR_SAVE_PRESET_SAVE_TOOLTIP                                    :{BLACK}Cadw'r rhagosodiad i'r enw a ddewiswyd

# NewGRF parameters window
STR_NEWGRF_PARAMETERS_CAPTION                                   :{WHITE}Newid paramedrau NewGRF
STR_NEWGRF_PARAMETERS_CLOSE                                     :{BLACK}Cau
STR_NEWGRF_PARAMETERS_RESET                                     :{BLACK}Ailosod
STR_NEWGRF_PARAMETERS_RESET_TOOLTIP                             :{BLACK}Gosod pob paramedr i'w werth rhagosodedig
STR_NEWGRF_PARAMETERS_DEFAULT_NAME                              :Paramedr {NUM}
STR_NEWGRF_PARAMETERS_SETTING                                   :{STRING}: {ORANGE}{STRING}
STR_NEWGRF_PARAMETERS_NUM_PARAM                                 :{LTBLUE}Nifer y paramedrau: {ORANGE}{NUM}

# NewGRF inspect window
STR_NEWGRF_INSPECT_CAPTION                                      :{WHITE}Arolygu - {STRING}
STR_NEWGRF_INSPECT_PARENT_BUTTON                                :{BLACK}Rhiant
STR_NEWGRF_INSPECT_PARENT_TOOLTIP                               :{BLACK}Arolygu'r gwrthrych rhiant

STR_NEWGRF_INSPECT_CAPTION_OBJECT_AT                            :{STRING} yn {HEX}
STR_NEWGRF_INSPECT_CAPTION_OBJECT_AT_OBJECT                     :Gwrthrych
STR_NEWGRF_INSPECT_CAPTION_OBJECT_AT_RAIL_TYPE                  :Math rheilffordd

STR_NEWGRF_INSPECT_QUERY_CAPTION                                :{WHITE}Paramedr newidyn NewGRF 60+x (hecsaddigidol)

# Sprite aligner window
STR_SPRITE_ALIGNER_CAPTION                                      :{WHITE}Alinio corlun {COMMA} ({STRING})
STR_SPRITE_ALIGNER_NEXT_BUTTON                                  :{BLACK}Corlun nesaf
STR_SPRITE_ALIGNER_NEXT_TOOLTIP                                 :{BLACK}Mynd i'r corlun cyffredin nesaf, gan hepgor unrhyw gorluniau ailliwio/ffont/llidgorluniau, ac amlapio o'r corlun olaf i'r gyntaf
STR_SPRITE_ALIGNER_GOTO_BUTTON                                  :{BLACK}Mynd i gorlun
STR_SPRITE_ALIGNER_GOTO_TOOLTIP                                 :{BLACK}Mynd i'r corlun a ddynodir. Os nad yw'r corlun yn gorlun cyffredin, mynd i'r corlun gyffredin nesaf
STR_SPRITE_ALIGNER_PREVIOUS_BUTTON                              :{BLACK}Corlun blaenorol
STR_SPRITE_ALIGNER_PREVIOUS_TOOLTIP                             :{BLACK}Mynd i'r corlun cyffredin blaenorol, gan hepgor unrhyw gorluniau ailliwio/ffont/llidgorluniau, ac amlapio o'r corlun cyntaf i'r olaf
STR_SPRITE_ALIGNER_SPRITE_TOOLTIP                               :{BLACK}Cynrychioliad o'r corlun a ddewiswyd. Fe anwybyddir yr aliniad wrth lunio'r corlun
STR_SPRITE_ALIGNER_MOVE_TOOLTIP                                 :{BLACK}Symud y corlun, gan newid yr atredau X ac Y. Mae Ctrl+Clic yn symud y corlun wyth uned ar y tro
STR_SPRITE_ALIGNER_RESET_BUTTON                                 :{BLACK}Ailosod perthyniad
STR_SPRITE_ALIGNER_RESET_TOOLTIP                                :{BLACK}Ailosod y dodiadau perthynol
STR_SPRITE_ALIGNER_OFFSETS_ABS                                  :{BLACK}Dodiad X: {NUM}, Dodiad Y: {NUM} (Absoliwt)
STR_SPRITE_ALIGNER_OFFSETS_REL                                  :{BLACK}Dodiad X: {NUM}, Dodiad Y: {NUM} (Perthynol)
STR_SPRITE_ALIGNER_PICKER_BUTTON                                :{BLACK}Dewis corlun
STR_SPRITE_ALIGNER_PICKER_TOOLTIP                               :{BLACK}Dewis corlun o ynrhyw fan ar y sgrïn

STR_SPRITE_ALIGNER_GOTO_CAPTION                                 :{WHITE}Mynd i gorlun

# NewGRF (self) generated warnings/errors
STR_NEWGRF_ERROR_MSG_INFO                                       :{SILVER}{STRING}
STR_NEWGRF_ERROR_MSG_WARNING                                    :{RED}Rhybudd: {SILVER}{STRING}
STR_NEWGRF_ERROR_MSG_ERROR                                      :{RED}Gwall: {SILVER}{STRING}
STR_NEWGRF_ERROR_MSG_FATAL                                      :{RED}Angheuol: {SILVER}{STRING}
STR_NEWGRF_ERROR_FATAL_POPUP                                    :{WHITE}Mae gwall angheuol NewGRF wedi digwydd:{}{STRING}
STR_NEWGRF_ERROR_VERSION_NUMBER                                 :Ni fydd {1:STRING} yn gweithio gyda'r fersiwn o TTDPatch yr adroddir gan OpenTTD
STR_NEWGRF_ERROR_DOS_OR_WINDOWS                                 :Mae {1:STRING} ar gyfer y fersiwn {STRING} o TTD
STR_NEWGRF_ERROR_UNSET_SWITCH                                   :Mae {1:STRING} wedi ei gynllunio i gael ei ddefnyddio gyda {STRING}
STR_NEWGRF_ERROR_INVALID_PARAMETER                              :Paramedr Annilys ar gyfer {1:STRING}: paramedr {STRING} ({NUM})
STR_NEWGRF_ERROR_LOAD_BEFORE                                    :Rhaid i {1:STRING} fod wedi ei lwytho cyn {STRING}
STR_NEWGRF_ERROR_LOAD_AFTER                                     :Rhaid i {1:STRING} fod wedi ei lwytho ar ôl {STRING}
STR_NEWGRF_ERROR_OTTD_VERSION_NUMBER                            :Mae {1:STRING} angen OpenTTD fersiwn {STRING} neu'n well
STR_NEWGRF_ERROR_AFTER_TRANSLATED_FILE                          :y ffeil GRF y gynllunio i gyfieithu
STR_NEWGRF_ERROR_TOO_MANY_NEWGRFS_LOADED                        :Mae gormod o NewGRFau wedi'u llwytho
STR_NEWGRF_ERROR_STATIC_GRF_CAUSES_DESYNC                       :Gallai llwytho {1:STRING} fel NewGRF statig gyda {STRING} achosi dadsyncroneiddio
STR_NEWGRF_ERROR_UNEXPECTED_SPRITE                              :Corlun annisgwyliedig (corlun {3:NUM})
STR_NEWGRF_ERROR_UNKNOWN_PROPERTY                               :Priodwedd Gweithred 0 anhysbys {4:HEX} (corlun {3:NUM})
STR_NEWGRF_ERROR_INVALID_ID                                     :Ceisio defnyddio ID annilys (corlun {3:NUM})
STR_NEWGRF_ERROR_CORRUPT_SPRITE                                 :{YELLOW}Mae'r {STRING} yn cynnwys corlun llygredig. Bydd corluniau llygredig yn cael eu dynodi gan farc cwestiwn coch (?)
STR_NEWGRF_ERROR_MULTIPLE_ACTION_8                              :Yn cynnwys sawl cofnod Gweithred 8 (corlun {3:NUM})
STR_NEWGRF_ERROR_READ_BOUNDS                                    :Darllen heibio i ddiwedd llid-gorlun (corlun {3:NUM})
STR_NEWGRF_ERROR_GRM_FAILED                                     :Nid yw'r adnoddau GRF a geisiwyd ar gael (corlun {3:NUM})
STR_NEWGRF_ERROR_FORCEFULLY_DISABLED                            :Fe analluogwyd {1:STRING} gan {STRING}
STR_NEWGRF_ERROR_INVALID_SPRITE_LAYOUT                          :Fformat cynllun corlun annilys/anhysbys (corlun {3:NUM})

# NewGRF related 'general' warnings
STR_NEWGRF_POPUP_CAUTION_CAPTION                                :{WHITE}Rhybudd!
STR_NEWGRF_CONFIRMATION_TEXT                                    :{YELLOW}Rydych ar fin gwneud newidiadau i gêm sy'n rhedeg. Gall hyn beri i OpenTTD chwalu, neu dorri stâd y gêm. Peidiwch a gyrru adroddiadau am y namau yma.{}Ydych chi'n hollol siŵr am hyn?

STR_NEWGRF_DUPLICATE_GRFID                                      :{WHITE}Methu ychwanegu'r ffeil: ID GRF dyblyg
STR_NEWGRF_COMPATIBLE_LOADED                                    :{ORANGE}Ni ddarganfuwyd ffeil sy'n cydweddu (GRF cydnaws wedi'i lwytho)
STR_NEWGRF_TOO_MANY_NEWGRFS                                     :{WHITE}Methu ychwanegu ffeil: Wedi cyrraedd terfyn ffeiliau NewGRF

STR_NEWGRF_COMPATIBLE_LOAD_WARNING                              :{WHITE}Llwythwyd GRF(au) cydnaws yn lle'r rhai coll
STR_NEWGRF_DISABLED_WARNING                                     :{WHITE}Analluogwyd y ffeiliau GRF coll
STR_NEWGRF_UNPAUSE_WARNING_TITLE                                :{YELLOW}Ffeil(iau) GRF coll
STR_NEWGRF_UNPAUSE_WARNING                                      :{WHITE}Gall dadseibio beri i OpenTTD grasio. Peidiwch ag anfon adroddiadau am fygiau ar gyfer crasiau pellach.{}Ydych chi wir eisiau dadseibio?

# NewGRF status
STR_NEWGRF_LIST_NONE                                            :Dim
STR_NEWGRF_LIST_ALL_FOUND                                       :Pob ffeil yn bresennol
STR_NEWGRF_LIST_COMPATIBLE                                      :{YELLOW}Canfuwyd ffeiliau cydnaws
STR_NEWGRF_LIST_MISSING                                         :{RED}Ffeiliau coll

# NewGRF 'it's broken' warnings
STR_NEWGRF_BROKEN                                               :{WHITE}Mae ymddygiad NewGRF '{0:STRING}' yn debygol o beri dadsyncroneiddio a/neu chwalfa
STR_NEWGRF_BROKEN_POWERED_WAGON                                 :{WHITE}Fe newidiodd stâd wagen-bŵer '{1:ENGINE}' pan nad oedd mewn depo
STR_NEWGRF_BROKEN_VEHICLE_LENGTH                                :{WHITE}Wedi newid hyd cerbyd i '{1:ENGINE}' pan na fyddai mewn depo.
STR_NEWGRF_BROKEN_CAPACITY                                      :{WHITE}Fe newidiodd cynhwysedd cerbyd '{1:ENGINE}' pan nad oedd mewn depo neu'n ail-ffitio
STR_BROKEN_VEHICLE_LENGTH                                       :{WHITE}Mae gan y trên' {VEHICLE}' sy'n eiddo i '{COMPANY}' hyd annilys. Mwy na thebyg fe'u hachoswyd gan NewGRFau. Gall y gêm ddadsyncroneiddio neu chwalu.

STR_NEWGRF_BUGGY                                                :{WHITE}Mae NewGRF '{0:STRING}' yn darparu gwybodaeth anghywir
STR_NEWGRF_BUGGY_ARTICULATED_CARGO                              :{WHITE}Mae'r wybodaeth llwyth/ailffitio ar gyfer '{1:ENGINE}' yn wahanol i'r rhestr brynu wedi'r adeiladu. Gall hyn beri i awtoadnewyddu/-ddisodli fethu ag ailfitio'n gywir
STR_NEWGRF_BUGGY_ENDLESS_PRODUCTION_CALLBACK                    :{WHITE}'{1:STRING}' wedi creu lŵp diddiwedd yn y system adalw cynhyrchu
STR_NEWGRF_BUGGY_UNKNOWN_CALLBACK_RESULT                        :{WHITE}Dychwelodd adalwad {1:HEX} ganlyniad anhysbys/annilys {2:HEX}

# 'User removed essential NewGRFs'-placeholders for stuff without specs
STR_NEWGRF_INVALID_CARGO                                        :<llwyth annilys>
STR_NEWGRF_INVALID_CARGO_ABBREV                                 :??
STR_NEWGRF_INVALID_CARGO_QUANTITY                               :{COMMA} o <gargo annilys>
STR_NEWGRF_INVALID_ENGINE                                       :<model cerbyd annilys>
STR_NEWGRF_INVALID_INDUSTRYTYPE                                 :<diwydiant annilys>

# Placeholders for other invalid stuff, e.g. vehicles that have gone (Game Script).
STR_INVALID_VEHICLE                                             :<cerbyd annilys>

# NewGRF scanning window
STR_NEWGRF_SCAN_CAPTION                                         :{WHITE}Yn sganio NewGRFau
STR_NEWGRF_SCAN_MESSAGE                                         :{BLACK}Yn sganio NewGRFau. Gall gymeryd peth amser yn ddibynnol ar eu nifer...
STR_NEWGRF_SCAN_STATUS                                          :{BLACK}{NUM} NewGRF wedi ei sganio allan o gyfanswm o {NUM} rhagdybiedig
STR_NEWGRF_SCAN_ARCHIVES                                        :Sganio am archifau

# Sign list window
STR_SIGN_LIST_CAPTION                                           :{WHITE}Rhestr Arwyddion - {COMMA} Arwydd
STR_SIGN_LIST_MATCH_CASE                                        :{BLACK}Cydweddu priflythrennu
STR_SIGN_LIST_MATCH_CASE_TOOLTIP                                :{BLACK}Toglo cydweddu prif lythrennau pan yn cymharu enwau arwyddion yn erbyn y llinyn hidlo

# Sign window
STR_EDIT_SIGN_CAPTION                                           :{WHITE}Golygu testun arwydd
STR_EDIT_SIGN_NEXT_SIGN_TOOLTIP                                 :{BLACK}Mynd i'r arwydd nesaf
STR_EDIT_SIGN_PREVIOUS_SIGN_TOOLTIP                             :{BLACK}Mynd i'r arwydd blaenorol

STR_EDIT_SIGN_SIGN_OSKTITLE                                     :{BLACK}Rhowch enw ar gyfer yr arwydd

# Town directory window
STR_TOWN_DIRECTORY_CAPTION                                      :{WHITE}Trefi
STR_TOWN_DIRECTORY_NONE                                         :{ORANGE}- Dim -
STR_TOWN_DIRECTORY_TOWN                                         :{ORANGE}{TOWN}{BLACK} ({COMMA})
STR_TOWN_DIRECTORY_LIST_TOOLTIP                                 :{BLACK}Enwau trefi - cliciwch ar enw tref i ganoli'r brif olygfa ar y dref. Mae Ctrl+Clic yn agor ffenest golwg newydd ar leoliad y dref
STR_TOWN_POPULATION                                             :{BLACK}Poblogaeth y Byd: {COMMA}

# Town view window
STR_TOWN_VIEW_TOWN_CAPTION                                      :{WHITE}{TOWN}
STR_TOWN_VIEW_CITY_CAPTION                                      :{WHITE}{TOWN} (Dinas)
STR_TOWN_VIEW_POPULATION_HOUSES                                 :{BLACK}Poblogaeth: {ORANGE}{COMMA}{BLACK}  Tai: {ORANGE}{COMMA}
STR_TOWN_VIEW_CARGO_FOR_TOWNGROWTH                              :{BLACK}Nwyddau angenrheidiol ar gyfer tyfiant y dref:
STR_TOWN_VIEW_CARGO_FOR_TOWNGROWTH_REQUIRED_GENERAL             :{RED}Angen {ORANGE}{STRING}
STR_TOWN_VIEW_CARGO_FOR_TOWNGROWTH_REQUIRED_WINTER              :{ORANGE}{STRING}{BLACK} ei angen yn y gaeaf
STR_TOWN_VIEW_CARGO_FOR_TOWNGROWTH_DELIVERED_GENERAL            :{ORANGE}{STRING}{GREEN} wedi ei dderbyn
STR_TOWN_VIEW_CARGO_FOR_TOWNGROWTH_REQUIRED                     :{ORANGE}{CARGO_TINY} / {CARGO_LONG}{RED} (angen o hyd)
STR_TOWN_VIEW_CARGO_FOR_TOWNGROWTH_DELIVERED                    :{ORANGE}{CARGO_TINY} / {CARGO_LONG}{GREEN} (wedi ei dderbyn)
STR_TOWN_VIEW_TOWN_GROWS_EVERY                                  :{BLACK}Tref yn tyfu bob {ORANGE}{COMMA}{BLACK}{NBSP}diwrnod
STR_TOWN_VIEW_TOWN_GROWS_EVERY_FUNDED                           :{BLACK}Tref yn tyfu bob {ORANGE}{COMMA}{BLACK}{NBSP}diwrnod (wedi ei ariannu)
STR_TOWN_VIEW_TOWN_GROW_STOPPED                                 :{BLACK}{RED}Nid{BLACK} yw'r tref yn tyfu
STR_TOWN_VIEW_NOISE_IN_TOWN                                     :{BLACK}Uchafswm swn mewn trefi: {ORANGE}{COMMA}{BLACK}  uchafswm: {ORANGE}{COMMA}
STR_TOWN_VIEW_CENTER_TOOLTIP                                    :{BLACK}Canoli'r prif olygfa ar y dref. Mae Ctrl+Clic yn agor ffenest golwg newydd ar leoliad y dref
STR_TOWN_VIEW_LOCAL_AUTHORITY_BUTTON                            :{BLACK}Awdurdod lleol
STR_TOWN_VIEW_LOCAL_AUTHORITY_TOOLTIP                           :{BLACK}Dangos gwybodaeth am yr awdurdod lleol
STR_TOWN_VIEW_RENAME_TOOLTIP                                    :{BLACK}newid enw'r dref

STR_TOWN_VIEW_EXPAND_BUTTON                                     :{BLACK}Ehangu
STR_TOWN_VIEW_EXPAND_TOOLTIP                                    :{BLACK}Cynyddu maint tref
STR_TOWN_VIEW_DELETE_BUTTON                                     :{BLACK}Dileu
STR_TOWN_VIEW_DELETE_TOOLTIP                                    :{BLACK}Dileu'r dref hon yn llwyr

STR_TOWN_VIEW_RENAME_TOWN_BUTTON                                :Ailenwi Tref

# Town local authority window
STR_LOCAL_AUTHORITY_CAPTION                                     :{WHITE}Awdurdod lleol {TOWN}
STR_LOCAL_AUTHORITY_COMPANY_RATINGS                             :{BLACK}Graddfeydd cwmnïau lleol:
STR_LOCAL_AUTHORITY_COMPANY_RATING                              :{YELLOW}{COMPANY}{COMPANY_NUM}: {ORANGE}{STRING}
STR_LOCAL_AUTHORITY_ACTIONS_TITLE                               :{BLACK}Gweithredoedd posib:
STR_LOCAL_AUTHORITY_ACTIONS_TOOLTIP                             :{BLACK}Rhestr o weithredoedd mae modd eu gwneud yn y dref hon - cliciwch ar eitem am fwy o fanylion
STR_LOCAL_AUTHORITY_DO_IT_BUTTON                                :{BLACK}Gwneud hynny
STR_LOCAL_AUTHORITY_DO_IT_TOOLTIP                               :{BLACK}Gweithredu'r dewis uchod

STR_LOCAL_AUTHORITY_ACTION_SMALL_ADVERTISING_CAMPAIGN           :Ymgyrch hysbysebu fach
STR_LOCAL_AUTHORITY_ACTION_MEDIUM_ADVERTISING_CAMPAIGN          :Ymgyrch hysbysebu gymhedrol
STR_LOCAL_AUTHORITY_ACTION_LARGE_ADVERTISING_CAMPAIGN           :Ymgyrch hysbysebu fawr
STR_LOCAL_AUTHORITY_ACTION_ROAD_RECONSTRUCTION                  :Ariannu gwaith ffordd lleol
STR_LOCAL_AUTHORITY_ACTION_STATUE_OF_COMPANY                    :Adeiladu cerflun o berchennog y cwmni
STR_LOCAL_AUTHORITY_ACTION_NEW_BUILDINGS                        :Ariannu adeiladau newydd
STR_LOCAL_AUTHORITY_ACTION_EXCLUSIVE_TRANSPORT                  :Prynu hawliau cludiant cyfyngol
STR_LOCAL_AUTHORITY_ACTION_BRIBE                                :Llwgrwobrwyo awdurdod lleol

STR_LOCAL_AUTHORITY_ACTION_TOOLTIP_SMALL_ADVERTISING            :{YELLOW}Dechrau ymgyrch hysbyseb bach yn yr ardal, er mwyn denu mwy o deithwyr a llwythi i'ch gorsafoedd.{} Côst: {CURRENCY_LONG}
STR_LOCAL_AUTHORITY_ACTION_TOOLTIP_MEDIUM_ADVERTISING           :{YELLOW}Dechrau ymgyrch hysbyseb gymhedrol yn yr ardal, er mwyn denu mwy o deithwyr a llwythi i'ch gorsafoedd.{} Côst: {CURRENCY_LONG}
STR_LOCAL_AUTHORITY_ACTION_TOOLTIP_LARGE_ADVERTISING            :{YELLOW}Dechrau ymgyrch hysbyseb fawr yn yr adral, er mwyn denu mwy o deithwyr a llwythi i'ch gorsafoedd .{} Cost: {CURRENCY_LONG}
STR_LOCAL_AUTHORITY_ACTION_TOOLTIP_ROAD_RECONSTRUCTION          :{YELLOW} Ariannu gwaith ffordd ar y rhwydwaith ffyrdd trefol. Bydd yn amharu'n fawr ar drafnidiaeth y dref am hyd at 6 mis .{} Cost: {CURRENCY_LONG}
STR_LOCAL_AUTHORITY_ACTION_TOOLTIP_STATUE_OF_COMPANY            :{YELLOW} Adeiladu cerflun er clod eich cwmni.{} Côst: {CURRENCY_LONG}
STR_LOCAL_AUTHORITY_ACTION_TOOLTIP_NEW_BUILDINGS                :{YELLOW} Ariannu adeiladu adeiladau masnachol newydd yn y dref.{} Côst: {CURRENCY_LONG}
STR_LOCAL_AUTHORITY_ACTION_TOOLTIP_EXCLUSIVE_TRANSPORT          :{YELLOW}Prynu'r hawl i fod yr unig gyflenwr cludiant yn y dref am flwyddyn. Bydd awdurdod y dref ond yn caniatáy i deithwyr a chargo ddefnyddio eich gorsafoedd chi{} Cost: {CURRENCY_LONG}
STR_LOCAL_AUTHORITY_ACTION_TOOLTIP_BRIBE                        :{YELLOW} Llwgrwobrwyo'r awdurdod lleol i wella'ch gradd, ond byddwch mewn perygl o dderbyn côsb sylweddol os cewch chi'ch dal.{} Côst: {CURRENCY_LONG}

# Goal window
STR_GOALS_CAPTION                                               :{WHITE}Amcanion {COMPANY}
STR_GOALS_SPECTATOR_CAPTION                                     :{WHITE}Amcanion Bydol
STR_GOALS_GLOBAL_TITLE                                          :{BLACK}Amcanion bydol:
STR_GOALS_TEXT                                                  :{ORANGE}{STRING}
STR_GOALS_NONE                                                  :{ORANGE}- Dim -
STR_GOALS_SPECTATOR_NONE                                        :{ORANGE}- Amherthnasol -
STR_GOALS_PROGRESS                                              :{ORANGE}{STRING}
STR_GOALS_PROGRESS_COMPLETE                                     :{GREEN}{STRING}
STR_GOALS_COMPANY_TITLE                                         :{BLACK}Amcanion cwmni:
STR_GOALS_TOOLTIP_CLICK_ON_SERVICE_TO_CENTER                    :{BLACK}Cliciwch ar amcan i ganoli'r brif olygfa ar y diwydiant/tref/teil Mae Ctrl+Clic yn agor ffenestr golwg newydd ar leoliad y diwydiant/tref/teil

# Goal question window
STR_GOAL_QUESTION_CAPTION_QUESTION                              :Cwestiwn
STR_GOAL_QUESTION_CAPTION_INFORMATION                           :Gwybodaeth
STR_GOAL_QUESTION_CAPTION_WARNING                               :Rhybudd
STR_GOAL_QUESTION_CAPTION_ERROR                                 :Gwall

############ Start of Goal Question button list
STR_GOAL_QUESTION_BUTTON_CANCEL                                 :Canslo
STR_GOAL_QUESTION_BUTTON_OK                                     :Iawn
STR_GOAL_QUESTION_BUTTON_NO                                     :Na
STR_GOAL_QUESTION_BUTTON_YES                                    :Ia
STR_GOAL_QUESTION_BUTTON_DECLINE                                :Gwrthod
STR_GOAL_QUESTION_BUTTON_ACCEPT                                 :Derbyn
STR_GOAL_QUESTION_BUTTON_IGNORE                                 :Anwybyddu
STR_GOAL_QUESTION_BUTTON_RETRY                                  :Ail-geisio
STR_GOAL_QUESTION_BUTTON_PREVIOUS                               :Blaenorol
STR_GOAL_QUESTION_BUTTON_NEXT                                   :Nesaf
STR_GOAL_QUESTION_BUTTON_STOP                                   :Aros
STR_GOAL_QUESTION_BUTTON_START                                  :Dechrau
STR_GOAL_QUESTION_BUTTON_GO                                     :Mynd
STR_GOAL_QUESTION_BUTTON_CONTINUE                               :Parhau
STR_GOAL_QUESTION_BUTTON_RESTART                                :Ailddechrau
STR_GOAL_QUESTION_BUTTON_POSTPONE                               :Gohirio
STR_GOAL_QUESTION_BUTTON_SURRENDER                              :Ildio
STR_GOAL_QUESTION_BUTTON_CLOSE                                  :Cau
############ End of Goal Question button list

# Subsidies window
STR_SUBSIDIES_CAPTION                                           :{WHITE}Cymorthdaliadau
STR_SUBSIDIES_OFFERED_TITLE                                     :{BLACK}Cymorthdaliadau sy'n cael eu cynnig ar gyfer cludo:
STR_SUBSIDIES_OFFERED_FROM_TO                                   :{ORANGE}{STRING} o {STRING} i {STRING}{YELLOW} (erbyn {DATE_SHORT})
STR_SUBSIDIES_NONE                                              :{ORANGE}- Dim -
STR_SUBSIDIES_SUBSIDISED_TITLE                                  :{BLACK}Gwasanaethau sydd eisoes yn derbyn cymhorthdal:
STR_SUBSIDIES_SUBSIDISED_FROM_TO                                :{ORANGE}{STRING} o {STRING} i {STRING}{YELLOW} ({COMPANY}{YELLOW}, tan {DATE_SHORT})
STR_SUBSIDIES_TOOLTIP_CLICK_ON_SERVICE_TO_CENTER                :{BLACK}Cliciwch ar y gwasanaeth i ganoli'r olygfa ar y diwydiant/tref. Mae Ctrl+Clic yn agor ffenest golwg newydd ar leoliad y diwydiant/tref

# Story book window
STR_STORY_BOOK_CAPTION                                          :{WHITE}{COMPANY} Llyfr Hanes
STR_STORY_BOOK_SPECTATOR_CAPTION                                :{WHITE}Llyfr Hanes Bydol
STR_STORY_BOOK_TITLE                                            :{YELLOW}{STRING}
STR_STORY_BOOK_GENERIC_PAGE_ITEM                                :Tudalen {NUM}
STR_STORY_BOOK_SEL_PAGE_TOOLTIP                                 :{BLACK}Neidio i dudalen benodol dwy ei ddewis o'r cwymplen yma.
STR_STORY_BOOK_PREV_PAGE                                        :{BLACK}Blaenorol
STR_STORY_BOOK_PREV_PAGE_TOOLTIP                                :{BLACK}Mynd i'r dudalen blaenorol
STR_STORY_BOOK_NEXT_PAGE                                        :{BLACK}Nesaf
STR_STORY_BOOK_NEXT_PAGE_TOOLTIP                                :{BLACK}Mynd i'r dudalen nesaf
STR_STORY_BOOK_INVALID_GOAL_REF                                 :{RED}Cyfeiriad amcan annilys

# Station list window
STR_STATION_LIST_TOOLTIP                                        :{BLACK}Enwau gorsafoedd - cliciwch ar enw i ganoli'r brif olygfa ar yr orsaf. Mae Ctrl+Clic yn agor ffenest golwg newydd ar leoliad yr orsaf
STR_STATION_LIST_USE_CTRL_TO_SELECT_MORE                        :{BLACK}Daliwch CTRL i ddewis mwy nag un eitem
STR_STATION_LIST_CAPTION                                        :{WHITE}{COMPANY} - {COMMA} Gorsaf
STR_STATION_LIST_STATION                                        :{YELLOW}{STATION} {STATION_FEATURES}
STR_STATION_LIST_WAYPOINT                                       :{YELLOW}{WAYPOINT}
STR_STATION_LIST_NONE                                           :{YELLOW}- Dim -
STR_STATION_LIST_SELECT_ALL_FACILITIES                          :{BLACK}Dewis pob cyfleuster
STR_STATION_LIST_SELECT_ALL_TYPES                               :{BLACK}Dewis pob math llwyth (gan gynnwys llwythi lle nad oes dim yn disgwyl)
STR_STATION_LIST_NO_WAITING_CARGO                               :{BLACK}Nid oes llwyth o unrhyw fath yn disgwyl

# Station view window
STR_STATION_VIEW_CAPTION                                        :{WHITE}{STATION} {STATION_FEATURES}
STR_STATION_VIEW_WAITING_CARGO                                  :{WHITE}{CARGO_LONG}
STR_STATION_VIEW_EN_ROUTE_FROM                                  :{YELLOW}({CARGO_SHORT} o {STATION})
STR_STATION_VIEW_RESERVED                                       :{YELLOW}({CARGO_SHORT} wedi ei gadw ar gyfer llwytho)

STR_STATION_VIEW_ACCEPTS_BUTTON                                 :{BLACK}Derbyn
STR_STATION_VIEW_ACCEPTS_TOOLTIP                                :{BLACK}Dangos rhestr o'r llwythi sy'n cael eu derbyn
STR_STATION_VIEW_ACCEPTS_CARGO                                  :{BLACK}Derbyn: {WHITE}{CARGO_LIST}

STR_STATION_VIEW_EXCLUSIVE_RIGHTS_SELF                          :{BLACK}Mae gan yr orsaf hon hawliau cludo cyfyngol yn y dref hon.
STR_STATION_VIEW_EXCLUSIVE_RIGHTS_COMPANY                       :Mae {YELLOW}{COMPANY}{BLACK} wedi prynnu hawliau cludo cyfyngol yn y dref hon.

STR_STATION_VIEW_RATINGS_BUTTON                                 :{BLACK}Perfformiad
STR_STATION_VIEW_RATINGS_TOOLTIP                                :{BLACK}Dangos graddfeydd gorsaf
STR_STATION_VIEW_SUPPLY_RATINGS_TITLE                           :{BLACK}Graddio lleol a cyflenwi misol:
STR_STATION_VIEW_CARGO_SUPPLY_RATING                            :{WHITE}{STRING}: {YELLOW}{COMMA} / {STRING} ({COMMA}%)

STR_STATION_VIEW_GROUP                                          :{BLACK}Grwpio yn ôl
STR_STATION_VIEW_WAITING_STATION                                :Gorsaf: Yn aros
STR_STATION_VIEW_WAITING_AMOUNT                                 :Cyfanswn: Yn aros
STR_STATION_VIEW_PLANNED_STATION                                :Gorsaf: Cynllunwyd
STR_STATION_VIEW_PLANNED_AMOUNT                                 :Cyfanswm: Cynllunwyd
STR_STATION_VIEW_FROM                                           :{YELLOW}{CARGO_SHORT} o {STATION}
STR_STATION_VIEW_VIA                                            :{YELLOW}{CARGO_SHORT} drwy {STATION}
STR_STATION_VIEW_TO                                             :{YELLOW}{CARGO_SHORT} i {STATION}
STR_STATION_VIEW_FROM_ANY                                       :{RED}{CARGO_SHORT} o orsaf anhysbys
STR_STATION_VIEW_TO_ANY                                         :{RED}{CARGO_SHORT} i unrhyw orsaf
STR_STATION_VIEW_VIA_ANY                                        :{RED}{CARGO_SHORT} drwy unrhyw orsaf
STR_STATION_VIEW_FROM_HERE                                      :{GREEN}{CARGO_SHORT} o'r orsaf yma
STR_STATION_VIEW_VIA_HERE                                       :{GREEN}{CARGO_SHORT} yn galw yn yr orsaf yma
STR_STATION_VIEW_TO_HERE                                        :{GREEN}{CARGO_SHORT} i'r orsaf yma
STR_STATION_VIEW_NONSTOP                                        :{YELLOW}{CARGO_SHORT} heb stop

STR_STATION_VIEW_GROUP_S_V_D                                    :Tardd-Trwy-Cyrchfan
STR_STATION_VIEW_GROUP_S_D_V                                    :Tardd-Cyrchfan-Trwy
STR_STATION_VIEW_GROUP_V_S_D                                    :Trwy-Tardd-Cyrchfan
STR_STATION_VIEW_GROUP_V_D_S                                    :Trwy-Cyrchfan-Tardd
STR_STATION_VIEW_GROUP_D_S_V                                    :Cyrchfan-Tardd-Trwy
STR_STATION_VIEW_GROUP_D_V_S                                    :Cyrchfan-Trwy-Tardd

############ range for rating starts
STR_CARGO_RATING_APPALLING                                      :Erchyll
STR_CARGO_RATING_VERY_POOR                                      :Gwael Iawn
STR_CARGO_RATING_POOR                                           :Gwael
STR_CARGO_RATING_MEDIOCRE                                       :Canolig
STR_CARGO_RATING_GOOD                                           :Da
STR_CARGO_RATING_VERY_GOOD                                      :Da Iawn
STR_CARGO_RATING_EXCELLENT                                      :Gwych
STR_CARGO_RATING_OUTSTANDING                                    :Rhagorol
############ range for rating ends

STR_STATION_VIEW_CENTER_TOOLTIP                                 :{BLACK}Canoli'r brif olygfa ar leoliad yr orsaf. Mae Ctrl+Clic yn agor ffenest golwg newydd ar leoliad yr orsaf
STR_STATION_VIEW_RENAME_TOOLTIP                                 :{BLACK}Newid enw'r orsaf

STR_STATION_VIEW_SCHEDULED_TRAINS_TOOLTIP                       :{BLACK}Dangos pob trên sydd â'r orsaf hon yn eu hamserlen
STR_STATION_VIEW_SCHEDULED_ROAD_VEHICLES_TOOLTIP                :{BLACK}Dangos pob cerbyd ffordd sydd â'r orsaf hon yn eu hamserlen
STR_STATION_VIEW_SCHEDULED_AIRCRAFT_TOOLTIP                     :{BLACK}Dangos pob awyren sydd â'r orsaf hon yn eu hamserlen
STR_STATION_VIEW_SCHEDULED_SHIPS_TOOLTIP                        :{BLACK}Dangos pob llong sydd â'r orsaf hon yn eu hamserlen

STR_STATION_VIEW_RENAME_STATION_CAPTION                         :Ailenwi gorsaf/ardal lwytho

STR_STATION_VIEW_CLOSE_AIRPORT                                  :{BLACK}Cau'r maes awyr
STR_STATION_VIEW_CLOSE_AIRPORT_TOOLTIP                          :{BLACK}Rhwystro awyrennau rhag glanio ar y maes awyr yma

# Waypoint/buoy view window
STR_WAYPOINT_VIEW_CAPTION                                       :{WHITE}{WAYPOINT}
STR_WAYPOINT_VIEW_CENTER_TOOLTIP                                :{BLACK}Canoli'r brif olygfa ar leoliad y pwynt llwybro. Mae Ctrl+Clic yn agor ffenest olygfa newydd ar leoliad y pwynt llwybro
STR_WAYPOINT_VIEW_CHANGE_WAYPOINT_NAME                          :{BLACK}Newid enw pwynt llwybro
STR_BUOY_VIEW_CENTER_TOOLTIP                                    :{BLACK}Canoli'r brif olygfa ar leoliad y bwï. Mae Ctrl+Clic yn agor ffenestr olygfa newydd ar leoliad y bwï
STR_BUOY_VIEW_CHANGE_BUOY_NAME                                  :{BLACK}Newid enw bwï

STR_EDIT_WAYPOINT_NAME                                          :{WHITE}Golygu enw pwynt llwybro

# Finances window
STR_FINANCES_CAPTION                                            :{WHITE}Cyllid {COMPANY}{BLACK}{COMPANY_NUM}
STR_FINANCES_EXPENDITURE_INCOME_TITLE                           :{WHITE}Gwariant/Incwm
STR_FINANCES_YEAR                                               :{WHITE}{NUM}
STR_FINANCES_SECTION_CONSTRUCTION                               :{GOLD}Adeiladu
STR_FINANCES_SECTION_NEW_VEHICLES                               :{GOLD}Cerbydau Newydd
STR_FINANCES_SECTION_TRAIN_RUNNING_COSTS                        :{GOLD}Costau Rhedeg Trenau
STR_FINANCES_SECTION_ROAD_VEHICLE_RUNNING_COSTS                 :{GOLD}Costau Rhedeg Cerbydau Ffordd
STR_FINANCES_SECTION_AIRCRAFT_RUNNING_COSTS                     :{GOLD}Costau Rhedeg Awyrennau
STR_FINANCES_SECTION_SHIP_RUNNING_COSTS                         :{GOLD}Costau Rhedeg Llongau
STR_FINANCES_SECTION_PROPERTY_MAINTENANCE                       :{GOLD}Cynnal Eiddo
STR_FINANCES_SECTION_TRAIN_INCOME                               :{GOLD}Incwm Trenau
STR_FINANCES_SECTION_ROAD_VEHICLE_INCOME                        :{GOLD}Incwm Cerbydau Ffordd
STR_FINANCES_SECTION_AIRCRAFT_INCOME                            :{GOLD}Incwm Awyrennau
STR_FINANCES_SECTION_SHIP_INCOME                                :{GOLD}Incwm Llongau
STR_FINANCES_SECTION_LOAN_INTEREST                              :{GOLD}Llog y Benthyciad
STR_FINANCES_SECTION_OTHER                                      :{GOLD}Arall
STR_FINANCES_NEGATIVE_INCOME                                    :{BLACK}-{CURRENCY_LONG}
STR_FINANCES_POSITIVE_INCOME                                    :{BLACK}+{CURRENCY_LONG}
STR_FINANCES_TOTAL_CAPTION                                      :{WHITE}Cyfanswm:
STR_FINANCES_BANK_BALANCE_TITLE                                 :{WHITE}Balans Banc
STR_FINANCES_LOAN_TITLE                                         :{WHITE}Benthyciad
STR_FINANCES_MAX_LOAN                                           :{WHITE}Uchafswm Benthyciad: {BLACK}{CURRENCY_LONG}
STR_FINANCES_TOTAL_CURRENCY                                     :{BLACK}{CURRENCY_LONG}
STR_FINANCES_BORROW_BUTTON                                      :{BLACK}Benthyg {CURRENCY_LONG}
STR_FINANCES_BORROW_TOOLTIP                                     :{BLACK}Cynyddu maint y benthyciad. Mae Ctrl+Clic yn benthyca gymait ag y sydd bosib
STR_FINANCES_REPAY_BUTTON                                       :{BLACK}Ad-dalu {CURRENCY_LONG}
STR_FINANCES_REPAY_TOOLTIP                                      :{BLACK}Ad-dalu rhan o'r benthyciad. Mae Ctrl+Clic yn ad-dalu gymaint ag y sydd bosib
STR_FINANCES_INFRASTRUCTURE_BUTTON                              :{BLACK}Tanadeiledd

# Company view
STR_COMPANY_VIEW_CAPTION                                        :{WHITE}{COMPANY} {BLACK}{COMPANY_NUM}
STR_COMPANY_VIEW_PRESIDENT_MANAGER_TITLE                        :{WHITE}{PRESIDENT_NAME}{}{GOLD}(Rheolwr)

STR_COMPANY_VIEW_INAUGURATED_TITLE                              :{GOLD}Sefydlwyd: {WHITE}{NUM}
STR_COMPANY_VIEW_COLOUR_SCHEME_TITLE                            :{GOLD}Cynllun Lliw:
STR_COMPANY_VIEW_VEHICLES_TITLE                                 :{GOLD}Cerbydau:
STR_COMPANY_VIEW_TRAINS                                         :{WHITE}{COMMA} trên
STR_COMPANY_VIEW_ROAD_VEHICLES                                  :{WHITE}{COMMA} cerbyd ffordd
STR_COMPANY_VIEW_AIRCRAFT                                       :{WHITE}{COMMA} awyren
STR_COMPANY_VIEW_SHIPS                                          :{WHITE}{COMMA} llong
STR_COMPANY_VIEW_VEHICLES_NONE                                  :{WHITE}Dim
STR_COMPANY_VIEW_COMPANY_VALUE                                  :{GOLD}Gwerth cwmni: {WHITE}{CURRENCY_LONG}
STR_COMPANY_VIEW_SHARES_OWNED_BY                                :{WHITE}({COMMA}% yn eiddo {COMPANY})
STR_COMPANY_VIEW_INFRASTRUCTURE                                 :{GOLD}Tanadeiledd:
STR_COMPANY_VIEW_INFRASTRUCTURE_RAIL                            :{WHITE}{COMMA} darn{P "" au} rheilffordd
STR_COMPANY_VIEW_INFRASTRUCTURE_ROAD                            :{WHITE}{COMMA} darn{P "" au} ffordd
STR_COMPANY_VIEW_INFRASTRUCTURE_WATER                           :{WHITE}{COMMA} teil{P "" iau} dŵr
STR_COMPANY_VIEW_INFRASTRUCTURE_STATION                         :{WHITE}{COMMA} teil{P "" iau} gorsaf
STR_COMPANY_VIEW_INFRASTRUCTURE_AIRPORT                         :{WHITE}{COMMA} {P maes meysydd} awyr
STR_COMPANY_VIEW_INFRASTRUCTURE_NONE                            :{WHITE}Dim

STR_COMPANY_VIEW_BUILD_HQ_BUTTON                                :{BLACK}Adeiladu Pencadlys
STR_COMPANY_VIEW_BUILD_HQ_TOOLTIP                               :{BLACK}Adeiladu pencadlys cwmni
STR_COMPANY_VIEW_VIEW_HQ_BUTTON                                 :{BLACK}Gweld pencadlys cwmni
STR_COMPANY_VIEW_VIEW_HQ_TOOLTIP                                :{BLACK}Gweld pencadlys y cwmni
STR_COMPANY_VIEW_RELOCATE_HQ                                    :{BLACK}Ail-leoli pencadlys cwmni
STR_COMPANY_VIEW_RELOCATE_COMPANY_HEADQUARTERS                  :{BLACK}Ailadeiladu pencadlys cwmni mewn man arall am 1% o werth y cwmni. Mae Shift+Clic yn dangos amcangyfrif o'r gost heb adleoli
STR_COMPANY_VIEW_INFRASTRUCTURE_BUTTON                          :{BLACK}Manylion
STR_COMPANY_VIEW_INFRASTRUCTURE_TOOLTIP                         :{BLACK}Gweld cyfansymau tanadeiledd manwl
STR_COMPANY_VIEW_GIVE_MONEY_BUTTON                              :{BLACK}Rhoi arian

STR_COMPANY_VIEW_NEW_FACE_BUTTON                                :{BLACK}Gwyneb Newydd
STR_COMPANY_VIEW_NEW_FACE_TOOLTIP                               :{BLACK}Dewiswch wyneb newydd ar gyfer y rheolwr
STR_COMPANY_VIEW_COLOUR_SCHEME_BUTTON                           :{BLACK}Cynllun Lliw
STR_COMPANY_VIEW_COLOUR_SCHEME_TOOLTIP                          :{BLACK}Newid lifrau cerbydau'r cwmni
STR_COMPANY_VIEW_COMPANY_NAME_BUTTON                            :{BLACK}Enw Cwmni
STR_COMPANY_VIEW_COMPANY_NAME_TOOLTIP                           :{BLACK}Newid enw'r cwmni
STR_COMPANY_VIEW_PRESIDENT_NAME_BUTTON                          :{BLACK}Enw Rheolwr
STR_COMPANY_VIEW_PRESIDENT_NAME_TOOLTIP                         :{BLACK}Newid enw'r rheolwr

STR_COMPANY_VIEW_BUY_SHARE_BUTTON                               :{BLACK}Prynu cyfran o 25% o'r cwmni
STR_COMPANY_VIEW_SELL_SHARE_BUTTON                              :{BLACK}Gwerthu cyfran o 25% o'r cwmni
STR_COMPANY_VIEW_BUY_SHARE_TOOLTIP                              :{BLACK}Prynu cyfran o 25% yn y cwmni yma. Mae Shift+Clic yn dangos amcangyfrif o'r gost heb brynnu cyfran
STR_COMPANY_VIEW_SELL_SHARE_TOOLTIP                             :{BLACK}Gwerthu cyfran o 25% yn y cwmni yma. Mae Shift+Clic yn dangos amcangyfrif o'r elw heb werthu cyfran

STR_COMPANY_VIEW_COMPANY_NAME_QUERY_CAPTION                     :Enw Cwmni
STR_COMPANY_VIEW_PRESIDENT_S_NAME_QUERY_CAPTION                 :Enw Rheolwr
STR_COMPANY_VIEW_GIVE_MONEY_QUERY_CAPTION                       :Nodwch faint o arian yr hoffech chi ei roi

STR_BUY_COMPANY_MESSAGE                                         :{WHITE}Rydyn ni'n chwilio am rywun i gymryd ein cwmni ni drosodd.{}{}Hoffech chi brynu {COMPANY} am {CURRENCY_LONG}?

# Company infrastructure window
STR_COMPANY_INFRASTRUCTURE_VIEW_CAPTION                         :{WHITE}Tanadeiledd {COMPANY}
STR_COMPANY_INFRASTRUCTURE_VIEW_RAIL_SECT                       :{GOLD}Darnau rheilffordd:
STR_COMPANY_INFRASTRUCTURE_VIEW_SIGNALS                         :{WHITE}Signalau
STR_COMPANY_INFRASTRUCTURE_VIEW_ROAD_SECT                       :{GOLD}Darnau ffordd:
STR_COMPANY_INFRASTRUCTURE_VIEW_ROAD                            :{WHITE}Ffordd
STR_COMPANY_INFRASTRUCTURE_VIEW_TRAMWAY                         :{WHITE}Tramffordd
STR_COMPANY_INFRASTRUCTURE_VIEW_WATER_SECT                      :{GOLD}Teiliau dŵr:
STR_COMPANY_INFRASTRUCTURE_VIEW_CANALS                          :{WHITE}Camlesi
STR_COMPANY_INFRASTRUCTURE_VIEW_STATION_SECT                    :{GOLD}Gorsafoedd:
STR_COMPANY_INFRASTRUCTURE_VIEW_STATIONS                        :{WHITE}Teiliau gorsaf
STR_COMPANY_INFRASTRUCTURE_VIEW_AIRPORTS                        :{WHITE}Meysydd Awyr
STR_COMPANY_INFRASTRUCTURE_VIEW_TOTAL                           :{WHITE}{CURRENCY_LONG}/bl

# Industry directory
STR_INDUSTRY_DIRECTORY_CAPTION                                  :{WHITE}Diwydiannau
STR_INDUSTRY_DIRECTORY_NONE                                     :{ORANGE}- Dim -
STR_INDUSTRY_DIRECTORY_ITEM                                     :{ORANGE}{INDUSTRY}{BLACK} ({CARGO_LONG}{STRING}){YELLOW} ({COMMA}% wedi'i gludo)
STR_INDUSTRY_DIRECTORY_ITEM_TWO                                 :{ORANGE}{INDUSTRY}{BLACK} ({CARGO_LONG}{STRING}/{CARGO_LONG}{STRING}){YELLOW} ({COMMA}%/{COMMA}% wedi'i gludo)
STR_INDUSTRY_DIRECTORY_ITEM_NOPROD                              :{ORANGE}{INDUSTRY}
STR_INDUSTRY_DIRECTORY_LIST_CAPTION                             :{BLACK}Enwau diwydiannau - cliciwch ar enw i ganoli'r sgrin ar ddiwydiant. Mae Ctrl+Clic yn agor ffenest golwg newydd ar leoliad y diwydiant

# Industry view
STR_INDUSTRY_VIEW_CAPTION                                       :{WHITE}{INDUSTRY}
STR_INDUSTRY_VIEW_PRODUCTION_LAST_MONTH_TITLE                   :{BLACK}Cynnyrch mis diwethaf:
STR_INDUSTRY_VIEW_TRANSPORTED                                   :{YELLOW}{CARGO_LONG}{STRING}{BLACK} ({COMMA}% wedi'i gludo)
STR_INDUSTRY_VIEW_LOCATION_TOOLTIP                              :{BLACK}Canoli'r brif olygfa ar y diwydiant. Mae Ctrl+Clic yn agor ffenest golwg newydd ar leoliad y diwydiant
STR_INDUSTRY_VIEW_PRODUCTION_LEVEL                              :{BLACK}Lefel cynhyrchu: {YELLOW}{COMMA}%
STR_INDUSTRY_VIEW_INDUSTRY_ANNOUNCED_CLOSURE                    :{YELLOW}Mae'r diwydiant wedi datgan ei fod ar fin cau!


STR_INDUSTRY_VIEW_REQUIRES                                      :{BLACK}Angen:
STR_INDUSTRY_VIEW_ACCEPT_CARGO                                  :{YELLOW}{STRING}{BLACK}{3:STRING}
STR_INDUSTRY_VIEW_ACCEPT_CARGO_AMOUNT                           :{YELLOW}{STRING}{BLACK}: {CARGO_SHORT} yn disgwyl{STRING}

STR_CONFIG_GAME_PRODUCTION                                      :{WHITE}Newid cynnyrch (lluosrif o 8, hyd at 2040)
STR_CONFIG_GAME_PRODUCTION_LEVEL                                :{WHITE}Newid y lefel cynhyrchu (canran, hyd at 800%)

# Vehicle lists
STR_VEHICLE_LIST_TRAIN_CAPTION                                  :{WHITE}{STRING} - {COMMA} Trên
STR_VEHICLE_LIST_ROAD_VEHICLE_CAPTION                           :{WHITE}{STRING} - {COMMA} Cerbyd Ffordd
STR_VEHICLE_LIST_SHIP_CAPTION                                   :{WHITE}{STRING} - {COMMA} Llong
STR_VEHICLE_LIST_AIRCRAFT_CAPTION                               :{WHITE}{STRING} - {COMMA} Awyrennau

STR_VEHICLE_LIST_TRAIN_LIST_TOOLTIP                             :{BLACK}Trenau - cliciwch ar trên i gael gwybodaeth
STR_VEHICLE_LIST_ROAD_VEHICLE_TOOLTIP                           :{BLACK}Cerbydau ffordd - cliciwch ar cerbyd am wybodaeth
STR_VEHICLE_LIST_SHIP_TOOLTIP                                   :{BLACK}Llongau - cliciwch ar long am wybodaeth
STR_VEHICLE_LIST_AIRCRAFT_TOOLTIP                               :{BLACK}Awyrennau - cliciwch ar awyren am wybodaeth

STR_VEHICLE_LIST_PROFIT_THIS_YEAR_LAST_YEAR                     :{TINY_FONT}{BLACK}Elw eleni: {CURRENCY_LONG} (llynedd: {CURRENCY_LONG})

STR_VEHICLE_LIST_AVAILABLE_TRAINS                               :Trenau sydd ar gael
STR_VEHICLE_LIST_AVAILABLE_ROAD_VEHICLES                        :Cerbydau sydd ar gael
STR_VEHICLE_LIST_AVAILABLE_SHIPS                                :Llongau sydd ar gael
STR_VEHICLE_LIST_AVAILABLE_AIRCRAFT                             :Awyrennau sydd ar gael
STR_VEHICLE_LIST_AVAILABLE_ENGINES_TOOLTIP                      :{BLACK}Gweld rhestr o'r dyluniau modur sydd ar gael ar gyfer y math yma o gerbyd

STR_VEHICLE_LIST_MANAGE_LIST                                    :{BLACK}Golygu'r rhestr
STR_VEHICLE_LIST_MANAGE_LIST_TOOLTIP                            :{BLACK}Anfon y cyfarwyddiadau at bob cerbyd yn y rhestr
STR_VEHICLE_LIST_REPLACE_VEHICLES                               :Cyfnewid Cerbydau
STR_VEHICLE_LIST_SEND_FOR_SERVICING                             :Gyrru i dderbyn Gwasanaeth

STR_VEHICLE_LIST_SEND_TRAIN_TO_DEPOT                            :Gyrru i Ddepo
STR_VEHICLE_LIST_SEND_ROAD_VEHICLE_TO_DEPOT                     :Gyrru i Ddepo
STR_VEHICLE_LIST_SEND_SHIP_TO_DEPOT                             :Gyrru i Ddepo
STR_VEHICLE_LIST_SEND_AIRCRAFT_TO_HANGAR                        :Gyrru i Awyrendy

STR_VEHICLE_LIST_MASS_STOP_LIST_TOOLTIP                         :{BLACK}Clicio i stopio pob cerbyd yn y rhestr
STR_VEHICLE_LIST_MASS_START_LIST_TOOLTIP                        :{BLACK}Clicio i gychwyn pob cerbyd yn y rhestr

STR_VEHICLE_LIST_SHARED_ORDERS_LIST_CAPTION                     :{WHITE}Gorchmynion wedi'u rhannu rhwng {COMMA} cerbyd

# Group window
STR_GROUP_ALL_TRAINS                                            :Pob trên
STR_GROUP_ALL_ROAD_VEHICLES                                     :Pob cerbyd ffordd
STR_GROUP_ALL_SHIPS                                             :Pob llong
STR_GROUP_ALL_AIRCRAFTS                                         :Pob awyren

STR_GROUP_DEFAULT_TRAINS                                        :Trenau heb eu grwpio
STR_GROUP_DEFAULT_ROAD_VEHICLES                                 :Cerbydau ffordd heb eu grwpio
STR_GROUP_DEFAULT_SHIPS                                         :Llongau heb eu grwpio
STR_GROUP_DEFAULT_AIRCRAFTS                                     :Awyrenau heb eu grwpio

STR_GROUPS_CLICK_ON_GROUP_FOR_TOOLTIP                           :{BLACK}Grŵp - cliciwch ar grŵp i restru pob cerbyd yn y grŵp hwn. Gallwch glico a llusgo grwpiau i drefnu'r hierarchaeth.
STR_GROUP_CREATE_TOOLTIP                                        :{BLACK}Cliciwch i greu grŵp
STR_GROUP_DELETE_TOOLTIP                                        :{BLACK}Dileu'r grŵp a ddewiswyd
STR_GROUP_RENAME_TOOLTIP                                        :{BLACK}Ailenwi'r grŵp a ddewiswyd
STR_GROUP_REPLACE_PROTECTION_TOOLTIP                            :{BLACK}Cliciwch i amddiffyn y grŵp rhag awtoddisodli gêm-eang

STR_QUERY_GROUP_DELETE_CAPTION                                  :{WHITE}Dileu Grŵp
STR_GROUP_DELETE_QUERY_TEXT                                     :{WHITE} Ydych chi'n siwer eich bod am ddileu'r grŵp yma ac unrhyw ddisgynyddion?

STR_GROUP_ADD_SHARED_VEHICLE                                    :Ychwanegu cerbyd a rennir
STR_GROUP_REMOVE_ALL_VEHICLES                                   :Dileu pob cerbyd

STR_GROUP_RENAME_CAPTION                                        :{BLACK}Ailenwi grŵp

STR_GROUP_PROFIT_THIS_YEAR                                      :Elw eleni:
STR_GROUP_PROFIT_LAST_YEAR                                      :Elw llynedd:
STR_GROUP_OCCUPANCY                                             :Defnydd presennol:
STR_GROUP_OCCUPANCY_VALUE                                       :{NUM}%

# Build vehicle window
STR_BUY_VEHICLE_TRAIN_RAIL_CAPTION                              :Cerbydau Rheilffordd Newydd
STR_BUY_VEHICLE_TRAIN_ELRAIL_CAPTION                            :Cerbydau Rheilffordd Trydan Newydd
STR_BUY_VEHICLE_TRAIN_MONORAIL_CAPTION                          :Cerbydau Monoreilffordd Newydd
STR_BUY_VEHICLE_TRAIN_MAGLEV_CAPTION                            :Cerbydau Maglef Newydd

STR_BUY_VEHICLE_TRAIN_ALL_CAPTION                               :Cerbydau Rheilffordd Newydd
STR_BUY_VEHICLE_ROAD_VEHICLE_CAPTION                            :Cerbydau Ffordd Newydd
STR_BUY_VEHICLE_SHIP_CAPTION                                    :Llongau Newydd
STR_BUY_VEHICLE_AIRCRAFT_CAPTION                                :Awyrennau Newydd

STR_PURCHASE_INFO_COST_WEIGHT                                   :{BLACK}Cost: {GOLD}{CURRENCY_LONG}{BLACK} Pwysau: {GOLD}{WEIGHT_SHORT}
STR_PURCHASE_INFO_SPEED_POWER                                   :{BLACK}Cyflymder: {GOLD}{VELOCITY}{BLACK} Pŵer: {GOLD}{POWER}
STR_PURCHASE_INFO_SPEED                                         :{BLACK}Cyflymder: {GOLD}{VELOCITY}
STR_PURCHASE_INFO_SPEED_OCEAN                                   :{BLACK}Cyflymder ar y môr: {GOLD}{VELOCITY}
STR_PURCHASE_INFO_SPEED_CANAL                                   :{BLACK}Cyflymder ar gamlas/afon: {GOLD}{VELOCITY}
STR_PURCHASE_INFO_RUNNINGCOST                                   :{BLACK}Cost Rhedeg: {GOLD}{CURRENCY_LONG}/bl
STR_PURCHASE_INFO_CAPACITY                                      :{BLACK}Gallu cludo: {GOLD}{CARGO_LONG} {STRING}
STR_PURCHASE_INFO_REFITTABLE                                    :(gallu ailffitio)
STR_PURCHASE_INFO_DESIGNED_LIFE                                 :{BLACK}Cynlluniwyd: {GOLD}{NUM}{BLACK} Bywyd: {GOLD}{COMMA} mlynedd
STR_PURCHASE_INFO_RELIABILITY                                   :{BLACK}Dibynadwyedd Uchaf: {GOLD}{COMMA}%
STR_PURCHASE_INFO_COST                                          :{BLACK}Cost: {GOLD}{CURRENCY_LONG}
STR_PURCHASE_INFO_WEIGHT_CWEIGHT                                :{BLACK}Pwysau: {GOLD}{WEIGHT_SHORT} ({WEIGHT_SHORT})
STR_PURCHASE_INFO_COST_SPEED                                    :{BLACK}Cost: {GOLD}{CURRENCY_LONG}{BLACK} Cyflymder: {GOLD}{VELOCITY}
STR_PURCHASE_INFO_AIRCRAFT_CAPACITY                             :{BLACK}Gallu cludo: {GOLD}{CARGO_LONG}, {CARGO_LONG}
STR_PURCHASE_INFO_PWAGPOWER_PWAGWEIGHT                          :{BLACK}Wageni Pŵer: {GOLD}+{POWER}{BLACK} Pwysau: {GOLD}+{WEIGHT_SHORT}
STR_PURCHASE_INFO_REFITTABLE_TO                                 :{BLACK}Modd ei ailffitio i: {GOLD}{STRING}
STR_PURCHASE_INFO_ALL_TYPES                                     :Pob math o lwyth
STR_PURCHASE_INFO_ALL_BUT                                       :Popeth ond{CARGO_LIST}
STR_PURCHASE_INFO_MAX_TE                                        :{BLACK}Grym Tynnu Uchaf: {GOLD}{FORCE}
STR_PURCHASE_INFO_AIRCRAFT_RANGE                                :{BLACK}Pellter cyrhaeddiad: {GOLD}{COMMA} teil
STR_PURCHASE_INFO_AIRCRAFT_TYPE                                 :{BLACK}Math awyren: {GOLD}{STRING}

STR_BUY_VEHICLE_TRAIN_LIST_TOOLTIP                              :{BLACK}Rhestr dewis trenau. Cliciwch ar gerbyd am wybodaeth. Mae Ctrl+Clicio'n toglu cuddio'r math cerbyd
STR_BUY_VEHICLE_ROAD_VEHICLE_LIST_TOOLTIP                       :{BLACK}Rhestr dewis cerbydau ffordd. Cliciwch ar gerbyd am wybodaeth. Mae Ctrl+Clicio'n toglu cuddio'r math cerbyd
STR_BUY_VEHICLE_SHIP_LIST_TOOLTIP                               :{BLACK}Rhestr ddewis llongau. Cliciwch ar long am wybodaeth. Mae Ctrl+Clicio'n toglu cuddio'r math llong
STR_BUY_VEHICLE_AIRCRAFT_LIST_TOOLTIP                           :{BLACK}Rhestr ddewis awyrennau. Cliciwch ar awyren am wybodaeth. Mae Ctrl+Clicio'n toglu cuddio'r math awyren

STR_BUY_VEHICLE_TRAIN_BUY_VEHICLE_BUTTON                        :{BLACK}Prynu Cerbyd
STR_BUY_VEHICLE_ROAD_VEHICLE_BUY_VEHICLE_BUTTON                 :{BLACK}Prynu Cerbyd
STR_BUY_VEHICLE_SHIP_BUY_VEHICLE_BUTTON                         :{BLACK}Prynu Llong
STR_BUY_VEHICLE_AIRCRAFT_BUY_VEHICLE_BUTTON                     :{BLACK}Prynu Awyren

STR_BUY_VEHICLE_TRAIN_BUY_VEHICLE_TOOLTIP                       :{BLACK}Adeiladu'r cerbyd trên sydd wedi'i amlygu. Mae Shift+Clic yn dangos amcangyfrif o'r gost
STR_BUY_VEHICLE_ROAD_VEHICLE_BUY_VEHICLE_TOOLTIP                :{BLACK}Adeiladu'r cerbyd ffordd sydd wedi'i amlygu. Mae Shift+Clic yn dangos amcangyfrif o'r gost
STR_BUY_VEHICLE_SHIP_BUY_VEHICLE_TOOLTIP                        :{BLACK}Adeiladu'r llong sydd wedi'i hamlygu. Mae Shift+Clic yn dfangos amcangyfrif o'r gost
STR_BUY_VEHICLE_AIRCRAFT_BUY_VEHICLE_TOOLTIP                    :{BLACK}Adeiladu'r awyren sydd wedi'i hamlygu. Mae Shift+Clic yn dangos amcangyfrif o'r gost

STR_BUY_VEHICLE_TRAIN_RENAME_BUTTON                             :{BLACK}Ailenwi
STR_BUY_VEHICLE_ROAD_VEHICLE_RENAME_BUTTON                      :{BLACK}Ailenwi
STR_BUY_VEHICLE_SHIP_RENAME_BUTTON                              :{BLACK}Ailenwi
STR_BUY_VEHICLE_AIRCRAFT_RENAME_BUTTON                          :{BLACK}Ailenwi

STR_BUY_VEHICLE_TRAIN_RENAME_TOOLTIP                            :{BLACK}Ailenwi math y cerbyd trên
STR_BUY_VEHICLE_ROAD_VEHICLE_RENAME_TOOLTIP                     :{BLACK}Ailenwi'r math cerbyd ffordd
STR_BUY_VEHICLE_SHIP_RENAME_TOOLTIP                             :{BLACK}Ailenwi'r math llong
STR_BUY_VEHICLE_AIRCRAFT_RENAME_TOOLTIP                         :{BLACK}Ailenwi'r math awyren

STR_BUY_VEHICLE_TRAIN_HIDE_TOGGLE_BUTTON                        :{BLACK}Cuddio
STR_BUY_VEHICLE_ROAD_VEHICLE_HIDE_TOGGLE_BUTTON                 :{BLACK}Cuddio
STR_BUY_VEHICLE_SHIP_HIDE_TOGGLE_BUTTON                         :{BLACK}Cuddio
STR_BUY_VEHICLE_AIRCRAFT_HIDE_TOGGLE_BUTTON                     :{BLACK}Cuddio

STR_BUY_VEHICLE_TRAIN_SHOW_TOGGLE_BUTTON                        :{BLACK}Dangos
STR_BUY_VEHICLE_ROAD_VEHICLE_SHOW_TOGGLE_BUTTON                 :{BLACK}Dangos
STR_BUY_VEHICLE_SHIP_SHOW_TOGGLE_BUTTON                         :{BLACK}Dangos
STR_BUY_VEHICLE_AIRCRAFT_SHOW_TOGGLE_BUTTON                     :{BLACK}Dangos

STR_BUY_VEHICLE_TRAIN_HIDE_SHOW_TOGGLE_TOOLTIP                  :{BLACK}Toglu cuddio/arddangos math y cerbyd rheilffordd
STR_BUY_VEHICLE_ROAD_VEHICLE_HIDE_SHOW_TOGGLE_TOOLTIP           :{BLACK}Toglu cuddio/arddangos math y cerbyd ffordd
STR_BUY_VEHICLE_SHIP_HIDE_SHOW_TOGGLE_TOOLTIP                   :{BLACK}Toglu cuddio/arddangos math y llong
STR_BUY_VEHICLE_AIRCRAFT_HIDE_SHOW_TOGGLE_TOOLTIP               :{BLACK}Toglu cuddio/arddangos math yr awyren

STR_QUERY_RENAME_TRAIN_TYPE_CAPTION                             :{WHITE}Ailenwi math y cerbyd trên
STR_QUERY_RENAME_ROAD_VEHICLE_TYPE_CAPTION                      :{WHITE}Ailenwi'r math cerbyd ffordd
STR_QUERY_RENAME_SHIP_TYPE_CAPTION                              :{WHITE}Ailenwi'r math llong
STR_QUERY_RENAME_AIRCRAFT_TYPE_CAPTION                          :{WHITE}Ailenwi'r math awyren

# Depot window
STR_DEPOT_CAPTION                                               :{WHITE}{DEPOT}

STR_DEPOT_RENAME_TOOLTIP                                        :{BLACK}Newid enw'r depo
STR_DEPOT_RENAME_DEPOT_CAPTION                                  :Ailenwi depo

STR_DEPOT_NO_ENGINE                                             :{BLACK}-
STR_DEPOT_VEHICLE_TOOLTIP                                       :{BLACK}{ENGINE}{STRING}
STR_DEPOT_VEHICLE_TOOLTIP_CHAIN                                 :{BLACK}{NUM} cerbyd{P "" au}{STRING}
STR_DEPOT_VEHICLE_TOOLTIP_CARGO                                 :{}{CARGO_LONG} ({CARGO_SHORT})

STR_DEPOT_TRAIN_LIST_TOOLTIP                                    :{BLACK}Trenau - cliciwch ar y trên am wybodaeth, llusgwch gerbyd i'w ychwanegu neu i'w dynnu o'r trên. Daliwch Ctrl i symyd pob cerbyd y tu ôl hefyd
STR_DEPOT_ROAD_VEHICLE_LIST_TOOLTIP                             :{BLACK}Cerbydau - cliciwch ar gerbyd am wybodaeth
STR_DEPOT_SHIP_LIST_TOOLTIP                                     :{BLACK}Llongau - cliciwch ar long am wybodaeth
STR_DEPOT_AIRCRAFT_LIST_TOOLTIP                                 :{BLACK}Awyrennau - cliciwch ar awyren am wybodaeth

STR_DEPOT_TRAIN_SELL_TOOLTIP                                    :{BLACK}Llusgwch gerbyd trên yma i'w werthu
STR_DEPOT_ROAD_VEHICLE_SELL_TOOLTIP                             :{BLACK}Llusgwch gerbyd ffordd to yma i'w werthu
STR_DEPOT_SHIP_SELL_TOOLTIP                                     :{BLACK}Llusgwch long yma i'w gwerthu
STR_DEPOT_AIRCRAFT_SELL_TOOLTIP                                 :{BLACK}Llusgwch awyren yma i'w gwerthu

STR_DEPOT_DRAG_WHOLE_TRAIN_TO_SELL_TOOLTIP                      :{BLACK}Llusgwch injan y trên yma i werthu'r holl drên

STR_DEPOT_SELL_ALL_BUTTON_TRAIN_TOOLTIP                         :{BLACK}Gwerthu pob trên yn y depo
STR_DEPOT_SELL_ALL_BUTTON_ROAD_VEHICLE_TOOLTIP                  :{BLACK}Gwerthu pob cerbyd ffordd yn y depo
STR_DEPOT_SELL_ALL_BUTTON_SHIP_TOOLTIP                          :{BLACK}Gwerthu pob llong yn y depo
STR_DEPOT_SELL_ALL_BUTTON_AIRCRAFT_TOOLTIP                      :{BLACK}Gwerthu pob awyren yn yr awyrendy

STR_DEPOT_AUTOREPLACE_TRAIN_TOOLTIP                             :{BLACK}Awtoddisodli pob trên yn y depo
STR_DEPOT_AUTOREPLACE_ROAD_VEHICLE_TOOLTIP                      :{BLACK}Awtoddisodli pob cerbyd ffordd yn y depo
STR_DEPOT_AUTOREPLACE_SHIP_TOOLTIP                              :{BLACK}Awtoddisodli pob llong yn y depo
STR_DEPOT_AUTOREPLACE_AIRCRAFT_TOOLTIP                          :{BLACK}Awtoddisodli pob awyren yn yr awyrendy

STR_DEPOT_TRAIN_NEW_VEHICLES_BUTTON                             :{BLACK}Cerbyd Newydd
STR_DEPOT_ROAD_VEHICLE_NEW_VEHICLES_BUTTON                      :{BLACK}Cerbyd Newydd
STR_DEPOT_SHIP_NEW_VEHICLES_BUTTON                              :{BLACK}Llong Newydd
STR_DEPOT_AIRCRAFT_NEW_VEHICLES_BUTTON                          :{BLACK}Awyrennau Newydd

STR_DEPOT_TRAIN_NEW_VEHICLES_TOOLTIP                            :{BLACK}Prynu cerbyd trên newydd
STR_DEPOT_ROAD_VEHICLE_NEW_VEHICLES_TOOLTIP                     :{BLACK}Prynu cerbyd ffordd newydd
STR_DEPOT_SHIP_NEW_VEHICLES_TOOLTIP                             :{BLACK}Prynu llong newydd
STR_DEPOT_AIRCRAFT_NEW_VEHICLES_TOOLTIP                         :{BLACK}Prynu awyren newydd

STR_DEPOT_CLONE_TRAIN                                           :{BLACK}Dyblygu Trên
STR_DEPOT_CLONE_ROAD_VEHICLE                                    :{BLACK}Dyblygu Cerbyd
STR_DEPOT_CLONE_SHIP                                            :{BLACK}Dyblygu Llong
STR_DEPOT_CLONE_AIRCRAFT                                        :{BLACK}Dyblygu Awyren

STR_DEPOT_CLONE_TRAIN_DEPOT_INFO                                :{BLACK}Bydd hyn yn prynu copi o'r trên gan gynnwys pob cerbyd. Cliciwch ar y botwm hwn ac yna ar drên sydd tu fewn neu tu allan i'r depo. Bydd Ctrl+Clic yn rhannu'r gorchmynion, tra fo Shift+Clic yn dangos amcangyfrif o'r gost
STR_DEPOT_CLONE_ROAD_VEHICLE_DEPOT_INFO                         :{BLACK}Bydd hyn yn adeiladu copi o gerbyd ffordd. Cliciwch ar y botwm hwn ac yna ar gerbyd sydd tu fewn neu tu allan i'r depo. Mae Ctrl+Clic yn rhannu'r gorchmynion, tra fo Shift+Clic yn dangos amcangyfrif o'r gost heb brynnu
STR_DEPOT_CLONE_SHIP_DEPOT_INFO                                 :{BLACK}Bydd hyn yn adeiladu copi o long. Cliciwch ar y botwm hwn ac yna ar long sydd tu fewn neu tu allan i'r depo. Mae Ctrl+Clic yn rhannu'r gorchmynion, tra fo Shift+Clic yn dangos amcangyfrif o'r gost
STR_DEPOT_CLONE_AIRCRAFT_INFO_HANGAR_WINDOW                     :{BLACK}Bydd hyn yn adeiladu copi o awyren. Cliciwch ar y botwm hwn ac yna ar awyren sydd tu fewn neu tu allan i'r awyrendy. Mae Ctrl+Clic yn rhannu'r gorchmynion, tra fo Shift+Clic yn dangos amcangyfrif o'r gost

STR_DEPOT_TRAIN_LOCATION_TOOLTIP                                :{BLACK}Canoli'r prif olygfa ar leoliad y depo trên. Mae Ctrl+Clic yn agor ffenest golwg newydd ar leoliad y depo
STR_DEPOT_ROAD_VEHICLE_LOCATION_TOOLTIP                         :{BLACK}Canoli'r brif olygfa ar leoliad y depo cerbyd ffordd. Mae Ctrl+Clic yn agor ffenest golwg newydd ar leoliad y depo
STR_DEPOT_SHIP_LOCATION_TOOLTIP                                 :{BLACK}Canoli'r brif olygfa ar leoliad depo'r llong. Mae Ctrl+Clic yn agor ffenest golwg newydd ar leoliad y depo
STR_DEPOT_AIRCRAFT_LOCATION_TOOLTIP                             :{BLACK}Canoli'r prif olygfa ar leoliad yr awyrendy. Mae Ctrl+Clic yn agor ffenest golwg newydd ar leoliad yr awyrendy

STR_DEPOT_VEHICLE_ORDER_LIST_TRAIN_TOOLTIP                      :{BLACK}Dangos rhestr o bob trên gyda'r depo presennol yn eu gorchmynion
STR_DEPOT_VEHICLE_ORDER_LIST_ROAD_VEHICLE_TOOLTIP               :{BLACK}Dangos rhestr o bob cerbyd ffordd gyda'r depo presennol yn eu gorchmynion
STR_DEPOT_VEHICLE_ORDER_LIST_SHIP_TOOLTIP                       :{BLACK}Dangos rhestr o bob llong gyda'r depo presennol yn eu gorchmynion
STR_DEPOT_VEHICLE_ORDER_LIST_AIRCRAFT_TOOLTIP                   :{BLACK}Dangos rhestr o bob awyren gyda unrhyw awyrendy yn y maes awyr hwn yn eu gorchmynion

STR_DEPOT_MASS_STOP_DEPOT_TRAIN_TOOLTIP                         :{BLACK}Clicio i stopio pob trên sydd tu mewn i'r depo
STR_DEPOT_MASS_STOP_DEPOT_ROAD_VEHICLE_TOOLTIP                  :{BLACK}Clicio i stopio pob cerbyd ffordd sydd tu mewn i'r depo
STR_DEPOT_MASS_STOP_DEPOT_SHIP_TOOLTIP                          :{BLACK}Clicio i stopio pob llong sydd tu mewn i'r depo
STR_DEPOT_MASS_STOP_HANGAR_TOOLTIP                              :{BLACK}Clicio i stopio pob awyren sydd tu mewn i'r awyrendy

STR_DEPOT_MASS_START_DEPOT_TRAIN_TOOLTIP                        :{BLACK}Clicio i gychwyn pob trên sydd tu mewn i'r depo
STR_DEPOT_MASS_START_DEPOT_ROAD_VEHICLE_TOOLTIP                 :{BLACK}Clicio i gychwyn pob cerbyd ffordd sydd tu mewn i'r depo
STR_DEPOT_MASS_START_DEPOT_SHIP_TOOLTIP                         :{BLACK}Clicio i gychwyn pob llong sydd tu mewn i'r depo
STR_DEPOT_MASS_START_HANGAR_TOOLTIP                             :{BLACK}Clicio i gychwyn pob awyren sydd tu mewn i'r awyrendy

STR_DEPOT_SELL_CONFIRMATION_TEXT                                :{YELLOW}Rydych chi ar fin gwerthu pob cerbyd yn y depo. Ydych chi'n siwr?

# Engine preview window
STR_ENGINE_PREVIEW_CAPTION                                      :{WHITE}Neges gan wneuthurwr cerbydau
STR_ENGINE_PREVIEW_MESSAGE                                      :{GOLD}Rydyn ni newydd gynllunio {STRING} newydd - a fyddai gennych chi ddiddordeb mewn cael defnydd cyfyngol o'r cerbyd hwn am flwyddyn er mwyn i ni gael profi ei berfformiad cyn y bydd ar gael i bawb?
STR_ENGINE_PREVIEW_RAILROAD_LOCOMOTIVE                          :trên
STR_ENGINE_PREVIEW_ROAD_VEHICLE                                 :cerbyd ffordd
STR_ENGINE_PREVIEW_AIRCRAFT                                     :awyren
STR_ENGINE_PREVIEW_SHIP                                         :llong
STR_ENGINE_PREVIEW_MONORAIL_LOCOMOTIVE                          :trên monoreilffordd
STR_ENGINE_PREVIEW_MAGLEV_LOCOMOTIVE                            :trên maglef

STR_ENGINE_PREVIEW_COST_WEIGHT_SPEED_POWER                      :{BLACK}Côst: {CURRENCY_LONG} Pwysau: {WEIGHT_SHORT}{}Cyflymder: {VELOCITY}  Pŵer: {POWER}{}Côst Rhedeg: {CURRENCY_LONG}/bl{}Gallu cludo: {CARGO_LONG}
STR_ENGINE_PREVIEW_COST_WEIGHT_SPEED_POWER_MAX_TE               :{BLACK}Cost: {CURRENCY_LONG} Pwysau: {WEIGHT_SHORT}{}Cyflymder: {VELOCITY}  Pŵer: {POWER}  Grym Uchaf: {6:FORCE}{}Cost Rhedeg: {4:CURRENCY_LONG}/bl{}Cynhwysedd: {5:CARGO_LONG}
STR_ENGINE_PREVIEW_COST_MAX_SPEED_CAP_RUNCOST                   :{BLACK}Cost: {CURRENCY_LONG} Cyflym. Uchaf: {VELOCITY}{}Cynhwysedd: {CARGO_LONG}{}Cost Rhedeg: {CURRENCY_LONG}/bl
STR_ENGINE_PREVIEW_COST_MAX_SPEED_TYPE_CAP_CAP_RUNCOST          :{BLACK}Cost: {CURRENCY_LONG} Cyflym. Uchaf: {VELOCITY}{}Math awyren: {STRING}{}Cynhwysedd: {CARGO_LONG}, {CARGO_LONG}{}Cost rhedeg: {CURRENCY_LONG}/bl
STR_ENGINE_PREVIEW_COST_MAX_SPEED_TYPE_CAP_RUNCOST              :{BLACK}Cost: {CURRENCY_LONG} Cyflym. Uchaf: {VELOCITY}{}Math awyren: {STRING}{}Cynhwysedd: {CARGO_LONG}{}Cost Rhedeg: {CURRENCY_LONG}/bl
STR_ENGINE_PREVIEW_COST_MAX_SPEED_TYPE_RANGE_CAP_CAP_RUNCOST    :{BLACK}Cost: {CURRENCY_LONG} Cyflym. Uchaf: {VELOCITY}{}Math awyren: {STRING} Pellter hedfan: {COMMA} teil{}Cynhwysedd: {CARGO_LONG}, {CARGO_LONG}{}Cost Rhedeg: {CURRENCY_LONG}/bl
STR_ENGINE_PREVIEW_COST_MAX_SPEED_TYPE_RANGE_CAP_RUNCOST        :{BLACK}Cost: {CURRENCY_LONG} Cyflym. Uchaf: {VELOCITY}{}Math awyren: {STRING} Pellter hedfan: {COMMA} teil{}Cynhwysedd: {CARGO_LONG}{}Cost Rhedeg: {CURRENCY_LONG}/bl

# Autoreplace window
STR_REPLACE_VEHICLES_WHITE                                      :{WHITE}Disodli {STRING} - {STRING}
STR_REPLACE_VEHICLE_TRAIN                                       :Trên
STR_REPLACE_VEHICLE_ROAD_VEHICLE                                :Mae Cerbyd Ffordd
STR_REPLACE_VEHICLE_SHIP                                        :Mae Llong
STR_REPLACE_VEHICLE_AIRCRAFT                                    :Mae Awyren

STR_REPLACE_VEHICLE_VEHICLES_IN_USE                             :{YELLOW}Cerbydau mewn defnydd
STR_REPLACE_VEHICLE_VEHICLES_IN_USE_TOOLTIP                     :{BLACK}Colofn gyda cherbydau rydych yn berchen
STR_REPLACE_VEHICLE_AVAILABLE_VEHICLES                          :{YELLOW}Cerbydau ar gael
STR_REPLACE_VEHICLE_AVAILABLE_VEHICLES_TOOLTIP                  :{BLACK}Colofn gyda cherbydau ar gael ar gyfer disodli

STR_REPLACE_HELP_LEFT_ARRAY                                     :{BLACK}Dewiswch y math injan i'w ddisodli
STR_REPLACE_HELP_RIGHT_ARRAY                                    :{BLACK}Dewiswch y math injan newydd yr hoffech chi ei ddefnyddio yn lle'r math injan ar y chwith

STR_REPLACE_VEHICLES_START                                      :{BLACK}Dechrau Disodli Cerbydau
STR_REPLACE_VEHICLES_NOW                                        :Disodli pob cerbyd yn awr
STR_REPLACE_VEHICLES_WHEN_OLD                                   :Disodli hen gerbydau yn unig
STR_REPLACE_HELP_START_BUTTON                                   :{BLACK}Pwyswch i ddechrau disodli'r math injan a ddewiswyd ar y chwith gyda'r math injan a ddewiswyd ar y dde
STR_REPLACE_NOT_REPLACING                                       :{BLACK}Ddim yn disodli
STR_REPLACE_NOT_REPLACING_VEHICLE_SELECTED                      :{BLACK}Dim cerbyd wedi'i ddewis
STR_REPLACE_REPLACING_WHEN_OLD                                  :{ENGINE} pan yn hen
STR_REPLACE_VEHICLES_STOP                                       :{BLACK}Gorffen Disodli Cerbydau
STR_REPLACE_HELP_STOP_BUTTON                                    :{BLACK}Gwasgwch i atal disodli'r math injan sydd wedi'i ddewis ar y chwith

STR_REPLACE_ENGINE_WAGON_SELECT_HELP                            :{BLACK}Newid rhwng y ffenest disodli wagenni a'r un injanau
STR_REPLACE_ENGINES                                             :Injanau
STR_REPLACE_WAGONS                                              :Wagenni
STR_REPLACE_ALL_RAILTYPE                                        :Pob cerbyd rheilffordd

STR_REPLACE_HELP_RAILTYPE                                       :{BLACK}Dewiswch y math o reilffordd yr hoffech chi ddisodli injans ar ei gyfer
STR_REPLACE_HELP_REPLACE_INFO_TAB                               :{BLACK}Dangoswch pa injan (os unrhyw) y mae'r injan ar y chwith yn cael ei disodli gyda
STR_REPLACE_RAIL_VEHICLES                                       :Cerbydau Rheilffordd
STR_REPLACE_ELRAIL_VEHICLES                                     :Cerbydau Rheilffordd Drydan
STR_REPLACE_MONORAIL_VEHICLES                                   :Cerbydau Monoreilffordd
STR_REPLACE_MAGLEV_VEHICLES                                     :Cerbydau Maglef

STR_REPLACE_REMOVE_WAGON                                        :{BLACK}Tynnu wagenni: {ORANGE}{STRING}
STR_REPLACE_REMOVE_WAGON_HELP                                   :{BLACK}Gwneud i awtoddisodli gadw hyd y trên yr un peth drwy dynnu wagenni (gan ddechrau yn y blaen), os byddai newid yr injan yn gwneud y trên yn hirach

# Vehicle view
STR_VEHICLE_VIEW_CAPTION                                        :{WHITE}{VEHICLE}

STR_VEHICLE_VIEW_TRAIN_LOCATION_TOOLTIP                         :{BLACK}Canoli'r brif olygfa ar leoliad y trên. Bydd Ctrl+Clic yn dilyn yn ffenestr bennaf
STR_VEHICLE_VIEW_ROAD_VEHICLE_LOCATION_TOOLTIP                  :{BLACK}Canoli'r brif olygfa ar leoliad y cerbyd, Bydd Ctrl+Clic yn dilyn yn ffenestr bennaf
STR_VEHICLE_VIEW_SHIP_LOCATION_TOOLTIP                          :{BLACK}Canol'r prif olygfa ar leoliad yr long. Bydd Ctrl+Clic yn dilyn yn ffenestr bennaf
STR_VEHICLE_VIEW_AIRCRAFT_LOCATION_TOOLTIP                      :{BLACK}Canoli'r brif olygfa ar leoliad yr awyren. Bydd Ctrl+Clic yn dilyn yn ffenestr bennaf

STR_VEHICLE_VIEW_TRAIN_SEND_TO_DEPOT_TOOLTIP                    :{BLACK}Anfon trên i'r depo. Bydd CTRL+clic yn rhoi gwasanaeth iddo'n unig
STR_VEHICLE_VIEW_ROAD_VEHICLE_SEND_TO_DEPOT_TOOLTIP             :{BLACK}Anfon cerbyd i'r depo. Bydd CTRL+clic yn rhoi gwasanaeth iddo'n unig
STR_VEHICLE_VIEW_SHIP_SEND_TO_DEPOT_TOOLTIP                     :{BLACK}Gyrru'r llong i ddepo. Bydd CTRL+clic yn rhoi gwasanaeth iddo'n unig
STR_VEHICLE_VIEW_AIRCRAFT_SEND_TO_DEPOT_TOOLTIP                 :{BLACK}Anfon awyren to awyrendy. Bydd CTRL+click yn rhoi gwasanaeth iddo'n unig

STR_VEHICLE_VIEW_CLONE_TRAIN_INFO                               :{BLACK}Bydd hyn yn adeiladu copi o'r trên gan gynnwys pob un o'i gerbydau. Mae Ctrl+Clic yn rhannu'r gorchmynion, tra fo Shift+Clic yn dangos amcangyfrif o'r gost
STR_VEHICLE_VIEW_CLONE_ROAD_VEHICLE_INFO                        :{BLACK}Bydd hyn yn adeiladu copi o'r cerbyd ffordd. Mae Ctrl+Clic yn rhannu'r gorchmynion, tra fo Shift+Clic yn dangos amcangyfrif o'r gost
STR_VEHICLE_VIEW_CLONE_SHIP_INFO                                :{BLACK}Bydd hyn yn adeiladu copi o'r llong. Mae Ctrl+Clic yn rhannu'r gorchmynion, tra fo Shift+Clic yn dangos amcangyfrif o'r gost
STR_VEHICLE_VIEW_CLONE_AIRCRAFT_INFO                            :{BLACK}Bydd hyn yn adeiladu copi o'r awyren. Mae Ctrl+Clic yn rhannu'r gorchmynion, tra fo Shift+Clic yn dangos amcangyfrif o'r gost

STR_VEHICLE_VIEW_TRAIN_IGNORE_SIGNAL_TOOLTIP                    :{BLACK}Gorfodi trên i barhau heb fod signal yn ei glirio

STR_VEHICLE_VIEW_TRAIN_REFIT_TOOLTIP                            :{BLACK}Ailffitio trên i gario llwyth o fath gwahanol
STR_VEHICLE_VIEW_ROAD_VEHICLE_REFIT_TOOLTIP                     :{BLACK}Ailffitio cerbyd ffordd i gario llwyth o fath gwahanol
STR_VEHICLE_VIEW_SHIP_REFIT_TOOLTIP                             :{BLACK}Ailffitio llong i gario llwyth o fath gwahanol
STR_VEHICLE_VIEW_AIRCRAFT_REFIT_TOOLTIP                         :{BLACK}Ailffitio awyren i gario llwyth o fath gwahanol

STR_VEHICLE_VIEW_TRAIN_REVERSE_TOOLTIP                          :{BLACK}Gwrthdroi cyfeiriad trên
STR_VEHICLE_VIEW_ROAD_VEHICLE_REVERSE_TOOLTIP                   :{BLACK}Gorfodi cerbyd i droi rownd

STR_VEHICLE_VIEW_TRAIN_ORDERS_TOOLTIP                           :{BLACK}Dangos gorchmynion trên. Mae Ctrl+Clic yn ddangos amserlen y trên
STR_VEHICLE_VIEW_ROAD_VEHICLE_ORDERS_TOOLTIP                    :{BLACK}Dangos gorchmynion cerbyd. Mae Ctrl+Clic yn ddangos amserlen y cerbyd
STR_VEHICLE_VIEW_SHIP_ORDERS_TOOLTIP                            :{BLACK}Dangos gorchmynion llong. Mae Ctrl+Clic yn ddangos amserlen y long
STR_VEHICLE_VIEW_AIRCRAFT_ORDERS_TOOLTIP                        :{BLACK}Dangos gorchmynion awyren. Mae Ctrl + clic yn ddangos amserlen y awyren

STR_VEHICLE_VIEW_TRAIN_SHOW_DETAILS_TOOLTIP                     :{BLACK}Dangos manylion trên
STR_VEHICLE_VIEW_ROAD_VEHICLE_SHOW_DETAILS_TOOLTIP              :{BLACK}Dangos manylion cerbyd ffordd
STR_VEHICLE_VIEW_SHIP_SHOW_DETAILS_TOOLTIP                      :{BLACK}Dangos manylion llong
STR_VEHICLE_VIEW_AIRCRAFT_SHOW_DETAILS_TOOLTIP                  :{BLACK}Dangos manylion awyren

STR_VEHICLE_VIEW_TRAIN_STATE_START_STOP_TOOLTIP                 :{BLACK}Gweithred y trên - cliciwch yma stopio/cychwyn y trên. Ctrl+Clic i sgrolio i'r gyrchfan
STR_VEHICLE_VIEW_ROAD_VEHICLE_STATE_START_STOP_TOOLTIP          :{BLACK}Gweithred y cerbyd - cliciwch yma stopio/cychwyn y cerbyd. Ctrl+Clic i sgrolio i'r gyrchfan
STR_VEHICLE_VIEW_SHIP_STATE_START_STOP_TOOLTIP                  :{BLACK}Gweithred y llong - cliciwch yma stopio/cychwyn y llong. Ctrl+Clic i sgrolio i'r gyrchfan
STR_VEHICLE_VIEW_AIRCRAFT_STATE_START_STOP_TOOLTIP              :{BLACK}Gweithred yr awyren - cliciwch yma stopio/cychwyn yr awyren. Ctrl+Clic i sgrolio i'r gyrchfan

# Messages in the start stop button in the vehicle view
STR_VEHICLE_STATUS_LOADING_UNLOADING                            :{LTBLUE}Llwytho / Dadlwytho
STR_VEHICLE_STATUS_LEAVING                                      :{LTBLUE}Gadael
STR_VEHICLE_STATUS_CRASHED                                      :{RED}Wedi crashio!
STR_VEHICLE_STATUS_BROKEN_DOWN                                  :{RED}Torri lawr
STR_VEHICLE_STATUS_STOPPED                                      :{RED}Wedi stopio
STR_VEHICLE_STATUS_TRAIN_STOPPING_VEL                           :{RED}Yn dod at aros, {VELOCITY}
STR_VEHICLE_STATUS_TRAIN_NO_POWER                               :{RED}Dim Pŵer
STR_VEHICLE_STATUS_TRAIN_STUCK                                  :{ORANGE}Aros am lwybr clir
STR_VEHICLE_STATUS_AIRCRAFT_TOO_FAR                             :{ORANGE}Rhy bell i'r cyrchfan nesaf

STR_VEHICLE_STATUS_HEADING_FOR_STATION_VEL                      :{LTBLUE}Mynd tua {STATION}, {VELOCITY}
STR_VEHICLE_STATUS_NO_ORDERS_VEL                                :{LTBLUE}Dim gorchmynion, {VELOCITY}
STR_VEHICLE_STATUS_HEADING_FOR_WAYPOINT_VEL                     :{LTBLUE}Mynd tua {WAYPOINT}, {VELOCITY}
STR_VEHICLE_STATUS_HEADING_FOR_DEPOT_VEL                        :{ORANGE}Mynd tua {DEPOT}, {VELOCITY}
STR_VEHICLE_STATUS_HEADING_FOR_DEPOT_SERVICE_VEL                :{LTBLUE}Mynd am wasanaeth yn {DEPOT}, {VELOCITY}

# Vehicle stopped/started animations
STR_VEHICLE_COMMAND_STOPPED_SMALL                               :{TINY_FONT}{RED}Wedi aros
STR_VEHICLE_COMMAND_STOPPED                                     :{RED}Wedi aros
STR_VEHICLE_COMMAND_STARTED_SMALL                               :{TINY_FONT}{GREEN}Wedi dechrau
STR_VEHICLE_COMMAND_STARTED                                     :{GREEN}Wedi dechrau

# Vehicle details
STR_VEHICLE_DETAILS_CAPTION                                     :{WHITE}{VEHICLE} (Manylion)
STR_VEHICLE_NAME_BUTTON                                         :{BLACK}Enw

STR_VEHICLE_DETAILS_TRAIN_RENAME                                :{BLACK}Enwi trên
STR_VEHICLE_DETAILS_ROAD_VEHICLE_RENAME                         :{BLACK}Enwi cerbyd ffordd
STR_VEHICLE_DETAILS_SHIP_RENAME                                 :{BLACK}Enwi llong
STR_VEHICLE_DETAILS_AIRCRAFT_RENAME                             :{BLACK}Enwi awyren

STR_VEHICLE_INFO_AGE_RUNNING_COST_YR                            :{BLACK}Oed: {LTBLUE}{STRING}{BLACK}   Cost Rhedeg: {LTBLUE}{CURRENCY_LONG}/bl
# The next two need to stay in this order
STR_VEHICLE_INFO_AGE                                            :{COMMA} blwyddyn ({COMMA})
STR_VEHICLE_INFO_AGE_RED                                        :{RED}{COMMA} blwyddyn ({COMMA})

STR_VEHICLE_INFO_MAX_SPEED                                      :{BLACK}cyflymder uchaf: {LTBLUE}{VELOCITY}
STR_VEHICLE_INFO_MAX_SPEED_TYPE                                 :{BLACK}Cyflym. uchaf: {LTBLUE}{VELOCITY} {BLACK}Math awyren: {LTBLUE}{STRING}
STR_VEHICLE_INFO_MAX_SPEED_TYPE_RANGE                           :{BLACK}Cyflym. uchaf: {LTBLUE}{VELOCITY} {BLACK}Math awyren: {LTBLUE}{STRING} {BLACK}Pellter hedfan: {LTBLUE}{COMMA} teil
STR_VEHICLE_INFO_WEIGHT_POWER_MAX_SPEED                         :{BLACK}Pwys: {LTBLUE}{WEIGHT_SHORT} {BLACK}Pŵer: {LTBLUE}{POWER}{BLACK} Cyflym. Max: {LTBLUE}{VELOCITY}
STR_VEHICLE_INFO_WEIGHT_POWER_MAX_SPEED_MAX_TE                  :{BLACK}Pwys: {LTBLUE}{WEIGHT_SHORT} {BLACK}Pŵer: {LTBLUE}{POWER}{BLACK} Cyflym. Max: {LTBLUE}{VELOCITY} {BLACK}Max. T.E.: {LTBLUE}{FORCE}

STR_VEHICLE_INFO_PROFIT_THIS_YEAR_LAST_YEAR                     :{BLACK}Elw eleni: {LTBLUE}{CURRENCY_LONG} (llynedd: {CURRENCY_LONG})
STR_VEHICLE_INFO_RELIABILITY_BREAKDOWNS                         :{BLACK}Dibynadwyedd: {LTBLUE}{COMMA}%  {BLACK}Toriadau ers gwasanaeth olaf: {LTBLUE}{COMMA}

STR_VEHICLE_INFO_BUILT_VALUE                                    :{LTBLUE}{ENGINE} {BLACK}Codi: {LTBLUE}{NUM}{BLACK} Pris: {LTBLUE}{CURRENCY_LONG}
STR_VEHICLE_INFO_NO_CAPACITY                                    :{BLACK}Cynhwysedd: {LTBLUE}Dim{STRING}
STR_VEHICLE_INFO_CAPACITY                                       :{BLACK}Cynhwysedd: {LTBLUE}{CARGO_LONG}{3:STRING}
STR_VEHICLE_INFO_CAPACITY_MULT                                  :{BLACK}Cynhwysedd: {LTBLUE}{CARGO_LONG}{3:STRING} (x{4:NUM})
STR_VEHICLE_INFO_CAPACITY_CAPACITY                              :{BLACK}Cynhwysedd: {LTBLUE}{CARGO_LONG}, {CARGO_LONG}{STRING}

STR_VEHICLE_INFO_FEEDER_CARGO_VALUE                             :{BLACK}Credydau Trosglwyddo: {LTBLUE}{CURRENCY_LONG}

STR_VEHICLE_DETAILS_SERVICING_INTERVAL_DAYS                     :{BLACK}Bwlch rhwng gwasanaeth: {LTBLUE}{COMMA}{NBSP}diwrnod{BLACK}   Gwasanaeth diwethaf: {LTBLUE}{DATE_LONG}
STR_VEHICLE_DETAILS_SERVICING_INTERVAL_PERCENT                  :{BLACK}Bwlch rhwng gwasanaethu: {LTBLUE}{COMMA}%{BLACK}  Gwasanaeth diwethaf: {LTBLUE}{DATE_LONG}
STR_VEHICLE_DETAILS_INCREASE_SERVICING_INTERVAL_TOOLTIP         :{BLACK}Cynyddu'r bwlch rhwng gwasanaethau fesul 10. Mae Ctrl+Clic yn gostwng y bwlch rhwng gwasanaethau fesul 5.
STR_VEHICLE_DETAILS_DECREASE_SERVICING_INTERVAL_TOOLTIP         :{BLACK}Gostwng y bwlch rhwng gwasanaethau fesul 10. Mae Ctrl+Clic yn gostwng y bwlch rhwng gwasanaethau fesul 5.

STR_SERVICE_INTERVAL_DROPDOWN_TOOLTIP                           :{BLACK}Newid dull ystod gwasanaethu
STR_VEHICLE_DETAILS_DEFAULT                                     :Rhagosodedig
STR_VEHICLE_DETAILS_DAYS                                        :Diwrnod
STR_VEHICLE_DETAILS_PERCENT                                     :Canran

STR_QUERY_RENAME_TRAIN_CAPTION                                  :{WHITE}Enwi trên
STR_QUERY_RENAME_ROAD_VEHICLE_CAPTION                           :{WHITE}Enwi cerbyd ffordd
STR_QUERY_RENAME_SHIP_CAPTION                                   :{WHITE}Enwi llong
STR_QUERY_RENAME_AIRCRAFT_CAPTION                               :{WHITE}Enwi awyren

# Extra buttons for train details windows
STR_VEHICLE_DETAILS_TRAIN_ENGINE_BUILT_AND_VALUE                :{LTBLUE}{ENGINE}{BLACK}   Adeiladwyd: {LTBLUE}{NUM}{BLACK} Gwerth: {LTBLUE}{CURRENCY_LONG}
STR_VEHICLE_DETAILS_TRAIN_WAGON_VALUE                           :{LTBLUE}{ENGINE}{BLACK}   Gwerth: {LTBLUE}{CURRENCY_LONG}

STR_VEHICLE_DETAILS_TRAIN_TOTAL_CAPACITY_TEXT                   :{BLACK}Cyfanswm cynhwysedd cludo'r trên hwn:
STR_VEHICLE_DETAILS_TRAIN_TOTAL_CAPACITY                        :{LTBLUE}- {CARGO_LONG} ({CARGO_SHORT})
STR_VEHICLE_DETAILS_TRAIN_TOTAL_CAPACITY_MULT                   :{LTBLUE}- {CARGO_LONG} ({CARGO_SHORT}) (x{NUM})

STR_VEHICLE_DETAILS_CARGO_EMPTY                                 :{LTBLUE}Gwag
STR_VEHICLE_DETAILS_CARGO_FROM                                  :{LTBLUE}{CARGO_LONG} o {STATION}
STR_VEHICLE_DETAILS_CARGO_FROM_MULT                             :{LTBLUE}{CARGO_LONG} o {STATION} (x{NUM})

STR_VEHICLE_DETAIL_TAB_CARGO                                    :{BLACK}Llwyth
STR_VEHICLE_DETAILS_TRAIN_CARGO_TOOLTIP                         :{BLACK}Dangos manylion y llwyth sy'n cael ei gludo
STR_VEHICLE_DETAIL_TAB_INFORMATION                              :{BLACK}Gwybodaeth
STR_VEHICLE_DETAILS_TRAIN_INFORMATION_TOOLTIP                   :{BLACK}Dangos manylion cerbydau'r trên
STR_VEHICLE_DETAIL_TAB_CAPACITIES                               :{BLACK}Cyfansymau Gallu Cludo
STR_VEHICLE_DETAILS_TRAIN_CAPACITIES_TOOLTIP                    :{BLACK}Dangos cynwyseddau pob cerbyd
STR_VEHICLE_DETAIL_TAB_TOTAL_CARGO                              :{BLACK}Cyfanswm Llwyth
STR_VEHICLE_DETAILS_TRAIN_TOTAL_CARGO_TOOLTIP                   :{BLACK}Dangos cynhwysedd y trên, wedi'i rannu yn ôl math nwyddau

STR_VEHICLE_DETAILS_TRAIN_ARTICULATED_RV_CAPACITY               :{BLACK}Cynhwysedd: {LTBLUE}

# Vehicle refit
STR_REFIT_CAPTION                                               :{WHITE}{VEHICLE} (Ailffitio)
STR_REFIT_TITLE                                                 :{GOLD}Dewiswch y math o lwyth i'w gario:
STR_REFIT_NEW_CAPACITY_COST_OF_REFIT                            :{BLACK}bellach yn gallu cario: {GOLD}{CARGO_LONG}{}{BLACK}Côst o ailffitio: {RED}{CURRENCY_LONG}
STR_REFIT_NEW_CAPACITY_INCOME_FROM_REFIT                        :{BLACK}Cynhwysedd newydd: {GOLD}{CARGO_LONG}{}{BLACK}Incwm drwy ailffitio: {GREEN}{CURRENCY_LONG}
STR_REFIT_NEW_CAPACITY_COST_OF_AIRCRAFT_REFIT                   :{BLACK}Cynhwysedd newydd: {GOLD}{CARGO_LONG}, {GOLD}{CARGO_LONG}{}{BLACK}Cost ailffitio: {RED}{CURRENCY_LONG}
STR_REFIT_NEW_CAPACITY_INCOME_FROM_AIRCRAFT_REFIT               :{BLACK}Cynhwysedd newydd: {GOLD}{CARGO_LONG}, {GOLD}{CARGO_LONG}{}{BLACK}Incwm drwy ailffitio: {GREEN}{CURRENCY_LONG}
STR_REFIT_SELECT_VEHICLES_TOOLTIP                               :{BLACK}Dewisiwch y cerbydau i ailffitio. Mae llusgo'r llygoden yn galluogi dewis sawl cerbyd. Mae clicio ar wagle'n dewis y cerbydres gyfan. Mae Ctrl+Clic yn dewis cerbyd a phob un ar ei hôl

STR_REFIT_TRAIN_LIST_TOOLTIP                                    :{BLACK}Dewiswch fath o lwyth i'r trên ei gario
STR_REFIT_ROAD_VEHICLE_LIST_TOOLTIP                             :{BLACK}Dewiswch y math o lwyth i'r cerbyd ffordd gario
STR_REFIT_SHIP_LIST_TOOLTIP                                     :{BLACK}Dewiswch lwyth i'r llong ei gario
STR_REFIT_AIRCRAFT_LIST_TOOLTIP                                 :{BLACK}Dewiswch y math o lwyth i'r awyren ei chario

STR_REFIT_TRAIN_REFIT_BUTTON                                    :{BLACK}Ailffitio trên
STR_REFIT_ROAD_VEHICLE_REFIT_BUTTON                             :{BLACK}Ailffitio cerbyd ffordd
STR_REFIT_SHIP_REFIT_BUTTON                                     :{BLACK}Ailffitio llong
STR_REFIT_AIRCRAFT_REFIT_BUTTON                                 :{BLACK}Ailffitio awyren

STR_REFIT_TRAIN_REFIT_TOOLTIP                                   :{BLACK}Ailffitio'r trên i gario'r math o llwyth sydd wedi'i ddewis
STR_REFIT_ROAD_VEHICLE_REFIT_TOOLTIP                            :{BLACK}Ailffitio cerbyd ffordd i gario'r llwyth sydd wedi'i amlygu
STR_REFIT_SHIP_REFIT_TOOLTIP                                    :{BLACK}Ailffitio llong i gario'r llwyth sydd wedi'i amlygu
STR_REFIT_AIRCRAFT_REFIT_TOOLTIP                                :{BLACK}Ailffitio awyren i gario'r math o lwyth sydd wedi'i amlygu

# Order view
STR_ORDERS_CAPTION                                              :{WHITE}{VEHICLE} (Gorchmynion)
STR_ORDERS_TIMETABLE_VIEW                                       :{BLACK}Amserlen
STR_ORDERS_TIMETABLE_VIEW_TOOLTIP                               :{BLACK}Newid i'r golwg amserlen

STR_ORDERS_LIST_TOOLTIP                                         :{BLACK}Rhestr orchmynion - cliciwch orchymyn i'w amlygu. Mae Ctrl+Clic yn sgrolio i gyrchfan yr orchymyn
STR_ORDER_INDEX                                                 :{COMMA}:{NBSP}
STR_ORDER_TEXT                                                  :{STRING} {STRING} {STRING}

STR_ORDERS_END_OF_ORDERS                                        :- - Diwedd Gorchmynion - -
STR_ORDERS_END_OF_SHARED_ORDERS                                 :- - Diwedd y Gorchmynion sydd wedi'u Rhannu - -

# Order bottom buttons
STR_ORDER_NON_STOP                                              :{BLACK}Heb stop
STR_ORDER_GO_TO                                                 :Mynd i
STR_ORDER_GO_NON_STOP_TO                                        :Mynd heb stop i
STR_ORDER_GO_VIA                                                :Mynd trwy
STR_ORDER_GO_NON_STOP_VIA                                       :Mynd heb stop trwy
STR_ORDER_TOOLTIP_NON_STOP                                      :{BLACK}Newid ymddygiad stopio o'r gorchymyn a amlygwyd

STR_ORDER_TOGGLE_FULL_LOAD                                      :{BLACK}Llwyth llawn, unrhyw gargo
STR_ORDER_DROP_LOAD_IF_POSSIBLE                                 :Llwytho os yw ar gael
STR_ORDER_DROP_FULL_LOAD_ALL                                    :Llwyth llawn, pob cargo
STR_ORDER_DROP_FULL_LOAD_ANY                                    :Llwyth llawn, unrhyw gargo
STR_ORDER_DROP_NO_LOADING                                       :Dim llwytho
STR_ORDER_TOOLTIP_FULL_LOAD                                     :{BLACK}Newid ymddygiad llwytho'r gorchymyn a amlygwyd

STR_ORDER_TOGGLE_UNLOAD                                         :{BLACK}Dadlwytho'r cyfan
STR_ORDER_DROP_UNLOAD_IF_ACCEPTED                               :Dadlwytho os y derbynnir
STR_ORDER_DROP_UNLOAD                                           :Dadlwytho'r cyfan
STR_ORDER_DROP_TRANSFER                                         :Trosglwyddo
STR_ORDER_DROP_NO_UNLOADING                                     :Dim dadlwytho
STR_ORDER_TOOLTIP_UNLOAD                                        :{BLACK}Newid ymddygiad dadlwythio'r gorchymyn a amlygwyd

STR_ORDER_REFIT                                                 :{BLACK}Ailffitio
STR_ORDER_REFIT_TOOLTIP                                         :{BLACK}Dewiswch y math o lwyth yr hoffech chi ailffitio gyda'r gorchymyn hwn. Cliciwch Ctrl-clic er mwyn diddymu'r cyfarwyddyd hwn.
STR_ORDER_REFIT_AUTO                                            :{BLACK}Ailffitio mewn gorsaf
STR_ORDER_REFIT_AUTO_TOOLTIP                                    :{BLACK}Dewis y math o lwyth i ailffitio ar ei gyfer yn y gorchymyn yma. Mae Ctrl+Clic yn tynnu'r gorchymyn. Bydd ailffitio ond yn digwydd os yw'r cerbyd yn caniatáu hynny
STR_ORDER_DROP_REFIT_AUTO                                       :Llwyth gosodedig
STR_ORDER_DROP_REFIT_AUTO_ANY                                   :Llwythi ar gael

STR_ORDER_SERVICE                                               :{BLACK}Gwasanaeth
STR_ORDER_DROP_GO_ALWAYS_DEPOT                                  :Mynd bob tro
STR_ORDER_DROP_SERVICE_DEPOT                                    :Gwasanaethu os oes angen
STR_ORDER_DROP_HALT_DEPOT                                       :Stopio
STR_ORDER_SERVICE_TOOLTIP                                       :{BLACK}Hepgor y gorchymyn hwn os nad oes angen gwasanaeth

STR_ORDER_CONDITIONAL_VARIABLE_TOOLTIP                          :{BLACK}Data cerbyd i seilio'r naid arno

# Conditional order variables, must follow order of OrderConditionVariable enum
STR_ORDER_CONDITIONAL_LOAD_PERCENTAGE                           :Canran llwyth
STR_ORDER_CONDITIONAL_RELIABILITY                               :Dibynadwyedd
STR_ORDER_CONDITIONAL_MAX_SPEED                                 :Cyflymder uchaf
STR_ORDER_CONDITIONAL_AGE                                       :Oed (blynyddoedd)
STR_ORDER_CONDITIONAL_REQUIRES_SERVICE                          :Angen gwasanaeth
STR_ORDER_CONDITIONAL_UNCONDITIONALLY                           :Bob tro
STR_ORDER_CONDITIONAL_REMAINING_LIFETIME                        :Oes yn weddill (blynyddoedd)

STR_ORDER_CONDITIONAL_COMPARATOR_TOOLTIP                        :{BLACK}Sut i gymharu'r data cerbyd i'r gwerth a roddwyd
STR_ORDER_CONDITIONAL_COMPARATOR_EQUALS                         :yn hafal i
STR_ORDER_CONDITIONAL_COMPARATOR_NOT_EQUALS                     :ddim yn hafal i
STR_ORDER_CONDITIONAL_COMPARATOR_LESS_THAN                      :yn llai na
STR_ORDER_CONDITIONAL_COMPARATOR_LESS_EQUALS                    :yn llai na neu'n fwy na
STR_ORDER_CONDITIONAL_COMPARATOR_MORE_THAN                      :yn fwy na
STR_ORDER_CONDITIONAL_COMPARATOR_MORE_EQUALS                    :yn fwy neu'n llai na
STR_ORDER_CONDITIONAL_COMPARATOR_IS_TRUE                        :yn wir
STR_ORDER_CONDITIONAL_COMPARATOR_IS_FALSE                       :yn anghywir

STR_ORDER_CONDITIONAL_VALUE_TOOLTIP                             :{BLACK} Y gwerth i gymharu data'r cerbyd yn ei erbyn
STR_ORDER_CONDITIONAL_VALUE_CAPT                                :{WHITE}Rhowch y gwerth i'w gymharu'n ei erbyn

STR_ORDERS_SKIP_BUTTON                                          :{BLACK}Hepgor
STR_ORDERS_SKIP_TOOLTIP                                         :{BLACK}hepgor y gorchymyn cyfredol, a chychwyn y nesaf

STR_ORDERS_DELETE_BUTTON                                        :{BLACK}Dileu
STR_ORDERS_DELETE_TOOLTIP                                       :{BLACK}Dileu y gorchymyn sydd wedi'i amlygu
STR_ORDERS_DELETE_ALL_TOOLTIP                                   :{BLACK}Dileu pob gorchymyn
STR_ORDERS_STOP_SHARING_BUTTON                                  :{BLACK}Peidio â rhannu
STR_ORDERS_STOP_SHARING_TOOLTIP                                 :{BLACK}Peidio â rhannu rhestr gorchmynion. Mae Ctrl+Clic hefyd yn dileu holl orchmynion y cerbyd hwn

STR_ORDERS_GO_TO_BUTTON                                         :{BLACK}Mynd i
STR_ORDER_GO_TO_NEAREST_DEPOT                                   :Mynd i'r depo agosaf
STR_ORDER_GO_TO_NEAREST_HANGAR                                  :Mynd i'r awyrendy agosaf
STR_ORDER_CONDITIONAL                                           :Naid gorchymyn amodol
STR_ORDER_SHARE                                                 :Rhannu gorchmynion
STR_ORDERS_GO_TO_TOOLTIP                                        :{BLACK}Mewnosod gorchymyn newydd cyn yr orchymyn a amlygwyd, neu greu ar ddiwedd y rhestr. Mae Ctrl yn gwneud gorchymynion orsaf yn rhai 'llwyth llawn unrhyw nwyddau', gorchymynion pwyntiau llwybro 'heb aros' a gorchmynion depot 'gwasanaethu'. Mae 'Rhannu gorchmynion' neu Ctrl yn galluogi i'r cerbyd yma rannu gorchmynion gyda'r cerbyd a ddewisir. Mae clicio ar gerbyd yn copïo gorchmynion o'r cerbyd hwnnw. Mae gorchymyn depo'n analluogi gwasanaethu diofyn ar gyfer y cerbyd

STR_ORDERS_VEH_WITH_SHARED_ORDERS_LIST_TOOLTIP                  :{BLACK}Dangos pob cerbydau sy'n rhannu'r amserlen hon

# String parts to build the order string
STR_ORDER_GO_TO_WAYPOINT                                        :Mynd trwy {WAYPOINT}
STR_ORDER_GO_NON_STOP_TO_WAYPOINT                               :Mynd heb stop trwy {WAYPOINT}

STR_ORDER_SERVICE_AT                                            :Gwasanaethu yn
STR_ORDER_SERVICE_NON_STOP_AT                                   :Gwasanaethu heb stopio yn

STR_ORDER_NEAREST_DEPOT                                         :agosaf
STR_ORDER_NEAREST_HANGAR                                        :yr Awyrendy agosaf
STR_ORDER_TRAIN_DEPOT                                           :Depo Trên
STR_ORDER_ROAD_VEHICLE_DEPOT                                    :Depo Cerbydau Ffordd
STR_ORDER_SHIP_DEPOT                                            :Depo Llongau
STR_ORDER_GO_TO_NEAREST_DEPOT_FORMAT                            :{0:STRING} {2:STRING} {1:STRING}
STR_ORDER_GO_TO_DEPOT_FORMAT                                    :{STRING} {DEPOT}

STR_ORDER_REFIT_ORDER                                           :(Ailffitio i {STRING})
STR_ORDER_REFIT_STOP_ORDER                                      :(Ailfitio i {STRING} a stopio)
STR_ORDER_STOP_ORDER                                            :(Stopio)

STR_ORDER_GO_TO_STATION                                         :{STRING} {STATION} {STRING}

STR_ORDER_IMPLICIT                                              :(Ymhlyg)

STR_ORDER_FULL_LOAD                                             :(Llwyth llawn)
STR_ORDER_FULL_LOAD_ANY                                         :(Llwyth llawn, unrhyw gargo)
STR_ORDER_NO_LOAD                                               :(Dim llwytho)
STR_ORDER_UNLOAD                                                :(Dadlwytho a llwytho)
STR_ORDER_UNLOAD_FULL_LOAD                                      :(Dadlwytho ac aros am lwyth llawn)
STR_ORDER_UNLOAD_FULL_LOAD_ANY                                  :(Dadlwytho ac aros am lwyth llawn)
STR_ORDER_UNLOAD_NO_LOAD                                        :(Dadlwytho a gadael yn wag)
STR_ORDER_TRANSFER                                              :(Trosglwyddo a llwytho)
STR_ORDER_TRANSFER_FULL_LOAD                                    :(Trosglwyddo ac aros am lwyth llawn)
STR_ORDER_TRANSFER_FULL_LOAD_ANY                                :(Trosglwyddo ac aros am lwyth llawn)
STR_ORDER_TRANSFER_NO_LOAD                                      :(Trosglwyddo a gadael yn wag)
STR_ORDER_NO_UNLOAD                                             :(Dim dadlwytho ond llwytho)
STR_ORDER_NO_UNLOAD_FULL_LOAD                                   :(Dim dadlwytho, aros am lwyth llawn)
STR_ORDER_NO_UNLOAD_FULL_LOAD_ANY                               :(Dim dadlwytho, aros am unrhyw lwyth llawn)
STR_ORDER_NO_UNLOAD_NO_LOAD                                     :(Dim llwytho na dadlwytho)

STR_ORDER_AUTO_REFIT                                            :(Ailffitio i {STRING})
STR_ORDER_FULL_LOAD_REFIT                                       :(Llwyth llawn gan ailffitio i {STRING})
STR_ORDER_FULL_LOAD_ANY_REFIT                                   :(Llwyth llawn o unrhyw gargo gan ailffitio i {STRING})
STR_ORDER_UNLOAD_REFIT                                          :(Dadlwytho a llwytho gan ailffitio i {STRING})
STR_ORDER_UNLOAD_FULL_LOAD_REFIT                                :(Dadlwytho ac aros am lwyth llawn o gargo gan ailffitio i {STRING})
STR_ORDER_UNLOAD_FULL_LOAD_ANY_REFIT                            :(Dadlwytho ac aros am unrhyw lwyth llawn gan ailffitio o {STRING})
STR_ORDER_TRANSFER_REFIT                                        :(Trosglwyddo a llwytho gan ailffitio i {STRING})
STR_ORDER_TRANSFER_FULL_LOAD_REFIT                              :(Trosglwyddo ac aros am lwyth llawn gan ailffitio i {STRING})
STR_ORDER_TRANSFER_FULL_LOAD_ANY_REFIT                          :(Trosglwyddo ac aros am unrhyw lwyth llawn gan ailffitio i {STRING})
STR_ORDER_NO_UNLOAD_REFIT                                       :(Dim dadlwytho ond llwytho gan ailffitio i {STRING})
STR_ORDER_NO_UNLOAD_FULL_LOAD_REFIT                             :(Dim dadlwytho ac aros am lwyth llawn gan ailffitio i {STRING})
STR_ORDER_NO_UNLOAD_FULL_LOAD_ANY_REFIT                         :(Dim dadlwytho ac aros am unrhyw lwyth llawn gan ailffitio i {STRING})

STR_ORDER_AUTO_REFIT_ANY                                        :llwythi ar gael

STR_ORDER_STOP_LOCATION_NEAR_END                                :[ochr agos]
STR_ORDER_STOP_LOCATION_MIDDLE                                  :[canol]
STR_ORDER_STOP_LOCATION_FAR_END                                 :[ochr bell]

STR_ORDER_OUT_OF_RANGE                                          :{RED} (Mae'r cyrchfan nesaf allan o gyrraedd y cerbyd)

STR_ORDER_CONDITIONAL_UNCONDITIONAL                             :Neidio i orchymyn {COMMA}
STR_ORDER_CONDITIONAL_NUM                                       :Neidio i orchymyn {COMMA} pan fo {STRING} {STRING} {COMMA}
STR_ORDER_CONDITIONAL_TRUE_FALSE                                :Neidio i orchymyn {COMMA} pan fo {STRING} {STRING}

STR_INVALID_ORDER                                               :{RED} (Gorchymyn Annilys)

# Time table window
STR_TIMETABLE_TITLE                                             :{WHITE}{VEHICLE} (Amserlen)
STR_TIMETABLE_ORDER_VIEW                                        :{BLACK}Gorchmynion
STR_TIMETABLE_ORDER_VIEW_TOOLTIP                                :{BLACK}Newid i'r golwg gorchmynion

STR_TIMETABLE_TOOLTIP                                           :{BLACK}Amserlen - cliciwch ar orchymyn i'w amlygu

STR_TIMETABLE_NO_TRAVEL                                         :Dim teithio
STR_TIMETABLE_NOT_TIMETABLEABLE                                 :Teithio (awtomatig; amserlennir gan y gorchymyn defnyddiwr nesaf)
STR_TIMETABLE_TRAVEL_NOT_TIMETABLED                             :Teithio (heb ei amserlenu)
STR_TIMETABLE_TRAVEL_NOT_TIMETABLED_SPEED                       :Teithio heb oresgyn {2:VELOCITY} (heb ei amserlenu)
STR_TIMETABLE_TRAVEL_FOR                                        :Teithio am{STRING}
STR_TIMETABLE_TRAVEL_FOR_SPEED                                  :Teithio am {STRING} heb oresgyn {VELOCITY}
STR_TIMETABLE_TRAVEL_FOR_ESTIMATED                              :Teithio (am {STRING}, heb ei amserlennu)
STR_TIMETABLE_TRAVEL_FOR_SPEED_ESTIMATED                        :Teitho (am {STRING}, heb ei amserlennu) dim cyflymach na {VELOCITY}
STR_TIMETABLE_STAY_FOR_ESTIMATED                                :(aros am {STRING}, heb ei amserlennu)
STR_TIMETABLE_AND_TRAVEL_FOR_ESTIMATED                          :(teitiho am {STRING}, heb ei amserlennu)
STR_TIMETABLE_STAY_FOR                                          :aros am {STRING}
STR_TIMETABLE_AND_TRAVEL_FOR                                    :a theithio am {STRING}
STR_TIMETABLE_DAYS                                              :{COMMA}{NBSP}diwrnod
STR_TIMETABLE_TICKS                                             :{COMMA}{NBSP}tic

STR_TIMETABLE_TOTAL_TIME                                        :{BLACK}Bydd yr amserlen hon yn cymryd {STRING} i'w chwblhau
STR_TIMETABLE_TOTAL_TIME_INCOMPLETE                             :{BLACK}Bydd yr amserlen hon yn cymryd o leiaf {STRING} i'w chwblhau (heb ei hamserlennu'n llwyr)

STR_TIMETABLE_STATUS_ON_TIME                                    :{BLACK}Mae'r cerbyd hwn yn rhedeg ar amser ar hyn o bryd
STR_TIMETABLE_STATUS_LATE                                       :{BLACK}Mae'r cerbyd hwn yn rhedeg {STRING} yn hwyr ar hyn o bryd
STR_TIMETABLE_STATUS_EARLY                                      :{BLACK}Mae'r cerbyd hwn yn rhedeg {STRING} yn gynnar ar hyn o bryd
STR_TIMETABLE_STATUS_NOT_STARTED                                :{BLACK}Nid yw'r amserlen yma wedi dechrau
STR_TIMETABLE_STATUS_START_AT                                   :{BLACK}Bydd yr amserlen yma'n dechrau ar {STRING}

STR_TIMETABLE_STARTING_DATE                                     :{BLACK}Dyddiad dechrau
STR_TIMETABLE_STARTING_DATE_TOOLTIP                             :{BLACK}Dewis dyddiad fel pwynt dechrau ar gyfer yr amserlen yma. Mae Ctrl+Clic yn gosod pwynt dechrau yr amselen yma ac yn dosbarthu'r holl gerbydau sy'n rhannu'r gorchymyn yma yn gyson yn ôl eu trefn cymharol, os yw'r gorchymyn wedi ei amserlennu'n llwyr

STR_TIMETABLE_CHANGE_TIME                                       :{BLACK}Newid Amser
STR_TIMETABLE_WAIT_TIME_TOOLTIP                                 :{BLACK}Newid faint o amser y dylai'r gorchymyn a amlygwyd ei gymryd

STR_TIMETABLE_CLEAR_TIME                                        :{BLACK}Clirio Amser
STR_TIMETABLE_CLEAR_TIME_TOOLTIP                                :{BLACK}Clirio faint o amser y dylai'r gorchymyn a amlygwyd ei gymryd.

STR_TIMETABLE_CHANGE_SPEED                                      :{BLACK}Newid Terfyn Cyflymder
STR_TIMETABLE_CHANGE_SPEED_TOOLTIP                              :{BLACK}Newid cyflymder teithio uchafsymol y gorchymyn a amlygwyd

STR_TIMETABLE_CLEAR_SPEED                                       :{BLACK}Clirio Terfyn Cyflymder
STR_TIMETABLE_CLEAR_SPEED_TOOLTIP                               :{BLACK}Clirio cyflymder teithio uchafsymol y gorchymyn a amlygwyd

STR_TIMETABLE_RESET_LATENESS                                    :{BLACK}Ailosod Mesurydd Hwyrni
STR_TIMETABLE_RESET_LATENESS_TOOLTIP                            :{BLACK}Ailosod y mesurydd hwyrni, fel y bydd y cerbyd ar amser

STR_TIMETABLE_AUTOFILL                                          :{BLACK}Awtolenwi
STR_TIMETABLE_AUTOFILL_TOOLTIP                                  :{BLACK}Llenwch yr amserlen yn awtomatig gyda gwerthoedd o'r daith nesaf (Ctrl+Clic er mwyn ceisio cadw amserau aros)

STR_TIMETABLE_EXPECTED                                          :{BLACK}Disgwylir
STR_TIMETABLE_SCHEDULED                                         :{BLACK}Amserlenwyd
STR_TIMETABLE_EXPECTED_TOOLTIP                                  :{BLACK}Newid rhwng yr amser a ddisgwylir a'r amserlen

STR_TIMETABLE_ARRIVAL_ABBREVIATION                              :Cyr:
STR_TIMETABLE_DEPARTURE_ABBREVIATION                            :Gad:


# Date window (for timetable)
STR_DATE_CAPTION                                                :{WHITE}Gosod dyddiad
STR_DATE_SET_DATE                                               :{BLACK}Gososd dyddiad
STR_DATE_SET_DATE_TOOLTIP                                       :{BLACK}Defnyddio'r dyddiad a ddewisir fel dyddiad dechrau ar gyfer yr amserlen
STR_DATE_DAY_TOOLTIP                                            :{BLACK}Dewis diwrnod
STR_DATE_MONTH_TOOLTIP                                          :{BLACK}Dewis mis
STR_DATE_YEAR_TOOLTIP                                           :{BLACK}Dewis blwyddyn


# AI debug window
STR_AI_DEBUG                                                    :{WHITE}Dadnamu AI / Sgript Gêm
STR_AI_DEBUG_NAME_AND_VERSION                                   :{BLACK}{STRING} (v{NUM})
STR_AI_DEBUG_NAME_TOOLTIP                                       :{BLACK}Enw'r sgript
STR_AI_DEBUG_SETTINGS                                           :{BLACK}Gosodiadau
STR_AI_DEBUG_SETTINGS_TOOLTIP                                   :{BLACK}Newid gosodiadau'r sgript
STR_AI_DEBUG_RELOAD                                             :{BLACK}Ail-lwytho AI
STR_AI_DEBUG_RELOAD_TOOLTIP                                     :{BLACK}lladd yr AI, ail-lwytho'r sgript ac ailgychwyn yr AI
STR_AI_DEBUG_BREAK_STR_ON_OFF_TOOLTIP                           :{BLACK}Galluogi/analluogi toriadau pan fo neges log AI yn cydweddu a'r llinyn torri
STR_AI_DEBUG_BREAK_ON_LABEL                                     :{BLACK}Torri ar:
STR_AI_DEBUG_BREAK_STR_OSKTITLE                                 :{BLACK}Torri ar
STR_AI_DEBUG_BREAK_STR_TOOLTIP                                  :{BLACK}Pan fo neges log AI yn cydweddu a'r llinyn yma, bydd y gêm yn oedi
STR_AI_DEBUG_MATCH_CASE                                         :{BLACK}Cydweddu priflythrennu
STR_AI_DEBUG_MATCH_CASE_TOOLTIP                                 :{BLACK}Toglo cydweddu priflythrennu tra'n cymharu negeseuon log AI gyda'r llinyn torri
STR_AI_DEBUG_CONTINUE                                           :{BLACK}Parhau
STR_AI_DEBUG_CONTINUE_TOOLTIP                                   :{BLACK}Dadoedi a rhedeg yr AI
STR_AI_DEBUG_SELECT_AI_TOOLTIP                                  :{BLACK}Gweld allbwn dadnamu'r AI yma
STR_AI_GAME_SCRIPT                                              :{BLACK}Game Script
STR_AI_GAME_SCRIPT_TOOLTIP                                      :{BLACK}Gwirio'r log Game Script

STR_ERROR_AI_NO_AI_FOUND                                        :Ni ganfuwyd AI addas i lwytho.{}AI ffug yw hwn na wnai unrhyw beth.{}Gallwch lawrlwytho sawl AI drwy'r system 'Cynnwys Arlein'
STR_ERROR_AI_PLEASE_REPORT_CRASH                                :{WHITE}Mae sgript a oedd yn rhedeg wedi chwalu. A fyddwch cystad ag adrodd am hyn i awdur yr sgript ynghyd â sgrin-gipiad o'r Ffenestr Ddadnamu AI/Sgript Gêm
STR_ERROR_AI_DEBUG_SERVER_ONLY                                  :{YELLOW}Mae'r Ffenestr Ddadnamu AI / Sgript Gêm ar gael ar gyfer y gweinydd yn unig

# AI configuration window
STR_AI_CONFIG_CAPTION                                           :{WHITE}Ffurfweddiad AI / Sgript Gêm
STR_AI_CONFIG_GAMELIST_TOOLTIP                                  :{BLACK}Y Sgriptiau Gêm a lwythir yn y gêm nesaf
STR_AI_CONFIG_AILIST_TOOLTIP                                    :{BLACK}Yr AIau a lwythir yn y gêm nesaf
STR_AI_CONFIG_HUMAN_PLAYER                                      :Chwaraewr dynol
STR_AI_CONFIG_RANDOM_AI                                         :AI ar hap
STR_AI_CONFIG_NONE                                              :(dim)

STR_AI_CONFIG_MOVE_UP                                           :{BLACK}Symud i Fyny
STR_AI_CONFIG_MOVE_UP_TOOLTIP                                   :{BLACK}Symud yr AI a ddewiswyd i fyny'r rhestr
STR_AI_CONFIG_MOVE_DOWN                                         :{BLACK}Symud i Lawr
STR_AI_CONFIG_MOVE_DOWN_TOOLTIP                                 :{BLACK}Symud yr AI a ddewiswyd i lawr y rhestr

STR_AI_CONFIG_GAMESCRIPT                                        :{SILVER}Sgript Gêm
STR_AI_CONFIG_AI                                                :{SILVER}AIau

STR_AI_CONFIG_CHANGE                                            :{BLACK}Dewis {STRING}
STR_AI_CONFIG_CHANGE_NONE                                       :
STR_AI_CONFIG_CHANGE_AI                                         :AI
STR_AI_CONFIG_CHANGE_GAMESCRIPT                                 :Sgript Gêm
STR_AI_CONFIG_CHANGE_TOOLTIP                                    :{BLACK}Llwytho sgript arall
STR_AI_CONFIG_CONFIGURE                                         :{BLACK}Ffurfweddu
STR_AI_CONFIG_CONFIGURE_TOOLTIP                                 :{BLACK}ffurfweddu paramedrau'r sgript

# Available AIs window
STR_AI_LIST_CAPTION                                             :{WHITE}{STRING} ar gael
STR_AI_LIST_CAPTION_AI                                          :AIau
STR_AI_LIST_CAPTION_GAMESCRIPT                                  :Sgriptiau Gêm
STR_AI_LIST_TOOLTIP                                             :{BLACK}Cliciwch i ddewis sgript

STR_AI_LIST_AUTHOR                                              :{LTBLUE}Awdur: {ORANGE}{STRING}
STR_AI_LIST_VERSION                                             :{LTBLUE}Fersiwn: {ORANGE}{NUM}
STR_AI_LIST_URL                                                 :{LTBLUE}URL: {ORANGE}{STRING}

STR_AI_LIST_ACCEPT                                              :{BLACK}Derbyn
STR_AI_LIST_ACCEPT_TOOLTIP                                      :{BLACK}Dewis y sgript a amlygwyd
STR_AI_LIST_CANCEL                                              :{BLACK}Canslo
STR_AI_LIST_CANCEL_TOOLTIP                                      :{BLACK}Peidio newid y sgript

# AI Parameters
STR_AI_SETTINGS_CAPTION                                         :{WHITE}{STRING} Paramedrau
STR_AI_SETTINGS_CAPTION_AI                                      :AI
STR_AI_SETTINGS_CAPTION_GAMESCRIPT                              :Sgript Gêm
STR_AI_SETTINGS_CLOSE                                           :{BLACK}Cau
STR_AI_SETTINGS_RESET                                           :{BLACK}Ailosod
STR_AI_SETTINGS_SETTING                                         :{STRING}: {ORANGE}{STRING}
STR_AI_SETTINGS_START_DELAY                                     :Nifer o ddiwrnodau i aros wedi dechrau AI blaenorol cyn dechrau hon (fwy neu lai): {ORANGE}{STRING}


# Textfile window
STR_TEXTFILE_README_CAPTION                                     :{WHITE}Dogfenyddiaeth {STRING} {STRING}
STR_TEXTFILE_CHANGELOG_CAPTION                                  :{WHITE}Log newidiadau {STRING} {STRING}
STR_TEXTFILE_LICENCE_CAPTION                                    :{WHITE}Trwydded {STRING} {STRING}
STR_TEXTFILE_WRAP_TEXT                                          :{WHITE}Amlapio testun
STR_TEXTFILE_WRAP_TEXT_TOOLTIP                                  :{BLACK}Amlapio testun y ffenestr fel ei fod i'w weld heb sgrolio
STR_TEXTFILE_VIEW_README                                        :{BLACK}Gweld dogfenyddiaeth
STR_TEXTFILE_VIEW_CHANGELOG                                     :{BLACK}Log Newidiadau
STR_TEXTFILE_VIEW_LICENCE                                       :{BLACK}Trwydded


# Vehicle loading indicators
STR_PERCENT_UP_SMALL                                            :{TINY_FONT}{WHITE}{NUM}%{UP_ARROW}
STR_PERCENT_UP                                                  :{WHITE}{NUM}%{UP_ARROW}
STR_PERCENT_DOWN_SMALL                                          :{TINY_FONT}{WHITE}{NUM}%{DOWN_ARROW}
STR_PERCENT_DOWN                                                :{WHITE}{NUM}%{DOWN_ARROW}
STR_PERCENT_UP_DOWN_SMALL                                       :{TINY_FONT}{WHITE}{NUM}%{UP_ARROW}{DOWN_ARROW}
STR_PERCENT_UP_DOWN                                             :{WHITE}{NUM}%{UP_ARROW}{DOWN_ARROW}
STR_PERCENT_NONE_SMALL                                          :{TINY_FONT}{WHITE}{NUM}%
STR_PERCENT_NONE                                                :{WHITE}{NUM}%

# Income 'floats'
STR_INCOME_FLOAT_COST_SMALL                                     :{TINY_FONT}{RED}Cost: {CURRENCY_LONG}
STR_INCOME_FLOAT_COST                                           :{RED}Cost: {CURRENCY_LONG}
STR_INCOME_FLOAT_INCOME_SMALL                                   :{TINY_FONT}{GREEN}Incwm: {CURRENCY_LONG}
STR_INCOME_FLOAT_INCOME                                         :{GREEN}Incwm: {CURRENCY_LONG}
STR_FEEDER_TINY                                                 :{TINY_FONT}{YELLOW}Trosglwyddo: {CURRENCY_LONG}
STR_FEEDER                                                      :{YELLOW}Trosglwyddo: {CURRENCY_LONG}
STR_FEEDER_INCOME_TINY                                          :{TINY_FONT}{YELLOW}Trosglwyddo: {CURRENCY_LONG}{WHITE} / {GREEN}Incwm: {CURRENCY_LONG}
STR_FEEDER_INCOME                                               :{YELLOW}Trosglwyddo: {CURRENCY_LONG}{WHITE} / {GREEN}Incwm: {CURRENCY_LONG}
STR_FEEDER_COST_TINY                                            :{TINY_FONT}{YELLOW}Trosglwyddo: {CURRENCY_LONG}{WHITE} / {RED}Cost: {CURRENCY_LONG}
STR_FEEDER_COST                                                 :{YELLOW}Trosglwyddo: {CURRENCY_LONG}{WHITE} / {RED}Cost: {CURRENCY_LONG}
STR_MESSAGE_ESTIMATED_COST                                      :{WHITE}Amcangyfrif Côst: {CURRENCY_LONG}
STR_MESSAGE_ESTIMATED_INCOME                                    :{WHITE}Amcangyfrif Incwm: {CURRENCY_LONG}

# Saveload messages
STR_ERROR_SAVE_STILL_IN_PROGRESS                                :{WHITE}Mae'r gêm wrthi'n cael ei chadw,{}Arhoswch nes y bydd y broses wedi'i chwblhau!
STR_ERROR_AUTOSAVE_FAILED                                       :{WHITE}Methodd yr Awtogadw
STR_ERROR_UNABLE_TO_READ_DRIVE                                  :{BLACK}Methu darllen y gyriant
STR_ERROR_GAME_SAVE_FAILED                                      :{WHITE}Methwyd â Chadw Gêm{}{STRING}
STR_ERROR_UNABLE_TO_DELETE_FILE                                 :{WHITE}Methu Dileu Ffeil
STR_ERROR_GAME_LOAD_FAILED                                      :{WHITE}Methwyd â Llwytho Gêm{}{STRING}
STR_GAME_SAVELOAD_ERROR_BROKEN_INTERNAL_ERROR                   :Gwall mewnol: {STRING}
STR_GAME_SAVELOAD_ERROR_BROKEN_SAVEGAME                         :Mae'r gêm a gadwyd wedi torri - {STRING}
STR_GAME_SAVELOAD_ERROR_TOO_NEW_SAVEGAME                        :Mae'r gêm a gadwyd wedi ei chadw mewn fersiwn ddiweddarach
STR_GAME_SAVELOAD_ERROR_FILE_NOT_READABLE                       :Ffeil annarllenadwy
STR_GAME_SAVELOAD_ERROR_FILE_NOT_WRITEABLE                      :Ffeil anysgrifenadwy
STR_GAME_SAVELOAD_ERROR_DATA_INTEGRITY_CHECK_FAILED             :Methodd y gwirio cyfanrwydd data
STR_GAME_SAVELOAD_NOT_AVAILABLE                                 :<ddim ar gael>
STR_WARNING_LOADGAME_REMOVED_TRAMS                              :{WHITE}Cafodd y gêm ei gadw mewn fersiwn heb gynhaliaeth tramiau. Dileuwyd y tramiau

# Map generation messages
STR_ERROR_COULD_NOT_CREATE_TOWN                                 :{WHITE}Ataliwyd creu map...{}... nid oedd lleoliadau addas ar gyfer trefi
STR_ERROR_NO_TOWN_IN_SCENARIO                                   :{WHITE}... nid oes tref yn y senario hwn

STR_ERROR_PNGMAP                                                :{WHITE}Methwyd llwytho tirwedd o PNG...
STR_ERROR_PNGMAP_FILE_NOT_FOUND                                 :{WHITE}... ni ganfuwyd y ffeil
STR_ERROR_PNGMAP_IMAGE_TYPE                                     :{WHITE}... nid oedd modd trosi math y ddelwedd. Rhaid cael delwedd PNG 8 neu 24-did.
STR_ERROR_PNGMAP_MISC                                           :{WHITE}... aeth rhywbeth o'i le (ffeil lygredig fwy na thebyg)

STR_ERROR_BMPMAP                                                :{WHITE}Methu llwytho delwedd o BMP...
STR_ERROR_BMPMAP_IMAGE_TYPE                                     :{WHITE}... ni fu modd trosi math y ddelwedd

STR_ERROR_HEIGHTMAP_TOO_LARGE                                   :{WHITE}... delwedd yn rhy fawr

STR_WARNING_HEIGHTMAP_SCALE_CAPTION                             :{WHITE}Rhybudd Graddfa
STR_WARNING_HEIGHTMAP_SCALE_MESSAGE                             :{YELLOW}Ni argymhellir newid gormod ar faint y map gwreiddiol. Parhau gyda'r cynhyrchu?

# Soundset messages
STR_WARNING_FALLBACK_SOUNDSET                                   :{WHITE}Dim ond set sain wrth gefn a ganfuwyd. Os ydych am gael sain, llawrlwythwch set sain drwy'r system llawrlwytho cynnwys

# Screenshot related messages
STR_WARNING_SCREENSHOT_SIZE_CAPTION                             :{WHITE}Ciplun anferth
STR_WARNING_SCREENSHOT_SIZE_MESSAGE                             :{YELLOW}Bydd gan y ciplun faint o {COMMA} x {COMMA} pcsel. Gall cymeryd peth amser i greu'r ciplun. A ydych am barhau?

STR_MESSAGE_SCREENSHOT_SUCCESSFULLY                             :{WHITE}Cadwyd y ciplun yn llwyddiannus fel '{STRING}'
STR_ERROR_SCREENSHOT_FAILED                                     :{WHITE}Methodd y ciplun!

# Error message titles
STR_ERROR_MESSAGE_CAPTION                                       :{YELLOW}Neges
STR_ERROR_MESSAGE_CAPTION_OTHER_COMPANY                         :{YELLOW}Neges gan {STRING}

# Generic construction errors
STR_ERROR_OFF_EDGE_OF_MAP                                       :{WHITE}Oddi ar ymyl y map
STR_ERROR_TOO_CLOSE_TO_EDGE_OF_MAP                              :{WHITE}Rhy agos i ymyl y map
STR_ERROR_NOT_ENOUGH_CASH_REQUIRES_CURRENCY                     :{WHITE}Dim digon o arian - angen {CURRENCY_LONG}
STR_ERROR_FLAT_LAND_REQUIRED                                    :{WHITE}Rhaid i'r tir fod yn wastad
STR_ERROR_LAND_SLOPED_IN_WRONG_DIRECTION                        :{WHITE}Mae'r tir yn goleddu i'r cyfeiriad anghywir
STR_ERROR_CAN_T_DO_THIS                                         :{WHITE}Does dim modd gwneud hynny...
STR_ERROR_BUILDING_MUST_BE_DEMOLISHED                           :{WHITE}Rhaid dymchwel adeilad yn gyntaf
STR_ERROR_CAN_T_CLEAR_THIS_AREA                                 :{WHITE}Does dim modd clirio’r ardal hon...
STR_ERROR_SITE_UNSUITABLE                                       :{WHITE}... safle anaddas
STR_ERROR_ALREADY_BUILT                                         :{WHITE}... eisoes wedi'i adeiladu
STR_ERROR_OWNED_BY                                              :{WHITE}... eiddo {STRING}
STR_ERROR_AREA_IS_OWNED_BY_ANOTHER                              :{WHITE}... mae'r ardal yn eiddo i gwmni arall
STR_ERROR_TERRAFORM_LIMIT_REACHED                               :{WHITE}... wedi cyrraedd y diben tirffurfio
STR_ERROR_CLEARING_LIMIT_REACHED                                :{WHITE}... diben clirio teiliau wedi ei gyrraedd
STR_ERROR_TREE_PLANT_LIMIT_REACHED                              :{WHITE}... wedi cyrraedd y diben planu coed
STR_ERROR_NAME_MUST_BE_UNIQUE                                   :{WHITE}Rhaid i'r enw fod yn unigryw
STR_ERROR_GENERIC_OBJECT_IN_THE_WAY                             :{WHITE}{1:STRING} yn y ffordd
STR_ERROR_NOT_ALLOWED_WHILE_PAUSED                              :{WHITE}Ni chaniateir hynny tra fo'r gêm wedi ei oedi

# Local authority errors
STR_ERROR_LOCAL_AUTHORITY_REFUSES_TO_ALLOW_THIS                 :{WHITE}Nid yw awdurdod lleol {TOWN} yn caniatáu hyn
STR_ERROR_LOCAL_AUTHORITY_REFUSES_AIRPORT                       :{WHITE}Mae awdurdod lleol {TOWN} yn gwrthod caniatáu i faes awyr arall gael ei adeiladu ger y dref hon
STR_ERROR_LOCAL_AUTHORITY_REFUSES_NOISE                         :{WHITE}Mae awdurdod lleol {TOWN} wedi gwrthod caniatâd ar gyfer maes awyr oherwydd pryderon ynglŷn â sŵn
STR_ERROR_BRIBE_FAILED                                          :{WHITE}Cawsoch eich dal gan ymchwilydd rhanbarth wrth geisio llwgrwobrwyo

# Levelling errors
STR_ERROR_CAN_T_RAISE_LAND_HERE                                 :{WHITE}Does dim modd codi tir yma...
STR_ERROR_CAN_T_LOWER_LAND_HERE                                 :{WHITE}Does dim modd gostwng tir yma...
STR_ERROR_CAN_T_LEVEL_LAND_HERE                                 :{WHITE}Does dim modd lefelu tir yma...
STR_ERROR_EXCAVATION_WOULD_DAMAGE                               :{WHITE}Byddai cloddio yno'n difrodi twnnel
STR_ERROR_ALREADY_AT_SEA_LEVEL                                  :{WHITE}... eisoes ar lefel y môr
STR_ERROR_TOO_HIGH                                              :{WHITE}Rhy uchel
STR_ERROR_ALREADY_LEVELLED                                      :{WHITE}... mae eisoes yn fflat
STR_ERROR_BRIDGE_TOO_HIGH_AFTER_LOWER_LAND                      :{WHITE}Byddai'r bont wedyn yn rhy uchel.

# Company related errors
STR_ERROR_CAN_T_CHANGE_COMPANY_NAME                             :{WHITE}Does dim modd newid enw'r cwmni...
STR_ERROR_CAN_T_CHANGE_PRESIDENT                                :{WHITE}Does dim modd newid enw'r rheolwr...

STR_ERROR_MAXIMUM_PERMITTED_LOAN                                :{WHITE}... mae'r uchafswm benthyciad posib yn {CURRENCY_LONG}
STR_ERROR_CAN_T_BORROW_ANY_MORE_MONEY                           :{WHITE}Does dim modd i chi fenthyg rhagor o arian...
STR_ERROR_LOAN_ALREADY_REPAYED                                  :{WHITE}... nid oes benthyciad i'w ad-dalu
STR_ERROR_CURRENCY_REQUIRED                                     :{WHITE}... angen {CURRENCY_LONG}
STR_ERROR_CAN_T_REPAY_LOAN                                      :{WHITE}Does dim modd ad-dalu benthyciad...
STR_ERROR_INSUFFICIENT_FUNDS                                    :{WHITE}Does dim modd rhoi arian sydd wedi ei fenthyg gan y banc i ffwrdd...
STR_ERROR_CAN_T_BUY_COMPANY                                     :{WHITE}Methu prynu cwmni...
STR_ERROR_CAN_T_BUILD_COMPANY_HEADQUARTERS                      :{WHITE}Methu adeiladu pencadlys cwmni...
STR_ERROR_CAN_T_BUY_25_SHARE_IN_THIS                            :{WHITE}Methu prynu cyfran o 25% o'r cwmni hwn...
STR_ERROR_CAN_T_SELL_25_SHARE_IN                                :{WHITE}Methu gwerthu cyfran o 25% o'r cwmni ...
STR_ERROR_PROTECTED                                             :{WHITE}Nid yw'r cwmni hwn yn ddigon da ar gyfer cyfnewid cyfrandaliadau eto...

# Town related errors
STR_ERROR_CAN_T_GENERATE_TOWN                                   :{WHITE}Methu adeiladu unrhyw drefi
STR_ERROR_CAN_T_RENAME_TOWN                                     :{WHITE}Methu ailenwi tref...
STR_ERROR_CAN_T_FOUND_TOWN_HERE                                 :{WHITE}Methu adeiladu tref yma...
STR_ERROR_CAN_T_EXPAND_TOWN                                     :{WHITE}Methu ehangu'r dref...
STR_ERROR_TOO_CLOSE_TO_EDGE_OF_MAP_SUB                          :{WHITE}... rhy agos i ymyl y map
STR_ERROR_TOO_CLOSE_TO_ANOTHER_TOWN                             :{WHITE}... rhy agos i dref arall
STR_ERROR_TOO_MANY_TOWNS                                        :{WHITE}... gormod o drefi
STR_ERROR_NO_SPACE_FOR_TOWN                                     :{WHITE}... nid oes mwy o le ar y map
STR_ERROR_TOWN_EXPAND_WARN_NO_ROADS                             :{WHITE}Ni fydd y dref yn adeiladu ffyrdd. Gallwch alluogi adeiladu ffyrdd yn Gosodiadau->Amgylchedd->Trefi
STR_ERROR_ROAD_WORKS_IN_PROGRESS                                :{WHITE}Mae gwaith yn cael ei wneud ar y ffordd
STR_ERROR_TOWN_CAN_T_DELETE                                     :{WHITE}Methu dileu'r dref...{}Mae gorsaf neu depo sy'n cyfeirio i'r dref neu deil ym mherchnogaeth y dref na ellir ei ddileu
STR_ERROR_STATUE_NO_SUITABLE_PLACE                              :{WHITE}... nid oes man addas i'r cerflun yn nghanol y ddinas yma

# Industry related errors
STR_ERROR_TOO_MANY_INDUSTRIES                                   :{WHITE}... gormod o ddiwydiannau
STR_ERROR_CAN_T_GENERATE_INDUSTRIES                             :{WHITE}Doedd dim modd cynhyrchu diwydiannau...
STR_ERROR_CAN_T_BUILD_HERE                                      :{WHITE}Ni ellir adeiladu {STRING} yma...
STR_ERROR_CAN_T_CONSTRUCT_THIS_INDUSTRY                         :{WHITE}Does dim modd adeiladu diwydiant o'r math hwn yma...
STR_ERROR_INDUSTRY_TOO_CLOSE                                    :{WHITE}... rhy agos i ddiwydiant arall
STR_ERROR_MUST_FOUND_TOWN_FIRST                                 :{WHITE}... rhaid adeiladu tref yn gyntaf
STR_ERROR_ONLY_ONE_ALLOWED_PER_TOWN                             :{WHITE}... un yn unig a ganiateir ym mhob tref
STR_ERROR_CAN_ONLY_BE_BUILT_IN_TOWNS_WITH_POPULATION_OF_1200    :{WHITE}... gellir ei adeiladu'n unig mewn trefi gyda phoblogaeth o 1200 neu fwy
STR_ERROR_CAN_ONLY_BE_BUILT_IN_RAINFOREST                       :{WHITE}... gellir ei adeiladu mewn ardal coedwig glaw yn unig
STR_ERROR_CAN_ONLY_BE_BUILT_IN_DESERT                           :{WHITE}... gellir ei adeiladu mewn ardal anialwch yn unig
STR_ERROR_CAN_ONLY_BE_BUILT_IN_TOWNS                            :{WHITE}... gellir ei adeiladu mewn trefi'n unig (gan ddisodli tai)
STR_ERROR_CAN_ONLY_BE_BUILT_NEAR_TOWN_CENTER                    :{WHITE}... gellir ei adeiladu ger canol trefi'n unig
STR_ERROR_CAN_ONLY_BE_BUILT_IN_LOW_AREAS                        :{WHITE}... gellir ei adeiladu mewn manau isel yn unig
STR_ERROR_CAN_ONLY_BE_POSITIONED                                :{WHITE}... dim ond ger ymyl y map y gellir ei leoli
STR_ERROR_FOREST_CAN_ONLY_BE_PLANTED                            :{WHITE}... dim ond uwch ben y llinell eira mae modd plannu fforest
STR_ERROR_CAN_ONLY_BE_BUILT_ABOVE_SNOW_LINE                     :{WHITE}... gellir ei adeiladu uwchben yr eirlin yn unig
STR_ERROR_CAN_ONLY_BE_BUILT_BELOW_SNOW_LINE                     :{WHITE}... gellir ei adeiladu islaw i'r eirlin yn unig

STR_ERROR_NO_SUITABLE_PLACES_FOR_INDUSTRIES                     :{WHITE}Nid oedd manau addas ar gyfer diwydiannau '{STRING}'
STR_ERROR_NO_SUITABLE_PLACES_FOR_INDUSTRIES_EXPLANATION         :{WHITE}Newidwch y paramedrau cynhyrchu map er mwyn cael map gwell

# Station construction related errors
STR_ERROR_CAN_T_BUILD_RAILROAD_STATION                          :{WHITE}Methu adeiladu gorsaf reilffordd yma...
STR_ERROR_CAN_T_BUILD_BUS_STATION                               :{WHITE}Methu adeiladu gorsaf fysiau...
STR_ERROR_CAN_T_BUILD_TRUCK_STATION                             :{WHITE}Methu adeiladu gorsaf lorïau...
STR_ERROR_CAN_T_BUILD_PASSENGER_TRAM_STATION                    :{WHITE}Methu adeiladu gorsaf tramiau teithwyr...
STR_ERROR_CAN_T_BUILD_CARGO_TRAM_STATION                        :{WHITE}Methu adeiladu gorsaf tramiau nwyddau...
STR_ERROR_CAN_T_BUILD_DOCK_HERE                                 :{WHITE}Methu adeiladu doc yma...
STR_ERROR_CAN_T_BUILD_AIRPORT_HERE                              :{WHITE}Methu adeiladu maes awyr yma...

STR_ERROR_ADJOINS_MORE_THAN_ONE_EXISTING                        :{WHITE}Mae'n ymylu ar fwy nag un gorsaf/ardal lwytho sydd eisoes yn bodoli
STR_ERROR_STATION_TOO_SPREAD_OUT                                :{WHITE}... mae'r orsaf yn rhy wasgaredig
STR_ERROR_TOO_MANY_STATIONS_LOADING                             :{WHITE}Gormod o orsafoedd/ardaloedd llwytho
STR_ERROR_TOO_MANY_STATION_SPECS                                :{WHITE}Mae gan yr orsaf ormod o rannau
STR_ERROR_TOO_MANY_BUS_STOPS                                    :{WHITE}Gormod o arosfannau bysus
STR_ERROR_TOO_MANY_TRUCK_STOPS                                  :{WHITE}Gormod o orsafoedd lorïau
STR_ERROR_TOO_CLOSE_TO_ANOTHER_DOCK                             :{WHITE}Rhy agos i ddoc arall
STR_ERROR_TOO_CLOSE_TO_ANOTHER_AIRPORT                          :{WHITE}Rhy agos i faes awyr arall
STR_ERROR_CAN_T_RENAME_STATION                                  :{WHITE}Methu ailenwi gorsaf...
STR_ERROR_DRIVE_THROUGH_ON_TOWN_ROAD                            :{WHITE}... mae'r ffordd hon yn eiddo i dref
STR_ERROR_DRIVE_THROUGH_DIRECTION                               :{WHITE}... mae'r ffordd yn gorwedd yn y cyfeiriad anghywir
STR_ERROR_DRIVE_THROUGH_CORNER                                  :{WHITE}... ni all arosfannau gyrru-trwodd fod â chorneli
STR_ERROR_DRIVE_THROUGH_JUNCTION                                :{WHITE}... ni all arosfannau gyrru-trwodd fod â chyffyrdd

# Station destruction related errors
STR_ERROR_CAN_T_REMOVE_PART_OF_STATION                          :{WHITE}Methu tynnu rhan o orsaf...
STR_ERROR_MUST_REMOVE_RAILWAY_STATION_FIRST                     :{WHITE}Rhaid dymchwel yr orsaf yn gyntaf
STR_ERROR_CAN_T_REMOVE_BUS_STATION                              :{WHITE}Methu dileu gorsaf fysiau...
STR_ERROR_CAN_T_REMOVE_TRUCK_STATION                            :{WHITE}Methu dileu gorsaf lorïau...
STR_ERROR_CAN_T_REMOVE_PASSENGER_TRAM_STATION                   :{WHITE}Methu dileu gorsaf tramiau teithwyr...
STR_ERROR_CAN_T_REMOVE_CARGO_TRAM_STATION                       :{WHITE}Methu dileu gorsaf tramiau nwyddau...
STR_ERROR_MUST_REMOVE_ROAD_STOP_FIRST                           :{WHITE}Rhaid tynnu'r arhosfan ffordd gyntaf
STR_ERROR_THERE_IS_NO_STATION                                   :{WHITE}... nid oes gorsaf yma

STR_ERROR_MUST_DEMOLISH_RAILROAD                                :{WHITE}Rhaid dymchwel gorsaf reilffordd yn gyntaf
STR_ERROR_MUST_DEMOLISH_BUS_STATION_FIRST                       :{WHITE}Rhaid dymchwel gorsaf fysiau yn gyntaf
STR_ERROR_MUST_DEMOLISH_TRUCK_STATION_FIRST                     :{WHITE}Rhaid dymchwel gorsaf lorïau yn gyntaf
STR_ERROR_MUST_DEMOLISH_PASSENGER_TRAM_STATION_FIRST            :{WHITE}Rhaid dileu gorsaf tramiau teithwyr yn gyntaf
STR_ERROR_MUST_DEMOLISH_CARGO_TRAM_STATION_FIRST                :{WHITE}Rhaid dymchwel yr orsaf tramiau nwyddau'n gyntaf
STR_ERROR_MUST_DEMOLISH_DOCK_FIRST                              :{WHITE}Rhaid dymchwel doc yn gyntaf
STR_ERROR_MUST_DEMOLISH_AIRPORT_FIRST                           :{WHITE}Rhaid dymchwel maes awyr yn gyntaf

# Waypoint related errors
STR_ERROR_WAYPOINT_ADJOINS_MORE_THAN_ONE_EXISTING               :{WHITE}Cyfagos â mwy nag un pwynt llwybro
STR_ERROR_TOO_CLOSE_TO_ANOTHER_WAYPOINT                         :{WHITE}Rhy agos at bwynt llwybro arall

STR_ERROR_CAN_T_BUILD_TRAIN_WAYPOINT                            :{WHITE}Does dim modd adeiladu pwynt llwybro trên yma...
STR_ERROR_CAN_T_POSITION_BUOY_HERE                              :{WHITE}Methu gosod bwï yma...
STR_ERROR_CAN_T_CHANGE_WAYPOINT_NAME                            :{WHITE}Does dim modd newid enw pwynt llwybro...

STR_ERROR_CAN_T_REMOVE_TRAIN_WAYPOINT                           :{WHITE}Does dim modd tynnu'r pwynt llwybro trên yma...
STR_ERROR_MUST_REMOVE_RAILWAYPOINT_FIRST                        :{WHITE}Rhaid tynnu'r pwynt llwybro rheilffordd yn gyntaf
STR_ERROR_BUOY_IN_THE_WAY                                       :{WHITE}... bwï yn y ffordd
STR_ERROR_BUOY_IS_IN_USE                                        :{WHITE}... bwï mewn defnydd gan cwmni arall!

# Depot related errors
STR_ERROR_CAN_T_BUILD_TRAIN_DEPOT                               :{WHITE}Methu adeiladu depo trenau yma...
STR_ERROR_CAN_T_BUILD_ROAD_DEPOT                                :{WHITE}Methu adeiladu depo cerbydau ffordd yma...
STR_ERROR_CAN_T_BUILD_TRAM_DEPOT                                :{WHITE}Methu adeiladu depo cerbyd tramiau yma...
STR_ERROR_CAN_T_BUILD_SHIP_DEPOT                                :{WHITE}Methu adeiladu depo llong yma...

STR_ERROR_CAN_T_RENAME_DEPOT                                    :{WHITE}Methu ailenwi depo...

STR_ERROR_TRAIN_MUST_BE_STOPPED_INSIDE_DEPOT                    :{WHITE}... nid yw wedi'i stopio mewn depo
STR_ERROR_ROAD_VEHICLE_MUST_BE_STOPPED_INSIDE_DEPOT             :{WHITE}... nid yw wedi'i stopio mewn depo
STR_ERROR_SHIP_MUST_BE_STOPPED_INSIDE_DEPOT                     :{WHITE}... nid yw wedi'i stopio mewn depo
STR_ERROR_AIRCRAFT_MUST_BE_STOPPED_INSIDE_HANGAR                :{WHITE}... nid yw wedi'i stopio mewn awyrendy

STR_ERROR_TRAINS_CAN_ONLY_BE_ALTERED_INSIDE_A_DEPOT             :{WHITE}Gellir newid trenau yn unig pan fyddan nhw wedi stopio tu mewn i ddepo
STR_ERROR_TRAIN_TOO_LONG                                        :{WHITE}Trên yn rhy hir
STR_ERROR_CAN_T_REVERSE_DIRECTION_RAIL_VEHICLE                  :{WHITE}Methu gwrthdroi'r cerbyd...
STR_ERROR_CAN_T_REVERSE_DIRECTION_RAIL_VEHICLE_MULTIPLE_UNITS   :{WHITE}... mae'n cynnwys sawl uned
STR_ERROR_INCOMPATIBLE_RAIL_TYPES                               :Mathau rheilffordd anghydnaws

STR_ERROR_CAN_T_MOVE_VEHICLE                                    :{WHITE}Methu symud y cerbyd...
STR_ERROR_REAR_ENGINE_FOLLOW_FRONT                              :{WHITE}Bydd yr injan ôl wastad yn dilyn ei gymar blaen
STR_ERROR_UNABLE_TO_FIND_ROUTE_TO                               :{WHITE}Methu dod o hyd i ffordd i'r depo lleol
STR_ERROR_UNABLE_TO_FIND_LOCAL_DEPOT                            :{WHITE}Methu dod o hyd i'r depo lleol

STR_ERROR_DEPOT_WRONG_DEPOT_TYPE                                :math depo anghywir

# Autoreplace related errors
STR_ERROR_TRAIN_TOO_LONG_AFTER_REPLACEMENT                      :{WHITE}Aeth gormod o amser heibio i allu adnewyddu {VEHICLE}
STR_ERROR_AUTOREPLACE_NOTHING_TO_DO                             :{WHITE}Ni weithredwyd unrhyw reolau awtogyfnewid/adnewyddu
STR_ERROR_AUTOREPLACE_MONEY_LIMIT                               :(terfyn arian)

# Rail construction errors
STR_ERROR_IMPOSSIBLE_TRACK_COMBINATION                          :{WHITE}Cyfuniad trac amhosib
STR_ERROR_MUST_REMOVE_SIGNALS_FIRST                             :{WHITE}Rhaid tynnu signalau yn gyntaf
STR_ERROR_NO_SUITABLE_RAILROAD_TRACK                            :{WHITE}Dim trac rheilffordd addas
STR_ERROR_MUST_REMOVE_RAILROAD_TRACK                            :{WHITE}Rhaid tynnu'r trac rheilffordd yn gyntaf
STR_ERROR_CROSSING_ON_ONEWAY_ROAD                               :{WHITE}Mae'r ffordd yn ffordd un-ffordd, neu wedi'i blocio
STR_ERROR_CROSSING_DISALLOWED                                   :{WHITE}Ni chaniateir croesfannau ar y cledrau yma
STR_ERROR_CAN_T_BUILD_SIGNALS_HERE                              :{WHITE}Methu adeiladu signalau yma...
STR_ERROR_CAN_T_BUILD_RAILROAD_TRACK                            :{WHITE}Methu adeiladu trac rheilffordd yma...
STR_ERROR_CAN_T_REMOVE_RAILROAD_TRACK                           :{WHITE}Methu tynnu trac rheilffordd oddi yma...
STR_ERROR_CAN_T_REMOVE_SIGNALS_FROM                             :{WHITE}Methu tynnu signalau oddi yma...
STR_ERROR_SIGNAL_CAN_T_CONVERT_SIGNALS_HERE                     :{WHITE}Methu trosi signalau yma...
STR_ERROR_THERE_IS_NO_RAILROAD_TRACK                            :{WHITE}... nid oes cledrau yno
STR_ERROR_THERE_ARE_NO_SIGNALS                                  :{WHITE}... nid oes signalau

STR_ERROR_CAN_T_CONVERT_RAIL                                    :{WHITE}Methu trosi'r math rheilffordd yma...

# Road construction errors
STR_ERROR_MUST_REMOVE_ROAD_FIRST                                :{WHITE}Rhaid clirio'r ffordd yn gyntaf
STR_ERROR_ONEWAY_ROADS_CAN_T_HAVE_JUNCTION                      :{WHITE}... ni ellir cael cyffyrdd ar ffyrdd un-ffordd
STR_ERROR_CAN_T_BUILD_ROAD_HERE                                 :{WHITE}Methu adeiladu ffordd yma...
STR_ERROR_CAN_T_BUILD_TRAMWAY_HERE                              :{WHITE}Methu adeiladu tramffordd yma...
STR_ERROR_CAN_T_REMOVE_ROAD_FROM                                :{WHITE}Methu clirio'r ffordd oddi yma...
STR_ERROR_CAN_T_REMOVE_TRAMWAY_FROM                             :{WHITE}Methu dileu tramffordd oddi yma...
STR_ERROR_THERE_IS_NO_ROAD                                      :{WHITE}... nid oes ffordd yno
STR_ERROR_THERE_IS_NO_TRAMWAY                                   :{WHITE}... nid oes tramffordd yno

# Waterway construction errors
STR_ERROR_CAN_T_BUILD_CANALS                                    :{WHITE}Methu adeiladu camlesi yma...
STR_ERROR_CAN_T_BUILD_LOCKS                                     :{WHITE}Methu adeiladu lociau yma...
STR_ERROR_CAN_T_PLACE_RIVERS                                    :{WHITE}Methu gosod afonydd yma...
STR_ERROR_MUST_BE_BUILT_ON_WATER                                :{WHITE}... rhaid ei adeiladu ar ddŵr
STR_ERROR_CAN_T_BUILD_ON_WATER                                  :{WHITE}... methu adeiladu ar ddŵr
STR_ERROR_CAN_T_BUILD_ON_SEA                                    :{WHITE}... methu adeiladu ynghanol y môr
STR_ERROR_CAN_T_BUILD_ON_CANAL                                  :{WHITE}... methu adeiladu ar gamlas
STR_ERROR_CAN_T_BUILD_ON_RIVER                                  :{WHITE}... methu adeiladu ar afon
STR_ERROR_MUST_DEMOLISH_CANAL_FIRST                             :{WHITE}Rhaid dymchwel camlas yn gyntaf
STR_ERROR_CAN_T_BUILD_AQUEDUCT_HERE                             :{WHITE}Methu adeiladu traphont yma...

# Tree related errors
STR_ERROR_TREE_ALREADY_HERE                                     :{WHITE}... coeden eisoes yma
STR_ERROR_TREE_WRONG_TERRAIN_FOR_TREE_TYPE                      :{WHITE}... tirwedd anghywir ar gyfer y math o goeden
STR_ERROR_CAN_T_PLANT_TREE_HERE                                 :{WHITE}Methu plannu coeden yma...

# Bridge related errors
STR_ERROR_CAN_T_BUILD_BRIDGE_HERE                               :{WHITE}Methu adeiladu pont yma...
STR_ERROR_MUST_DEMOLISH_BRIDGE_FIRST                            :{WHITE}Rhaid dymchwel pont yn gyntaf
STR_ERROR_CAN_T_START_AND_END_ON                                :{WHITE}Does dim modd cychwyn a gorffen yn yr un man
STR_ERROR_BRIDGEHEADS_NOT_SAME_HEIGHT                           :{WHITE}Nid yw dau ben y bont ar yr un lefel
STR_ERROR_BRIDGE_TOO_LOW_FOR_TERRAIN                            :{WHITE}Mae'r bont yn rhy isel ar gyfer y tirwedd
STR_ERROR_BRIDGE_TOO_HIGH_FOR_TERRAIN                           :{WHITE}Pont rhy uchel ar gyfer y tirwedd yma.
STR_ERROR_START_AND_END_MUST_BE_IN                              :{WHITE}Rhaid i'r cychwyn a'r diwedd fod mewn llinell
STR_ERROR_ENDS_OF_BRIDGE_MUST_BOTH                              :{WHITE}... rhaid i ddau ben y bont orffwys ar y tir
STR_ERROR_BRIDGE_TOO_LONG                                       :{WHITE}... pont rhy hir
STR_ERROR_BRIDGE_THROUGH_MAP_BORDER                             :{WHITE}Byddai'r bont yn gorffen y tu allan i'r map

# Tunnel related errors
STR_ERROR_CAN_T_BUILD_TUNNEL_HERE                               :{WHITE}Methu adeiladu twnnel yma...
STR_ERROR_SITE_UNSUITABLE_FOR_TUNNEL                            :{WHITE}Mae'r safle'n anaddas ar gyfer mynedfa twnnel
STR_ERROR_MUST_DEMOLISH_TUNNEL_FIRST                            :{WHITE}Rhaid dymchwel twnnel yn gyntaf
STR_ERROR_ANOTHER_TUNNEL_IN_THE_WAY                             :{WHITE}mae twnnel arall yn y ffordd
STR_ERROR_TUNNEL_THROUGH_MAP_BORDER                             :{WHITE}Byddai'r twnel yn gorffen y tu allan i'r map
STR_ERROR_UNABLE_TO_EXCAVATE_LAND                               :{WHITE}Does dim modd cloddio'r tir ar ben arall y twnnel
STR_ERROR_TUNNEL_TOO_LONG                                       :{WHITE}... twnel rhy hir

# Object related errors
STR_ERROR_TOO_MANY_OBJECTS                                      :{WHITE}... gormod o wrthrychau
STR_ERROR_CAN_T_BUILD_OBJECT                                    :{WHITE}Methu adeiladu gwrthrych...
STR_ERROR_OBJECT_IN_THE_WAY                                     :{WHITE}Gwrthrych yn y ffordd
STR_ERROR_COMPANY_HEADQUARTERS_IN                               :{WHITE}... pencadlys cwmni yn y ffordd
STR_ERROR_CAN_T_PURCHASE_THIS_LAND                              :{WHITE}Does dim modd prynu'r darn yma o dir...
STR_ERROR_YOU_ALREADY_OWN_IT                                    :{WHITE}... rydych chi eisoes yn berchen arno!

# Group related errors
STR_ERROR_GROUP_CAN_T_CREATE                                    :{WHITE}Methu creu grŵp
STR_ERROR_GROUP_CAN_T_DELETE                                    :{WHITE}Methu dileu'r grŵp hwn...
STR_ERROR_GROUP_CAN_T_RENAME                                    :{WHITE}Methu ailenwi'r grŵp...
STR_ERROR_GROUP_CAN_T_SET_PARENT                                :{WHITE}Methu gosod grŵp rhiant...
STR_ERROR_GROUP_CAN_T_REMOVE_ALL_VEHICLES                       :{WHITE}Methu dileu pob cerbyd o'r grŵp hwn...
STR_ERROR_GROUP_CAN_T_ADD_VEHICLE                               :{WHITE}Methu ychawnegu'r cerbyd i'r grŵp hwn...
STR_ERROR_GROUP_CAN_T_ADD_SHARED_VEHICLE                        :{WHITE}Methu ychwanegu cerbyd a rennir i'r grŵp...

# Generic vehicle errors
STR_ERROR_TRAIN_IN_THE_WAY                                      :{WHITE}Trên yn y ffordd
STR_ERROR_ROAD_VEHICLE_IN_THE_WAY                               :{WHITE}Cerbyd ffordd yn y ffordd
STR_ERROR_SHIP_IN_THE_WAY                                       :{WHITE}Llong yn y ffordd
STR_ERROR_AIRCRAFT_IN_THE_WAY                                   :{WHITE}Awyren yn y ffordd

STR_ERROR_CAN_T_REFIT_TRAIN                                     :{WHITE}Methu ailffitio trên...
STR_ERROR_CAN_T_REFIT_ROAD_VEHICLE                              :{WHITE}Methu ailffitio cerbyd ffordd...
STR_ERROR_CAN_T_REFIT_SHIP                                      :{WHITE}Methu ailffitio llong...
STR_ERROR_CAN_T_REFIT_AIRCRAFT                                  :{WHITE}Methu ailffitio awyren...

STR_ERROR_CAN_T_RENAME_TRAIN                                    :{WHITE}Methu enwi trên...
STR_ERROR_CAN_T_RENAME_ROAD_VEHICLE                             :{WHITE}Methu enwi cerbyd ffordd...
STR_ERROR_CAN_T_RENAME_SHIP                                     :{WHITE}Methu enwi llong...
STR_ERROR_CAN_T_RENAME_AIRCRAFT                                 :{WHITE}Methu enwi awyren...

STR_ERROR_CAN_T_STOP_START_TRAIN                                :{WHITE}Methu cychwyn/stopio trên...
STR_ERROR_CAN_T_STOP_START_ROAD_VEHICLE                         :{WHITE}Methu aros/dechrau'r cerbyd ffordd...
STR_ERROR_CAN_T_STOP_START_SHIP                                 :{WHITE}methu cychwyn/stopio llong...
STR_ERROR_CAN_T_STOP_START_AIRCRAFT                             :{WHITE}Methu stopio/cychwyn awyren...

STR_ERROR_CAN_T_SEND_TRAIN_TO_DEPOT                             :{WHITE}Methu gyrru trên i depo...
STR_ERROR_CAN_T_SEND_ROAD_VEHICLE_TO_DEPOT                      :{WHITE}Methu gyrru cerbyd i'r depo...
STR_ERROR_CAN_T_SEND_SHIP_TO_DEPOT                              :{WHITE}Methu gyrru llong i ddepo...
STR_ERROR_CAN_T_SEND_AIRCRAFT_TO_HANGAR                         :{WHITE}Methu gyrru awyren i awyrendy...

STR_ERROR_CAN_T_BUY_TRAIN                                       :{WHITE}Methu prynnu cerbyd rheilffordd...
STR_ERROR_CAN_T_BUY_ROAD_VEHICLE                                :{WHITE}Methu prynnu cerbyd ffordd...
STR_ERROR_CAN_T_BUY_SHIP                                        :{WHITE}Methu prynnu llong...
STR_ERROR_CAN_T_BUY_AIRCRAFT                                    :{WHITE}Methu prynnu awyren...

STR_ERROR_CAN_T_RENAME_TRAIN_TYPE                               :{WHITE}Methu ailenwi math y cerbyd trên...
STR_ERROR_CAN_T_RENAME_ROAD_VEHICLE_TYPE                        :{WHITE}Methu ailenwi cerbyd ffordd...
STR_ERROR_CAN_T_RENAME_SHIP_TYPE                                :{WHITE}Methu ailenwi math llong...
STR_ERROR_CAN_T_RENAME_AIRCRAFT_TYPE                            :{WHITE}Methu ailenwi'r math awyren...

STR_ERROR_CAN_T_SELL_TRAIN                                      :{WHITE}Methu gwerthu cerbyd rheilffordd...
STR_ERROR_CAN_T_SELL_ROAD_VEHICLE                               :{WHITE}Methu gwerthu cerbyd ffordd...
STR_ERROR_CAN_T_SELL_SHIP                                       :{WHITE}Methu gwerthu llong...
STR_ERROR_CAN_T_SELL_AIRCRAFT                                   :{WHITE}methu gwerthu awyren...

STR_ERROR_RAIL_VEHICLE_NOT_AVAILABLE                            :{WHITE}Nid yw'r cerbyd ar gael
STR_ERROR_ROAD_VEHICLE_NOT_AVAILABLE                            :{WHITE}Nid yw'r cerbyd ar gael
STR_ERROR_SHIP_NOT_AVAILABLE                                    :{WHITE}Nid yw'r llong ar gael
STR_ERROR_AIRCRAFT_NOT_AVAILABLE                                :{WHITE}Nid yw'r awyren ar gael

STR_ERROR_TOO_MANY_VEHICLES_IN_GAME                             :{WHITE}Mae gormod o gerbydau yn y gêm
STR_ERROR_CAN_T_CHANGE_SERVICING                                :{WHITE}Methu newid hyd y cyfnod rhwng pob gwasanaeth...

STR_ERROR_VEHICLE_IS_DESTROYED                                  :{WHITE}... cerbyd wedi ei ddinistrio

STR_ERROR_NO_VEHICLES_AVAILABLE_AT_ALL                          :{WHITE}Ni fydd cerbydau ar gael o gwbl
STR_ERROR_NO_VEHICLES_AVAILABLE_AT_ALL_EXPLANATION              :{WHITE}Newid eich ffurfweddiad NewGRF
STR_ERROR_NO_VEHICLES_AVAILABLE_YET                             :{WHITE}Dim cerbydau ar gael eto
STR_ERROR_NO_VEHICLES_AVAILABLE_YET_EXPLANATION                 :{WHITE}Dechreuwch gêm newydd wedi {DATE_SHORT} neu defnyddiwch NewGRF sy'n darparu cerbydau cynnar

# Specific vehicle errors
STR_ERROR_CAN_T_MAKE_TRAIN_PASS_SIGNAL                          :{WHITE}Does dim modd gwneud i drên basio signal pan fo perygl...
STR_ERROR_CAN_T_REVERSE_DIRECTION_TRAIN                         :{WHITE}Methu gwrthdroi'r trên...
STR_ERROR_TRAIN_START_NO_POWER                                  :Mae'r trên heb bŵer

STR_ERROR_CAN_T_MAKE_ROAD_VEHICLE_TURN                          :{WHITE}Methu troi'r cerbyd...

STR_ERROR_AIRCRAFT_IS_IN_FLIGHT                                 :{WHITE}mae'r awyren yn hedfan

# Order related errors
STR_ERROR_NO_MORE_SPACE_FOR_ORDERS                              :{WHITE}Dim mwy o le ar gyfer gorchmynion
STR_ERROR_TOO_MANY_ORDERS                                       :{WHITE}Gormod o orchmynion
STR_ERROR_CAN_T_INSERT_NEW_ORDER                                :{WHITE}Methu ychwanegu gorchymyn newydd...
STR_ERROR_CAN_T_DELETE_THIS_ORDER                               :{WHITE}Methu dileu'r gorchymyn hwn...
STR_ERROR_CAN_T_MODIFY_THIS_ORDER                               :{WHITE}Methu newid y gorchymyn hwn...
STR_ERROR_CAN_T_MOVE_THIS_ORDER                                 :{WHITE}Methu symud y gorchymyn hwn...
STR_ERROR_CAN_T_SKIP_ORDER                                      :{WHITE}Methu hepgor y gorchymyn cyfredol...
STR_ERROR_CAN_T_SKIP_TO_ORDER                                   :{WHITE}Does dim modd hepgor y gorchymyn a ddewiswyd...
STR_ERROR_CAN_T_COPY_SHARE_ORDER                                :{WHITE}... ni all y cerbyd fynd i bob gorsaf
STR_ERROR_CAN_T_ADD_ORDER                                       :{WHITE}... ni all y cerbyd fynd i'r orsaf honno
STR_ERROR_CAN_T_ADD_ORDER_SHARED                                :{WHITE}... ni all cerbyd sy'n rhannu'r gorchymyn hwn fynd i'r orsaf honno

STR_ERROR_CAN_T_SHARE_ORDER_LIST                                :{WHITE}Does dim modd rhannu'r rhestr gorchmynion...
STR_ERROR_CAN_T_STOP_SHARING_ORDER_LIST                         :{WHITE}Methu rhoi'r gorau i rannu rhestr gorchmynion...
STR_ERROR_CAN_T_COPY_ORDER_LIST                                 :{WHITE}Does dim modd copïo'r rhestr gorchmynion...
STR_ERROR_TOO_FAR_FROM_PREVIOUS_DESTINATION                     :{WHITE}... rhy bell o'r gyrchfan flaenorol
STR_ERROR_AIRCRAFT_NOT_ENOUGH_RANGE                             :{WHITE}... nid yw o fewn cyrraedd yr awyren

# Timetable related errors
STR_ERROR_CAN_T_TIMETABLE_VEHICLE                               :{WHITE}Methu amserlennu cerbyd...
STR_ERROR_TIMETABLE_ONLY_WAIT_AT_STATIONS                       :{WHITE}Dim ond mewn gorsafoedd y gall cerbydau aros
STR_ERROR_TIMETABLE_NOT_STOPPING_HERE                           :{WHITE}Nid yw'r cerbyd hwn yn galw yn yr orsaf hon

# Sign related errors
STR_ERROR_TOO_MANY_SIGNS                                        :{WHITE}... gormod o arwyddion
STR_ERROR_CAN_T_PLACE_SIGN_HERE                                 :{WHITE}Methu gosod arwydd yma...
STR_ERROR_CAN_T_CHANGE_SIGN_NAME                                :{WHITE}Methu newid enw arwydd...
STR_ERROR_CAN_T_DELETE_SIGN                                     :{WHITE}Methu dileu arwydd...

# Translatable comment for OpenTTD's desktop shortcut
STR_DESKTOP_SHORTCUT_COMMENT                                    :Gêm efelychu wedi ei seilio ar Transport Tycoon Deluxe

# Translatable descriptions in media/baseset/*.ob* files
STR_BASEGRAPHICS_DOS_DESCRIPTION                                :Graffeg gwreiddiol fersiwn DOS o Transport Tycoon Deluxe.
STR_BASEGRAPHICS_DOS_DE_DESCRIPTION                             :Graffeg gwreiddiol fersiwn DOS (Almaenig) o Transport Tycoon Deluxe.
STR_BASEGRAPHICS_WIN_DESCRIPTION                                :Graffeg gwreiddiol fersiwn Windows o Transport Tycoon Deluxe.
STR_BASESOUNDS_DOS_DESCRIPTION                                  :Effeithiau sain gwreiddiol fersiwn DOS o Transport Tycoon Deluxe.
STR_BASESOUNDS_WIN_DESCRIPTION                                  :Effeithiau sain gwreiddiol fersiwn Windows o Transport Tycoon Deluxe.
STR_BASESOUNDS_NONE_DESCRIPTION                                 :Pecyn sain heb unrhyw effeithiau sain ynddo.
STR_BASEMUSIC_WIN_DESCRIPTION                                   :Cerddoriaeth gwreiddiol fersion Windows o Transport Tycoon Deluxe.
STR_BASEMUSIC_NONE_DESCRIPTION                                  :Pecyn cerddoriaeth heb unrhyw gerddoriaeth ynddo.

##id 0x2000
# Town building names
STR_TOWN_BUILDING_NAME_TALL_OFFICE_BLOCK_1                      :Bloc swyddfa uchel
STR_TOWN_BUILDING_NAME_OFFICE_BLOCK_1                           :Bloc swyddfa
STR_TOWN_BUILDING_NAME_SMALL_BLOCK_OF_FLATS_1                   :Bloc bach o fflatiau
STR_TOWN_BUILDING_NAME_CHURCH_1                                 :Eglwys
STR_TOWN_BUILDING_NAME_LARGE_OFFICE_BLOCK_1                     :Bloc swyddfa mawr
STR_TOWN_BUILDING_NAME_TOWN_HOUSES_1                            :Tai tref
STR_TOWN_BUILDING_NAME_HOTEL_1                                  :Gwesty
STR_TOWN_BUILDING_NAME_STATUE_1                                 :Cerflun
STR_TOWN_BUILDING_NAME_FOUNTAIN_1                               :Pistyll
STR_TOWN_BUILDING_NAME_PARK_1                                   :Parc
STR_TOWN_BUILDING_NAME_OFFICE_BLOCK_2                           :Bloc swyddfa
STR_TOWN_BUILDING_NAME_SHOPS_AND_OFFICES_1                      :Swyddfeydd a siopau
STR_TOWN_BUILDING_NAME_MODERN_OFFICE_BUILDING_1                 :Adeilad swyddfa modern
STR_TOWN_BUILDING_NAME_WAREHOUSE_1                              :Warws
STR_TOWN_BUILDING_NAME_OFFICE_BLOCK_3                           :Bloc swyddfa
STR_TOWN_BUILDING_NAME_STADIUM_1                                :Stadiwm
STR_TOWN_BUILDING_NAME_OLD_HOUSES_1                             :Hen dai
STR_TOWN_BUILDING_NAME_COTTAGES_1                               :Bythynnod
STR_TOWN_BUILDING_NAME_HOUSES_1                                 :Tai
STR_TOWN_BUILDING_NAME_FLATS_1                                  :Fflatiau
STR_TOWN_BUILDING_NAME_TALL_OFFICE_BLOCK_2                      :Bloc swyddfa uchel
STR_TOWN_BUILDING_NAME_SHOPS_AND_OFFICES_2                      :Swyddfeydd a siopau
STR_TOWN_BUILDING_NAME_SHOPS_AND_OFFICES_3                      :Swyddfeydd a siopau
STR_TOWN_BUILDING_NAME_THEATER_1                                :Theatr
STR_TOWN_BUILDING_NAME_STADIUM_2                                :Stadiwm
STR_TOWN_BUILDING_NAME_OFFICES_1                                :Swyddfeydd
STR_TOWN_BUILDING_NAME_HOUSES_2                                 :Tai
STR_TOWN_BUILDING_NAME_CINEMA_1                                 :Sinema
STR_TOWN_BUILDING_NAME_SHOPPING_MALL_1                          :Canolfan Siopa
STR_TOWN_BUILDING_NAME_IGLOO_1                                  :Iglw
STR_TOWN_BUILDING_NAME_TEPEES_1                                 :Tipi
STR_TOWN_BUILDING_NAME_TEAPOT_HOUSE_1                           :Tŷ Tebot
STR_TOWN_BUILDING_NAME_PIGGY_BANK_1                             :Cadwmigei

##id 0x4800
# industry names
STR_INDUSTRY_NAME_COAL_MINE                                     :Glofa
STR_INDUSTRY_NAME_POWER_STATION                                 :Gorsaf Bŵer
STR_INDUSTRY_NAME_SAWMILL                                       :Melin Goed
STR_INDUSTRY_NAME_FOREST                                        :Coedwig
STR_INDUSTRY_NAME_OIL_REFINERY                                  :Purfa Olew
STR_INDUSTRY_NAME_OIL_RIG                                       :Rig Olew
STR_INDUSTRY_NAME_FACTORY                                       :Ffatri
STR_INDUSTRY_NAME_PRINTING_WORKS                                :Gwaith Argraffu
STR_INDUSTRY_NAME_STEEL_MILL                                    :Melin Ddur
STR_INDUSTRY_NAME_FARM                                          :Fferm
STR_INDUSTRY_NAME_COPPER_ORE_MINE                               :Cloddfa Gopr
STR_INDUSTRY_NAME_OIL_WELLS                                     :Ffynhonnau Olew
STR_INDUSTRY_NAME_BANK                                          :Banc
STR_INDUSTRY_NAME_FOOD_PROCESSING_PLANT                         :Gwaith Prosesu Bwyd
STR_INDUSTRY_NAME_PAPER_MILL                                    :Melin Bapur
STR_INDUSTRY_NAME_GOLD_MINE                                     :Cloddfa Aur
STR_INDUSTRY_NAME_BANK_TROPIC_ARCTIC                            :Banc
STR_INDUSTRY_NAME_DIAMOND_MINE                                  :Cloddfa Diemwntau
STR_INDUSTRY_NAME_IRON_ORE_MINE                                 :Cloddfa Haearn
STR_INDUSTRY_NAME_FRUIT_PLANTATION                              :Planhigfa Ffrwythau
STR_INDUSTRY_NAME_RUBBER_PLANTATION                             :Planhigfa Rwber
STR_INDUSTRY_NAME_WATER_SUPPLY                                  :Ffynhonell Ddŵr
STR_INDUSTRY_NAME_WATER_TOWER                                   :Storfa Ddŵr
STR_INDUSTRY_NAME_FACTORY_2                                     :Ffatri
STR_INDUSTRY_NAME_FARM_2                                        :Fferm
STR_INDUSTRY_NAME_LUMBER_MILL                                   :Melin Goed
STR_INDUSTRY_NAME_COTTON_CANDY_FOREST                           :Coedwig Candifflos
STR_INDUSTRY_NAME_CANDY_FACTORY                                 :Ffatri Felysion
STR_INDUSTRY_NAME_BATTERY_FARM                                  :Fferm Fatrïau
STR_INDUSTRY_NAME_COLA_WELLS                                    :Ffynhonnau Cola
STR_INDUSTRY_NAME_TOY_SHOP                                      :Siop Deganau
STR_INDUSTRY_NAME_TOY_FACTORY                                   :Ffatri Deganau
STR_INDUSTRY_NAME_PLASTIC_FOUNTAINS                             :Ffynhonnau Plastig
STR_INDUSTRY_NAME_FIZZY_DRINK_FACTORY                           :Ffatri Ddŵr Pefriol
STR_INDUSTRY_NAME_BUBBLE_GENERATOR                              :Cynhyrchydd Swigod
STR_INDUSTRY_NAME_TOFFEE_QUARRY                                 :Chwarel Doffi
STR_INDUSTRY_NAME_SUGAR_MINE                                    :Cloddfa Siwgr

############ WARNING, using range 0x6000 for strings that are stored in the savegame
############ These strings may never get a new id, or savegames will break!
##id 0x6000
STR_SV_EMPTY                                                    :
STR_SV_UNNAMED                                                  :Dienw
STR_SV_TRAIN_NAME                                               :Trên {COMMA}
STR_SV_ROAD_VEHICLE_NAME                                        :Cerbyd Ffordd {COMMA}
STR_SV_SHIP_NAME                                                :Llong {COMMA}
STR_SV_AIRCRAFT_NAME                                            :Awyren {COMMA}

STR_SV_STNAME                                                   :{STRING}
STR_SV_STNAME_NORTH                                             :Gogledd {STRING}
STR_SV_STNAME_SOUTH                                             :De {STRING}
STR_SV_STNAME_EAST                                              :Dwyrain {STRING}
STR_SV_STNAME_WEST                                              :Gorllewin {STRING}
STR_SV_STNAME_CENTRAL                                           :Canol {STRING}
STR_SV_STNAME_TRANSFER                                          :Cyffordd {STRING}
STR_SV_STNAME_HALT                                              :Terfynfa {STRING}
STR_SV_STNAME_VALLEY                                            :{STRING} Isaf
STR_SV_STNAME_HEIGHTS                                           :{STRING} Uchaf
STR_SV_STNAME_WOODS                                             :Coed {STRING}
STR_SV_STNAME_LAKESIDE                                          :Glan {STRING}
STR_SV_STNAME_EXCHANGE                                          :Cyfnewidfa {STRING}
STR_SV_STNAME_AIRPORT                                           :Maes Awyr {STRING}
STR_SV_STNAME_OILFIELD                                          :Maes Olew {STRING}
STR_SV_STNAME_MINES                                             :Mwynglawdd {STRING}
STR_SV_STNAME_DOCKS                                             :Dociau {STRING}
STR_SV_STNAME_BUOY                                              :{STRING}
STR_SV_STNAME_WAYPOINT                                          :{STRING}
##id 0x6020
STR_SV_STNAME_ANNEXE                                            :Rhandre {STRING}
STR_SV_STNAME_SIDINGS                                           :Cilffordd {STRING}
STR_SV_STNAME_BRANCH                                            :Cangen {STRING}
STR_SV_STNAME_UPPER                                             :Blaenau {STRING}
STR_SV_STNAME_LOWER                                             :Dyffryn {STRING}
STR_SV_STNAME_HELIPORT                                          :Hofrenyddborth {STRING}
STR_SV_STNAME_FOREST                                            :Coedwig {STRING}
STR_SV_STNAME_FALLBACK                                          :{STRING} Gorsaf #{NUM}
############ end of savegame specific region!

##id 0x8000
# Vehicle names
STR_VEHICLE_NAME_TRAIN_ENGINE_RAIL_KIRBY_PAUL_TANK_STEAM        :Injan Danc Kirby Paul (Stêm)
STR_VEHICLE_NAME_TRAIN_ENGINE_RAIL_MJS_250_DIESEL               :MJS 250 (Diesel)
STR_VEHICLE_NAME_TRAIN_ENGINE_RAIL_PLODDYPHUT_CHOO_CHOO         :Ploddyphut Choo-Choo
STR_VEHICLE_NAME_TRAIN_ENGINE_RAIL_POWERNAUT_CHOO_CHOO          :Powernaut Choo-Choo
STR_VEHICLE_NAME_TRAIN_ENGINE_RAIL_MIGHTYMOVER_CHOO_CHOO        :MightyMover Choo-Choo
STR_VEHICLE_NAME_TRAIN_ENGINE_RAIL_PLODDYPHUT_DIESEL            :Ploddyphut Diesel
STR_VEHICLE_NAME_TRAIN_ENGINE_RAIL_POWERNAUT_DIESEL             :Powernaut Diesel
STR_VEHICLE_NAME_TRAIN_ENGINE_RAIL_WILLS_2_8_0_STEAM            :Wills 2-8-0 (Stêm)
STR_VEHICLE_NAME_TRAIN_ENGINE_RAIL_CHANEY_JUBILEE_STEAM         :Chaney 'Jubilee' (Stêm)
STR_VEHICLE_NAME_TRAIN_ENGINE_RAIL_GINZU_A4_STEAM               :Ginzu 'A4' (Stêm)
STR_VEHICLE_NAME_TRAIN_ENGINE_RAIL_SH_8P_STEAM                  :SH '8P' (Stêm)
STR_VEHICLE_NAME_TRAIN_ENGINE_RAIL_MANLEY_MOREL_DMU_DIESEL      :Manley-Morel DMU (Diesel)
STR_VEHICLE_NAME_TRAIN_ENGINE_RAIL_DASH_DIESEL                  :'Dash' (Diesel)
STR_VEHICLE_NAME_TRAIN_ENGINE_RAIL_SH_HENDRY_25_DIESEL          :SH/Hendry '25' (Diesel)
STR_VEHICLE_NAME_TRAIN_ENGINE_RAIL_UU_37_DIESEL                 :UU '37' (Diesel)
STR_VEHICLE_NAME_TRAIN_ENGINE_RAIL_FLOSS_47_DIESEL              :Floss '47' (Diesel)
STR_VEHICLE_NAME_TRAIN_ENGINE_RAIL_CS_4000_DIESEL               :CS 4000 (Diesel)
STR_VEHICLE_NAME_TRAIN_ENGINE_RAIL_CS_2400_DIESEL               :CS 2400 (Diesel)
STR_VEHICLE_NAME_TRAIN_ENGINE_RAIL_CENTENNIAL_DIESEL            :Centennial (Diesel)
STR_VEHICLE_NAME_TRAIN_ENGINE_RAIL_KELLING_3100_DIESEL          :Kelling 3100 (Diesel)
STR_VEHICLE_NAME_TRAIN_ENGINE_RAIL_TURNER_TURBO_DIESEL          :Turner Turbo (Diesel)
STR_VEHICLE_NAME_TRAIN_ENGINE_RAIL_MJS_1000_DIESEL              :MJS 1000 (Diesel)
STR_VEHICLE_NAME_TRAIN_ENGINE_RAIL_SH_125_DIESEL                :SH '125' (Diesel)
STR_VEHICLE_NAME_TRAIN_ENGINE_RAIL_SH_30_ELECTRIC               :SH '30' (Trydan)
STR_VEHICLE_NAME_TRAIN_ENGINE_RAIL_SH_40_ELECTRIC               :SH '40' (Trydan)
STR_VEHICLE_NAME_TRAIN_ENGINE_RAIL_T_I_M_ELECTRIC               :'T.I.M.' (Trydan)
STR_VEHICLE_NAME_TRAIN_ENGINE_RAIL_ASIASTAR_ELECTRIC            :'AsiaStar' (Trydan)
STR_VEHICLE_NAME_TRAIN_WAGON_RAIL_PASSENGER_CAR                 :Cerbyd Teithwyr
STR_VEHICLE_NAME_TRAIN_WAGON_RAIL_MAIL_VAN                      :Cerbyd Post
STR_VEHICLE_NAME_TRAIN_WAGON_RAIL_COAL_CAR                      :Cerbyd Glo
STR_VEHICLE_NAME_TRAIN_WAGON_RAIL_OIL_TANKER                    :Tancer Olew
STR_VEHICLE_NAME_TRAIN_WAGON_RAIL_LIVESTOCK_VAN                 :Cerbyd Da Byw
STR_VEHICLE_NAME_TRAIN_WAGON_RAIL_GOODS_VAN                     :Cerbyd Nwyddau
STR_VEHICLE_NAME_TRAIN_WAGON_RAIL_GRAIN_HOPPER                  :Cerbyd Grawn
STR_VEHICLE_NAME_TRAIN_WAGON_RAIL_WOOD_TRUCK                    :Cerbyd Coed
STR_VEHICLE_NAME_TRAIN_WAGON_RAIL_IRON_ORE_HOPPER               :Cerbyd Mwyn Haearn
STR_VEHICLE_NAME_TRAIN_WAGON_RAIL_STEEL_TRUCK                   :Cerbyd Dur
STR_VEHICLE_NAME_TRAIN_WAGON_RAIL_ARMORED_VAN                   :Cerbyd Diogel
STR_VEHICLE_NAME_TRAIN_WAGON_RAIL_FOOD_VAN                      :Cerbyd Bwyd
STR_VEHICLE_NAME_TRAIN_WAGON_RAIL_PAPER_TRUCK                   :Cerbyd Papur
STR_VEHICLE_NAME_TRAIN_WAGON_RAIL_COPPER_ORE_HOPPER             :Cerbyd Mwyn Copr
STR_VEHICLE_NAME_TRAIN_WAGON_RAIL_WATER_TANKER                  :Tancer Dŵr
STR_VEHICLE_NAME_TRAIN_WAGON_RAIL_FRUIT_TRUCK                   :Cerbyd Ffrwythau
STR_VEHICLE_NAME_TRAIN_WAGON_RAIL_RUBBER_TRUCK                  :Cerbyd Rwber
STR_VEHICLE_NAME_TRAIN_WAGON_RAIL_SUGAR_TRUCK                   :Cerbyd Siwgr
STR_VEHICLE_NAME_TRAIN_WAGON_RAIL_COTTON_CANDY_HOPPER           :Cerbyd Candifflos
STR_VEHICLE_NAME_TRAIN_WAGON_RAIL_TOFFEE_HOPPER                 :Cerbyd Toffi
STR_VEHICLE_NAME_TRAIN_WAGON_RAIL_BUBBLE_VAN                    :Cerbyd Swigod
STR_VEHICLE_NAME_TRAIN_WAGON_RAIL_COLA_TANKER                   :Cerbyd Cola
STR_VEHICLE_NAME_TRAIN_WAGON_RAIL_CANDY_VAN                     :Cerbyd Melysion
STR_VEHICLE_NAME_TRAIN_WAGON_RAIL_TOY_VAN                       :Cerbyd Teganau
STR_VEHICLE_NAME_TRAIN_WAGON_RAIL_BATTERY_TRUCK                 :Cerbyd Batrïau
STR_VEHICLE_NAME_TRAIN_WAGON_RAIL_FIZZY_DRINK_TRUCK             :Cerbyd Diodydd Pefriol
STR_VEHICLE_NAME_TRAIN_WAGON_RAIL_PLASTIC_TRUCK                 :Cerbyd Plastig
STR_VEHICLE_NAME_TRAIN_ENGINE_MONORAIL_X2001_ELECTRIC           :'X2001' (Trydan)
STR_VEHICLE_NAME_TRAIN_ENGINE_MONORAIL_MILLENNIUM_Z1_ELECTRIC   :'Millennium Z1' (Trydan)
STR_VEHICLE_NAME_TRAIN_ENGINE_MONORAIL_WIZZOWOW_Z99             :Wizzowow Z99
STR_VEHICLE_NAME_TRAIN_WAGON_MONORAIL_PASSENGER_CAR             :Cerbyd Teithwyr
STR_VEHICLE_NAME_TRAIN_WAGON_MONORAIL_MAIL_VAN                  :Cerbyd Post
STR_VEHICLE_NAME_TRAIN_WAGON_MONORAIL_COAL_CAR                  :Cerbyd Glo
STR_VEHICLE_NAME_TRAIN_WAGON_MONORAIL_OIL_TANKER                :Tancer Olew
STR_VEHICLE_NAME_TRAIN_WAGON_MONORAIL_LIVESTOCK_VAN             :Cerbyd Da Byw
STR_VEHICLE_NAME_TRAIN_WAGON_MONORAIL_GOODS_VAN                 :Cerbyd Nwyddau
STR_VEHICLE_NAME_TRAIN_WAGON_MONORAIL_GRAIN_HOPPER              :Cerbyd Grawn
STR_VEHICLE_NAME_TRAIN_WAGON_MONORAIL_WOOD_TRUCK                :Cerbyd Coed
STR_VEHICLE_NAME_TRAIN_WAGON_MONORAIL_IRON_ORE_HOPPER           :Cerbyd Mwyn Haearn
STR_VEHICLE_NAME_TRAIN_WAGON_MONORAIL_STEEL_TRUCK               :Cerbyd Dur
STR_VEHICLE_NAME_TRAIN_WAGON_MONORAIL_ARMORED_VAN               :Cerbyd Diogel
STR_VEHICLE_NAME_TRAIN_WAGON_MONORAIL_FOOD_VAN                  :Cerbyd Bwyd
STR_VEHICLE_NAME_TRAIN_WAGON_MONORAIL_PAPER_TRUCK               :Cerbyd Papur
STR_VEHICLE_NAME_TRAIN_WAGON_MONORAIL_COPPER_ORE_HOPPER         :Cerbyd Mwyn Copr
STR_VEHICLE_NAME_TRAIN_WAGON_MONORAIL_WATER_TANKER              :Cerbyd Dŵr
STR_VEHICLE_NAME_TRAIN_WAGON_MONORAIL_FRUIT_TRUCK               :Cerbyd Ffrwythau
STR_VEHICLE_NAME_TRAIN_WAGON_MONORAIL_RUBBER_TRUCK              :Cerbyd Rwber
STR_VEHICLE_NAME_TRAIN_WAGON_MONORAIL_SUGAR_TRUCK               :Cerbyd Siwgr
STR_VEHICLE_NAME_TRAIN_WAGON_MONORAIL_COTTON_CANDY_HOPPER       :Cerbyd Candifflos
STR_VEHICLE_NAME_TRAIN_WAGON_MONORAIL_TOFFEE_HOPPER             :Cerbyd Toffi
STR_VEHICLE_NAME_TRAIN_WAGON_MONORAIL_BUBBLE_VAN                :Cerbyd Swigod
STR_VEHICLE_NAME_TRAIN_WAGON_MONORAIL_COLA_TANKER               :Tancer Cola
STR_VEHICLE_NAME_TRAIN_WAGON_MONORAIL_CANDY_VAN                 :Cerbyd Melysion
STR_VEHICLE_NAME_TRAIN_WAGON_MONORAIL_TOY_VAN                   :Cerbyd Teganau
STR_VEHICLE_NAME_TRAIN_WAGON_MONORAIL_BATTERY_TRUCK             :Cerbyd Batrïau
STR_VEHICLE_NAME_TRAIN_WAGON_MONORAIL_FIZZY_DRINK_TRUCK         :Cerbyd Diodydd Pefriog
STR_VEHICLE_NAME_TRAIN_WAGON_MONORAIL_PLASTIC_TRUCK             :Cerbyd Plastig
STR_VEHICLE_NAME_TRAIN_ENGINE_MAGLEV_LEV1_LEVIATHAN_ELECTRIC    :Lev1 'Leviathan' (Trydan)
STR_VEHICLE_NAME_TRAIN_ENGINE_MAGLEV_LEV2_CYCLOPS_ELECTRIC      :Lev2 'Cyclops' (Trydan)
STR_VEHICLE_NAME_TRAIN_ENGINE_MAGLEV_LEV3_PEGASUS_ELECTRIC      :Lev3 'Pegasus' (Trydan)
STR_VEHICLE_NAME_TRAIN_ENGINE_MAGLEV_LEV4_CHIMAERA_ELECTRIC     :Lev4 'Chimaera' (Trydan)
STR_VEHICLE_NAME_TRAIN_ENGINE_MAGLEV_WIZZOWOW_ROCKETEER         :Wizzowow Rocketeer
STR_VEHICLE_NAME_TRAIN_WAGON_MAGLEV_PASSENGER_CAR               :Cerbyd Teithwyr
STR_VEHICLE_NAME_TRAIN_WAGON_MAGLEV_MAIL_VAN                    :Cerbyd Post
STR_VEHICLE_NAME_TRAIN_WAGON_MAGLEV_COAL_CAR                    :Cerbyd Glo
STR_VEHICLE_NAME_TRAIN_WAGON_MAGLEV_OIL_TANKER                  :Tancer Olew
STR_VEHICLE_NAME_TRAIN_WAGON_MAGLEV_LIVESTOCK_VAN               :Cerbyd Da Byw
STR_VEHICLE_NAME_TRAIN_WAGON_MAGLEV_GOODS_VAN                   :Cerbyd Nwyddau
STR_VEHICLE_NAME_TRAIN_WAGON_MAGLEV_GRAIN_HOPPER                :Cerbyd Grawn
STR_VEHICLE_NAME_TRAIN_WAGON_MAGLEV_WOOD_TRUCK                  :Cerbyd Coed
STR_VEHICLE_NAME_TRAIN_WAGON_MAGLEV_IRON_ORE_HOPPER             :Cerbyd Mwyn Haearn
STR_VEHICLE_NAME_TRAIN_WAGON_MAGLEV_STEEL_TRUCK                 :Cerbyd Dur
STR_VEHICLE_NAME_TRAIN_WAGON_MAGLEV_ARMORED_VAN                 :Cerbyd Diogel
STR_VEHICLE_NAME_TRAIN_WAGON_MAGLEV_FOOD_VAN                    :Cerbyd Bwyd
STR_VEHICLE_NAME_TRAIN_WAGON_MAGLEV_PAPER_TRUCK                 :Cerbyd Papur
STR_VEHICLE_NAME_TRAIN_WAGON_MAGLEV_COPPER_ORE_HOPPER           :Cerbyd Mwyn Copr
STR_VEHICLE_NAME_TRAIN_WAGON_MAGLEV_WATER_TANKER                :Cerbyd Dŵr
STR_VEHICLE_NAME_TRAIN_WAGON_MAGLEV_FRUIT_TRUCK                 :Cerbyd Ffrwythau
STR_VEHICLE_NAME_TRAIN_WAGON_MAGLEV_RUBBER_TRUCK                :Cerbyd Rwber
STR_VEHICLE_NAME_TRAIN_WAGON_MAGLEV_SUGAR_TRUCK                 :Cerbyd Siwgr
STR_VEHICLE_NAME_TRAIN_WAGON_MAGLEV_COTTON_CANDY_HOPPER         :Cerbyd Candifflos
STR_VEHICLE_NAME_TRAIN_WAGON_MAGLEV_TOFFEE_HOPPER               :Cerbyd Toffi
STR_VEHICLE_NAME_TRAIN_WAGON_MAGLEV_BUBBLE_VAN                  :Cerbyd Swigod
STR_VEHICLE_NAME_TRAIN_WAGON_MAGLEV_COLA_TANKER                 :Tancer Cola
STR_VEHICLE_NAME_TRAIN_WAGON_MAGLEV_CANDY_VAN                   :Cerbyd Melysion
STR_VEHICLE_NAME_TRAIN_WAGON_MAGLEV_TOY_VAN                     :Cerbyd Teganau
STR_VEHICLE_NAME_TRAIN_WAGON_MAGLEV_BATTERY_TRUCK               :Cerbyd Batrïau
STR_VEHICLE_NAME_TRAIN_WAGON_MAGLEV_FIZZY_DRINK_TRUCK           :Cerbyd Diodydd Pefriog
STR_VEHICLE_NAME_TRAIN_WAGON_MAGLEV_PLASTIC_TRUCK               :Cerbyd Plastig
STR_VEHICLE_NAME_ROAD_VEHICLE_MPS_REGAL_BUS                     :Bws MPS Regal
STR_VEHICLE_NAME_ROAD_VEHICLE_HEREFORD_LEOPARD_BUS              :Bws Leopard Hereford
STR_VEHICLE_NAME_ROAD_VEHICLE_FOSTER_BUS                        :Bws Foster
STR_VEHICLE_NAME_ROAD_VEHICLE_FOSTER_MKII_SUPERBUS              :Hyperfws Foster MkII
STR_VEHICLE_NAME_ROAD_VEHICLE_PLODDYPHUT_MKI_BUS                :Bws Ploddyphut MkI
STR_VEHICLE_NAME_ROAD_VEHICLE_PLODDYPHUT_MKII_BUS               :BwsPloddyphut MkII
STR_VEHICLE_NAME_ROAD_VEHICLE_PLODDYPHUT_MKIII_BUS              :Bws Ploddyphut MkIII
STR_VEHICLE_NAME_ROAD_VEHICLE_BALOGH_COAL_TRUCK                 :Cerbyd Glo Balogh
STR_VEHICLE_NAME_ROAD_VEHICLE_UHL_COAL_TRUCK                    :Cerbyd Glo Uhl
STR_VEHICLE_NAME_ROAD_VEHICLE_DW_COAL_TRUCK                     :Cerbyd Glo DW
STR_VEHICLE_NAME_ROAD_VEHICLE_MPS_MAIL_TRUCK                    :Cerbyd Post MPS
STR_VEHICLE_NAME_ROAD_VEHICLE_REYNARD_MAIL_TRUCK                :Cerbyd Post Reynard
STR_VEHICLE_NAME_ROAD_VEHICLE_PERRY_MAIL_TRUCK                  :Cerbyd Post Perry
STR_VEHICLE_NAME_ROAD_VEHICLE_MIGHTYMOVER_MAIL_TRUCK            :Cerbyd Post MightyMover
STR_VEHICLE_NAME_ROAD_VEHICLE_POWERNAUGHT_MAIL_TRUCK            :Cerbyd Post Powernaught
STR_VEHICLE_NAME_ROAD_VEHICLE_WIZZOWOW_MAIL_TRUCK               :Cerbyd Post Wizzowow
STR_VEHICLE_NAME_ROAD_VEHICLE_WITCOMBE_OIL_TANKER               :Tancer Olew Witcombe
STR_VEHICLE_NAME_ROAD_VEHICLE_FOSTER_OIL_TANKER                 :Tancer Olew Foster
STR_VEHICLE_NAME_ROAD_VEHICLE_PERRY_OIL_TANKER                  :Tancer Olew Perry
STR_VEHICLE_NAME_ROAD_VEHICLE_TALBOTT_LIVESTOCK_VAN             :Cerbyd Da Byw Talbott
STR_VEHICLE_NAME_ROAD_VEHICLE_UHL_LIVESTOCK_VAN                 :Cerbyd Da Byw Uhl
STR_VEHICLE_NAME_ROAD_VEHICLE_FOSTER_LIVESTOCK_VAN              :Cerbyd Da Byw Foster
STR_VEHICLE_NAME_ROAD_VEHICLE_BALOGH_GOODS_TRUCK                :Cerbyd Nwyddau Balogh
STR_VEHICLE_NAME_ROAD_VEHICLE_CRAIGHEAD_GOODS_TRUCK             :Cerbyd Nwyddau Craighead
STR_VEHICLE_NAME_ROAD_VEHICLE_GOSS_GOODS_TRUCK                  :Cerbyd Nwyddau Goss
STR_VEHICLE_NAME_ROAD_VEHICLE_HEREFORD_GRAIN_TRUCK              :Cerbyd Grawn Hereford
STR_VEHICLE_NAME_ROAD_VEHICLE_THOMAS_GRAIN_TRUCK                :Cerbyd Grawn Thomas
STR_VEHICLE_NAME_ROAD_VEHICLE_GOSS_GRAIN_TRUCK                  :Cerbyd Grawn Goss
STR_VEHICLE_NAME_ROAD_VEHICLE_WITCOMBE_WOOD_TRUCK               :Cerbyd Coed Witcombe
STR_VEHICLE_NAME_ROAD_VEHICLE_FOSTER_WOOD_TRUCK                 :Cerbyd Coed Foster
STR_VEHICLE_NAME_ROAD_VEHICLE_MORELAND_WOOD_TRUCK               :Cerbyd Coed Moreland
STR_VEHICLE_NAME_ROAD_VEHICLE_MPS_IRON_ORE_TRUCK                :Cerbyd Mwyn Haearn MPS
STR_VEHICLE_NAME_ROAD_VEHICLE_UHL_IRON_ORE_TRUCK                :Cerbyd Mwyn Haearn Uhl
STR_VEHICLE_NAME_ROAD_VEHICLE_CHIPPY_IRON_ORE_TRUCK             :Cerbyd Mwyn Haearn Chippy
STR_VEHICLE_NAME_ROAD_VEHICLE_BALOGH_STEEL_TRUCK                :Cerbyd Dur Balogh
STR_VEHICLE_NAME_ROAD_VEHICLE_UHL_STEEL_TRUCK                   :Cerbyd Dur Uhl
STR_VEHICLE_NAME_ROAD_VEHICLE_KELLING_STEEL_TRUCK               :Cerbyd Dur Kelling
STR_VEHICLE_NAME_ROAD_VEHICLE_BALOGH_ARMORED_TRUCK              :Cerbyd Diogel Balogh
STR_VEHICLE_NAME_ROAD_VEHICLE_UHL_ARMORED_TRUCK                 :Cerbyd Diogel Uhl
STR_VEHICLE_NAME_ROAD_VEHICLE_FOSTER_ARMORED_TRUCK              :Cerbyd Diogel Foster
STR_VEHICLE_NAME_ROAD_VEHICLE_FOSTER_FOOD_VAN                   :Cerbyd Bwyd Foster
STR_VEHICLE_NAME_ROAD_VEHICLE_PERRY_FOOD_VAN                    :Cerbyd Bwyd Perry
STR_VEHICLE_NAME_ROAD_VEHICLE_CHIPPY_FOOD_VAN                   :Cerbyd Bwyd Chippy
STR_VEHICLE_NAME_ROAD_VEHICLE_UHL_PAPER_TRUCK                   :Cerbyd Papur Uhl
STR_VEHICLE_NAME_ROAD_VEHICLE_BALOGH_PAPER_TRUCK                :Cerbyd Papur Balogh
STR_VEHICLE_NAME_ROAD_VEHICLE_MPS_PAPER_TRUCK                   :Cerbyd Papur MPS
STR_VEHICLE_NAME_ROAD_VEHICLE_MPS_COPPER_ORE_TRUCK              :Cerbyd Mwyn Copr MPS
STR_VEHICLE_NAME_ROAD_VEHICLE_UHL_COPPER_ORE_TRUCK              :Cerbyd Mwyn Copr Uhl
STR_VEHICLE_NAME_ROAD_VEHICLE_GOSS_COPPER_ORE_TRUCK             :Cerbyd Mwyn Copr Goss
STR_VEHICLE_NAME_ROAD_VEHICLE_UHL_WATER_TANKER                  :Tancer Dŵr Uhl
STR_VEHICLE_NAME_ROAD_VEHICLE_BALOGH_WATER_TANKER               :Tancer Dŵr Balogh
STR_VEHICLE_NAME_ROAD_VEHICLE_MPS_WATER_TANKER                  :Tancer Dŵr MPS
STR_VEHICLE_NAME_ROAD_VEHICLE_BALOGH_FRUIT_TRUCK                :Cerbyd Ffrwythau Balogh
STR_VEHICLE_NAME_ROAD_VEHICLE_UHL_FRUIT_TRUCK                   :Cerbyd Ffrwythau Uhl
STR_VEHICLE_NAME_ROAD_VEHICLE_KELLING_FRUIT_TRUCK               :Cerbyd Ffrwythau Kelling
STR_VEHICLE_NAME_ROAD_VEHICLE_BALOGH_RUBBER_TRUCK               :Cerbyd Rwber Balogh
STR_VEHICLE_NAME_ROAD_VEHICLE_UHL_RUBBER_TRUCK                  :Cerbyd Rwber Uhl
STR_VEHICLE_NAME_ROAD_VEHICLE_RMT_RUBBER_TRUCK                  :Cerbyd Rwber RMT
STR_VEHICLE_NAME_ROAD_VEHICLE_MIGHTYMOVER_SUGAR_TRUCK           :Cerbyd Siwgr MightyMover
STR_VEHICLE_NAME_ROAD_VEHICLE_POWERNAUGHT_SUGAR_TRUCK           :Cerbyd Siwgr Powernaught
STR_VEHICLE_NAME_ROAD_VEHICLE_WIZZOWOW_SUGAR_TRUCK              :Cerbyd Siwgr Wizzowow Cerbyd
STR_VEHICLE_NAME_ROAD_VEHICLE_MIGHTYMOVER_COLA_TRUCK            :Cerbyd Cola MightyMover
STR_VEHICLE_NAME_ROAD_VEHICLE_POWERNAUGHT_COLA_TRUCK            :Cerbyd Cola Powernaught
STR_VEHICLE_NAME_ROAD_VEHICLE_WIZZOWOW_COLA_TRUCK               :Cerbyd Cola Wizzowow
STR_VEHICLE_NAME_ROAD_VEHICLE_MIGHTYMOVER_COTTON_CANDY          :Cerbyd Candifflos MightyMover
STR_VEHICLE_NAME_ROAD_VEHICLE_POWERNAUGHT_COTTON_CANDY          :Cerbyd Candifflos Powernaught
STR_VEHICLE_NAME_ROAD_VEHICLE_WIZZOWOW_COTTON_CANDY_TRUCK       :Cerbyd Candifflos Wizzowow
STR_VEHICLE_NAME_ROAD_VEHICLE_MIGHTYMOVER_TOFFEE_TRUCK          :Cerbyd Toffi MightyMover
STR_VEHICLE_NAME_ROAD_VEHICLE_POWERNAUGHT_TOFFEE_TRUCK          :Cerbyd Toffi Powernaught
STR_VEHICLE_NAME_ROAD_VEHICLE_WIZZOWOW_TOFFEE_TRUCK             :Cerbyd Toffi Wizzowow
STR_VEHICLE_NAME_ROAD_VEHICLE_MIGHTYMOVER_TOY_VAN               :Cerbyd Teganau MightyMover
STR_VEHICLE_NAME_ROAD_VEHICLE_POWERNAUGHT_TOY_VAN               :Cerbyd Teganau Powernaught
STR_VEHICLE_NAME_ROAD_VEHICLE_WIZZOWOW_TOY_VAN                  :Cerbyd Teganau Wizzowow
STR_VEHICLE_NAME_ROAD_VEHICLE_MIGHTYMOVER_CANDY_TRUCK           :Cerbyd Melysion MightyMover
STR_VEHICLE_NAME_ROAD_VEHICLE_POWERNAUGHT_CANDY_TRUCK           :Cerbyd Melysion Powernaught
STR_VEHICLE_NAME_ROAD_VEHICLE_WIZZOWOW_CANDY_TRUCK              :Cerbyd Melysion Wizzowow
STR_VEHICLE_NAME_ROAD_VEHICLE_MIGHTYMOVER_BATTERY_TRUCK         :Cerbyd Batrïau MightyMover
STR_VEHICLE_NAME_ROAD_VEHICLE_POWERNAUGHT_BATTERY_TRUCK         :Cerbyd Batrïau Powernaught
STR_VEHICLE_NAME_ROAD_VEHICLE_WIZZOWOW_BATTERY_TRUCK            :Cerbyd Batrïau Wizzowow
STR_VEHICLE_NAME_ROAD_VEHICLE_MIGHTYMOVER_FIZZY_DRINK           :Cerbyd Diodydd Pefriog MightyMover
STR_VEHICLE_NAME_ROAD_VEHICLE_POWERNAUGHT_FIZZY_DRINK           :Cerbyd Diodydd Pefriog Powernaught
STR_VEHICLE_NAME_ROAD_VEHICLE_WIZZOWOW_FIZZY_DRINK_TRUCK        :Cerbyd Diodydd Pefriog Wizzowow
STR_VEHICLE_NAME_ROAD_VEHICLE_MIGHTYMOVER_PLASTIC_TRUCK         :Cerbyd Plastig MightyMover
STR_VEHICLE_NAME_ROAD_VEHICLE_POWERNAUGHT_PLASTIC_TRUCK         :Cerbyd Plastig Powernaught
STR_VEHICLE_NAME_ROAD_VEHICLE_WIZZOWOW_PLASTIC_TRUCK            :Cerbyd Plastig Wizzowow
STR_VEHICLE_NAME_ROAD_VEHICLE_MIGHTYMOVER_BUBBLE_TRUCK          :Cerbyd Swigod MightyMover
STR_VEHICLE_NAME_ROAD_VEHICLE_POWERNAUGHT_BUBBLE_TRUCK          :Cerbyd Swigod Powernaught
STR_VEHICLE_NAME_ROAD_VEHICLE_WIZZOWOW_BUBBLE_TRUCK             :Cerbyd Swigod Wizzowow
STR_VEHICLE_NAME_SHIP_MPS_OIL_TANKER                            :Tancer Olew MPS
STR_VEHICLE_NAME_SHIP_CS_INC_OIL_TANKER                         :Tancer Olew CS-Inc.
STR_VEHICLE_NAME_SHIP_MPS_PASSENGER_FERRY                       :Fferi Teithwyr MPS
STR_VEHICLE_NAME_SHIP_FFP_PASSENGER_FERRY                       :Fferi Teithwyr FFP
STR_VEHICLE_NAME_SHIP_BAKEWELL_300_HOVERCRAFT                   :Hofrenfad Bakewell 300
STR_VEHICLE_NAME_SHIP_CHUGGER_CHUG_PASSENGER                    :Fferi Teithwyr Chugger-Chug
STR_VEHICLE_NAME_SHIP_SHIVERSHAKE_PASSENGER_FERRY               :Fferi Teithwyr Shivershake
STR_VEHICLE_NAME_SHIP_YATE_CARGO_SHIP                           :Llong Gargo Yate
STR_VEHICLE_NAME_SHIP_BAKEWELL_CARGO_SHIP                       :Llong Gargo Bakewell
STR_VEHICLE_NAME_SHIP_MIGHTYMOVER_CARGO_SHIP                    :Llong Gargo MightyMover
STR_VEHICLE_NAME_SHIP_POWERNAUT_CARGO_SHIP                      :Llong Gargo Powernaut
STR_VEHICLE_NAME_AIRCRAFT_SAMPSON_U52                           :Sampson U52
STR_VEHICLE_NAME_AIRCRAFT_COLEMAN_COUNT                         :Coleman Count
STR_VEHICLE_NAME_AIRCRAFT_FFP_DART                              :FFP Dart
STR_VEHICLE_NAME_AIRCRAFT_YATE_HAUGAN                           :Yate Haugan
STR_VEHICLE_NAME_AIRCRAFT_BAKEWELL_COTSWALD_LB_3                :Bakewell Cotswald LB-3
STR_VEHICLE_NAME_AIRCRAFT_BAKEWELL_LUCKETT_LB_8                 :Bakewell Luckett LB-8
STR_VEHICLE_NAME_AIRCRAFT_BAKEWELL_LUCKETT_LB_9                 :Bakewell Luckett LB-9
STR_VEHICLE_NAME_AIRCRAFT_BAKEWELL_LUCKETT_LB80                 :Bakewell Luckett LB80
STR_VEHICLE_NAME_AIRCRAFT_BAKEWELL_LUCKETT_LB_10                :Bakewell Luckett LB-10
STR_VEHICLE_NAME_AIRCRAFT_BAKEWELL_LUCKETT_LB_11                :Bakewell Luckett LB-11
STR_VEHICLE_NAME_AIRCRAFT_YATE_AEROSPACE_YAC_1_11               :Yate Aerospace YAC 1-11
STR_VEHICLE_NAME_AIRCRAFT_DARWIN_100                            :Darwin 100
STR_VEHICLE_NAME_AIRCRAFT_DARWIN_200                            :Darwin 200
STR_VEHICLE_NAME_AIRCRAFT_DARWIN_300                            :Darwin 300
STR_VEHICLE_NAME_AIRCRAFT_DARWIN_400                            :Darwin 400
STR_VEHICLE_NAME_AIRCRAFT_DARWIN_500                            :Darwin 500
STR_VEHICLE_NAME_AIRCRAFT_DARWIN_600                            :Darwin 600
STR_VEHICLE_NAME_AIRCRAFT_GURU_GALAXY                           :Guru Galaxy
STR_VEHICLE_NAME_AIRCRAFT_AIRTAXI_A21                           :Airtaxi A21
STR_VEHICLE_NAME_AIRCRAFT_AIRTAXI_A31                           :Airtaxi A31
STR_VEHICLE_NAME_AIRCRAFT_AIRTAXI_A32                           :Airtaxi A32
STR_VEHICLE_NAME_AIRCRAFT_AIRTAXI_A33                           :Airtaxi A33
STR_VEHICLE_NAME_AIRCRAFT_YATE_AEROSPACE_YAE46                  :Yate Aerospace YAe46
STR_VEHICLE_NAME_AIRCRAFT_DINGER_100                            :Dinger 100
STR_VEHICLE_NAME_AIRCRAFT_AIRTAXI_A34_1000                      :AirTaxi A34-1000
STR_VEHICLE_NAME_AIRCRAFT_YATE_Z_SHUTTLE                        :Yate Z-Shuttle
STR_VEHICLE_NAME_AIRCRAFT_KELLING_K1                            :Kelling K1
STR_VEHICLE_NAME_AIRCRAFT_KELLING_K6                            :Kelling K6
STR_VEHICLE_NAME_AIRCRAFT_KELLING_K7                            :Kelling K7
STR_VEHICLE_NAME_AIRCRAFT_DARWIN_700                            :Darwin 700
STR_VEHICLE_NAME_AIRCRAFT_FFP_HYPERDART_2                       :FFP Hyperdart 2
STR_VEHICLE_NAME_AIRCRAFT_DINGER_200                            :Dinger 200
STR_VEHICLE_NAME_AIRCRAFT_DINGER_1000                           :Dinger 1000
STR_VEHICLE_NAME_AIRCRAFT_PLODDYPHUT_100                        :Ploddyphut 100
STR_VEHICLE_NAME_AIRCRAFT_PLODDYPHUT_500                        :Ploddyphut 500
STR_VEHICLE_NAME_AIRCRAFT_FLASHBANG_X1                          :Flashbang X1
STR_VEHICLE_NAME_AIRCRAFT_JUGGERPLANE_M1                        :Juggerplane M1
STR_VEHICLE_NAME_AIRCRAFT_FLASHBANG_WIZZER                      :Flashbang Wizzer
STR_VEHICLE_NAME_AIRCRAFT_TRICARIO_HELICOPTER                   :Hofrennydd Tricario
STR_VEHICLE_NAME_AIRCRAFT_GURU_X2_HELICOPTER                    :Hofrennydd Guru X2
STR_VEHICLE_NAME_AIRCRAFT_POWERNAUT_HELICOPTER                  :Hofrennydd Powernaut

##id 0x8800
# Formatting of some strings
STR_FORMAT_DATE_TINY                                            :{STRING}-{STRING}-{NUM}
STR_FORMAT_DATE_SHORT                                           :{STRING} {NUM}
STR_FORMAT_DATE_LONG                                            :{STRING} {STRING} {NUM}
STR_FORMAT_DATE_ISO                                             :{2:NUM}-{1:STRING}-{0:STRING}

STR_FORMAT_BUOY_NAME                                            :Bwï {TOWN}
STR_FORMAT_BUOY_NAME_SERIAL                                     :Bwï {TOWN} #{COMMA}
STR_FORMAT_COMPANY_NUM                                          :(Cwmni {COMMA})
STR_FORMAT_GROUP_NAME                                           :Grŵp {COMMA}
STR_FORMAT_INDUSTRY_NAME                                        :{1:STRING} {0:TOWN}
STR_FORMAT_WAYPOINT_NAME                                        :Pwynt Llwybro {TOWN}
STR_FORMAT_WAYPOINT_NAME_SERIAL                                 :Pwynt Llwybro {TOWN} #{COMMA}

STR_FORMAT_DEPOT_NAME_TRAIN                                     :Depo Trenau {TOWN}
STR_FORMAT_DEPOT_NAME_TRAIN_SERIAL                              :Depo Trenau {TOWN} #{COMMA}
STR_FORMAT_DEPOT_NAME_ROAD_VEHICLE                              :Depo Ffordd {TOWN}
STR_FORMAT_DEPOT_NAME_ROAD_VEHICLE_SERIAL                       :Depo Ffordd {TOWN} #{COMMA}
STR_FORMAT_DEPOT_NAME_SHIP                                      :Depo Llongau {TOWN}
STR_FORMAT_DEPOT_NAME_SHIP_SERIAL                               :Depo Llong {TOWN} #{COMMA}
STR_FORMAT_DEPOT_NAME_AIRCRAFT                                  :Awyrendy {STATION}

STR_UNKNOWN_STATION                                             :gorsaf anhysbys
STR_DEFAULT_SIGN_NAME                                           :Arwydd
STR_COMPANY_SOMEONE                                             :rhywun

STR_SAVEGAME_NAME_DEFAULT                                       :{COMPANY}, {STRING}
STR_SAVEGAME_NAME_SPECTATOR                                     :Gwyliwr, {1:STRING}

# Viewport strings
STR_VIEWPORT_TOWN_POP                                           :{WHITE}{TOWN} ({COMMA})
STR_VIEWPORT_TOWN                                               :{WHITE}{TOWN}
STR_VIEWPORT_TOWN_TINY_BLACK                                    :{TINY_FONT}{BLACK}{TOWN}
STR_VIEWPORT_TOWN_TINY_WHITE                                    :{TINY_FONT}{WHITE}{TOWN}

STR_VIEWPORT_SIGN_SMALL_BLACK                                   :{TINY_FONT}{BLACK}{SIGN}
STR_VIEWPORT_SIGN_SMALL_WHITE                                   :{TINY_FONT}{WHITE}{SIGN}

STR_VIEWPORT_STATION                                            :{STATION} {STATION_FEATURES}
STR_VIEWPORT_STATION_TINY                                       :{TINY_FONT}{STATION}

STR_VIEWPORT_WAYPOINT                                           :{WAYPOINT}
STR_VIEWPORT_WAYPOINT_TINY                                      :{TINY_FONT}{WAYPOINT}

# Simple strings to get specific types of data
STR_COMPANY_NAME                                                :{COMPANY}
STR_COMPANY_NAME_COMPANY_NUM                                    :{COMPANY}{COMPANY_NUM}
STR_DEPOT_NAME                                                  :{DEPOT}
STR_ENGINE_NAME                                                 :{ENGINE}
STR_HIDDEN_ENGINE_NAME                                          :{ENGINE} (cudd)
STR_GROUP_NAME                                                  :{GROUP}
STR_INDUSTRY_NAME                                               :{INDUSTRY}
STR_PRESIDENT_NAME                                              :{PRESIDENT_NAME}
STR_SIGN_NAME                                                   :{SIGN}
STR_STATION_NAME                                                :{STATION}
STR_TOWN_NAME                                                   :{TOWN}
STR_VEHICLE_NAME                                                :{VEHICLE}
STR_WAYPOINT_NAME                                               :{WAYPOINT}

STR_JUST_CARGO                                                  :{CARGO_LONG}
STR_JUST_CHECKMARK                                              :{CHECKMARK}
STR_JUST_COMMA                                                  :{COMMA}
STR_JUST_CURRENCY_SHORT                                         :{CURRENCY_SHORT}
STR_JUST_CURRENCY_LONG                                          :{CURRENCY_LONG}
STR_JUST_CARGO_LIST                                             :{CARGO_LIST}
STR_JUST_INT                                                    :{NUM}
STR_JUST_DATE_TINY                                              :{DATE_TINY}
STR_JUST_DATE_SHORT                                             :{DATE_SHORT}
STR_JUST_DATE_LONG                                              :{DATE_LONG}
STR_JUST_DATE_ISO                                               :{DATE_ISO}
STR_JUST_STRING                                                 :{STRING}
STR_JUST_STRING_STRING                                          :{STRING}{STRING}
STR_JUST_RAW_STRING                                             :{STRING}
STR_JUST_BIG_RAW_STRING                                         :{BIG_FONT}{STRING}

# Slightly 'raw' stringcodes with colour or size
STR_BLACK_COMMA                                                 :{BLACK}{COMMA}
STR_TINY_BLACK_COMA                                             :{TINY_FONT}{BLACK}{COMMA}
STR_TINY_COMMA                                                  :{TINY_FONT}{COMMA}
STR_BLUE_COMMA                                                  :{BLUE}{COMMA}
STR_RED_COMMA                                                   :{RED}{COMMA}
STR_WHITE_COMMA                                                 :{WHITE}{COMMA}
STR_TINY_BLACK_DECIMAL                                          :{TINY_FONT}{BLACK}{DECIMAL}
STR_COMPANY_MONEY                                               :{WHITE}{CURRENCY_LONG}
STR_BLACK_DATE_LONG                                             :{BLACK}{DATE_LONG}
STR_WHITE_DATE_LONG                                             :{WHITE}{DATE_LONG}
STR_SHORT_DATE                                                  :{WHITE}{DATE_TINY}
STR_DATE_LONG_SMALL                                             :{TINY_FONT}{BLACK}{DATE_LONG}
STR_TINY_GROUP                                                  :{TINY_FONT}{GROUP}
STR_BLACK_INT                                                   :{BLACK}{NUM}
STR_ORANGE_INT                                                  :{ORANGE}{NUM}
STR_WHITE_SIGN                                                  :{WHITE}{SIGN}
STR_TINY_BLACK_STATION                                          :{TINY_FONT}{BLACK}{STATION}
STR_BLACK_STRING                                                :{BLACK}{STRING}
STR_BLACK_RAW_STRING                                            :{BLACK}{STRING}
STR_ORANGE_STRING                                               :{ORANGE}{STRING}
STR_LTBLUE_STRING                                               :{LTBLUE}{STRING}
STR_WHITE_STRING                                                :{WHITE}{STRING}
STR_ORANGE_STRING1_WHITE                                        :{ORANGE}{STRING}{WHITE}
STR_ORANGE_STRING1_LTBLUE                                       :{ORANGE}{STRING}{LTBLUE}
STR_TINY_BLACK_HEIGHT                                           :{TINY_FONT}{BLACK}{HEIGHT}
STR_TINY_BLACK_VEHICLE                                          :{TINY_FONT}{BLACK}{VEHICLE}
STR_TINY_RIGHT_ARROW                                            :{TINY_FONT}{RIGHT_ARROW}

STR_BLACK_1                                                     :{BLACK}1
STR_BLACK_2                                                     :{BLACK}2
STR_BLACK_3                                                     :{BLACK}3
STR_BLACK_4                                                     :{BLACK}4
STR_BLACK_5                                                     :{BLACK}5
STR_BLACK_6                                                     :{BLACK}6
STR_BLACK_7                                                     :{BLACK}7

STR_TRAIN                                                       :{BLACK}{TRAIN}
STR_BUS                                                         :{BLACK}{BUS}
STR_LORRY                                                       :{BLACK}{LORRY}
STR_PLANE                                                       :{BLACK}{PLANE}
STR_SHIP                                                        :{BLACK}{SHIP}

STR_TOOLBAR_RAILTYPE_VELOCITY                                   :{STRING} ({VELOCITY})<|MERGE_RESOLUTION|>--- conflicted
+++ resolved
@@ -2078,12 +2078,6 @@
 STR_NETWORK_SERVER                                              :Gweinydd
 STR_NETWORK_CLIENT                                              :Gwestai
 STR_NETWORK_SPECTATORS                                          :Gwylwyr
-
-<<<<<<< HEAD
-STR_NETWORK_TOOLBAR_LIST_SPECTATOR                              :{BLACK}Gwyliwr
-=======
-STR_NETWORK_GIVE_MONEY_CAPTION                                  :{WHITE}Nodwch faint o arian yr hoffech chi ei roi
->>>>>>> ba55f93f
 
 # Network set password
 STR_COMPANY_PASSWORD_CANCEL                                     :{BLACK}Peidio cadw'r cyfrinair a roddwyd
