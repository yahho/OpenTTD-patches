--- conflicted
+++ resolved
@@ -2328,11 +2328,7 @@
 
 # Network company list added strings
 STR_NETWORK_COMPANY_LIST_CLIENT_LIST                            :Jucători conectați
-<<<<<<< HEAD
-STR_NETWORK_COMPANY_LIST_SPECTATE                               :Observă
-=======
 STR_NETWORK_COMPANY_LIST_SPECTATE                               :Intră ca spectator
->>>>>>> 9edb75ec
 
 # Network client list
 STR_NETWORK_CLIENT_LIST_CAPTION                                 :{WHITE}Jucători conectați
@@ -3681,11 +3677,7 @@
 
 STR_COMPANY_VIEW_COMPANY_NAME_QUERY_CAPTION                     :Noul nume al companiei
 STR_COMPANY_VIEW_PRESIDENT_S_NAME_QUERY_CAPTION                 :Noul nume al preşedintelui
-<<<<<<< HEAD
-STR_COMPANY_VIEW_GIVE_MONEY_QUERY_CAPTION                       :Introduceţi suma pe care o oferiţi
-=======
 STR_COMPANY_VIEW_GIVE_MONEY_QUERY_CAPTION                       :Introdu suma de bani pe care vrei să o dai
->>>>>>> 9edb75ec
 
 STR_BUY_COMPANY_MESSAGE                                         :{WHITE}Căutăm o companie de transport care să preia societatea noastră{}{}Doriţi să cumpăraţi {COMPANY} la preţul de {CURRENCY_LONG}?
 
