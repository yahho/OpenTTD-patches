##name Romanian
##ownname Românӑ
##isocode ro_RO
##plural 0
##textdir ltr
##digitsep .
##digitsepcur .
##decimalsep ,
##winlangid 0x0418
##grflangid 0x28


# $Id$

# This file is part of OpenTTD.
# OpenTTD is free software; you can redistribute it and/or modify it under the terms of the GNU General Public License as published by the Free Software Foundation, version 2.
# OpenTTD is distributed in the hope that it will be useful, but WITHOUT ANY WARRANTY; without even the implied warranty of MERCHANTABILITY or FITNESS FOR A PARTICULAR PURPOSE.
# See the GNU General Public License for more details. You should have received a copy of the GNU General Public License along with OpenTTD. If not, see <http://www.gnu.org/licenses/>.


##id 0x0000
STR_NULL                                                        :
STR_EMPTY                                                       :
STR_UNDEFINED                                                   :(șir nedefinit)
STR_JUST_NOTHING                                                :Nimic

# Cargo related strings
# Plural cargo name
STR_CARGO_PLURAL_NOTHING                                        :
STR_CARGO_PLURAL_PASSENGERS                                     :Călători
STR_CARGO_PLURAL_COAL                                           :Cărbune
STR_CARGO_PLURAL_MAIL                                           :Colete poștale
STR_CARGO_PLURAL_OIL                                            :Petrol
STR_CARGO_PLURAL_LIVESTOCK                                      :Animale
STR_CARGO_PLURAL_GOODS                                          :Bunuri
STR_CARGO_PLURAL_GRAIN                                          :Cereale
STR_CARGO_PLURAL_WOOD                                           :Lemne
STR_CARGO_PLURAL_IRON_ORE                                       :Minereu de fier
STR_CARGO_PLURAL_STEEL                                          :Oțel
STR_CARGO_PLURAL_VALUABLES                                      :Valori
STR_CARGO_PLURAL_COPPER_ORE                                     :Minereu de cupru
STR_CARGO_PLURAL_MAIZE                                          :Porumb
STR_CARGO_PLURAL_FRUIT                                          :Fructe
STR_CARGO_PLURAL_DIAMONDS                                       :Diamante
STR_CARGO_PLURAL_FOOD                                           :Alimente
STR_CARGO_PLURAL_PAPER                                          :Hârtie
STR_CARGO_PLURAL_GOLD                                           :Aur
STR_CARGO_PLURAL_WATER                                          :Apă
STR_CARGO_PLURAL_WHEAT                                          :Grâu
STR_CARGO_PLURAL_RUBBER                                         :Cauciuc
STR_CARGO_PLURAL_SUGAR                                          :Zahăr
STR_CARGO_PLURAL_TOYS                                           :Jucării
STR_CARGO_PLURAL_CANDY                                          :Dulciuri
STR_CARGO_PLURAL_COLA                                           :Cola
STR_CARGO_PLURAL_COTTON_CANDY                                   :Vată de zahăr
STR_CARGO_PLURAL_BUBBLES                                        :Balonașe
STR_CARGO_PLURAL_TOFFEE                                         :Caramele
STR_CARGO_PLURAL_BATTERIES                                      :Baterii
STR_CARGO_PLURAL_PLASTIC                                        :Plastic
STR_CARGO_PLURAL_FIZZY_DRINKS                                   :Sucuri acidulate

# Singular cargo name
STR_CARGO_SINGULAR_NOTHING                                      :
STR_CARGO_SINGULAR_PASSENGER                                    :Călător
STR_CARGO_SINGULAR_COAL                                         :Cărbune
STR_CARGO_SINGULAR_MAIL                                         :Colet poștal
STR_CARGO_SINGULAR_OIL                                          :Petrol
STR_CARGO_SINGULAR_LIVESTOCK                                    :Animale
STR_CARGO_SINGULAR_GOODS                                        :Bunuri
STR_CARGO_SINGULAR_GRAIN                                        :Cereale
STR_CARGO_SINGULAR_WOOD                                         :Lemne
STR_CARGO_SINGULAR_IRON_ORE                                     :Minereu de fier
STR_CARGO_SINGULAR_STEEL                                        :Oțel
STR_CARGO_SINGULAR_VALUABLES                                    :Valori
STR_CARGO_SINGULAR_COPPER_ORE                                   :Minereu de cupru
STR_CARGO_SINGULAR_MAIZE                                        :Porumb
STR_CARGO_SINGULAR_FRUIT                                        :Fructe
STR_CARGO_SINGULAR_DIAMOND                                      :Diamante
STR_CARGO_SINGULAR_FOOD                                         :Alimente
STR_CARGO_SINGULAR_PAPER                                        :Hârtie
STR_CARGO_SINGULAR_GOLD                                         :Aur
STR_CARGO_SINGULAR_WATER                                        :Apă
STR_CARGO_SINGULAR_WHEAT                                        :Grâu
STR_CARGO_SINGULAR_RUBBER                                       :Cauciuc
STR_CARGO_SINGULAR_SUGAR                                        :Zahăr
STR_CARGO_SINGULAR_TOY                                          :Jucărie
STR_CARGO_SINGULAR_CANDY                                        :Dulciuri
STR_CARGO_SINGULAR_COLA                                         :Cola
STR_CARGO_SINGULAR_COTTON_CANDY                                 :Vată de zahăr
STR_CARGO_SINGULAR_BUBBLE                                       :Balonaș
STR_CARGO_SINGULAR_TOFFEE                                       :Caramea
STR_CARGO_SINGULAR_BATTERY                                      :Baterie
STR_CARGO_SINGULAR_PLASTIC                                      :Plastic
STR_CARGO_SINGULAR_FIZZY_DRINK                                  :Suc acidulat

# Quantity of cargo
STR_QUANTITY_NOTHING                                            :
STR_QUANTITY_PASSENGERS                                         :{COMMA} călător{P "" i}
STR_QUANTITY_COAL                                               :{WEIGHT_LONG} de cărbune
STR_QUANTITY_MAIL                                               :{COMMA} sac{P "" i} cu colete poștale
STR_QUANTITY_OIL                                                :{VOLUME_LONG} de petrol
STR_QUANTITY_LIVESTOCK                                          :{COMMA} animal{P "" e}
STR_QUANTITY_GOODS                                              :{COMMA} pachet{P "" e} de bunuri
STR_QUANTITY_GRAIN                                              :{WEIGHT_LONG} de cereale
STR_QUANTITY_WOOD                                               :{WEIGHT_LONG} de lemne
STR_QUANTITY_IRON_ORE                                           :{WEIGHT_LONG} de minereu de fier
STR_QUANTITY_STEEL                                              :{WEIGHT_LONG} de oțel
STR_QUANTITY_VALUABLES                                          :{COMMA} cuti{P e i} de valori
STR_QUANTITY_COPPER_ORE                                         :{WEIGHT_LONG} de minereu de cupru
STR_QUANTITY_MAIZE                                              :{WEIGHT_LONG} de porumb
STR_QUANTITY_FRUIT                                              :{WEIGHT_LONG} de fructe
STR_QUANTITY_DIAMONDS                                           :{COMMA} sac{P "" i} cu diamante
STR_QUANTITY_FOOD                                               :{WEIGHT_LONG} de alimente
STR_QUANTITY_PAPER                                              :{WEIGHT_LONG} de hârtie
STR_QUANTITY_GOLD                                               :{COMMA} sac{P "" i} cu aur
STR_QUANTITY_WATER                                              :{VOLUME_LONG} de apă
STR_QUANTITY_WHEAT                                              :{WEIGHT_LONG} de grâu
STR_QUANTITY_RUBBER                                             :{VOLUME_LONG} de cauciuc
STR_QUANTITY_SUGAR                                              :{WEIGHT_LONG} de zahăr
STR_QUANTITY_TOYS                                               :{COMMA} sac{P "" i} cu jucării
STR_QUANTITY_SWEETS                                             :{COMMA} sac{P "" i} cu bomboane
STR_QUANTITY_COLA                                               :{VOLUME_LONG} de cola
STR_QUANTITY_CANDYFLOSS                                         :{WEIGHT_LONG} de vată de zahăr
STR_QUANTITY_BUBBLES                                            :{COMMA} balonaș{P "" e}
STR_QUANTITY_TOFFEE                                             :{WEIGHT_LONG} de caramel
STR_QUANTITY_BATTERIES                                          :{COMMA} bateri{P e i}
STR_QUANTITY_PLASTIC                                            :{VOLUME_LONG} de plastic
STR_QUANTITY_FIZZY_DRINKS                                       :{COMMA} bido{P n ane} cu suc
STR_QUANTITY_N_A                                                :N/A

# Two letter abbreviation of cargo name
STR_ABBREV_NOTHING                                              :
STR_ABBREV_PASSENGERS                                           :{TINY_FONT}CL
STR_ABBREV_COAL                                                 :{TINY_FONT}CB
STR_ABBREV_MAIL                                                 :{TINY_FONT}PO
STR_ABBREV_OIL                                                  :{TINY_FONT}PT
STR_ABBREV_LIVESTOCK                                            :{TINY_FONT}AN
STR_ABBREV_GOODS                                                :{TINY_FONT}BN
STR_ABBREV_GRAIN                                                :{TINY_FONT}CR
STR_ABBREV_WOOD                                                 :{TINY_FONT}LM
STR_ABBREV_IRON_ORE                                             :{TINY_FONT}FE
STR_ABBREV_STEEL                                                :{TINY_FONT}OT
STR_ABBREV_VALUABLES                                            :{TINY_FONT}VL
STR_ABBREV_COPPER_ORE                                           :{TINY_FONT}CP
STR_ABBREV_MAIZE                                                :{TINY_FONT}PR
STR_ABBREV_FRUIT                                                :{TINY_FONT}FR
STR_ABBREV_DIAMONDS                                             :{TINY_FONT}DM
STR_ABBREV_FOOD                                                 :{TINY_FONT}AL
STR_ABBREV_PAPER                                                :{TINY_FONT}HR
STR_ABBREV_GOLD                                                 :{TINY_FONT}AU
STR_ABBREV_WATER                                                :{TINY_FONT}AP
STR_ABBREV_WHEAT                                                :{TINY_FONT}GR
STR_ABBREV_RUBBER                                               :{TINY_FONT}CC
STR_ABBREV_SUGAR                                                :{TINY_FONT}ZH
STR_ABBREV_TOYS                                                 :{TINY_FONT}JC
STR_ABBREV_SWEETS                                               :{TINY_FONT}BB
STR_ABBREV_COLA                                                 :{TINY_FONT}CO
STR_ABBREV_CANDYFLOSS                                           :{TINY_FONT}VZ
STR_ABBREV_BUBBLES                                              :{TINY_FONT}BL
STR_ABBREV_TOFFEE                                               :{TINY_FONT}CM
STR_ABBREV_BATTERIES                                            :{TINY_FONT}BA
STR_ABBREV_PLASTIC                                              :{TINY_FONT}PL
STR_ABBREV_FIZZY_DRINKS                                         :{TINY_FONT}SC
STR_ABBREV_NONE                                                 :{TINY_FONT}NU
STR_ABBREV_ALL                                                  :{TINY_FONT}TOT

# 'Mode' of transport for cargoes
STR_PASSENGERS                                                  :{COMMA} călător{P "" i}
STR_BAGS                                                        :{COMMA} sac{P "" i}
STR_TONS                                                        :{COMMA} tone
STR_LITERS                                                      :{COMMA} litri
STR_ITEMS                                                       :{COMMA} bucăți
STR_CRATES                                                      :{COMMA} pachet{P "" e}

# Colours, do not shuffle
STR_COLOUR_DARK_BLUE                                            :Albastru închis
STR_COLOUR_PALE_GREEN                                           :Verde pal
STR_COLOUR_PINK                                                 :Roz
STR_COLOUR_YELLOW                                               :Galben
STR_COLOUR_RED                                                  :Roșu
STR_COLOUR_LIGHT_BLUE                                           :Albastru deschis
STR_COLOUR_GREEN                                                :Verde
STR_COLOUR_DARK_GREEN                                           :Verde închis
STR_COLOUR_BLUE                                                 :Albastru
STR_COLOUR_CREAM                                                :Crem
STR_COLOUR_MAUVE                                                :Mov
STR_COLOUR_PURPLE                                               :Purpuriu
STR_COLOUR_ORANGE                                               :Portocaliu
STR_COLOUR_BROWN                                                :Maro
STR_COLOUR_GREY                                                 :Gri
STR_COLOUR_WHITE                                                :Alb

# Units used in OpenTTD
STR_UNITS_VELOCITY_IMPERIAL                                     :{COMMA} mph
STR_UNITS_VELOCITY_METRIC                                       :{COMMA} km/h
STR_UNITS_VELOCITY_SI                                           :{COMMA} m/s

STR_UNITS_POWER_IMPERIAL                                        :{COMMA}cp
STR_UNITS_POWER_METRIC                                          :{COMMA}cp
STR_UNITS_POWER_SI                                              :{COMMA}kW

STR_UNITS_WEIGHT_SHORT_IMPERIAL                                 :{COMMA}t
STR_UNITS_WEIGHT_SHORT_METRIC                                   :{COMMA}t
STR_UNITS_WEIGHT_SHORT_SI                                       :{COMMA}kg

STR_UNITS_WEIGHT_LONG_IMPERIAL                                  :{COMMA} ton{P ă e}
STR_UNITS_WEIGHT_LONG_METRIC                                    :{COMMA} ton{P ă e}
STR_UNITS_WEIGHT_LONG_SI                                        :{COMMA} kg

STR_UNITS_VOLUME_SHORT_IMPERIAL                                 :{COMMA}gal
STR_UNITS_VOLUME_SHORT_METRIC                                   :{COMMA}l
STR_UNITS_VOLUME_SHORT_SI                                       :{COMMA}m³

STR_UNITS_VOLUME_LONG_IMPERIAL                                  :{COMMA} galo{P n ane}
STR_UNITS_VOLUME_LONG_METRIC                                    :{COMMA} litr{P u i}
STR_UNITS_VOLUME_LONG_SI                                        :{COMMA} m³

STR_UNITS_FORCE_IMPERIAL                                        :{COMMA} lbf
STR_UNITS_FORCE_METRIC                                          :{COMMA} kgf
STR_UNITS_FORCE_SI                                              :{COMMA} kN

STR_UNITS_HEIGHT_IMPERIAL                                       :{COMMA} ft
STR_UNITS_HEIGHT_METRIC                                         :{COMMA} m
STR_UNITS_HEIGHT_SI                                             :{COMMA} m

# Common window strings
STR_LIST_FILTER_TITLE                                           :{BLACK}Filtru:
STR_LIST_FILTER_OSKTITLE                                        :{BLACK}Filtru
STR_LIST_FILTER_TOOLTIP                                         :{BLACK}Introduceți un cuvânt-cheie pentru filtrarea listei

STR_TOOLTIP_GROUP_ORDER                                         :{BLACK}Selectează ordinea de grupare
STR_TOOLTIP_SORT_ORDER                                          :{BLACK}Alegeți ordinea de sortare (ascendentă/descendentă)
STR_TOOLTIP_SORT_CRITERIA                                       :{BLACK}Alegeți criteriul de sortare
STR_TOOLTIP_FILTER_CRITERIA                                     :{BLACK}Alegeți criteriul de filtrare
STR_BUTTON_SORT_BY                                              :{BLACK}Ordonează
STR_BUTTON_LOCATION                                             :{BLACK}Locație
STR_BUTTON_RENAME                                               :{BLACK}Nume nou

STR_TOOLTIP_CLOSE_WINDOW                                        :{BLACK}Închide fereastra
STR_TOOLTIP_WINDOW_TITLE_DRAG_THIS                              :{BLACK}Titlul ferestrei - trage de aici pentru a muta fereastra
STR_TOOLTIP_SHADE                                               :{BLACK}Minimizează fereastra - Afișează doar bara de titlu
STR_TOOLTIP_DEBUG                                               :{BLACK}Arată informații depanare NewGRF
STR_TOOLTIP_DEFSIZE                                             :{BLACK}Redimensionează fereastra la dimensiunea standard. Ctrl+Click pentru a surprascrie dimensiunea standard cu dimensiunea curentă
STR_TOOLTIP_STICKY                                              :{BLACK}Marchează ca această fereastră să nu fie închisă de tasta "Închide toate ferestrele". Ctrl+Click pentru a salva starea ca implicită
STR_TOOLTIP_RESIZE                                              :{BLACK}Apasă și trage pentru redimensionarea ferestrei
STR_TOOLTIP_TOGGLE_LARGE_SMALL_WINDOW                           :{BLACK}Comutator pentru dimensiunea ferestrei
STR_TOOLTIP_VSCROLL_BAR_SCROLLS_LIST                            :{BLACK}Bara de defilare - defilează în listă sus/jos
STR_TOOLTIP_HSCROLL_BAR_SCROLLS_LIST                            :{BLACK}Bara de defilare - stânga/dreapta
STR_TOOLTIP_DEMOLISH_BUILDINGS_ETC                              :{BLACK}Demolează clădiri, străzi, etc. pe un pătrățel de teren. Ctrl pentru selectare pe diagonală. Shift comută construcție/estimare cost

# Show engines button
STR_SHOW_HIDDEN_ENGINES_VEHICLE_TRAIN                           :{BLACK}Arată ascunse
STR_SHOW_HIDDEN_ENGINES_VEHICLE_ROAD_VEHICLE                    :{BLACK}Arată ascunse
STR_SHOW_HIDDEN_ENGINES_VEHICLE_SHIP                            :{BLACK}Arată ascunse
STR_SHOW_HIDDEN_ENGINES_VEHICLE_AIRCRAFT                        :{BLACK}Arată ascunse

STR_SHOW_HIDDEN_ENGINES_VEHICLE_TRAIN_TOOLTIP                   :{BLACK}Activând acest buton, și trenurile vor fi afișate
STR_SHOW_HIDDEN_ENGINES_VEHICLE_ROAD_VEHICLE_TOOLTIP            :{BLACK}Activând acest buton, și autovehiculele vor fi afișate
STR_SHOW_HIDDEN_ENGINES_VEHICLE_SHIP_TOOLTIP                    :{BLACK}Activând acest button, și vapoarele ascunse vor fi afișate
STR_SHOW_HIDDEN_ENGINES_VEHICLE_AIRCRAFT_TOOLTIP                :{BLACK}Activând acest buton, și aeronavele ascunse vor fi afișate

# Query window
STR_BUTTON_DEFAULT                                              :{BLACK}Prestabilit(e)
STR_BUTTON_CANCEL                                               :{BLACK}Anulează
STR_BUTTON_OK                                                   :{BLACK}OK

# On screen keyboard window
STR_OSK_KEYBOARD_LAYOUT                                         :`1234567890-=\qwertyuiop[]asdfghjkl;'  zxcvbnm,./ .
STR_OSK_KEYBOARD_LAYOUT_CAPS                                    :~!@#$%^&*()_+|QWERTYUIOP{{}}ASDFGHJKL:"  ZXCVBNM<>? .

# Measurement tooltip
STR_MEASURE_LENGTH                                              :{BLACK}Lungime: {NUM}
STR_MEASURE_AREA                                                :{BLACK}Suprafața: {NUM} x {NUM}
STR_MEASURE_LENGTH_HEIGHTDIFF                                   :{BLACK}Lungime: {NUM}{}Diferența de înălțime: {HEIGHT}
STR_MEASURE_AREA_HEIGHTDIFF                                     :{BLACK}Suprafaţa: {NUM} x {NUM}{}Diferenţa de înălţime: {HEIGHT}


# These are used in buttons
STR_SORT_BY_CAPTION_NAME                                        :{BLACK}Nume
STR_SORT_BY_CAPTION_DATE                                        :{BLACK}Dată
# These are used in dropdowns
STR_SORT_BY_NAME                                                :Nume
STR_SORT_BY_PRODUCTION                                          :Producţie
STR_SORT_BY_TYPE                                                :Tip
STR_SORT_BY_TRANSPORTED                                         :Transportat
STR_SORT_BY_NUMBER                                              :Număr
STR_SORT_BY_PROFIT_LAST_YEAR                                    :Profit anul trecut
STR_SORT_BY_PROFIT_THIS_YEAR                                    :Profit anul acesta
STR_SORT_BY_AGE                                                 :Vechime
STR_SORT_BY_RELIABILITY                                         :Eficienţă
STR_SORT_BY_TOTAL_CAPACITY_PER_CARGOTYPE                        :Capacitatea totală în funcţie de încărcătură
STR_SORT_BY_MAX_SPEED                                           :Viteza maximă
STR_SORT_BY_MODEL                                               :Model
STR_SORT_BY_VALUE                                               :Valoare
STR_SORT_BY_LENGTH                                              :Lungime
STR_SORT_BY_LIFE_TIME                                           :Durată de viaţă rămasă
STR_SORT_BY_TIMETABLE_DELAY                                     :Întârzieri
STR_SORT_BY_FACILITY                                            :Tipul staţiei
STR_SORT_BY_WAITING_TOTAL                                       :Încărcătură totală în aşteptare
STR_SORT_BY_WAITING_AVAILABLE                                   :Încărcătură disponibilă în aşteptare
STR_SORT_BY_RATING_MAX                                          :Cel mai mare rating
STR_SORT_BY_RATING_MIN                                          :Cel mai mic rating
STR_SORT_BY_ENGINE_ID                                           :IDMotor (model clasic)
STR_SORT_BY_COST                                                :Cost
STR_SORT_BY_POWER                                               :Putere
STR_SORT_BY_TRACTIVE_EFFORT                                     :Efort tractor
STR_SORT_BY_INTRO_DATE                                          :Data lansării
STR_SORT_BY_RUNNING_COST                                        :Cost exploatare
STR_SORT_BY_POWER_VS_RUNNING_COST                               :Putere/Cost exploatare
STR_SORT_BY_CARGO_CAPACITY                                      :Capacitate încărcătură
STR_SORT_BY_RANGE                                               :Raza de acțiune
STR_SORT_BY_POPULATION                                          :Populaţia
STR_SORT_BY_RATING                                              :Cotaţie

# Tooltips for the main toolbar
STR_TOOLBAR_TOOLTIP_PAUSE_GAME                                  :{BLACK}Pauză joc
STR_TOOLBAR_TOOLTIP_FORWARD                                     :{BLACK}Măreşte viteza de trecere a timpului
STR_TOOLBAR_TOOLTIP_OPTIONS                                     :{BLACK}Opţiuni
STR_TOOLBAR_TOOLTIP_SAVE_GAME_ABANDON_GAME                      :{BLACK}Salvare/abandon/ieşire joc
STR_TOOLBAR_TOOLTIP_DISPLAY_MAP                                 :{BLACK}Afişează harta
STR_TOOLBAR_TOOLTIP_DISPLAY_TOWN_DIRECTORY                      :{BLACK}Afişează lista cu oraşele de pe hartă
STR_TOOLBAR_TOOLTIP_DISPLAY_SUBSIDIES                           :{BLACK}Afişează subvenţiile
STR_TOOLBAR_TOOLTIP_DISPLAY_LIST_OF_COMPANY_STATIONS            :{BLACK}Afişează lista cu staţiile companiei
STR_TOOLBAR_TOOLTIP_DISPLAY_COMPANY_FINANCES                    :{BLACK}Afişează informaţiile financiare ale companiei
STR_TOOLBAR_TOOLTIP_DISPLAY_COMPANY_GENERAL                     :{BLACK}Afişează date generale despre companie
STR_TOOLBAR_TOOLTIP_DISPLAY_STORY_BOOK                          :{BLACK}Afişează cartea de poveste
STR_TOOLBAR_TOOLTIP_DISPLAY_GOALS_LIST                          :{BLACK}Afişează lista de scopuri
STR_TOOLBAR_TOOLTIP_DISPLAY_GRAPHS                              :{BLACK}Afişează grafice
STR_TOOLBAR_TOOLTIP_DISPLAY_COMPANY_LEAGUE                      :{BLACK}Afişează clasamentul companiilor
STR_TOOLBAR_TOOLTIP_FUND_CONSTRUCTION_OF_NEW                    :{BLACK}Listează sau fondează obiectivele industriale
STR_TOOLBAR_TOOLTIP_DISPLAY_LIST_OF_COMPANY_TRAINS              :{BLACK}Afişează lista cu trenurile companiei. Ctrl+Click alternează deschiderea listei cu grupuri/vehicule
STR_TOOLBAR_TOOLTIP_DISPLAY_LIST_OF_COMPANY_ROAD_VEHICLES       :{BLACK}Afişează lista cu autovehiculele companiei. Ctrl+Click alternează deschiderea listei cu grupuri/vehicule
STR_TOOLBAR_TOOLTIP_DISPLAY_LIST_OF_COMPANY_SHIPS               :{BLACK}Afişează lista cu navele companiei. Ctrl+Click alternează deschiderea listei cu grupuri/vehicule
STR_TOOLBAR_TOOLTIP_DISPLAY_LIST_OF_COMPANY_AIRCRAFT            :{BLACK}Afişează lista cu aeronavele companiei. Ctrl+Click alternează deschiderea listei cu grupuri/vehicule
STR_TOOLBAR_TOOLTIP_ZOOM_THE_VIEW_IN                            :{BLACK}Măreşte imaginea
STR_TOOLBAR_TOOLTIP_ZOOM_THE_VIEW_OUT                           :{BLACK}Micşorează imaginea
STR_TOOLBAR_TOOLTIP_BUILD_RAILROAD_TRACK                        :{BLACK}Construieşte căi ferate
STR_TOOLBAR_TOOLTIP_BUILD_ROADS                                 :{BLACK}Construieşte drumuri
STR_TOOLBAR_TOOLTIP_BUILD_SHIP_DOCKS                            :{BLACK}Construieşte porturi
STR_TOOLBAR_TOOLTIP_BUILD_AIRPORTS                              :{BLACK}Construieşte aeroporturi
STR_TOOLBAR_TOOLTIP_LANDSCAPING                                 :{BLACK}Afişează instrumentele pentru modelarea terenului, plantarea copacilor, etc.
STR_TOOLBAR_TOOLTIP_SHOW_SOUND_MUSIC_WINDOW                     :{BLACK}Afişează fereastra pentru configurarea sunetului/muzicii
STR_TOOLBAR_TOOLTIP_SHOW_LAST_MESSAGE_NEWS                      :{BLACK}Afişează ultimul mesaj (ultima ştire), opţiunile pentru mesaje
STR_TOOLBAR_TOOLTIP_LAND_BLOCK_INFORMATION                      :{BLACK}Informaţii despre teren, consolă, depanare IA, capturi ecran, despre OpenTTD
STR_TOOLBAR_TOOLTIP_SWITCH_TOOLBAR                              :{BLACK}Comută bara de unelte

# Extra tooltips for the scenario editor toolbar
STR_SCENEDIT_TOOLBAR_TOOLTIP_SAVE_SCENARIO_LOAD_SCENARIO        :{BLACK}Salvează/încarcă scenariu, abandonează editorul, ieşire
STR_SCENEDIT_TOOLBAR_OPENTTD                                    :{YELLOW}OpenTTD
STR_SCENEDIT_TOOLBAR_SCENARIO_EDITOR                            :{YELLOW}Editor de scenarii
STR_SCENEDIT_TOOLBAR_TOOLTIP_MOVE_THE_STARTING_DATE_BACKWARD    :{BLACK}Schimbă data de start cu un an înapoi
STR_SCENEDIT_TOOLBAR_TOOLTIP_MOVE_THE_STARTING_DATE_FORWARD     :{BLACK}Schimbă data de start cu un an înainte
STR_SCENEDIT_TOOLBAR_TOOLTIP_SET_DATE                           :{BLACK}Click pentru a introduce anul de pornire
STR_SCENEDIT_TOOLBAR_TOOLTIP_DISPLAY_MAP_TOWN_DIRECTORY         :{BLACK}Afişează harta, lista cu oraşe
STR_SCENEDIT_TOOLBAR_LANDSCAPE_GENERATION                       :{BLACK}Generare peisaj
STR_SCENEDIT_TOOLBAR_TOWN_GENERATION                            :{BLACK}Generare oraş
STR_SCENEDIT_TOOLBAR_INDUSTRY_GENERATION                        :{BLACK}Generare industrii
STR_SCENEDIT_TOOLBAR_ROAD_CONSTRUCTION                          :{BLACK}Construcţii rutiere
STR_SCENEDIT_TOOLBAR_PLANT_TREES                                :{BLACK}Plantează arbori. Shift comută între plantare/afişare cost estimat
STR_SCENEDIT_TOOLBAR_PLACE_SIGN                                 :{BLACK}Plasează semn
STR_SCENEDIT_TOOLBAR_PLACE_OBJECT                               :{BLACK}Amplasează obiect. Shift comută între amplasare/afişare cost estimat

############ range for SE file menu starts
STR_SCENEDIT_FILE_MENU_SAVE_SCENARIO                            :Salvează scenariul
STR_SCENEDIT_FILE_MENU_LOAD_SCENARIO                            :Încarcă scenariu
STR_SCENEDIT_FILE_MENU_SAVE_HEIGHTMAP                           :Salvează harta înălţimilor
STR_SCENEDIT_FILE_MENU_LOAD_HEIGHTMAP                           :Încarcă harta de înălţimi
STR_SCENEDIT_FILE_MENU_QUIT_EDITOR                              :Ieşire din editorul de scenarii
STR_SCENEDIT_FILE_MENU_SEPARATOR                                :
STR_SCENEDIT_FILE_MENU_QUIT                                     :Ieşire din joc
############ range for SE file menu starts

############ range for settings menu starts
STR_SETTINGS_MENU_GAME_OPTIONS                                  :Opţiunile jocului
STR_SETTINGS_MENU_CONFIG_SETTINGS_TREE                          :Setări
STR_SETTINGS_MENU_SCRIPT_SETTINGS                               :Setări IA / Script Joc
STR_SETTINGS_MENU_NEWGRF_SETTINGS                               :Setări NewGRF
STR_SETTINGS_MENU_TRANSPARENCY_OPTIONS                          :Opţiuni transparenţă
STR_SETTINGS_MENU_TOWN_NAMES_DISPLAYED                          :Afişează numele oraşelor
STR_SETTINGS_MENU_STATION_NAMES_DISPLAYED                       :Afişează numele staţiilor
STR_SETTINGS_MENU_WAYPOINTS_DISPLAYED                           :Afişează numele punctelor de tranzit
STR_SETTINGS_MENU_SIGNS_DISPLAYED                               :Afişează semnele de pe hartă
STR_SETTINGS_MENU_SHOW_COMPETITOR_SIGNS                         :Afişează numele și semnele competitorilor
STR_SETTINGS_MENU_FULL_ANIMATION                                :Animaţie completă
STR_SETTINGS_MENU_FULL_DETAIL                                   :Detalii grafice complete
STR_SETTINGS_MENU_TRANSPARENT_BUILDINGS                         :Peisaj transparent
STR_SETTINGS_MENU_TRANSPARENT_SIGNS                             :Nume staţii/semne transparente
############ range ends here

############ range for file menu starts
STR_FILE_MENU_SAVE_GAME                                         :Salvează jocul
STR_FILE_MENU_LOAD_GAME                                         :Încarcă joc
STR_FILE_MENU_QUIT_GAME                                         :Ieşire în meniul principal
STR_FILE_MENU_SEPARATOR                                         :
STR_FILE_MENU_EXIT                                              :Ieşire din joc
############ range ends here

# map menu
STR_MAP_MENU_MAP_OF_WORLD                                       :Harta lumii
STR_MAP_MENU_EXTRA_VIEW_PORT                                    :Ecran suplimentar
STR_MAP_MENU_LINGRAPH_LEGEND                                    :Legenda flux încărcătură
STR_MAP_MENU_SIGN_LIST                                          :Lista de semne

############ range for town menu starts
STR_TOWN_MENU_TOWN_DIRECTORY                                    :Lista oraşelor
STR_TOWN_MENU_FOUND_TOWN                                        :Fondează oraş
############ range ends here

############ range for subsidies menu starts
STR_SUBSIDIES_MENU_SUBSIDIES                                    :Subvenţii
############ range ends here

############ range for graph menu starts
STR_GRAPH_MENU_OPERATING_PROFIT_GRAPH                           :Profitul operaţional
STR_GRAPH_MENU_INCOME_GRAPH                                     :Venituri
STR_GRAPH_MENU_DELIVERED_CARGO_GRAPH                            :Număr încărcături livrate
STR_GRAPH_MENU_PERFORMANCE_HISTORY_GRAPH                        :Evoluţia performanţei
STR_GRAPH_MENU_COMPANY_VALUE_GRAPH                              :Valoarea companiei
STR_GRAPH_MENU_CARGO_PAYMENT_RATES                              :Valorile plăţilor pe încărcături
############ range ends here

############ range for company league menu starts
STR_GRAPH_MENU_COMPANY_LEAGUE_TABLE                             :Clasamentul companiilor
STR_GRAPH_MENU_DETAILED_PERFORMANCE_RATING                      :Rating de performanţă detaliat
STR_GRAPH_MENU_HIGHSCORE                                        :Tabela cu scoruri maxime
############ range ends here

############ range for industry menu starts
STR_INDUSTRY_MENU_INDUSTRY_DIRECTORY                            :Lista industriilor
STR_INDUSTRY_MENU_INDUSTRY_CHAIN                                :Lanțuri industriale
STR_INDUSTRY_MENU_FUND_NEW_INDUSTRY                             :Obiectiv industrial nou
############ range ends here

############ range for railway construction menu starts
STR_RAIL_MENU_RAILROAD_CONSTRUCTION                             :Construcţie cale ferată
STR_RAIL_MENU_ELRAIL_CONSTRUCTION                               :Construcţie cale ferată electrificată
STR_RAIL_MENU_MONORAIL_CONSTRUCTION                             :Construcţie monoşină
STR_RAIL_MENU_MAGLEV_CONSTRUCTION                               :Construcţie pernă magnetică
############ range ends here

############ range for road construction menu starts
STR_ROAD_MENU_ROAD_CONSTRUCTION                                 :Construcţii rutiere
STR_ROAD_MENU_TRAM_CONSTRUCTION                                 :Construcţie tramvai
############ range ends here

############ range for waterways construction menu starts
STR_WATERWAYS_MENU_WATERWAYS_CONSTRUCTION                       :Construcţie rute acvatice
############ range ends here

############ range for airport construction menu starts
STR_AIRCRAFT_MENU_AIRPORT_CONSTRUCTION                          :Construire aeroport
############ range ends here

############ range for landscaping menu starts
STR_LANDSCAPING_MENU_LANDSCAPING                                :Modificare peisaj
STR_LANDSCAPING_MENU_PLANT_TREES                                :Plantează arbori
STR_LANDSCAPING_MENU_PLACE_SIGN                                 :Plasează semn
############ range ends here

############ range for music menu starts
STR_TOOLBAR_SOUND_MUSIC                                         :Sunet/muzică
############ range ends here

############ range for message menu starts
STR_NEWS_MENU_LAST_MESSAGE_NEWS_REPORT                          :Ultimul mesaj/ultima ştire
STR_NEWS_MENU_MESSAGE_HISTORY_MENU                              :Lista ultimelor mesaje
############ range ends here

############ range for about menu starts
STR_ABOUT_MENU_LAND_BLOCK_INFO                                  :Informaţii despre teren
STR_ABOUT_MENU_SEPARATOR                                        :
STR_ABOUT_MENU_TOGGLE_CONSOLE                                   :Consolă pornit/oprit
STR_ABOUT_MENU_AI_DEBUG                                         :Depanare Inteligenţă Artificială / Script Joc
STR_ABOUT_MENU_SCREENSHOT                                       :Capturează ecranul
STR_ABOUT_MENU_ZOOMIN_SCREENSHOT                                :Captură mărită
STR_ABOUT_MENU_DEFAULTZOOM_SCREENSHOT                           :Mărimea implicită a capturii
STR_ABOUT_MENU_GIANT_SCREENSHOT                                 :Capturează toată harta
STR_ABOUT_MENU_SHOW_FRAMERATE                                   :Arată FPS
STR_ABOUT_MENU_ABOUT_OPENTTD                                    :Despre 'OpenTTD'
STR_ABOUT_MENU_SPRITE_ALIGNER                                   :Aliniere imagini
STR_ABOUT_MENU_TOGGLE_BOUNDING_BOXES                            :Afişează/ascunde casetele de încadrare
STR_ABOUT_MENU_TOGGLE_DIRTY_BLOCKS                              :Comutator pentru colorarea secțiunilor murdare
############ range ends here

############ range for ordinal numbers used for the place in the highscore window
STR_ORDINAL_NUMBER_1ST                                          :1
STR_ORDINAL_NUMBER_2ND                                          :2
STR_ORDINAL_NUMBER_3RD                                          :3
STR_ORDINAL_NUMBER_4TH                                          :4
STR_ORDINAL_NUMBER_5TH                                          :5
STR_ORDINAL_NUMBER_6TH                                          :6
STR_ORDINAL_NUMBER_7TH                                          :7
STR_ORDINAL_NUMBER_8TH                                          :8
STR_ORDINAL_NUMBER_9TH                                          :9
STR_ORDINAL_NUMBER_10TH                                         :10
STR_ORDINAL_NUMBER_11TH                                         :11
STR_ORDINAL_NUMBER_12TH                                         :12
STR_ORDINAL_NUMBER_13TH                                         :13
STR_ORDINAL_NUMBER_14TH                                         :14
STR_ORDINAL_NUMBER_15TH                                         :15
############ range for ordinal numbers ends

############ range for days starts
STR_DAY_NUMBER_1ST                                              :1
STR_DAY_NUMBER_2ND                                              :2
STR_DAY_NUMBER_3RD                                              :3
STR_DAY_NUMBER_4TH                                              :4
STR_DAY_NUMBER_5TH                                              :5
STR_DAY_NUMBER_6TH                                              :6
STR_DAY_NUMBER_7TH                                              :7
STR_DAY_NUMBER_8TH                                              :8
STR_DAY_NUMBER_9TH                                              :9
STR_DAY_NUMBER_10TH                                             :10
STR_DAY_NUMBER_11TH                                             :11
STR_DAY_NUMBER_12TH                                             :12
STR_DAY_NUMBER_13TH                                             :13
STR_DAY_NUMBER_14TH                                             :14
STR_DAY_NUMBER_15TH                                             :15
STR_DAY_NUMBER_16TH                                             :16
STR_DAY_NUMBER_17TH                                             :17
STR_DAY_NUMBER_18TH                                             :18
STR_DAY_NUMBER_19TH                                             :19
STR_DAY_NUMBER_20TH                                             :20
STR_DAY_NUMBER_21ST                                             :21
STR_DAY_NUMBER_22ND                                             :22
STR_DAY_NUMBER_23RD                                             :23
STR_DAY_NUMBER_24TH                                             :24
STR_DAY_NUMBER_25TH                                             :25
STR_DAY_NUMBER_26TH                                             :26
STR_DAY_NUMBER_27TH                                             :27
STR_DAY_NUMBER_28TH                                             :28
STR_DAY_NUMBER_29TH                                             :29
STR_DAY_NUMBER_30TH                                             :30
STR_DAY_NUMBER_31ST                                             :31
############ range for days ends

############ range for months starts
STR_MONTH_ABBREV_JAN                                            :Ian
STR_MONTH_ABBREV_FEB                                            :Feb
STR_MONTH_ABBREV_MAR                                            :Mar
STR_MONTH_ABBREV_APR                                            :Apr
STR_MONTH_ABBREV_MAY                                            :Mai
STR_MONTH_ABBREV_JUN                                            :Iun
STR_MONTH_ABBREV_JUL                                            :Iul
STR_MONTH_ABBREV_AUG                                            :Aug
STR_MONTH_ABBREV_SEP                                            :Sep
STR_MONTH_ABBREV_OCT                                            :Oct
STR_MONTH_ABBREV_NOV                                            :Nov
STR_MONTH_ABBREV_DEC                                            :Dec

STR_MONTH_JAN                                                   :ianuarie
STR_MONTH_FEB                                                   :februarie
STR_MONTH_MAR                                                   :martie
STR_MONTH_APR                                                   :aprilie
STR_MONTH_MAY                                                   :mai
STR_MONTH_JUN                                                   :iunie
STR_MONTH_JUL                                                   :iulie
STR_MONTH_AUG                                                   :august
STR_MONTH_SEP                                                   :septembrie
STR_MONTH_OCT                                                   :octombrie
STR_MONTH_NOV                                                   :noiembrie
STR_MONTH_DEC                                                   :decembrie
############ range for months ends

# Graph window
STR_GRAPH_KEY_BUTTON                                            :{BLACK}Legendă
STR_GRAPH_KEY_TOOLTIP                                           :{BLACK}Afişează legenda graficelor
STR_GRAPH_X_LABEL_MONTH                                         :{TINY_FONT}{STRING}{} {STRING}
STR_GRAPH_X_LABEL_MONTH_YEAR                                    :{TINY_FONT}{STRING}{} {STRING}{}{NUM}
STR_GRAPH_Y_LABEL                                               :{TINY_FONT}{STRING}
STR_GRAPH_Y_LABEL_NUMBER                                        :{TINY_FONT}{COMMA}

STR_GRAPH_OPERATING_PROFIT_CAPTION                              :{WHITE}Graficul profitului din operare
STR_GRAPH_INCOME_CAPTION                                        :{WHITE}Graficul veniturilor
STR_GRAPH_CARGO_DELIVERED_CAPTION                               :{WHITE}Unităţi de marfă livrate
STR_GRAPH_COMPANY_PERFORMANCE_RATINGS_CAPTION                   :{WHITE}Evaluarea performanţelor companiilor (maxim=1000)
STR_GRAPH_COMPANY_VALUES_CAPTION                                :{WHITE}Valorile companiilor

STR_GRAPH_CARGO_PAYMENT_RATES_CAPTION                           :{WHITE}Preţurile transportului de călători şi mărfuri
STR_GRAPH_CARGO_PAYMENT_RATES_X_LABEL                           :{TINY_FONT}{BLACK}Zile în tranzit
STR_GRAPH_CARGO_PAYMENT_RATES_TITLE                             :{TINY_FONT}{BLACK}Plata pentru livrarea a 10 unităţi (sau 10.000 de litri) de marfă pe o distanţă de 20 de pătrăţele
STR_GRAPH_CARGO_ENABLE_ALL                                      :{TINY_FONT}{BLACK}Activează tot
STR_GRAPH_CARGO_DISABLE_ALL                                     :{TINY_FONT}{BLACK}Dezactivează tot
STR_GRAPH_CARGO_TOOLTIP_ENABLE_ALL                              :{BLACK}Afişează toate mărfurile în graficul de plăţi
STR_GRAPH_CARGO_TOOLTIP_DISABLE_ALL                             :{BLACK}Nu afişa niciun tip de marfă în graficul de plăţi
STR_GRAPH_CARGO_PAYMENT_TOGGLE_CARGO                            :{BLACK}Comutator pentru afişarea graficului de marfă
STR_GRAPH_CARGO_PAYMENT_CARGO                                   :{TINY_FONT}{BLACK}{STRING}

STR_GRAPH_PERFORMANCE_DETAIL_TOOLTIP                            :{BLACK}Afişează detaliile ratingului performanţei

# Graph key window
STR_GRAPH_KEY_CAPTION                                           :{WHITE}Legenda graficelor
STR_GRAPH_KEY_COMPANY_SELECTION_TOOLTIP                         :{BLACK}Click aici pentru a comuta afişarea informaţiilor despre companie

# Company league window
STR_COMPANY_LEAGUE_TABLE_CAPTION                                :{WHITE}Clasamentul companiilor
STR_COMPANY_LEAGUE_COMPANY_NAME                                 :{ORANGE}{COMPANY} {BLACK}{COMPANY_NUM} '{STRING}'
STR_COMPANY_LEAGUE_PERFORMANCE_TITLE_ENGINEER                   :Inginer
STR_COMPANY_LEAGUE_PERFORMANCE_TITLE_TRAFFIC_MANAGER            :Manager de trafic
STR_COMPANY_LEAGUE_PERFORMANCE_TITLE_TRANSPORT_COORDINATOR      :Coordonator transporturi
STR_COMPANY_LEAGUE_PERFORMANCE_TITLE_ROUTE_SUPERVISOR           :Supervizor
STR_COMPANY_LEAGUE_PERFORMANCE_TITLE_DIRECTOR                   :Director
STR_COMPANY_LEAGUE_PERFORMANCE_TITLE_CHIEF_EXECUTIVE            :Director executiv
STR_COMPANY_LEAGUE_PERFORMANCE_TITLE_CHAIRMAN                   :Director general
STR_COMPANY_LEAGUE_PERFORMANCE_TITLE_PRESIDENT                  :Preşedinte
STR_COMPANY_LEAGUE_PERFORMANCE_TITLE_TYCOON                     :Magnat

# Performance detail window
STR_PERFORMANCE_DETAIL                                          :{WHITE}Rating de performanţă detaliat
STR_PERFORMANCE_DETAIL_KEY                                      :{BLACK}Detalii
STR_PERFORMANCE_DETAIL_AMOUNT_CURRENCY                          :{BLACK}({CURRENCY_SHORT}/{CURRENCY_SHORT})
STR_PERFORMANCE_DETAIL_AMOUNT_INT                               :{BLACK}({COMMA}/{COMMA})
STR_PERFORMANCE_DETAIL_PERCENT                                  :{WHITE}{NUM}%
STR_PERFORMANCE_DETAIL_SELECT_COMPANY_TOOLTIP                   :{BLACK}Vizualizează detalii despre această companie
############ Those following lines need to be in this order!!
STR_PERFORMANCE_DETAIL_VEHICLES                                 :{BLACK}Vehicule:
STR_PERFORMANCE_DETAIL_STATIONS                                 :{BLACK}Staţii:
STR_PERFORMANCE_DETAIL_MIN_PROFIT                               :{BLACK}Profit minim:
STR_PERFORMANCE_DETAIL_MIN_INCOME                               :{BLACK}Venit minim:
STR_PERFORMANCE_DETAIL_MAX_INCOME                               :{BLACK}Venit maxim:
STR_PERFORMANCE_DETAIL_DELIVERED                                :{BLACK}Livrări:
STR_PERFORMANCE_DETAIL_CARGO                                    :{BLACK}Mărfuri:
STR_PERFORMANCE_DETAIL_MONEY                                    :{BLACK}Cont curent:
STR_PERFORMANCE_DETAIL_LOAN                                     :{BLACK}Credite:
STR_PERFORMANCE_DETAIL_TOTAL                                    :{BLACK}Total:
############ End of order list
STR_PERFORMANCE_DETAIL_VEHICLES_TOOLTIP                         :{BLACK}Numărul de vehicule profitabile pe anul precedent. Include autovehicule, trenuri, nave şi aeronave
STR_PERFORMANCE_DETAIL_STATIONS_TOOLTIP                         :{BLACK}Numărul staţiilor. Se numără fiecare componentă în cazul unor staţii compuse simultan din gări, aeroporturi, porturi, staţii de autobuz, etc.
STR_PERFORMANCE_DETAIL_MIN_PROFIT_TOOLTIP                       :{BLACK}Profitul vehiculului cu cele mai mici încasări (doar vehiculele mai vechi de 2 ani sunt listate)
STR_PERFORMANCE_DETAIL_MIN_INCOME_TOOLTIP                       :{BLACK}Suma de bani obţinută în trimestrul cu cel mai mic profit din ultimele 12 trimestre.
STR_PERFORMANCE_DETAIL_MAX_INCOME_TOOLTIP                       :{BLACK}Suma de bani obţinută în trimestrul cu cel mai mare profit din ultimele 12 trimestre.
STR_PERFORMANCE_DETAIL_DELIVERED_TOOLTIP                        :{BLACK}Numărul de încărcături transportate în ultimele 12 luni.
STR_PERFORMANCE_DETAIL_CARGO_TOOLTIP                            :{BLACK}Tipuri de mărfuri transportate în ultimele 3 luni.
STR_PERFORMANCE_DETAIL_MONEY_TOOLTIP                            :{BLACK}Balanţa curentă
STR_PERFORMANCE_DETAIL_LOAN_TOOLTIP                             :{BLACK}Ponderea creditelor
STR_PERFORMANCE_DETAIL_TOTAL_TOOLTIP                            :{BLACK}Punctajul total din numărul maxim posibil

# Music window
STR_MUSIC_JAZZ_JUKEBOX_CAPTION                                  :{WHITE}Tonomatul cu jazz
STR_MUSIC_PLAYLIST_ALL                                          :{TINY_FONT}{BLACK}Tot
STR_MUSIC_PLAYLIST_OLD_STYLE                                    :{TINY_FONT}{BLACK}Oldies
STR_MUSIC_PLAYLIST_NEW_STYLE                                    :{TINY_FONT}{BLACK}Moderne
STR_MUSIC_PLAYLIST_EZY_STREET                                   :{TINY_FONT}{BLACK}Ezy Street
STR_MUSIC_PLAYLIST_CUSTOM_1                                     :{TINY_FONT}{BLACK}Personale 1
STR_MUSIC_PLAYLIST_CUSTOM_2                                     :{TINY_FONT}{BLACK}Personale 2
STR_MUSIC_MUSIC_VOLUME                                          :{TINY_FONT}{BLACK}Volumul muzicii
STR_MUSIC_EFFECTS_VOLUME                                        :{TINY_FONT}{BLACK}Volumul efectelor sonore
STR_MUSIC_RULER_MIN                                             :{TINY_FONT}{BLACK}MIN
STR_MUSIC_RULER_MAX                                             :{TINY_FONT}{BLACK}MAX
STR_MUSIC_RULER_MARKER                                          :{TINY_FONT}{BLACK}'
STR_MUSIC_TRACK_NONE                                            :{TINY_FONT}{DKGREEN}--
STR_MUSIC_TRACK_DIGIT                                           :{TINY_FONT}{DKGREEN}{ZEROFILL_NUM}
STR_MUSIC_TITLE_NONE                                            :{TINY_FONT}{DKGREEN}------
STR_MUSIC_TITLE_NAME                                            :{TINY_FONT}{DKGREEN}"{STRING}"
STR_MUSIC_TRACK                                                 :{TINY_FONT}{BLACK}Piesa
STR_MUSIC_XTITLE                                                :{TINY_FONT}{BLACK}Titlul
STR_MUSIC_SHUFFLE                                               :{TINY_FONT}{BLACK}Aleator
STR_MUSIC_PROGRAM                                               :{TINY_FONT}{BLACK}Program
STR_MUSIC_TOOLTIP_SKIP_TO_PREVIOUS_TRACK                        :{BLACK}Sari la piesa precedentă din selecţie
STR_MUSIC_TOOLTIP_SKIP_TO_NEXT_TRACK_IN_SELECTION               :{BLACK}Sari la piesa următoare din selecţie
STR_MUSIC_TOOLTIP_STOP_PLAYING_MUSIC                            :{BLACK}Opreşte muzica
STR_MUSIC_TOOLTIP_START_PLAYING_MUSIC                           :{BLACK}Porneşte muzica
STR_MUSIC_TOOLTIP_DRAG_SLIDERS_TO_SET_MUSIC                     :{BLACK}Foloseşte aceste indicatoare pentru a regla volumul muzicii şi al efectelor sonore
STR_MUSIC_TOOLTIP_SELECT_ALL_TRACKS_PROGRAM                     :{BLACK}Selectează programul 'toate melodiile'
STR_MUSIC_TOOLTIP_SELECT_OLD_STYLE_MUSIC                        :{BLACK}Selectează programul 'oldies'
STR_MUSIC_TOOLTIP_SELECT_NEW_STYLE_MUSIC                        :{BLACK}Selectează programul 'modern'
STR_MUSIC_TOOLTIP_SELECT_EZY_STREET_STYLE                       :{BLACK}Selectează programul muzical 'Ezy Street'
STR_MUSIC_TOOLTIP_SELECT_CUSTOM_1_USER_DEFINED                  :{BLACK}Selectează programul personal 1
STR_MUSIC_TOOLTIP_SELECT_CUSTOM_2_USER_DEFINED                  :{BLACK}Selectează programul personal 2
STR_MUSIC_TOOLTIP_TOGGLE_PROGRAM_SHUFFLE                        :{BLACK}Comutator pentru amestecarea melodiilor (pornit/oprit)
STR_MUSIC_TOOLTIP_SHOW_MUSIC_TRACK_SELECTION                    :{BLACK}Afişeaza fereastra pentru selecţia melodiilor

# Playlist window
STR_PLAYLIST_TRACK_NAME                                         :{TINY_FONT}{LTBLUE}{ZEROFILL_NUM} "{STRING}"
STR_PLAYLIST_TRACK_INDEX                                        :{TINY_FONT}{BLACK}Lista melodiilor
STR_PLAYLIST_PROGRAM                                            :{TINY_FONT}{BLACK}Program - '{STRING}'
STR_PLAYLIST_CLEAR                                              :{TINY_FONT}{BLACK}Şterge
STR_PLAYLIST_CHANGE_SET                                         :{BLACK}Schimbă setul
STR_PLAYLIST_TOOLTIP_CLEAR_CURRENT_PROGRAM_CUSTOM1              :{BLACK}Şterge programul curent (doar pentru cele personale)
STR_PLAYLIST_TOOLTIP_CHANGE_SET                                 :{BLACK}Schimbă selecția muzicală pe un alt set instalat
STR_PLAYLIST_TOOLTIP_CLICK_TO_ADD_TRACK                         :{BLACK}Click pe o melodie pentru a o adăuga în programul personal curent
STR_PLAYLIST_TOOLTIP_CLICK_TO_REMOVE_TRACK                      :{BLACK}Apasă pe melodie pentru a o elimina din programul actual (doar Custom1 sau Custom2)

# Highscore window
STR_HIGHSCORE_TOP_COMPANIES_WHO_REACHED                         :{BIG_FONT}{BLACK}Primele companii care au atins {NUM}
STR_HIGHSCORE_TOP_COMPANIES_NETWORK_GAME                        :{BIG_FONT}{BLACK}Clasamentul companiilor în {NUM}
STR_HIGHSCORE_POSITION                                          :{BIG_FONT}{BLACK}{COMMA}.
STR_HIGHSCORE_PERFORMANCE_TITLE_BUSINESSMAN                     :Om de afaceri
STR_HIGHSCORE_PERFORMANCE_TITLE_ENTREPRENEUR                    :Întreprinzător
STR_HIGHSCORE_PERFORMANCE_TITLE_INDUSTRIALIST                   :Industriaş
STR_HIGHSCORE_PERFORMANCE_TITLE_CAPITALIST                      :Capitalist
STR_HIGHSCORE_PERFORMANCE_TITLE_MAGNATE                         :Magnat
STR_HIGHSCORE_PERFORMANCE_TITLE_MOGUL                           :Mogul
STR_HIGHSCORE_PERFORMANCE_TITLE_TYCOON_OF_THE_CENTURY           :Magnatul Secolului
STR_HIGHSCORE_NAME                                              :{PRESIDENT_NAME}, {COMPANY}
STR_HIGHSCORE_STATS                                             :{BIG_FONT}'{STRING}'   ({COMMA})
STR_HIGHSCORE_COMPANY_ACHIEVES_STATUS                           :{BIG_FONT}{BLACK}{COMPANY} a dobândit titlul de '{STRING}'!
STR_HIGHSCORE_PRESIDENT_OF_COMPANY_ACHIEVES_STATUS              :{BIG_FONT}{WHITE}{PRESIDENT_NAME} al {COMPANY} dobândeşte titlul de '{STRING}'!

# Smallmap window
STR_SMALLMAP_CAPTION                                            :{WHITE}Harta - {STRING}

STR_SMALLMAP_TYPE_CONTOURS                                      :Relief
STR_SMALLMAP_TYPE_VEHICLES                                      :Vehicule
STR_SMALLMAP_TYPE_INDUSTRIES                                    :Industrii
STR_SMALLMAP_TYPE_ROUTEMAP                                      :Fluxul încărcăturilor
STR_SMALLMAP_TYPE_ROUTES                                        :Rute
STR_SMALLMAP_TYPE_VEGETATION                                    :Vegetaţie
STR_SMALLMAP_TYPE_OWNERS                                        :Proprietari
STR_SMALLMAP_TOOLTIP_SHOW_LAND_CONTOURS_ON_MAP                  :{BLACK}Arată relieful pe hartă
STR_SMALLMAP_TOOLTIP_SHOW_VEHICLES_ON_MAP                       :{BLACK}Arată vehiculele pe hartă
STR_SMALLMAP_TOOLTIP_SHOW_INDUSTRIES_ON_MAP                     :{BLACK}Arată industriile pe hartă
STR_SMALLMAP_TOOLTIP_SHOW_LINK_STATS_ON_MAP                     :{BLACK}Arată fluxul încărcăturilor pe hartă
STR_SMALLMAP_TOOLTIP_SHOW_TRANSPORT_ROUTES_ON                   :{BLACK}Arată rutele de transport pe hartă
STR_SMALLMAP_TOOLTIP_SHOW_VEGETATION_ON_MAP                     :{BLACK}Arată vegetaţia pe hartă
STR_SMALLMAP_TOOLTIP_SHOW_LAND_OWNERS_ON_MAP                    :{BLACK}Arată proprietarii de teren pe hartă
STR_SMALLMAP_TOOLTIP_INDUSTRY_SELECTION                         :{BLACK}Click pe tipul de industrie pentru a comuta afișarea acestuia. Ctrl+Click dezactivează toate tipurile cu excepția celui selectat. Ctrl+Click din nou pentru a reactiva toate tipurile de industrii
STR_SMALLMAP_TOOLTIP_COMPANY_SELECTION                          :{BLACK}Click pe o companie pentru a comuta afișarea proprietăților acesteia. Ctrl-Click dezactivează toate companiile cu excepția celei selectate. Ctrl-Click din nou pentru a activa toate companiile
STR_SMALLMAP_TOOLTIP_CARGO_SELECTION                            :{BLACK}Click pe un tip de încărcătură pentru a afișa sau nu proprietățile. Ctrl+Click dezactivează toate tipurile de încărcături cu excepția celei curente. Ctrl+Click a doua oară pentru a vedea toate tipurile de încărcătură

STR_SMALLMAP_LEGENDA_ROADS                                      :{TINY_FONT}{BLACK}Drumuri
STR_SMALLMAP_LEGENDA_RAILROADS                                  :{TINY_FONT}{BLACK}Căi ferate
STR_SMALLMAP_LEGENDA_STATIONS_AIRPORTS_DOCKS                    :{TINY_FONT}{BLACK}Staţii/Aeroporturi/Porturi
STR_SMALLMAP_LEGENDA_BUILDINGS_INDUSTRIES                       :{TINY_FONT}{BLACK}Clădiri/Industrii
STR_SMALLMAP_LEGENDA_VEHICLES                                   :{TINY_FONT}{BLACK}Vehicule
STR_SMALLMAP_LEGENDA_TRAINS                                     :{TINY_FONT}{BLACK}Trenuri
STR_SMALLMAP_LEGENDA_ROAD_VEHICLES                              :{TINY_FONT}{BLACK}Autovehicule
STR_SMALLMAP_LEGENDA_SHIPS                                      :{TINY_FONT}{BLACK}Nave
STR_SMALLMAP_LEGENDA_AIRCRAFT                                   :{TINY_FONT}{BLACK}Aeronave
STR_SMALLMAP_LEGENDA_TRANSPORT_ROUTES                           :{TINY_FONT}{BLACK}Rute de transport
STR_SMALLMAP_LEGENDA_FOREST                                     :{TINY_FONT}{BLACK}Pădure
STR_SMALLMAP_LEGENDA_RAILROAD_STATION                           :{TINY_FONT}{BLACK}Gară
STR_SMALLMAP_LEGENDA_TRUCK_LOADING_BAY                          :{TINY_FONT}{BLACK}Loc încărcare camioane
STR_SMALLMAP_LEGENDA_BUS_STATION                                :{TINY_FONT}{BLACK}Staţie de autobuz
STR_SMALLMAP_LEGENDA_AIRPORT_HELIPORT                           :{TINY_FONT}{BLACK}Aeroport/Heliport
STR_SMALLMAP_LEGENDA_DOCK                                       :{TINY_FONT}{BLACK}Port
STR_SMALLMAP_LEGENDA_ROUGH_LAND                                 :{TINY_FONT}{BLACK}Teren pietros
STR_SMALLMAP_LEGENDA_GRASS_LAND                                 :{TINY_FONT}{BLACK}Pajişte
STR_SMALLMAP_LEGENDA_BARE_LAND                                  :{TINY_FONT}{BLACK}Teren viran
STR_SMALLMAP_LEGENDA_FIELDS                                     :{TINY_FONT}{BLACK}Teren agricol
STR_SMALLMAP_LEGENDA_TREES                                      :{TINY_FONT}{BLACK}Copaci
STR_SMALLMAP_LEGENDA_ROCKS                                      :{TINY_FONT}{BLACK}Pietre
STR_SMALLMAP_LEGENDA_WATER                                      :{TINY_FONT}{BLACK}Apă
STR_SMALLMAP_LEGENDA_NO_OWNER                                   :{TINY_FONT}{BLACK}Fără proprietar
STR_SMALLMAP_LEGENDA_TOWNS                                      :{TINY_FONT}{BLACK}Oraşe
STR_SMALLMAP_LEGENDA_INDUSTRIES                                 :{TINY_FONT}{BLACK}Industrii
STR_SMALLMAP_LEGENDA_DESERT                                     :{TINY_FONT}{BLACK}Deşert
STR_SMALLMAP_LEGENDA_SNOW                                       :{TINY_FONT}{BLACK}Zăpadă

STR_SMALLMAP_TOOLTIP_TOGGLE_TOWN_NAMES_ON_OFF                   :{BLACK}Comutator pentru afișarea numele oraşelor pe hartă
STR_SMALLMAP_CENTER                                             :{BLACK}Centrează harta mică la poziţia actuală
STR_SMALLMAP_INDUSTRY                                           :{TINY_FONT}{STRING} ({NUM})
STR_SMALLMAP_LINKSTATS                                          :{TINY_FONT}{STRING}
STR_SMALLMAP_COMPANY                                            :{TINY_FONT}{COMPANY}
STR_SMALLMAP_TOWN                                               :{TINY_FONT}{WHITE}{TOWN}
STR_SMALLMAP_DISABLE_ALL                                        :{BLACK}Dezactivează toate
STR_SMALLMAP_ENABLE_ALL                                         :{BLACK}Activează toate
STR_SMALLMAP_SHOW_HEIGHT                                        :{BLACK}Afişează înălţimea
STR_SMALLMAP_TOOLTIP_DISABLE_ALL_INDUSTRIES                     :{BLACK}Nu afişa nicio industrie pe hartă
STR_SMALLMAP_TOOLTIP_ENABLE_ALL_INDUSTRIES                      :{BLACK}Afişează toate industriile pe hartă
STR_SMALLMAP_TOOLTIP_SHOW_HEIGHT                                :{BLACK}Comută afişarea hărţii de înălţimi
STR_SMALLMAP_TOOLTIP_DISABLE_ALL_COMPANIES                      :{BLACK}Nu se afisează proprietățile companiilor pe hartă
STR_SMALLMAP_TOOLTIP_ENABLE_ALL_COMPANIES                       :{BLACK}Afișează toate proprietățile companiei pe hartă
STR_SMALLMAP_TOOLTIP_DISABLE_ALL_CARGOS                         :{BLACK}Nu afișa tipuri de încărcături pe hartă
STR_SMALLMAP_TOOLTIP_ENABLE_ALL_CARGOS                          :{BLACK}Afișează toate tipurile de încărcătură pe hartă

# Status bar messages
STR_STATUSBAR_TOOLTIP_SHOW_LAST_NEWS                            :{BLACK}Re-afişează ultimul mesaj
STR_STATUSBAR_COMPANY_NAME                                      :{SILVER}- -  {COMPANY}  - -
STR_STATUSBAR_PAUSED                                            :{YELLOW}*  *  PAUZĂ  *  *
STR_STATUSBAR_AUTOSAVE                                          :{RED}SALVARE AUTOMATĂ
STR_STATUSBAR_SAVING_GAME                                       :{RED}*  *  SALVARE JOC  *  *

# News message history
STR_MESSAGE_HISTORY                                             :{WHITE}Cronologia mesajelor
STR_MESSAGE_HISTORY_TOOLTIP                                     :{BLACK}O listă a celor mai recente mesaje
STR_MESSAGE_NEWS_FORMAT                                         :{STRING}  -  {STRING}

STR_NEWS_MESSAGE_CAPTION                                        :{WHITE}Mesaj
STR_NEWS_CUSTOM_ITEM                                            :{BIG_FONT}{BLACK}{STRING}

STR_NEWS_FIRST_TRAIN_ARRIVAL                                    :{BIG_FONT}{BLACK}Cetăţenii sărbătoresc . . .{}Soseşte primul tren la {STATION}!
STR_NEWS_FIRST_BUS_ARRIVAL                                      :{BIG_FONT}{BLACK}Cetăţenii sărbătoresc . . .{}Soseşte primul autobuz la {STATION}!
STR_NEWS_FIRST_TRUCK_ARRIVAL                                    :{BIG_FONT}{BLACK}Cetăţenii sărbătoresc . . .{}Soseşte primul camion la {STATION}!
STR_NEWS_FIRST_PASSENGER_TRAM_ARRIVAL                           :{BIG_FONT}{BLACK}Cetăţenii sărbătoresc . . .{}Soseşte primul tramvai pentru călători la {STATION}!
STR_NEWS_FIRST_CARGO_TRAM_ARRIVAL                               :{BIG_FONT}{BLACK}Cetăţenii sărbătoresc . . .{}Soseşte primul tramvai pentru marfă la {STATION}!
STR_NEWS_FIRST_SHIP_ARRIVAL                                     :{BIG_FONT}{BLACK}Cetăţenii sărbătoresc . . .{}Soseşte prima navă la {STATION}!
STR_NEWS_FIRST_AIRCRAFT_ARRIVAL                                 :{BIG_FONT}{BLACK}Cetăţenii sărbătoresc . . .{}Soseşte prima aeronavă la {STATION}!

STR_NEWS_TRAIN_CRASH                                            :{BIG_FONT}{BLACK}Accident feroviar!{}{COMMA} victime în urma coliziunii
STR_NEWS_ROAD_VEHICLE_CRASH_DRIVER                              :{BIG_FONT}{BLACK}Accident rutier!{}Şoferul a decedat în urma coliziunii cu un tren
STR_NEWS_ROAD_VEHICLE_CRASH                                     :{BIG_FONT}{BLACK}Accident rutier!{}{COMMA} victime în urma coliziunii cu un tren
STR_NEWS_AIRCRAFT_CRASH                                         :{BIG_FONT}{BLACK}Accident aviatic!{}{COMMA} victime în urma prăbuşirii de la {STATION}
STR_NEWS_PLANE_CRASH_OUT_OF_FUEL                                :{BIG_FONT}{BLACK}Accident aviatic!{}Aeronava a rămas fără combustibil, {COMMA} victime în urma dezastrului

STR_NEWS_DISASTER_ZEPPELIN                                      :{BIG_FONT}{BLACK}Accident de zepelin la {STATION}!
STR_NEWS_DISASTER_SMALL_UFO                                     :{BIG_FONT}{BLACK}Autovehicul distrus în urma coliziunii cu un OZN!
STR_NEWS_DISASTER_AIRPLANE_OIL_REFINERY                         :{BIG_FONT}{BLACK}Explozie la o rafinărie de lângă {TOWN}!
STR_NEWS_DISASTER_HELICOPTER_FACTORY                            :{BIG_FONT}{BLACK}Fabrică distrusă în condiţii misterioase lângă {TOWN}!
STR_NEWS_DISASTER_BIG_UFO                                       :{BIG_FONT}{BLACK}Un OZN a aterizat lângă {TOWN}!
STR_NEWS_DISASTER_COAL_MINE_SUBSIDENCE                          :{BIG_FONT}{BLACK}Prăbuşirea unei mine de cărbune lângă {TOWN} provoacă daune majore!
STR_NEWS_DISASTER_FLOOD_VEHICLE                                 :{BIG_FONT}{BLACK}Inundaţii!{}Se estimează cel puţin {COMMA} victime!

STR_NEWS_COMPANY_IN_TROUBLE_TITLE                               :{BIG_FONT}{BLACK}Companie de transport cu probleme!
STR_NEWS_COMPANY_IN_TROUBLE_DESCRIPTION                         :{BIG_FONT}{BLACK}{STRING} va fi vândută sau declarată în faliment dacă situaţia financiară nu se va îmbunătăţi curând!
STR_NEWS_COMPANY_MERGER_TITLE                                   :{BIG_FONT}{BLACK}Fuziune între companii de transport!
STR_NEWS_COMPANY_MERGER_DESCRIPTION                             :{BIG_FONT}{BLACK}{STRING} a fost vândută companiei {STRING} la preţul de {CURRENCY_LONG}!
STR_NEWS_COMPANY_BANKRUPT_TITLE                                 :{BIG_FONT}{BLACK}Faliment!
STR_NEWS_COMPANY_BANKRUPT_DESCRIPTION                           :{BIG_FONT}{BLACK}Compania {STRING} a fost închisă şi toate activele au fost valorificate de creditori!
STR_NEWS_COMPANY_LAUNCH_TITLE                                   :{BIG_FONT}{BLACK}A apărut o nouă companie de transport!
STR_NEWS_COMPANY_LAUNCH_DESCRIPTION                             :{BIG_FONT}{BLACK}{STRING} şi-a stabilit sediul lângă {TOWN}!
STR_NEWS_MERGER_TAKEOVER_TITLE                                  :{BIG_FONT}{BLACK}{STRING} a fost preluată de {STRING}!
STR_PRESIDENT_NAME_MANAGER                                      :{BLACK}{PRESIDENT_NAME}{}(Preşedinte)

STR_NEWS_NEW_TOWN                                               :{BLACK}{BIG_FONT}{STRING} a sponsorizat construcţia unui nou oras {TOWN}!

STR_NEWS_INDUSTRY_CONSTRUCTION                                  :{BIG_FONT}{BLACK}Un nou obiectiv industrial ({STRING}) se construieşte lângă {TOWN}!
STR_NEWS_INDUSTRY_PLANTED                                       :{BIG_FONT}{BLACK}O nouă {STRING} se plantează lângă {TOWN}!

STR_NEWS_INDUSTRY_CLOSURE_GENERAL                               :{BIG_FONT}{BLACK}{STRING} anunţă închiderea iminentă!
STR_NEWS_INDUSTRY_CLOSURE_SUPPLY_PROBLEMS                       :{BIG_FONT}{BLACK}Problemele de aprovizionare provoacă închiderea iminentă a {STRING}!
STR_NEWS_INDUSTRY_CLOSURE_LACK_OF_TREES                         :{BIG_FONT}{BLACK}Lipsa de teren împădurit provoacă închiderea {STRING}!

STR_NEWS_EURO_INTRODUCTION                                      :{BIG_FONT}{BLACK}Uniunea Monetară Europeană!{}{}Euro este introdus în ţară ca monedă unică de folosinţă în tranzacţiile zilnice!
STR_NEWS_BEGIN_OF_RECESSION                                     :{BIG_FONT}{BLACK}Recesiune mondială!{}{}Experţii financiari se tem de ceea ce e mai rău odată cu prăbuşirea economică!
STR_NEWS_END_OF_RECESSION                                       :{BIG_FONT}{BLACK}Recesiunea s-a încheiat!{}{}Creşterea comerţului dă încredere industriei, iar economia se redresează!

STR_NEWS_INDUSTRY_PRODUCTION_INCREASE_GENERAL                   :{BIG_FONT}{BLACK}{INDUSTRY} măreşte producţia!
STR_NEWS_INDUSTRY_PRODUCTION_INCREASE_COAL                      :{BIG_FONT}{BLACK}Rezerve noi de cărbune la {INDUSTRY}!{}Se preconizează dublarea producţiei!
STR_NEWS_INDUSTRY_PRODUCTION_INCREASE_OIL                       :{BIG_FONT}{BLACK}Rezerve noi de petrol la {INDUSTRY}!{}Se preconizează dublarea producţiei!
STR_NEWS_INDUSTRY_PRODUCTION_INCREASE_FARM                      :{BIG_FONT}{BLACK}Noile tehnologii folosite la {INDUSTRY} vor aduce dublarea producţiei!
STR_NEWS_INDUSTRY_PRODUCTION_INCREASE_SMOOTH                    :{BIG_FONT}{BLACK}Producţia de {STRING} de la {INDUSTRY} creste cu {COMMA}%!
STR_NEWS_INDUSTRY_PRODUCTION_DECREASE_GENERAL                   :{BIG_FONT}{BLACK}{INDUSTRY} scade producţia cu 50%
STR_NEWS_INDUSTRY_PRODUCTION_DECREASE_FARM                      :{BIG_FONT}{BLACK}Insectele cauzează distrugeri masive la {INDUSTRY}!{}Producţia scade cu 50%
STR_NEWS_INDUSTRY_PRODUCTION_DECREASE_SMOOTH                    :{BIG_FONT}{BLACK}Producţia de {STRING} de la {INDUSTRY} scade cu {COMMA}%!

STR_NEWS_TRAIN_IS_WAITING                                       :{WHITE}{VEHICLE} aşteaptă în depou
STR_NEWS_ROAD_VEHICLE_IS_WAITING                                :{WHITE}{VEHICLE} aşteaptă în depou
STR_NEWS_SHIP_IS_WAITING                                        :{WHITE}{VEHICLE} aşteaptă în depou
STR_NEWS_AIRCRAFT_IS_WAITING                                    :{WHITE}{VEHICLE} aşteaptă în hangar

# Order review system / warnings
STR_NEWS_VEHICLE_HAS_TOO_FEW_ORDERS                             :{WHITE}{VEHICLE} are prea puţine ordine în program
STR_NEWS_VEHICLE_HAS_VOID_ORDER                                 :{WHITE}{VEHICLE} nu are nici un ordin
STR_NEWS_VEHICLE_HAS_DUPLICATE_ENTRY                            :{WHITE}{VEHICLE} are ordine duplicate
STR_NEWS_VEHICLE_HAS_INVALID_ENTRY                              :{WHITE}{VEHICLE} are o staţie invalidă în ordine

STR_NEWS_VEHICLE_IS_GETTING_OLD                                 :{WHITE}{VEHICLE} este vechi
STR_NEWS_VEHICLE_IS_GETTING_VERY_OLD                            :{WHITE}{VEHICLE} este foarte vechi
STR_NEWS_VEHICLE_IS_GETTING_VERY_OLD_AND                        :{WHITE}{VEHICLE} este foarte vechi şi trebuie înlocuit
STR_NEWS_TRAIN_IS_STUCK                                         :{WHITE}{VEHICLE} nu găseşte calea către destinaţie
STR_NEWS_VEHICLE_IS_LOST                                        :{WHITE}{VEHICLE} s-a rătăcit
STR_NEWS_VEHICLE_IS_UNPROFITABLE                                :{WHITE}Profitul {VEHICLE} pe anul precedent a fost de {CURRENCY_LONG}
STR_NEWS_AIRCRAFT_DEST_TOO_FAR                                  :{WHITE}{VEHICLE} nu poate ajunge la următoarea destinație deoarece se află în afara razei de acțiune

STR_NEWS_ORDER_REFIT_FAILED                                     :{WHITE}{VEHICLE} s-a oprit deoarece recondiţionarea programată a eşuat
STR_NEWS_VEHICLE_AUTORENEW_FAILED                               :{WHITE}Autoreînnoire eşuată pentru {VEHICLE}{}{STRING}

STR_NEWS_NEW_VEHICLE_NOW_AVAILABLE                              :{BIG_FONT}{BLACK}Un nou tip de {STRING} este acum disponibil!
STR_NEWS_NEW_VEHICLE_TYPE                                       :{BIG_FONT}{BLACK}{ENGINE}
STR_NEWS_NEW_VEHICLE_NOW_AVAILABLE_WITH_TYPE                    :{BLACK}Un nou tip de {STRING} este acum disponibil!  -  {ENGINE}

STR_NEWS_STATION_NO_LONGER_ACCEPTS_CARGO                        :{WHITE}{STATION} nu mai acceptă {STRING}
STR_NEWS_STATION_NO_LONGER_ACCEPTS_CARGO_OR_CARGO               :{WHITE}{STATION} nu mai acceptă {STRING} sau {STRING}
STR_NEWS_STATION_NOW_ACCEPTS_CARGO                              :{WHITE}{STATION} acceptă acum {STRING}
STR_NEWS_STATION_NOW_ACCEPTS_CARGO_AND_CARGO                    :{WHITE}{STATION} acceptă acum {STRING} şi {STRING}

STR_NEWS_OFFER_OF_SUBSIDY_EXPIRED                               :{BIG_FONT}{BLACK}Ofertă expirată:{}{}Transportul de {STRING} de la {STRING} la {STRING} nu va mai fi subvenţionat
STR_NEWS_SUBSIDY_WITHDRAWN_SERVICE                              :{BIG_FONT}{BLACK}Ofertă retrasă:{}{}Transportul de {STRING} de la {STRING} la {STRING} nu va mai fi subvenţionat
STR_NEWS_SERVICE_SUBSIDY_OFFERED                                :{BIG_FONT}{BLACK}Subvenţie oferită:{}{}Primul transport de {STRING} de la {STRING} la {STRING} va primi o subvenţie pe un an din partea autorităţilor locale!
STR_NEWS_SERVICE_SUBSIDY_AWARDED_HALF                           :{BIG_FONT}{BLACK}Subvenţie acordată companiei {STRING}!{}{}Transportul de {STRING} de la {STRING} la {STRING} va aduce încasări cu 50% mai mari timp de un an!
STR_NEWS_SERVICE_SUBSIDY_AWARDED_DOUBLE                         :{BIG_FONT}{BLACK}Subvenţie acordată companiei {STRING}!{}{}Transportul de {STRING} de la {STRING} la {STRING} va aduce încasări duble timp de un an!
STR_NEWS_SERVICE_SUBSIDY_AWARDED_TRIPLE                         :{BIG_FONT}{BLACK}Subvenţie acordată companiei {STRING}!{}{}Transportul de {STRING} de la {STRING} la {STRING} va aduce încasări triple timp de un an!
STR_NEWS_SERVICE_SUBSIDY_AWARDED_QUADRUPLE                      :{BIG_FONT}{BLACK}Subvenţie acordată companiei {STRING}!{}{}Transportul de {STRING} de la {STRING} la {STRING} va aduce încasări de patru ori mai mari timp de un an!

STR_NEWS_ROAD_REBUILDING                                        :{BIG_FONT}{BLACK}Haos pe străzile din {TOWN}!{}{}Programul finanţat de {STRING} pentru reconstrucţia străzilor aduce 6 luni de haos participanţilor la trafic!
STR_NEWS_EXCLUSIVE_RIGHTS_TITLE                                 :{BIG_FONT}{BLACK}Monopol de transport!
STR_NEWS_EXCLUSIVE_RIGHTS_DESCRIPTION                           :{BIG_FONT}{BLACK}Autoritatea locală a oraşului {TOWN} semnează un contract cu {STRING} pentru un an de drepturi exclusive de transport!

# Extra view window
STR_EXTRA_VIEW_PORT_TITLE                                       :{WHITE}Ecran {COMMA}
STR_EXTRA_VIEW_MOVE_VIEW_TO_MAIN                                :{BLACK}Copiază în ecran
STR_EXTRA_VIEW_MOVE_VIEW_TO_MAIN_TT                             :{BLACK}Copiază locaţia ecranului principal în acest ecran
STR_EXTRA_VIEW_MOVE_MAIN_TO_VIEW                                :{BLACK}Importă din ecran
STR_EXTRA_VIEW_MOVE_MAIN_TO_VIEW_TT                             :{BLACK}Copiază locaţia acestui ecran în ecranul principal

# Game options window
STR_GAME_OPTIONS_CAPTION                                        :{WHITE}Opţiuni
STR_GAME_OPTIONS_CURRENCY_UNITS_FRAME                           :{BLACK}Unitate monetară
STR_GAME_OPTIONS_CURRENCY_UNITS_DROPDOWN_TOOLTIP                :{BLACK}Alege unitatea monetară

############ start of currency region
STR_GAME_OPTIONS_CURRENCY_GBP                                   :Liră sterlină (£)
STR_GAME_OPTIONS_CURRENCY_USD                                   :Dolar american ($)
STR_GAME_OPTIONS_CURRENCY_EUR                                   :Euro (€)
STR_GAME_OPTIONS_CURRENCY_JPY                                   :Yen japonez (¥)
STR_GAME_OPTIONS_CURRENCY_ATS                                   :Şiling austriac (ATS)
STR_GAME_OPTIONS_CURRENCY_BEF                                   :Franc belgian (BEF)
STR_GAME_OPTIONS_CURRENCY_CHF                                   :Franc elveţian (CHF)
STR_GAME_OPTIONS_CURRENCY_CZK                                   :Coroană cehă (CZK)
STR_GAME_OPTIONS_CURRENCY_DEM                                   :Marcă germană (DEM)
STR_GAME_OPTIONS_CURRENCY_DKK                                   :Coroană daneză (DKK)
STR_GAME_OPTIONS_CURRENCY_ESP                                   :Peseta (ESP)
STR_GAME_OPTIONS_CURRENCY_FIM                                   :Marcă finlandeză (FIM)
STR_GAME_OPTIONS_CURRENCY_FRF                                   :Franc francez (FRF)
STR_GAME_OPTIONS_CURRENCY_GRD                                   :Drahmă grecească (GRD)
STR_GAME_OPTIONS_CURRENCY_HUF                                   :Forint unguresc (HUF)
STR_GAME_OPTIONS_CURRENCY_ISK                                   :Coroană islandeză (ISK)
STR_GAME_OPTIONS_CURRENCY_ITL                                   :Liră italiană (ITL)
STR_GAME_OPTIONS_CURRENCY_NLG                                   :Gulden olandez (NLG)
STR_GAME_OPTIONS_CURRENCY_NOK                                   :Coroană norvegiană (NOK)
STR_GAME_OPTIONS_CURRENCY_PLN                                   :Zlot polonez (PLN)
STR_GAME_OPTIONS_CURRENCY_RON                                   :Leu românesc (RON)
STR_GAME_OPTIONS_CURRENCY_RUR                                   :Rublă rusească (RUR)
STR_GAME_OPTIONS_CURRENCY_SIT                                   :Tolar sloven (SIT)
STR_GAME_OPTIONS_CURRENCY_SEK                                   :Coroană suedeză (SEK)
STR_GAME_OPTIONS_CURRENCY_TRY                                   :Liră turcească (TRY)
STR_GAME_OPTIONS_CURRENCY_SKK                                   :Coroană slovacă (SKK)
STR_GAME_OPTIONS_CURRENCY_BRL                                   :Real brazilian (BRL)
STR_GAME_OPTIONS_CURRENCY_EEK                                   :Coroane estoniene (EEK)
STR_GAME_OPTIONS_CURRENCY_LTL                                   :Litas lituanian (LTL)
STR_GAME_OPTIONS_CURRENCY_KRW                                   :Won sud-corean (KRW)
STR_GAME_OPTIONS_CURRENCY_ZAR                                   :Rand sud-african (ZAR)
STR_GAME_OPTIONS_CURRENCY_CUSTOM                                :Personalizată...
STR_GAME_OPTIONS_CURRENCY_GEL                                   :Lari Georgian (GEL)
STR_GAME_OPTIONS_CURRENCY_IRR                                   :Rial Iranian (IRR)
STR_GAME_OPTIONS_CURRENCY_RUB                                   :Ruble rusești (RUB)
############ end of currency region

STR_GAME_OPTIONS_ROAD_VEHICLES_FRAME                            :{BLACK}Autovehiculele circulă...
STR_GAME_OPTIONS_ROAD_VEHICLES_DROPDOWN_TOOLTIP                 :{BLACK}Alege partea străzii pe care se circulă
STR_GAME_OPTIONS_ROAD_VEHICLES_DROPDOWN_LEFT                    :Pe partea stângă
STR_GAME_OPTIONS_ROAD_VEHICLES_DROPDOWN_RIGHT                   :Pe partea dreaptă

STR_GAME_OPTIONS_TOWN_NAMES_FRAME                               :{BLACK}Numele oraşelor
STR_GAME_OPTIONS_TOWN_NAMES_DROPDOWN_TOOLTIP                    :{BLACK}Alege naţionalitatea numelor oraşelor

############ start of townname region
STR_GAME_OPTIONS_TOWN_NAME_ORIGINAL_ENGLISH                     :Englezeşti (Original)
STR_GAME_OPTIONS_TOWN_NAME_FRENCH                               :Franţuzeşti
STR_GAME_OPTIONS_TOWN_NAME_GERMAN                               :Nemţeşti
STR_GAME_OPTIONS_TOWN_NAME_ADDITIONAL_ENGLISH                   :Englezeşti (Adiţional)
STR_GAME_OPTIONS_TOWN_NAME_LATIN_AMERICAN                       :Latino-Americane
STR_GAME_OPTIONS_TOWN_NAME_SILLY                                :Amuzante
STR_GAME_OPTIONS_TOWN_NAME_SWEDISH                              :Suedeze
STR_GAME_OPTIONS_TOWN_NAME_DUTCH                                :Olandeze
STR_GAME_OPTIONS_TOWN_NAME_FINNISH                              :Finlandeze
STR_GAME_OPTIONS_TOWN_NAME_POLISH                               :Poloneze
STR_GAME_OPTIONS_TOWN_NAME_SLOVAK                               :Slovace
STR_GAME_OPTIONS_TOWN_NAME_NORWEGIAN                            :Norvegiene
STR_GAME_OPTIONS_TOWN_NAME_HUNGARIAN                            :Ungureşti
STR_GAME_OPTIONS_TOWN_NAME_AUSTRIAN                             :Austriece
STR_GAME_OPTIONS_TOWN_NAME_ROMANIAN                             :Româneşti
STR_GAME_OPTIONS_TOWN_NAME_CZECH                                :Ceheşti
STR_GAME_OPTIONS_TOWN_NAME_SWISS                                :Elveţiene
STR_GAME_OPTIONS_TOWN_NAME_DANISH                               :Daneze
STR_GAME_OPTIONS_TOWN_NAME_TURKISH                              :Turceşti
STR_GAME_OPTIONS_TOWN_NAME_ITALIAN                              :Italieneşti
STR_GAME_OPTIONS_TOWN_NAME_CATALAN                              :Catalană
############ end of townname region

STR_GAME_OPTIONS_AUTOSAVE_FRAME                                 :{BLACK}Salvare automată
STR_GAME_OPTIONS_AUTOSAVE_DROPDOWN_TOOLTIP                      :{BLACK}Alege intervalul de timp dintre salvările automate

############ start of autosave dropdown
STR_GAME_OPTIONS_AUTOSAVE_DROPDOWN_OFF                          :Dezactivată
STR_GAME_OPTIONS_AUTOSAVE_DROPDOWN_EVERY_1_MONTH                :În fiecare lună
STR_GAME_OPTIONS_AUTOSAVE_DROPDOWN_EVERY_3_MONTHS               :La fiecare 3 luni
STR_GAME_OPTIONS_AUTOSAVE_DROPDOWN_EVERY_6_MONTHS               :La fiecare 6 luni
STR_GAME_OPTIONS_AUTOSAVE_DROPDOWN_EVERY_12_MONTHS              :La fiecare 12 luni
############ end of autosave dropdown

STR_GAME_OPTIONS_LANGUAGE                                       :{BLACK}Limba
STR_GAME_OPTIONS_LANGUAGE_TOOLTIP                               :{BLACK}Alege limba în care doreşti afişată interfaţa

STR_GAME_OPTIONS_FULLSCREEN                                     :{BLACK}Ecran întreg
STR_GAME_OPTIONS_FULLSCREEN_TOOLTIP                             :{BLACK}Bifează această căsuţă pentru a juca pe tot ecranul

STR_GAME_OPTIONS_RESOLUTION                                     :{BLACK}Rezoluţia ecranului
STR_GAME_OPTIONS_RESOLUTION_TOOLTIP                             :{BLACK}Alege rezoluţia dorită pentru joc
STR_GAME_OPTIONS_RESOLUTION_OTHER                               :(alta/nespecificată)

STR_GAME_OPTIONS_GUI_ZOOM_FRAME                                 :{BLACK}Mărime interfată
STR_GAME_OPTIONS_GUI_ZOOM_DROPDOWN_TOOLTIP                      :{BLACK}Alege mărimea elementelor de interfaţa

STR_GAME_OPTIONS_GUI_ZOOM_DROPDOWN_NORMAL                       :Normală
STR_GAME_OPTIONS_GUI_ZOOM_DROPDOWN_2X_ZOOM                      :Mărime dublă
STR_GAME_OPTIONS_GUI_ZOOM_DROPDOWN_4X_ZOOM                      :Mărime împătrită



STR_GAME_OPTIONS_BASE_GRF                                       :{BLACK}Set grafic de bază
STR_GAME_OPTIONS_BASE_GRF_TOOLTIP                               :{BLACK}Selectează setul grafic de bază utilizat în joc
STR_GAME_OPTIONS_BASE_GRF_STATUS                                :{RED}{NUM} fişier{P "" "e"} lipsă/corupt{P "" e}
STR_GAME_OPTIONS_BASE_GRF_DESCRIPTION_TOOLTIP                   :{BLACK}Informaţii adiţionale despre setul grafic de bază

STR_GAME_OPTIONS_BASE_SFX                                       :{BLACK}Set sunete de bază
STR_GAME_OPTIONS_BASE_SFX_TOOLTIP                               :{BLACK}Selectează un set de sunete pentru a fi folosit în joc
STR_GAME_OPTIONS_BASE_SFX_DESCRIPTION_TOOLTIP                   :{BLACK}Informaţii adiţionale despre setul de sunete de bază

STR_GAME_OPTIONS_BASE_MUSIC                                     :{BLACK}Setul de muzică de bază
STR_GAME_OPTIONS_BASE_MUSIC_TOOLTIP                             :{BLACK}Selectaţi setul de muzică de bază
STR_GAME_OPTIONS_BASE_MUSIC_STATUS                              :{RED}{NUM} fişier{P "" e} corupt{P "" e}
STR_GAME_OPTIONS_BASE_MUSIC_DESCRIPTION_TOOLTIP                 :{BLACK}Informaţii adiţionale despre setul de muzică de bază

STR_ERROR_RESOLUTION_LIST_FAILED                                :{WHITE}Nu s-a putut obține lista de rezoluții suportate
STR_ERROR_FULLSCREEN_FAILED                                     :{WHITE}Comutarea pe întreg ecranul a eşuat

# Custom currency window

STR_CURRENCY_WINDOW                                             :{WHITE}Monedă proprie
STR_CURRENCY_EXCHANGE_RATE                                      :{LTBLUE}Curs de schimb: {ORANGE}{CURRENCY_LONG} = £ {COMMA}
STR_CURRENCY_DECREASE_EXCHANGE_RATE_TOOLTIP                     :{BLACK}Scade valoarea monedei tale pentru o liră sterlină (£)
STR_CURRENCY_INCREASE_EXCHANGE_RATE_TOOLTIP                     :{BLACK}Măreşte valoarea monedei tale pentru o liră sterlină (£)
STR_CURRENCY_SET_EXCHANGE_RATE_TOOLTIP                          :{BLACK}Setează rata de schimb pentru o liră sterlină (£)

STR_CURRENCY_SEPARATOR                                          :{LTBLUE}Separator: {ORANGE}{STRING}
STR_CURRENCY_SET_CUSTOM_CURRENCY_SEPARATOR_TOOLTIP              :{BLACK}Caracterul separator pentru monedă

STR_CURRENCY_PREFIX                                             :{LTBLUE}Prefix: {ORANGE}{STRING}
STR_CURRENCY_SET_CUSTOM_CURRENCY_PREFIX_TOOLTIP                 :{BLACK}Setează prefixul monedei
STR_CURRENCY_SUFFIX                                             :{LTBLUE}Sufix: {ORANGE}{STRING}
STR_CURRENCY_SET_CUSTOM_CURRENCY_SUFFIX_TOOLTIP                 :{BLACK}Setează sufixul monedei

STR_CURRENCY_SWITCH_TO_EURO                                     :{LTBLUE}Aderă la Euro: {ORANGE}{NUM}
STR_CURRENCY_SWITCH_TO_EURO_NEVER                               :{LTBLUE}Aderă la Euro: {ORANGE}niciodată
STR_CURRENCY_SET_CUSTOM_CURRENCY_TO_EURO_TOOLTIP                :{BLACK}Anul în care se schimbă în Euro
STR_CURRENCY_DECREASE_CUSTOM_CURRENCY_TO_EURO_TOOLTIP           :{BLACK}Trecerea la Euro - mai devreme
STR_CURRENCY_INCREASE_CUSTOM_CURRENCY_TO_EURO_TOOLTIP           :{BLACK}Trecerea la Euro - mai târziu

STR_CURRENCY_PREVIEW                                            :{LTBLUE}Previzualizare: {ORANGE}{CURRENCY_LONG}
STR_CURRENCY_CUSTOM_CURRENCY_PREVIEW_TOOLTIP                    :{BLACK}10000 de Lire sterline (£) în moneda proprie
STR_CURRENCY_CHANGE_PARAMETER                                   :{BLACK}Schimbă un parametru al monedei proprii

STR_DIFFICULTY_LEVEL_SETTING_MAXIMUM_NO_COMPETITORS             :{LTBLUE}Numărul maxim de companii concurente: {ORANGE}{COMMA}

STR_NONE                                                        :Nimic
STR_FUNDING_ONLY                                                :Doar finanțare
STR_MINIMAL                                                     :Minim
STR_NUM_VERY_LOW                                                :Foarte scăzut
STR_NUM_LOW                                                     :Scăzut
STR_NUM_NORMAL                                                  :Normal
STR_NUM_HIGH                                                    :Ridicat
STR_NUM_CUSTOM                                                  :Personalizat
STR_NUM_CUSTOM_NUMBER                                           :Personalizat ({NUM})

STR_VARIETY_NONE                                                :Nimic
STR_VARIETY_VERY_LOW                                            :Foarte mic
STR_VARIETY_LOW                                                 :Mic
STR_VARIETY_MEDIUM                                              :Mediu
STR_VARIETY_HIGH                                                :Mare
STR_VARIETY_VERY_HIGH                                           :Foarte mare

STR_AI_SPEED_VERY_SLOW                                          :Foarte încet
STR_AI_SPEED_SLOW                                               :Încet
STR_AI_SPEED_MEDIUM                                             :Mediu
STR_AI_SPEED_FAST                                               :Repede
STR_AI_SPEED_VERY_FAST                                          :Foarte repede

STR_SEA_LEVEL_VERY_LOW                                          :Foarte scăzut
STR_SEA_LEVEL_LOW                                               :Scăzut
STR_SEA_LEVEL_MEDIUM                                            :Mediu
STR_SEA_LEVEL_HIGH                                              :Ridicat
STR_SEA_LEVEL_CUSTOM                                            :Personalizat
STR_SEA_LEVEL_CUSTOM_PERCENTAGE                                 :Personalizat ({NUM}%)

STR_RIVERS_NONE                                                 :Deloc
STR_RIVERS_FEW                                                  :Puţine
STR_RIVERS_MODERATE                                             :Mediu
STR_RIVERS_LOT                                                  :Multe

STR_DISASTER_NONE                                               :Deloc
STR_DISASTER_REDUCED                                            :Redus
STR_DISASTER_NORMAL                                             :Frecvenţă normală

STR_SUBSIDY_X1_5                                                :x1,5
STR_SUBSIDY_X2                                                  :x2
STR_SUBSIDY_X3                                                  :x3
STR_SUBSIDY_X4                                                  :x4

STR_TERRAIN_TYPE_VERY_FLAT                                      :Foarte plat
STR_TERRAIN_TYPE_FLAT                                           :Plat
STR_TERRAIN_TYPE_HILLY                                          :Deluros
STR_TERRAIN_TYPE_MOUNTAINOUS                                    :Muntos
STR_TERRAIN_TYPE_ALPINIST                                       :Alpinist

STR_CITY_APPROVAL_PERMISSIVE                                    :Permisivă
STR_CITY_APPROVAL_TOLERANT                                      :Tolerantă
STR_CITY_APPROVAL_HOSTILE                                       :Ostilă

STR_WARNING_NO_SUITABLE_AI                                      :{WHITE}Nu este disponibil nici un modul de Inteligenţă Artificială...{}Puteţi descărca diferite module de Inteligenţă Artificială prin sistemul de 'Resurse Online'

# Settings tree window
STR_CONFIG_SETTING_TREE_CAPTION                                 :{WHITE}Setări
STR_CONFIG_SETTING_FILTER_TITLE                                 :{BLACK}Filtru:
STR_CONFIG_SETTING_EXPAND_ALL                                   :{BLACK}Extinde toate
STR_CONFIG_SETTING_COLLAPSE_ALL                                 :{BLACK}Colapsează toate
STR_CONFIG_SETTING_NO_EXPLANATION_AVAILABLE_HELPTEXT            :(descrierea nu este disponibilă)
STR_CONFIG_SETTING_DEFAULT_VALUE                                :{LTBLUE}Valoare implicită: {ORANGE}{STRING}
STR_CONFIG_SETTING_TYPE                                         :{LTBLUE}Tip setare: {ORANGE}{STRING}
STR_CONFIG_SETTING_TYPE_CLIENT                                  :Setare client (nu se stochează în salvări; se aplică pentru toate jocurile)
STR_CONFIG_SETTING_TYPE_GAME_MENU                               :Setări joc (stocate în fişierele de salvare; afectează doar jocurile noi)
STR_CONFIG_SETTING_TYPE_GAME_INGAME                             :Setări joc (stocate în fişierul de salvare; afectează doar jocul curent)
STR_CONFIG_SETTING_TYPE_COMPANY_MENU                            :Setări companie (stocate în fişierele de salvare; afectează doar jocurile noi)
STR_CONFIG_SETTING_TYPE_COMPANY_INGAME                          :Setări companie (stocate în fişierul de salvare; afectează doar compania curentă)

STR_CONFIG_SETTING_RESTRICT_CATEGORY                            :{BLACK}Categorie:
STR_CONFIG_SETTING_RESTRICT_TYPE                                :{BLACK}Tip:
STR_CONFIG_SETTING_RESTRICT_DROPDOWN_HELPTEXT                   :{BLACK}Arată în lista de mai jos doar setările modificate
STR_CONFIG_SETTING_RESTRICT_BASIC                               :Setări de bază (afişează numai setări importante)
STR_CONFIG_SETTING_RESTRICT_ADVANCED                            :Setări avansate (afişează majoritatea setărilor)
STR_CONFIG_SETTING_RESTRICT_ALL                                 :Setări expert (afişează toate setările)
STR_CONFIG_SETTING_RESTRICT_CHANGED_AGAINST_DEFAULT             :Setări cu altă valoare decît cea prestabilită
STR_CONFIG_SETTING_RESTRICT_CHANGED_AGAINST_NEW                 :Setări cu valori diferite față de cele setate de tine pentru joc nou

STR_CONFIG_SETTING_TYPE_DROPDOWN_HELPTEXT                       :{BLACK}Limitează lista de mai jos la anumite tipuri de setări
STR_CONFIG_SETTING_TYPE_DROPDOWN_ALL                            :Toate tipurile de setări
STR_CONFIG_SETTING_TYPE_DROPDOWN_CLIENT                         :Setări client (nu sunt stocate în salvări; afectează toate jocurile)
STR_CONFIG_SETTING_TYPE_DROPDOWN_GAME_MENU                      :Setări joc (stocate în salvări; afectează doar jocurile noi)
STR_CONFIG_SETTING_TYPE_DROPDOWN_GAME_INGAME                    :Setări joc (stocate în salvări; afectează doar jocul curent)
STR_CONFIG_SETTING_TYPE_DROPDOWN_COMPANY_MENU                   :Setări companie (stocate în salvări; afectează doar jocurile noi)
STR_CONFIG_SETTING_TYPE_DROPDOWN_COMPANY_INGAME                 :Setări compenia (stocate în salvări; afectează doar compania curentă)
STR_CONFIG_SETTING_CATEGORY_HIDES                               :{BLACK}Arată toate rezultatele de căutare setând{}{SILVER}Categoria {BLACK}în {WHITE}{STRING}
STR_CONFIG_SETTING_TYPE_HIDES                                   :{BLACK}Arată toate rezultatele de căutare setând{}{SILVER}Tipul {BLACK}în {WHITE}Toate tipurile de setări
STR_CONFIG_SETTINGS_NONE                                        :{WHITE}- Nespecificat -

STR_CONFIG_SETTING_OFF                                          :Inactiv
STR_CONFIG_SETTING_ON                                           :Activ
STR_CONFIG_SETTING_DISABLED                                     :Dezactivat

STR_CONFIG_SETTING_COMPANIES_OFF                                :Oprit
STR_CONFIG_SETTING_COMPANIES_OWN                                :Propria companie
STR_CONFIG_SETTING_COMPANIES_ALL                                :Toate companiile

STR_CONFIG_SETTING_NONE                                         :Deloc
STR_CONFIG_SETTING_ORIGINAL                                     :Original
STR_CONFIG_SETTING_REALISTIC                                    :Realist

STR_CONFIG_SETTING_HORIZONTAL_POS_LEFT                          :stânga
STR_CONFIG_SETTING_HORIZONTAL_POS_CENTER                        :centru
STR_CONFIG_SETTING_HORIZONTAL_POS_RIGHT                         :dreapta

STR_CONFIG_SETTING_MAXIMUM_INITIAL_LOAN                         :Valoarea maximă a împrumutului initial: {STRING}
STR_CONFIG_SETTING_MAXIMUM_INITIAL_LOAN_HELPTEXT                :Valoarea maximă pe care o companie o poate împrumuta (fără a ține cont de inflație)
STR_CONFIG_SETTING_INTEREST_RATE                                :Rata dobânzii: {STRING}
STR_CONFIG_SETTING_INTEREST_RATE_HELPTEXT                       :Rata dobânzii; de asemenea controlează inflația dacă este activată
STR_CONFIG_SETTING_RUNNING_COSTS                                :Costuri de funcționare: {STRING}
STR_CONFIG_SETTING_RUNNING_COSTS_HELPTEXT                       :Alege nivelul de întreținere și costul de rulare al vehiculelor sau al infrastructurii
STR_CONFIG_SETTING_CONSTRUCTION_SPEED                           :Viteza de construcție: {STRING}
STR_CONFIG_SETTING_CONSTRUCTION_SPEED_HELPTEXT                  :Limitează numărul de acțiuni de construcție pentru AI
STR_CONFIG_SETTING_VEHICLE_BREAKDOWNS                           :Defecțiuni ale vehiculelor: {STRING}
STR_CONFIG_SETTING_VEHICLE_BREAKDOWNS_HELPTEXT                  :Controlează cât de des se defectează vehiculele prost întreținute
STR_CONFIG_SETTING_SUBSIDY_MULTIPLIER                           :Multiplicator al subvențiilor: {STRING}
STR_CONFIG_SETTING_SUBSIDY_MULTIPLIER_HELPTEXT                  :Alege cât de mult se plătește pentru conexiuni subvenționate
STR_CONFIG_SETTING_CONSTRUCTION_COSTS                           :Costuri de construcție: {STRING}
STR_CONFIG_SETTING_CONSTRUCTION_COSTS_HELPTEXT                  :Alege nivelul de construcție și costurile de achiziție
STR_CONFIG_SETTING_RECESSIONS                                   :Recesiuni: {STRING}
STR_CONFIG_SETTING_RECESSIONS_HELPTEXT                          :Dacă este activată, este posibil să existe recesiuni la perioade de câțiva ani. În timpul recesiunii, toată producția este semnificativ redusă (revine la nivelul anterior când recesiunea se termină)
STR_CONFIG_SETTING_TRAIN_REVERSING                              :Nu permite întoarcerea trenurilor in statie: {STRING}
STR_CONFIG_SETTING_TRAIN_REVERSING_HELPTEXT                     :Dacă este activată, trenurile nu vor întoarce într-o stație care nu este capăt de linie, chiar dacă există o cale mai scurtă către destinația următoare la întoarcere
STR_CONFIG_SETTING_DISASTERS                                    :Dezastre: {STRING}
STR_CONFIG_SETTING_DISASTERS_HELPTEXT                           :Comută dezastre care ocazional pot bloca sau distruge vehicule sau infrastructură
STR_CONFIG_SETTING_CITY_APPROVAL                                :Atitudinea consiliului orașului cu privire la restructurarea zonei: {STRING}
STR_CONFIG_SETTING_CITY_APPROVAL_HELPTEXT                       :Alege în ce măsură poluarea fonică si deranjamentul local provocat de o companie va afecta impresia orașului despre aceasta, si viitoarele planuri de construcție in zonă

STR_CONFIG_SETTING_MAX_HEIGHTLEVEL                              :Înălţimea maximă a harţii: {STRING}
STR_CONFIG_SETTING_MAX_HEIGHTLEVEL_HELPTEXT                     :Setează înălţimea maxim permisă a munţilor pe hartă
STR_CONFIG_SETTING_TOO_HIGH_MOUNTAIN                            :{WHITE}Nu poţi seta înălţimea maxima a hărţii la aceasta valoare. Cel puţin un munte pe hartă are o înălţime mai mare.
STR_CONFIG_SETTING_AUTOSLOPE                                    :Permite terra-formarea sub clădiri, şine, etc. (auto-pante): {STRING}
STR_CONFIG_SETTING_AUTOSLOPE_HELPTEXT                           :Permite terraformarea sub clădiri şi şine fără eliminarea acestora
STR_CONFIG_SETTING_CATCHMENT                                    :Permite arii de cuprindere mai realiste: {STRING}
STR_CONFIG_SETTING_CATCHMENT_HELPTEXT                           :Permite zone diferite de captare pentru tipuri diferite de staţii şi aeroporturi
STR_CONFIG_SETTING_EXTRADYNAMITE                                :Permite demolarea unui nr. mai mare de construcţii deţinute de oraş: {STRING}
STR_CONFIG_SETTING_EXTRADYNAMITE_HELPTEXT                       :Facilitează eliminarea de clădiri şi infrastructură deţinute de oraş
STR_CONFIG_SETTING_TRAIN_LENGTH                                 :Lungimea maximă a trenurilor: {STRING}
STR_CONFIG_SETTING_TRAIN_LENGTH_HELPTEXT                        :Configurează lungimea maximă a trenurilor
STR_CONFIG_SETTING_TILE_LENGTH                                  :{COMMA} pătrăţel{P 0 "" e}
STR_CONFIG_SETTING_SMOKE_AMOUNT                                 :Cantitatea de fum/ scântei ale vehiculului: {STRING}
STR_CONFIG_SETTING_SMOKE_AMOUNT_HELPTEXT                        :Configurează cât de mult fum sau cât de multe scântei sunt emise de vehicule
STR_CONFIG_SETTING_TRAIN_ACCELERATION_MODEL                     :Modelul de acceleraţie al trenurilor: {STRING}
STR_CONFIG_SETTING_TRAIN_ACCELERATION_MODEL_HELPTEXT            :Selectează modelul fizic pentru accelerarea trenurilor. Modelul "original" penalizează pantele în mod egal pentru toate vehiculele. Modelul "realistic" penalizează pantele şi curbele în funcţie de mai mulţi parametrii, cum ar fi lungimea şi efortul tractor
STR_CONFIG_SETTING_ROAD_VEHICLE_ACCELERATION_MODEL              :Modelul de acceleraţie al vehiculelor rutiere: {STRING}
STR_CONFIG_SETTING_ROAD_VEHICLE_ACCELERATION_MODEL_HELPTEXT     :Selectează modelul fizic pentru accelerarea autovehiculelor. Modelul "original" penalizează pantele în mod egal pentru toate autovehiculele. Modelul "realistic" penalizează pantele şi curbele în funcţie de mai mulţi parametrii ai motorului, cum ar fi efortul tractor
STR_CONFIG_SETTING_TRAIN_SLOPE_STEEPNESS                        :Înclinarea pantelor pentru trenuri: {STRING}
STR_CONFIG_SETTING_TRAIN_SLOPE_STEEPNESS_HELPTEXT               :Înclinarea unui pătrăţel de pantă pentru trenuri. O valoare mai mare face urcarea mai dificilă
STR_CONFIG_SETTING_PERCENTAGE                                   :{COMMA}%
STR_CONFIG_SETTING_ROAD_VEHICLE_SLOPE_STEEPNESS                 :Înclinarea pantelor pentru autovehicule: {STRING}
STR_CONFIG_SETTING_ROAD_VEHICLE_SLOPE_STEEPNESS_HELPTEXT        :Înclinarea unui pătrăţel de pantă pentru autovehicule. O valoare mai mare face urcarea mai dificilă
STR_CONFIG_SETTING_FORBID_90_DEG                                :Interzice trenurilor şi navelor să facă întoarceri la 90°: {STRING}
STR_CONFIG_SETTING_FORBID_90_DEG_HELPTEXT                       :Întoarcerile la 90 de grade au loc atunci când o bucată orizontală de şină este urmată imediat de o bucată verticală, astfel făcând trenul să întoarcă la 90 de grade când traversează muchia unui pătrăţel faţă de întoarcerile obişnuite de la 45 de grade pentru alte combinaţii de şină. Aceasta se aplică şi unghiului de întoarcere al navelor
STR_CONFIG_SETTING_DISTANT_JOIN_STATIONS                        :Permite unirea staţiilor neînvecinate: {STRING}
STR_CONFIG_SETTING_DISTANT_JOIN_STATIONS_HELPTEXT               :Permite adăugarea de elemente unei staţii fără a atinge direct elemente existente. Necesită Ctrl+Click pentru adăugărea elementelor noi
STR_CONFIG_SETTING_INFLATION                                    :Inflaţia: {STRING}
STR_CONFIG_SETTING_INFLATION_HELPTEXT                           :Activează inflaţia în economie, unde costurile cresc ceva mai rapid decât plăţile
STR_CONFIG_SETTING_MAX_BRIDGE_LENGTH                            :Lungimea maximă a podurilor: {STRING}
STR_CONFIG_SETTING_MAX_BRIDGE_LENGTH_HELPTEXT                   :Lungimea maximă pentru construcţia de poduri
STR_CONFIG_SETTING_MAX_BRIDGE_HEIGHT                            :Întăltimea maximă a podurilor: {STRING}
STR_CONFIG_SETTING_MAX_BRIDGE_HEIGHT_HELPTEXT                   :Întăltimea maximă pentru construcţia de poduri
STR_CONFIG_SETTING_MAX_TUNNEL_LENGTH                            :Lungimea maximă a tunelurilor: {STRING}
STR_CONFIG_SETTING_MAX_TUNNEL_LENGTH_HELPTEXT                   :Lungimea maximă pentru construcţia de tuneluri
STR_CONFIG_SETTING_RAW_INDUSTRY_CONSTRUCTION_METHOD             :Metoda manuală de construcţie a industriilor primare: {STRING}
STR_CONFIG_SETTING_RAW_INDUSTRY_CONSTRUCTION_METHOD_HELPTEXT    :Metoda de finanţare a industriilor primare. 'nici una' înseamnă că nu este posibile să se finanţeze nici una, 'prospectare' înseamnă ca finanţarea este posibilă, dar construcţia se realizează intr-un loc aleator şi poate eşua, 'la fel ca celelalte industrii' inseamnă că industriile de materie primă pot fi construite de către companii la fel ca industriile procesatoare, în orice locaţie doresc
STR_CONFIG_SETTING_RAW_INDUSTRY_CONSTRUCTION_METHOD_NONE        :niciuna
STR_CONFIG_SETTING_RAW_INDUSTRY_CONSTRUCTION_METHOD_NORMAL      :ca alte industrii
STR_CONFIG_SETTING_RAW_INDUSTRY_CONSTRUCTION_METHOD_PROSPECTING :de prospecţie
STR_CONFIG_SETTING_INDUSTRY_PLATFORM                            :Zonă plată în jurul industriilor: {STRING}
STR_CONFIG_SETTING_INDUSTRY_PLATFORM_HELPTEXT                   :Suprafaţa zonei plate din jurul industriilor. Aceasta asigură că există spaţiu liber în jurul industriilor pentru construcţia de şine, etc
STR_CONFIG_SETTING_MULTIPINDTOWN                                :Permite mai multe industrii similare în acelaşi oras: {STRING}
STR_CONFIG_SETTING_MULTIPINDTOWN_HELPTEXT                       :De obicei, un oraş nu doreşte mai multe industrii de acelaşi tip. Cu această setare, se permin mai multe industrii de acelaşi tip în acelaşi oraş
STR_CONFIG_SETTING_SIGNALSIDE                                   :Arată semnalele: {STRING}
STR_CONFIG_SETTING_SIGNALSIDE_HELPTEXT                          :Selectează pe care parte a şinei să fie plasate semnalele
STR_CONFIG_SETTING_SIGNALSIDE_LEFT                              :Pe partea stângă
STR_CONFIG_SETTING_SIGNALSIDE_DRIVING_SIDE                      :În direcţia de mers
STR_CONFIG_SETTING_SIGNALSIDE_RIGHT                             :Pe partea dreaptă
STR_CONFIG_SETTING_SHOWFINANCES                                 :Afişează finanţele la sfârşitul fiecărui an: {STRING}
STR_CONFIG_SETTING_SHOWFINANCES_HELPTEXT                        :Dacă este activat, fereastra de finanţe apare automat la sfârşitul fiecărui an pentru a permite inspectarea facilă a stării financiale a companiei
STR_CONFIG_SETTING_NONSTOP_BY_DEFAULT                           :Ordinele noi sunt implicit 'fără oprire': {STRING}
STR_CONFIG_SETTING_NONSTOP_BY_DEFAULT_HELPTEXT                  :În mod obişnuit, un vehicul va opri în fiecare staţie prin care trece. Prin activarea acestei setări, va trece prin toate staţiile în drumul către destinaţia finală, fără a oprii. Notă: această setare are efect doar asupra valorii implicite pentru comenzile noi. Comenzile individuale pot fi configurate explicit cu oricare din variante
STR_CONFIG_SETTING_STOP_LOCATION                                :Ordinele noi pentru trenuri opresc implicit la {STRING} platformei
STR_CONFIG_SETTING_STOP_LOCATION_HELPTEXT                       :Locul unde un tren va oprii pe platformă. La 'capătul apropiat' inseamnă că trenul va oprii aproape de locul de intrare, 'mijloc' inseamnă mijlocul platformei, iar 'capătul îndepărtat' înseamnă departe de locul de intrare. Notă: această setare are efect doar pentru comenzile noi. Comenzile individuale pot fi configurate explicit cu oricare din variante
STR_CONFIG_SETTING_STOP_LOCATION_NEAR_END                       :capătul apropiat al
STR_CONFIG_SETTING_STOP_LOCATION_MIDDLE                         :mijlocul
STR_CONFIG_SETTING_STOP_LOCATION_FAR_END                        :capătul îndepartat al
STR_CONFIG_SETTING_AUTOSCROLL                                   :Mută imaginea când mouse-ul este la marginea ecranului: {STRING}
STR_CONFIG_SETTING_AUTOSCROLL_HELPTEXT                          :Cand este activată, ecranele se vor deplasa cînd mouse-ul este aproape de margine
STR_CONFIG_SETTING_AUTOSCROLL_DISABLED                          :dezactivat
STR_CONFIG_SETTING_AUTOSCROLL_MAIN_VIEWPORT_FULLSCREEN          :ecranul principal, doar în mod ecran-complet
STR_CONFIG_SETTING_AUTOSCROLL_MAIN_VIEWPORT                     :ecranul principal
STR_CONFIG_SETTING_AUTOSCROLL_EVERY_VIEWPORT                    :fiecare ecran
STR_CONFIG_SETTING_BRIBE                                        :Permite mituirea autorităţilor locale: {STRING}
STR_CONFIG_SETTING_BRIBE_HELPTEXT                               :Permite companiilor să încerce să mituiască autoritatea locală. Daca încercarea este descoperită de către un inspector, compania nu va mai putea executa nici o acțiune în oraș timp de șase luni
STR_CONFIG_SETTING_ALLOW_EXCLUSIVE                              :Permite cumpărarea de drepturi exclusive de transport: {STRING}
STR_CONFIG_SETTING_ALLOW_EXCLUSIVE_HELPTEXT                     :Dacă o companie cumpără drepturi exclusive de transport într-un oras, staţiilor oponenţilor (de pasageri şi mărfuri) nu vor primi niciun fel de cargo pentru un an întreg
STR_CONFIG_SETTING_ALLOW_FUND_BUILDINGS                         :Permite finaţarea clădirilor noi: {STRING}
STR_CONFIG_SETTING_ALLOW_FUND_BUILDINGS_HELPTEXT                :Permite companiilor să doneze bani orașelor pentru construcția de noi locuințe
STR_CONFIG_SETTING_ALLOW_FUND_ROAD                              :Permite finanțarea reconstrucției străzilor locale: {STRING}
STR_CONFIG_SETTING_ALLOW_FUND_ROAD_HELPTEXT                     :Permite companiilor să doneze bani orașelor pentru reconstrucția drumurilor, sabotându-se astfel serviciile rutiere din oraș
STR_CONFIG_SETTING_ALLOW_GIVE_MONEY                             :Permite transfer de bani către alte companii: {STRING}
STR_CONFIG_SETTING_ALLOW_GIVE_MONEY_HELPTEXT                    :Permite transerurile de bani între companii in mod multiplayer
STR_CONFIG_SETTING_FREIGHT_TRAINS                               :Multiplicator greutate pt marfar pt simularea trenurilor grele: {STRING}
STR_CONFIG_SETTING_FREIGHT_TRAINS_HELPTEXT                      :Setează impactul mărfii în trenuri. O valoare mare face transportul mai dificil, in special pe dealuri
STR_CONFIG_SETTING_PLANE_SPEED                                  :Multiplicator viteză avioane: {STRING}
STR_CONFIG_SETTING_PLANE_SPEED_HELPTEXT                         :Setează viteza relativă a avioanelor în comparație cu alte vehicule, pentru a reduce valoare venitului provenit de la avioane
STR_CONFIG_SETTING_PLANE_SPEED_VALUE                            :1 / {COMMA}
STR_CONFIG_SETTING_PLANE_CRASHES                                :Numărul avioanelor care se prăbușesc: {STRING}
STR_CONFIG_SETTING_PLANE_CRASHES_HELPTEXT                       :Setează șansa ca prabușirea unui avion să se intâmple
STR_CONFIG_SETTING_PLANE_CRASHES_NONE                           :niciunul
STR_CONFIG_SETTING_PLANE_CRASHES_REDUCED                        :redus
STR_CONFIG_SETTING_PLANE_CRASHES_NORMAL                         :normal
STR_CONFIG_SETTING_STOP_ON_TOWN_ROAD                            :Permite construirea staţiilor pe drumurile din proprietatea oraşului: {STRING}
STR_CONFIG_SETTING_STOP_ON_TOWN_ROAD_HELPTEXT                   :Permite construcția stațiilor pe drumurile construite de un oraș
STR_CONFIG_SETTING_STOP_ON_COMPETITOR_ROAD                      :Permite construirea staţiilor pe drumurile competitorilor: {STRING}
STR_CONFIG_SETTING_STOP_ON_COMPETITOR_ROAD_HELPTEXT             :Permite construcția stațiilor pe drumurile construite de altă companie
STR_CONFIG_SETTING_DYNAMIC_ENGINES_EXISTING_VEHICLES            :{WHITE}Schimbarea acestei setări nu este permisă când există vehicule în joc
STR_CONFIG_SETTING_INFRASTRUCTURE_MAINTENANCE                   :Mentenanță infrastructură: {STRING}
STR_CONFIG_SETTING_INFRASTRUCTURE_MAINTENANCE_HELPTEXT          :Cand este activă, infrastructura necesita cheltuieli cu intreținerea. Costurile cresc proporțional cu rețeaua de transport, afectând companiile mari mai mult decât companiile mici


STR_CONFIG_SETTING_NEVER_EXPIRE_AIRPORTS                        :Aeroporturile nu expiră niciodată: {STRING}
STR_CONFIG_SETTING_NEVER_EXPIRE_AIRPORTS_HELPTEXT               :Activarea acestei opțiuni determina ca fiecare tip de aeroport sa fie disponibil permanent, după ce a fost introdus.

STR_CONFIG_SETTING_WARN_LOST_VEHICLE                            :Avertisment dacă vehiculul s-a pierdut: {STRING}
STR_CONFIG_SETTING_WARN_LOST_VEHICLE_HELPTEXT                   :Afișează mesaje despre vehiculele care nu pot găsi o cale către destinația curentă
STR_CONFIG_SETTING_ORDER_REVIEW                                 :Verificarea ordinelor vehiculelor: {STRING}
STR_CONFIG_SETTING_ORDER_REVIEW_HELPTEXT                        :Dacaă este activată, ordinele vehiculelor sunt verificate periodic, iar unele probleme evidente sunt raportate printr-o notificare
STR_CONFIG_SETTING_ORDER_REVIEW_OFF                             :nu
STR_CONFIG_SETTING_ORDER_REVIEW_EXDEPOT                         :da, dar exclude vehiculele oprite
STR_CONFIG_SETTING_ORDER_REVIEW_ON                              :pentru toate vehiculele
STR_CONFIG_SETTING_WARN_INCOME_LESS                             :Avertisment dacă profitul unui vehicul este negativ: {STRING}
STR_CONFIG_SETTING_WARN_INCOME_LESS_HELPTEXT                    :După activare, o notificare este afișată dacă un vehicul nu a facut nici un profit intr-un an calendaristic
STR_CONFIG_SETTING_NEVER_EXPIRE_VEHICLES                        :Vehiculele nu expiră niciodată: {STRING}
STR_CONFIG_SETTING_NEVER_EXPIRE_VEHICLES_HELPTEXT               :După activare, toate modelele de vehicule rămân disponibile permanent după introducerea lor
STR_CONFIG_SETTING_AUTORENEW_VEHICLE                            :Înnoire automată pentru vehiculele învechite: {STRING}
STR_CONFIG_SETTING_AUTORENEW_VEHICLE_HELPTEXT                   :După activare, orice vehicul care este învechit va fi reînnoit automat când condițiile de înlocuire automată sunt îndeplinite
STR_CONFIG_SETTING_AUTORENEW_MONTHS                             :Autoreînnoire când vehiculul {STRING} vârsta maximă
STR_CONFIG_SETTING_AUTORENEW_MONTHS_HELPTEXT                    :Vârsta aproximativă când un vehicul ar trebui autoreînnoit
STR_CONFIG_SETTING_AUTORENEW_MONTHS_VALUE_BEFORE                :mai are {COMMA} lun{P 0 ă i} până la
STR_CONFIG_SETTING_AUTORENEW_MONTHS_VALUE_AFTER                 :a depășit cu {COMMA} lun{P 0 ă i}
STR_CONFIG_SETTING_AUTORENEW_MONEY                              :Fonduri minime pentru înnoire automată: {STRING}
STR_CONFIG_SETTING_AUTORENEW_MONEY_HELPTEXT                     :Suma minimă care trebuie să rămână disponibilă atunci când se face autoreînnoirea
STR_CONFIG_SETTING_ERRMSG_DURATION                              :Durata de afișare a mesajelor de eroare: {STRING}
STR_CONFIG_SETTING_ERRMSG_DURATION_HELPTEXT                     :Durata afișării mesajelor de eroare în fereastra roșie. Unele mesaje de eroare (cele critice) nu sunt închise automat după trecerea acestei perioade, și trebuie închise manual.
STR_CONFIG_SETTING_ERRMSG_DURATION_VALUE                        :{COMMA} secund{P 0 ă e}
STR_CONFIG_SETTING_HOVER_DELAY                                  :Afișează texte informative: {STRING}
STR_CONFIG_SETTING_HOVER_DELAY_HELPTEXT                         :Durata dinaintea afișării sfaturilor când se ține mausul pe un element al interfeței. Alternativ, afișarea sfaturilor poate fi setată pentru clic-dreapta
STR_CONFIG_SETTING_HOVER_DELAY_VALUE                            :Plutește {COMMA} milisecund{P 0 ă e}
STR_CONFIG_SETTING_HOVER_DELAY_DISABLED                         :Click dreapta
STR_CONFIG_SETTING_POPULATION_IN_LABEL                          :Afişează populaţia unui oras lângă nume: {STRING}
STR_CONFIG_SETTING_POPULATION_IN_LABEL_HELPTEXT                 :Afișează populația orașelor în numele afișate pe hartă
STR_CONFIG_SETTING_GRAPH_LINE_THICKNESS                         :Grosimea liniilor din grafice: {STRING}
STR_CONFIG_SETTING_GRAPH_LINE_THICKNESS_HELPTEXT                :Grosimea liniilor din grafice. O linie subțire este mai informativă, o linie mai groasă este mai ușor de văzut și are culorile mai usor de distins

STR_CONFIG_SETTING_LANDSCAPE                                    :Peisaj: {STRING}
STR_CONFIG_SETTING_LANDSCAPE_HELPTEXT                           :Peisajele definesc scenariile de bază a jocului cu cerințe diferite pentru încărcături și dezvoltare a orașelor. NewGRF și scripturile de joc permit un control mai fin
STR_CONFIG_SETTING_LAND_GENERATOR                               :Generator teren: {STRING}
STR_CONFIG_SETTING_LAND_GENERATOR_ORIGINAL                      :Original
STR_CONFIG_SETTING_LAND_GENERATOR_TERRA_GENESIS                 :TerraGenesis
STR_CONFIG_SETTING_TERRAIN_TYPE                                 :Tip teren: {STRING}
STR_CONFIG_SETTING_TERRAIN_TYPE_HELPTEXT                        :(Doar TerraGenesis) Frecvența dealurilor din peisaj
STR_CONFIG_SETTING_INDUSTRY_DENSITY                             :Densitatea industriei: {STRING}
STR_CONFIG_SETTING_OIL_REF_EDGE_DISTANCE                        :Distanța maximă de la marginea hărții pentru rafinării: {STRING}
STR_CONFIG_SETTING_OIL_REF_EDGE_DISTANCE_HELPTEXT               :Rafinăriile de petrol vor fi construite doar la marginea hărţii, sau pe coastă, în cazul harţilor insulare
STR_CONFIG_SETTING_SNOWLINE_HEIGHT                              :Grosimea stratului de zăpadă: {STRING}
STR_CONFIG_SETTING_ROUGHNESS_OF_TERRAIN                         :Duritatea terenului (doar pt TerraGenesis) : {STRING}
STR_CONFIG_SETTING_ROUGHNESS_OF_TERRAIN_HELPTEXT                :(Doar TerraGenesis) Alegeți frecvența dealurilor: Peisajele line au dealuri mai puține și mai întinse. Peisajele dure au multe dealuri și pot arăta repetitiv
STR_CONFIG_SETTING_ROUGHNESS_OF_TERRAIN_VERY_SMOOTH             :Foarte fin
STR_CONFIG_SETTING_ROUGHNESS_OF_TERRAIN_SMOOTH                  :Fin
STR_CONFIG_SETTING_ROUGHNESS_OF_TERRAIN_ROUGH                   :Dur
STR_CONFIG_SETTING_ROUGHNESS_OF_TERRAIN_VERY_ROUGH              :Foarte dur
STR_CONFIG_SETTING_VARIETY                                      :Distribuția varietății: {STRING}
STR_CONFIG_SETTING_TREE_PLACER                                  :Algoritm amplasare arbori: {STRING}
STR_CONFIG_SETTING_TREE_PLACER_HELPTEXT                         :Alegeți distribuția copacilor pe hartă: 'Original' plantează copacii dispersați uniform, 'Îmbunătățit' îi plantează grupat
STR_CONFIG_SETTING_TREE_PLACER_NONE                             :Niciunul
STR_CONFIG_SETTING_TREE_PLACER_ORIGINAL                         :Original
STR_CONFIG_SETTING_TREE_PLACER_IMPROVED                         :Îmbunătăţit
STR_CONFIG_SETTING_ROAD_SIDE                                    :Autovehicule: {STRING}
STR_CONFIG_SETTING_ROAD_SIDE_HELPTEXT                           :Alege banda pentru condus
STR_CONFIG_SETTING_HEIGHTMAP_ROTATION                           :Rotaţie hartă înălţimi: {STRING}
STR_CONFIG_SETTING_HEIGHTMAP_ROTATION_COUNTER_CLOCKWISE         :Spre stânga
STR_CONFIG_SETTING_HEIGHTMAP_ROTATION_CLOCKWISE                 :Spre dreapta
STR_CONFIG_SETTING_SE_FLAT_WORLD_HEIGHT                         :Nivelul înălţimii pentru hărţile plane: {STRING}
STR_CONFIG_SETTING_EDGES_NOT_EMPTY                              :{WHITE}Una sau mai multe suprafeţe din marginea nordică nu sunt goale
STR_CONFIG_SETTING_EDGES_NOT_WATER                              :{WHITE}Una sau mai multe suprafeţe din marginea hărţii nu contin apă

STR_CONFIG_SETTING_STATION_SPREAD                               :Întinderea maximă a stațiilor: {STRING}
STR_CONFIG_SETTING_STATION_SPREAD_HELPTEXT                      :Zona maximă în care o stație se poate întinde. Valorile mari vor încetini jocul
STR_CONFIG_SETTING_SERVICEATHELIPAD                             :Service automat pentru elicoptere la helipaduri: {STRING}
STR_CONFIG_SETTING_SERVICEATHELIPAD_HELPTEXT                    :Efectueaza service pentru elicoptere la fiecare aterizare, chiar dacă nu există hangar acolo
STR_CONFIG_SETTING_LINK_TERRAFORM_TOOLBAR                       :Conectează bara de instrumente pentru peisaj cu cea de construcţii feroviare/auto/navale/aeriene: {STRING}
STR_CONFIG_SETTING_LINK_TERRAFORM_TOOLBAR_HELPTEXT              :La deschiderea unei bare de instrumente pentru construcția unor căi de transport, deschide și bara de instrumente pentru modificarea terenului
STR_CONFIG_SETTING_SMALLMAP_LAND_COLOUR                         :Culoarea terenului folosită pentru harta mică: {STRING}
STR_CONFIG_SETTING_SMALLMAP_LAND_COLOUR_HELPTEXT                :Culoarea terenului pe harta mică
STR_CONFIG_SETTING_SMALLMAP_LAND_COLOUR_GREEN                   :Verde
STR_CONFIG_SETTING_SMALLMAP_LAND_COLOUR_DARK_GREEN              :Verde închis
STR_CONFIG_SETTING_SMALLMAP_LAND_COLOUR_VIOLET                  :Mov
<<<<<<< HEAD
=======
STR_CONFIG_SETTING_SCROLLMODE_RMB_LOCKED                        :Mută harta ținând apăsat click dreapta, poziția cursorului rămânând fixă
>>>>>>> 01261dae
STR_CONFIG_SETTING_SMOOTH_SCROLLING                             :Derulare uşoară ecran: {STRING}
STR_CONFIG_SETTING_SMOOTH_SCROLLING_HELPTEXT                    :Controlează modul de deplasare a imaginii din ecranul principal când se face click pe harta mică sau când se execută o comandă de deplasare către un obiect anume de pe hartă. Dacă este activată, imaginea se deplasează în mod fluid, altfel imaginea sare direct la zona dorită
STR_CONFIG_SETTING_MEASURE_TOOLTIP                              :Arată o indicaţie de distanţă la folosirea uneltelor de construcţie: {STRING}
STR_CONFIG_SETTING_MEASURE_TOOLTIP_HELPTEXT                     :Afișează distanțele în pătrățele și diferențele de înălțime la mișcarea mouse-ului în timpul operațiilor de construcție
STR_CONFIG_SETTING_LIVERIES                                     :Arată culorile companiilor: {STRING}
STR_CONFIG_SETTING_LIVERIES_HELPTEXT                            :Controlează modul de folosire al mărfurilor specifice anumitor vehicule (spre deosebire de cele specifice unor companii)
STR_CONFIG_SETTING_LIVERIES_NONE                                :Niciunul
STR_CONFIG_SETTING_LIVERIES_OWN                                 :Propria companie
STR_CONFIG_SETTING_LIVERIES_ALL                                 :Toate companiile
STR_CONFIG_SETTING_PREFER_TEAMCHAT                              :Chat între membrii echipei folosind tasta <ENTER>: {STRING}
STR_CONFIG_SETTING_PREFER_TEAMCHAT_HELPTEXT                     :Schimbă modul de afisare a conversatiei publice și a conversației interne a companiei, folosind tasta <ENTER> sau <Ctrl+ENTER>
STR_CONFIG_SETTING_SCROLLWHEEL_SCROLLING                        :Funcţia roţii mouse-ului: {STRING}
STR_CONFIG_SETTING_SCROLLWHEEL_SCROLLING_HELPTEXT               :Activează deplasarea imaginii folosind mouse cu roată de scroll bi-dimensională
STR_CONFIG_SETTING_SCROLLWHEEL_ZOOM                             :Zoom hartă
STR_CONFIG_SETTING_SCROLLWHEEL_SCROLL                           :Derulează harta
STR_CONFIG_SETTING_SCROLLWHEEL_OFF                              :Inactivă
STR_CONFIG_SETTING_SCROLLWHEEL_MULTIPLIER                       :Viteza de derulare a hărtii pt rotiţa mouse-ului: {STRING}
STR_CONFIG_SETTING_SCROLLWHEEL_MULTIPLIER_HELPTEXT              :Controlează senzitivitatea roatei de scroll a mouse-ului
STR_CONFIG_SETTING_OSK_ACTIVATION                               :Tastatură virtuală: {STRING}
STR_CONFIG_SETTING_OSK_ACTIVATION_HELPTEXT                      :Alege metoda de deschidere a tastaturii virtuale, pentru a introduce text in câmpul de text folosind doar un mouse sau echipament hardware similar. Această opțiune este menită pentru aparate mici, care nu dețin o tastatură adevarată.
STR_CONFIG_SETTING_OSK_ACTIVATION_DISABLED                      :Dezactivat
STR_CONFIG_SETTING_OSK_ACTIVATION_DOUBLE_CLICK                  :Click dublu
STR_CONFIG_SETTING_OSK_ACTIVATION_SINGLE_CLICK_FOCUS            :Un singur click (când este în focus)
STR_CONFIG_SETTING_OSK_ACTIVATION_SINGLE_CLICK                  :Un singur click (instant)

STR_CONFIG_SETTING_RIGHT_MOUSE_BTN_EMU                          :Emulare click-dreapta: {STRING}
STR_CONFIG_SETTING_RIGHT_MOUSE_BTN_EMU_HELPTEXT                 :Alege metoda de emulare a click-urilor provenite de la butonul din dreapta al mouse-ului
STR_CONFIG_SETTING_RIGHT_MOUSE_BTN_EMU_COMMAND                  :Comandă+Click
STR_CONFIG_SETTING_RIGHT_MOUSE_BTN_EMU_CONTROL                  :Control+Click
STR_CONFIG_SETTING_RIGHT_MOUSE_BTN_EMU_OFF                      :Oprit


STR_CONFIG_SETTING_AUTOSAVE                                     :Autosalvare: {STRING}

STR_CONFIG_SETTING_DATE_FORMAT_IN_SAVE_NAMES                    :Foloseşte formatul datei {STRING} pentru numele salvărilor
STR_CONFIG_SETTING_DATE_FORMAT_IN_SAVE_NAMES_HELPTEXT           :Formatul datei in numele salvărilor
STR_CONFIG_SETTING_DATE_FORMAT_IN_SAVE_NAMES_LONG               :lung (31 Dec 2008)
STR_CONFIG_SETTING_DATE_FORMAT_IN_SAVE_NAMES_SHORT              :scurt (31-12-2008)
STR_CONFIG_SETTING_DATE_FORMAT_IN_SAVE_NAMES_ISO                :ISO (2008-12-31)

STR_CONFIG_SETTING_PAUSE_ON_NEW_GAME                            :La pornirea unui joc nou, pune-l pe pauză: {STRING}
STR_CONFIG_SETTING_PAUSE_ON_NEW_GAME_HELPTEXT                   :Când este activată, jocul se va comuta automat in mod pauză la pornirea unui nou joc, permițând astfel un studiu mai atent al hărții
STR_CONFIG_SETTING_COMMAND_PAUSE_LEVEL                          :Când jocul este în pauză permite: {STRING}
STR_CONFIG_SETTING_COMMAND_PAUSE_LEVEL_HELPTEXT                 :Alege ce acțiuni se pot efectua cât timp jocul este în pauză
STR_CONFIG_SETTING_COMMAND_PAUSE_LEVEL_NO_ACTIONS               :nicio acţiune
STR_CONFIG_SETTING_COMMAND_PAUSE_LEVEL_ALL_NON_CONSTRUCTION     :toate acţiunile non-construcție
STR_CONFIG_SETTING_COMMAND_PAUSE_LEVEL_ALL_NON_LANDSCAPING      :toate exceptând modificarea peisajului
STR_CONFIG_SETTING_COMMAND_PAUSE_LEVEL_ALL_ACTIONS              :toate acțiunile
STR_CONFIG_SETTING_ADVANCED_VEHICLE_LISTS                       :Foloseşte lista avansată de vehicule: {STRING}
STR_CONFIG_SETTING_ADVANCED_VEHICLE_LISTS_HELPTEXT              :Activează folosirea listelor avansate de vehicule pentru a gruparea acestor vehicule
STR_CONFIG_SETTING_LOADING_INDICATORS                           :Foloseşte indicatorii de încărcare: {STRING}
STR_CONFIG_SETTING_LOADING_INDICATORS_HELPTEXT                  :Alege dacă indicatori de încărcare sunt afișați deasupra unor vehicule care sunt în proces de încărcare sau descărcare
STR_CONFIG_SETTING_TIMETABLE_IN_TICKS                           :Arată orarul pe programări în unități de timp interne în loc de zile: {STRING}
STR_CONFIG_SETTING_TIMETABLE_IN_TICKS_HELPTEXT                  :Arată timpii de călatorie în tabela cu timpi a jocului folosind unități de timp interne în loc de zile
STR_CONFIG_SETTING_TIMETABLE_SHOW_ARRIVAL_DEPARTURE             :Afişează plecările şi sosirile în orare: {STRING}
STR_CONFIG_SETTING_TIMETABLE_SHOW_ARRIVAL_DEPARTURE_HELPTEXT    :Arată timpii estimați de plecare și sosire în orar
STR_CONFIG_SETTING_QUICKGOTO                                    :Creare rapidă a ordinelor pentru vehicule: {STRING}
STR_CONFIG_SETTING_QUICKGOTO_HELPTEXT                           :Preselectează cursorul "mergi la" când se deschide fereastra de comenzi
STR_CONFIG_SETTING_DEFAULT_RAIL_TYPE                            :Tipul implicit de şină (după joc nou/încarcare joc): {STRING}
STR_CONFIG_SETTING_DEFAULT_RAIL_TYPE_HELPTEXT                   :Tipul de cale feroviară care va fi ales la pornirea sau îmcărcarea jocului. 'Prima disponibilă' alege cel mai nou tip de cale feroviară și 'Cea mai folosită' alege tipul cel mai des folosit în acel moment.
STR_CONFIG_SETTING_DEFAULT_RAIL_TYPE_FIRST                      :Prima disponibilă
STR_CONFIG_SETTING_DEFAULT_RAIL_TYPE_LAST                       :Ultima disponibilă
STR_CONFIG_SETTING_DEFAULT_RAIL_TYPE_MOST_USED                  :Cea mai folosită
STR_CONFIG_SETTING_SHOW_TRACK_RESERVATION                       :Arată liniile rezervate: {STRING}
STR_CONFIG_SETTING_SHOW_TRACK_RESERVATION_HELPTEXT              :Acordă căilor feroviare rezervate o culoare diferită pentru a depista mai ușor probleme cum ar fi trenuri refuzând intrarea în secțiuni bazate pe căi stabilite anterior
STR_CONFIG_SETTING_PERSISTENT_BUILDINGTOOLS                     :Pastrează active instrumentele de construcţie după utilizare: {STRING}
STR_CONFIG_SETTING_PERSISTENT_BUILDINGTOOLS_HELPTEXT            :Menține barele de construcție pentru tunele, poduri șamd deschise după folosire
STR_CONFIG_SETTING_EXPENSES_LAYOUT                              :Grupează cheltuielile în raportul financiar al companiei: {STRING}
STR_CONFIG_SETTING_EXPENSES_LAYOUT_HELPTEXT                     :Definește stilul ferestrei care afișează cheltuielile companiei

STR_CONFIG_SETTING_SOUND_TICKER                                 :Afișaj știri: {STRING}
STR_CONFIG_SETTING_SOUND_TICKER_HELPTEXT                        :Redă sunet la afișarea sumarului știrilor
STR_CONFIG_SETTING_SOUND_NEWS                                   :Ziar: {STRING}
STR_CONFIG_SETTING_SOUND_NEWS_HELPTEXT                          :Redă sunet la afișarea ziarelor
STR_CONFIG_SETTING_SOUND_NEW_YEAR                               :Finalul anului: {STRING}
STR_CONFIG_SETTING_SOUND_NEW_YEAR_HELPTEXT                      :Redă sunet la final de an pentru sumarul performanței companiei comparat cu cel din anul anterior
STR_CONFIG_SETTING_SOUND_CONFIRM                                :Construcție: {STRING}
STR_CONFIG_SETTING_SOUND_CONFIRM_HELPTEXT                       :Redă sunetele de finalizare a construcțiilor sau ale altor acțiuni
STR_CONFIG_SETTING_SOUND_CLICK                                  :Apăsări de butoane: {STRING}
STR_CONFIG_SETTING_SOUND_CLICK_HELPTEXT                         :Sunet la apăsarea butoanelor
STR_CONFIG_SETTING_SOUND_DISASTER                               :Dezastre/accidente: {STRING}
STR_CONFIG_SETTING_SOUND_DISASTER_HELPTEXT                      :Redă sunetele accidentelor și dezastrelor
STR_CONFIG_SETTING_SOUND_VEHICLE                                :Vehicule: {STRING}
STR_CONFIG_SETTING_SOUND_VEHICLE_HELPTEXT                       :Redă sunetele vehiculelor
STR_CONFIG_SETTING_SOUND_AMBIENT                                :Ambient: {STRING}
STR_CONFIG_SETTING_SOUND_AMBIENT_HELPTEXT                       :Redă sunetele ambientale ale peisajului, industriei și orașelor

STR_CONFIG_SETTING_DISABLE_UNSUITABLE_BUILDING                  :Dezactivează construcția de infrastructuri pentru care nu există vehicule disponibile: {STRING}
STR_CONFIG_SETTING_DISABLE_UNSUITABLE_BUILDING_HELPTEXT         :Dacă este activată, infrastructura este disponibilă doar când există vehicule sau nave, prevenind astfel pierderea de timp si fonduri pe infrastructură inutilă în acel moment
STR_CONFIG_SETTING_MAX_TRAINS                                   :Nr. max. de trenuri per companie: {STRING}
STR_CONFIG_SETTING_MAX_TRAINS_HELPTEXT                          :Numărul maxim de trenuri pe care o companie le poate deține
STR_CONFIG_SETTING_MAX_ROAD_VEHICLES                            :Nr. max. de autovehicule per companie: {STRING}
STR_CONFIG_SETTING_MAX_ROAD_VEHICLES_HELPTEXT                   :Numărul maxim de vehicule rutiere pe care o companie le poate deține
STR_CONFIG_SETTING_MAX_AIRCRAFT                                 :Nr. max. de aeronave per companie: {STRING}
STR_CONFIG_SETTING_MAX_AIRCRAFT_HELPTEXT                        :Numărul maxim de aeronave pe care o companie le poate deține
STR_CONFIG_SETTING_MAX_SHIPS                                    :Nr. max. de nave per companie: {STRING}
STR_CONFIG_SETTING_MAX_SHIPS_HELPTEXT                           :Numărul maxim de nave pe care o companie le poate deține

STR_CONFIG_SETTING_AI_BUILDS_TRAINS                             :Dezactivează trenurile pentru jucătorii controlaţi de calculator: {STRING}
STR_CONFIG_SETTING_AI_BUILDS_TRAINS_HELPTEXT                    :Prin activarea acestei opțiuni, jucatorul controlat de calculator nu poate construi trenuri
STR_CONFIG_SETTING_AI_BUILDS_ROAD_VEHICLES                      :Dezactivează autovehiculele pentru jucătorii controlaţi de calculator: {STRING}
STR_CONFIG_SETTING_AI_BUILDS_ROAD_VEHICLES_HELPTEXT             :Prin activarea acestei opțiuni, jucatorul controlat de calculator nu poate construi vehicule rutiere
STR_CONFIG_SETTING_AI_BUILDS_AIRCRAFT                           :Dezactivează aeronavele pentru jucătorii controlaţi de calculator: {STRING}
STR_CONFIG_SETTING_AI_BUILDS_AIRCRAFT_HELPTEXT                  :Prin activarea acestei opțiuni, jucatorul controlat de calculator nu poate construi aeronave
STR_CONFIG_SETTING_AI_BUILDS_SHIPS                              :Dezactivează navele pentru jucătorii controlaţi de calculator: {STRING}
STR_CONFIG_SETTING_AI_BUILDS_SHIPS_HELPTEXT                     :Prin activarea acestei opțiuni, jucatorul controlat de calculator nu poate construi nave

STR_CONFIG_SETTING_AI_PROFILE                                   :Configurația implicită: {STRING}
STR_CONFIG_SETTING_AI_PROFILE_HELPTEXT                          :Alege o configurație care va fi folosită pentru AI aleator, sau care va fi furniza valori implicite când se adaugă un nou AI sau script
STR_CONFIG_SETTING_AI_PROFILE_EASY                              :Ușor
STR_CONFIG_SETTING_AI_PROFILE_MEDIUM                            :Mediu
STR_CONFIG_SETTING_AI_PROFILE_HARD                              :Dificil

STR_CONFIG_SETTING_AI_IN_MULTIPLAYER                            :Permite Inteligenţă Artificială în multiplayer: {STRING}
STR_CONFIG_SETTING_AI_IN_MULTIPLAYER_HELPTEXT                   :Permite ca jucătorii controlați de AI să participe în jocuri multiplayer
STR_CONFIG_SETTING_SCRIPT_MAX_OPCODES                           :Număr opcodes înainte de suspendarea scripturilor: {STRING}
STR_CONFIG_SETTING_SCRIPT_MAX_OPCODES_HELPTEXT                  :Numărul maxim de instrucțiuni pe care un script le poate executa pe parcursul unei ture

STR_CONFIG_SETTING_SERVINT_ISPERCENT                            :Intervaluri de service în procente: {STRING}
STR_CONFIG_SETTING_SERVINT_ISPERCENT_HELPTEXT                   :Alege dacă întreținerea vehiculelor este activată de trecerea unei anumite perioade de timp, sau scăzând un anumit procent din gradul de rezistență al vehiculului
STR_CONFIG_SETTING_SERVINT_TRAINS                               :Intervalul de întreținere implicit al trenurilor: {STRING}
STR_CONFIG_SETTING_SERVINT_TRAINS_HELPTEXT                      :Alege perioada de întreținere implicită pentru noi vehicule feroviare, dacă nu există un interval de întreținere stabilit pentru vehicul
STR_CONFIG_SETTING_SERVINT_VALUE                                :{COMMA} zi{P 0 "" le}/%
STR_CONFIG_SETTING_SERVINT_DISABLED                             :Dezactivat
STR_CONFIG_SETTING_SERVINT_ROAD_VEHICLES                        :Intervalul de întreținere implicit al vehiculelor rutiere: {STRING}
STR_CONFIG_SETTING_SERVINT_ROAD_VEHICLES_HELPTEXT               :Alege perioada de întreținere implicită pentru noi vehicule rutiere, dacă nu există un interval de întreținere stabilit pentru vehicul
STR_CONFIG_SETTING_SERVINT_AIRCRAFT                             :Intervalul de întreținere implicit al aeronavelor: {STRING}
STR_CONFIG_SETTING_SERVINT_AIRCRAFT_HELPTEXT                    :Alege perioada de întreținere implicită pentru noi aeronave, dacă nu există un interval de întreținere stabilit pentru aeronave
STR_CONFIG_SETTING_SERVINT_SHIPS                                :Intervalul de întreținere implicit al navelor: {STRING}
STR_CONFIG_SETTING_SERVINT_SHIPS_HELPTEXT                       :Alege perioada de întreținere implicită pentru noi nave, dacă nu există un interval de întreținere stabilit pentru nave
STR_CONFIG_SETTING_NOSERVICE                                    :Deactivare service când defecţiunile nu sunt active: {STRING}
STR_CONFIG_SETTING_NOSERVICE_HELPTEXT                           :Dacă este activată, vehiculele nu vor întreținute dacă nu se pot defecta
STR_CONFIG_SETTING_WAGONSPEEDLIMITS                             :Activează limite de viteză pentru vagoane: {STRING}
STR_CONFIG_SETTING_WAGONSPEEDLIMITS_HELPTEXT                    :Dacă este activată, folosește și limita de viteză a vagoanelor pentru a stabili viteza maximă a trenului
STR_CONFIG_SETTING_DISABLE_ELRAILS                              :Dezactivează şinele electrice: {STRING}
STR_CONFIG_SETTING_DISABLE_ELRAILS_HELPTEXT                     :Prin activarea acestei opțiuni, se dezactivează cerința de a avea cale feroviară electrificată pentru a putea folosi locomotive electrice pe această cale feroviară

STR_CONFIG_SETTING_NEWS_ARRIVAL_FIRST_VEHICLE_OWN               :Sosirea primului vehicul la una din staţiile tale: {STRING}
STR_CONFIG_SETTING_NEWS_ARRIVAL_FIRST_VEHICLE_OWN_HELPTEXT      :Afișează un ziar când o stație nouă a companiei primește primul vehicul
STR_CONFIG_SETTING_NEWS_ARRIVAL_FIRST_VEHICLE_OTHER             :Sosirea primului vehicul la una din staţiile competitorilor: {STRING}
STR_CONFIG_SETTING_NEWS_ARRIVAL_FIRST_VEHICLE_OTHER_HELPTEXT    :Afișează un ziar când o stație nouă a unui competitor primește primul vehicul
STR_CONFIG_SETTING_NEWS_ACCIDENTS_DISASTERS                     :Accidente / dezastre: {STRING}
STR_CONFIG_SETTING_NEWS_ACCIDENTS_DISASTERS_HELPTEXT            :Afișează un ziar când există un accident sau un dezastru natural
STR_CONFIG_SETTING_NEWS_COMPANY_INFORMATION                     :Informaţii despre companie: {STRING}
STR_CONFIG_SETTING_NEWS_COMPANY_INFORMATION_HELPTEXT            :Afișează un ziar când o nouă companie este înființată, sau când o companie este pe cale de a intra în faliment
STR_CONFIG_SETTING_NEWS_INDUSTRY_OPEN                           :Inaugurare industrii: {STRING}
STR_CONFIG_SETTING_NEWS_INDUSTRY_OPEN_HELPTEXT                  :Afișează un ziar când o nouă industrie este înființată
STR_CONFIG_SETTING_NEWS_INDUSTRY_CLOSE                          :Închidere industrii: {STRING}
STR_CONFIG_SETTING_NEWS_INDUSTRY_CLOSE_HELPTEXT                 :Afișează un ziar când o industrie este inchisă
STR_CONFIG_SETTING_NEWS_ECONOMY_CHANGES                         :Schimbări economice: {STRING}
STR_CONFIG_SETTING_NEWS_ECONOMY_CHANGES_HELPTEXT                :Afișează un ziar când apar schimbări globale ale economiei
STR_CONFIG_SETTING_NEWS_INDUSTRY_CHANGES_COMPANY                :Schimbări de producţie ale industriilor partenere cu compania: {STRING}
STR_CONFIG_SETTING_NEWS_INDUSTRY_CHANGES_COMPANY_HELPTEXT       :Afișează un ziar când nivelul de producție al unei industrii, deservită de companie, se schimbă
STR_CONFIG_SETTING_NEWS_INDUSTRY_CHANGES_OTHER                  :Schimbări de producţie ale industriilor partenere cu concurenţa: {STRING}
STR_CONFIG_SETTING_NEWS_INDUSTRY_CHANGES_OTHER_HELPTEXT         :Afișează un ziar când nivelul de producție al unei industrii, deservită de competitori, se schimbă
STR_CONFIG_SETTING_NEWS_INDUSTRY_CHANGES_UNSERVED               :Alte schimbări în producţia industrială: {STRING}
STR_CONFIG_SETTING_NEWS_INDUSTRY_CHANGES_UNSERVED_HELPTEXT      :Afișează un ziar când nivelul de producție al unei industrii, neservită de companie sau competitori, se schimbă
STR_CONFIG_SETTING_NEWS_ADVICE                                  :Sugestii / informaţii despre vehiculele companiei: {STRING}
STR_CONFIG_SETTING_NEWS_ADVICE_HELPTEXT                         :Afișează mesaje referitoare la vehicule care trebuie inspectate
STR_CONFIG_SETTING_NEWS_NEW_VEHICLES                            :Vehicule noi: {STRING}
STR_CONFIG_SETTING_NEWS_NEW_VEHICLES_HELPTEXT                   :Afișează un ziar când un nou tip de vehicul devine disponibil
STR_CONFIG_SETTING_NEWS_CHANGES_ACCEPTANCE                      :Schimbări ale acceptării mărfurilor: {STRING}
STR_CONFIG_SETTING_NEWS_CHANGES_ACCEPTANCE_HELPTEXT             :Afișează mesaje referitoare la modificarea tipurilor de cargo acceptate de către stații
STR_CONFIG_SETTING_NEWS_SUBSIDIES                               :Subvenţii: {STRING}
STR_CONFIG_SETTING_NEWS_SUBSIDIES_HELPTEXT                      :Afișează ziarul evenimentelor legate de subvenții
STR_CONFIG_SETTING_NEWS_GENERAL_INFORMATION                     :Informaţii generale: {STRING}
STR_CONFIG_SETTING_NEWS_GENERAL_INFORMATION_HELPTEXT            :Afișează ziarul despre evenimentele generale, precum achizițiile de drepturi exclusive sau finanțările reconstrucțiilor de drumuri

STR_CONFIG_SETTING_NEWS_MESSAGES_OFF                            :Oprit
STR_CONFIG_SETTING_NEWS_MESSAGES_SUMMARY                        :Pe scurt
STR_CONFIG_SETTING_NEWS_MESSAGES_FULL                           :Pe larg

STR_CONFIG_SETTING_COLOURED_NEWS_YEAR                           :Ştirile color apar în: {STRING}
STR_CONFIG_SETTING_COLOURED_NEWS_YEAR_HELPTEXT                  :Anul începând cu care anunțurile din ziar sunt tipărite color. Înainte de acest an, anunturile sunt monocrome (alb/negru)
STR_CONFIG_SETTING_STARTING_YEAR                                :Anul de început al jocului: {STRING}
STR_CONFIG_SETTING_SMOOTH_ECONOMY                               :Economie cu schimbări mai reduse, dar mai frecvente: {STRING}
STR_CONFIG_SETTING_SMOOTH_ECONOMY_HELPTEXT                      :Dacă este activată, nivelul de producție al industriilor se schimbă mai des și în pași mai mici. Această opțiune de regulă nu are efect dacă tipul industriei este furnizat printr-un NewGRF
STR_CONFIG_SETTING_ALLOW_SHARES                                 :Permite cumpărarea de acţiuni de la alte companii: {STRING}
STR_CONFIG_SETTING_ALLOW_SHARES_HELPTEXT                        :Dacă este activată, se permite cumpărarea și vânzarea de acțiuni ale companiilor. Acțiunile devin disponibile doar când compania depășește o anumită vârstă
STR_CONFIG_SETTING_FEEDER_PAYMENT_SHARE                         :Procentul din profitul pe secţiune care să fie plătit pentru alimentare: {STRING}
STR_CONFIG_SETTING_FEEDER_PAYMENT_SHARE_HELPTEXT                :Procentul din câştig care este oferit legăturilor intermediare pentru alimentare, oferind mai mult control asupra încasărilor
STR_CONFIG_SETTING_DRAG_SIGNALS_DENSITY                         :Când se trage cu mouse-ul, plasează semnale la fiecare: {STRING}
STR_CONFIG_SETTING_DRAG_SIGNALS_DENSITY_HELPTEXT                :Configurează distanţa la care se vor construi semnale pe şină până la următorul obstacol (semnal, intersecţie), dacâ se trage cu mouse-ul
STR_CONFIG_SETTING_DRAG_SIGNALS_DENSITY_VALUE                   :{COMMA} pătrăţel{P 0 "" e}
STR_CONFIG_SETTING_DRAG_SIGNALS_FIXED_DISTANCE                  :La plasarea mai multor semale, păstrează distanţa fixă între acestea: {STRING}
STR_CONFIG_SETTING_SEMAPHORE_BUILD_BEFORE_DATE                  :Construieşte automat semafoare înainte de: {STRING}
STR_CONFIG_SETTING_SEMAPHORE_BUILD_BEFORE_DATE_HELPTEXT         :Alege anul din care se vor folosi semnale electrice pe calea feroviară. Înainte de acest an, se vor folosi semnale non-electrice care au aceeasi funcționalitate dar arată diferit
STR_CONFIG_SETTING_ENABLE_SIGNAL_GUI                            :Activare GUI pentru semnale: {STRING}
STR_CONFIG_SETTING_ENABLE_SIGNAL_GUI_HELPTEXT                   :Afişează o fereastră pentru alegerea tipului de semnal de construit, în loc de Ctrl+Click
STR_CONFIG_SETTING_DEFAULT_SIGNAL_TYPE                          :Tip semnal implicit: {STRING}
STR_CONFIG_SETTING_DEFAULT_SIGNAL_TYPE_HELPTEXT                 :Tipul de semnal implicit
STR_CONFIG_SETTING_DEFAULT_SIGNAL_NORMAL                        :Semnal de bloc
STR_CONFIG_SETTING_DEFAULT_SIGNAL_PBS                           :Semnale pentru linii
STR_CONFIG_SETTING_DEFAULT_SIGNAL_PBSOWAY                       :Sens unic avansat
STR_CONFIG_SETTING_CYCLE_SIGNAL_TYPES                           :Ciclu prin tipurile de semnal: {STRING}
STR_CONFIG_SETTING_CYCLE_SIGNAL_TYPES_HELPTEXT                  :Selectează între care tipuri de semnale să se cicleze când se apasă Ctrl+Click pe un semnal folosind unealta de construcţie
STR_CONFIG_SETTING_CYCLE_SIGNAL_NORMAL                          :Doar normal
STR_CONFIG_SETTING_CYCLE_SIGNAL_PBS                             :Doar avansat
STR_CONFIG_SETTING_CYCLE_SIGNAL_ALL                             :Toate

STR_CONFIG_SETTING_TOWN_LAYOUT                                  :Modelul drumurilor pentru oraşele noi: {STRING}
STR_CONFIG_SETTING_TOWN_LAYOUT_HELPTEXT                         :Poziţionarea sistemului rutier în oraşe
STR_CONFIG_SETTING_TOWN_LAYOUT_DEFAULT                          :original
STR_CONFIG_SETTING_TOWN_LAYOUT_BETTER_ROADS                     :drumuri mai bune
STR_CONFIG_SETTING_TOWN_LAYOUT_2X2_GRID                         :grilă 2x2
STR_CONFIG_SETTING_TOWN_LAYOUT_3X3_GRID                         :grilă 3x3
STR_CONFIG_SETTING_TOWN_LAYOUT_RANDOM                           :aleator
STR_CONFIG_SETTING_ALLOW_TOWN_ROADS                             :Oraşele pot construi drumuri: {STRING}
STR_CONFIG_SETTING_ALLOW_TOWN_ROADS_HELPTEXT                    :Permite ca orașele să construiască șosele pentru a se dezvolta. Dezactivează pentru a nu permite orașelor să construiască independent șosele
STR_CONFIG_SETTING_ALLOW_TOWN_LEVEL_CROSSINGS                   :Oraşele au voie să construiască treceri la nivel cu calea ferată: {STRING}
STR_CONFIG_SETTING_ALLOW_TOWN_LEVEL_CROSSINGS_HELPTEXT          :Dacă este activată, orașele vor putea să construiască treceri la nivel cu calea ferată
STR_CONFIG_SETTING_NOISE_LEVEL                                  :Permite controlarea nivelului de zgomot al aeroportului de către oras: {STRING}
STR_CONFIG_SETTING_NOISE_LEVEL_HELPTEXT                         :Dacă această opțiune este dezactivată, pot exista două aeroporturi în fiecare oraș. Când opțiunea este activată, numărul de aeroporturi este limitat de nivelul de zgomot acceptat de oraș, care depinde de populație, mărimea aeroportului și distanța față de oraș
STR_CONFIG_SETTING_TOWN_FOUNDING                                :Crearea oraşelor în joc: {STRING}
STR_CONFIG_SETTING_TOWN_FOUNDING_HELPTEXT                       :Dacă este activată, jucătorii pot fonda noi orașe în joc
STR_CONFIG_SETTING_TOWN_FOUNDING_FORBIDDEN                      :nepermis
STR_CONFIG_SETTING_TOWN_FOUNDING_ALLOWED                        :permis
STR_CONFIG_SETTING_TOWN_FOUNDING_ALLOWED_CUSTOM_LAYOUT          :permis, aspect particularizat al oraşului

STR_CONFIG_SETTING_EXTRA_TREE_PLACEMENT                         :Poziţionarea copacilor în joc: {STRING}
STR_CONFIG_SETTING_EXTRA_TREE_PLACEMENT_HELPTEXT                :Controlează apariția aleatoare a copacilor în joc. Este posibil ca această opțiune să afecteze industrii care depind de creșterea copacilor, cum ar fi fabricile de cherestea
STR_CONFIG_SETTING_EXTRA_TREE_PLACEMENT_NONE                    :niciunul {RED}(afectează producţia fabricii de cherestea)
STR_CONFIG_SETTING_EXTRA_TREE_PLACEMENT_RAINFOREST              :doar în pădurile tropicale
STR_CONFIG_SETTING_EXTRA_TREE_PLACEMENT_ALL                     :peste tot

STR_CONFIG_SETTING_TOOLBAR_POS                                  :Poziţia barei principale de instrumente: {STRING}
STR_CONFIG_SETTING_TOOLBAR_POS_HELPTEXT                         :Poziţia orizontală a barei principale în partea de sus a ecranului
STR_CONFIG_SETTING_STATUSBAR_POS                                :Poziţia barei de stare: {STRING}
STR_CONFIG_SETTING_STATUSBAR_POS_HELPTEXT                       :Poziţia orizontală a barei principale în partea de jos a ecranului
STR_CONFIG_SETTING_SNAP_RADIUS                                  :Raza "magnetică" a ferestrelor: {STRING}
STR_CONFIG_SETTING_SNAP_RADIUS_VALUE                            :{COMMA} pixel{P 0 "" i}
STR_CONFIG_SETTING_SNAP_RADIUS_DISABLED                         :Dezactivat
STR_CONFIG_SETTING_SOFT_LIMIT                                   :Numărul maxim de ferestre nefixate: {STRING}
STR_CONFIG_SETTING_SOFT_LIMIT_VALUE                             :{COMMA}
STR_CONFIG_SETTING_SOFT_LIMIT_DISABLED                          :dezactivat
STR_CONFIG_SETTING_ZOOM_MIN                                     :Nivelul maxim de apropiere imagine: {STRING}
STR_CONFIG_SETTING_ZOOM_MIN_HELPTEXT                            :Nivelul maxim de apropiere a câmpului vizual. Luați aminte că nivelele înalte ridică necesarul de memorie
STR_CONFIG_SETTING_ZOOM_MAX                                     :Nivelul maxim de îndepărtare imagine: {STRING}
STR_CONFIG_SETTING_ZOOM_LVL_MIN                                 :x4
STR_CONFIG_SETTING_ZOOM_LVL_IN_2X                               :x2
STR_CONFIG_SETTING_ZOOM_LVL_NORMAL                              :Normal
STR_CONFIG_SETTING_ZOOM_LVL_OUT_2X                              :x2
STR_CONFIG_SETTING_ZOOM_LVL_OUT_4X                              :x4
STR_CONFIG_SETTING_ZOOM_LVL_OUT_8X                              :x8
STR_CONFIG_SETTING_TOWN_GROWTH                                  :Viteza de dezvoltare a oraşului: {STRING}
STR_CONFIG_SETTING_TOWN_GROWTH_HELPTEXT                         :Viteza creşterii oraşelor
STR_CONFIG_SETTING_TOWN_GROWTH_NONE                             :Deloc
STR_CONFIG_SETTING_TOWN_GROWTH_SLOW                             :Lentă
STR_CONFIG_SETTING_TOWN_GROWTH_NORMAL                           :Normală
STR_CONFIG_SETTING_TOWN_GROWTH_FAST                             :Rapidă
STR_CONFIG_SETTING_TOWN_GROWTH_VERY_FAST                        :Foarte rapidă
STR_CONFIG_SETTING_LARGER_TOWNS                                 :Proporţia oraşelor care vor deveni mari: {STRING}
STR_CONFIG_SETTING_LARGER_TOWNS_HELPTEXT                        :Numărul de oraşe care devin mari, astfel un oraş care porneşte prin a fi mai mare şi creşte mai rapid
STR_CONFIG_SETTING_LARGER_TOWNS_VALUE                           :1 din {COMMA}
STR_CONFIG_SETTING_LARGER_TOWNS_DISABLED                        :deloc
STR_CONFIG_SETTING_CITY_SIZE_MULTIPLIER                         :Multiplicator iniţial dimensiune oraş: {STRING}
STR_CONFIG_SETTING_CITY_SIZE_MULTIPLIER_HELPTEXT                :Dimensiunea medie a oraşelor mari relativ la oraşele normale, la începutul jocului

STR_CONFIG_SETTING_LINKGRAPH_INTERVAL                           :Actualizează graficul de distribuţie la fiecare {STRING} zi{P 0:2 "" le}
STR_CONFIG_SETTING_LINKGRAPH_TIME                               :Acordă {STRING} zi{P 0:2 "" le} pentru recalcularea graficului de distribuţie
STR_CONFIG_SETTING_DISTRIBUTION_MANUAL                          :manual
STR_CONFIG_SETTING_DISTRIBUTION_ASYMMETRIC                      :asimetric
STR_CONFIG_SETTING_DISTRIBUTION_SYMMETRIC                       :simetric
STR_CONFIG_SETTING_DISTRIBUTION_PAX                             :Modalitatea de distribuire a pasagerilor: {STRING}
STR_CONFIG_SETTING_DISTRIBUTION_PAX_HELPTEXT                    :"simetric" înseamnă că aproximativ același număr de pasageri va fi transportat din stația A spre stația B, precum de la B la A. "asimetric" presupune transportul unui număr arbitrar de pasageri în fiecare direcție. "manual" înseamnă că repartizarea pasagerilor nu va fi automatizată.
STR_CONFIG_SETTING_DISTRIBUTION_MAIL                            :Modalitatea de distribuire a poştei: {STRING}
STR_CONFIG_SETTING_DISTRIBUTION_MAIL_HELPTEXT                   :"simetric" înseamnă că aproximativ aceeași cantitate de poștă va fi expediată din stația A spre stația B, precum de la B la A. "asimetric" presupune expedierea de cantități arbitrare de poștă în fiecare direcție. "manual" înseamnă că repartizarea poștei nu va fi automatizată.
STR_CONFIG_SETTING_DISTRIBUTION_ARMOURED                        :Modalitatea de distribuire pentru clasa de cargo BLINDAT: {STRING}
STR_CONFIG_SETTING_DISTRIBUTION_DEFAULT                         :Modalitatea de distribuire pentru alte clase de cargo: {STRING}
STR_CONFIG_SETTING_LINKGRAPH_ACCURACY                           :Acurateţea distribuţiei: {STRING}
STR_CONFIG_SETTING_DEMAND_DISTANCE                              :Efectul distanţei asupra cererii: {STRING}
STR_CONFIG_SETTING_DEMAND_DISTANCE_HELPTEXT                     :Dacă setezi această valoare peste 0, distanța dintre stația origine A al mărfii și o posibilă stație B va afecta cantitatea de marfă trimisă din punctul A în B. Cu cât e mai departe B de A cu atât va fi mai mică cantitatea de marfă transportată. Cu cât mărești această valoare, cu atât mai puțină marfă se livrează spre destinațiile îndepărtate si cu atât mai multă la cele mai apropiate.
STR_CONFIG_SETTING_DEMAND_SIZE                                  :Cantitatea de cargo la întoarcere pentru modul simetric: {STRING}
STR_CONFIG_SETTING_SHORT_PATH_SATURATION                        :Saturaţia căilor de capacitate mică înainte de a utiliza căi de capacitate mare: {STRING}

STR_CONFIG_SETTING_LOCALISATION_UNITS_VELOCITY                  :Unitate viteză: {STRING}
STR_CONFIG_SETTING_LOCALISATION_UNITS_VELOCITY_HELPTEXT         :Afişează viteza în interfaţă folosind unităţile selectate
STR_CONFIG_SETTING_LOCALISATION_UNITS_VELOCITY_IMPERIAL         :Imperial (mph)
STR_CONFIG_SETTING_LOCALISATION_UNITS_VELOCITY_METRIC           :Metric (km/h)
STR_CONFIG_SETTING_LOCALISATION_UNITS_VELOCITY_SI               :SI (m/s)

STR_CONFIG_SETTING_LOCALISATION_UNITS_POWER                     :Unitate putere vehicule: {STRING}
STR_CONFIG_SETTING_LOCALISATION_UNITS_POWER_HELPTEXT            :Afişează puterea vehiculelor în interfaţă folosind unităţile selectate
STR_CONFIG_SETTING_LOCALISATION_UNITS_POWER_IMPERIAL            :Imperial (cp)
STR_CONFIG_SETTING_LOCALISATION_UNITS_POWER_METRIC              :Metric (cp)
STR_CONFIG_SETTING_LOCALISATION_UNITS_POWER_SI                  :SI (kW)

STR_CONFIG_SETTING_LOCALISATION_UNITS_WEIGHT                    :Unitate pentru greutate: {STRING}
STR_CONFIG_SETTING_LOCALISATION_UNITS_WEIGHT_HELPTEXT           :Afişează greutatea în interfaţă folosind unităţile selectate
STR_CONFIG_SETTING_LOCALISATION_UNITS_WEIGHT_IMPERIAL           :Imperial (t/tonă scurtă)
STR_CONFIG_SETTING_LOCALISATION_UNITS_WEIGHT_METRIC             :Metric (t/tonă)
STR_CONFIG_SETTING_LOCALISATION_UNITS_WEIGHT_SI                 :SI (kg)

STR_CONFIG_SETTING_LOCALISATION_UNITS_VOLUME                    :Unitate volum: {STRING}
STR_CONFIG_SETTING_LOCALISATION_UNITS_VOLUME_HELPTEXT           :Afişează volumele în interfaţă folosind unităţile selectate
STR_CONFIG_SETTING_LOCALISATION_UNITS_VOLUME_IMPERIAL           :Imperial (gal)
STR_CONFIG_SETTING_LOCALISATION_UNITS_VOLUME_METRIC             :Metric (l)
STR_CONFIG_SETTING_LOCALISATION_UNITS_VOLUME_SI                 :SI (m³)

STR_CONFIG_SETTING_LOCALISATION_UNITS_FORCE                     :Unitate efort de tracţiune: {STRING}
STR_CONFIG_SETTING_LOCALISATION_UNITS_FORCE_HELPTEXT            :Afişează efortul de tracţiune, denumit şi forţa de tracţiune, în interfaţă folosind unităţile selectate
STR_CONFIG_SETTING_LOCALISATION_UNITS_FORCE_IMPERIAL            :Imperial (lbf)
STR_CONFIG_SETTING_LOCALISATION_UNITS_FORCE_METRIC              :Metric (kgf)
STR_CONFIG_SETTING_LOCALISATION_UNITS_FORCE_SI                  :SI (kN)

STR_CONFIG_SETTING_LOCALISATION_UNITS_HEIGHT                    :Unitate înălţime: {STRING}
STR_CONFIG_SETTING_LOCALISATION_UNITS_HEIGHT_HELPTEXT           :Afişează înălţimile în interfaţă folosind unităţile selectate
STR_CONFIG_SETTING_LOCALISATION_UNITS_HEIGHT_IMPERIAL           :Imperial (ft)
STR_CONFIG_SETTING_LOCALISATION_UNITS_HEIGHT_METRIC             :Metric (m)
STR_CONFIG_SETTING_LOCALISATION_UNITS_HEIGHT_SI                 :SI (m)

STR_CONFIG_SETTING_LOCALISATION                                 :{ORANGE}Localizare
STR_CONFIG_SETTING_GRAPHICS                                     :{ORANGE}Grafică
STR_CONFIG_SETTING_SOUND                                        :{ORANGE}Efecte sonore
STR_CONFIG_SETTING_INTERFACE                                    :{ORANGE}Interfaţă
STR_CONFIG_SETTING_INTERFACE_GENERAL                            :{ORANGE}General
STR_CONFIG_SETTING_INTERFACE_VIEWPORTS                          :{ORANGE}Câmpuri vizuale
STR_CONFIG_SETTING_INTERFACE_CONSTRUCTION                       :{ORANGE}Construcţie
STR_CONFIG_SETTING_ADVISORS                                     :{ORANGE}Știri / Consilieri
STR_CONFIG_SETTING_COMPANY                                      :{ORANGE}Companie
STR_CONFIG_SETTING_VEHICLES                                     :{ORANGE}Vehicule
STR_CONFIG_SETTING_VEHICLES_ROUTING                             :{ORANGE}Direcţionare
STR_CONFIG_SETTING_ACCIDENTS                                    :{ORANGE}Dezastre / Accidente
STR_CONFIG_SETTING_GENWORLD                                     :{ORANGE}Generare lume
STR_CONFIG_SETTING_ENVIRONMENT                                  :{ORANGE}Mediu
STR_CONFIG_SETTING_ENVIRONMENT_TOWNS                            :{ORANGE}Oraşe
STR_CONFIG_SETTING_ENVIRONMENT_INDUSTRIES                       :{ORANGE}Industrii
STR_CONFIG_SETTING_ENVIRONMENT_CARGODIST                        :{ORANGE}Distribuţie cargo
STR_CONFIG_SETTING_AI                                           :{ORANGE}Concurenţi
STR_CONFIG_SETTING_AI_NPC                                       :{ORANGE}Jucători virtuali

STR_CONFIG_SETTING_PATHFINDER_NPF                               :NPF
STR_CONFIG_SETTING_PATHFINDER_YAPF_RECOMMENDED                  :YAPF {BLUE}(Recomandat)

STR_CONFIG_SETTING_PATHFINDER_FOR_TRAINS                        :Algoritm de rutare pentru trenuri: {STRING}
STR_CONFIG_SETTING_PATHFINDER_FOR_TRAINS_HELPTEXT               :Algoritm de rutare pentru trenuri
STR_CONFIG_SETTING_PATHFINDER_FOR_ROAD_VEHICLES                 :Algoritm de rutare pentru autovehicule: {STRING}
STR_CONFIG_SETTING_PATHFINDER_FOR_ROAD_VEHICLES_HELPTEXT        :Algoritmul de rutare folosit pentru autovehicule
STR_CONFIG_SETTING_PATHFINDER_FOR_SHIPS                         :Algoritm de rutare pentru nave: {STRING}
STR_CONFIG_SETTING_PATHFINDER_FOR_SHIPS_HELPTEXT                :Algoritmul de rutare folosit pentru nave
STR_CONFIG_SETTING_REVERSE_AT_SIGNALS                           :Întoarcere automată la semafoare: {STRING}
STR_CONFIG_SETTING_REVERSE_AT_SIGNALS_HELPTEXT                  :Permite trenurilor să întoarcă la semafor, dacă aşteaptă de mult timp

STR_CONFIG_SETTING_QUERY_CAPTION                                :{WHITE}Schimbă valoarea setării

# Config errors
STR_CONFIG_ERROR                                                :{WHITE}Eroare cu fișierul de configurație...
STR_CONFIG_ERROR_ARRAY                                          :{WHITE}... eroare în array-ul '{STRING}'
STR_CONFIG_ERROR_INVALID_VALUE                                  :{WHITE}... valoare incorectă '{STRING}' pentru '{STRING}'
STR_CONFIG_ERROR_TRAILING_CHARACTERS                            :{WHITE}... caractere rămase la sfărșitul setării '{STRING}'
STR_CONFIG_ERROR_DUPLICATE_GRFID                                :{WHITE}... ignor NewGRF-ul '{STRING}': GRF ID duplicat cu '{STRING}'
STR_CONFIG_ERROR_INVALID_GRF                                    :{WHITE}... ignor NewGRF-ul invalid '{STRING}': {STRING}
STR_CONFIG_ERROR_INVALID_GRF_NOT_FOUND                          :negăsit
STR_CONFIG_ERROR_INVALID_GRF_UNSAFE                             :nesigur pentru utilizare statică
STR_CONFIG_ERROR_INVALID_GRF_SYSTEM                             :sistem NewGRF
STR_CONFIG_ERROR_INVALID_GRF_INCOMPATIBLE                       :incompatibil cu această versiune de OpenTTD
STR_CONFIG_ERROR_INVALID_GRF_UNKNOWN                            :necunoscut
STR_CONFIG_ERROR_INVALID_SAVEGAME_COMPRESSION_LEVEL             :{WHITE}... nivelul de compresie '{STRING}' nu este valid
STR_CONFIG_ERROR_INVALID_SAVEGAME_COMPRESSION_ALGORITHM         :{WHITE}... formatul salvărilor '{STRING}' nu este disponibil. Revenire la '{STRING}'
STR_CONFIG_ERROR_INVALID_BASE_GRAPHICS_NOT_FOUND                :{WHITE}... setul de bază pentru grafică '{STRING}' este ignorat: nu a fost găsit
STR_CONFIG_ERROR_INVALID_BASE_SOUNDS_NOT_FOUND                  :{WHITE}... setul de bază pentru sunete '{STRING}' este ignorat: nu a fost găsit
STR_CONFIG_ERROR_INVALID_BASE_MUSIC_NOT_FOUND                   :{WHITE}... setul de bază pentru muzică '{STRING}' este ignorat: nu a fost găsit
STR_CONFIG_ERROR_OUT_OF_MEMORY                                  :{WHITE}Fără memorie
STR_CONFIG_ERROR_SPRITECACHE_TOO_BIG                            :{WHITE}Nu s-au putut rezerva {BYTES} pentru cache al sprite-urilor. Mărimea cache-ului a fost redusă la {BYTES}. Performanța OpenTTD va fi redusă. Pentru a micșora cerințele jocului cu privire la memorie, poți încerca să dezactivezi modul grafic 32bpp și/sau reducerea numărului de nivele zoom

# Intro window
STR_INTRO_CAPTION                                               :{WHITE}OpenTTD {REV}

STR_INTRO_NEW_GAME                                              :{BLACK}Joc nou
STR_INTRO_LOAD_GAME                                             :{BLACK}Încarcă joc
STR_INTRO_PLAY_SCENARIO                                         :{BLACK}Joacă scenariu
STR_INTRO_PLAY_HEIGHTMAP                                        :{BLACK}Hartă topografică
STR_INTRO_SCENARIO_EDITOR                                       :{BLACK}Editor hartă
STR_INTRO_MULTIPLAYER                                           :{BLACK}Multiplayer

STR_INTRO_GAME_OPTIONS                                          :{BLACK}Opţiuni
STR_INTRO_HIGHSCORE                                             :{BLACK}Tabela cu scoruri maxime
STR_INTRO_CONFIG_SETTINGS_TREE                                  :{BLACK}Setări
STR_INTRO_NEWGRF_SETTINGS                                       :{BLACK}Setări NewGRF
STR_INTRO_ONLINE_CONTENT                                        :{BLACK}Resurse online
STR_INTRO_SCRIPT_SETTINGS                                       :{BLACK}Setări IA / Scripturi Joc
STR_INTRO_QUIT                                                  :{BLACK}Ieşire

STR_INTRO_TOOLTIP_NEW_GAME                                      :{BLACK}Începere joc nou. Ctrl+Click pentru a sări peste fereastra de configuraţie a harţii
STR_INTRO_TOOLTIP_LOAD_GAME                                     :{BLACK}Încarcă un joc salvat
STR_INTRO_TOOLTIP_PLAY_HEIGHTMAP                                :{BLACK}Începe un joc nou folosind o hartă topografică pentru generarea terenului
STR_INTRO_TOOLTIP_PLAY_SCENARIO                                 :{BLACK}Începe un joc nou folosind un scenariu deja existent
STR_INTRO_TOOLTIP_SCENARIO_EDITOR                               :{BLACK}Creează un joc/scenariu propriu
STR_INTRO_TOOLTIP_MULTIPLAYER                                   :{BLACK}Începe un joc multiplayer

STR_INTRO_TOOLTIP_TEMPERATE                                     :{BLACK}Alege peisajul 'climă temperată'
STR_INTRO_TOOLTIP_SUB_ARCTIC_LANDSCAPE                          :{BLACK}Alege peisajul 'climă sub-arctică'
STR_INTRO_TOOLTIP_SUB_TROPICAL_LANDSCAPE                        :{BLACK}Alege peisajul 'climă sub-tropicală'
STR_INTRO_TOOLTIP_TOYLAND_LANDSCAPE                             :{BLACK}Alege peisajul 'ţara jucăriilor'

STR_INTRO_TOOLTIP_GAME_OPTIONS                                  :{BLACK}Afişează opţiunile jocului
STR_INTRO_TOOLTIP_HIGHSCORE                                     :{BLACK}Afișează tabela cu scoruri maxime
STR_INTRO_TOOLTIP_CONFIG_SETTINGS_TREE                          :{BLACK}Setări afişare
STR_INTRO_TOOLTIP_NEWGRF_SETTINGS                               :{BLACK}Afişează setările NewGRF
STR_INTRO_TOOLTIP_ONLINE_CONTENT                                :{BLACK}Verifică dacă există resurse noi sau actualizate pentru descărcare
STR_INTRO_TOOLTIP_SCRIPT_SETTINGS                               :{BLACK}Afişează setările pentru Inteligența Artificială şi pentru Scripturi Joc
STR_INTRO_TOOLTIP_QUIT                                          :{BLACK}Ieşi din 'OpenTTD'

STR_INTRO_TRANSLATION                                           :{BLACK}Acestei traduceri îi lipse{P 0 "şte" "sc"} {NUM} text{P "" e}. Te rugăm să ajuti la îmbunătățirea OpenTTD înrolându-te ca traducător. Citește fișierul readme.txt pentru detalii.

# Quit window
STR_QUIT_CAPTION                                                :{WHITE}Ieşire din joc
STR_QUIT_ARE_YOU_SURE_YOU_WANT_TO_EXIT_OPENTTD                  :{YELLOW}Eşti sigur că vrei să abandonezi jocul curent şi să revii în {STRING}?
STR_QUIT_YES                                                    :{BLACK}Da
STR_QUIT_NO                                                     :{BLACK}Nu

# Supported OSes
STR_OSNAME_WINDOWS                                              :Windows
STR_OSNAME_UNIX                                                 :Unix
STR_OSNAME_OSX                                                  :OS{NBSP}X
STR_OSNAME_HAIKU                                                :Haiku
STR_OSNAME_OS2                                                  :OS/2
STR_OSNAME_SUNOS                                                :SunOS

# Abandon game
STR_ABANDON_GAME_CAPTION                                        :{WHITE}Ieşire din joc
STR_ABANDON_GAME_QUERY                                          :{YELLOW}Eşti sigur că vrei să renunţi la acest joc?
STR_ABANDON_SCENARIO_QUERY                                      :{YELLOW}Eşti sigur că vrei să renunţi la acest scenariu?

# Cheat window
STR_CHEATS                                                      :{WHITE}Cheat-uri
STR_CHEATS_TOOLTIP                                              :{BLACK}Bifa vă indică dacă aţi folosit anterior acest cheat
STR_CHEATS_WARNING                                              :{BLACK}Atenţie! Eşti pe cale să-ţi trădezi colegii de joc! Nu uita că această ruşine va rămâne înregistrată pentru totdeauna
STR_CHEAT_MONEY                                                 :{LTBLUE}Măreşte fondurile cu {CURRENCY_LONG}
STR_CHEAT_CHANGE_COMPANY                                        :{LTBLUE}Joacă drept compania: {ORANGE}{COMMA}
STR_CHEAT_EXTRA_DYNAMITE                                        :{LTBLUE}Buldozer magic (demolează industrii şi lucruri amovibile): {ORANGE}{STRING}
STR_CHEAT_CROSSINGTUNNELS                                       :{LTBLUE}Tunelele se pot intersecta: {ORANGE}{STRING}
STR_CHEAT_NO_JETCRASH                                           :{LTBLUE}Avioanele cu reacţie nu se vor prăbuşi (frecvent) pe aeroporturile mici: {ORANGE}{STRING}
STR_CHEAT_EDIT_MAX_HL                                           :{LTBLUE}Schimbă înălţimea maximă a harţii: {ORANGE}{NUM}
STR_CHEAT_EDIT_MAX_HL_QUERY_CAPT                                :{WHITE}Schimbă înălţimea maxima a munţilor pe hartă
STR_CHEAT_SWITCH_CLIMATE_TEMPERATE_LANDSCAPE                    :peisajul temperat
STR_CHEAT_SWITCH_CLIMATE_SUB_ARCTIC_LANDSCAPE                   :peisajul sub-arctic
STR_CHEAT_SWITCH_CLIMATE_SUB_TROPICAL_LANDSCAPE                 :peisajul sub-tropical
STR_CHEAT_SWITCH_CLIMATE_TOYLAND_LANDSCAPE                      :peisajul 'ţara jucăriilor'
STR_CHEAT_CHANGE_DATE                                           :{LTBLUE}Schimbă data: {ORANGE}{DATE_SHORT}
STR_CHEAT_CHANGE_DATE_QUERY_CAPT                                :{WHITE}Schimbă anul curent
STR_CHEAT_SETUP_PROD                                            :{LTBLUE}Activează accesul la valorile de producţie: {ORANGE}{STRING}

# Livery window
STR_LIVERY_CAPTION                                              :{WHITE}{COMPANY} - Schemă de culori

STR_LIVERY_GENERAL_TOOLTIP                                      :{BLACK}Afişează schemele generale de culori
STR_LIVERY_TRAIN_TOOLTIP                                        :{BLACK}Arată schemele de culori pentru trenuri
STR_LIVERY_ROAD_VEHICLE_TOOLTIP                                 :{BLACK}Arată schemele de culori pentru autovehicule
STR_LIVERY_SHIP_TOOLTIP                                         :{BLACK}Arată schemele de culori pentru nave
STR_LIVERY_AIRCRAFT_TOOLTIP                                     :{BLACK}Arată schemele de culori pentru aeronave
STR_LIVERY_PRIMARY_TOOLTIP                                      :{BLACK}Alege culoarea principală pentru schema selectată. Ctrl+Click va seta această culoare pentru toate schemele
STR_LIVERY_SECONDARY_TOOLTIP                                    :{BLACK}Alege culoarea secundară pentru schema selectată. Ctrl+Click va seta această culoare pentru toate schemele
STR_LIVERY_PANEL_TOOLTIP                                        :{BLACK}Alege o schemă de culori pentru modificare sau mai multe scheme, folosind Ctrl+Click. Apasă pe căsuţă pentru a comuta schema

STR_LIVERY_DEFAULT                                              :Uniforma standard
STR_LIVERY_STEAM                                                :Locomotivă cu abur
STR_LIVERY_DIESEL                                               :Locomotivă diesel
STR_LIVERY_ELECTRIC                                             :Locomotivă electrică
STR_LIVERY_MONORAIL                                             :Locomotivă monosină
STR_LIVERY_MAGLEV                                               :Locomotivă pernă magnetică
STR_LIVERY_DMU                                                  :DMU
STR_LIVERY_EMU                                                  :EMU
STR_LIVERY_PASSENGER_WAGON_STEAM                                :Vagon călători (Aburi)
STR_LIVERY_PASSENGER_WAGON_DIESEL                               :Vagon călători (Diesel)
STR_LIVERY_PASSENGER_WAGON_ELECTRIC                             :Vagon călători (Electric)
STR_LIVERY_PASSENGER_WAGON_MONORAIL                             :Vagon călători (Monoşină)
STR_LIVERY_PASSENGER_WAGON_MAGLEV                               :Vagon călători (Pernă Mag.)
STR_LIVERY_FREIGHT_WAGON                                        :Vagon de marfă
STR_LIVERY_BUS                                                  :Autobuz
STR_LIVERY_TRUCK                                                :Camion
STR_LIVERY_PASSENGER_SHIP                                       :Ferry pasageri
STR_LIVERY_FREIGHT_SHIP                                         :Vas comercial
STR_LIVERY_HELICOPTER                                           :Elicopter
STR_LIVERY_SMALL_PLANE                                          :Aeronavă mică
STR_LIVERY_LARGE_PLANE                                          :Aeronavă mare
STR_LIVERY_PASSENGER_TRAM                                       :Tramvai călători
STR_LIVERY_FREIGHT_TRAM                                         :Tramvai marfă

# Face selection window
STR_FACE_CAPTION                                                :{WHITE}Alegerea pozei
STR_FACE_CANCEL_TOOLTIP                                         :{BLACK}Anulează alegerea unei poze noi
STR_FACE_OK_TOOLTIP                                             :{BLACK}Acceptă poza selectată
STR_FACE_RANDOM                                                 :{BLACK}Aleator

STR_FACE_MALE_BUTTON                                            :{BLACK}Bărbat
STR_FACE_MALE_TOOLTIP                                           :{BLACK}Alege figură masculină
STR_FACE_FEMALE_BUTTON                                          :{BLACK}Femeie
STR_FACE_FEMALE_TOOLTIP                                         :{BLACK}Alege figură feminină
STR_FACE_NEW_FACE_BUTTON                                        :{BLACK}Poză nouă
STR_FACE_NEW_FACE_TOOLTIP                                       :{BLACK}Generează poză aleatoare
STR_FACE_ADVANCED                                               :{BLACK}Avansat
STR_FACE_ADVANCED_TOOLTIP                                       :{BLACK}Selecţie avansată a feţei
STR_FACE_SIMPLE                                                 :{BLACK}Simplu
STR_FACE_SIMPLE_TOOLTIP                                         :{BLACK}Selecţie simplă a feţei
STR_FACE_LOAD                                                   :{BLACK}Încărcare
STR_FACE_LOAD_TOOLTIP                                           :{BLACK}Încarcă o faţă preferată
STR_FACE_LOAD_DONE                                              :{WHITE}Faţa dvs. preferată a fost încărcată din fişierul de configurare al OpenTTD.
STR_FACE_FACECODE                                               :{BLACK}Nr. faţă jucător
STR_FACE_FACECODE_TOOLTIP                                       :{BLACK}Vizualizează şi/sau setează numărul feţei pentru președintele companiei
STR_FACE_FACECODE_CAPTION                                       :{WHITE}Vizualizează şi/sau setează numărul feţei pentru președinte
STR_FACE_FACECODE_SET                                           :{WHITE}Noul cod numeric pentru faţă a fost stabilit
STR_FACE_FACECODE_ERR                                           :{WHITE}Nu am putut seta numărul de faţă al președintelui - trebuie să fie un număr între 0 şi 4.294.967.295!
STR_FACE_SAVE                                                   :{BLACK}Salvează
STR_FACE_SAVE_TOOLTIP                                           :{BLACK}Salvează faţa preferată
STR_FACE_SAVE_DONE                                              :{WHITE}Această faţă va fi salvată ca faţa preferată în fişierul de configurare al OpenTTD.
STR_FACE_EUROPEAN                                               :{BLACK}European
STR_FACE_SELECT_EUROPEAN                                        :{BLACK}Alege feţe europene
STR_FACE_AFRICAN                                                :{BLACK}African
STR_FACE_SELECT_AFRICAN                                         :{BLACK}Alege feţe africane
STR_FACE_YES                                                    :Da
STR_FACE_NO                                                     :Nu
STR_FACE_MOUSTACHE_EARRING_TOOLTIP                              :{BLACK}Permite mustaţă sau cercei
STR_FACE_HAIR                                                   :Păr:
STR_FACE_HAIR_TOOLTIP                                           :{BLACK}Schimbă părul
STR_FACE_EYEBROWS                                               :Sprâncene:
STR_FACE_EYEBROWS_TOOLTIP                                       :{BLACK}Schimbă sprâncenele
STR_FACE_EYECOLOUR                                              :Culoare ochi:
STR_FACE_EYECOLOUR_TOOLTIP                                      :{BLACK}Schimbă culoarea ochilor
STR_FACE_GLASSES                                                :Ochelari:
STR_FACE_GLASSES_TOOLTIP                                        :{BLACK}Permite ochelari
STR_FACE_GLASSES_TOOLTIP_2                                      :{BLACK}Schimbă ochelari
STR_FACE_NOSE                                                   :Nas:
STR_FACE_NOSE_TOOLTIP                                           :{BLACK}Schimbă nasul
STR_FACE_LIPS                                                   :Buze:
STR_FACE_MOUSTACHE                                              :Mustaţă:
STR_FACE_LIPS_MOUSTACHE_TOOLTIP                                 :{BLACK}Schimbă buzele sau mustaţa
STR_FACE_CHIN                                                   :Bărbie:
STR_FACE_CHIN_TOOLTIP                                           :{BLACK}Schimbă bărbia
STR_FACE_JACKET                                                 :Haină:
STR_FACE_JACKET_TOOLTIP                                         :{BLACK}Schimbă haina
STR_FACE_COLLAR                                                 :Guler:
STR_FACE_COLLAR_TOOLTIP                                         :{BLACK}Schimbă gulerul
STR_FACE_TIE                                                    :Cravată:
STR_FACE_EARRING                                                :Cercei:
STR_FACE_TIE_EARRING_TOOLTIP                                    :{BLACK}Schimbă cravata sau cerceii

# Network server list
STR_NETWORK_SERVER_LIST_CAPTION                                 :{WHITE}Multiplayer
STR_NETWORK_SERVER_LIST_ADVERTISED                              :{BLACK}Publicat
STR_NETWORK_SERVER_LIST_ADVERTISED_TOOLTIP                      :{BLACK}Alege între un joc publicat (prin Internet) și unul privat (reț) game
STR_NETWORK_SERVER_LIST_ADVERTISED_NO                           :Nu
STR_NETWORK_SERVER_LIST_ADVERTISED_YES                          :Da
STR_NETWORK_SERVER_LIST_PLAYER_NAME                             :{BLACK}Numele jucătorului:
STR_NETWORK_SERVER_LIST_ENTER_NAME_TOOLTIP                      :{BLACK}Acesta este numele prin care te vor identifica ceilalţi

STR_NETWORK_SERVER_LIST_GAME_NAME                               :{BLACK}Nume
STR_NETWORK_SERVER_LIST_GAME_NAME_TOOLTIP                       :{BLACK}Numele jocului
STR_NETWORK_SERVER_LIST_GENERAL_ONLINE                          :{BLACK}{COMMA}/{COMMA} - {COMMA}/{COMMA}
STR_NETWORK_SERVER_LIST_CLIENTS_CAPTION                         :{BLACK}Clienţi
STR_NETWORK_SERVER_LIST_CLIENTS_CAPTION_TOOLTIP                 :{BLACK}Clienţi online / Nr. max. clienţi{}Companii online / Nr. max. companii
STR_NETWORK_SERVER_LIST_MAP_SIZE_SHORT                          :{BLACK}{COMMA}x{COMMA}
STR_NETWORK_SERVER_LIST_MAP_SIZE_CAPTION                        :{BLACK}Dimensiune hartă
STR_NETWORK_SERVER_LIST_MAP_SIZE_CAPTION_TOOLTIP                :{BLACK}Dimensiunea hărţii jocului{}Click pentru sortarea după suprafaţă
STR_NETWORK_SERVER_LIST_DATE_CAPTION                            :{BLACK}Data
STR_NETWORK_SERVER_LIST_DATE_CAPTION_TOOLTIP                    :{BLACK}Data curentă
STR_NETWORK_SERVER_LIST_YEARS_CAPTION                           :{BLACK}Ani
STR_NETWORK_SERVER_LIST_YEARS_CAPTION_TOOLTIP                   :{BLACK}Numărul de ani{}de când rulează jocul
STR_NETWORK_SERVER_LIST_INFO_ICONS_TOOLTIP                      :{BLACK}Limba, versiunea serverului, etc.

STR_NETWORK_SERVER_LIST_CLICK_GAME_TO_SELECT                    :{BLACK}Click pe un joc din listă pentru a-l selecta
STR_NETWORK_SERVER_LIST_LAST_JOINED_SERVER                      :{BLACK}Server-ul la care v-aţi conectat data trecută:
STR_NETWORK_SERVER_LIST_CLICK_TO_SELECT_LAST                    :{BLACK}Click pentru a alege serverul de data trecută

STR_NETWORK_SERVER_LIST_GAME_INFO                               :{SILVER}INFO JOC
STR_NETWORK_SERVER_LIST_CLIENTS                                 :{SILVER}Clienţi: {WHITE}{COMMA} / {COMMA} - {COMMA} / {COMMA}
STR_NETWORK_SERVER_LIST_LANGUAGE                                :{SILVER}Limba: {WHITE}{STRING}
STR_NETWORK_SERVER_LIST_LANDSCAPE                               :{SILVER}Peisaj: {WHITE}{STRING}
STR_NETWORK_SERVER_LIST_MAP_SIZE                                :{SILVER}Mărimea hărţii: {WHITE}{COMMA}x{COMMA}
STR_NETWORK_SERVER_LIST_SERVER_VERSION                          :{SILVER}Versiune server: {WHITE}{STRING}
STR_NETWORK_SERVER_LIST_SERVER_ADDRESS                          :{SILVER}Adresa serverului: {WHITE}{STRING}
STR_NETWORK_SERVER_LIST_START_DATE                              :{SILVER}Data de început: {WHITE}{DATE_SHORT}
STR_NETWORK_SERVER_LIST_CURRENT_DATE                            :{SILVER}Data curentă: {WHITE}{DATE_SHORT}
STR_NETWORK_SERVER_LIST_PASSWORD                                :{SILVER}Protejat cu parolă!
STR_NETWORK_SERVER_LIST_SERVER_OFFLINE                          :{SILVER}SERVER OFFLINE
STR_NETWORK_SERVER_LIST_SERVER_FULL                             :{SILVER}SERVER PLIN
STR_NETWORK_SERVER_LIST_VERSION_MISMATCH                        :{SILVER}VERSIUNE DIFERITĂ
STR_NETWORK_SERVER_LIST_GRF_MISMATCH                            :{SILVER}NEPOTRIVIRE NEWGRF

STR_NETWORK_SERVER_LIST_JOIN_GAME                               :{BLACK}Intră în joc
STR_NETWORK_SERVER_LIST_REFRESH                                 :{BLACK}Actualizează serverul
STR_NETWORK_SERVER_LIST_REFRESH_TOOLTIP                         :{BLACK}Actualizează informaţiile despre server

STR_NETWORK_SERVER_LIST_FIND_SERVER                             :{BLACK}Caută server
STR_NETWORK_SERVER_LIST_FIND_SERVER_TOOLTIP                     :{BLACK}Caută un server în reţea
STR_NETWORK_SERVER_LIST_ADD_SERVER                              :{BLACK}Adaugă un server
STR_NETWORK_SERVER_LIST_ADD_SERVER_TOOLTIP                      :{BLACK}Adaugă un server la lista care va fi verificată pentru jocuri active
STR_NETWORK_SERVER_LIST_START_SERVER                            :{BLACK}Porneşte serverul
STR_NETWORK_SERVER_LIST_START_SERVER_TOOLTIP                    :{BLACK}Porneşte un server propriu

STR_NETWORK_SERVER_LIST_PLAYER_NAME_OSKTITLE                    :{BLACK}Introduceţi numele dvs.
STR_NETWORK_SERVER_LIST_ENTER_IP                                :{BLACK}Introduceţi adresa serverului

# Start new multiplayer server
STR_NETWORK_START_SERVER_CAPTION                                :{WHITE}Începe un joc nou

STR_NETWORK_START_SERVER_NEW_GAME_NAME                          :{BLACK}Nume joc:
STR_NETWORK_START_SERVER_NEW_GAME_NAME_TOOLTIP                  :{BLACK}Numele jocului va fi afişat celorlalţi jucători în meniul de selectare al jocurilor multiplayer
STR_NETWORK_START_SERVER_SET_PASSWORD                           :{BLACK}Pune parolă
STR_NETWORK_START_SERVER_PASSWORD_TOOLTIP                       :{BLACK}Protejează-ţi jocul cu o parolă dacă nu vrei să intre jucători neautorizaţi

STR_NETWORK_START_SERVER_UNADVERTISED                           :Nu
STR_NETWORK_START_SERVER_ADVERTISED                             :Da
STR_NETWORK_START_SERVER_CLIENTS_SELECT                         :{BLACK}{NUM} clien{P t ţi}
STR_NETWORK_START_SERVER_NUMBER_OF_CLIENTS                      :{BLACK}Număr maxim de clienţi:
STR_NETWORK_START_SERVER_NUMBER_OF_CLIENTS_TOOLTIP              :{BLACK}Alege un număr maxim de clienţi. Nu trebuie ocupate toate locurile.
STR_NETWORK_START_SERVER_COMPANIES_SELECT                       :{BLACK}{NUM} compan{P ie ii}
STR_NETWORK_START_SERVER_NUMBER_OF_COMPANIES                    :{BLACK}Companii maxim:
STR_NETWORK_START_SERVER_NUMBER_OF_COMPANIES_TOOLTIP            :{BLACK}Limitează serverul la un anumit număr de companii
STR_NETWORK_START_SERVER_SPECTATORS_SELECT                      :{BLACK}{NUM} spectator{P "" i}
STR_NETWORK_START_SERVER_NUMBER_OF_SPECTATORS                   :{BLACK}Spectatori maxim:
STR_NETWORK_START_SERVER_NUMBER_OF_SPECTATORS_TOOLTIP           :{BLACK}Limitează serverul la un anumit număr de spectatori
STR_NETWORK_START_SERVER_LANGUAGE_SPOKEN                        :{BLACK}Limba vorbită:
STR_NETWORK_START_SERVER_LANGUAGE_TOOLTIP                       :{BLACK}Ceilalţi jucători vor şti în ce limbă se discută pe server.

STR_NETWORK_START_SERVER_NEW_GAME_NAME_OSKTITLE                 :{BLACK}Introduceţi un nume pentru joc

# Network game languages
############ Leave those lines in this order!!
STR_NETWORK_LANG_ANY                                            :Oricare
STR_NETWORK_LANG_ENGLISH                                        :Engleză
STR_NETWORK_LANG_GERMAN                                         :Germană
STR_NETWORK_LANG_FRENCH                                         :Franceză
STR_NETWORK_LANG_BRAZILIAN                                      :Braziliană
STR_NETWORK_LANG_BULGARIAN                                      :Bulgară
STR_NETWORK_LANG_CHINESE                                        :Chineză
STR_NETWORK_LANG_CZECH                                          :Cehă
STR_NETWORK_LANG_DANISH                                         :Daneză
STR_NETWORK_LANG_DUTCH                                          :Olandeză
STR_NETWORK_LANG_ESPERANTO                                      :Esperanto
STR_NETWORK_LANG_FINNISH                                        :Finlandeză
STR_NETWORK_LANG_HUNGARIAN                                      :Maghiară
STR_NETWORK_LANG_ICELANDIC                                      :Islandeză
STR_NETWORK_LANG_ITALIAN                                        :Italiană
STR_NETWORK_LANG_JAPANESE                                       :Japoneză
STR_NETWORK_LANG_KOREAN                                         :Coreană
STR_NETWORK_LANG_LITHUANIAN                                     :Lituaniană
STR_NETWORK_LANG_NORWEGIAN                                      :Norvegiană
STR_NETWORK_LANG_POLISH                                         :Poloneză
STR_NETWORK_LANG_PORTUGUESE                                     :Portugheză
STR_NETWORK_LANG_ROMANIAN                                       :Română
STR_NETWORK_LANG_RUSSIAN                                        :Rusă
STR_NETWORK_LANG_SLOVAK                                         :Slovacă
STR_NETWORK_LANG_SLOVENIAN                                      :Slovenă
STR_NETWORK_LANG_SPANISH                                        :Spaniolă
STR_NETWORK_LANG_SWEDISH                                        :Suedeză
STR_NETWORK_LANG_TURKISH                                        :Turcă
STR_NETWORK_LANG_UKRAINIAN                                      :Ucrainiană
STR_NETWORK_LANG_AFRIKAANS                                      :Afrikaans
STR_NETWORK_LANG_CROATIAN                                       :Croată
STR_NETWORK_LANG_CATALAN                                        :Catalană
STR_NETWORK_LANG_ESTONIAN                                       :Estonă
STR_NETWORK_LANG_GALICIAN                                       :Galiciană
STR_NETWORK_LANG_GREEK                                          :Greacă
STR_NETWORK_LANG_LATVIAN                                        :Letonă
############ End of leave-in-this-order

# Network game lobby
STR_NETWORK_GAME_LOBBY_CAPTION                                  :{WHITE}Chatul jocului multiplayer

STR_NETWORK_GAME_LOBBY_PREPARE_TO_JOIN                          :{BLACK}În pregătire pentru joc: {ORANGE}{STRING}
STR_NETWORK_GAME_LOBBY_COMPANY_LIST_TOOLTIP                     :{BLACK}Lista companiilor din jocul curent. Poţi colabora cu o companie sau să infiinţezi una

STR_NETWORK_GAME_LOBBY_COMPANY_INFO                             :{SILVER}INFO COMPANIE
STR_NETWORK_GAME_LOBBY_COMPANY_NAME                             :{SILVER}Numele companiei: {WHITE}{STRING}
STR_NETWORK_GAME_LOBBY_INAUGURATION_YEAR                        :{SILVER}Inaugurarea: {WHITE}{NUM}
STR_NETWORK_GAME_LOBBY_VALUE                                    :{SILVER}Valoarea companiei: {WHITE}{CURRENCY_LONG}
STR_NETWORK_GAME_LOBBY_CURRENT_BALANCE                          :{SILVER}Balanţa curentă: {WHITE}{CURRENCY_LONG}
STR_NETWORK_GAME_LOBBY_LAST_YEARS_INCOME                        :{SILVER}Venituri anul trecut: {WHITE}{CURRENCY_LONG}
STR_NETWORK_GAME_LOBBY_PERFORMANCE                              :{SILVER}Performanţa: {WHITE}{NUM}

STR_NETWORK_GAME_LOBBY_VEHICLES                                 :{SILVER}Vehicule: {WHITE}{NUM} {TRAIN}, {NUM} {LORRY}, {NUM} {BUS}, {NUM} {SHIP}, {NUM} {PLANE}
STR_NETWORK_GAME_LOBBY_STATIONS                                 :{SILVER}Staţii: {WHITE}{NUM} {TRAIN}, {NUM} {LORRY}, {NUM} {BUS}, {NUM} {SHIP}, {NUM} {PLANE}
STR_NETWORK_GAME_LOBBY_PLAYERS                                  :{SILVER}Jucători: {WHITE}{STRING}

STR_NETWORK_GAME_LOBBY_NEW_COMPANY                              :{BLACK}Companie nouă
STR_NETWORK_GAME_LOBBY_NEW_COMPANY_TOOLTIP                      :{BLACK}Fondează o companie nouă
STR_NETWORK_GAME_LOBBY_SPECTATE_GAME                            :{BLACK}Modul spectator
STR_NETWORK_GAME_LOBBY_SPECTATE_GAME_TOOLTIP                    :{BLACK}Vizionează jocul din poziţia de spectator
STR_NETWORK_GAME_LOBBY_JOIN_COMPANY                             :{BLACK}Alătură-te companiei
STR_NETWORK_GAME_LOBBY_JOIN_COMPANY_TOOLTIP                     :{BLACK}Ajută la conducerea acestei companii

# Network connecting window
STR_NETWORK_CONNECTING_CAPTION                                  :{WHITE}Conectare...

############ Leave those lines in this order!!
STR_NETWORK_CONNECTING_1                                        :{BLACK}(1/6) Conectare...
STR_NETWORK_CONNECTING_2                                        :{BLACK}(2/6) Autorizare...
STR_NETWORK_CONNECTING_3                                        :{BLACK}(3/6) Aşteptaţi...
STR_NETWORK_CONNECTING_4                                        :{BLACK}(4/6) Descărcare hartă...
STR_NETWORK_CONNECTING_5                                        :{BLACK}(5/6) Prelucrare date...
STR_NETWORK_CONNECTING_6                                        :{BLACK}(6/6) Înregistrare...

STR_NETWORK_CONNECTING_SPECIAL_1                                :{BLACK}Preluare informaţii joc...
STR_NETWORK_CONNECTING_SPECIAL_2                                :{BLACK}Preluare informaţii companie...
############ End of leave-in-this-order
STR_NETWORK_CONNECTING_WAITING                                  :{BLACK}{NUM} clien{P t ţi} înaintea noastră
STR_NETWORK_CONNECTING_DOWNLOADING_1                            :{BLACK}{BYTES} descărcat până acum
STR_NETWORK_CONNECTING_DOWNLOADING_2                            :{BLACK}{BYTES} / {BYTES} descărcaţi până acum

STR_NETWORK_CONNECTION_DISCONNECT                               :{BLACK}Deconectare

STR_NETWORK_NEED_GAME_PASSWORD_CAPTION                          :{WHITE}Server protejat. Introdu parola
STR_NETWORK_NEED_COMPANY_PASSWORD_CAPTION                       :{WHITE}Companie protejată. Introdu parola

# Network company list added strings
STR_NETWORK_COMPANY_LIST_CLIENT_LIST                            :Lista de clienţi
STR_NETWORK_COMPANY_LIST_SPECTATE                               :Observă
STR_NETWORK_COMPANY_LIST_NEW_COMPANY                            :Companie nouă

# Network client list
STR_NETWORK_CLIENTLIST_KICK                                     :Dă afară
STR_NETWORK_CLIENTLIST_BAN                                      :Interzice acces
STR_NETWORK_CLIENTLIST_GIVE_MONEY                               :Donează bani
STR_NETWORK_CLIENTLIST_SPEAK_TO_ALL                             :Vorbeşte către toţi
STR_NETWORK_CLIENTLIST_SPEAK_TO_COMPANY                         :Vorbeşte către companie
STR_NETWORK_CLIENTLIST_SPEAK_TO_CLIENT                          :Mesaj privat

STR_NETWORK_SERVER                                              :Server
STR_NETWORK_CLIENT                                              :Client
STR_NETWORK_SPECTATORS                                          :Spectatori

STR_NETWORK_GIVE_MONEY_CAPTION                                  :{WHITE}Introduceţi suma pe care o oferiţi

# Network set password
STR_COMPANY_PASSWORD_CANCEL                                     :{BLACK}Parola introdusă nu se va salva
STR_COMPANY_PASSWORD_OK                                         :{BLACK}Schimbarea parolei pentru companie
STR_COMPANY_PASSWORD_CAPTION                                    :{WHITE}Parola pentru companie
STR_COMPANY_PASSWORD_MAKE_DEFAULT                               :{BLACK}Parola implicită pentru companie
STR_COMPANY_PASSWORD_MAKE_DEFAULT_TOOLTIP                       :{BLACK}Foloseşte implicit parola acestei comanii pentru cele nou create

# Network company info join/password
STR_COMPANY_VIEW_JOIN                                           :{BLACK}Intră
STR_COMPANY_VIEW_JOIN_TOOLTIP                                   :{BLACK}Intră în joc ca membru al acestei companii
STR_COMPANY_VIEW_PASSWORD                                       :{BLACK}Parola
STR_COMPANY_VIEW_PASSWORD_TOOLTIP                               :{BLACK}Protejează-ţi compania cu o parolă pentru a preveni accesul neautorizat
STR_COMPANY_VIEW_SET_PASSWORD                                   :{BLACK}Alege parola companiei

# Network chat
STR_NETWORK_CHAT_SEND                                           :{BLACK}Trimite
STR_NETWORK_CHAT_COMPANY_CAPTION                                :[Echipă] :
STR_NETWORK_CHAT_CLIENT_CAPTION                                 :[Mesaj privat] {STRING}:
STR_NETWORK_CHAT_ALL_CAPTION                                    :[Toţi] :

STR_NETWORK_CHAT_COMPANY                                        :[Echipă] {STRING}: {WHITE}{STRING}
STR_NETWORK_CHAT_TO_COMPANY                                     :[Echipă] Către {STRING}: {WHITE}{STRING}
STR_NETWORK_CHAT_CLIENT                                         :[Mesaj privat] {STRING}: {WHITE}{STRING}
STR_NETWORK_CHAT_TO_CLIENT                                      :[Mesaj privat] Către {STRING}: {WHITE}{STRING}
STR_NETWORK_CHAT_ALL                                            :[Toţi] {STRING}: {WHITE}{STRING}
STR_NETWORK_CHAT_OSKTITLE                                       :{BLACK}Introdu textul pentru chat în retea

# Network messages
STR_NETWORK_ERROR_NOTAVAILABLE                                  :{WHITE}Nu am detectat o placă de reţea sau jocul a fost compilat fără ENABLE_NETWORK
STR_NETWORK_ERROR_NOSERVER                                      :{WHITE}Nu am găsit niciun joc în reţea
STR_NETWORK_ERROR_NOCONNECTION                                  :{WHITE}Serverul nu a răspuns cererii
STR_NETWORK_ERROR_NEWGRF_MISMATCH                               :{WHITE}Nu m-am putut conecta din cauza unei nepotriviri NewGRF
STR_NETWORK_ERROR_DESYNC                                        :{WHITE}Sincronizarea jocului în reţea a eşuat
STR_NETWORK_ERROR_LOSTCONNECTION                                :{WHITE}Conexiunea jocului în reţea a fost întreruptă
STR_NETWORK_ERROR_SAVEGAMEERROR                                 :{WHITE}Nu am reuşit să încarc jocul salvat
STR_NETWORK_ERROR_SERVER_START                                  :{WHITE}Serverul nu a putut fi pornit
STR_NETWORK_ERROR_CLIENT_START                                  :{WHITE}Nu pot efectua conectarea
STR_NETWORK_ERROR_TIMEOUT                                       :{WHITE}Conexiunea #{NUM} a expirat
STR_NETWORK_ERROR_SERVER_ERROR                                  :{WHITE}Eroare de protocol. Conexiunea a fost închisă
STR_NETWORK_ERROR_WRONG_REVISION                                :{WHITE}Versiunea acestui client este diferită de cea a serverului
STR_NETWORK_ERROR_WRONG_PASSWORD                                :{WHITE}Parolă greşită
STR_NETWORK_ERROR_SERVER_FULL                                   :{WHITE}Serverul este plin
STR_NETWORK_ERROR_SERVER_BANNED                                 :{WHITE}Accesul tău este interzis pe acest server
STR_NETWORK_ERROR_KICKED                                        :{WHITE}Ai fost dat afară din joc
STR_NETWORK_ERROR_CHEATER                                       :{WHITE}Cheat-urile nu sunt permise pe acest server
STR_NETWORK_ERROR_TOO_MANY_COMMANDS                             :{WHITE}Trimiteai prea multe comenzi către server
STR_NETWORK_ERROR_TIMEOUT_PASSWORD                              :{WHITE}A expirat timpul pentru introducerea unei parole
STR_NETWORK_ERROR_TIMEOUT_COMPUTER                              :{WHITE}Calculatorul dvs. este prea lent pentru a se sincroniza cu serverul
STR_NETWORK_ERROR_TIMEOUT_MAP                                   :{WHITE}A expirat timpul pentru descărcarea hărţii
STR_NETWORK_ERROR_TIMEOUT_JOIN                                  :{WHITE}A expirat timpul pentru conectarea la server

############ Leave those lines in this order!!
STR_NETWORK_ERROR_CLIENT_GENERAL                                :eroare generală
STR_NETWORK_ERROR_CLIENT_DESYNC                                 :eroare de desincronizare
STR_NETWORK_ERROR_CLIENT_SAVEGAME                               :nu pot încărca harta
STR_NETWORK_ERROR_CLIENT_CONNECTION_LOST                        :conexiune pierdută
STR_NETWORK_ERROR_CLIENT_PROTOCOL_ERROR                         :eroare de protocol
STR_NETWORK_ERROR_CLIENT_NEWGRF_MISMATCH                        :Nepotrivire NewGRF
STR_NETWORK_ERROR_CLIENT_NOT_AUTHORIZED                         :neautorizat
STR_NETWORK_ERROR_CLIENT_NOT_EXPECTED                           :recepţionat pachet invalid sau neaşteptat
STR_NETWORK_ERROR_CLIENT_WRONG_REVISION                         :versiune incorectă
STR_NETWORK_ERROR_CLIENT_NAME_IN_USE                            :nume folosit deja
STR_NETWORK_ERROR_CLIENT_WRONG_PASSWORD                         :parolă incorectă
STR_NETWORK_ERROR_CLIENT_COMPANY_MISMATCH                       :Id de companie gresit in DoCommand
STR_NETWORK_ERROR_CLIENT_KICKED                                 :dat afară de pe server
STR_NETWORK_ERROR_CLIENT_CHEATER                                :a încercat să folosească un cheat
STR_NETWORK_ERROR_CLIENT_SERVER_FULL                            :server plin
STR_NETWORK_ERROR_CLIENT_TOO_MANY_COMMANDS                      :trimitea prea multe comenzi
STR_NETWORK_ERROR_CLIENT_TIMEOUT_PASSWORD                       :a expirat timpul alocat pentru transmiterea parolei
STR_NETWORK_ERROR_CLIENT_TIMEOUT_COMPUTER                       :a expirat timpul alocat
STR_NETWORK_ERROR_CLIENT_TIMEOUT_MAP                            :a expirat timpul alocat descărcării hărţii
STR_NETWORK_ERROR_CLIENT_TIMEOUT_JOIN                           :a expirat timpul alocat procesării hărţii
############ End of leave-in-this-order

STR_NETWORK_ERROR_CLIENT_GUI_LOST_CONNECTION_CAPTION            :{WHITE}Posibilă pierdere a conexiunii
STR_NETWORK_ERROR_CLIENT_GUI_LOST_CONNECTION                    :{WHITE}În ultimele {NUM} secunde nu s-au mai primit date de la server

# Network related errors
STR_NETWORK_SERVER_MESSAGE                                      :*** {1:STRING}
############ Leave those lines in this order!!
STR_NETWORK_SERVER_MESSAGE_GAME_PAUSED                          :Joc în pauză ({STRING})
STR_NETWORK_SERVER_MESSAGE_GAME_STILL_PAUSED_1                  :Jocul este încă în pauză ({STRING})
STR_NETWORK_SERVER_MESSAGE_GAME_STILL_PAUSED_2                  :Jocul este încă în pauză ({STRING}, {STRING})
STR_NETWORK_SERVER_MESSAGE_GAME_STILL_PAUSED_3                  :Jocul este încă în pauză ({STRING}, {STRING}, {STRING})
STR_NETWORK_SERVER_MESSAGE_GAME_STILL_PAUSED_4                  :Jocul este încă în pauză ({STRING}, {STRING}, {STRING}, {STRING})
STR_NETWORK_SERVER_MESSAGE_GAME_UNPAUSED                        :Jocul continuă ({STRING})
STR_NETWORK_SERVER_MESSAGE_GAME_REASON_NOT_ENOUGH_PLAYERS       :număr de jucători
STR_NETWORK_SERVER_MESSAGE_GAME_REASON_CONNECTING_CLIENTS       :conectare clienţi
STR_NETWORK_SERVER_MESSAGE_GAME_REASON_MANUAL                   :manual
STR_NETWORK_SERVER_MESSAGE_GAME_REASON_GAME_SCRIPT              :script-ul jocului
############ End of leave-in-this-order
STR_NETWORK_MESSAGE_CLIENT_LEAVING                              :iese
STR_NETWORK_MESSAGE_CLIENT_JOINED                               :*** {STRING} a intrat în joc
STR_NETWORK_MESSAGE_CLIENT_JOINED_ID                            :*** {STRING} a intrat în joc (Clientul #{2:NUM})
STR_NETWORK_MESSAGE_CLIENT_COMPANY_JOIN                         :*** {STRING} a intrat în compania #{2:NUM}
STR_NETWORK_MESSAGE_CLIENT_COMPANY_SPECTATE                     :*** {STRING} a intrat ca spectator
STR_NETWORK_MESSAGE_CLIENT_COMPANY_NEW                          :*** {STRING} a început o companie nouă (#{2:NUM})
STR_NETWORK_MESSAGE_CLIENT_LEFT                                 :*** {STRING} a ieşit din joc ({2:STRING})
STR_NETWORK_MESSAGE_NAME_CHANGE                                 :*** {STRING} şi-a schimbat numele în {STRING}
STR_NETWORK_MESSAGE_GIVE_MONEY                                  :*** {STRING} a dat companiei tale {2:CURRENCY_LONG}
STR_NETWORK_MESSAGE_GAVE_MONEY_AWAY                             :*** Ai dat {1:STRING} {2:CURRENCY_LONG}
STR_NETWORK_MESSAGE_SERVER_SHUTDOWN                             :{WHITE}Serverul a închis conexiunea
STR_NETWORK_MESSAGE_SERVER_REBOOT                               :{WHITE}Serverul este repornit...{}Vă rugăm aşteptaţi...

# Content downloading window
STR_CONTENT_TITLE                                               :{WHITE}Descărcare resurse online
STR_CONTENT_TYPE_CAPTION                                        :{BLACK}Tip
STR_CONTENT_TYPE_CAPTION_TOOLTIP                                :{BLACK}Tipul resursei
STR_CONTENT_NAME_CAPTION                                        :{BLACK}Nume
STR_CONTENT_NAME_CAPTION_TOOLTIP                                :{BLACK}Numele resursei
STR_CONTENT_MATRIX_TOOLTIP                                      :{BLACK}Click pe o linie pentru a vedea detaliile{}Bifează pentru a descărca
STR_CONTENT_SELECT_ALL_CAPTION                                  :{BLACK}Selectează tot
STR_CONTENT_SELECT_ALL_CAPTION_TOOLTIP                          :{BLACK}Marchează toate resursele pentru descărcare
STR_CONTENT_SELECT_UPDATES_CAPTION                              :{BLACK}Sel. actualizări
STR_CONTENT_SELECT_UPDATES_CAPTION_TOOLTIP                      :{BLACK}Marchează toate resursele care sunt actualizări ale resurselor existente pentru descărcare
STR_CONTENT_UNSELECT_ALL_CAPTION                                :{BLACK}Deselectează tot
STR_CONTENT_UNSELECT_ALL_CAPTION_TOOLTIP                        :{BLACK}Deselectează toate resursele selectate
STR_CONTENT_SEARCH_EXTERNAL                                     :{BLACK}Caută pe site-uri externe
STR_CONTENT_SEARCH_EXTERNAL_TOOLTIP                             :{BLACK}Caută conținut care nu este disponibil pe serverele OpenTTD pe site-uri care nu sunt asociate cu OpenTTD
STR_CONTENT_SEARCH_EXTERNAL_DISCLAIMER_CAPTION                  :{WHITE}Ești pe cale de a ieși din OpenTTD!
STR_CONTENT_SEARCH_EXTERNAL_DISCLAIMER                          :{WHITE}Termenii și condițiile impuse la descărcarea de pe site-uri web externe pot varia:{}Va trebui să accesezi site-urile externe pentru informații referitoare la modul de instalare a conținutului în OpenTTD.{}Dorești să continui?
STR_CONTENT_FILTER_TITLE                                        :{BLACK}Filtru nume/etichetă:
STR_CONTENT_OPEN_URL                                            :{BLACK}Vizitează site-ul web
STR_CONTENT_OPEN_URL_TOOLTIP                                    :{BLACK}Vizitează site-ul web al acestei resurse
STR_CONTENT_DOWNLOAD_CAPTION                                    :{BLACK}Descarcă
STR_CONTENT_DOWNLOAD_CAPTION_TOOLTIP                            :{BLACK}Porneşte descărcarea resurselor selectate
STR_CONTENT_TOTAL_DOWNLOAD_SIZE                                 :{SILVER}Total de descărcat: {WHITE}{BYTES}
STR_CONTENT_DETAIL_TITLE                                        :{SILVER}INFO RESURSĂ
STR_CONTENT_DETAIL_SUBTITLE_UNSELECTED                          :{SILVER}Această resursă nu a fost selectată pentru descărcare
STR_CONTENT_DETAIL_SUBTITLE_SELECTED                            :{SILVER}Această resursă a fost selectată pentru descărcare
STR_CONTENT_DETAIL_SUBTITLE_AUTOSELECTED                        :{SILVER}Aceasă dependinţă a fost selectată pentru descărcare
STR_CONTENT_DETAIL_SUBTITLE_ALREADY_HERE                        :{SILVER}Deja ai această resursă
STR_CONTENT_DETAIL_SUBTITLE_DOES_NOT_EXIST                      :{SILVER}Acestă resursă este necunoscută şi nu poate fi descărcată în OpenTTD
STR_CONTENT_DETAIL_UPDATE                                       :{SILVER}Acestă resursă este un înlocuitor pentru un/o {STRING} existent/ă
STR_CONTENT_DETAIL_NAME                                         :{SILVER}Nume: {WHITE}{STRING}
STR_CONTENT_DETAIL_VERSION                                      :{SILVER}Versiune: {WHITE}{STRING}
STR_CONTENT_DETAIL_DESCRIPTION                                  :{SILVER}Descriere: {WHITE}{STRING}
STR_CONTENT_DETAIL_URL                                          :{SILVER}URL: {WHITE}{STRING}
STR_CONTENT_DETAIL_TYPE                                         :{SILVER}Tip: {WHITE}{STRING}
STR_CONTENT_DETAIL_FILESIZE                                     :{SILVER}Dimensiune: {WHITE}{BYTES}
STR_CONTENT_DETAIL_SELECTED_BECAUSE_OF                          :{SILVER}Selectat datorită: {WHITE}{STRING}
STR_CONTENT_DETAIL_DEPENDENCIES                                 :{SILVER}Dependinţe: {WHITE}{STRING}
STR_CONTENT_DETAIL_TAGS                                         :{SILVER}Etichete: {WHITE}{STRING}
STR_CONTENT_NO_ZLIB                                             :{WHITE}OpenTTD a fost compilat fără suport "zlib"...
STR_CONTENT_NO_ZLIB_SUB                                         :{WHITE}... descărcarea resurselor nu este posibilă!

# Order of these is important!
STR_CONTENT_TYPE_BASE_GRAPHICS                                  :Grafică de bază
STR_CONTENT_TYPE_NEWGRF                                         :NewGRF
STR_CONTENT_TYPE_AI                                             :IA
STR_CONTENT_TYPE_AI_LIBRARY                                     :Librărie IA
STR_CONTENT_TYPE_SCENARIO                                       :Scenariu
STR_CONTENT_TYPE_HEIGHTMAP                                      :Hartă topografică
STR_CONTENT_TYPE_BASE_SOUNDS                                    :Set sunet de bază
STR_CONTENT_TYPE_BASE_MUSIC                                     :Muzică de bază
STR_CONTENT_TYPE_GAME_SCRIPT                                    :Script joc
STR_CONTENT_TYPE_GS_LIBRARY                                     :Librărie script joc

# Content downloading progress window
STR_CONTENT_DOWNLOAD_TITLE                                      :{WHITE}Descarc resursele...
STR_CONTENT_DOWNLOAD_INITIALISE                                 :{WHITE}Solicit fişierele...
STR_CONTENT_DOWNLOAD_FILE                                       :{WHITE}Se descarcă {STRING} ({NUM} din {NUM})
STR_CONTENT_DOWNLOAD_COMPLETE                                   :{WHITE}Descărcare completă
STR_CONTENT_DOWNLOAD_PROGRESS_SIZE                              :{WHITE}{BYTES} din {BYTES} descărcaţi ({NUM}%)

# Content downloading error messages
STR_CONTENT_ERROR_COULD_NOT_CONNECT                             :{WHITE}Conectare la server eşuată...
STR_CONTENT_ERROR_COULD_NOT_DOWNLOAD                            :{WHITE}Descărcare eşuată
STR_CONTENT_ERROR_COULD_NOT_DOWNLOAD_CONNECTION_LOST            :{WHITE}... conexiune întreruptă
STR_CONTENT_ERROR_COULD_NOT_DOWNLOAD_FILE_NOT_WRITABLE          :{WHITE}... fişierul nu poate fi scris
STR_CONTENT_ERROR_COULD_NOT_EXTRACT                             :{WHITE}Fişierul descărcat nu a putut fi decompresat

STR_MISSING_GRAPHICS_SET_CAPTION                                :{WHITE}Elemente grafice lipsă
STR_MISSING_GRAPHICS_SET_MESSAGE                                :{BLACK}OpenTTD necesită elemente grafice pentru a funcționa, dar niciun pachet grafic nu a fost găsit. Permiteţi ca OpenTTD să descarce și să instaleze pachetele grafice necesare?
STR_MISSING_GRAPHICS_YES_DOWNLOAD                               :{BLACK}Da, descarcă pachetele grafice
STR_MISSING_GRAPHICS_NO_QUIT                                    :{BLACK}Nu, ieși din OpenTTD

# Transparency settings window
STR_TRANSPARENCY_CAPTION                                        :{WHITE}Optiuni transparenţă
STR_TRANSPARENT_SIGNS_TOOLTIP                                   :{BLACK}Comută transparenţa pentru nume/semne. Ctrl+Click pentru blocare
STR_TRANSPARENT_TREES_TOOLTIP                                   :{BLACK}Comută transparenţa pentru arbori. Ctrl+Click pentru blocare
STR_TRANSPARENT_HOUSES_TOOLTIP                                  :{BLACK}Comută transparenţa pentru case. Ctrl+Click pentru blocare
STR_TRANSPARENT_INDUSTRIES_TOOLTIP                              :{BLACK}Comută transparenţa pentru industrii. Ctrl+Click pentru blocare
STR_TRANSPARENT_BUILDINGS_TOOLTIP                               :{BLACK}Comută transparenţa pentru construcţii, precum staţii, depouri, indicatoare şi linii electrificate. Ctrl+Click pentru blocare
STR_TRANSPARENT_BRIDGES_TOOLTIP                                 :{BLACK}Comută transparenţa pentru poduri. Ctrl+Click pentru blocare
STR_TRANSPARENT_STRUCTURES_TOOLTIP                              :{BLACK}Comută transparenţa pentru structuri de tip faruri şi antene. Ctrl+Click pentru blocare
STR_TRANSPARENT_CATENARY_TOOLTIP                                :{BLACK}Comută transparenţa pentru catenar. Ctrl+Click pentru blocare
STR_TRANSPARENT_LOADING_TOOLTIP                                 :{BLACK}Comută transparenţa pentru indicatorii de încarcare. Ctrl+Click pentru blocare
STR_TRANSPARENT_INVISIBLE_TOOLTIP                               :{BLACK}Setează obiectele ca invizibile în loc de transparente

# Linkgraph legend window
STR_LINKGRAPH_LEGEND_CAPTION                                    :{BLACK}Legenda flux încărcătură
STR_LINKGRAPH_LEGEND_ALL                                        :{BLACK}Toate
STR_LINKGRAPH_LEGEND_NONE                                       :{BLACK}Nici una
STR_LINKGRAPH_LEGEND_SELECT_COMPANIES                           :{BLACK}Alege companiile care vor fi afișate

# Linkgraph legend window and linkgraph legend in smallmap
STR_LINKGRAPH_LEGEND_UNUSED                                     :{TINY_FONT}{BLACK}nefolosit
STR_LINKGRAPH_LEGEND_SATURATED                                  :{TINY_FONT}{BLACK}saturat
STR_LINKGRAPH_LEGEND_OVERLOADED                                 :{TINY_FONT}{BLACK}supraîncărcat

# Base for station construction window(s)
STR_STATION_BUILD_COVERAGE_AREA_TITLE                           :{BLACK}Aria de acoperire
STR_STATION_BUILD_COVERAGE_OFF                                  :{BLACK}Inactiv
STR_STATION_BUILD_COVERAGE_ON                                   :{BLACK}Activ
STR_STATION_BUILD_COVERAGE_AREA_OFF_TOOLTIP                     :{BLACK}Nu arăta aria de acoperire a locaţiei propuse
STR_STATION_BUILD_COVERAGE_AREA_ON_TOOLTIP                      :{BLACK}Arată aria de acoperire a locaţiei propuse
STR_STATION_BUILD_ACCEPTS_CARGO                                 :{BLACK}Acceptă: {GOLD}{CARGO_LIST}
STR_STATION_BUILD_SUPPLIES_CARGO                                :{BLACK}Resurse: {GOLD}{CARGO_LIST}

# Join station window
STR_JOIN_STATION_CAPTION                                        :{WHITE}Uneşte staţia
STR_JOIN_STATION_CREATE_SPLITTED_STATION                        :{YELLOW}Construieşte o staţie separată

STR_JOIN_WAYPOINT_CAPTION                                       :{WHITE}Uneşte punctul de tranzit
STR_JOIN_WAYPOINT_CREATE_SPLITTED_WAYPOINT                      :{YELLOW}Construieşte un punct de tranzit separat

# Rail construction toolbar
STR_RAIL_TOOLBAR_RAILROAD_CONSTRUCTION_CAPTION                  :Construcţie cale ferată
STR_RAIL_TOOLBAR_ELRAIL_CONSTRUCTION_CAPTION                    :Construcţie cale ferată electrificată
STR_RAIL_TOOLBAR_MONORAIL_CONSTRUCTION_CAPTION                  :Construcţie monoşină
STR_RAIL_TOOLBAR_MAGLEV_CONSTRUCTION_CAPTION                    :Construcţie pernă magnetică

STR_RAIL_TOOLBAR_TOOLTIP_BUILD_RAILROAD_TRACK                   :{BLACK}Construieşte cale ferată. Ctrl comută construirea/eliminarea căii ferate. Shift comută între construire/afişare cost estimat
STR_RAIL_TOOLBAR_TOOLTIP_BUILD_AUTORAIL                         :{BLACK}Construieşte cale ferată în modul automat. Ctrl comută construirea/eliminarea căii ferate. Shift comută între construire/afişare cost estimat
STR_RAIL_TOOLBAR_TOOLTIP_BUILD_TRAIN_DEPOT_FOR_BUILDING         :{BLACK}Construieşte un depou feroviar (pentru achiziţie şi service de trenuri). Shift comută între construire/afişare cost estimat
STR_RAIL_TOOLBAR_TOOLTIP_CONVERT_RAIL_TO_WAYPOINT               :{BLACK}Converteşte linia în punct de tranzit. Ctrl permite alipirea punctelor de tranzit distante. Shift comută între convertire/afişare cost estimat
STR_RAIL_TOOLBAR_TOOLTIP_BUILD_RAILROAD_STATION                 :{BLACK}Construieşte gară. Ctrl permite alipirea staţiilor distante. Shift comută între construire/afişare cost estimat
STR_RAIL_TOOLBAR_TOOLTIP_BUILD_RAILROAD_SIGNALS                 :{BLACK}Plasează semnale feroviare. Ctrl comută între semafoare/semnale electrice{}Trage cu mouse-ul pentru a construi semnale automat pe o porţiune de şină dreaptă. Apasă Ctrl pentru a construi semnale până la următoarea joncţiune{}Ctrl+Click comută deschiderea ferestrei de selectie a tipului semnalului. Shift comută între construire/afişare cost estimat
STR_RAIL_TOOLBAR_TOOLTIP_BUILD_RAILROAD_BRIDGE                  :{BLACK}Construieşte pod de cale ferată. Shift comută între construire/afişare cost estimat
STR_RAIL_TOOLBAR_TOOLTIP_BUILD_RAILROAD_TUNNEL                  :{BLACK}Construieşte tunel feroviar. Shift comută între construire/afişare cost estimat
STR_RAIL_TOOLBAR_TOOLTIP_TOGGLE_BUILD_REMOVE_FOR                :{BLACK}Comută construcţia/înlăturarea căilor ferate, semnalelor, punctelor de tranzit şi a staţiilor. Ctrl+Click înlătură şinele din punctele de tranzit şi din staţii
STR_RAIL_TOOLBAR_TOOLTIP_CONVERT_RAIL                           :{BLACK}Converteşte tipul de cale ferată. Shift comută între convertire/afişare cost estimat

STR_RAIL_NAME_RAILROAD                                          :Cale ferată
STR_RAIL_NAME_ELRAIL                                            :Șină electrificată
STR_RAIL_NAME_MONORAIL                                          :Monoșină
STR_RAIL_NAME_MAGLEV                                            :Pernă magnetică

# Rail depot construction window
STR_BUILD_DEPOT_TRAIN_ORIENTATION_CAPTION                       :{WHITE}Orientarea depoului feroviar
STR_BUILD_DEPOT_TRAIN_ORIENTATION_TOOLTIP                       :{BLACK}Alege orientarea depoului

# Rail waypoint construction window
STR_WAYPOINT_CAPTION                                            :{WHITE}Punct de tranzit
STR_WAYPOINT_GRAPHICS_TOOLTIP                                   :{BLACK}Alege tipul de punct de tranzit

# Rail station construction window
STR_STATION_BUILD_RAIL_CAPTION                                  :{WHITE}Alege tipul de gară
STR_STATION_BUILD_ORIENTATION                                   :{BLACK}Orientarea
STR_STATION_BUILD_RAILROAD_ORIENTATION_TOOLTIP                  :{BLACK}Alege orientarea gării
STR_STATION_BUILD_NUMBER_OF_TRACKS                              :{BLACK}Număr de linii
STR_STATION_BUILD_NUMBER_OF_TRACKS_TOOLTIP                      :{BLACK}Alege numărul de linii al gării
STR_STATION_BUILD_PLATFORM_LENGTH                               :{BLACK}Lungimea platformei
STR_STATION_BUILD_PLATFORM_LENGTH_TOOLTIP                       :{BLACK}Alege lungimea platformei gării
STR_STATION_BUILD_DRAG_DROP                                     :{BLACK}Drag & Drop
STR_STATION_BUILD_DRAG_DROP_TOOLTIP                             :{BLACK}Construieşte o staţie prin drag & drop

STR_STATION_BUILD_STATION_CLASS_TOOLTIP                         :{BLACK}Alege o clasă de staţii pentru afişare
STR_STATION_BUILD_STATION_TYPE_TOOLTIP                          :{BLACK}Alege tipul de staţie pentru construcţie

STR_STATION_CLASS_DFLT                                          :Staţie implicită
STR_STATION_CLASS_WAYP                                          :Puncte de tranzit

# Signal window
STR_BUILD_SIGNAL_CAPTION                                        :{WHITE}Alegere semnal
STR_BUILD_SIGNAL_SEMAPHORE_NORM_TOOLTIP                         :{BLACK}Semnal standard (semafor){}Acesta este cel mai simplu tip de semnal, permiţând numai unui tren să fie în acelaşi bloc, la un moment dat
STR_BUILD_SIGNAL_SEMAPHORE_ENTRY_TOOLTIP                        :{BLACK}Semnal de intrare (semafor){}Verde, atat timp cât există unul sau mai multe semnale verzi de ieşire din secţiunea următoare a căii ferate. Altfel indică roşu
STR_BUILD_SIGNAL_SEMAPHORE_EXIT_TOOLTIP                         :{BLACK}Semnal de ieşire (semafor){}Se comportă în acelaşi fel ca semnalul normal, dar este necesar pentru declanşarea culorii corecte la presemnalizatoarele de intrare şi cele combinate
STR_BUILD_SIGNAL_SEMAPHORE_COMBO_TOOLTIP                        :{BLACK}Semnal combinat (semafor){}Semnalul combinat se comportă atât ca semnal de intrare, cât şi de ieşire. Acest lucru permite construcţia "arborilor" mari de presemnalizare
STR_BUILD_SIGNAL_SEMAPHORE_PBS_TOOLTIP                          :{BLACK}Semnal de cale (semafor){}Un semnal de cale va permite trecerea în acelaşi timp în blocurile de semnale a mai multor trenuri, dacă trenurile pot găsi o cale până la un punct sigur pentru oprire. Semnalele standard de cale permit trecerea din ambele sensuri
STR_BUILD_SIGNAL_SEMAPHORE_PBS_OWAY_TOOLTIP                     :{BLACK}Semnal de cale cu sens unic (semafor){}Un semnal de cale permite trecerea simultană a mai multor trenuri prin blocurile de semnale, dacă trenul poate rezerva o cale până la un punct sigur de oprire. Semnalele de cale cu sens unic permit trecerea intr-un singur sens
STR_BUILD_SIGNAL_ELECTRIC_NORM_TOOLTIP                          :{BLACK}Semnal standard (electric){}Acesta este cel mai simplu tip de semnal, permiţând numai unui tren să fie în acelaşi bloc, la un moment dat
STR_BUILD_SIGNAL_ELECTRIC_ENTRY_TOOLTIP                         :{BLACK}Semnal de intrare (electric){}Verde, atat timp cât există unul sau mai multe semnale verzi de ieşire din secţiunea următoare a căii ferate. Altfel indică roşu
STR_BUILD_SIGNAL_ELECTRIC_EXIT_TOOLTIP                          :{BLACK}Semnal de ieşire (electric){}Se comportă în acelaşi fel ca semnalul normal, dar este necesar pentru declanşarea culorii corecte la presemnalizatoarele de intrare şi cele combinate
STR_BUILD_SIGNAL_ELECTRIC_COMBO_TOOLTIP                         :{BLACK}Semnal combinat (electric){}Semnalul combinat se comportă atât ca semnal de intrare cât şi de ieşire. Acest lucru permite construcţia "arborilor" mari de presemnalizare
STR_BUILD_SIGNAL_ELECTRIC_PBS_TOOLTIP                           :{BLACK}Semnal de cale (electric){}Un semnal de cale va permite trecerea în acelaşi timp în blocurile de semnale a mai multor trenuri, dacă trenurile pot găsi o cale până la un punct sigur pentru oprire. Semnalele standard de cale permit trecerea din ambele sensuri
STR_BUILD_SIGNAL_ELECTRIC_PBS_OWAY_TOOLTIP                      :{BLACK}Semnal de cale cu sens unic (electric){}Un semnal de cale permite trecerea simultană a mai multor trenuri prin blocurile de semnale, dacă trenul poate rezerva o cale până la un punct sigur de oprire. Semnalele de cale cu sens unic permit trecerea intr-un singur sens
STR_BUILD_SIGNAL_CONVERT_TOOLTIP                                :{BLACK}Conversie semnal{}Când este selectat, click-ul pe un semafor existent îl va converti în tipul şi varianta selectată de semnalizare. Ctrl+Click va comuta varianta existentă. Shift+Click afişează costul estimat al conversiei
STR_BUILD_SIGNAL_DRAG_SIGNALS_DENSITY_TOOLTIP                   :{BLACK}Densitatea semnalelor plasate prin tragerea cu mouse-ul
STR_BUILD_SIGNAL_DRAG_SIGNALS_DENSITY_DECREASE_TOOLTIP          :{BLACK}Redu distanța semnalelor plasate prin tragerea cu mouse-ul
STR_BUILD_SIGNAL_DRAG_SIGNALS_DENSITY_INCREASE_TOOLTIP          :{BLACK}Creşte densitatea semnalelor plasate prin tragerea cu mouse-ul

# Bridge selection window
STR_SELECT_RAIL_BRIDGE_CAPTION                                  :{WHITE}Alege pod de cale ferată
STR_SELECT_ROAD_BRIDGE_CAPTION                                  :{WHITE}Alege pod rutier
STR_SELECT_BRIDGE_SELECTION_TOOLTIP                             :{BLACK}Alegere pod - click pe podul preferat pentru a-l construi
STR_SELECT_BRIDGE_INFO                                          :{GOLD}{STRING},{} {VELOCITY} {WHITE}{CURRENCY_LONG}
STR_SELECT_BRIDGE_SCENEDIT_INFO                                 :{GOLD}{STRING},{} {VELOCITY}
STR_BRIDGE_NAME_SUSPENSION_STEEL                                :Suspensie, Oţel
STR_BRIDGE_NAME_GIRDER_STEEL                                    :Grindă, Oţel
STR_BRIDGE_NAME_CANTILEVER_STEEL                                :Arc, Oţel
STR_BRIDGE_NAME_SUSPENSION_CONCRETE                             :Suspensie, Beton
STR_BRIDGE_NAME_WOODEN                                          :Lemn
STR_BRIDGE_NAME_CONCRETE                                        :Beton
STR_BRIDGE_NAME_TUBULAR_STEEL                                   :Tubular, Oţel
STR_BRIDGE_TUBULAR_SILICON                                      :Tubular, Silicon


# Road construction toolbar
STR_ROAD_TOOLBAR_ROAD_CONSTRUCTION_CAPTION                      :{WHITE}Construcţii rutiere
STR_ROAD_TOOLBAR_TRAM_CONSTRUCTION_CAPTION                      :{WHITE}Construcţie tramvai
STR_ROAD_TOOLBAR_TOOLTIP_BUILD_ROAD_SECTION                     :{BLACK}Construieşte secţiune de şosea. Ctrl comută construirea/eliminarea şoselei. Shift comută între construire/afişare cost estimat
STR_ROAD_TOOLBAR_TOOLTIP_BUILD_TRAMWAY_SECTION                  :{BLACK}Construieşte şină de tramvai. Ctrl comută construirea/eliminarea şinei. Shift comută între construire/afişare cost estimat
STR_ROAD_TOOLBAR_TOOLTIP_BUILD_AUTOROAD                         :{BLACK}Construieşte secţiune de şosea folosind modul Auto-şosea. Ctrl comută construirea/eliminarea şoselei. Shift comută între construire/afişare cost estimat
STR_ROAD_TOOLBAR_TOOLTIP_BUILD_AUTOTRAM                         :{BLACK}Construieşte secţiune de şină de tramvai folosind modul Auto-tramvai. Ctrl comută construirea/eliminarea şinei. Shift comută între construire/afişare cost estimat
STR_ROAD_TOOLBAR_TOOLTIP_BUILD_ROAD_VEHICLE_DEPOT               :{BLACK}Construieşte o autobază (pentru achiziţie şi service vehicule). Shift comută între construire/afişare cost estimat
STR_ROAD_TOOLBAR_TOOLTIP_BUILD_TRAM_VEHICLE_DEPOT               :{BLACK}Construieşte depou tramvaie (pentru achiziţie şi service vehicule). Shift comută între construire/afişare cost estimat
STR_ROAD_TOOLBAR_TOOLTIP_BUILD_BUS_STATION                      :{BLACK}Construieşte staţie de autobuz. Ctrl permite alipirea staţiilor distante. Shift comută între construire/afişare cost estimat
STR_ROAD_TOOLBAR_TOOLTIP_BUILD_PASSENGER_TRAM_STATION           :{BLACK}Construieşte staţie de tramvai pentru călători. Ctrl permite alipirea staţiilor distante. Shift comută între construire/afişare cost estimat
STR_ROAD_TOOLBAR_TOOLTIP_BUILD_TRUCK_LOADING_BAY                :{BLACK}Construieşte platformă pentru camioane. Ctrl permite alipirea staţiilor distante. Shift comută între construire/afişare cost estimat
STR_ROAD_TOOLBAR_TOOLTIP_BUILD_CARGO_TRAM_STATION               :{BLACK}Construieşte staţie pentru tramvai de marfă. Ctrl permite alipirea staţiilor distante. Shift comută între construire/afişare cost estimat
STR_ROAD_TOOLBAR_TOOLTIP_TOGGLE_ONE_WAY_ROAD                    :{BLACK}Activare/Dezactivare sensuri unice
STR_ROAD_TOOLBAR_TOOLTIP_BUILD_ROAD_BRIDGE                      :{BLACK}Construieşte pod rutier. Shift comută între construire/afişare cost estimat
STR_ROAD_TOOLBAR_TOOLTIP_BUILD_TRAMWAY_BRIDGE                   :{BLACK}Construieşte pod pentru tramvaie. Shift comută între construire/afişare cost estimat
STR_ROAD_TOOLBAR_TOOLTIP_BUILD_ROAD_TUNNEL                      :{BLACK}Construieşte tunel rutier. Shift comută între construire/afişare cost estimat
STR_ROAD_TOOLBAR_TOOLTIP_BUILD_TRAMWAY_TUNNEL                   :{BLACK}Construieşte tunel pentru tramvaie. Shift comută între construire/afişare cost estimat
STR_ROAD_TOOLBAR_TOOLTIP_TOGGLE_BUILD_REMOVE_FOR_ROAD           :{BLACK}Comutator pentru construcţie/înlăturare şosele
STR_ROAD_TOOLBAR_TOOLTIP_TOGGLE_BUILD_REMOVE_FOR_TRAMWAYS       :{BLACK}Comută construcţie/înlăturare pentru şine de tramvai

# Road depot construction window
STR_BUILD_DEPOT_ROAD_ORIENTATION_CAPTION                        :{WHITE}Orientarea autobazei
STR_BUILD_DEPOT_ROAD_ORIENTATION_SELECT_TOOLTIP                 :{BLACK}Alege orientarea autobazei
STR_BUILD_DEPOT_TRAM_ORIENTATION_CAPTION                        :{WHITE}Orientarea depoului de tramvaie
STR_BUILD_DEPOT_TRAM_ORIENTATION_SELECT_TOOLTIP                 :{BLACK}Alege orientarea depoului de tramvaie

# Road vehicle station construction window
STR_STATION_BUILD_BUS_ORIENTATION                               :{WHITE}Orientarea staţiei de autobuz
STR_STATION_BUILD_BUS_ORIENTATION_TOOLTIP                       :{BLACK}Alege orientarea staţiei de autobuz
STR_STATION_BUILD_TRUCK_ORIENTATION                             :{WHITE}Orientarea platformei pentru camioane
STR_STATION_BUILD_TRUCK_ORIENTATION_TOOLTIP                     :{BLACK}Alege orientarea platformei pentru camioane
STR_STATION_BUILD_PASSENGER_TRAM_ORIENTATION                    :{WHITE}Orientarea staţiei de tramvai pentru călători
STR_STATION_BUILD_PASSENGER_TRAM_ORIENTATION_TOOLTIP            :{BLACK}Alege orientarea staţiei de tramvai pentru călători
STR_STATION_BUILD_CARGO_TRAM_ORIENTATION                        :{WHITE}Orientarea staţiei de tramvai pentru marfă
STR_STATION_BUILD_CARGO_TRAM_ORIENTATION_TOOLTIP                :{BLACK}Alege orientarea staţiei de tramvai pentru marfă

# Waterways toolbar (last two for SE only)
STR_WATERWAYS_TOOLBAR_CAPTION                                   :{WHITE}Construcţie rute acvatice
STR_WATERWAYS_TOOLBAR_CAPTION_SE                                :{WHITE}Rute acvatice
STR_WATERWAYS_TOOLBAR_BUILD_CANALS_TOOLTIP                      :{BLACK}Construieşte canale. Shift comută între construire/afişare cost estimat
STR_WATERWAYS_TOOLBAR_BUILD_LOCKS_TOOLTIP                       :{BLACK}Construieşte ecluză. Shift comută între construire/afişare cost estimat
STR_WATERWAYS_TOOLBAR_BUILD_DEPOT_TOOLTIP                       :{BLACK}Construieşte şantier naval (pentru achiziţionare şi service nave). Shift comută între construire/afişare cost estimat
STR_WATERWAYS_TOOLBAR_BUILD_DOCK_TOOLTIP                        :{BLACK}Construieşte port. Ctrl permite alipirea staţiilor distante. Shift comută între construire/afişare cost estimat
STR_WATERWAYS_TOOLBAR_BUOY_TOOLTIP                              :{BLACK}Amplasează o baliză ce poate fi utilizată pentru direcţionare. Shift comută între amplasare/afişare cost estimat
STR_WATERWAYS_TOOLBAR_BUILD_AQUEDUCT_TOOLTIP                    :{BLACK}Construieşte apeduct. Shift comută între construire/afişare cost estimat
STR_WATERWAYS_TOOLBAR_CREATE_LAKE_TOOLTIP                       :{BLACK}Defineşte zona apei.{}Creează un canal, excepţie când Ctrl este apăsat la nivelul mării, ce va determina inundarea împrejurimilor
STR_WATERWAYS_TOOLBAR_CREATE_RIVER_TOOLTIP                      :{BLACK}Amplasează râuri

# Ship depot construction window
STR_DEPOT_BUILD_SHIP_CAPTION                                    :{WHITE}Orientarea şantierului naval
STR_DEPOT_BUILD_SHIP_ORIENTATION_TOOLTIP                        :{BLACK}Alege orientarea şantierului naval

# Dock construction window
STR_STATION_BUILD_DOCK_CAPTION                                  :{WHITE}Port

# Airport toolbar
STR_TOOLBAR_AIRCRAFT_CAPTION                                    :{WHITE}Aeroporturi
STR_TOOLBAR_AIRCRAFT_BUILD_AIRPORT_TOOLTIP                      :{BLACK}Construieşte aeroport. Ctrl pemite alipirea staţiilor distante. Shift comută între construire/afişare cost estimat

# Airport construction window
STR_STATION_BUILD_AIRPORT_CAPTION                               :{WHITE}Alege tipul de aeroport
STR_STATION_BUILD_AIRPORT_TOOLTIP                               :{BLACK}Alege tipul şi mărimea aeroportului
STR_STATION_BUILD_AIRPORT_CLASS_LABEL                           :{BLACK}Clasa aeroportului
STR_STATION_BUILD_AIRPORT_LAYOUT_NAME                           :{BLACK}Amplasare {NUM}

STR_AIRPORT_SMALL                                               :Mic
STR_AIRPORT_CITY                                                :Orăşenesc
STR_AIRPORT_METRO                                               :Metropolitan
STR_AIRPORT_INTERNATIONAL                                       :Internaţional
STR_AIRPORT_COMMUTER                                            :Navetist
STR_AIRPORT_INTERCONTINENTAL                                    :Intercontinental
STR_AIRPORT_HELIPORT                                            :Helidrom
STR_AIRPORT_HELIDEPOT                                           :Hangar elicoptere
STR_AIRPORT_HELISTATION                                         :Bază elicoptere

STR_AIRPORT_CLASS_SMALL                                         :Aeroporturi mici
STR_AIRPORT_CLASS_LARGE                                         :Aeroporturi mari
STR_AIRPORT_CLASS_HUB                                           :Aeroporturi centrale
STR_AIRPORT_CLASS_HELIPORTS                                     :Heliporturi

STR_STATION_BUILD_NOISE                                         :{BLACK}Zgomot generat: {GOLD}{COMMA}

# Landscaping toolbar
STR_LANDSCAPING_TOOLBAR                                         :{WHITE}Modificare peisaj
STR_LANDSCAPING_TOOLTIP_LOWER_A_CORNER_OF_LAND                  :{BLACK}Scade altitudinea unui punct de teren. Trage cu mouse-ul pentru a coborî primul punct de teren și a nivela restul zonei la noua înălțime a acestuia. Ctrl pentru selecţie pe diagonală.
STR_LANDSCAPING_TOOLTIP_RAISE_A_CORNER_OF_LAND                  :{BLACK}Creşte altitudinea unui punct de teren. Trage cu mouse-ul pentru a ridica primul punct de teren și a nivela restul zonei la noua înălțime a acestuia. Ctrl pentru selecţie pe diagonală.
STR_LANDSCAPING_LEVEL_LAND_TOOLTIP                              :{BLACK}Nivelează terenul la înălțimea primului colț selectat. Ctrl pentru selecție pe diagonală
STR_LANDSCAPING_TOOLTIP_PURCHASE_LAND                           :{BLACK}Cumpără teren pentru folosire ulterioară. Shift comută între cumpărare/afişare cost estimat

# Object construction window
STR_OBJECT_BUILD_CAPTION                                        :{WHITE}Selecţia obiectelor
STR_OBJECT_BUILD_TOOLTIP                                        :{BLACK}Selectaţi obiectele pentru construcţie. Shift comută între construire/afişare cost estimat
STR_OBJECT_BUILD_CLASS_TOOLTIP                                  :{BLACK}Selectează clasa obiectului de construit
STR_OBJECT_BUILD_PREVIEW_TOOLTIP                                :{BLACK}Previzualizarea obiectului
STR_OBJECT_BUILD_SIZE                                           :{BLACK}Dimensiune: {GOLD}{NUM} x {NUM} pătrăţele

STR_OBJECT_CLASS_LTHS                                           :Faruri
STR_OBJECT_CLASS_TRNS                                           :Transmiţătoare

# Tree planting window (last two for SE only)
STR_PLANT_TREE_CAPTION                                          :{WHITE}Arbori
STR_PLANT_TREE_TOOLTIP                                          :{BLACK}Alege specia de arbori de plantat. Dacă există deja un arbore în locația dorită, se vor adăuga arbori de tip mixt, indiferent de specia selectată
STR_TREES_RANDOM_TYPE                                           :{BLACK}Arbori din specii aleatoare
STR_TREES_RANDOM_TYPE_TOOLTIP                                   :{BLACK}Plantează arbori din diverse specii la întâmplare. Shift comută între plantare/afişare cost estimat
STR_TREES_RANDOM_TREES_BUTTON                                   :{BLACK}Arbori aleatori
STR_TREES_RANDOM_TREES_TOOLTIP                                  :{BLACK}Plantează aleator arbori pe uscat

# Land generation window (SE)
STR_TERRAFORM_TOOLBAR_LAND_GENERATION_CAPTION                   :{WHITE}Generator suprafaţă uscat
STR_TERRAFORM_TOOLTIP_PLACE_ROCKY_AREAS_ON_LANDSCAPE            :{BLACK}Plasează formaţiuni pietroase
STR_TERRAFORM_TOOLTIP_DEFINE_DESERT_AREA                        :{BLACK}Defineşte suprafaţa de deşert.{}Ţine apăsat Ctrl pentru a şterge
STR_TERRAFORM_TOOLTIP_INCREASE_SIZE_OF_LAND_AREA                :{BLACK}Măreşte aria de editare a terenului
STR_TERRAFORM_TOOLTIP_DECREASE_SIZE_OF_LAND_AREA                :{BLACK}Micşorează aria de editare a terenului
STR_TERRAFORM_TOOLTIP_GENERATE_RANDOM_LAND                      :{BLACK}Generează teren aleator
STR_TERRAFORM_SE_NEW_WORLD                                      :{BLACK}Creează o hartă nouă
STR_TERRAFORM_RESET_LANDSCAPE                                   :{BLACK}Resetează peisajul
STR_TERRAFORM_RESET_LANDSCAPE_TOOLTIP                           :{BLACK}Elimină de pe hartă toate proprietăţile deţinute de companii

STR_QUERY_RESET_LANDSCAPE_CAPTION                               :{WHITE}Resetare peisaj
STR_RESET_LANDSCAPE_CONFIRMATION_TEXT                           :{WHITE}Eşti sigur că vrei să elimini toate proprietăţile deţinute de companii?

# Town generation window (SE)
STR_FOUND_TOWN_CAPTION                                          :{WHITE}Generare oraş
STR_FOUND_TOWN_NEW_TOWN_BUTTON                                  :{BLACK}Oraş nou
STR_FOUND_TOWN_NEW_TOWN_TOOLTIP                                 :{BLACK}Construieşte un oraş nou. Shift+Click arată costul estimat
STR_FOUND_TOWN_RANDOM_TOWN_BUTTON                               :{BLACK}Oraş aleator
STR_FOUND_TOWN_RANDOM_TOWN_TOOLTIP                              :{BLACK}Construieşte un oraş într-o locaţie aleatoare
STR_FOUND_TOWN_MANY_RANDOM_TOWNS                                :{BLACK}Mai multe oraşe aleatoare
STR_FOUND_TOWN_RANDOM_TOWNS_TOOLTIP                             :{BLACK}Umple harta cu oraşe generate aleator

STR_FOUND_TOWN_NAME_TITLE                                       :{YELLOW}Nume oraş:
STR_FOUND_TOWN_NAME_EDITOR_TITLE                                :{BLACK}Introdu numele oraşului
STR_FOUND_TOWN_NAME_EDITOR_HELP                                 :{BLACK}Click pentru a introduce numele oraşului
STR_FOUND_TOWN_NAME_RANDOM_BUTTON                               :{BLACK}Nume aleator
STR_FOUND_TOWN_NAME_RANDOM_TOOLTIP                              :{BLACK}Generează un nume aleator

STR_FOUND_TOWN_INITIAL_SIZE_TITLE                               :{YELLOW}Mărime oraş:
STR_FOUND_TOWN_INITIAL_SIZE_SMALL_BUTTON                        :{BLACK}Mic
STR_FOUND_TOWN_INITIAL_SIZE_MEDIUM_BUTTON                       :{BLACK}Mediu
STR_FOUND_TOWN_INITIAL_SIZE_LARGE_BUTTON                        :{BLACK}Mare
STR_FOUND_TOWN_SIZE_RANDOM                                      :{BLACK}Aleator
STR_FOUND_TOWN_INITIAL_SIZE_TOOLTIP                             :{BLACK}Alege mărimea oraşului
STR_FOUND_TOWN_CITY                                             :{BLACK}Metropolă
STR_FOUND_TOWN_CITY_TOOLTIP                                     :{BLACK}Metropolele cresc mai repede decât oraşele{}În funcţie de setări, sunt mai mari când sunt fondate

STR_FOUND_TOWN_ROAD_LAYOUT                                      :{YELLOW}Modelul drumului în oraş:
STR_FOUND_TOWN_SELECT_TOWN_ROAD_LAYOUT                          :{BLACK}Alege modelul de drum folosit pentru acest oraş
STR_FOUND_TOWN_SELECT_LAYOUT_ORIGINAL                           :{BLACK}Original
STR_FOUND_TOWN_SELECT_LAYOUT_BETTER_ROADS                       :{BLACK}Îmbunătăţit
STR_FOUND_TOWN_SELECT_LAYOUT_2X2_GRID                           :{BLACK}Grilă 2x2
STR_FOUND_TOWN_SELECT_LAYOUT_3X3_GRID                           :{BLACK}Grilă 3x3
STR_FOUND_TOWN_SELECT_LAYOUT_RANDOM                             :{BLACK}Aleator

# Fund new industry window
STR_FUND_INDUSTRY_CAPTION                                       :{WHITE}Construieşte un nou obiectiv industrial
STR_FUND_INDUSTRY_SELECTION_TOOLTIP                             :{BLACK}Alege industria potrivită din acestă listă
STR_FUND_INDUSTRY_MANY_RANDOM_INDUSTRIES                        :Multe industrii aleatoare
STR_FUND_INDUSTRY_MANY_RANDOM_INDUSTRIES_TOOLTIP                :{BLACK}Umple harta cu industrii generate aleator
STR_FUND_INDUSTRY_INDUSTRY_BUILD_COST                           :{BLACK}Cost: {YELLOW}{CURRENCY_LONG}
STR_FUND_INDUSTRY_PROSPECT_NEW_INDUSTRY                         :{BLACK}Prospectează
STR_FUND_INDUSTRY_BUILD_NEW_INDUSTRY                            :{BLACK}Construieşte
STR_FUND_INDUSTRY_FUND_NEW_INDUSTRY                             :{BLACK}Finanţează

# Industry cargoes window
STR_INDUSTRY_CARGOES_INDUSTRY_CAPTION                           :{WHITE}Lanţ industrial pentru industria {STRING}
STR_INDUSTRY_CARGOES_CARGO_CAPTION                              :{WHITE}Lanţ industrial pentru cargo {STRING}
STR_INDUSTRY_CARGOES_PRODUCERS                                  :{WHITE}Industrii producătoare
STR_INDUSTRY_CARGOES_CUSTOMERS                                  :{WHITE}Industrii acceptante
STR_INDUSTRY_CARGOES_HOUSES                                     :{WHITE}Case
STR_INDUSTRY_CARGOES_INDUSTRY_TOOLTIP                           :{BLACK}Click pe industrie pentru a vedea furnizorii şi clienţii săi
STR_INDUSTRY_CARGOES_CARGO_TOOLTIP                              :{BLACK}{STRING}{}Click pe cargo pentru a vedea furnizorii şi clienţii săi
STR_INDUSTRY_DISPLAY_CHAIN                                      :{BLACK}Afişează lanţ
STR_INDUSTRY_DISPLAY_CHAIN_TOOLTIP                              :{BLACK}Afişează industriile care furnizează şi acceptă cargo
STR_INDUSTRY_CARGOES_NOTIFY_SMALLMAP                            :{BLACK}Link către harta mică
STR_INDUSTRY_CARGOES_NOTIFY_SMALLMAP_TOOLTIP                    :{BLACK}Selectează industriile afişate şi pe harta mică
STR_INDUSTRY_CARGOES_SELECT_CARGO                               :{BLACK}Alege tipul de marfă
STR_INDUSTRY_CARGOES_SELECT_CARGO_TOOLTIP                       :{BLACK}Alege tipul de marfă pe care dorești să îl afișezi
STR_INDUSTRY_CARGOES_SELECT_INDUSTRY                            :{BLACK}Alege industria
STR_INDUSTRY_CARGOES_SELECT_INDUSTRY_TOOLTIP                    :{BLACK}Alege industria pe care dorești să o afișezi:

# Land area window
STR_LAND_AREA_INFORMATION_CAPTION                               :{WHITE}Informaţii teren
STR_LAND_AREA_INFORMATION_COST_TO_CLEAR_N_A                     :{BLACK}Costul demolării: {LTBLUE}nu este cazul
STR_LAND_AREA_INFORMATION_COST_TO_CLEAR                         :{BLACK}Costul demolării: {RED}{CURRENCY_LONG}
STR_LAND_AREA_INFORMATION_REVENUE_WHEN_CLEARED                  :{BLACK}Încasări după curăţare: {LTBLUE}{CURRENCY_LONG}
STR_LAND_AREA_INFORMATION_OWNER_N_A                             :nu este cazul
STR_LAND_AREA_INFORMATION_OWNER                                 :{BLACK}Proprietar: {LTBLUE}{STRING}
STR_LAND_AREA_INFORMATION_ROAD_OWNER                            :{BLACK}Proprietar al drumului: {LTBLUE}{STRING}
STR_LAND_AREA_INFORMATION_TRAM_OWNER                            :{BLACK}Proprietar al şinei de tramvai: {LTBLUE}{STRING}
STR_LAND_AREA_INFORMATION_RAIL_OWNER                            :{BLACK}Proprietar al căii ferate: {LTBLUE}{STRING}
STR_LAND_AREA_INFORMATION_LOCAL_AUTHORITY                       :{BLACK}Autoritatea locală: {LTBLUE}{STRING}
STR_LAND_AREA_INFORMATION_LOCAL_AUTHORITY_NONE                  :Nici una
STR_LAND_AREA_INFORMATION_LANDINFO_COORDS                       :{BLACK}Coordonate: {LTBLUE}{NUM} x {NUM} x {NUM} ({STRING})
STR_LAND_AREA_INFORMATION_BUILD_DATE                            :{BLACK}Data construcţiei: {LTBLUE}{DATE_LONG}
STR_LAND_AREA_INFORMATION_STATION_CLASS                         :{BLACK}Clasa staţiei: {LTBLUE}{STRING}
STR_LAND_AREA_INFORMATION_STATION_TYPE                          :{BLACK}Tip staţie: {LTBLUE}{STRING}
STR_LAND_AREA_INFORMATION_AIRPORT_CLASS                         :{BLACK}Clasă aeroport: {LTBLUE}{STRING}
STR_LAND_AREA_INFORMATION_AIRPORT_NAME                          :{BLACK}Nume aeroport: {LTBLUE}{STRING}
STR_LAND_AREA_INFORMATION_AIRPORTTILE_NAME                      :{BLACK}Numele dalei aeroportului: {LTBLUE}{STRING}
STR_LAND_AREA_INFORMATION_NEWGRF_NAME                           :{BLACK}NewGRF: {LTBLUE}{STRING}
STR_LAND_AREA_INFORMATION_CARGO_ACCEPTED                        :{BLACK}Încărcături acceptate: {LTBLUE}
STR_LAND_AREA_INFORMATION_CARGO_EIGHTS                          :({COMMA}/8 {STRING})
STR_LANG_AREA_INFORMATION_RAIL_SPEED_LIMIT                      :{BLACK}Limită viteză pe calea ferată: {LTBLUE}{VELOCITY}
STR_LANG_AREA_INFORMATION_ROAD_SPEED_LIMIT                      :{BLACK}Viteza limită a drumului: {LTBLUE}{VELOCITY}

# Description of land area of different tiles
STR_LAI_CLEAR_DESCRIPTION_ROCKS                                 :Stânci
STR_LAI_CLEAR_DESCRIPTION_ROUGH_LAND                            :Teren pietros
STR_LAI_CLEAR_DESCRIPTION_BARE_LAND                             :Teren viran
STR_LAI_CLEAR_DESCRIPTION_GRASS                                 :Verdeaţă
STR_LAI_CLEAR_DESCRIPTION_FIELDS                                :Teren agricol
STR_LAI_CLEAR_DESCRIPTION_SNOW_COVERED_LAND                     :Teren înzăpezit
STR_LAI_CLEAR_DESCRIPTION_DESERT                                :Deşert

STR_LAI_RAIL_DESCRIPTION_TRACK                                  :Cale ferată cale ferată
STR_LAI_RAIL_DESCRIPTION_TRACK_WITH_NORMAL_SIGNALS              :Cale ferată cale ferată cu semafoare
STR_LAI_RAIL_DESCRIPTION_TRACK_WITH_PRESIGNALS                  :Cale ferată cale ferată cu presemafoare
STR_LAI_RAIL_DESCRIPTION_TRACK_WITH_EXITSIGNALS                 :Cale ferată cale ferată cu semafoare de ieșire
STR_LAI_RAIL_DESCRIPTION_TRACK_WITH_COMBOSIGNALS                :Cale ferată cale ferată cu semafoare combo
STR_LAI_RAIL_DESCRIPTION_TRACK_WITH_PBSSIGNALS                  :Cale ferată cale ferată cu semafoare de direcționare
STR_LAI_RAIL_DESCRIPTION_TRACK_WITH_NOENTRYSIGNALS              :Cale ferată cale ferată cu semafoare de direcționare unidirecționale
STR_LAI_RAIL_DESCRIPTION_TRACK_WITH_NORMAL_PRESIGNALS           :Cale ferată cale ferată cu semafoare și presemafoare
STR_LAI_RAIL_DESCRIPTION_TRACK_WITH_NORMAL_EXITSIGNALS          :Cale ferată cale ferată cu semafoare și semafoare de ieșire
STR_LAI_RAIL_DESCRIPTION_TRACK_WITH_NORMAL_COMBOSIGNALS         :Cale ferată cale ferată cu semafoare și semafoare combo
STR_LAI_RAIL_DESCRIPTION_TRACK_WITH_NORMAL_PBSSIGNALS           :Cale ferată cale ferată cu semafoare și semafoare de direcționare
STR_LAI_RAIL_DESCRIPTION_TRACK_WITH_NORMAL_NOENTRYSIGNALS       :Cale ferată cale ferată cu semafoare și semafoare de direcționare unidirecționale
STR_LAI_RAIL_DESCRIPTION_TRACK_WITH_PRE_EXITSIGNALS             :Cale ferată cale ferată cu presemafoare și semafoare de ieșire
STR_LAI_RAIL_DESCRIPTION_TRACK_WITH_PRE_COMBOSIGNALS            :Cale ferată cale ferată cu presemafoare și semafoare combo
STR_LAI_RAIL_DESCRIPTION_TRACK_WITH_PRE_PBSSIGNALS              :Cale ferată cale ferată cu presemafoare și semafoare de direcționare
STR_LAI_RAIL_DESCRIPTION_TRACK_WITH_PRE_NOENTRYSIGNALS          :Cale ferată cale ferată cu presemafoare și semafoare de direcționare unidirecționale
STR_LAI_RAIL_DESCRIPTION_TRACK_WITH_EXIT_COMBOSIGNALS           :Cale ferată cale ferată cu semafoare de ieșire și semafoare combo
STR_LAI_RAIL_DESCRIPTION_TRACK_WITH_EXIT_PBSSIGNALS             :Cale ferată cale ferată cu semafoare de ieșire și semafoare direcționale
STR_LAI_RAIL_DESCRIPTION_TRACK_WITH_EXIT_NOENTRYSIGNALS         :Cale ferată cale ferată cu semafoare de ieșire și semafoare direcționale unidirecționale
STR_LAI_RAIL_DESCRIPTION_TRACK_WITH_COMBO_PBSSIGNALS            :Cale ferată cale ferată cu semafoare combo și semafoare direcționale
STR_LAI_RAIL_DESCRIPTION_TRACK_WITH_COMBO_NOENTRYSIGNALS        :Cale ferată cale ferată cu semafoare combo și semafoare direcționale unidirecționale
STR_LAI_RAIL_DESCRIPTION_TRACK_WITH_PBS_NOENTRYSIGNALS          :Cale ferată cale ferată cu semafoare direcționale şi semafoare directionale unidirecționale
STR_LAI_RAIL_DESCRIPTION_TRAIN_DEPOT                            :Cale ferată depou trenuri

STR_LAI_ROAD_DESCRIPTION_ROAD                                   :Şosea
STR_LAI_ROAD_DESCRIPTION_ROAD_WITH_STREETLIGHTS                 :Stradă iluminată
STR_LAI_ROAD_DESCRIPTION_TREE_LINED_ROAD                        :Stradă cu copaci pe margine
STR_LAI_ROAD_DESCRIPTION_ROAD_VEHICLE_DEPOT                     :Autobază
STR_LAI_ROAD_DESCRIPTION_ROAD_RAIL_LEVEL_CROSSING               :Trecere la nivel cu calea ferată
STR_LAI_ROAD_DESCRIPTION_TRAMWAY                                :Şină de tramvai

# Houses come directly from their building names
STR_LAI_TOWN_INDUSTRY_DESCRIPTION_UNDER_CONSTRUCTION            :{STRING} (în construcţie)

STR_LAI_TREE_NAME_TREES                                         :Arbori
STR_LAI_TREE_NAME_RAINFOREST                                    :Pădure tropicală
STR_LAI_TREE_NAME_CACTUS_PLANTS                                 :Cactuşi

STR_LAI_STATION_DESCRIPTION_RAILROAD_STATION                    :Gară
STR_LAI_STATION_DESCRIPTION_AIRCRAFT_HANGAR                     :Hangar
STR_LAI_STATION_DESCRIPTION_AIRPORT                             :Aeroport
STR_LAI_STATION_DESCRIPTION_TRUCK_LOADING_AREA                  :Platformă pentru camioane
STR_LAI_STATION_DESCRIPTION_BUS_STATION                         :Staţie de autobuz
STR_LAI_STATION_DESCRIPTION_SHIP_DOCK                           :Port
STR_LAI_STATION_DESCRIPTION_BUOY                                :Baliză
STR_LAI_STATION_DESCRIPTION_WAYPOINT                            :Punct de tranzit

STR_LAI_WATER_DESCRIPTION_WATER                                 :Apă
STR_LAI_WATER_DESCRIPTION_CANAL                                 :Canal
STR_LAI_WATER_DESCRIPTION_LOCK                                  :Ecluză
STR_LAI_WATER_DESCRIPTION_RIVER                                 :Râu
STR_LAI_WATER_DESCRIPTION_COAST_OR_RIVERBANK                    :Coastă sau mal
STR_LAI_WATER_DESCRIPTION_SHIP_DEPOT                            :Şantier naval

# Industries come directly from their industry names

STR_LAI_TUNNEL_DESCRIPTION_RAILROAD                             :Tunel feroviar
STR_LAI_TUNNEL_DESCRIPTION_ROAD                                 :Tunel rutier

STR_LAI_BRIDGE_DESCRIPTION_RAIL_SUSPENSION_STEEL                :Pod feroviar suspendat din oţel
STR_LAI_BRIDGE_DESCRIPTION_RAIL_GIRDER_STEEL                    :Pod feroviar tip grindă din oţel
STR_LAI_BRIDGE_DESCRIPTION_RAIL_CANTILEVER_STEEL                :Pod feroviar tip arc din oţel
STR_LAI_BRIDGE_DESCRIPTION_RAIL_SUSPENSION_CONCRETE             :Pod feroviar suspendat din beton
STR_LAI_BRIDGE_DESCRIPTION_RAIL_WOODEN                          :Pod feroviar din lemn
STR_LAI_BRIDGE_DESCRIPTION_RAIL_CONCRETE                        :Pod feroviar din beton
STR_LAI_BRIDGE_DESCRIPTION_RAIL_TUBULAR_STEEL                   :Pod feroviar tubular

STR_LAI_BRIDGE_DESCRIPTION_ROAD_SUSPENSION_STEEL                :Pod rutier suspendat din oţel
STR_LAI_BRIDGE_DESCRIPTION_ROAD_GIRDER_STEEL                    :Pod rutier tip grindă din oţel
STR_LAI_BRIDGE_DESCRIPTION_ROAD_CANTILEVER_STEEL                :Pod rutier tip arc din oţel
STR_LAI_BRIDGE_DESCRIPTION_ROAD_SUSPENSION_CONCRETE             :Pod rutier suspendat din beton armat
STR_LAI_BRIDGE_DESCRIPTION_ROAD_WOODEN                          :Pod rutier din lemn
STR_LAI_BRIDGE_DESCRIPTION_ROAD_CONCRETE                        :Pod rutier din beton
STR_LAI_BRIDGE_DESCRIPTION_ROAD_TUBULAR_STEEL                   :Pod rutier tubular

STR_LAI_BRIDGE_DESCRIPTION_AQUEDUCT                             :Apeduct

STR_LAI_OBJECT_DESCRIPTION_TRANSMITTER                          :Transmiţător
STR_LAI_OBJECT_DESCRIPTION_LIGHTHOUSE                           :Far
STR_LAI_OBJECT_DESCRIPTION_COMPANY_HEADQUARTERS                 :Sediu companie
STR_LAI_OBJECT_DESCRIPTION_COMPANY_OWNED_LAND                   :Teren în proprietatea unei companii

# About OpenTTD window
STR_ABOUT_OPENTTD                                               :{WHITE}Despre OpenTTD
STR_ABOUT_ORIGINAL_COPYRIGHT                                    :{BLACK}Copyright original {COPYRIGHT} 1995 Chris Sawyer, Toate drepturile rezervate
STR_ABOUT_VERSION                                               :{BLACK}OpenTTD versiunea {REV}
STR_ABOUT_COPYRIGHT_OPENTTD                                     :{BLACK}OpenTTD {COPYRIGHT} 2002-2019 Echipa OpenTTD

# Framerate display window
STR_FRAMERATE_RATE_GAMELOOP_TOOLTIP                             :{BLACK}Număr de evenimente de joc simulate per secundă.
STR_FRAMERATE_AVERAGE                                           :{WHITE}Medie
STR_FRAMERATE_DATA_POINTS                                       :{BLACK}Date bazate pe măsurători {COMMA}
STR_FRAMERATE_MS_GOOD                                           :{LTBLUE}{DECIMAL} ms
STR_FRAMERATE_GRAPH_MILLISECONDS                                :{TINY_FONT}{COMMA} ms
############ Leave those lines in this order!!
STR_FRAMERATE_VIDEO                                             :{BLACK}Ieșire video:
############ End of leave-in-this-order
############ Leave those lines in this order!!
############ End of leave-in-this-order


# Framerate display window
############ Leave those lines in this order!!
############ End of leave-in-this-order
############ Leave those lines in this order!!
############ End of leave-in-this-order


# Save/load game/scenario
STR_SAVELOAD_SAVE_CAPTION                                       :{WHITE}Salvează joc
STR_SAVELOAD_LOAD_CAPTION                                       :{WHITE}Încarcă joc
STR_SAVELOAD_SAVE_SCENARIO                                      :{WHITE}Salvează scenariu
STR_SAVELOAD_LOAD_SCENARIO                                      :{WHITE}Încarcă scenariu
STR_SAVELOAD_LOAD_HEIGHTMAP                                     :{WHITE}Încarcă harta înălţimilor
STR_SAVELOAD_SAVE_HEIGHTMAP                                     :{WHITE}Salvează harta înălţimilor
STR_SAVELOAD_HOME_BUTTON                                        :{BLACK}Click aici pentru a ajunge la directorul predefinit pentru salvări
STR_SAVELOAD_BYTES_FREE                                         :{BLACK}{BYTES} liberi
STR_SAVELOAD_LIST_TOOLTIP                                       :{BLACK}Lista de discuri, directoare şi fişiere cu jocuri salvate
STR_SAVELOAD_EDITBOX_TOOLTIP                                    :{BLACK}Numele selectat pentru un joc salvat
STR_SAVELOAD_DELETE_BUTTON                                      :{BLACK}Şterge
STR_SAVELOAD_DELETE_TOOLTIP                                     :{BLACK}Şterge jocul salvat selectat
STR_SAVELOAD_SAVE_BUTTON                                        :{BLACK}Salvează
STR_SAVELOAD_SAVE_TOOLTIP                                       :{BLACK}Salvează cu numele selectat jocul curent
STR_SAVELOAD_LOAD_BUTTON                                        :{BLACK}Încarcă
STR_SAVELOAD_LOAD_TOOLTIP                                       :{BLACK}Încarcă salvarea selectată
STR_SAVELOAD_LOAD_HEIGHTMAP_TOOLTIP                             :{BLACK}Încarcă harta selectată
STR_SAVELOAD_DETAIL_CAPTION                                     :{BLACK}Detalii joc
STR_SAVELOAD_DETAIL_NOT_AVAILABLE                               :{BLACK}Nicio informaţie disponibilă
STR_SAVELOAD_DETAIL_COMPANY_INDEX                               :{SILVER}{COMMA}: {WHITE}{STRING}
STR_SAVELOAD_DETAIL_GRFSTATUS                                   :{SILVER}NewGRF: {WHITE}{STRING}
STR_SAVELOAD_FILTER_TITLE                                       :{BLACK}Filtrare după:

STR_SAVELOAD_OSKTITLE                                           :{BLACK}Introduceţi un nume pentru salvare

# World generation
STR_MAPGEN_WORLD_GENERATION_CAPTION                             :{WHITE}Generare lume
STR_MAPGEN_MAPSIZE                                              :{BLACK}Mărime hartă:
STR_MAPGEN_MAPSIZE_TOOLTIP                                      :{BLACK}Alege mărimea hărții folosind ca unitate de măsură suprafețele. Numărul de suprafețe disponibile va fi puțin mai mic decât această valoare
STR_MAPGEN_BY                                                   :{BLACK}*
STR_MAPGEN_NUMBER_OF_TOWNS                                      :{BLACK}Nr. de oraşe:
STR_MAPGEN_DATE                                                 :{BLACK}Data:
STR_MAPGEN_NUMBER_OF_INDUSTRIES                                 :{BLACK}Nr. de industrii:
STR_MAPGEN_MAX_HEIGHTLEVEL                                      :{BLACK}Înălţimea maximă a harţii:
STR_MAPGEN_MAX_HEIGHTLEVEL_UP                                   :{BLACK}Măreşte înălţimea maximă a munţilor pe hartă cu unu
STR_MAPGEN_MAX_HEIGHTLEVEL_DOWN                                 :{BLACK}Reduce înălţimea maximă a munţilor pe hartă cu unu
STR_MAPGEN_SNOW_LINE_HEIGHT                                     :{BLACK}Înălţimea zăpezii:
STR_MAPGEN_SNOW_LINE_UP                                         :{BLACK}Mută linia zăpezii cu un punct în sus
STR_MAPGEN_SNOW_LINE_DOWN                                       :{BLACK}Mută linia zăpezii cu un punct în jos
STR_MAPGEN_LAND_GENERATOR                                       :{BLACK}Generator de teren:
STR_MAPGEN_TREE_PLACER                                          :{BLACK}Algoritm arbore:
STR_MAPGEN_TERRAIN_TYPE                                         :{BLACK}Tip teren:
STR_MAPGEN_QUANTITY_OF_SEA_LAKES                                :{BLACK}Nivelul mării:
STR_MAPGEN_QUANTITY_OF_RIVERS                                   :{BLACK}Râuri:
STR_MAPGEN_SMOOTHNESS                                           :{BLACK}Netezime:
STR_MAPGEN_VARIETY                                              :{BLACK}Distribuţia varietăţii:
STR_MAPGEN_GENERATE                                             :{WHITE}Generează

# Strings for map borders at game generation
STR_MAPGEN_BORDER_TYPE                                          :{BLACK}Margine:
STR_MAPGEN_NORTHWEST                                            :{BLACK}Nord-vest
STR_MAPGEN_NORTHEAST                                            :{BLACK}Nord-est
STR_MAPGEN_SOUTHEAST                                            :{BLACK}Sud-est
STR_MAPGEN_SOUTHWEST                                            :{BLACK}Sud-vest
STR_MAPGEN_BORDER_FREEFORM                                      :{BLACK}Pământ
STR_MAPGEN_BORDER_WATER                                         :{BLACK}Apă
STR_MAPGEN_BORDER_RANDOM                                        :{BLACK}Aleator
STR_MAPGEN_BORDER_RANDOMIZE                                     :{BLACK}Aleator
STR_MAPGEN_BORDER_MANUAL                                        :{BLACK}Manual

STR_MAPGEN_HEIGHTMAP_ROTATION                                   :{BLACK}Rotaţie hartă înălţimi:
STR_MAPGEN_HEIGHTMAP_NAME                                       :{BLACK}Nume hartă înălţimi:
STR_MAPGEN_HEIGHTMAP_SIZE_LABEL                                 :{BLACK}Dimensiune:
STR_MAPGEN_HEIGHTMAP_SIZE                                       :{ORANGE}{NUM} x {NUM}

STR_MAPGEN_MAX_HEIGHTLEVEL_QUERY_CAPT                           :{WHITE}Modifică înălţimea maximă a harţi
STR_MAPGEN_SNOW_LINE_QUERY_CAPT                                 :{WHITE}Modifică înălţimea zăpezii
STR_MAPGEN_START_DATE_QUERY_CAPT                                :{WHITE}Modifică anul de început

# SE Map generation
STR_SE_MAPGEN_CAPTION                                           :{WHITE}Tipul scenariului
STR_SE_MAPGEN_FLAT_WORLD                                        :{WHITE}Teren plat
STR_SE_MAPGEN_FLAT_WORLD_TOOLTIP                                :{BLACK}Generează un teren plat
STR_SE_MAPGEN_RANDOM_LAND                                       :{WHITE}Teren aleator
STR_SE_MAPGEN_FLAT_WORLD_HEIGHT                                 :{BLACK}Înălţimea terenului plat:
STR_SE_MAPGEN_FLAT_WORLD_HEIGHT_DOWN                            :{BLACK}Mută înălţimea terenului plat cu o unitate în jos
STR_SE_MAPGEN_FLAT_WORLD_HEIGHT_UP                              :{BLACK}Mută înălţimea terenului plat cu o unitate în sus

STR_SE_MAPGEN_FLAT_WORLD_HEIGHT_QUERY_CAPT                      :{WHITE}Modifică înălţimea terenului plat

# Map generation progress
STR_GENERATION_WORLD                                            :{WHITE}Generez lumea...
STR_GENERATION_ABORT                                            :{BLACK}Anulează
STR_GENERATION_ABORT_CAPTION                                    :{WHITE}Anulează Generarea Lumii
STR_GENERATION_ABORT_MESSAGE                                    :{YELLOW}Sigur doreşti să anulezi generarea?
STR_GENERATION_PROGRESS                                         :{WHITE}{NUM}% efectuat
STR_GENERATION_PROGRESS_NUM                                     :{BLACK}{NUM} / {NUM}
STR_GENERATION_WORLD_GENERATION                                 :{BLACK}Generare lume
STR_GENERATION_RIVER_GENERATION                                 :{BLACK}Generarea râurilor
STR_GENERATION_TREE_GENERATION                                  :{BLACK}Generare arbori
STR_GENERATION_OBJECT_GENERATION                                :{BLACK}Generare fixă
STR_GENERATION_CLEARING_TILES                                   :{BLACK}Generare zonă dură şi pietroasă
STR_GENERATION_SETTINGUP_GAME                                   :{BLACK}Se configurează jocul
STR_GENERATION_PREPARING_TILELOOP                               :{BLACK}Initializez ciclul dalelor
STR_GENERATION_PREPARING_SCRIPT                                 :{BLACK}Se rulează script-ul
STR_GENERATION_PREPARING_GAME                                   :{BLACK}Pregătesc jocul

# NewGRF settings
STR_NEWGRF_SETTINGS_CAPTION                                     :{WHITE}Setări NewGRF
STR_NEWGRF_SETTINGS_INFO_TITLE                                  :{WHITE}Informaţie detaliată NewGRF
STR_NEWGRF_SETTINGS_ACTIVE_LIST                                 :{WHITE}Fişiere NewGRF active
STR_NEWGRF_SETTINGS_INACTIVE_LIST                               :{WHITE}Fişiere NewGRF inactive
STR_NEWGRF_SETTINGS_SELECT_PRESET                               :{ORANGE}Selectează preset:
STR_NEWGRF_FILTER_TITLE                                         :{ORANGE}Filtru:
STR_NEWGRF_SETTINGS_PRESET_LIST_TOOLTIP                         :{BLACK}Încarcă presetarea selectată
STR_NEWGRF_SETTINGS_PRESET_SAVE                                 :{BLACK}Salvează presetare
STR_NEWGRF_SETTINGS_PRESET_SAVE_TOOLTIP                         :{BLACK}Salvează lista curentă ca presetare
STR_NEWGRF_SETTINGS_PRESET_SAVE_QUERY                           :{BLACK}Introduceţi un nume pentru presetare
STR_NEWGRF_SETTINGS_PRESET_DELETE                               :{BLACK}Şterge presetarea
STR_NEWGRF_SETTINGS_PRESET_DELETE_TOOLTIP                       :{BLACK}Şterge presetarea selectată
STR_NEWGRF_SETTINGS_ADD                                         :{BLACK}Adaugă
STR_NEWGRF_SETTINGS_ADD_FILE_TOOLTIP                            :{BLACK}Adaugă fişierul NewGRF ales în configuraţie
STR_NEWGRF_SETTINGS_RESCAN_FILES                                :{BLACK}Redetectează fişierele
STR_NEWGRF_SETTINGS_RESCAN_FILES_TOOLTIP                        :{BLACK}Actualizează lista de fişiere NewGRF disponibile
STR_NEWGRF_SETTINGS_REMOVE                                      :{BLACK}Elimină
STR_NEWGRF_SETTINGS_REMOVE_TOOLTIP                              :{BLACK}Elimină fişierul NewGRF selectat din listă
STR_NEWGRF_SETTINGS_MOVEUP                                      :{BLACK}Mută în sus
STR_NEWGRF_SETTINGS_MOVEUP_TOOLTIP                              :{BLACK}Mută fişierul NewGRF selectat mai sus în listă
STR_NEWGRF_SETTINGS_MOVEDOWN                                    :{BLACK}Mută în jos
STR_NEWGRF_SETTINGS_MOVEDOWN_TOOLTIP                            :{BLACK}Mută fişierul NewGRF selectat mai jos în listă
STR_NEWGRF_SETTINGS_UPGRADE                                     :{BLACK}Upgrade
STR_NEWGRF_SETTINGS_UPGRADE_TOOLTIP                             :{BLACK}Actualizați fișierele NewGRF pentru care aveți o versiune mai nouă instalată
STR_NEWGRF_SETTINGS_FILE_TOOLTIP                                :{BLACK}O listă a fişierelor NewGRF instalate

STR_NEWGRF_SETTINGS_SET_PARAMETERS                              :{BLACK}Setează parametri
STR_NEWGRF_SETTINGS_SHOW_PARAMETERS                             :{BLACK}Afișează parametrii
STR_NEWGRF_SETTINGS_TOGGLE_PALETTE                              :{BLACK}Comută paleta
STR_NEWGRF_SETTINGS_TOGGLE_PALETTE_TOOLTIP                      :{BLACK}Schimbă paleta pentru NewGRF-ul selectat.{}Efectuează acest lucru când grafica din acest NewGRF este roz în joc
STR_NEWGRF_SETTINGS_APPLY_CHANGES                               :{BLACK}Aplică schimbările

STR_NEWGRF_SETTINGS_FIND_MISSING_CONTENT_BUTTON                 :{BLACK}Caută online resursele lipsă
STR_NEWGRF_SETTINGS_FIND_MISSING_CONTENT_TOOLTIP                :{BLACK}Verifică dacă resursele care lipsesc pot fi găsite online

STR_NEWGRF_SETTINGS_FILENAME                                    :{BLACK}Nume fişier: {SILVER}{STRING}
STR_NEWGRF_SETTINGS_GRF_ID                                      :{BLACK}ID GRF: {SILVER}{STRING}
STR_NEWGRF_SETTINGS_VERSION                                     :{BLACK}Versiune: {SILVER}{NUM}
STR_NEWGRF_SETTINGS_MIN_VERSION                                 :{BLACK}Vers. minimă compatibilă: {SILVER}{NUM}
STR_NEWGRF_SETTINGS_MD5SUM                                      :{BLACK}MD5sum: {SILVER}{STRING}
STR_NEWGRF_SETTINGS_PALETTE                                     :{BLACK}Paletă: {SILVER}{STRING}
STR_NEWGRF_SETTINGS_PARAMETER                                   :{BLACK}Parametri: {SILVER}{STRING}

STR_NEWGRF_SETTINGS_NO_INFO                                     :{BLACK}Nicio informaţie disponibilă
STR_NEWGRF_SETTINGS_NOT_FOUND                                   :{RED}Niciun fisier potrivit
STR_NEWGRF_SETTINGS_DISABLED                                    :{RED}Dezactivat
STR_NEWGRF_SETTINGS_INCOMPATIBLE                                :{RED}Incompatibil cu această versiune de OpenTTD

# NewGRF save preset window
STR_SAVE_PRESET_TITLE                                           :{BLACK}Adaugă denumire presetare
STR_SAVE_PRESET_CANCEL                                          :{BLACK}Anulează
STR_SAVE_PRESET_CANCEL_TOOLTIP                                  :{BLACK}Nu schimba setarea implicită
STR_SAVE_PRESET_SAVE_TOOLTIP                                    :{BLACK}Salvează setarea pe numele selectat

# NewGRF parameters window
STR_NEWGRF_PARAMETERS_CAPTION                                   :{WHITE}Schimbă parametrii NewGRF
STR_NEWGRF_PARAMETERS_CLOSE                                     :{BLACK}Închide
STR_NEWGRF_PARAMETERS_RESET                                     :{BLACK}Resetează
STR_NEWGRF_PARAMETERS_RESET_TOOLTIP                             :{BLACK}Setează toţii parametrii la valorile implicite
STR_NEWGRF_PARAMETERS_DEFAULT_NAME                              :Parametru {NUM}
STR_NEWGRF_PARAMETERS_SETTING                                   :{STRING}: {ORANGE}{STRING}
STR_NEWGRF_PARAMETERS_NUM_PARAM                                 :{LTBLUE}Număr de parametrii: {ORANGE}{NUM}

# NewGRF inspect window
STR_NEWGRF_INSPECT_CAPTION                                      :{WHITE}Inspectează - {STRING}
STR_NEWGRF_INSPECT_PARENT_BUTTON                                :{BLACK}Părinte
STR_NEWGRF_INSPECT_PARENT_TOOLTIP                               :{BLACK}Analizează obiectul scopului parintelui

STR_NEWGRF_INSPECT_CAPTION_OBJECT_AT                            :{STRING} la {HEX}
STR_NEWGRF_INSPECT_CAPTION_OBJECT_AT_OBJECT                     :Obiect
STR_NEWGRF_INSPECT_CAPTION_OBJECT_AT_RAIL_TYPE                  :Tip şină

STR_NEWGRF_INSPECT_QUERY_CAPTION                                :{WHITE}Parametru variabilă 60+x NewGRF (hexadecimal)

# Sprite aligner window
STR_SPRITE_ALIGNER_CAPTION                                      :{WHITE}Aliniere imagine {COMMA} ({STRING})
STR_SPRITE_ALIGNER_NEXT_BUTTON                                  :{BLACK}Imaginea următoare
STR_SPRITE_ALIGNER_NEXT_TOOLTIP                                 :{BLACK}Mergi la următoarea imagine normală, sărind peste pseudo-imagini, recolorări sau fonturi şi reporneşte când s-a ajuns la sfârşit
STR_SPRITE_ALIGNER_GOTO_BUTTON                                  :{BLACK}Mergi la imagine
STR_SPRITE_ALIGNER_GOTO_TOOLTIP                                 :{BLACK}Mergi la imaginea indicată. Dacă nu este o imagine normală, mergi la următoarea imagine normală
STR_SPRITE_ALIGNER_PREVIOUS_BUTTON                              :{BLACK}Imaginea precedentă
STR_SPRITE_ALIGNER_PREVIOUS_TOOLTIP                             :{BLACK}Mergi la precedenta imagine normală, sărind peste pseudo-imagini, recolorări sau fonturi şi reporneşte când s-a ajuns la sfârşit
STR_SPRITE_ALIGNER_SPRITE_TOOLTIP                               :{BLACK}Reprezentarea imaginii curente. Aliniamentul este ignorat
STR_SPRITE_ALIGNER_MOVE_TOOLTIP                                 :{BLACK}Mișcă imaginea schimbând distanțele pe axele X şi Y. Ctrl+Clic pentru mutarea imaginii câte opt unități la un pas
STR_SPRITE_ALIGNER_RESET_BUTTON                                 :{BLACK}Resetează relativele
STR_SPRITE_ALIGNER_RESET_TOOLTIP                                :{BLACK}Resetază limitele relative actuale
STR_SPRITE_ALIGNER_OFFSETS_ABS                                  :{BLACK}Limita X: {NUM}, Limita Y: {NUM} (Absolut)
STR_SPRITE_ALIGNER_OFFSETS_REL                                  :{BLACK}Limita X: {NUM}, Limita Y: {NUM} (Relativ)
STR_SPRITE_ALIGNER_PICKER_BUTTON                                :{BLACK}Alege imagine
STR_SPRITE_ALIGNER_PICKER_TOOLTIP                               :{BLACK}Alege o imagine de oriunde de pe ecran

STR_SPRITE_ALIGNER_GOTO_CAPTION                                 :{WHITE}Mergi la imagine

# NewGRF (self) generated warnings/errors
STR_NEWGRF_ERROR_MSG_INFO                                       :{SILVER}{STRING}
STR_NEWGRF_ERROR_MSG_WARNING                                    :{RED}Atenţie: {SILVER}{STRING}
STR_NEWGRF_ERROR_MSG_ERROR                                      :{RED}Eroare: {SILVER}{STRING}
STR_NEWGRF_ERROR_MSG_FATAL                                      :{RED}Fatal: {SILVER}{STRING}
STR_NEWGRF_ERROR_FATAL_POPUP                                    :{WHITE}O eroare fatală NewGRF a avut loc:{}{STRING}
STR_NEWGRF_ERROR_VERSION_NUMBER                                 :{1:STRING} nu va funcţiona cu versiunea TTDPatch raportată de OpenTTD
STR_NEWGRF_ERROR_DOS_OR_WINDOWS                                 :{1:STRING} este pentru versiunea {STRING} a TTD
STR_NEWGRF_ERROR_UNSET_SWITCH                                   :{1:STRING} este conceput pentru a fi folosit cu {STRING}
STR_NEWGRF_ERROR_INVALID_PARAMETER                              :Parametru invalid pentru {1:STRING}: parametrul {STRING} ({NUM})
STR_NEWGRF_ERROR_LOAD_BEFORE                                    :{1:STRING} trebuie să fie încărcat înaintea {STRING}
STR_NEWGRF_ERROR_LOAD_AFTER                                     :{1:STRING} trebuie să fie încărcat după {STRING}
STR_NEWGRF_ERROR_OTTD_VERSION_NUMBER                            :{1:STRING} necesită OpenTTD versiunea {STRING} sau mai nouă
STR_NEWGRF_ERROR_AFTER_TRANSLATED_FILE                          :fişierul GRF conceput pentru traducere
STR_NEWGRF_ERROR_TOO_MANY_NEWGRFS_LOADED                        :Sunt încărcate prea multe NewGRF-uri
STR_NEWGRF_ERROR_STATIC_GRF_CAUSES_DESYNC                       :Încărcarea {1:STRING} ca un NewGRF static cu {STRING} ar putea cauza desincronizări
STR_NEWGRF_ERROR_UNEXPECTED_SPRITE                              :Element grafic neașteptat (sprite {3:NUM})
STR_NEWGRF_ERROR_UNKNOWN_PROPERTY                               :Proprietate necunoscută pentru Acțiunea 0 {4:HEX} (sprite {3:NUM})
STR_NEWGRF_ERROR_INVALID_ID                                     :Încercare de a folosi un ID invalid (sprite {3:NUM})
STR_NEWGRF_ERROR_CORRUPT_SPRITE                                 :{YELLOW}{STRING} conţine o imagine coruptă. Toate imaginile corupte vor fi afişate ca semne de întrebare (?) roşii
STR_NEWGRF_ERROR_MULTIPLE_ACTION_8                              :Conține mai multe intrări pentru Acțiunea 8 (sprite {3:NUM})
STR_NEWGRF_ERROR_READ_BOUNDS                                    :Citire după sfârşitul preudo-elementului grafic (sprite {3:NUM})
STR_NEWGRF_ERROR_GRM_FAILED                                     :Resursele GRF solicitate nu sunt disponibile (sprite {3:NUM})
STR_NEWGRF_ERROR_FORCEFULLY_DISABLED                            :{1:STRING} a fost dezactivat de {STRING}
STR_NEWGRF_ERROR_INVALID_SPRITE_LAYOUT                          :Structură necunoscută/invalidă pentru elementul grafic (sprite {3:NUM})

# NewGRF related 'general' warnings
STR_NEWGRF_POPUP_CAUTION_CAPTION                                :{WHITE}Atenţie!
STR_NEWGRF_CONFIRMATION_TEXT                                    :{YELLOW}Eşti pe cale să faci modificări într-un joc activ. Aceasta poate destabiliza OpenTTD. Nu raporta probleme de acest gen.{}Eşti absolut sigur că vrei să faci asta?

STR_NEWGRF_DUPLICATE_GRFID                                      :{WHITE}Nu pot adăuga fişierul: ID GRF duplicat
STR_NEWGRF_COMPATIBLE_LOADED                                    :{ORANGE}Nu am găsit niciun fişier corespunzător (am încărcat un GRF compatibil)
STR_NEWGRF_TOO_MANY_NEWGRFS                                     :{WHITE}Nu pot adăuga fișierul: Limita de fișiere NewGRF este atinsă

STR_NEWGRF_COMPATIBLE_LOAD_WARNING                              :{WHITE}GRF-uri compatibile au fost încărcate pentru fişierele lipsă
STR_NEWGRF_DISABLED_WARNING                                     :{WHITE}Fişierele GRF lipsă au fost dezactivate
STR_NEWGRF_UNPAUSE_WARNING_TITLE                                :{YELLOW}Fişier(e) GRF lipsă
STR_NEWGRF_UNPAUSE_WARNING                                      :{WHITE}Reluarea jocului poate bloca OpenTTD. Nu raportaţi bug-uri pentru blocările ulterioare.{}Sigur doreşti să reiei jocul?

# NewGRF status
STR_NEWGRF_LIST_NONE                                            :Nimic
STR_NEWGRF_LIST_ALL_FOUND                                       :Toate fişierele necesare sunt prezente
STR_NEWGRF_LIST_COMPATIBLE                                      :{YELLOW}Fişiere compatibile găsite
STR_NEWGRF_LIST_MISSING                                         :{RED}Fişiere lipsă

# NewGRF 'it's broken' warnings
STR_NEWGRF_BROKEN                                               :{WHITE}Comportamentul NewGRF '{0:STRING}' poate cauza desincronizări şi/sau blocări
STR_NEWGRF_BROKEN_POWERED_WAGON                                 :{WHITE}A modificat starea trenului pentru '{1:ENGINE}' când nu se afla în depou
STR_NEWGRF_BROKEN_VEHICLE_LENGTH                                :{WHITE}A modificat lungimea vehiculului pentru '{1:ENGINE}' când nu se afla în depou
STR_BROKEN_VEHICLE_LENGTH                                       :{WHITE}Trenul '{VEHICLE}', aparţinând '{COMPANY}' nu are o lungime validă. Probabil este o problemă cu fişierele NewGRF. Jocul s-ar putea desincroniza sau bloca

STR_NEWGRF_BUGGY                                                :{WHITE}NewGRF '{0:STRING}' produce informaţii incorecte
STR_NEWGRF_BUGGY_ARTICULATED_CARGO                              :{WHITE}Datele despre marfa/regarnisire pentru '{1:ENGINE}' diferă de valorile iniţiale după construcţie. Acest lucru ar putea cauza eşuarea autorenovarii/schimbarii.
STR_NEWGRF_BUGGY_ENDLESS_PRODUCTION_CALLBACK                    :{WHITE}'{1:STRING}' a cauzat o buclă infinită în funcţia de producţie
STR_NEWGRF_BUGGY_UNKNOWN_CALLBACK_RESULT                        :{WHITE}Execuția {1:HEX} a returnat răspunsul invalid/necunoscut {2:HEX}

# 'User removed essential NewGRFs'-placeholders for stuff without specs
STR_NEWGRF_INVALID_CARGO                                        :<cargo invalid>
STR_NEWGRF_INVALID_CARGO_ABBREV                                 :??
STR_NEWGRF_INVALID_CARGO_QUANTITY                               :{COMMA} de <cargo invalid>
STR_NEWGRF_INVALID_ENGINE                                       :<model vehicul invalid>
STR_NEWGRF_INVALID_INDUSTRYTYPE                                 :<tip de industrie invalid>

# Placeholders for other invalid stuff, e.g. vehicles that have gone (Game Script).
STR_INVALID_VEHICLE                                             :<vehicul invalid>

# NewGRF scanning window
STR_NEWGRF_SCAN_CAPTION                                         :{WHITE}Scanez resursele NewGRF
STR_NEWGRF_SCAN_MESSAGE                                         :{BLACK}Se scanează resursele NewGRF. În funcție de numărul acestora, această operație poate dura un timp...
STR_NEWGRF_SCAN_STATUS                                          :{BLACK}{NUM} resurs{P 0 "ă" "e"} NewGRF scanat{P "ă" "e"} din aproximativ {NUM} resurs{P "ă" "e"} NewGRF disponibil{P "ă" "e"}
STR_NEWGRF_SCAN_ARCHIVES                                        :Scanez pentru arhive

# Sign list window
STR_SIGN_LIST_CAPTION                                           :{WHITE}Lista de semne - {COMMA} Semne
STR_SIGN_LIST_MATCH_CASE                                        :{BLACK}Potrivire majuscule/minuscule
STR_SIGN_LIST_MATCH_CASE_TOOLTIP                                :{BLACK}Comută potrivirea de majuscule/minuscule când se compara numele semnelor cu textul filtrului

# Sign window
STR_EDIT_SIGN_CAPTION                                           :{WHITE}Editează textul semnului
STR_EDIT_SIGN_NEXT_SIGN_TOOLTIP                                 :{BLACK}Mergi la semnul urmator
STR_EDIT_SIGN_PREVIOUS_SIGN_TOOLTIP                             :{BLACK}Mergi la semnul anterior

STR_EDIT_SIGN_SIGN_OSKTITLE                                     :{BLACK}Introdu un nume pentru semn

# Town directory window
STR_TOWN_DIRECTORY_CAPTION                                      :{WHITE}Oraşe
STR_TOWN_DIRECTORY_NONE                                         :{ORANGE}- Nimic -
STR_TOWN_DIRECTORY_TOWN                                         :{ORANGE}{TOWN}{BLACK} ({COMMA})
STR_TOWN_DIRECTORY_LIST_TOOLTIP                                 :{BLACK}Numele oraşelor - clic pe un nume pentru a centra imaginea pe oraşul respectiv. Ctrl+Click deshide o fereastra cu locaţia oraşului
STR_TOWN_POPULATION                                             :{BLACK}Populaţia totală: {COMMA}

# Town view window
STR_TOWN_VIEW_TOWN_CAPTION                                      :{WHITE}{TOWN}
STR_TOWN_VIEW_CITY_CAPTION                                      :{WHITE}{TOWN} (Metropolă)
STR_TOWN_VIEW_POPULATION_HOUSES                                 :{BLACK}Populaţia: {ORANGE}{COMMA}{BLACK}  Locuinţe: {ORANGE}{COMMA}
<<<<<<< HEAD
=======
STR_TOWN_VIEW_CARGO_LAST_MONTH_MAX                              :{BLACK}{CARGO_LIST} luna trecută: {ORANGE}{COMMA}{BLACK}  max: {ORANGE}{COMMA}
>>>>>>> 01261dae
STR_TOWN_VIEW_CARGO_FOR_TOWNGROWTH                              :{BLACK}Transporturi necesare dezvoltării oraşului:
STR_TOWN_VIEW_CARGO_FOR_TOWNGROWTH_REQUIRED_GENERAL             :{ORANGE}{STRING}{RED} necesare
STR_TOWN_VIEW_CARGO_FOR_TOWNGROWTH_REQUIRED_WINTER              :{ORANGE}{STRING}{BLACK} necesare iarna
STR_TOWN_VIEW_CARGO_FOR_TOWNGROWTH_DELIVERED_GENERAL            :{ORANGE}{STRING}{GREEN} livrate
STR_TOWN_VIEW_CARGO_FOR_TOWNGROWTH_REQUIRED                     :{ORANGE}{CARGO_TINY} / {CARGO_LONG}{RED} (mai sunt necesare)
STR_TOWN_VIEW_CARGO_FOR_TOWNGROWTH_DELIVERED                    :{ORANGE}{CARGO_TINY} / {CARGO_LONG}{GREEN} (livrate)
STR_TOWN_VIEW_TOWN_GROWS_EVERY                                  :{BLACK}Orașul crește la fiecare {ORANGE}{COMMA}{BLACK} zi{P "" le}
STR_TOWN_VIEW_TOWN_GROWS_EVERY_FUNDED                           :{BLACK}Orașul crește la fiecare {ORANGE}{COMMA}{BLACK} zi{P "" le} (cu fonduri)
STR_TOWN_VIEW_TOWN_GROW_STOPPED                                 :{BLACK}Orașul {RED}nu{BLACK} crește
STR_TOWN_VIEW_NOISE_IN_TOWN                                     :{BLACK}Limita zgomotului în oraş: {ORANGE}{COMMA}{BLACK}  maxim: {ORANGE}{COMMA}
STR_TOWN_VIEW_CENTER_TOOLTIP                                    :{BLACK}Centrează imaginea pe locaţia oraşului. Ctrl+Click deshide o fereastra cu locaţia oraşului
STR_TOWN_VIEW_LOCAL_AUTHORITY_BUTTON                            :{BLACK}Autorit. locală
STR_TOWN_VIEW_LOCAL_AUTHORITY_TOOLTIP                           :{BLACK}Afişează informaţii referitoare la autoritatea locală
STR_TOWN_VIEW_RENAME_TOOLTIP                                    :{BLACK}Schimbă numele oraşului

STR_TOWN_VIEW_EXPAND_BUTTON                                     :{BLACK}Extinde
STR_TOWN_VIEW_EXPAND_TOOLTIP                                    :{BLACK}Măreşte dimensiunile oraşului
STR_TOWN_VIEW_DELETE_BUTTON                                     :{BLACK}Şterge
STR_TOWN_VIEW_DELETE_TOOLTIP                                    :{BLACK}Şterge acest oraş

STR_TOWN_VIEW_RENAME_TOWN_BUTTON                                :Redenumire oraş

# Town local authority window
STR_LOCAL_AUTHORITY_CAPTION                                     :{WHITE}Autoritatea locală din {TOWN}
STR_LOCAL_AUTHORITY_COMPANY_RATINGS                             :{BLACK}Evaluarea companiilor de transport:
STR_LOCAL_AUTHORITY_COMPANY_RATING                              :{YELLOW}{COMPANY} {COMPANY_NUM}: {ORANGE}{STRING}
STR_LOCAL_AUTHORITY_ACTIONS_TITLE                               :{BLACK}Acţiuni disponibile:
STR_LOCAL_AUTHORITY_ACTIONS_TOOLTIP                             :{BLACK}Lista de acţiuni disponibile pentru acest oraş - clic pe fiecare pentru mai multe detalii
STR_LOCAL_AUTHORITY_DO_IT_BUTTON                                :{BLACK}Alege
STR_LOCAL_AUTHORITY_DO_IT_TOOLTIP                               :{BLACK}Activează acţiunea selectată din listă

STR_LOCAL_AUTHORITY_ACTION_SMALL_ADVERTISING_CAMPAIGN           :Campanie publicitară mică
STR_LOCAL_AUTHORITY_ACTION_MEDIUM_ADVERTISING_CAMPAIGN          :Campanie publicitară medie
STR_LOCAL_AUTHORITY_ACTION_LARGE_ADVERTISING_CAMPAIGN           :Campanie publicitară mare
STR_LOCAL_AUTHORITY_ACTION_ROAD_RECONSTRUCTION                  :Finanţează reconstrucţia străzilor
STR_LOCAL_AUTHORITY_ACTION_STATUE_OF_COMPANY                    :Ridică un monument dedicat preşedintelui companiei
STR_LOCAL_AUTHORITY_ACTION_NEW_BUILDINGS                        :Finanţează construcţia de noi clădiri
STR_LOCAL_AUTHORITY_ACTION_EXCLUSIVE_TRANSPORT                  :Cumpără drepturi exclusive de transport
STR_LOCAL_AUTHORITY_ACTION_BRIBE                                :Mituieşte autoritatea locală

STR_LOCAL_AUTHORITY_ACTION_TOOLTIP_SMALL_ADVERTISING            :{YELLOW}Iniţiază o campanie publicitară mică pentru a atrage mai mulţi călători şi mai multe mărfuri spre compania ta.{} Cost: {CURRENCY_LONG}
STR_LOCAL_AUTHORITY_ACTION_TOOLTIP_MEDIUM_ADVERTISING           :{YELLOW}Iniţiază o campanie publicitară medie pentru a atrage mai mulţi călători şi mai multe mărfuri spre compania ta.{} Cost: {CURRENCY_LONG}
STR_LOCAL_AUTHORITY_ACTION_TOOLTIP_LARGE_ADVERTISING            :{YELLOW}Iniţiază o mare campanie publicitară pentru a atrage mai mulţi călători şi mai multe mărfuri spre compania ta.{} Cost: {CURRENCY_LONG}
STR_LOCAL_AUTHORITY_ACTION_TOOLTIP_ROAD_RECONSTRUCTION          :{YELLOW}Finanţează reconstrucţia străzilor locale. Acest lucru cauzează perturbări majore ale traficului rutier timp de până la 6 luni.{} Cost: {CURRENCY_LONG}
STR_LOCAL_AUTHORITY_ACTION_TOOLTIP_STATUE_OF_COMPANY            :{YELLOW}Construieşte o statuie în cinstea companiei tale.{} Cost: {CURRENCY_LONG}
STR_LOCAL_AUTHORITY_ACTION_TOOLTIP_NEW_BUILDINGS                :{YELLOW}Finanţează construcţia de noi clădiri comerciale în oraş.{} Cost: {CURRENCY_LONG}
STR_LOCAL_AUTHORITY_ACTION_TOOLTIP_EXCLUSIVE_TRANSPORT          :{YELLOW}Cumpără drepturi exclusive de transport în acest oraş pe o perioadă de un an. Autorităţile locale vor permite doar companiei tale să transporte călători şi mărfuri.{} Cost: {CURRENCY_LONG}
STR_LOCAL_AUTHORITY_ACTION_TOOLTIP_BRIBE                        :{YELLOW}Mituieşte autorităţile locale pentru a-ţi îmbunătăţi ratingul, dar cu riscul de a fi prins şi de a plăti amenzi serioase.{} Cost: {CURRENCY_LONG}

# Goal window
STR_GOALS_CAPTION                                               :{WHITE}{COMPANY} Scopuri
STR_GOALS_SPECTATOR_CAPTION                                     :{WHITE}Scopuri globale
STR_GOALS_GLOBAL_TITLE                                          :{BLACK}Ţinte globale:
STR_GOALS_TEXT                                                  :{ORANGE}{STRING}
STR_GOALS_NONE                                                  :{ORANGE}- Nici unul -
STR_GOALS_SPECTATOR_NONE                                        :{ORANGE}- Nu este aplicabil -
STR_GOALS_PROGRESS                                              :{ORANGE}{STRING}
STR_GOALS_PROGRESS_COMPLETE                                     :{GREEN}{STRING}
STR_GOALS_COMPANY_TITLE                                         :{BLACK}Ţintele companiei:
STR_GOALS_TOOLTIP_CLICK_ON_SERVICE_TO_CENTER                    :{BLACK}Click pe ţintă pentru a centra ecranul principal pe industrie/oraş/zonă. Ctrl+Click deschide o fereastră nouă de vizualizare a industriei/oraşului/zonei

# Goal question window
STR_GOAL_QUESTION_CAPTION_QUESTION                              :Întrebare
STR_GOAL_QUESTION_CAPTION_INFORMATION                           :Informație
STR_GOAL_QUESTION_CAPTION_WARNING                               :Atenționare
STR_GOAL_QUESTION_CAPTION_ERROR                                 :Eroare

############ Start of Goal Question button list
STR_GOAL_QUESTION_BUTTON_CANCEL                                 :Anulează
STR_GOAL_QUESTION_BUTTON_OK                                     :OK
STR_GOAL_QUESTION_BUTTON_NO                                     :Nu
STR_GOAL_QUESTION_BUTTON_YES                                    :Da
STR_GOAL_QUESTION_BUTTON_DECLINE                                :Refuză
STR_GOAL_QUESTION_BUTTON_ACCEPT                                 :Acceptă
STR_GOAL_QUESTION_BUTTON_IGNORE                                 :Ignoră
STR_GOAL_QUESTION_BUTTON_RETRY                                  :Încearcă din nou
STR_GOAL_QUESTION_BUTTON_PREVIOUS                               :Anteriorul
STR_GOAL_QUESTION_BUTTON_NEXT                                   :Următorul
STR_GOAL_QUESTION_BUTTON_STOP                                   :Stop
STR_GOAL_QUESTION_BUTTON_START                                  :Start
STR_GOAL_QUESTION_BUTTON_GO                                     :Începe
STR_GOAL_QUESTION_BUTTON_CONTINUE                               :Continuă
STR_GOAL_QUESTION_BUTTON_RESTART                                :Reîncearcă
STR_GOAL_QUESTION_BUTTON_POSTPONE                               :Amână
STR_GOAL_QUESTION_BUTTON_SURRENDER                              :Renunță
STR_GOAL_QUESTION_BUTTON_CLOSE                                  :Închide
############ End of Goal Question button list

# Subsidies window
STR_SUBSIDIES_CAPTION                                           :{WHITE}Subvenţii (F6)
STR_SUBSIDIES_OFFERED_TITLE                                     :{BLACK}Subvenţii disponibile:
STR_SUBSIDIES_OFFERED_FROM_TO                                   :{ORANGE}{STRING} de la {STRING} la {STRING}{YELLOW} (după {DATE_SHORT})
STR_SUBSIDIES_NONE                                              :{ORANGE} - nici una -
STR_SUBSIDIES_SUBSIDISED_TITLE                                  :{BLACK}Subvenţii acordate la ora actuală:
STR_SUBSIDIES_SUBSIDISED_FROM_TO                                :{ORANGE}- {STRING} de la {STRING} la {STRING}{YELLOW} ({COMPANY}{YELLOW}, până în {DATE_SHORT})
STR_SUBSIDIES_TOOLTIP_CLICK_ON_SERVICE_TO_CENTER                :{BLACK}Click pe serviciu pentru a centra imaginea pe industrie/oraş. Ctrl+Click deshide o fereastră cu locaţia industriei/oraşului

# Story book window
STR_STORY_BOOK_CAPTION                                          :{WHITE}{COMPANY} Carte de poveste
STR_STORY_BOOK_SPECTATOR_CAPTION                                :{WHITE}Cartea de poveste globală
STR_STORY_BOOK_TITLE                                            :{YELLOW}{STRING}
STR_STORY_BOOK_GENERIC_PAGE_ITEM                                :Pagina {NUM}
STR_STORY_BOOK_SEL_PAGE_TOOLTIP                                 :{BLACK}Sari la o pagină specifică selectând-o din lista derulantă
STR_STORY_BOOK_PREV_PAGE                                        :{BLACK}Anterior
STR_STORY_BOOK_PREV_PAGE_TOOLTIP                                :{BLACK}Mergi la pagina anterioară
STR_STORY_BOOK_NEXT_PAGE                                        :{BLACK}Următor
STR_STORY_BOOK_NEXT_PAGE_TOOLTIP                                :{BLACK}Mergi la pagina următoare
STR_STORY_BOOK_INVALID_GOAL_REF                                 :{RED}Referinţă invalidă pentru scop

# Station list window
STR_STATION_LIST_TOOLTIP                                        :{BLACK}Numele staţiilor - clic pe un nume pentru a centra imaginea pe staţia respectivă. Ctrl+Click deshide o fereastra cu locaţia staţiei
STR_STATION_LIST_USE_CTRL_TO_SELECT_MORE                        :{BLACK}Ţine apăsat Ctrl pentru a alege mai multe obiecte
STR_STATION_LIST_CAPTION                                        :{WHITE}{COMPANY} - {COMMA} Staţi{P e i}
STR_STATION_LIST_STATION                                        :{YELLOW}{STATION} {STATION_FEATURES}
STR_STATION_LIST_WAYPOINT                                       :{YELLOW}{WAYPOINT}
STR_STATION_LIST_NONE                                           :{YELLOW}- Nici una -
STR_STATION_LIST_SELECT_ALL_FACILITIES                          :{BLACK}Alege toate facilităţile
STR_STATION_LIST_SELECT_ALL_TYPES                               :{BLACK}Alege toate tipurile de încãrcãturi (inclusiv încãrcãturile care nu sunt în asteptare)
STR_STATION_LIST_NO_WAITING_CARGO                               :{BLACK}Nu este nici un fel de încărcătură în aşteptare

# Station view window
STR_STATION_VIEW_CAPTION                                        :{WHITE}{STATION} {STATION_FEATURES}
STR_STATION_VIEW_WAITING_CARGO                                  :{WHITE}{CARGO_LONG}
STR_STATION_VIEW_EN_ROUTE_FROM                                  :{YELLOW}({CARGO_SHORT} pe drum de la {STATION})
STR_STATION_VIEW_RESERVED                                       :{YELLOW}({CARGO_SHORT} rezervat pentru încărcare)

STR_STATION_VIEW_ACCEPTS_BUTTON                                 :{BLACK}Acceptă
STR_STATION_VIEW_ACCEPTS_TOOLTIP                                :{BLACK}Afişează lista de încărcături acceptate
STR_STATION_VIEW_ACCEPTS_CARGO                                  :{BLACK}Acceptă: {WHITE}{CARGO_LIST}

STR_STATION_VIEW_EXCLUSIVE_RIGHTS_SELF                          :{BLACK}Această staţie are drepturi exclusive de transport în acest oraş.
STR_STATION_VIEW_EXCLUSIVE_RIGHTS_COMPANY                       :{YELLOW}{COMPANY}{BLACK} a cumpărat drepturi exclusive de transport în acest oraş.

STR_STATION_VIEW_RATINGS_BUTTON                                 :{BLACK}Evaluări
STR_STATION_VIEW_RATINGS_TOOLTIP                                :{BLACK}Afişează evaluările staţiei
STR_STATION_VIEW_CARGO_SUPPLY_RATING                            :{WHITE}{STRING}: {YELLOW}{COMMA} / {STRING} ({COMMA}%)

STR_STATION_VIEW_GROUP                                          :{BLACK}Grupează după
STR_STATION_VIEW_WAITING_STATION                                :Staţie: Aşteptare
STR_STATION_VIEW_WAITING_AMOUNT                                 :Sumă: Aşteptare
STR_STATION_VIEW_PLANNED_STATION                                :Staţie: Planificat
STR_STATION_VIEW_PLANNED_AMOUNT                                 :Sumă: Planificat
STR_STATION_VIEW_FROM                                           :{YELLOW}{CARGO_SHORT} de la {STATION}
STR_STATION_VIEW_VIA                                            :{YELLOW}{CARGO_SHORT} via {STATION}
STR_STATION_VIEW_TO                                             :{YELLOW}{CARGO_SHORT} către {STATION}
STR_STATION_VIEW_FROM_ANY                                       :{RED}{CARGO_SHORT} de la staţie necunoscută
STR_STATION_VIEW_TO_ANY                                         :{RED}{CARGO_SHORT} către orice staţie
STR_STATION_VIEW_VIA_ANY                                        :{RED}{CARGO_SHORT} prin orice staţie
STR_STATION_VIEW_FROM_HERE                                      :{GREEN}{CARGO_SHORT} de la această staţie
STR_STATION_VIEW_VIA_HERE                                       :{GREEN}{CARGO_SHORT} opreşte la această staţie
STR_STATION_VIEW_TO_HERE                                        :{GREEN}{CARGO_SHORT} către această staţie
STR_STATION_VIEW_NONSTOP                                        :{YELLOW}{CARGO_SHORT} non-stop

STR_STATION_VIEW_GROUP_S_V_D                                    :Sursă-Via-Destinaţie
STR_STATION_VIEW_GROUP_S_D_V                                    :Sursă-Destinaţie-Via
STR_STATION_VIEW_GROUP_V_S_D                                    :Via-Sursă-Destinaţie
STR_STATION_VIEW_GROUP_V_D_S                                    :Via-Destinaţie-Sursă
STR_STATION_VIEW_GROUP_D_S_V                                    :Destinaţie-Sursă-Via
STR_STATION_VIEW_GROUP_D_V_S                                    :Destinaţie-Via-Sursă

############ range for rating starts
STR_CARGO_RATING_APPALLING                                      :Deplorabil
STR_CARGO_RATING_VERY_POOR                                      :Foarte scăzut
STR_CARGO_RATING_POOR                                           :Slab
STR_CARGO_RATING_MEDIOCRE                                       :Mediocru
STR_CARGO_RATING_GOOD                                           :Bun
STR_CARGO_RATING_VERY_GOOD                                      :Foarte bun
STR_CARGO_RATING_EXCELLENT                                      :Excelent
STR_CARGO_RATING_OUTSTANDING                                    :Fantastic
############ range for rating ends

STR_STATION_VIEW_CENTER_TOOLTIP                                 :{BLACK}Centrează imaginea pe locaţia staţiei. Ctrl+Click deshide o fereastra cu locaţia staţiei
STR_STATION_VIEW_RENAME_TOOLTIP                                 :{BLACK}Schimbă numele staţiei

STR_STATION_VIEW_SCHEDULED_TRAINS_TOOLTIP                       :{BLACK}Afiseaza toate trenurile care opresc in aceasta statie
STR_STATION_VIEW_SCHEDULED_ROAD_VEHICLES_TOOLTIP                :{BLACK}Afiseaza toate autovehiculele care opresc in aceasta statie
STR_STATION_VIEW_SCHEDULED_AIRCRAFT_TOOLTIP                     :{BLACK}Afiseaza toate aeronavele care opresc in aceasta statie
STR_STATION_VIEW_SCHEDULED_SHIPS_TOOLTIP                        :{BLACK}Afiseaza toate navele care opresc in aceasta statie

STR_STATION_VIEW_RENAME_STATION_CAPTION                         :Redenumeşte staţia

STR_STATION_VIEW_CLOSE_AIRPORT                                  :{BLACK}Închide aeroport
STR_STATION_VIEW_CLOSE_AIRPORT_TOOLTIP                          :{BLACK}Nu permite avioanelor să aterizeze pe acest aeroport

# Waypoint/buoy view window
STR_WAYPOINT_VIEW_CAPTION                                       :{WHITE}{WAYPOINT}
STR_WAYPOINT_VIEW_CENTER_TOOLTIP                                :{BLACK}Centrază fereasta principală pe punctul de tranzit. Ctrl+Click deshide o fereastra cu locaţia punctului de tranzit
STR_WAYPOINT_VIEW_CHANGE_WAYPOINT_NAME                          :{BLACK}Schimba numele haltei
STR_BUOY_VIEW_CENTER_TOOLTIP                                    :{BLACK}Centrează fereastra principală pe locaţia balizei. Ctrl+Click deshide o fereastra cu locaţia balizei
STR_BUOY_VIEW_CHANGE_BUOY_NAME                                  :{BLACK}Schimbă numele balizei

STR_EDIT_WAYPOINT_NAME                                          :{WHITE}Editează numele haltei

# Finances window
STR_FINANCES_CAPTION                                            :{WHITE}Situaţia financiară a companiei {COMPANY} {BLACK}{COMPANY_NUM}
STR_FINANCES_EXPENDITURE_INCOME_TITLE                           :{WHITE}Cheltuieli/Venituri
STR_FINANCES_YEAR                                               :{WHITE}{NUM}
STR_FINANCES_SECTION_CONSTRUCTION                               :{GOLD}Construcţii
STR_FINANCES_SECTION_NEW_VEHICLES                               :{GOLD}Vehicule noi
STR_FINANCES_SECTION_TRAIN_RUNNING_COSTS                        :{GOLD}Costuri trenuri
STR_FINANCES_SECTION_ROAD_VEHICLE_RUNNING_COSTS                 :{GOLD}Costuri de exploatare autovehicule
STR_FINANCES_SECTION_AIRCRAFT_RUNNING_COSTS                     :{GOLD}Costuri aeronave
STR_FINANCES_SECTION_SHIP_RUNNING_COSTS                         :{GOLD}Costuri nave
STR_FINANCES_SECTION_PROPERTY_MAINTENANCE                       :{GOLD}Întreţinere proprietăţi
STR_FINANCES_SECTION_TRAIN_INCOME                               :{GOLD}Venituri trenuri
STR_FINANCES_SECTION_ROAD_VEHICLE_INCOME                        :{GOLD}Venituri autovehicule
STR_FINANCES_SECTION_AIRCRAFT_INCOME                            :{GOLD}Venituri aeronave
STR_FINANCES_SECTION_SHIP_INCOME                                :{GOLD}Venituri nave
STR_FINANCES_SECTION_LOAN_INTEREST                              :{GOLD}Dobânda la credit
STR_FINANCES_SECTION_OTHER                                      :{GOLD}Altele
STR_FINANCES_NEGATIVE_INCOME                                    :{BLACK}-{CURRENCY_LONG}
STR_FINANCES_POSITIVE_INCOME                                    :{BLACK}+{CURRENCY_LONG}
STR_FINANCES_TOTAL_CAPTION                                      :{WHITE}Total:
STR_FINANCES_BANK_BALANCE_TITLE                                 :{WHITE}Balanţă curentă
STR_FINANCES_LOAN_TITLE                                         :{WHITE}Credite
STR_FINANCES_MAX_LOAN                                           :{WHITE}Limită credit: {BLACK}{CURRENCY_LONG}
STR_FINANCES_TOTAL_CURRENCY                                     :{BLACK}{CURRENCY_LONG}
STR_FINANCES_BORROW_BUTTON                                      :{BLACK}Împrumută {CURRENCY_LONG}
STR_FINANCES_BORROW_TOOLTIP                                     :{BLACK}Împrumută o nouă sumă de bani. Ctrl-click pentru a împrumuta suma maximă posibilă
STR_FINANCES_REPAY_BUTTON                                       :{BLACK}Plăteşte înapoi {CURRENCY_LONG}
STR_FINANCES_REPAY_TOOLTIP                                      :{BLACK}Plăteşte înapoi o parte din credite. Ctrl-click pentru a plăti cât de mult permit finanţele
STR_FINANCES_INFRASTRUCTURE_BUTTON                              :{BLACK}Infrastructură

# Company view
STR_COMPANY_VIEW_CAPTION                                        :{WHITE}{COMPANY} {BLACK}{COMPANY_NUM}
STR_COMPANY_VIEW_PRESIDENT_MANAGER_TITLE                        :{WHITE}{PRESIDENT_NAME}{}{GOLD}(Preşedinte)

STR_COMPANY_VIEW_INAUGURATED_TITLE                              :{GOLD}Anul înfiinţării: {WHITE}{NUM}
STR_COMPANY_VIEW_COLOUR_SCHEME_TITLE                            :{GOLD}Schemă culori:
STR_COMPANY_VIEW_VEHICLES_TITLE                                 :{GOLD}Vehicule:
STR_COMPANY_VIEW_TRAINS                                         :{WHITE}{COMMA} tren{P "" uri}
STR_COMPANY_VIEW_ROAD_VEHICLES                                  :{WHITE}{COMMA} autovehicul{P "" e}
STR_COMPANY_VIEW_AIRCRAFT                                       :{WHITE}{COMMA} aeronav{P ă e}
STR_COMPANY_VIEW_SHIPS                                          :{WHITE}{COMMA} nav{P ã e}
STR_COMPANY_VIEW_VEHICLES_NONE                                  :{WHITE}Nici unul
STR_COMPANY_VIEW_COMPANY_VALUE                                  :{GOLD}Valoarea companiei: {WHITE}{CURRENCY_LONG}
STR_COMPANY_VIEW_SHARES_OWNED_BY                                :{WHITE}({COMMA}% deţinute de {COMPANY})
STR_COMPANY_VIEW_INFRASTRUCTURE                                 :{GOLD}Infrastructură:
STR_COMPANY_VIEW_INFRASTRUCTURE_RAIL                            :{WHITE}{COMMA} pătrățele de cale ferată
STR_COMPANY_VIEW_INFRASTRUCTURE_ROAD                            :{WHITE}{COMMA} pătrățele cu drumuri
STR_COMPANY_VIEW_INFRASTRUCTURE_WATER                           :{WHITE}{COMMA} pătrățele de apă
STR_COMPANY_VIEW_INFRASTRUCTURE_STATION                         :{WHITE}{COMMA} pătrățele stații
STR_COMPANY_VIEW_INFRASTRUCTURE_AIRPORT                         :{WHITE}{COMMA} aeroport{P "" uri}
STR_COMPANY_VIEW_INFRASTRUCTURE_NONE                            :{WHITE}Nici una

STR_COMPANY_VIEW_BUILD_HQ_BUTTON                                :{BLACK}Constr. sediu
STR_COMPANY_VIEW_BUILD_HQ_TOOLTIP                               :{BLACK}Construieşte sediul companiei
STR_COMPANY_VIEW_VIEW_HQ_BUTTON                                 :{BLACK}Vezi sediul
STR_COMPANY_VIEW_VIEW_HQ_TOOLTIP                                :{BLACK}Vezi sediul companiei
STR_COMPANY_VIEW_RELOCATE_HQ                                    :{BLACK}Mută sediu
STR_COMPANY_VIEW_RELOCATE_COMPANY_HEADQUARTERS                  :{BLACK}Mută sediul companiei (costă 1% din valoarea companiei). Shift+Click arată estimarea de cost fără a muta sediul companiei
STR_COMPANY_VIEW_INFRASTRUCTURE_BUTTON                          :{BLACK}Detalii
STR_COMPANY_VIEW_INFRASTRUCTURE_TOOLTIP                         :{BLACK}Vezi contabilizarea infrastructurii

STR_COMPANY_VIEW_NEW_FACE_BUTTON                                :{BLACK}Schimbă poza
STR_COMPANY_VIEW_NEW_FACE_TOOLTIP                               :{BLACK}Alege o nouă poză a preşedintelui
STR_COMPANY_VIEW_COLOUR_SCHEME_BUTTON                           :{BLACK}Schemă culori
STR_COMPANY_VIEW_COLOUR_SCHEME_TOOLTIP                          :{BLACK}Schimbă culoarea care îţi reprezintă compania
STR_COMPANY_VIEW_COMPANY_NAME_BUTTON                            :{BLACK}Nume companie
STR_COMPANY_VIEW_COMPANY_NAME_TOOLTIP                           :{BLACK}Schimbă numele companiei
STR_COMPANY_VIEW_PRESIDENT_NAME_BUTTON                          :{BLACK}Nume preşedinte
STR_COMPANY_VIEW_PRESIDENT_NAME_TOOLTIP                         :{BLACK}Schimbă numele preşedintelui

STR_COMPANY_VIEW_BUY_SHARE_BUTTON                               :{BLACK}Cumpără 25% din acţiunile companiei
STR_COMPANY_VIEW_SELL_SHARE_BUTTON                              :{BLACK}Vinde 25% din acţiunile companiei
STR_COMPANY_VIEW_BUY_SHARE_TOOLTIP                              :{BLACK}Cumpără 25% din acţiunile acestei companii. Shift+Click arată costul estimat fără să cumpere acţiuni
STR_COMPANY_VIEW_SELL_SHARE_TOOLTIP                             :{BLACK}Vinde 25% din acţiunile acestei companii. Shift+Click arată costul estimat fără să efectueze vânzarea

STR_COMPANY_VIEW_COMPANY_NAME_QUERY_CAPTION                     :Noul nume al companiei
STR_COMPANY_VIEW_PRESIDENT_S_NAME_QUERY_CAPTION                 :Noul nume al preşedintelui

STR_BUY_COMPANY_MESSAGE                                         :{WHITE}Căutăm o companie de transport care să preia societatea noastră{}{}Doriţi să cumpăraţi {COMPANY} la preţul de {CURRENCY_LONG}?

# Company infrastructure window
STR_COMPANY_INFRASTRUCTURE_VIEW_CAPTION                         :{WHITE}Infrastructura {COMPANY}
STR_COMPANY_INFRASTRUCTURE_VIEW_RAIL_SECT                       :{GOLD}Pătrățele de cale ferată:
STR_COMPANY_INFRASTRUCTURE_VIEW_SIGNALS                         :{WHITE}Semnale
STR_COMPANY_INFRASTRUCTURE_VIEW_ROAD_SECT                       :{GOLD}Pătrățele cu drumuri:
STR_COMPANY_INFRASTRUCTURE_VIEW_ROAD                            :{WHITE}Drumuri
STR_COMPANY_INFRASTRUCTURE_VIEW_TRAMWAY                         :{WHITE}Tramvaie
STR_COMPANY_INFRASTRUCTURE_VIEW_WATER_SECT                      :{GOLD}Suprafață apă:
STR_COMPANY_INFRASTRUCTURE_VIEW_CANALS                          :{WHITE}Canale
STR_COMPANY_INFRASTRUCTURE_VIEW_STATION_SECT                    :{GOLD}Stații:
STR_COMPANY_INFRASTRUCTURE_VIEW_STATIONS                        :{WHITE}Suprafață stații
STR_COMPANY_INFRASTRUCTURE_VIEW_AIRPORTS                        :{WHITE}Aeroporturi
STR_COMPANY_INFRASTRUCTURE_VIEW_TOTAL                           :{WHITE}{CURRENCY_LONG}/an

# Industry directory
STR_INDUSTRY_DIRECTORY_CAPTION                                  :{WHITE}Industrii
STR_INDUSTRY_DIRECTORY_NONE                                     :{ORANGE}- Nimic-
STR_INDUSTRY_DIRECTORY_ITEM                                     :{ORANGE}{INDUSTRY}{BLACK} ({CARGO_LONG}{STRING}){YELLOW} ({COMMA}% transportat)
STR_INDUSTRY_DIRECTORY_ITEM_TWO                                 :{ORANGE}{INDUSTRY}{BLACK} ({CARGO_LONG}{STRING}/{CARGO_LONG}{STRING}){YELLOW} ({COMMA}%/{COMMA}% transportat)
STR_INDUSTRY_DIRECTORY_ITEM_NOPROD                              :{ORANGE}{INDUSTRY}
STR_INDUSTRY_DIRECTORY_LIST_CAPTION                             :{BLACK}Numele industriilor - clic pe nume pentru focalizarea pe industrie. Ctrl+Click deschide o fereastră cu locaţia industriei

# Industry view
STR_INDUSTRY_VIEW_CAPTION                                       :{WHITE}{INDUSTRY}
STR_INDUSTRY_VIEW_PRODUCTION_LAST_MONTH_TITLE                   :{BLACK}Producţia lunii trecute:
STR_INDUSTRY_VIEW_TRANSPORTED                                   :{YELLOW}{CARGO_LONG}{STRING}{BLACK} ({COMMA}% transportat)
STR_INDUSTRY_VIEW_LOCATION_TOOLTIP                              :{BLACK}Centrează imaginea pe locaţia industriei. Ctrl+Click deshide o fereastra cu locaţia industriei
STR_INDUSTRY_VIEW_PRODUCTION_LEVEL                              :{BLACK}Nivelul producţiei: {YELLOW}{COMMA}%
STR_INDUSTRY_VIEW_INDUSTRY_ANNOUNCED_CLOSURE                    :{YELLOW}Industria a anunţat închiderea iminentă!



STR_CONFIG_GAME_PRODUCTION                                      :{WHITE}Schimba productia (multiplu de 8, până la 2040)
STR_CONFIG_GAME_PRODUCTION_LEVEL                                :{WHITE}Modifică nivelul producţiei (procent, până la 800%)

# Vehicle lists
STR_VEHICLE_LIST_TRAIN_CAPTION                                  :{WHITE}{STRING} - {COMMA} Tren{P "" uri}
STR_VEHICLE_LIST_ROAD_VEHICLE_CAPTION                           :{WHITE}{STRING} - {COMMA} Autovehicule{P "" s}
STR_VEHICLE_LIST_SHIP_CAPTION                                   :{WHITE}{STRING} - {COMMA} Nav{P ă e}
STR_VEHICLE_LIST_AIRCRAFT_CAPTION                               :{WHITE}{STRING} - {COMMA} Aeronave

STR_VEHICLE_LIST_TRAIN_LIST_TOOLTIP                             :{BLACK}Trenuri - click pe un trn pentru detalii
STR_VEHICLE_LIST_ROAD_VEHICLE_TOOLTIP                           :{BLACK}Autovehicule - clic pe vehicul pentru informatii
STR_VEHICLE_LIST_SHIP_TOOLTIP                                   :{BLACK}Nave - click pe navă pentru informaţii
STR_VEHICLE_LIST_AIRCRAFT_TOOLTIP                               :{BLACK}Aeronavă - clic pe aeronavă pentru informaţii

STR_VEHICLE_LIST_PROFIT_THIS_YEAR_LAST_YEAR                     :{TINY_FONT}{BLACK}Profit anul acesta: {CURRENCY_LONG} (anul trecut: {CURRENCY_LONG})

STR_VEHICLE_LIST_AVAILABLE_TRAINS                               :Trenuri disponibile
STR_VEHICLE_LIST_AVAILABLE_ROAD_VEHICLES                        :Vehicule disponibile
STR_VEHICLE_LIST_AVAILABLE_SHIPS                                :Nave disponibile
STR_VEHICLE_LIST_AVAILABLE_AIRCRAFT                             :Aeronave disponibile
STR_VEHICLE_LIST_AVAILABLE_ENGINES_TOOLTIP                      :{BLACK}Vezi o listă de proiecte de motoare disponibile pentru acest tip de vehicul

STR_VEHICLE_LIST_MANAGE_LIST                                    :{BLACK}Gestioneaza lista
STR_VEHICLE_LIST_MANAGE_LIST_TOOLTIP                            :{BLACK}Trimite instructiunile tuturor vehiculelor din aceasta lista
STR_VEHICLE_LIST_REPLACE_VEHICLES                               :Inlocuieste vehiculele
STR_VEHICLE_LIST_SEND_FOR_SERVICING                             :Trimite in service

STR_VEHICLE_LIST_SEND_TRAIN_TO_DEPOT                            :Trimite la depou
STR_VEHICLE_LIST_SEND_ROAD_VEHICLE_TO_DEPOT                     :Trimite la depou
STR_VEHICLE_LIST_SEND_SHIP_TO_DEPOT                             :Trimite la depou
STR_VEHICLE_LIST_SEND_AIRCRAFT_TO_HANGAR                        :Trimite la hangar

STR_VEHICLE_LIST_MASS_STOP_LIST_TOOLTIP                         :{BLACK}Click pt oprirea tuturor vehiculelor din listă
STR_VEHICLE_LIST_MASS_START_LIST_TOOLTIP                        :{BLACK}Apasa pentru pornirea tuturor vehiclulelor din lista

STR_VEHICLE_LIST_SHARED_ORDERS_LIST_CAPTION                     :{WHITE}Comenzi sincronizate pentru {COMMA} vehicul{P "" e}

# Group window
STR_GROUP_ALL_TRAINS                                            :Toate trenurile
STR_GROUP_ALL_ROAD_VEHICLES                                     :Toate autovehiculele
STR_GROUP_ALL_SHIPS                                             :Toate navele
STR_GROUP_ALL_AIRCRAFTS                                         :Toate aeronavele

STR_GROUP_DEFAULT_TRAINS                                        :Trenuri negrupate
STR_GROUP_DEFAULT_ROAD_VEHICLES                                 :Vehicule rutiere negrupate
STR_GROUP_DEFAULT_SHIPS                                         :Nave negrupate
STR_GROUP_DEFAULT_AIRCRAFTS                                     :Aeronave negrupate


STR_GROUPS_CLICK_ON_GROUP_FOR_TOOLTIP                           :{BLACK}Grupuri - click pe un grup pentru lista completă a vehiculelor acestuia
STR_GROUP_CREATE_TOOLTIP                                        :{BLACK}Click pentru a creea un grup
STR_GROUP_DELETE_TOOLTIP                                        :{BLACK}Şterge grupul selectat
STR_GROUP_RENAME_TOOLTIP                                        :{BLACK}Redenumeşte grupul selectat
STR_GROUP_LIVERY_TOOLTIP                                        :{BLACK}Schimbă uniforma grupului selectat
STR_GROUP_REPLACE_PROTECTION_TOOLTIP                            :{BLACK}Click aici pentru a proteja acest grup de la înlocuirile automate globale

STR_QUERY_GROUP_DELETE_CAPTION                                  :{WHITE}Şterge Grup
STR_GROUP_DELETE_QUERY_TEXT                                     :{WHITE}Sigur dorești ștergerea grupului și a descendenților lui?

STR_GROUP_ADD_SHARED_VEHICLE                                    :Adaugă vehicule partajate
STR_GROUP_REMOVE_ALL_VEHICLES                                   :Elimină toate vehiculele

STR_GROUP_RENAME_CAPTION                                        :{BLACK}Redenumeşte un grup

STR_GROUP_OCCUPANCY                                             :Utilizare curentă:
STR_GROUP_OCCUPANCY_VALUE                                       :{NUM}%

# Build vehicle window
STR_BUY_VEHICLE_TRAIN_RAIL_CAPTION                              :Noi vehicule feroviare
STR_BUY_VEHICLE_TRAIN_ELRAIL_CAPTION                            :Noi Vehicule Electrice pe Sine
STR_BUY_VEHICLE_TRAIN_MONORAIL_CAPTION                          :Noi vehicule monoşină
STR_BUY_VEHICLE_TRAIN_MAGLEV_CAPTION                            :Noi vehicule pe Pernă Magnetică

STR_BUY_VEHICLE_TRAIN_ALL_CAPTION                               :Vehicule pe şine
STR_BUY_VEHICLE_ROAD_VEHICLE_CAPTION                            :Autovehicule noi
STR_BUY_VEHICLE_SHIP_CAPTION                                    :Nave noi
STR_BUY_VEHICLE_AIRCRAFT_CAPTION                                :Aeronavă nouă

STR_PURCHASE_INFO_COST_WEIGHT                                   :{BLACK}Cost: {GOLD}{CURRENCY_LONG}{BLACK} Greutate: {GOLD}{WEIGHT_SHORT}
STR_PURCHASE_INFO_SPEED_POWER                                   :{BLACK}Viteză: {GOLD}{VELOCITY}{BLACK} Putere: {GOLD}{POWER}
STR_PURCHASE_INFO_SPEED                                         :{BLACK}Viteză: {GOLD}{VELOCITY}
STR_PURCHASE_INFO_SPEED_OCEAN                                   :{BLACK}Viteza pe ocean: {GOLD}{VELOCITY}
STR_PURCHASE_INFO_SPEED_CANAL                                   :{BLACK}Viteza pe canal/râu: {GOLD}{VELOCITY}
STR_PURCHASE_INFO_RUNNINGCOST                                   :{BLACK}Cost de rulare: {GOLD}{CURRENCY_LONG}/an
STR_PURCHASE_INFO_CAPACITY                                      :{BLACK}Capacitate: {GOLD}{CARGO_LONG} {STRING}
STR_PURCHASE_INFO_REFITTABLE                                    :(suportă alte mărfuri)
STR_PURCHASE_INFO_DESIGNED_LIFE                                 :{BLACK}An apariţie: {GOLD}{NUM}{BLACK} Durata de viaţă: {GOLD}{COMMA} ani
STR_PURCHASE_INFO_RELIABILITY                                   :{BLACK}Eficienţă max.: {GOLD}{COMMA}%
STR_PURCHASE_INFO_COST                                          :{BLACK}Cost: {GOLD}{CURRENCY_LONG}
STR_PURCHASE_INFO_WEIGHT_CWEIGHT                                :{BLACK}Greutate: {GOLD}{WEIGHT_SHORT} ({WEIGHT_SHORT})
STR_PURCHASE_INFO_COST_SPEED                                    :{BLACK}Cost: {GOLD}{CURRENCY_LONG}{BLACK} Viteză: {GOLD}{VELOCITY}
STR_PURCHASE_INFO_AIRCRAFT_CAPACITY                             :{BLACK}Capacitate: {GOLD}{CARGO_LONG}, {CARGO_LONG}
STR_PURCHASE_INFO_PWAGPOWER_PWAGWEIGHT                          :{BLACK}Vagoane electrificate: {GOLD}+{POWER}{BLACK} Greutate: {GOLD}+{WEIGHT_SHORT}
STR_PURCHASE_INFO_REFITTABLE_TO                                 :{BLACK}Modificabil pentru: {GOLD}{STRING}
STR_PURCHASE_INFO_ALL_TYPES                                     :Toate tipurile de mărfuri
STR_PURCHASE_INFO_ALL_BUT                                       :Toate, cu excepţia {CARGO_LIST}
STR_PURCHASE_INFO_MAX_TE                                        :{BLACK}Efort tractor max.: {GOLD}{FORCE}
STR_PURCHASE_INFO_AIRCRAFT_RANGE                                :{BLACK}Rază acțiune: {GOLD}{COMMA} pătrățele

STR_BUY_VEHICLE_TRAIN_LIST_TOOLTIP                              :{BLACK}Lista de selectie a componentelor trenului - clic pe vehicule pt. informatii
STR_BUY_VEHICLE_ROAD_VEHICLE_LIST_TOOLTIP                       :{BLACK}Listă selecţie vehicule rutiere - apasă pe vehicul pentru informaţii
STR_BUY_VEHICLE_SHIP_LIST_TOOLTIP                               :{BLACK}Listă de selecţie a navelor - click pe o navă pentru informaţii
STR_BUY_VEHICLE_AIRCRAFT_LIST_TOOLTIP                           :{BLACK}Lista de selecţie a aeronavelor - clic pe o aeronavă pentru informaţii

STR_BUY_VEHICLE_TRAIN_BUY_VEHICLE_BUTTON                        :{BLACK}Cumpără vehicul
STR_BUY_VEHICLE_ROAD_VEHICLE_BUY_VEHICLE_BUTTON                 :{BLACK}Cumpără vehicul
STR_BUY_VEHICLE_SHIP_BUY_VEHICLE_BUTTON                         :{BLACK}Cumpără navă
STR_BUY_VEHICLE_AIRCRAFT_BUY_VEHICLE_BUTTON                     :{BLACK}Cumpără aeronavă


STR_BUY_VEHICLE_TRAIN_BUY_VEHICLE_TOOLTIP                       :{BLACK}Cumpără vehiculul feroviar selectat. Shift+Click arată costul estimat fără să cumpere vehiculul
STR_BUY_VEHICLE_ROAD_VEHICLE_BUY_VEHICLE_TOOLTIP                :{BLACK}Cumpără autovehiculul selectat. Shift+Click arată costul estimat fără să cumpere autovehiculul
STR_BUY_VEHICLE_SHIP_BUY_VEHICLE_TOOLTIP                        :{BLACK}Cumpără nava selectată. Shift+Click arată costul estimativ fără a efectua achiziţia
STR_BUY_VEHICLE_AIRCRAFT_BUY_VEHICLE_TOOLTIP                    :{BLACK}Cumpără aeronava selectată. Shift+Click arată costul estimativ fără a efectua achiziţia


STR_BUY_VEHICLE_TRAIN_RENAME_BUTTON                             :{BLACK}Nume nou
STR_BUY_VEHICLE_ROAD_VEHICLE_RENAME_BUTTON                      :{BLACK}Nume nou
STR_BUY_VEHICLE_SHIP_RENAME_BUTTON                              :{BLACK}Nume nou
STR_BUY_VEHICLE_AIRCRAFT_RENAME_BUTTON                          :{BLACK}Redenumire

STR_BUY_VEHICLE_TRAIN_RENAME_TOOLTIP                            :{BLACK}Redenumeste modelul vehiculului
STR_BUY_VEHICLE_ROAD_VEHICLE_RENAME_TOOLTIP                     :{BLACK}Redenumeşte modelul de autovehicul
STR_BUY_VEHICLE_SHIP_RENAME_TOOLTIP                             :{BLACK}Redenumeşte modelul de navă
STR_BUY_VEHICLE_AIRCRAFT_RENAME_TOOLTIP                         :{BLACK}Redenumeşte modelul de aeronavă

STR_BUY_VEHICLE_TRAIN_HIDE_TOGGLE_BUTTON                        :{BLACK}Ascunde
STR_BUY_VEHICLE_ROAD_VEHICLE_HIDE_TOGGLE_BUTTON                 :{BLACK}Ascunde
STR_BUY_VEHICLE_SHIP_HIDE_TOGGLE_BUTTON                         :{BLACK}Ascunde
STR_BUY_VEHICLE_AIRCRAFT_HIDE_TOGGLE_BUTTON                     :{BLACK}Ascunde

STR_BUY_VEHICLE_TRAIN_SHOW_TOGGLE_BUTTON                        :{BLACK}Afișează
STR_BUY_VEHICLE_ROAD_VEHICLE_SHOW_TOGGLE_BUTTON                 :{BLACK}Afișează
STR_BUY_VEHICLE_SHIP_SHOW_TOGGLE_BUTTON                         :{BLACK}Afișează
STR_BUY_VEHICLE_AIRCRAFT_SHOW_TOGGLE_BUTTON                     :{BLACK}Afișează

STR_BUY_VEHICLE_TRAIN_HIDE_SHOW_TOGGLE_TOOLTIP                  :{BLACK}Comută ascunderea/afișarea tipului de tren
STR_BUY_VEHICLE_ROAD_VEHICLE_HIDE_SHOW_TOGGLE_TOOLTIP           :{BLACK}Comutator pentru afişarea tipului de autovehicul
STR_BUY_VEHICLE_SHIP_HIDE_SHOW_TOGGLE_TOOLTIP                   :{BLACK}Comutator pentru afişarea tipului de navă
STR_BUY_VEHICLE_AIRCRAFT_HIDE_SHOW_TOGGLE_TOOLTIP               :{BLACK}Comutator pentru afişarea tipului de aeronavă

STR_QUERY_RENAME_TRAIN_TYPE_CAPTION                             :{WHITE}Redenumeste modelul vehiculului feroviar
STR_QUERY_RENAME_ROAD_VEHICLE_TYPE_CAPTION                      :{WHITE}Redenumeşte modelul de autovehicul
STR_QUERY_RENAME_SHIP_TYPE_CAPTION                              :{WHITE}Redenumeşte modelul de navă
STR_QUERY_RENAME_AIRCRAFT_TYPE_CAPTION                          :{WHITE}Redenumeşte modelul de aeronavă

# Depot window
STR_DEPOT_CAPTION                                               :{WHITE}{DEPOT}

STR_DEPOT_RENAME_TOOLTIP                                        :{BLACK}Schimba numele depoului
STR_DEPOT_RENAME_DEPOT_CAPTION                                  :Redenumire depou

STR_DEPOT_NO_ENGINE                                             :{BLACK}-
STR_DEPOT_VEHICLE_TOOLTIP                                       :{BLACK}{ENGINE}{STRING}
STR_DEPOT_VEHICLE_TOOLTIP_CHAIN                                 :{BLACK}{NUM} vehicul{P "" e}{STRING}
STR_DEPOT_VEHICLE_TOOLTIP_CARGO                                 :{}{CARGO_LONG} ({CARGO_SHORT})

STR_DEPOT_TRAIN_LIST_TOOLTIP                                    :{BLACK}Trenuri - trage vehiculele cu click stânga pentru a adauga/elimina din tren, click dreapta pe vehicul pentru informaţii. Tasta Ctrl aplică funcţiile pentru întreaga garnitură
STR_DEPOT_ROAD_VEHICLE_LIST_TOOLTIP                             :{BLACK}Autovehicule - clic dreapta pe vehicul pentru informaţii
STR_DEPOT_SHIP_LIST_TOOLTIP                                     :{BLACK}Nave - clic dreapta pe o navă pentru informaţii
STR_DEPOT_AIRCRAFT_LIST_TOOLTIP                                 :{BLACK}Aeronavă - clic dreapta pe aeronavă pentru informaţii

STR_DEPOT_TRAIN_SELL_TOOLTIP                                    :{BLACK}Mută un vehicul aici pentru a-l vinde
STR_DEPOT_ROAD_VEHICLE_SELL_TOOLTIP                             :{BLACK}Mută un autovehicul aici pentru a-l vinde
STR_DEPOT_SHIP_SELL_TOOLTIP                                     :{BLACK}Trage nava aici pentru a o vinde
STR_DEPOT_AIRCRAFT_SELL_TOOLTIP                                 :{BLACK}Trage aeronava aici pentru a o vinde

STR_DEPOT_DRAG_WHOLE_TRAIN_TO_SELL_TOOLTIP                      :{BLACK}Trage locomotiva aici pentru a vinde întregul tren

STR_DEPOT_SELL_ALL_BUTTON_TRAIN_TOOLTIP                         :{BLACK}Vinde toate trenurile din the depou
STR_DEPOT_SELL_ALL_BUTTON_ROAD_VEHICLE_TOOLTIP                  :{BLACK}Vinde toate autovehiculele din depou
STR_DEPOT_SELL_ALL_BUTTON_SHIP_TOOLTIP                          :{BLACK}Vinde toate vasele din depou
STR_DEPOT_SELL_ALL_BUTTON_AIRCRAFT_TOOLTIP                      :{BLACK}Vinde toate aeronavele din hangar

STR_DEPOT_AUTOREPLACE_TRAIN_TOOLTIP                             :{BLACK}înlocuieşte automat toate din depou
STR_DEPOT_AUTOREPLACE_ROAD_VEHICLE_TOOLTIP                      :{BLACK}înlocuieşte automat toate autovehiculele din depou
STR_DEPOT_AUTOREPLACE_SHIP_TOOLTIP                              :{BLACK}înlocuieşte automat toate vasele din depou
STR_DEPOT_AUTOREPLACE_AIRCRAFT_TOOLTIP                          :{BLACK}înlocuieşte automat toate aeronavele din hangar

STR_DEPOT_TRAIN_NEW_VEHICLES_BUTTON                             :{BLACK}Vehicule noi
STR_DEPOT_ROAD_VEHICLE_NEW_VEHICLES_BUTTON                      :{BLACK}Autovehicule noi
STR_DEPOT_SHIP_NEW_VEHICLES_BUTTON                              :{BLACK}Nave noi
STR_DEPOT_AIRCRAFT_NEW_VEHICLES_BUTTON                          :{BLACK}Aeronavă nouă

STR_DEPOT_TRAIN_NEW_VEHICLES_TOOLTIP                            :{BLACK}Construieşte un nou vehicul feroviar
STR_DEPOT_ROAD_VEHICLE_NEW_VEHICLES_TOOLTIP                     :{BLACK}Cumpără un autovehicul nou
STR_DEPOT_SHIP_NEW_VEHICLES_TOOLTIP                             :{BLACK}Cumpără o navă nouă
STR_DEPOT_AIRCRAFT_NEW_VEHICLES_TOOLTIP                         :{BLACK}Cumpără o nouă aeronavă

STR_DEPOT_CLONE_TRAIN                                           :{BLACK}Clonare tren
STR_DEPOT_CLONE_ROAD_VEHICLE                                    :{BLACK}Clonare vehicul
STR_DEPOT_CLONE_SHIP                                            :{BLACK}Clonare navă
STR_DEPOT_CLONE_AIRCRAFT                                        :{BLACK}Clonare aeronavă

STR_DEPOT_CLONE_TRAIN_DEPOT_INFO                                :{BLACK}Acest buton va crea o copie a trenului, cu tot cu vagoane. Apasă acest buton, apoi fă click pe un tren din interiorul sau exteriorul depoului. Ctrl+Click va sincroniza comenzile. Shift+Click arată costul estimativ fără a efectua achiziţia
STR_DEPOT_CLONE_ROAD_VEHICLE_DEPOT_INFO                         :{BLACK}Acest buton va crea o copie a autovehiculului. Apasă acest buton, apoi fă click pe un autovehicul din interiorul sau afara depoului. Ctrl+Click va sincroniza comenzile. Shift+Click arată costul estimativ fără a efectua achiziţia
STR_DEPOT_CLONE_SHIP_DEPOT_INFO                                 :{BLACK}Acest buton va crea o copie a navei. Apasă acest buton, apoi fă click pe o navă din interiorul sau exteriorul depoului. Ctrl+Click va sincroniza comenzile. Shift+Click arată costul estimativ fără a efectua achiziţia
STR_DEPOT_CLONE_AIRCRAFT_INFO_HANGAR_WINDOW                     :{BLACK}Acest buton va crea o copie a aeronavei. Apasă acest buton, apoi fă clic pe o aeronavă din interiorul sau exteriorul hangarului. Ctrl+Click va sincroniza comenzile. Shift+Click arată costul estimativ fără a efectua achiziţia

STR_DEPOT_TRAIN_LOCATION_TOOLTIP                                :{BLACK}Centrează imaginea pe locaţia depoului. Ctrl+Click deshide o fereastra cu locaţia depoului
STR_DEPOT_ROAD_VEHICLE_LOCATION_TOOLTIP                         :{BLACK}Centrează imaginea pe locaţia acestei autobaze. Ctrl+Click deshide o fereastra cu locaţia autobazei
STR_DEPOT_SHIP_LOCATION_TOOLTIP                                 :{BLACK}Centrează imaginea pe locaţia şantierului. Ctrl+Click deshide o fereastra cu locaţia şantierului
STR_DEPOT_AIRCRAFT_LOCATION_TOOLTIP                             :{BLACK}Centrează imaginea pe locaţia hangarului. Ctrl+Click deshide o fereastra cu locaţia hangarului

STR_DEPOT_VEHICLE_ORDER_LIST_TRAIN_TOOLTIP                      :{BLACK}Obtine o lista ordonata a tuturor trenurilor din depoul actual
STR_DEPOT_VEHICLE_ORDER_LIST_ROAD_VEHICLE_TOOLTIP               :{BLACK}Obtine o lista ordonata a tuturor autovehiculelor din depoul actual
STR_DEPOT_VEHICLE_ORDER_LIST_SHIP_TOOLTIP                       :{BLACK}Obtine o lista ordonata a tuturor vaselor din depoul actual
STR_DEPOT_VEHICLE_ORDER_LIST_AIRCRAFT_TOOLTIP                   :{BLACK}Obtine o lista ordonata a tuturor aeronavelor din orice hangar al acestui aeroport

STR_DEPOT_MASS_STOP_DEPOT_TRAIN_TOOLTIP                         :{BLACK}Click pt oprirea tuturor trenurilor din depou
STR_DEPOT_MASS_STOP_DEPOT_ROAD_VEHICLE_TOOLTIP                  :{BLACK}Click pt oprirea tuturor autovehiculelor din depou
STR_DEPOT_MASS_STOP_DEPOT_SHIP_TOOLTIP                          :{BLACK}Click pt oprirea tuturor vaselor din depou
STR_DEPOT_MASS_STOP_HANGAR_TOOLTIP                              :{BLACK}Click pt oprirea tuturor aeronavelor din hangar

STR_DEPOT_MASS_START_DEPOT_TRAIN_TOOLTIP                        :{BLACK}Click pt pornirea tuturor trenurilor din depou
STR_DEPOT_MASS_START_DEPOT_ROAD_VEHICLE_TOOLTIP                 :{BLACK}Click pt pornirea tuturor autovehiculelor din depou
STR_DEPOT_MASS_START_DEPOT_SHIP_TOOLTIP                         :{BLACK}Click pt pornirea tuturor vaselor din depou
STR_DEPOT_MASS_START_HANGAR_TOOLTIP                             :{BLACK}Click pt pornirea tuturor aeronavelor din hangar

STR_DEPOT_SELL_CONFIRMATION_TEXT                                :{YELLOW}Eşti pe cale să vinzi toate vehiculele din depou. Eşti sigur?

# Engine preview window
STR_ENGINE_PREVIEW_CAPTION                                      :{WHITE}Mesaj de la producătorul de vehicule
STR_ENGINE_PREVIEW_MESSAGE                                      :{GOLD}Am creat un nou tip de {STRING}. Aţi fi interesaţi de folosirea exclusivă pentru un an a acestui vehicul, astfel ca noi să-i putem observa performanţele înaintea lansării oficiale?
STR_ENGINE_PREVIEW_RAILROAD_LOCOMOTIVE                          :locomotivă
STR_ENGINE_PREVIEW_ROAD_VEHICLE                                 :autovehicul
STR_ENGINE_PREVIEW_AIRCRAFT                                     :aeronavă
STR_ENGINE_PREVIEW_SHIP                                         :navă
STR_ENGINE_PREVIEW_MONORAIL_LOCOMOTIVE                          :locomotivă monoşină
STR_ENGINE_PREVIEW_MAGLEV_LOCOMOTIVE                            :locomotivă pernă magnetică

STR_ENGINE_PREVIEW_COST_WEIGHT_SPEED_POWER                      :{BLACK}Cost: {CURRENCY_LONG} Greutate: {WEIGHT_SHORT}{}Vitezã: {VELOCITY}  Putere: {POWER}{}Cost de rulare: {CURRENCY_LONG}/an{}Capacitate: {CARGO_LONG}
STR_ENGINE_PREVIEW_COST_WEIGHT_SPEED_POWER_MAX_TE               :{BLACK}Cost: {CURRENCY_LONG} Greutate: {WEIGHT_SHORT}{}Viteză: {VELOCITY}  Putere: {POWER}  Ef. T. Max.: {6:FORCE}{}Cost rulaj: {4:CURRENCY_LONG}/an{}Capacitate: {5:CARGO_LONG}
STR_ENGINE_PREVIEW_COST_MAX_SPEED_CAP_RUNCOST                   :{BLACK}Cost: {CURRENCY_LONG} Viteză max.: {VELOCITY}{}Capacitate: {CARGO_LONG}{}Mentenanţă: {CURRENCY_LONG}/an
STR_ENGINE_PREVIEW_COST_MAX_SPEED_TYPE_RANGE_CAP_CAP_RUNCOST    :{BLACK}Cost: {CURRENCY_LONG} Viteza maximă: {VELOCITY}{}Tip avion: {STRING} Rază: {COMMA} pătrățele{}Capacitate: {CARGO_LONG}, {CARGO_LONG}{}Cost întreținere: {CURRENCY_LONG}/an

# Autoreplace window
STR_REPLACE_VEHICLES_WHITE                                      :{WHITE}Înlocuieşte {STRING} - {STRING}
STR_REPLACE_VEHICLE_TRAIN                                       :Trenul
STR_REPLACE_VEHICLE_ROAD_VEHICLE                                :Autovehicolul
STR_REPLACE_VEHICLE_SHIP                                        :Nava
STR_REPLACE_VEHICLE_AIRCRAFT                                    :Aeronava

STR_REPLACE_VEHICLE_VEHICLES_IN_USE                             :{YELLOW}Vehicule în uz
STR_REPLACE_VEHICLE_VEHICLES_IN_USE_TOOLTIP                     :{BLACK}Coloana vehiculelor pe care le deții
STR_REPLACE_VEHICLE_AVAILABLE_VEHICLES                          :{YELLOW}Vehicule disponibile
STR_REPLACE_VEHICLE_AVAILABLE_VEHICLES_TOOLTIP                  :{BLACK}Coloana vehiculelor disponibile pentru înlocuire

STR_REPLACE_HELP_LEFT_ARRAY                                     :{BLACK}Alege tipul de motor pentru înlocuire
STR_REPLACE_HELP_RIGHT_ARRAY                                    :{BLACK}Alege noul tip de motor pe care doreşti să-l foloseşti în locul motorului selectat în stânga

STR_REPLACE_VEHICLES_START                                      :{BLACK}Incepere inlocuire vehicule
STR_REPLACE_VEHICLES_NOW                                        :Înlocuieşte toate vehiculele acum
STR_REPLACE_VEHICLES_WHEN_OLD                                   :Înlocuieşte doar vehiculele vechi
STR_REPLACE_HELP_START_BUTTON                                   :{BLACK}Apasă aici pentru a începe înlocuirea motorului selectat în stânga cu cel selectat în dreapta
STR_REPLACE_NOT_REPLACING                                       :{BLACK}Neinlocuire
STR_REPLACE_NOT_REPLACING_VEHICLE_SELECTED                      :{BLACK}Nici un vehicul selectat
STR_REPLACE_REPLACING_WHEN_OLD                                  :{ENGINE} când este învechit
STR_REPLACE_VEHICLES_STOP                                       :{BLACK}Oprire înlocuire vehicule
STR_REPLACE_HELP_STOP_BUTTON                                    :{BLACK}Apasă aici pentru a opri înlocuirea motorului selectat în stânga

STR_REPLACE_ENGINE_WAGON_SELECT_HELP                            :{BLACK}Comutã între ferestrele de înlocuire motoare si vagoane
STR_REPLACE_ENGINES                                             :Motoare
STR_REPLACE_WAGONS                                              :Vagoane

STR_REPLACE_HELP_RAILTYPE                                       :{BLACK}Alege un tip de cale ferată pentru care doreşti să înlocuieşti locomotivele
STR_REPLACE_HELP_REPLACE_INFO_TAB                               :{BLACK}Arată locomotiva ceva înlocui locomotiva selectată în stânga
STR_REPLACE_RAIL_VEHICLES                                       :Vehicule feroviare
STR_REPLACE_ELRAIL_VEHICLES                                     :Vehicule Electrificate pe Sine
STR_REPLACE_MONORAIL_VEHICLES                                   :Vehicule Monorail
STR_REPLACE_MAGLEV_VEHICLES                                     :Vehicule Pernă Magnetică

STR_REPLACE_REMOVE_WAGON                                        :{BLACK}Retragere vagoane: {ORANGE}{STRING}
STR_REPLACE_REMOVE_WAGON_HELP                                   :{BLACK}Fă optiunea de autoînlocuire să păstreze identică lungimea unui tren prin eliminarea vagoanelor (începând din faţă) dacă înlocuirea locomotivei ar face trenul mai lung

# Vehicle view
STR_VEHICLE_VIEW_CAPTION                                        :{WHITE}{VEHICLE}

STR_VEHICLE_VIEW_TRAIN_LOCATION_TOOLTIP                         :{BLACK}Centrează imaginea pe locaţia curentă a trenului. Ctrl-click va urmări trenul
STR_VEHICLE_VIEW_ROAD_VEHICLE_LOCATION_TOOLTIP                  :{BLACK}Centrează imaginea pe locaţia curentă a autovehiculului. Ctrl-click va urmări autovehiculul
STR_VEHICLE_VIEW_SHIP_LOCATION_TOOLTIP                          :{BLACK}Centrează imaginea pe locaţia curentă a navei. Ctrl-click va urmări nava
STR_VEHICLE_VIEW_AIRCRAFT_LOCATION_TOOLTIP                      :{BLACK}Centrează imaginea pe locaţia curentă a aeronavei. Ctrl-click va urmări aeronava

STR_VEHICLE_VIEW_TRAIN_SEND_TO_DEPOT_TOOLTIP                    :{BLACK}Trimite trenul într-un depou
STR_VEHICLE_VIEW_ROAD_VEHICLE_SEND_TO_DEPOT_TOOLTIP             :{BLACK}Trimite autovehiculul la autobază. Ctrl+clic pentru service
STR_VEHICLE_VIEW_SHIP_SEND_TO_DEPOT_TOOLTIP                     :{BLACK}Trimite nava în şantier. Ctrl+clic pentru întreţinere
STR_VEHICLE_VIEW_AIRCRAFT_SEND_TO_DEPOT_TOOLTIP                 :{BLACK}Trimite aeronava la hangar. Ctrl+clic pentru întreţinere

STR_VEHICLE_VIEW_CLONE_TRAIN_INFO                               :{BLACK}Acest buton va crea o copie a întregului tren. Ctrl+Click va sincroniza comenzile. Shift+Click va afișa costul estimat fără a achiziționa trenul
STR_VEHICLE_VIEW_CLONE_ROAD_VEHICLE_INFO                        :{BLACK}Acest buton va crea o copie a autovehiculului. Ctrl+Click va sincroniza comenzile. Shift+Click va afișa costul estimat fără a achiziționa vehiculul
STR_VEHICLE_VIEW_CLONE_SHIP_INFO                                :{BLACK}Acest buton va crea o copie a navei. Ctrl+Click va sincroniza comenzile. Shift+Click va afișa costul estimat fără a achiziționa nava
STR_VEHICLE_VIEW_CLONE_AIRCRAFT_INFO                            :{BLACK}Acest buton va crea o copie a aeronavei. Ctrl+Click va sincroniza comenzile. Shift+Click va afișa costul estimat fără a cumpăra aeronava

STR_VEHICLE_VIEW_TRAIN_IGNORE_SIGNAL_TOOLTIP                    :{BLACK}Forţează trenul să ignore semnalizarea de oprire

STR_VEHICLE_VIEW_TRAIN_REFIT_TOOLTIP                            :{BLACK}Schimba tipul încãrcãturii cãratã de acest tren
STR_VEHICLE_VIEW_ROAD_VEHICLE_REFIT_TOOLTIP                     :{BLACK}Adapteaza autovehiculul pentru o incarcatura diferita
STR_VEHICLE_VIEW_SHIP_REFIT_TOOLTIP                             :{BLACK}Schimbă tipul de marfă transportat de navă
STR_VEHICLE_VIEW_AIRCRAFT_REFIT_TOOLTIP                         :{BLACK}Schimbă tipul de marfă transportat de aeronavă

STR_VEHICLE_VIEW_TRAIN_REVERSE_TOOLTIP                          :{BLACK}Schimbă sensul de circulaţie al trenului
STR_VEHICLE_VIEW_ROAD_VEHICLE_REVERSE_TOOLTIP                   :{BLACK}Forţează vehiculul să întoarcă

STR_VEHICLE_VIEW_TRAIN_ORDERS_TOOLTIP                           :{BLACK}Afişează comenzile trenului. Ctrl-Click pentru a afişa orarul
STR_VEHICLE_VIEW_ROAD_VEHICLE_ORDERS_TOOLTIP                    :{BLACK}Afişează comenzile autovehiculului. Ctrl-Click pentru a afişa orarul
STR_VEHICLE_VIEW_SHIP_ORDERS_TOOLTIP                            :{BLACK}Afişează comenzile navei. Ctrl-Click pentru a afişa orarul
STR_VEHICLE_VIEW_AIRCRAFT_ORDERS_TOOLTIP                        :{BLACK}Afişează comenzile aeronavei. Ctrl-Click pentru a afişa orarul

STR_VEHICLE_VIEW_TRAIN_SHOW_DETAILS_TOOLTIP                     :{BLACK}Afişează detaliile trenului
STR_VEHICLE_VIEW_ROAD_VEHICLE_SHOW_DETAILS_TOOLTIP              :{BLACK}Afişează detaliile autovehiculului
STR_VEHICLE_VIEW_SHIP_SHOW_DETAILS_TOOLTIP                      :{BLACK}Afişează detaliile navei
STR_VEHICLE_VIEW_AIRCRAFT_SHOW_DETAILS_TOOLTIP                  :{BLACK}Afişează detaliile aeronavei

STR_VEHICLE_VIEW_TRAIN_STATE_START_STOP_TOOLTIP                 :{BLACK}Comanda curentă a trenului - clic aici pentru a opri/porni trenul. Ctrl+Click pentru a vedea destinaţia
STR_VEHICLE_VIEW_ROAD_VEHICLE_STATE_START_STOP_TOOLTIP          :{BLACK}Comanda curentă a autovehiculului - clic aici pentru a opri/porni autovehiculul. Ctrl+Click pentru a vedea destinatia
STR_VEHICLE_VIEW_SHIP_STATE_START_STOP_TOOLTIP                  :{BLACK}Comanda curentă a navei - clic aici pentru a opri/porni nava. Ctrl+Click pentru a vedea destinaţia
STR_VEHICLE_VIEW_AIRCRAFT_STATE_START_STOP_TOOLTIP              :{BLACK}Comanda curentă a aeronavei - clic aici pentru a opri/porni aeronava

# Messages in the start stop button in the vehicle view
STR_VEHICLE_STATUS_LOADING_UNLOADING                            :{LTBLUE}Încărcare / Descărcare
STR_VEHICLE_STATUS_LEAVING                                      :{LTBLUE}Pleaca
STR_VEHICLE_STATUS_CRASHED                                      :{RED}Accident!
STR_VEHICLE_STATUS_BROKEN_DOWN                                  :{RED}Defect
STR_VEHICLE_STATUS_STOPPED                                      :{RED}Oprit
STR_VEHICLE_STATUS_TRAIN_STOPPING_VEL                           :{RED}Oprire, {VELOCITY}
STR_VEHICLE_STATUS_TRAIN_NO_POWER                               :{RED}Fara curent
STR_VEHICLE_STATUS_TRAIN_STUCK                                  :{ORANGE}Astept cale libera
STR_VEHICLE_STATUS_AIRCRAFT_TOO_FAR                             :{ORANGE}Prea departe pentru următoarea destinație

STR_VEHICLE_STATUS_HEADING_FOR_STATION_VEL                      :{LTBLUE}Spre {STATION}, {VELOCITY}
STR_VEHICLE_STATUS_NO_ORDERS_VEL                                :{LTBLUE}Fără comenzi, {VELOCITY}
STR_VEHICLE_STATUS_HEADING_FOR_WAYPOINT_VEL                     :{LTBLUE}Merge spre {WAYPOINT}, {VELOCITY}
STR_VEHICLE_STATUS_HEADING_FOR_DEPOT_VEL                        :{ORANGE}Merge către {DEPOT}, {VELOCITY}
STR_VEHICLE_STATUS_HEADING_FOR_DEPOT_SERVICE_VEL                :{LTBLUE}Service la {DEPOT}, {VELOCITY}

# Vehicle stopped/started animations
STR_VEHICLE_COMMAND_STOPPED_SMALL                               :{TINY_FONT}{RED}Oprit
STR_VEHICLE_COMMAND_STOPPED                                     :{RED}Oprit
STR_VEHICLE_COMMAND_STARTED_SMALL                               :{TINY_FONT}{GREEN}Pornit
STR_VEHICLE_COMMAND_STARTED                                     :{GREEN}Pornit

# Vehicle details
STR_VEHICLE_DETAILS_CAPTION                                     :{WHITE}{VEHICLE} (Detalii)
STR_VEHICLE_NAME_BUTTON                                         :{BLACK}Nume

STR_VEHICLE_DETAILS_TRAIN_RENAME                                :{BLACK}Numele trenului
STR_VEHICLE_DETAILS_ROAD_VEHICLE_RENAME                         :{BLACK}Numele autovehiculului
STR_VEHICLE_DETAILS_SHIP_RENAME                                 :{BLACK}Denumeşte această navă
STR_VEHICLE_DETAILS_AIRCRAFT_RENAME                             :{BLACK}Denumeşte aeronava

STR_VEHICLE_INFO_AGE_RUNNING_COST_YR                            :{BLACK}Vechime: {LTBLUE}{STRING}{BLACK}   Mentenanţă: {LTBLUE}{CURRENCY_LONG}/an
# The next two need to stay in this order
STR_VEHICLE_INFO_AGE                                            :{COMMA} an{P "" i} ({COMMA})
STR_VEHICLE_INFO_AGE_RED                                        :{RED}{COMMA} an{P "" i} ({COMMA})

STR_VEHICLE_INFO_MAX_SPEED                                      :{BLACK}Viteză max.: {LTBLUE}{VELOCITY}
STR_VEHICLE_INFO_WEIGHT_POWER_MAX_SPEED                         :{BLACK}Greutate: {LTBLUE}{WEIGHT_SHORT} {BLACK}Putere: {LTBLUE}{POWER}{BLACK} Viteză max.: {LTBLUE}{VELOCITY}
STR_VEHICLE_INFO_WEIGHT_POWER_MAX_SPEED_MAX_TE                  :{BLACK}Greutate: {LTBLUE}{WEIGHT_SHORT} {BLACK}Putere: {LTBLUE}{POWER}{BLACK} Viteză max.: {LTBLUE}{VELOCITY} {BLACK}Efort tractiv: {LTBLUE}{FORCE}

STR_VEHICLE_INFO_PROFIT_THIS_YEAR_LAST_YEAR                     :{BLACK}Profit pe anul curent: {LTBLUE}{CURRENCY_LONG} (anul precedent: {CURRENCY_LONG})
STR_VEHICLE_INFO_RELIABILITY_BREAKDOWNS                         :{BLACK}Eficienţă: {LTBLUE}{COMMA}%  {BLACK}Defecţiuni de la ultimul service: {LTBLUE}{COMMA}

STR_VEHICLE_INFO_BUILT_VALUE                                    :{LTBLUE}{ENGINE} {BLACK}Construit: {LTBLUE}{NUM}{BLACK} Valoare: {LTBLUE}{CURRENCY_LONG}
STR_VEHICLE_INFO_NO_CAPACITY                                    :{BLACK}Capacitate: {LTBLUE}Nimic{STRING}
STR_VEHICLE_INFO_CAPACITY                                       :{BLACK}Capacitate: {LTBLUE}{CARGO_LONG}{3:STRING}
STR_VEHICLE_INFO_CAPACITY_MULT                                  :{BLACK}Capacitate: {LTBLUE}{CARGO_LONG}{3:STRING} (x{4:NUM})
STR_VEHICLE_INFO_CAPACITY_CAPACITY                              :{BLACK}Capacitate: {LTBLUE}{CARGO_LONG}, {CARGO_LONG}{STRING}

STR_VEHICLE_INFO_FEEDER_CARGO_VALUE                             :{BLACK}Transferă Credit: {LTBLUE}{CURRENCY_LONG}

STR_VEHICLE_DETAILS_SERVICING_INTERVAL_DAYS                     :{BLACK}Intervalul pentru întreţinere: {LTBLUE}{COMMA}zile{BLACK}   Ultima întreţinere: {LTBLUE}{DATE_LONG}
STR_VEHICLE_DETAILS_SERVICING_INTERVAL_PERCENT                  :{BLACK}Intervalul de service: {LTBLUE}{COMMA}%{BLACK}   Ultimul service: {LTBLUE}{DATE_LONG}
STR_VEHICLE_DETAILS_INCREASE_SERVICING_INTERVAL_TOOLTIP         :{BLACK}Măreşte intervalul de service cu 10. Ctrl+click măreşte intervalul de service cu 5
STR_VEHICLE_DETAILS_DECREASE_SERVICING_INTERVAL_TOOLTIP         :{BLACK}Micşorează intervalul de service cu 10. Ctrl+Click micşorează intervalul de service cu 5

STR_SERVICE_INTERVAL_DROPDOWN_TOOLTIP                           :{BLACK}Schimbă tipul intervalului de întreținere
STR_VEHICLE_DETAILS_DEFAULT                                     :Standard
STR_VEHICLE_DETAILS_DAYS                                        :Zile
STR_VEHICLE_DETAILS_PERCENT                                     :Procent

STR_QUERY_RENAME_TRAIN_CAPTION                                  :{WHITE}Numele trenului
STR_QUERY_RENAME_ROAD_VEHICLE_CAPTION                           :{WHITE}Numele autovehiculului
STR_QUERY_RENAME_SHIP_CAPTION                                   :{WHITE}Denumeşte această navă
STR_QUERY_RENAME_AIRCRAFT_CAPTION                               :{WHITE}Denumeşte aeronava

# Extra buttons for train details windows
STR_VEHICLE_DETAILS_TRAIN_ENGINE_BUILT_AND_VALUE                :{LTBLUE}{ENGINE}{BLACK}   Cumpărat: {LTBLUE}{NUM}{BLACK} Valoare: {LTBLUE}{CURRENCY_LONG}
STR_VEHICLE_DETAILS_TRAIN_WAGON_VALUE                           :{LTBLUE}{ENGINE}{BLACK}   Valoare: {LTBLUE}{CURRENCY_LONG}

STR_VEHICLE_DETAILS_TRAIN_TOTAL_CAPACITY_TEXT                   :{BLACK}Încãrcãtura totalã (capacitatea) acestui tren:
STR_VEHICLE_DETAILS_TRAIN_TOTAL_CAPACITY                        :{LTBLUE}- {CARGO_LONG} ({CARGO_SHORT})
STR_VEHICLE_DETAILS_TRAIN_TOTAL_CAPACITY_MULT                   :{LTBLUE}- {CARGO_LONG} ({CARGO_SHORT}) (x{NUM})

STR_VEHICLE_DETAILS_CARGO_EMPTY                                 :{LTBLUE}Gol
STR_VEHICLE_DETAILS_CARGO_FROM                                  :{LTBLUE}{CARGO_LONG} de la {STATION}
STR_VEHICLE_DETAILS_CARGO_FROM_MULT                             :{LTBLUE}{CARGO_LONG} de la {STATION} (x{NUM})

STR_VEHICLE_DETAIL_TAB_CARGO                                    :{BLACK}Încărcătură
STR_VEHICLE_DETAILS_TRAIN_CARGO_TOOLTIP                         :{BLACK}Afişează detalii despre încărcătura transportată
STR_VEHICLE_DETAIL_TAB_INFORMATION                              :{BLACK}Informatii
STR_VEHICLE_DETAILS_TRAIN_INFORMATION_TOOLTIP                   :{BLACK}Afişează detalii despre componentele trenului
STR_VEHICLE_DETAIL_TAB_CAPACITIES                               :{BLACK}Capacităţi
STR_VEHICLE_DETAILS_TRAIN_CAPACITIES_TOOLTIP                    :{BLACK}Afişează capacităţile fiecărei componente
STR_VEHICLE_DETAIL_TAB_TOTAL_CARGO                              :{BLACK}Încãrcãturi
STR_VEHICLE_DETAILS_TRAIN_TOTAL_CARGO_TOOLTIP                   :{BLACK}Afiseazã capacitãtile totale ale trenului, diferentiate pe tip de încãrcãturã

STR_VEHICLE_DETAILS_TRAIN_ARTICULATED_RV_CAPACITY               :{BLACK}Capacitate: {LTBLUE}

# Vehicle refit
STR_REFIT_CAPTION                                               :{WHITE}{VEHICLE} (Schimbă marfa)
STR_REFIT_TITLE                                                 :{GOLD}Alege tipul încărcăturii:
STR_REFIT_NEW_CAPACITY_COST_OF_REFIT                            :{BLACK}Capacitate nouă: {GOLD}{CARGO_LONG}{}{BLACK}Costul schimbării: {RED}{CURRENCY_LONG}
STR_REFIT_NEW_CAPACITY_INCOME_FROM_REFIT                        :{BLACK}Capacitate nouă: {GOLD}{CARGO_LONG}{}{BLACK}Venituri din schimbare: {GREEN}{CURRENCY_LONG}
STR_REFIT_NEW_CAPACITY_COST_OF_AIRCRAFT_REFIT                   :{BLACK}Capacitate nouă: {GOLD}{CARGO_LONG}, {GOLD}{CARGO_LONG}{}{BLACK}Costul schimbării: {RED}{CURRENCY_LONG}
STR_REFIT_NEW_CAPACITY_INCOME_FROM_AIRCRAFT_REFIT               :{BLACK}Capacitate nouă: {GOLD}{CARGO_LONG}, {GOLD}{CARGO_LONG}{}{BLACK}Venituri din schimbare: {GREEN}{CURRENCY_LONG}
STR_REFIT_SELECT_VEHICLES_TOOLTIP                               :{BLACK}Selectează vehiculele pentru modificare. Trage cu mouse-ul pentru a selecta mai multe vehicule. Click pe spațiu gol pentru a selecta intregul vehicul. Ctrl+Click va selecta un vehicul si lanțul atașat

STR_REFIT_TRAIN_LIST_TOOLTIP                                    :{BLACK}Alege tipul de marfă transportat de tren
STR_REFIT_ROAD_VEHICLE_LIST_TOOLTIP                             :{BLACK}Alege tipul de marfă pe care o transportă autovehiculul
STR_REFIT_SHIP_LIST_TOOLTIP                                     :{BLACK}Alege tipul de încărcătură ce va fi transportat de navă
STR_REFIT_AIRCRAFT_LIST_TOOLTIP                                 :{BLACK}Alege tipul de încărcătură ce va fi transportat de aeronavă

STR_REFIT_TRAIN_REFIT_BUTTON                                    :{BLACK}Modifică tip încărcătură
STR_REFIT_ROAD_VEHICLE_REFIT_BUTTON                             :{BLACK}Adaptare autovehicul
STR_REFIT_SHIP_REFIT_BUTTON                                     :{BLACK}Schimbă marfa transportată de navă
STR_REFIT_AIRCRAFT_REFIT_BUTTON                                 :{BLACK}Schimbă marfa transportată de aeronavă

STR_REFIT_TRAIN_REFIT_TOOLTIP                                   :{BLACK}Modifică trenul pentru a transporta marfa aleasă
STR_REFIT_ROAD_VEHICLE_REFIT_TOOLTIP                            :{BLACK}Adaptează vehiculul rutier pentru transportul încărcăturii alese
STR_REFIT_SHIP_REFIT_TOOLTIP                                    :{BLACK}Schimbă tipul de încărcătură al navei cu cel selectat
STR_REFIT_AIRCRAFT_REFIT_TOOLTIP                                :{BLACK}Modifică aeronava pentru a transporta tipul de încărcătură ales

# Order view
STR_ORDERS_CAPTION                                              :{WHITE}{VEHICLE} (Comenzi)
STR_ORDERS_TIMETABLE_VIEW                                       :{BLACK}Orar
STR_ORDERS_TIMETABLE_VIEW_TOOLTIP                               :{BLACK}Comută în modul de vizualizare orar

STR_ORDERS_LIST_TOOLTIP                                         :{BLACK}Lista de comenzi - clic pe o comandă pentru a o selecta. Ctrl+Click poziţionează ecranul pe staţia destinație
STR_ORDER_INDEX                                                 :{COMMA}:{NBSP}
STR_ORDER_TEXT                                                  :{STRING} {STRING} {STRING}

STR_ORDERS_END_OF_ORDERS                                        :- - Sfârşitul comenzilor - -
STR_ORDERS_END_OF_SHARED_ORDERS                                 :- - Sfârşitul comenzilor sincronizate - -

# Order bottom buttons
STR_ORDER_NON_STOP                                              :{BLACK}Non-stop
STR_ORDER_GO_TO                                                 :Du-te la
STR_ORDER_GO_NON_STOP_TO                                        :Du-te fără oprire la
STR_ORDER_GO_VIA                                                :Du-te prin
STR_ORDER_GO_NON_STOP_VIA                                       :Du-te fără oprire prin
STR_ORDER_TOOLTIP_NON_STOP                                      :{BLACK}Schimbă comportamentul de oprire pentru ordinul selectat

STR_ORDER_TOGGLE_FULL_LOAD                                      :{BLACK}Încarcă orice produs
STR_ORDER_DROP_LOAD_IF_POSSIBLE                                 :Încarcă dacă este disponibil
STR_ORDER_DROP_FULL_LOAD_ALL                                    :Încarcă toate produsele
STR_ORDER_DROP_FULL_LOAD_ANY                                    :Încarcă orice produs
STR_ORDER_DROP_NO_LOADING                                       :Nu încărca
STR_ORDER_TOOLTIP_FULL_LOAD                                     :{BLACK}Schimbă comportamentul de încărcare pentru ordinul selectat

STR_ORDER_TOGGLE_UNLOAD                                         :{BLACK}Descarcă tot
STR_ORDER_DROP_UNLOAD_IF_ACCEPTED                               :Descarcă dacă este acceptat
STR_ORDER_DROP_UNLOAD                                           :Descarcă tot
STR_ORDER_DROP_TRANSFER                                         :Transferă
STR_ORDER_DROP_NO_UNLOADING                                     :Nu descărca
STR_ORDER_TOOLTIP_UNLOAD                                        :{BLACK}Schimbă comportamentul de descărcare pentru ordinul selectat

STR_ORDER_REFIT                                                 :{BLACK}Rearanjeaza
STR_ORDER_REFIT_TOOLTIP                                         :{BLACK}Alege tipul de marfă pentru rearanjarea în comandă. Ctrl+clic pentru a anula rearanjarea
STR_ORDER_REFIT_AUTO                                            :{BLACK}Auto-modificare
STR_ORDER_REFIT_AUTO_TOOLTIP                                    :{BLACK}Selectează tipul de marfă pentru modificare cu acest ordin. Ctrl+click pentru a elimina o instrucțiune de modificare încărcătură. Modificarea automată va fi efectuată doar dacă vehiculul permite asta.
STR_ORDER_DROP_REFIT_AUTO                                       :Tip încărcătură nemodificabil
STR_ORDER_DROP_REFIT_AUTO_ANY                                   :Încărcătură disponibilă

STR_ORDER_SERVICE                                               :{BLACK}Service
STR_ORDER_DROP_GO_ALWAYS_DEPOT                                  :Merge mereu
STR_ORDER_DROP_SERVICE_DEPOT                                    :Service dacă este nevoie
STR_ORDER_DROP_HALT_DEPOT                                       :Stop
STR_ORDER_SERVICE_TOOLTIP                                       :{BLACK}Sari peste aceastã comandã dacã nu este necesar un service

STR_ORDER_CONDITIONAL_VARIABLE_TOOLTIP                          :{BLACK}Datele vehiculului pe care se bazează

# Conditional order variables, must follow order of OrderConditionVariable enum
STR_ORDER_CONDITIONAL_LOAD_PERCENTAGE                           :Procentaj încărcare
STR_ORDER_CONDITIONAL_RELIABILITY                               :Eficienţă
STR_ORDER_CONDITIONAL_MAX_SPEED                                 :Viteză maximă
STR_ORDER_CONDITIONAL_AGE                                       :Vechime (ani)
STR_ORDER_CONDITIONAL_REQUIRES_SERVICE                          :Necesită service
STR_ORDER_CONDITIONAL_UNCONDITIONALLY                           :Întotdeauna
STR_ORDER_CONDITIONAL_REMAINING_LIFETIME                        :Durată de viaţă rămasă

STR_ORDER_CONDITIONAL_COMPARATOR_TOOLTIP                        :{BLACK}Cum se face compararea datelor din vehicul cu valoarea dată
STR_ORDER_CONDITIONAL_COMPARATOR_EQUALS                         :este egal cu
STR_ORDER_CONDITIONAL_COMPARATOR_NOT_EQUALS                     :nu este egal cu
STR_ORDER_CONDITIONAL_COMPARATOR_LESS_THAN                      :este mai mic decât
STR_ORDER_CONDITIONAL_COMPARATOR_LESS_EQUALS                    :mai mic sau egal cu
STR_ORDER_CONDITIONAL_COMPARATOR_MORE_THAN                      :este mai mare decât
STR_ORDER_CONDITIONAL_COMPARATOR_MORE_EQUALS                    :mai mare sau egal cu
STR_ORDER_CONDITIONAL_COMPARATOR_IS_TRUE                        :este adevărat
STR_ORDER_CONDITIONAL_COMPARATOR_IS_FALSE                       :este fals

STR_ORDER_CONDITIONAL_VALUE_TOOLTIP                             :{BLACK}Valoarea cu care se compară
STR_ORDER_CONDITIONAL_VALUE_CAPT                                :{WHITE}Introduceţi valoarea de comparat

STR_ORDERS_SKIP_BUTTON                                          :{BLACK}Treci la următoarea
STR_ORDERS_SKIP_TOOLTIP                                         :{BLACK}Renunţă la comanda actuală si preia-o pe urmatoarea. CTRL + click face salt la comanda selectată

STR_ORDERS_DELETE_BUTTON                                        :{BLACK}Şterge
STR_ORDERS_DELETE_TOOLTIP                                       :{BLACK}Şterge comanda selectată
STR_ORDERS_DELETE_ALL_TOOLTIP                                   :{BLACK}Şterge toate ordinele
STR_ORDERS_STOP_SHARING_BUTTON                                  :{BLACK}Opreşte sincronizarea
STR_ORDERS_STOP_SHARING_TOOLTIP                                 :{BLACK}Opreşte sincronizarea ordinelor. Ctrl-Click şterge toate ordinele pentru acest vehicul

STR_ORDERS_GO_TO_BUTTON                                         :{BLACK}Mergi la
STR_ORDER_GO_TO_NEAREST_DEPOT                                   :Du-te la cel mai apropiat depou
STR_ORDER_GO_TO_NEAREST_HANGAR                                  :Du-te la cel mai apropiat hangar
STR_ORDER_CONDITIONAL                                           :Salt în ordine condiţionată
STR_ORDER_SHARE                                                 :Sincronizează ordinele
STR_ORDERS_GO_TO_TOOLTIP                                        :{BLACK}Adaugă o comandă înaintea celei selectate, sau la sfârşitul listei. Ctrl-Click transformă comenzile pentru staţii în 'încarcă orice tip de marfă', pentru punctele de tranzit în 'non-stop' şi pentru depouri în 'service'. 'Sincronizarea ordinelor' sau Ctrl permite acestui vehicul să îşi partajeze ordinele cu vehiculul selectat. Click pe un vehicul pentru a copia ordinele de la el. Un ordin de depou anulează service-ul automat pentru vehicul

STR_ORDERS_VEH_WITH_SHARED_ORDERS_LIST_TOOLTIP                  :{BLACK}Arata toate vehiculele care se incadreaza in acest program

# String parts to build the order string
STR_ORDER_GO_TO_WAYPOINT                                        :Mergi via {WAYPOINT}
STR_ORDER_GO_NON_STOP_TO_WAYPOINT                               :Mergi fără oprire via {WAYPOINT}

STR_ORDER_SERVICE_AT                                            :Service la
STR_ORDER_SERVICE_NON_STOP_AT                                   :Service non-stop la

STR_ORDER_NEAREST_DEPOT                                         :cel mai apropiat
STR_ORDER_NEAREST_HANGAR                                        :cel mai apropiat Hangar
STR_ORDER_TRAIN_DEPOT                                           :Depou de Trenuri
STR_ORDER_ROAD_VEHICLE_DEPOT                                    :Autobază
STR_ORDER_SHIP_DEPOT                                            :Şantier Naval
STR_ORDER_GO_TO_NEAREST_DEPOT_FORMAT                            :{STRING} {STRING} {STRING}
STR_ORDER_GO_TO_DEPOT_FORMAT                                    :{STRING} {DEPOT}

STR_ORDER_REFIT_ORDER                                           :(Rearanjeaza in {STRING})
STR_ORDER_REFIT_STOP_ORDER                                      :(Modifică pentru {STRING} şi opreşte)
STR_ORDER_STOP_ORDER                                            :(Stop)

STR_ORDER_GO_TO_STATION                                         :{STRING} {STATION} {STRING}

STR_ORDER_IMPLICIT                                              :(Implicit)

STR_ORDER_FULL_LOAD                                             :(Încărcare maximă)
STR_ORDER_FULL_LOAD_ANY                                         :(Încărcare orice produs)
STR_ORDER_NO_LOAD                                               :(Fără încărcare)
STR_ORDER_UNLOAD                                                :(Descarcă şi preia încărcătura)
STR_ORDER_UNLOAD_FULL_LOAD                                      :(Descarcă şi aşteaptă încărcare maximă)
STR_ORDER_UNLOAD_FULL_LOAD_ANY                                  :(Descarcă şi aşteaptă orice încărcătură)
STR_ORDER_UNLOAD_NO_LOAD                                        :(Descarcă şi pleacă)
STR_ORDER_TRANSFER                                              :(Transferă - preia încărcătura)
STR_ORDER_TRANSFER_FULL_LOAD                                    :(Transferă şi aşteaptă încărcare maximă)
STR_ORDER_TRANSFER_FULL_LOAD_ANY                                :(Transferă şi aşteaptă orice încărcătură)
STR_ORDER_TRANSFER_NO_LOAD                                      :(Transferă - pleacă descărcat)
STR_ORDER_NO_UNLOAD                                             :(Nu descărca şi preia încărcătura)
STR_ORDER_NO_UNLOAD_FULL_LOAD                                   :(Nu descărca şi aşteaptă încărcare maximă)
STR_ORDER_NO_UNLOAD_FULL_LOAD_ANY                               :(Nu descărca şi aşteaptă orice încărcătură)
STR_ORDER_NO_UNLOAD_NO_LOAD                                     :(Fără încărcare sau descărcare)

STR_ORDER_AUTO_REFIT                                            :(Înlocuire automată cu {STRING})
STR_ORDER_FULL_LOAD_REFIT                                       :(Încărcare completă cu auto-modificare pentru {STRING})
STR_ORDER_FULL_LOAD_ANY_REFIT                                   :(Încarcă complet orice tip de marfă cu auto-înlocuire la {STRING})
STR_ORDER_UNLOAD_REFIT                                          :(Descarcă și preia marfă cu auto-înlocuire pentru {STRING})
STR_ORDER_UNLOAD_FULL_LOAD_REFIT                                :(Descarcă și așteaptă incărcare completă cu auto-înlocuire pentru {STRING})
STR_ORDER_UNLOAD_FULL_LOAD_ANY_REFIT                            :(Descarcă și așteaptă încărcare completă orice tip cu auto-înlocuire pentru {STRING})
STR_ORDER_TRANSFER_REFIT                                        :(Transferă și ia marfă cu auto-înlocuire la {STRING})
STR_ORDER_TRANSFER_FULL_LOAD_REFIT                              :(Transferă și așteaptă încărcare completă cu auto-înlocuire la {STRING})
STR_ORDER_TRANSFER_FULL_LOAD_ANY_REFIT                          :(Transferă și așteaptă încărcare completă orice tip cu auto-înlocuire la {STRING})
STR_ORDER_NO_UNLOAD_REFIT                                       :(Incărcare marfă fără descărcare cu auto-înlocuire la {STRING})
STR_ORDER_NO_UNLOAD_FULL_LOAD_REFIT                             :(Incărcare marfă completă fără descărcare cu auto-înlocuire la {STRING})
STR_ORDER_NO_UNLOAD_FULL_LOAD_ANY_REFIT                         :(Incărcare marfă completă orice tip fără descărcare cu auto-înlocuire la {STRING})

STR_ORDER_AUTO_REFIT_ANY                                        :încărcătura disponibilă

STR_ORDER_STOP_LOCATION_NEAR_END                                :[la capătul apropiat]
STR_ORDER_STOP_LOCATION_MIDDLE                                  :[la mijloc]
STR_ORDER_STOP_LOCATION_FAR_END                                 :[la capătul îndepărtat]

STR_ORDER_OUT_OF_RANGE                                          :{RED} (Următoarea destinație nu se află în raza de acțiune)

STR_ORDER_CONDITIONAL_UNCONDITIONAL                             :Salt la comanda {COMMA}
STR_ORDER_CONDITIONAL_NUM                                       :Salt la comanda {COMMA} cand {STRING} {STRING} {COMMA}
STR_ORDER_CONDITIONAL_TRUE_FALSE                                :Salt la comanda {COMMA} cand {STRING} {STRING}

STR_INVALID_ORDER                                               :{RED} (Comenzi eronate)

# Time table window
STR_TIMETABLE_TITLE                                             :{WHITE}{VEHICLE} (Orar)
STR_TIMETABLE_ORDER_VIEW                                        :{BLACK}Comenzi
STR_TIMETABLE_ORDER_VIEW_TOOLTIP                                :{BLACK}Schimba la panoul de comenzi

STR_TIMETABLE_TOOLTIP                                           :{BLACK}Orar - click pe un ordin pentru a-l selecta

STR_TIMETABLE_NO_TRAVEL                                         :NU este calatorie
STR_TIMETABLE_NOT_TIMETABLEABLE                                 :Călătorie (automat; programată după următoarea comandă manuală)
STR_TIMETABLE_TRAVEL_NOT_TIMETABLED                             :Calatorie (fara orar)
STR_TIMETABLE_TRAVEL_NOT_TIMETABLED_SPEED                       :Călătoriți (neplanificat) cu maxim {2:VELOCITY}
STR_TIMETABLE_TRAVEL_FOR                                        :Calatorii pentru {STRING}
STR_TIMETABLE_TRAVEL_FOR_SPEED                                  :Mergi către {STRING} cu maxim {VELOCITY}
STR_TIMETABLE_TRAVEL_FOR_ESTIMATED                              :Călătorie (pentru {STRING}, neplanificată)
STR_TIMETABLE_TRAVEL_FOR_SPEED_ESTIMATED                        :Călătoriți (pentru {STRING}, neprogramat) cu cel mult {VELOCITY}
STR_TIMETABLE_AND_TRAVEL_FOR_ESTIMATED                          :(călătorie pentru {STRING}, neprogramată)
STR_TIMETABLE_STAY_FOR                                          :şi opreşte pentru {STRING}
STR_TIMETABLE_AND_TRAVEL_FOR                                    :şi călătoreşte pentru {STRING}
STR_TIMETABLE_DAYS                                              :{COMMA} zi{P "" le}
STR_TIMETABLE_TICKS                                             :{COMMA} tic{P "" uri}

STR_TIMETABLE_TOTAL_TIME                                        :{BLACK}Acest orar va lua {STRING} pentru finalizare
STR_TIMETABLE_TOTAL_TIME_INCOMPLETE                             :{BLACK}Acest orar va lua cel putin {STRING} pentru finalizare (nu in intregime programat)

STR_TIMETABLE_STATUS_ON_TIME                                    :{BLACK}Acest vehicul se incadreaza in timp
STR_TIMETABLE_STATUS_LATE                                       :{BLACK}Vehiculul are întârziere de {STRING}
STR_TIMETABLE_STATUS_EARLY                                      :{BLACK}Momentan, acest vehicul si-a devansat programul {STRING}
STR_TIMETABLE_STATUS_NOT_STARTED                                :{BLACK}Acest orar nu a început încă
STR_TIMETABLE_STATUS_START_AT                                   :{BLACK}Acest orar va începe la {STRING}

STR_TIMETABLE_STARTING_DATE                                     :{BLACK}Dată pornire

STR_TIMETABLE_CHANGE_TIME                                       :{BLACK}Modifică timpul
STR_TIMETABLE_WAIT_TIME_TOOLTIP                                 :{BLACK}Modifică durata de timp alocată pentru comanda selectată

STR_TIMETABLE_CLEAR_TIME                                        :{BLACK}Curata timp
STR_TIMETABLE_CLEAR_TIME_TOOLTIP                                :{BLACK}Elimină durata de timp pentru comanda selectată

STR_TIMETABLE_CHANGE_SPEED                                      :{BLACK}Schimbă limita de viteză
STR_TIMETABLE_CHANGE_SPEED_TOOLTIP                              :{BLACK}Schimbă limita maximă de viteză a ordinului selectat

STR_TIMETABLE_CLEAR_SPEED                                       :{BLACK}Şterge limita de viteză
STR_TIMETABLE_CLEAR_SPEED_TOOLTIP                               :{BLACK}Şterge limita maximă de viteză a ordinului selectat

STR_TIMETABLE_RESET_LATENESS                                    :{BLACK}Reinitializeaza contorul de intarziere
STR_TIMETABLE_RESET_LATENESS_TOOLTIP                            :{BLACK}Reiniţializează contorul de întârziere, astfel ca vehiculul să ajungă la timp

STR_TIMETABLE_AUTOFILL                                          :{BLACK}Auto-completare
STR_TIMETABLE_AUTOFILL_TOOLTIP                                  :{BLACK}Completează automat tabela cu timpi cu valorile pentru urmatoarea călătorie (CTRL-clic pentru a încerca să păstraţi timpii de aşteptare)

STR_TIMETABLE_EXPECTED                                          :{BLACK}Estimat
STR_TIMETABLE_SCHEDULED                                         :{BLACK}Planificat
STR_TIMETABLE_EXPECTED_TOOLTIP                                  :{BLACK}Comută între estimare şi orar

STR_TIMETABLE_ARRIVAL_ABBREVIATION                              :A:
STR_TIMETABLE_DEPARTURE_ABBREVIATION                            :D:


# Date window (for timetable)
STR_DATE_CAPTION                                                :{WHITE}Setează data
STR_DATE_SET_DATE                                               :{BLACK}Setează data
STR_DATE_SET_DATE_TOOLTIP                                       :{BLACK}Foloseşte data selectată ca dată de pornire pentru acest orar
STR_DATE_DAY_TOOLTIP                                            :{BLACK}Alege ziua
STR_DATE_MONTH_TOOLTIP                                          :{BLACK}Alege luna
STR_DATE_YEAR_TOOLTIP                                           :{BLACK}Alege anul


# AI debug window
STR_AI_DEBUG                                                    :{WHITE}Depanare IA / Script Joc
STR_AI_DEBUG_NAME_AND_VERSION                                   :{BLACK}{STRING} (v{NUM})
STR_AI_DEBUG_NAME_TOOLTIP                                       :{BLACK}Numele scriptului
STR_AI_DEBUG_SETTINGS                                           :{BLACK}Setări
STR_AI_DEBUG_SETTINGS_TOOLTIP                                   :{BLACK}Schimbă setările scriptului
STR_AI_DEBUG_RELOAD                                             :{BLACK}Reîncarcă IA
STR_AI_DEBUG_RELOAD_TOOLTIP                                     :{BLACK}Opreşte IA, raîncarcă scriptul, apoi reporneşte IA
STR_AI_DEBUG_BREAK_STR_ON_OFF_TOOLTIP                           :{BLACK}Activează/dezactivează suspendarea când un mesaj de la IA se potriveşte cu string-ul de oprire
STR_AI_DEBUG_BREAK_ON_LABEL                                     :{BLACK}Opreşte la:
STR_AI_DEBUG_BREAK_STR_OSKTITLE                                 :{BLACK}Opreşte la
STR_AI_DEBUG_BREAK_STR_TOOLTIP                                  :{BLACK}Când un mesaj al modului de IA se potriveşte cu acest string, se suspendă jocul
STR_AI_DEBUG_MATCH_CASE                                         :{BLACK}Potrivire majuscule/minuscule
STR_AI_DEBUG_MATCH_CASE_TOOLTIP                                 :{BLACK}Comută potrivirea pe majuscule/minuscule când se compară fişierele log ale AI cu string-ul de oprire
STR_AI_DEBUG_CONTINUE                                           :{BLACK}Continuă
STR_AI_DEBUG_CONTINUE_TOOLTIP                                   :{BLACK}Continuă execuţia modulului de Inteligenţă Artificială
STR_AI_DEBUG_SELECT_AI_TOOLTIP                                  :{BLACK}Vizualizează datele de debug ale acestui modul de IA
STR_AI_GAME_SCRIPT                                              :{BLACK}Game Script
STR_AI_GAME_SCRIPT_TOOLTIP                                      :{BLACK}Verifică log-ul Game Script

STR_ERROR_AI_NO_AI_FOUND                                        :Nici o IA potrivită a fost găsită{}Această IA este nefuncţională.{}Poţi descărca IA-uri folsind opţiunea "Resurse online" din meniul principal.
STR_ERROR_AI_PLEASE_REPORT_CRASH                                :{WHITE}O Inteligentă Artificială/Script Joc s-a oprit în mod eronat. Raportează această problemă autorului împreună cu o captură de ecran a ferestrei Depanare IA/Script Joc
STR_ERROR_AI_DEBUG_SERVER_ONLY                                  :{YELLOW}Fereastra pentru depanare IA / Script Joc este disponibilă doar serverului

# AI configuration window
STR_AI_CONFIG_CAPTION                                           :{WHITE}Configurație Inteligentă Artificială / Scripturi Joc
STR_AI_CONFIG_GAMELIST_TOOLTIP                                  :{BLACK}Script Joc încărcat în jocul următor
STR_AI_CONFIG_AILIST_TOOLTIP                                    :{BLACK}Modulul de IA care va fi încărcat în jocul următor
STR_AI_CONFIG_HUMAN_PLAYER                                      :Jucator uman
STR_AI_CONFIG_RANDOM_AI                                         :IA aleator
STR_AI_CONFIG_NONE                                              :(nici unul)

STR_AI_CONFIG_MOVE_UP                                           :{BLACK}În sus
STR_AI_CONFIG_MOVE_UP_TOOLTIP                                   :{BLACK}Mută IA selectată sus în listă
STR_AI_CONFIG_MOVE_DOWN                                         :{BLACK}În jos
STR_AI_CONFIG_MOVE_DOWN_TOOLTIP                                 :{BLACK}Mută IA selectată jos în listă

STR_AI_CONFIG_GAMESCRIPT                                        :{SILVER}Script Joc
STR_AI_CONFIG_AI                                                :{SILVER}IA

STR_AI_CONFIG_CHANGE                                            :{BLACK}Selectare {STRING}
STR_AI_CONFIG_CHANGE_NONE                                       :
STR_AI_CONFIG_CHANGE_AI                                         :IA
STR_AI_CONFIG_CHANGE_GAMESCRIPT                                 :Script Joc
STR_AI_CONFIG_CHANGE_TOOLTIP                                    :{BLACK}Încarcă un alt script
STR_AI_CONFIG_CONFIGURE                                         :{BLACK}Configurază
STR_AI_CONFIG_CONFIGURE_TOOLTIP                                 :{BLACK}Configurează parametrii scriptului

# Available AIs window
STR_AI_LIST_CAPTION                                             :{WHITE}Disponibil {STRING}
STR_AI_LIST_CAPTION_AI                                          :IA
STR_AI_LIST_CAPTION_GAMESCRIPT                                  :Scripturi Joc
STR_AI_LIST_TOOLTIP                                             :{BLACK}Click pentru a alege un script

STR_AI_LIST_AUTHOR                                              :{LTBLUE}Autor: {ORANGE}{STRING}
STR_AI_LIST_VERSION                                             :{LTBLUE}Versiune: {ORANGE}{NUM}
STR_AI_LIST_URL                                                 :{LTBLUE}URL: {ORANGE}{STRING}

STR_AI_LIST_ACCEPT                                              :{BLACK}Acceptă
STR_AI_LIST_ACCEPT_TOOLTIP                                      :{BLACK}Alege scriptul marcat
STR_AI_LIST_CANCEL                                              :{BLACK}Anulează
STR_AI_LIST_CANCEL_TOOLTIP                                      :{BLACK}Nu schimba scriptul

# AI Parameters
STR_AI_SETTINGS_CAPTION                                         :{WHITE}{STRING} Parametrii
STR_AI_SETTINGS_CAPTION_AI                                      :IA
STR_AI_SETTINGS_CAPTION_GAMESCRIPT                              :Script Joc
STR_AI_SETTINGS_CLOSE                                           :{BLACK}Închide
STR_AI_SETTINGS_RESET                                           :{BLACK}Resetează
STR_AI_SETTINGS_SETTING                                         :{STRING}: {ORANGE}{STRING}
STR_AI_SETTINGS_START_DELAY                                     :Perioada (în zile) după care această librărie IA va fi activată, după cea anterioară (valoare aproximativă): {ORANGE}{STRING}


# Textfile window
STR_TEXTFILE_README_CAPTION                                     :{WHITE}{STRING}, fișier readme al {STRING}
STR_TEXTFILE_CHANGELOG_CAPTION                                  :{WHITE}{STRING}, lista de modificări a {STRING}
STR_TEXTFILE_LICENCE_CAPTION                                    :{WHITE}{STRING}, licența fișierului {STRING}
STR_TEXTFILE_WRAP_TEXT                                          :{WHITE}Încadrează textul
STR_TEXTFILE_WRAP_TEXT_TOOLTIP                                  :{BLACK}Încadrează textul ferestrei ca să fie vizibil integral, fără derulare
STR_TEXTFILE_VIEW_README                                        :{BLACK}Vezi fișierul readme
STR_TEXTFILE_VIEW_CHANGELOG                                     :{BLACK}Listă modificări
STR_TEXTFILE_VIEW_LICENCE                                       :{BLACK}Licenţă


# Vehicle loading indicators
STR_PERCENT_UP_SMALL                                            :{TINY_FONT}{WHITE}{NUM}%{UP_ARROW}
STR_PERCENT_UP                                                  :{WHITE}{NUM}%{UP_ARROW}
STR_PERCENT_DOWN_SMALL                                          :{TINY_FONT}{WHITE}{NUM}%{DOWN_ARROW}
STR_PERCENT_DOWN                                                :{WHITE}{NUM}%{DOWN_ARROW}
STR_PERCENT_UP_DOWN_SMALL                                       :{TINY_FONT}{WHITE}{NUM}%{UP_ARROW}{DOWN_ARROW}
STR_PERCENT_UP_DOWN                                             :{WHITE}{NUM}%{UP_ARROW}{DOWN_ARROW}
STR_PERCENT_NONE_SMALL                                          :{TINY_FONT}{WHITE}{NUM}%
STR_PERCENT_NONE                                                :{WHITE}{NUM}%

# Income 'floats'
STR_INCOME_FLOAT_COST_SMALL                                     :{TINY_FONT}{RED}Cheltuieli: {CURRENCY_LONG}
STR_INCOME_FLOAT_COST                                           :{RED}Cheltuieli: {CURRENCY_LONG}
STR_INCOME_FLOAT_INCOME_SMALL                                   :{TINY_FONT}{GREEN}Venituri: {CURRENCY_LONG}
STR_INCOME_FLOAT_INCOME                                         :{GREEN}Venituri: {CURRENCY_LONG}
STR_FEEDER_TINY                                                 :{TINY_FONT}{YELLOW}Transferă: {CURRENCY_LONG}
STR_FEEDER                                                      :{YELLOW}Transferă: {CURRENCY_LONG}
STR_FEEDER_INCOME_TINY                                          :{TINY_FONT}{YELLOW}Transfer: {CURRENCY_LONG}{WHITE} / {GREEN}Venit: {CURRENCY_LONG}
STR_FEEDER_INCOME                                               :{YELLOW}Transfer: {CURRENCY_LONG}{WHITE} / {GREEN}Venit: {CURRENCY_LONG}
STR_FEEDER_COST_TINY                                            :{TINY_FONT}{YELLOW}Transfer: {CURRENCY_LONG}{WHITE} / {RED}Preț: {CURRENCY_LONG}
STR_FEEDER_COST                                                 :{YELLOW}Transfer: {CURRENCY_LONG}{WHITE} / {RED}Preț: {CURRENCY_LONG}
STR_MESSAGE_ESTIMATED_COST                                      :{WHITE}Cost estimat: {CURRENCY_LONG}
STR_MESSAGE_ESTIMATED_INCOME                                    :{WHITE}Venit estimat: {CURRENCY_LONG}

# Saveload messages
STR_ERROR_SAVE_STILL_IN_PROGRESS                                :{WHITE}Salvarea se efectueaza încã,{}vã rugãm asteptati pânã se încheie!
STR_ERROR_AUTOSAVE_FAILED                                       :{WHITE}Auto-salvarea a esuat
STR_ERROR_UNABLE_TO_READ_DRIVE                                  :{BLACK}Discul nu a putut fi citit
STR_ERROR_GAME_SAVE_FAILED                                      :{WHITE}Salvarea jocului eşuată{}{STRING}
STR_ERROR_UNABLE_TO_DELETE_FILE                                 :{WHITE}Ştergerea jocului eşuată
STR_ERROR_GAME_LOAD_FAILED                                      :{WHITE}Încărcarea jocului eşuată{}{STRING}
STR_GAME_SAVELOAD_ERROR_BROKEN_INTERNAL_ERROR                   :Eroare internă: {STRING}
STR_GAME_SAVELOAD_ERROR_BROKEN_SAVEGAME                         :Salvare eronată - {STRING}
STR_GAME_SAVELOAD_ERROR_TOO_NEW_SAVEGAME                        :Salvarea a fost făcută cu o versiune mai nouă
STR_GAME_SAVELOAD_ERROR_FILE_NOT_READABLE                       :Fişierul nu poate fi citit
STR_GAME_SAVELOAD_ERROR_FILE_NOT_WRITEABLE                      :Fişierul nu poate fi scris
STR_GAME_SAVELOAD_ERROR_DATA_INTEGRITY_CHECK_FAILED             :Integritatea datelor compromisă
STR_GAME_SAVELOAD_NOT_AVAILABLE                                 :<indisponibil>
STR_WARNING_LOADGAME_REMOVED_TRAMS                              :{WHITE}Jocul a fost salvat într-o versiune fără suport pentru tramvaie. Toate tramvaiele au fost eliminate

# Map generation messages
STR_ERROR_COULD_NOT_CREATE_TOWN                                 :{WHITE}Generarea hărţii a eşuat...{}... nici o locaţie potrivită pentru oraş
STR_ERROR_NO_TOWN_IN_SCENARIO                                   :{WHITE}... în acest scenariu nu există nici un oraş

STR_ERROR_PNGMAP                                                :{WHITE}Nu pot încărca peisajul din PNG...
STR_ERROR_PNGMAP_FILE_NOT_FOUND                                 :{WHITE}... fişierul lipseşte
STR_ERROR_PNGMAP_IMAGE_TYPE                                     :{WHITE}... nu am reuşit conversia tipului de imagine. Este necesară o imagine PNG pe 8 sau 24 de biţi
STR_ERROR_PNGMAP_MISC                                           :{WHITE}... ceva nu a funcţionat cum trebuie (probabil fişierul este defect)

STR_ERROR_BMPMAP                                                :{WHITE}Nu pot încărca peisajul din BMP...
STR_ERROR_BMPMAP_IMAGE_TYPE                                     :{WHITE}... nu am putut converti tipul de imagine

STR_ERROR_HEIGHTMAP_TOO_LARGE                                   :{WHITE}... imaginea e prea mare

STR_WARNING_HEIGHTMAP_SCALE_CAPTION                             :{WHITE}Avertisment de scala
STR_WARNING_HEIGHTMAP_SCALE_MESSAGE                             :{YELLOW}Redimensionarea excesiva a hartii nu este recomandata. Continui cu generarea?

# Soundset messages
STR_WARNING_FALLBACK_SOUNDSET                                   :{WHITE}Doar un set nul de efecte sonore a fost găsit. Dacă doreşti sunete, instalează un set de sunete folosind sistemul de Resurse Online

# Screenshot related messages
STR_WARNING_SCREENSHOT_SIZE_CAPTION                             :{WHITE}Imagine de dimensiune foarte mare
STR_WARNING_SCREENSHOT_SIZE_MESSAGE                             :{YELLOW}Imaginea capturata va avea o dimensiune de {COMMA} x {COMMA} pixeli. Realizarea unei capturi va dura puțin timp. Dorești să continui?

STR_MESSAGE_SCREENSHOT_SUCCESSFULLY                             :{WHITE}Imagine salvată cu succes pe disc în fişierul '{STRING}'
STR_ERROR_SCREENSHOT_FAILED                                     :{WHITE}Imaginea nu a putut fi capturată!

# Error message titles
STR_ERROR_MESSAGE_CAPTION                                       :{YELLOW}Mesaj
STR_ERROR_MESSAGE_CAPTION_OTHER_COMPANY                         :{YELLOW}Mesaj de la {STRING}

# Generic construction errors
STR_ERROR_OFF_EDGE_OF_MAP                                       :{WHITE}Depăşeşte limita hărţii
STR_ERROR_TOO_CLOSE_TO_EDGE_OF_MAP                              :{WHITE}Prea aproape de marginea hărţii
STR_ERROR_NOT_ENOUGH_CASH_REQUIRES_CURRENCY                     :{WHITE}Nu ai destui bani - îţi trebuie {CURRENCY_LONG}
STR_ERROR_FLAT_LAND_REQUIRED                                    :{WHITE}Necesită teren plat
STR_ERROR_LAND_SLOPED_IN_WRONG_DIRECTION                        :{WHITE}Terenul are o înclinaţie nepotrivită
STR_ERROR_CAN_T_DO_THIS                                         :{WHITE}Nu se poate face asta...
STR_ERROR_BUILDING_MUST_BE_DEMOLISHED                           :{WHITE}Mai întâi trebuie demolată clădirea
STR_ERROR_CAN_T_CLEAR_THIS_AREA                                 :{WHITE}Nu se poate curăţa terenul...
STR_ERROR_SITE_UNSUITABLE                                       :{WHITE}... locaţie nepotrivită
STR_ERROR_ALREADY_BUILT                                         :{WHITE}... deja construit
STR_ERROR_OWNED_BY                                              :{WHITE}... apartine companiei {STRING}
STR_ERROR_AREA_IS_OWNED_BY_ANOTHER                              :{WHITE}... terenul se află în proprietatea altei companii
STR_ERROR_TERRAFORM_LIMIT_REACHED                               :{WHITE}... a fost atinsă limita de modificări ale peisajului pe care le poți face
STR_ERROR_CLEARING_LIMIT_REACHED                                :{WHITE}... a fost atinsă limita numarului de zone pe care le poti curăța
STR_ERROR_TREE_PLANT_LIMIT_REACHED                              :{WHITE}... limita de plantare a copacilor a fost atinsă
STR_ERROR_NAME_MUST_BE_UNIQUE                                   :{WHITE}Numele trebuie să fie unic
STR_ERROR_GENERIC_OBJECT_IN_THE_WAY                             :{WHITE}{1:STRING} în cale
STR_ERROR_NOT_ALLOWED_WHILE_PAUSED                              :{WHITE}Nepermis când jocul este în pauză

# Local authority errors
STR_ERROR_LOCAL_AUTHORITY_REFUSES_TO_ALLOW_THIS                 :{WHITE}Autorităţile locale din {TOWN} refuză să permită această acţiune
STR_ERROR_LOCAL_AUTHORITY_REFUSES_AIRPORT                       :{WHITE}Autoritatea locală din {TOWN} refuză să permită construirea unui nou aeroport în acest oraş
STR_ERROR_LOCAL_AUTHORITY_REFUSES_NOISE                         :{WHITE}Autoritatea locală din {TOWN} nu permite construirea unui nou aeroport datorită poluării fonice
STR_ERROR_BRIBE_FAILED                                          :{WHITE}Tentativa de mituire a fost descoperită de un investigator regional

# Levelling errors
STR_ERROR_CAN_T_RAISE_LAND_HERE                                 :{WHITE}Nu se poate înălţa terenul...
STR_ERROR_CAN_T_LOWER_LAND_HERE                                 :{WHITE}Nu se poate coborî terenul...
STR_ERROR_CAN_T_LEVEL_LAND_HERE                                 :{WHITE}Terenul nu poate fi uniformizat aici...
STR_ERROR_EXCAVATION_WOULD_DAMAGE                               :{WHITE}Săpăturile ar afecta tunelul
STR_ERROR_ALREADY_AT_SEA_LEVEL                                  :{WHITE}Deja la nivelul mării
STR_ERROR_TOO_HIGH                                              :{WHITE}Prea înalt
STR_ERROR_ALREADY_LEVELLED                                      :{WHITE}... este deja plat
STR_ERROR_BRIDGE_TOO_HIGH_AFTER_LOWER_LAND                      :{WHITE}După aceea podul deasupra ar deveni prea înalt.

# Company related errors
STR_ERROR_CAN_T_CHANGE_COMPANY_NAME                             :{WHITE}Nu se poate schimba numele companiei...
STR_ERROR_CAN_T_CHANGE_PRESIDENT                                :{WHITE}Nu se poate schimba numele preşedintelui...

STR_ERROR_MAXIMUM_PERMITTED_LOAN                                :{WHITE}... creditul maxim permis este de {CURRENCY_LONG}
STR_ERROR_CAN_T_BORROW_ANY_MORE_MONEY                           :{WHITE}Nu mai poţi împrumuta bani...
STR_ERROR_LOAN_ALREADY_REPAYED                                  :{WHITE}... nu ai nici un credit de plătit
STR_ERROR_CURRENCY_REQUIRED                                     :{WHITE}... ai nevoie de {CURRENCY_LONG}
STR_ERROR_CAN_T_REPAY_LOAN                                      :{WHITE}Nu poţi plăti creditul...
STR_ERROR_INSUFFICIENT_FUNDS                                    :{WHITE}Nu poţi dona din banii împrumutaţi de la bancă...
STR_ERROR_CAN_T_BUY_COMPANY                                     :{WHITE}Nu se poate cumpăra compania...
STR_ERROR_CAN_T_BUILD_COMPANY_HEADQUARTERS                      :{WHITE}Nu se poate construi sediul companiei...
STR_ERROR_CAN_T_BUY_25_SHARE_IN_THIS                            :{WHITE}Nu se pot cumpăra 25% din acţiunile acestei companii...
STR_ERROR_CAN_T_SELL_25_SHARE_IN                                :{WHITE}Nu se pot vinde 25% din acţiunile acestei companii...
STR_ERROR_PROTECTED                                             :{WHITE}Această companie încă nu vinde acţiuni...

# Town related errors
STR_ERROR_CAN_T_GENERATE_TOWN                                   :{WHITE}Nu pot construi nici un oras
STR_ERROR_CAN_T_RENAME_TOWN                                     :{WHITE}Nu se poate redenumi oraşul...
STR_ERROR_CAN_T_FOUND_TOWN_HERE                                 :{WHITE}Nu se poate construi un oraş aici...
STR_ERROR_CAN_T_EXPAND_TOWN                                     :{WHITE}Oraşul nu poate fi extins...
STR_ERROR_TOO_CLOSE_TO_EDGE_OF_MAP_SUB                          :{WHITE}... prea aproape de marginea hărţii
STR_ERROR_TOO_CLOSE_TO_ANOTHER_TOWN                             :{WHITE}... prea aproape de alt oraş
STR_ERROR_TOO_MANY_TOWNS                                        :{WHITE}... prea multe oraşe
STR_ERROR_NO_SPACE_FOR_TOWN                                     :{WHITE}... nu mai este loc pe hartă
STR_ERROR_TOWN_EXPAND_WARN_NO_ROADS                             :{WHITE}Oraşul nu va construi drumuri. Poţi activa construirea drumurilor via Setari avansate -> Economie -> Oraşe
STR_ERROR_ROAD_WORKS_IN_PROGRESS                                :{WHITE}Lucrari la drum in curs de desfasurare
STR_ERROR_TOWN_CAN_T_DELETE                                     :{WHITE}Acest oraş nu poate fi şters...{}O staţie sau un depou face referire la acest oraş, sau o parcelă deţinută de oraş nu poate fi eliminată
STR_ERROR_STATUE_NO_SUITABLE_PLACE                              :{WHITE}... nu există nici un loc potrivit pentru o statuie în centrul acestui oraş

# Industry related errors
STR_ERROR_TOO_MANY_INDUSTRIES                                   :{WHITE}... prea multe industrii
STR_ERROR_CAN_T_GENERATE_INDUSTRIES                             :{WHITE}Nu pot genera industrii...
STR_ERROR_CAN_T_BUILD_HERE                                      :{WHITE}Nu se poate construi {STRING} aici...
STR_ERROR_CAN_T_CONSTRUCT_THIS_INDUSTRY                         :{WHITE}Acest tip de industrie nu se poate construi aici...
STR_ERROR_INDUSTRY_TOO_CLOSE                                    :{WHITE}... prea aproape de altă industrie
STR_ERROR_MUST_FOUND_TOWN_FIRST                                 :{WHITE}... mai întâi trebuie creat un oraş
STR_ERROR_ONLY_ONE_ALLOWED_PER_TOWN                             :{WHITE}... un singur obiectiv de acest tip este permis per oraş
STR_ERROR_CAN_ONLY_BE_BUILT_IN_TOWNS_WITH_POPULATION_OF_1200    :{WHITE}... se poate construi doar în oraşe cu populaţia de cel puţin 1200
STR_ERROR_CAN_ONLY_BE_BUILT_IN_RAINFOREST                       :{WHITE}... se poate construi doar in padurile tropicale
STR_ERROR_CAN_ONLY_BE_BUILT_IN_DESERT                           :{WHITE}... se poate construi doar în zonele de deşert
STR_ERROR_CAN_ONLY_BE_BUILT_IN_TOWNS                            :{WHITE}... se poate construi doar în oraşe (înlocuind casele)
STR_ERROR_CAN_ONLY_BE_BUILT_NEAR_TOWN_CENTER                    :{WHITE}... se poate construi doar lângă centrul orașului
STR_ERROR_CAN_ONLY_BE_BUILT_IN_LOW_AREAS                        :{WHITE}... poate fi construit(ă) doar în zone joase
STR_ERROR_CAN_ONLY_BE_POSITIONED                                :{WHITE}... se poate construi doar la marginea hărţii
STR_ERROR_FOREST_CAN_ONLY_BE_PLANTED                            :{WHITE}... pădurile pot fi plantate doar în zonele înzăpezite
STR_ERROR_CAN_ONLY_BE_BUILT_ABOVE_SNOW_LINE                     :{WHITE}... poate fi construit doar deasupra liniei zăpezii
STR_ERROR_CAN_ONLY_BE_BUILT_BELOW_SNOW_LINE                     :{WHITE}... poate fi construit doar sub linia zăpezii

STR_ERROR_NO_SUITABLE_PLACES_FOR_INDUSTRIES_EXPLANATION         :{WHITE}Modifică parametrii generatorului ca să obții o hartă mai bună

# Station construction related errors
STR_ERROR_CAN_T_BUILD_RAILROAD_STATION                          :{WHITE}Nu se poate construi o gară aici...
STR_ERROR_CAN_T_BUILD_BUS_STATION                               :{WHITE}Nu se poate construi staţie de autobuz...
STR_ERROR_CAN_T_BUILD_TRUCK_STATION                             :{WHITE}Nu se poate construi platformă pentru camioane...
STR_ERROR_CAN_T_BUILD_PASSENGER_TRAM_STATION                    :{WHITE}Nu pot construi staţie de tramvai aici...
STR_ERROR_CAN_T_BUILD_CARGO_TRAM_STATION                        :{WHITE}Nu pot construi staţie de tramvai aici...
STR_ERROR_CAN_T_BUILD_DOCK_HERE                                 :{WHITE}Nu pot construi port aici...
STR_ERROR_CAN_T_BUILD_AIRPORT_HERE                              :{WHITE}Nu se poate construi un aeroport aici...

STR_ERROR_ADJOINS_MORE_THAN_ONE_EXISTING                        :{WHITE}Este adiacentă mai multor staţii
STR_ERROR_STATION_TOO_SPREAD_OUT                                :{WHITE}... staţie prea întinsă
STR_ERROR_TOO_MANY_STATIONS_LOADING                             :{WHITE}Prea multe staţii
STR_ERROR_TOO_MANY_STATION_SPECS                                :{WHITE}Staţia are prea multe componente
STR_ERROR_TOO_MANY_BUS_STOPS                                    :{WHITE}Prea multe staţii de autobuz
STR_ERROR_TOO_MANY_TRUCK_STOPS                                  :{WHITE}Prea multe staţii de camion
STR_ERROR_TOO_CLOSE_TO_ANOTHER_DOCK                             :{WHITE}Prea aproape de alt port
STR_ERROR_TOO_CLOSE_TO_ANOTHER_AIRPORT                          :{WHITE}Prea aproape de un alt aeroport
STR_ERROR_CAN_T_RENAME_STATION                                  :{WHITE}Nu se poate redenumi staţia...
STR_ERROR_DRIVE_THROUGH_ON_TOWN_ROAD                            :{WHITE}... drum în proprietatea oraşului
STR_ERROR_DRIVE_THROUGH_DIRECTION                               :{WHITE}... drum orientat în direcţia greşită
STR_ERROR_DRIVE_THROUGH_CORNER                                  :{WHITE}... haltele nu pot avea colţuri
STR_ERROR_DRIVE_THROUGH_JUNCTION                                :{WHITE}... haltele nu pot avea intersecţii

# Station destruction related errors
STR_ERROR_CAN_T_REMOVE_PART_OF_STATION                          :{WHITE}Nu se poate demola doar o parte din staţie...
STR_ERROR_MUST_REMOVE_RAILWAY_STATION_FIRST                     :{WHITE}Trebuie mai întâi să demolaţi gara
STR_ERROR_CAN_T_REMOVE_BUS_STATION                              :{WHITE}Staţia de autobuz nu poate fi demolată...
STR_ERROR_CAN_T_REMOVE_TRUCK_STATION                            :{WHITE}Staţia de camioane nu poate fi ştearsă...
STR_ERROR_CAN_T_REMOVE_PASSENGER_TRAM_STATION                   :{WHITE}Nu pot înlătura staţia de tramvai...
STR_ERROR_CAN_T_REMOVE_CARGO_TRAM_STATION                       :{WHITE}Nu pot înlătura staţia de tramvai...
STR_ERROR_MUST_REMOVE_ROAD_STOP_FIRST                           :{WHITE}Trebuie îndepărtată staţia mai întâi
STR_ERROR_THERE_IS_NO_STATION                                   :{WHITE}...nu există staţie aici

STR_ERROR_MUST_DEMOLISH_RAILROAD                                :{WHITE}Mai întâi trebuie demolată gara
STR_ERROR_MUST_DEMOLISH_BUS_STATION_FIRST                       :{WHITE}Mai întâi trebuie demolată staţia de autobuz
STR_ERROR_MUST_DEMOLISH_TRUCK_STATION_FIRST                     :{WHITE}Mai întâi trebuie demolată platforma pentru camioane
STR_ERROR_MUST_DEMOLISH_PASSENGER_TRAM_STATION_FIRST            :{WHITE}Mai întâi trebuie demolată staţia de tramvai
STR_ERROR_MUST_DEMOLISH_CARGO_TRAM_STATION_FIRST                :{WHITE}Mai întâi trebuie demolată staţia de tramvai
STR_ERROR_MUST_DEMOLISH_DOCK_FIRST                              :{WHITE}Mai întâi trebuie demolat portul
STR_ERROR_MUST_DEMOLISH_AIRPORT_FIRST                           :{WHITE}Mai întâi trebuie demolat aeroportul

# Waypoint related errors
STR_ERROR_WAYPOINT_ADJOINS_MORE_THAN_ONE_EXISTING               :{WHITE}Uneşte mai multe puncte de tranzit
STR_ERROR_TOO_CLOSE_TO_ANOTHER_WAYPOINT                         :{WHITE}Prea aproape de alt punct de tranzit

STR_ERROR_CAN_T_BUILD_TRAIN_WAYPOINT                            :{WHITE}Nu se poate plasa o haltă aici...
STR_ERROR_CAN_T_POSITION_BUOY_HERE                              :{WHITE}Nu se poate amplasa baliză aici...
STR_ERROR_CAN_T_CHANGE_WAYPOINT_NAME                            :{WHITE}Nu pot schimba numele haltei...

STR_ERROR_CAN_T_REMOVE_TRAIN_WAYPOINT                           :{WHITE}Nu se poate desfiinţa halta de aici...
STR_ERROR_MUST_REMOVE_RAILWAYPOINT_FIRST                        :{WHITE}Trebuie îndepărtat punctul de tranzit feroviar mai intai
STR_ERROR_BUOY_IN_THE_WAY                                       :{WHITE}... baliză în cale
STR_ERROR_BUOY_IS_IN_USE                                        :{WHITE}... baliza este folosită de o altă companie!

# Depot related errors
STR_ERROR_CAN_T_BUILD_TRAIN_DEPOT                               :{WHITE}Nu se poate construi depou feroviar aici...
STR_ERROR_CAN_T_BUILD_ROAD_DEPOT                                :{WHITE}Nu se poate construi autobază aici...
STR_ERROR_CAN_T_BUILD_TRAM_DEPOT                                :{WHITE}Nu pot construi depou de tramvaie aici...
STR_ERROR_CAN_T_BUILD_SHIP_DEPOT                                :{WHITE}Nu se poate construi şantier naval aici...

STR_ERROR_CAN_T_RENAME_DEPOT                                    :{WHITE}Nu se poate redenumi depoul...

STR_ERROR_TRAIN_MUST_BE_STOPPED_INSIDE_DEPOT                    :{WHITE}... trebuie oprit într-un depou
STR_ERROR_ROAD_VEHICLE_MUST_BE_STOPPED_INSIDE_DEPOT             :{WHITE}... trebuie oprit într-o autobază
STR_ERROR_SHIP_MUST_BE_STOPPED_INSIDE_DEPOT                     :{WHITE}... trebuie oprită într-un şantier naval
STR_ERROR_AIRCRAFT_MUST_BE_STOPPED_INSIDE_HANGAR                :{WHITE}... trebuie oprită intr-un hangar

STR_ERROR_TRAINS_CAN_ONLY_BE_ALTERED_INSIDE_A_DEPOT             :{WHITE}Trenurile pot fi modificate doar când staţionează într-un depou
STR_ERROR_TRAIN_TOO_LONG                                        :{WHITE}Tren prea lung
STR_ERROR_CAN_T_REVERSE_DIRECTION_RAIL_VEHICLE                  :{WHITE}Nu se poate inversa direcţia vehiculului...
STR_ERROR_CAN_T_REVERSE_DIRECTION_RAIL_VEHICLE_MULTIPLE_UNITS   :{WHITE}... este alcătuit din mai multe unități
STR_ERROR_INCOMPATIBLE_RAIL_TYPES                               :Tipuri de sine incompatibile

STR_ERROR_CAN_T_MOVE_VEHICLE                                    :{WHITE}Nu se poate muta vehiculul...
STR_ERROR_REAR_ENGINE_FOLLOW_FRONT                              :{WHITE}Al doilea vagon+motor va avea mereu aceeasi destinatie ca si primul
STR_ERROR_UNABLE_TO_FIND_ROUTE_TO                               :{WHITE}Nu se poate găsi un drum spre un depou apropiat
STR_ERROR_UNABLE_TO_FIND_LOCAL_DEPOT                            :{WHITE}Nu pot găsi o autobază apropiată

STR_ERROR_DEPOT_WRONG_DEPOT_TYPE                                :Tip incorect de depou

# Autoreplace related errors
STR_ERROR_TRAIN_TOO_LONG_AFTER_REPLACEMENT                      :{WHITE}{VEHICLE} este prea lung după înlocuire
STR_ERROR_AUTOREPLACE_NOTHING_TO_DO                             :{WHITE}Nicio regulă autoînlocuire/reînnoire aplicată
STR_ERROR_AUTOREPLACE_MONEY_LIMIT                               :(fonduri limitate)

# Rail construction errors
STR_ERROR_IMPOSSIBLE_TRACK_COMBINATION                          :{WHITE}Combinaţie de linii imposibilă
STR_ERROR_MUST_REMOVE_SIGNALS_FIRST                             :{WHITE}Trebuie îndepărtate semafoarele mai întâi
STR_ERROR_NO_SUITABLE_RAILROAD_TRACK                            :{WHITE}Cale ferată nepotrivită
STR_ERROR_MUST_REMOVE_RAILROAD_TRACK                            :{WHITE}Mai întâi trebuie înlăturată calea ferată
STR_ERROR_CROSSING_ON_ONEWAY_ROAD                               :{WHITE}Drum cu sens unic sau blocat
STR_ERROR_CROSSING_DISALLOWED                                   :{WHITE}Trecerea la nivel nu este permisă pentru acest tip de cale ferată
STR_ERROR_CAN_T_BUILD_SIGNALS_HERE                              :{WHITE}Nu se pot plasa semafoare aici...
STR_ERROR_CAN_T_BUILD_RAILROAD_TRACK                            :{WHITE}Nu se poate construi cale ferată aici...
STR_ERROR_CAN_T_REMOVE_RAILROAD_TRACK                           :{WHITE}Nu se poate înlătura calea ferată...
STR_ERROR_CAN_T_REMOVE_SIGNALS_FROM                             :{WHITE}Nu se pot înlătura semafoarele de aici...
STR_ERROR_SIGNAL_CAN_T_CONVERT_SIGNALS_HERE                     :{WHITE}Nu se pot transforma semnalele...
STR_ERROR_THERE_IS_NO_RAILROAD_TRACK                            :{WHITE}...nu există cale ferată aici
STR_ERROR_THERE_ARE_NO_SIGNALS                                  :{WHITE}...nu există semafoare

STR_ERROR_CAN_T_CONVERT_RAIL                                    :{WHITE}Tipul de şină nu poate fi convertit aici...

# Road construction errors
STR_ERROR_MUST_REMOVE_ROAD_FIRST                                :{WHITE}Mai întâi trebuie înlăturată şoseaua
STR_ERROR_ONEWAY_ROADS_CAN_T_HAVE_JUNCTION                      :{WHITE}... drumurile cu sens unic nu pot avea bifurcatii
STR_ERROR_CAN_T_BUILD_ROAD_HERE                                 :{WHITE}Nu se poate construi şosea aici...
STR_ERROR_CAN_T_BUILD_TRAMWAY_HERE                              :{WHITE}Nu pot construi şină de tramvai aici...
STR_ERROR_CAN_T_REMOVE_ROAD_FROM                                :{WHITE}Nu se poate înlătura şoseaua...
STR_ERROR_CAN_T_REMOVE_TRAMWAY_FROM                             :{WHITE}Nu pot înlătura şina de tramvai de aici...
STR_ERROR_THERE_IS_NO_ROAD                                      :{WHITE}...nu există drum aici
STR_ERROR_THERE_IS_NO_TRAMWAY                                   :{WHITE}...nu există şină de tramvai aici

# Waterway construction errors
STR_ERROR_CAN_T_BUILD_CANALS                                    :{WHITE}Nu pot construi un canal aici...
STR_ERROR_CAN_T_BUILD_LOCKS                                     :{WHITE}Nu se poate construi o ecluză aici...
STR_ERROR_CAN_T_PLACE_RIVERS                                    :{WHITE}Nu pot plasa râuri aici...
STR_ERROR_MUST_BE_BUILT_ON_WATER                                :{WHITE}... trebuie construit pe apă
STR_ERROR_CAN_T_BUILD_ON_WATER                                  :{WHITE}... nu se poate construi pe apă
STR_ERROR_CAN_T_BUILD_ON_SEA                                    :{WHITE}... nu poate fi construit pe mare
STR_ERROR_CAN_T_BUILD_ON_CANAL                                  :{WHITE}... nu poate fi construit pe canal
STR_ERROR_CAN_T_BUILD_ON_RIVER                                  :{WHITE}... nu poate fi construit pe râu
STR_ERROR_MUST_DEMOLISH_CANAL_FIRST                             :{WHITE}Trebuie sa demolezi canalul inainte
STR_ERROR_CAN_T_BUILD_AQUEDUCT_HERE                             :{WHITE}Nu pot construi apeductul aici...

# Tree related errors
STR_ERROR_TREE_ALREADY_HERE                                     :{WHITE}... sunt deja plantaţi arbori
STR_ERROR_TREE_WRONG_TERRAIN_FOR_TREE_TYPE                      :{WHITE}... terenul nu este propice acestui tip de copac
STR_ERROR_CAN_T_PLANT_TREE_HERE                                 :{WHITE}Nu se pot planta arbori aici...

# Bridge related errors
STR_ERROR_CAN_T_BUILD_BRIDGE_HERE                               :{WHITE}Nu se poate construi pod aici...
STR_ERROR_MUST_DEMOLISH_BRIDGE_FIRST                            :{WHITE}Mai întâi trebuie demolat podul
STR_ERROR_CAN_T_START_AND_END_ON                                :{WHITE}Cele două capete nu se pot situa în acelaşi loc
STR_ERROR_BRIDGEHEADS_NOT_SAME_HEIGHT                           :{WHITE}Capetele podului nu sunt la acelasi nivel
STR_ERROR_BRIDGE_TOO_LOW_FOR_TERRAIN                            :{WHITE}Podul este prea jos pentru terenul corespunzator
STR_ERROR_BRIDGE_TOO_HIGH_FOR_TERRAIN                           :{WHITE}Podul este prea înalt pentru acest teren.
STR_ERROR_START_AND_END_MUST_BE_IN                              :{WHITE}Cele două capete trebuie să se situeze în linie
STR_ERROR_ENDS_OF_BRIDGE_MUST_BOTH                              :{WHITE}... ambele capete ale podului trebuie să se situeze pe uscat
STR_ERROR_BRIDGE_TOO_LONG                                       :{WHITE}... podul este prea lung
STR_ERROR_BRIDGE_THROUGH_MAP_BORDER                             :{WHITE}Podul s-ar termina în afara hărții

# Tunnel related errors
STR_ERROR_CAN_T_BUILD_TUNNEL_HERE                               :{WHITE}Nu se poate construi tunel aici...
STR_ERROR_SITE_UNSUITABLE_FOR_TUNNEL                            :{WHITE}Loc nepotrivit pentru intrarea într-un tunel
STR_ERROR_MUST_DEMOLISH_TUNNEL_FIRST                            :{WHITE}Mai întâi trebuie demolat tunelul
STR_ERROR_ANOTHER_TUNNEL_IN_THE_WAY                             :{WHITE}Intersectare cu alt tunel
STR_ERROR_TUNNEL_THROUGH_MAP_BORDER                             :{WHITE}Tunelul ar ieşi din hartă
STR_ERROR_UNABLE_TO_EXCAVATE_LAND                               :{WHITE}Terenul de la celălalt capăt al tunelului este imposibil de excavat
STR_ERROR_TUNNEL_TOO_LONG                                       :{WHITE}... tunel prea lung

# Object related errors
STR_ERROR_TOO_MANY_OBJECTS                                      :{WHITE}... prea multe obiecte
STR_ERROR_CAN_T_BUILD_OBJECT                                    :{WHITE}Obiectul nu poate fi construit...
STR_ERROR_OBJECT_IN_THE_WAY                                     :{WHITE}Obiect în cale
STR_ERROR_COMPANY_HEADQUARTERS_IN                               :{WHITE}... sediu de companie în cale
STR_ERROR_CAN_T_PURCHASE_THIS_LAND                              :{WHITE}Nu poţi cumpăra teren aici...
STR_ERROR_YOU_ALREADY_OWN_IT                                    :{WHITE}... este deja în proprietatea ta!

# Group related errors
STR_ERROR_GROUP_CAN_T_CREATE                                    :{WHITE}Nu pot crea grup...
STR_ERROR_GROUP_CAN_T_DELETE                                    :{WHITE}Nu pot şterge grup...
STR_ERROR_GROUP_CAN_T_RENAME                                    :{WHITE}Nu pot redenumi grup...
STR_ERROR_GROUP_CAN_T_SET_PARENT                                :{WHITE}Nu pot seta grupul predecesor...
STR_ERROR_GROUP_CAN_T_REMOVE_ALL_VEHICLES                       :{WHITE}Nu pot elimina toate vehiculele din acest grup...
STR_ERROR_GROUP_CAN_T_ADD_VEHICLE                               :{WHITE}Nu pot adauga vehiculul in acest grup...
STR_ERROR_GROUP_CAN_T_ADD_SHARED_VEHICLE                        :{WHITE}Nu pot adauga vehicule partajate in grup...

# Generic vehicle errors
STR_ERROR_TRAIN_IN_THE_WAY                                      :{WHITE}Tren în drum
STR_ERROR_ROAD_VEHICLE_IN_THE_WAY                               :{WHITE}Autovehicul in cale
STR_ERROR_SHIP_IN_THE_WAY                                       :{WHITE}Navă în cale
STR_ERROR_AIRCRAFT_IN_THE_WAY                                   :{WHITE}Aeronavă în cale

STR_ERROR_CAN_T_REFIT_TRAIN                                     :{WHITE}Nu pot modifica trenul...
STR_ERROR_CAN_T_REFIT_ROAD_VEHICLE                              :{WHITE}Nu pot adapta autovehiculul...
STR_ERROR_CAN_T_REFIT_SHIP                                      :{WHITE}Nu se poate schimba tipul navei...
STR_ERROR_CAN_T_REFIT_AIRCRAFT                                  :{WHITE}Nu se poate schimba tipul aeronavei...

STR_ERROR_CAN_T_RENAME_TRAIN                                    :{WHITE}Nu se poate denumi trenul...
STR_ERROR_CAN_T_RENAME_ROAD_VEHICLE                             :{WHITE}Nu se poate denumi autovehiculul...
STR_ERROR_CAN_T_RENAME_SHIP                                     :{WHITE}Nu pot denumi nava...
STR_ERROR_CAN_T_RENAME_AIRCRAFT                                 :{WHITE}Nu pot denumi aeronava...

STR_ERROR_CAN_T_STOP_START_TRAIN                                :{WHITE}Nu se poate opri/porni trenul...
STR_ERROR_CAN_T_STOP_START_ROAD_VEHICLE                         :{WHITE}Nu se poate opri/porni autovehiculul...
STR_ERROR_CAN_T_STOP_START_SHIP                                 :{WHITE}Nu pot opri/porni nava...
STR_ERROR_CAN_T_STOP_START_AIRCRAFT                             :{WHITE}Nu se poate opri/porni aeronava...

STR_ERROR_CAN_T_SEND_TRAIN_TO_DEPOT                             :{WHITE}Nu se poate trimite trenul la depou...
STR_ERROR_CAN_T_SEND_ROAD_VEHICLE_TO_DEPOT                      :{WHITE}Nu pot trimite autovehiculul la autobază...
STR_ERROR_CAN_T_SEND_SHIP_TO_DEPOT                              :{WHITE}Nu pot trimite nava în şantier...
STR_ERROR_CAN_T_SEND_AIRCRAFT_TO_HANGAR                         :{WHITE}Nu se poate trimite aeronava la hangar...

STR_ERROR_CAN_T_BUY_TRAIN                                       :{WHITE}Nu pot cumpăra vehiculul feroviar...
STR_ERROR_CAN_T_BUY_ROAD_VEHICLE                                :{WHITE}Nu pot cumpăra autovehicul...
STR_ERROR_CAN_T_BUY_SHIP                                        :{WHITE}Nu pot cumpara nava...
STR_ERROR_CAN_T_BUY_AIRCRAFT                                    :{WHITE}Nu pot cumpăra aeronava...

STR_ERROR_CAN_T_RENAME_TRAIN_TYPE                               :{WHITE}Nu se poate redenumi modelul de vehicul...
STR_ERROR_CAN_T_RENAME_ROAD_VEHICLE_TYPE                        :{WHITE}Nu pot redenumi modelul de autovehicul...
STR_ERROR_CAN_T_RENAME_SHIP_TYPE                                :{WHITE}Nu se poate redenumi modelul de navă...
STR_ERROR_CAN_T_RENAME_AIRCRAFT_TYPE                            :{WHITE}Nu se poate redenumi modelul de aeronavă...

STR_ERROR_CAN_T_SELL_TRAIN                                      :{WHITE}Nu se poate vinde vehiculul...
STR_ERROR_CAN_T_SELL_ROAD_VEHICLE                               :{WHITE}Nu se poate vinde autovehiculul...
STR_ERROR_CAN_T_SELL_SHIP                                       :{WHITE}Nu pot vinde nava...
STR_ERROR_CAN_T_SELL_AIRCRAFT                                   :{WHITE}Nu se poate vinde aeronava...

STR_ERROR_RAIL_VEHICLE_NOT_AVAILABLE                            :{WHITE}Vehiculul nu este disponibil
STR_ERROR_ROAD_VEHICLE_NOT_AVAILABLE                            :{WHITE}Vehiculul nu este disponibil
STR_ERROR_SHIP_NOT_AVAILABLE                                    :{WHITE}Vasul nu este disponibil
STR_ERROR_AIRCRAFT_NOT_AVAILABLE                                :{WHITE}Aeronava nu este disponibilă

STR_ERROR_TOO_MANY_VEHICLES_IN_GAME                             :{WHITE}Prea multe vehicule în joc
STR_ERROR_CAN_T_CHANGE_SERVICING                                :{WHITE}Nu se poate schimba intervalul de întreţinere...

STR_ERROR_VEHICLE_IS_DESTROYED                                  :{WHITE}... vehiculul este distrus

STR_ERROR_NO_VEHICLES_AVAILABLE_AT_ALL                          :{WHITE}Niciun vehicul nu va fi disponibil
STR_ERROR_NO_VEHICLES_AVAILABLE_AT_ALL_EXPLANATION              :{WHITE}Schimbă configuraţia NewGRF
STR_ERROR_NO_VEHICLES_AVAILABLE_YET                             :{WHITE}Niciun vehicul nu este disponibil încă
STR_ERROR_NO_VEHICLES_AVAILABLE_YET_EXPLANATION                 :{WHITE}Începe un joc nou după {DATE_SHORT} sau utilizează un NewGRF care oferă vehicule în avans

# Specific vehicle errors
STR_ERROR_CAN_T_MAKE_TRAIN_PASS_SIGNAL                          :{WHITE}Nu se poate permite trenului să treacă în caz de pericol...
STR_ERROR_CAN_T_REVERSE_DIRECTION_TRAIN                         :{WHITE}Nu se poate schimba sensul de mers al trenului...
STR_ERROR_TRAIN_START_NO_POWER                                  :Trenul nu are putere

STR_ERROR_CAN_T_MAKE_ROAD_VEHICLE_TURN                          :{WHITE}Vehicolul nu poate întoarce la 180 de grade...

STR_ERROR_AIRCRAFT_IS_IN_FLIGHT                                 :{WHITE}Aeronava se află în zbor

# Order related errors
STR_ERROR_NO_MORE_SPACE_FOR_ORDERS                              :{WHITE}Nu mai este loc pentru comenzi
STR_ERROR_TOO_MANY_ORDERS                                       :{WHITE}Prea multe comenzi
STR_ERROR_CAN_T_INSERT_NEW_ORDER                                :{WHITE}Nu se poate adăuga o comandă nouă...
STR_ERROR_CAN_T_DELETE_THIS_ORDER                               :{WHITE}Nu se poate şterge această comandă...
STR_ERROR_CAN_T_MODIFY_THIS_ORDER                               :{WHITE}Nu se poate modifica această comandă...
STR_ERROR_CAN_T_MOVE_THIS_ORDER                                 :{WHITE}Nu pot muta acest ordin...
STR_ERROR_CAN_T_SKIP_ORDER                                      :{WHITE}Nu pot renunta la comanda actuala...
STR_ERROR_CAN_T_SKIP_TO_ORDER                                   :{WHITE}Nu pot sări la ordinul selectat...
STR_ERROR_CAN_T_COPY_SHARE_ORDER                                :{WHITE}... vehiculul nu poate ajunge la toate staţiile
STR_ERROR_CAN_T_ADD_ORDER                                       :{WHITE}... vehiculul nu poate ajunge la acea staţie
STR_ERROR_CAN_T_ADD_ORDER_SHARED                                :{WHITE}... un vehicul care are acest ordin nu poate ajunge la acea staţie

STR_ERROR_CAN_T_SHARE_ORDER_LIST                                :{WHITE}Nu se poate trece la comenzi sincronizate...
STR_ERROR_CAN_T_STOP_SHARING_ORDER_LIST                         :{WHITE}Nu pot opri sincronizarea listei de ordine...
STR_ERROR_CAN_T_COPY_ORDER_LIST                                 :{WHITE}Nu pot copia lista de comenzi...
STR_ERROR_TOO_FAR_FROM_PREVIOUS_DESTINATION                     :{WHITE}... prea departe de destinaţia precedentă
STR_ERROR_AIRCRAFT_NOT_ENOUGH_RANGE                             :{WHITE}... avionul nu are o rază de acțiune suficientă

# Timetable related errors
STR_ERROR_CAN_T_TIMETABLE_VEHICLE                               :{WHITE}Nu pot programa vehiculul...
STR_ERROR_TIMETABLE_ONLY_WAIT_AT_STATIONS                       :{WHITE}Vehiculele pot aştepta numai în staţii
STR_ERROR_TIMETABLE_NOT_STOPPING_HERE                           :{WHITE}Acest vehicul nu are oprire în această staţie

# Sign related errors
STR_ERROR_TOO_MANY_SIGNS                                        :{WHITE}... prea multe semne
STR_ERROR_CAN_T_PLACE_SIGN_HERE                                 :{WHITE}Nu se poate plasa un semn aici...
STR_ERROR_CAN_T_CHANGE_SIGN_NAME                                :{WHITE}Nu se poate schimba numele semnului...
STR_ERROR_CAN_T_DELETE_SIGN                                     :{WHITE}Nu pot sterge semnul...

# Translatable comment for OpenTTD's desktop shortcut
STR_DESKTOP_SHORTCUT_COMMENT                                    :Un joc de simulare bazat pe Transport Tycoon Deluxe

# Translatable descriptions in media/baseset/*.ob* files
STR_BASEGRAPHICS_DOS_DESCRIPTION                                :Setul grafic original al Transport Tycoon Deluxe pentru DOS.
STR_BASEGRAPHICS_DOS_DE_DESCRIPTION                             :Setul grafic original al Transport Tycoon Deluxe pentru DOS (ediţia germană).
STR_BASEGRAPHICS_WIN_DESCRIPTION                                :Setul grafic original al Transport Tycoon Deluxe pentru Windows.
STR_BASESOUNDS_DOS_DESCRIPTION                                  :Setul de sunete original al Transport Tycoon Deluxe pentru DOS.
STR_BASESOUNDS_WIN_DESCRIPTION                                  :Setul de sunete original al Transport Tycoon Deluxe pentru Windows.
STR_BASESOUNDS_NONE_DESCRIPTION                                 :Un set de sunete fără nici un sunet inclus.
STR_BASEMUSIC_WIN_DESCRIPTION                                   :Setul de muzică original al Transport Tycoon Deluxe pentru Windows.
STR_BASEMUSIC_DOS_DESCRIPTION                                   :Setul de muzică original al Transport Tycoon Deluxe pentru DOS.
STR_BASEMUSIC_NONE_DESCRIPTION                                  :Un set de muzică fără muzică inclusă.

##id 0x2000
# Town building names
STR_TOWN_BUILDING_NAME_TALL_OFFICE_BLOCK_1                      :Clădire înaltă de birouri
STR_TOWN_BUILDING_NAME_OFFICE_BLOCK_1                           :Clădire de birouri
STR_TOWN_BUILDING_NAME_SMALL_BLOCK_OF_FLATS_1                   :Bloc mic de apartamente
STR_TOWN_BUILDING_NAME_CHURCH_1                                 :Biserică
STR_TOWN_BUILDING_NAME_LARGE_OFFICE_BLOCK_1                     :Clădire mare de birouri
STR_TOWN_BUILDING_NAME_TOWN_HOUSES_1                            :Case
STR_TOWN_BUILDING_NAME_HOTEL_1                                  :Hotel
STR_TOWN_BUILDING_NAME_STATUE_1                                 :Statuie
STR_TOWN_BUILDING_NAME_FOUNTAIN_1                               :Fântână
STR_TOWN_BUILDING_NAME_PARK_1                                   :Parc
STR_TOWN_BUILDING_NAME_OFFICE_BLOCK_2                           :Clădire de birouri
STR_TOWN_BUILDING_NAME_SHOPS_AND_OFFICES_1                      :Magazine şi birouri
STR_TOWN_BUILDING_NAME_MODERN_OFFICE_BUILDING_1                 :Clădire modernă de birouri
STR_TOWN_BUILDING_NAME_WAREHOUSE_1                              :Depozit
STR_TOWN_BUILDING_NAME_OFFICE_BLOCK_3                           :Bloc de birouri
STR_TOWN_BUILDING_NAME_STADIUM_1                                :Stadion
STR_TOWN_BUILDING_NAME_OLD_HOUSES_1                             :Case vechi
STR_TOWN_BUILDING_NAME_COTTAGES_1                               :Căsuţe
STR_TOWN_BUILDING_NAME_HOUSES_1                                 :Case
STR_TOWN_BUILDING_NAME_FLATS_1                                  :Blocuri
STR_TOWN_BUILDING_NAME_TALL_OFFICE_BLOCK_2                      :Clădire înaltă de birouri
STR_TOWN_BUILDING_NAME_SHOPS_AND_OFFICES_2                      :Magazine şi birouri
STR_TOWN_BUILDING_NAME_SHOPS_AND_OFFICES_3                      :Magazine şi birouri
STR_TOWN_BUILDING_NAME_THEATER_1                                :Teatru
STR_TOWN_BUILDING_NAME_STADIUM_2                                :Stadion
STR_TOWN_BUILDING_NAME_OFFICES_1                                :Birouri
STR_TOWN_BUILDING_NAME_HOUSES_2                                 :Case
STR_TOWN_BUILDING_NAME_CINEMA_1                                 :Cinematograf
STR_TOWN_BUILDING_NAME_SHOPPING_MALL_1                          :Centru comercial
STR_TOWN_BUILDING_NAME_IGLOO_1                                  :Iglu
STR_TOWN_BUILDING_NAME_TEPEES_1                                 :Corturi
STR_TOWN_BUILDING_NAME_TEAPOT_HOUSE_1                           :Casă-ceainic
STR_TOWN_BUILDING_NAME_PIGGY_BANK_1                             :Puşculiţă

##id 0x4800
# industry names
STR_INDUSTRY_NAME_COAL_MINE                                     :Mină de cărbune
STR_INDUSTRY_NAME_POWER_STATION                                 :Termocentrală
STR_INDUSTRY_NAME_SAWMILL                                       :Fabrică de cherestea
STR_INDUSTRY_NAME_FOREST                                        :Pădure
STR_INDUSTRY_NAME_OIL_REFINERY                                  :Rafinărie
STR_INDUSTRY_NAME_OIL_RIG                                       :Platformă petrolieră
STR_INDUSTRY_NAME_FACTORY                                       :Fabrică de conserve
STR_INDUSTRY_NAME_PRINTING_WORKS                                :Tipografie
STR_INDUSTRY_NAME_STEEL_MILL                                    :Oţelărie
STR_INDUSTRY_NAME_FARM                                          :Fermă
STR_INDUSTRY_NAME_COPPER_ORE_MINE                               :Mină de cupru
STR_INDUSTRY_NAME_OIL_WELLS                                     :Sonde de petrol
STR_INDUSTRY_NAME_BANK                                          :Bancă
STR_INDUSTRY_NAME_FOOD_PROCESSING_PLANT                         :Combinat alimentar
STR_INDUSTRY_NAME_PAPER_MILL                                    :Fabrică de hârtie
STR_INDUSTRY_NAME_GOLD_MINE                                     :Mină de aur
STR_INDUSTRY_NAME_BANK_TROPIC_ARCTIC                            :Bancă
STR_INDUSTRY_NAME_DIAMOND_MINE                                  :Mină de diamante
STR_INDUSTRY_NAME_IRON_ORE_MINE                                 :Mină de fier
STR_INDUSTRY_NAME_FRUIT_PLANTATION                              :Livadă
STR_INDUSTRY_NAME_RUBBER_PLANTATION                             :Plantaţie de cauciuc
STR_INDUSTRY_NAME_WATER_SUPPLY                                  :Rezervor
STR_INDUSTRY_NAME_WATER_TOWER                                   :Turn de apă
STR_INDUSTRY_NAME_FACTORY_2                                     :Fabrică de conserve
STR_INDUSTRY_NAME_FARM_2                                        :Fermă
STR_INDUSTRY_NAME_LUMBER_MILL                                   :Fabrică de cherestea
STR_INDUSTRY_NAME_COTTON_CANDY_FOREST                           :Pădure de vată de zahăr
STR_INDUSTRY_NAME_CANDY_FACTORY                                 :Fabrică de bomboane
STR_INDUSTRY_NAME_BATTERY_FARM                                  :Fermă de baterii
STR_INDUSTRY_NAME_COLA_WELLS                                    :Fântâni de cola
STR_INDUSTRY_NAME_TOY_SHOP                                      :Magazin de jucării
STR_INDUSTRY_NAME_TOY_FACTORY                                   :Fabrică de jucării
STR_INDUSTRY_NAME_PLASTIC_FOUNTAINS                             :Fântâni de plastic
STR_INDUSTRY_NAME_FIZZY_DRINK_FACTORY                           :Fabrică de sucuri
STR_INDUSTRY_NAME_BUBBLE_GENERATOR                              :Generator de balonaşe
STR_INDUSTRY_NAME_TOFFEE_QUARRY                                 :Carieră de caramel
STR_INDUSTRY_NAME_SUGAR_MINE                                    :Mină de zahăr

############ WARNING, using range 0x6000 for strings that are stored in the savegame
############ These strings may never get a new id, or savegames will break!
##id 0x6000
STR_SV_EMPTY                                                    :
STR_SV_UNNAMED                                                  :NoName
STR_SV_TRAIN_NAME                                               :Trenul {COMMA}
STR_SV_ROAD_VEHICLE_NAME                                        :Autovehiculul {COMMA}
STR_SV_SHIP_NAME                                                :Nava {COMMA}
STR_SV_AIRCRAFT_NAME                                            :Aeronava {COMMA}

STR_SV_STNAME                                                   :{STRING}
STR_SV_STNAME_NORTH                                             :{STRING} Nord
STR_SV_STNAME_SOUTH                                             :{STRING} Sud
STR_SV_STNAME_EAST                                              :{STRING} Est
STR_SV_STNAME_WEST                                              :{STRING} Vest
STR_SV_STNAME_CENTRAL                                           :{STRING} Centru
STR_SV_STNAME_TRANSFER                                          :{STRING} Transfer
STR_SV_STNAME_HALT                                              :Popasul {STRING}
STR_SV_STNAME_VALLEY                                            :Valea {STRING}
STR_SV_STNAME_HEIGHTS                                           :Dealurile {STRING}
STR_SV_STNAME_WOODS                                             :Pădurea {STRING}
STR_SV_STNAME_LAKESIDE                                          :Lacul {STRING}
STR_SV_STNAME_EXCHANGE                                          :Piaţa {STRING}
STR_SV_STNAME_AIRPORT                                           :Aeroportul {STRING}
STR_SV_STNAME_OILFIELD                                          :Platforma {STRING}
STR_SV_STNAME_MINES                                             :Minele {STRING}
STR_SV_STNAME_DOCKS                                             :Portul {STRING}
STR_SV_STNAME_BUOY                                              :{STRING}
STR_SV_STNAME_WAYPOINT                                          :{STRING}
##id 0x6020
STR_SV_STNAME_ANNEXE                                            :Anexa {STRING}
STR_SV_STNAME_SIDINGS                                           :{STRING} Belvedere
STR_SV_STNAME_BRANCH                                            :Ramura {STRING}
STR_SV_STNAME_UPPER                                             :{STRING} de Sus
STR_SV_STNAME_LOWER                                             :{STRING} de Jos
STR_SV_STNAME_HELIPORT                                          :Heliportul {STRING}
STR_SV_STNAME_FOREST                                            :Pădurea {STRING}
STR_SV_STNAME_FALLBACK                                          :{STRING} Staţia #{NUM}
############ end of savegame specific region!

##id 0x8000
# Vehicle names
STR_VEHICLE_NAME_TRAIN_ENGINE_RAIL_KIRBY_PAUL_TANK_STEAM        :Kirby Paul Tank (Aburi)
STR_VEHICLE_NAME_TRAIN_ENGINE_RAIL_MJS_250_DIESEL               :MJS 250 (Diesel)
STR_VEHICLE_NAME_TRAIN_ENGINE_RAIL_PLODDYPHUT_CHOO_CHOO         :Ploddyphut Choo-Choo
STR_VEHICLE_NAME_TRAIN_ENGINE_RAIL_POWERNAUT_CHOO_CHOO          :Powernaut Choo-Choo
STR_VEHICLE_NAME_TRAIN_ENGINE_RAIL_MIGHTYMOVER_CHOO_CHOO        :MightyMover Choo-Choo
STR_VEHICLE_NAME_TRAIN_ENGINE_RAIL_PLODDYPHUT_DIESEL            :Ploddyphut Diesel
STR_VEHICLE_NAME_TRAIN_ENGINE_RAIL_POWERNAUT_DIESEL             :Powernaut Diesel
STR_VEHICLE_NAME_TRAIN_ENGINE_RAIL_WILLS_2_8_0_STEAM            :Wills 2-8-0 (Aburi)
STR_VEHICLE_NAME_TRAIN_ENGINE_RAIL_CHANEY_JUBILEE_STEAM         :Chaney 'Jubilee' (Aburi)
STR_VEHICLE_NAME_TRAIN_ENGINE_RAIL_GINZU_A4_STEAM               :Ginzu 'A4' (Aburi)
STR_VEHICLE_NAME_TRAIN_ENGINE_RAIL_SH_8P_STEAM                  :SH '8P' (Aburi)
STR_VEHICLE_NAME_TRAIN_ENGINE_RAIL_MANLEY_MOREL_DMU_DIESEL      :Manley-Morel DMU (Diesel)
STR_VEHICLE_NAME_TRAIN_ENGINE_RAIL_DASH_DIESEL                  :'Dash' (Diesel)
STR_VEHICLE_NAME_TRAIN_ENGINE_RAIL_SH_HENDRY_25_DIESEL          :SH/Hendry '25' (Diesel)
STR_VEHICLE_NAME_TRAIN_ENGINE_RAIL_UU_37_DIESEL                 :UU '37' (Diesel)
STR_VEHICLE_NAME_TRAIN_ENGINE_RAIL_FLOSS_47_DIESEL              :Floss '47' (Diesel)
STR_VEHICLE_NAME_TRAIN_ENGINE_RAIL_CS_4000_DIESEL               :CS 4000 (Diesel)
STR_VEHICLE_NAME_TRAIN_ENGINE_RAIL_CS_2400_DIESEL               :CS 2400 (Diesel)
STR_VEHICLE_NAME_TRAIN_ENGINE_RAIL_CENTENNIAL_DIESEL            :Centennial (Diesel)
STR_VEHICLE_NAME_TRAIN_ENGINE_RAIL_KELLING_3100_DIESEL          :Kelling 3100 (Diesel)
STR_VEHICLE_NAME_TRAIN_ENGINE_RAIL_TURNER_TURBO_DIESEL          :Turner Turbo (Diesel)
STR_VEHICLE_NAME_TRAIN_ENGINE_RAIL_MJS_1000_DIESEL              :MJS 1000 (Diesel)
STR_VEHICLE_NAME_TRAIN_ENGINE_RAIL_SH_125_DIESEL                :SH '125' (Diesel)
STR_VEHICLE_NAME_TRAIN_ENGINE_RAIL_SH_30_ELECTRIC               :SH '30' (Electric)
STR_VEHICLE_NAME_TRAIN_ENGINE_RAIL_SH_40_ELECTRIC               :SH '40' (Electric)
STR_VEHICLE_NAME_TRAIN_ENGINE_RAIL_T_I_M_ELECTRIC               :'T.I.M.' (Electric)
STR_VEHICLE_NAME_TRAIN_ENGINE_RAIL_ASIASTAR_ELECTRIC            :'AsiaStar' (Electric)
STR_VEHICLE_NAME_TRAIN_WAGON_RAIL_PASSENGER_CAR                 :Vagon pentru călători
STR_VEHICLE_NAME_TRAIN_WAGON_RAIL_MAIL_VAN                      :Vagon pentru poştă
STR_VEHICLE_NAME_TRAIN_WAGON_RAIL_COAL_CAR                      :Vagon pentru cărbuni
STR_VEHICLE_NAME_TRAIN_WAGON_RAIL_OIL_TANKER                    :Cisternă pentru petrol
STR_VEHICLE_NAME_TRAIN_WAGON_RAIL_LIVESTOCK_VAN                 :Vagon pentru animale
STR_VEHICLE_NAME_TRAIN_WAGON_RAIL_GOODS_VAN                     :Vagon pentru bunuri
STR_VEHICLE_NAME_TRAIN_WAGON_RAIL_GRAIN_HOPPER                  :Vagon pentru cereale
STR_VEHICLE_NAME_TRAIN_WAGON_RAIL_WOOD_TRUCK                    :Vagon pentru lemne
STR_VEHICLE_NAME_TRAIN_WAGON_RAIL_IRON_ORE_HOPPER               :Vagon pentru minereu de fier
STR_VEHICLE_NAME_TRAIN_WAGON_RAIL_STEEL_TRUCK                   :Vagon pentru oţel
STR_VEHICLE_NAME_TRAIN_WAGON_RAIL_ARMORED_VAN                   :Vagon blindat
STR_VEHICLE_NAME_TRAIN_WAGON_RAIL_FOOD_VAN                      :Vagon pentru alimente
STR_VEHICLE_NAME_TRAIN_WAGON_RAIL_PAPER_TRUCK                   :Vagon pentru hârtie
STR_VEHICLE_NAME_TRAIN_WAGON_RAIL_COPPER_ORE_HOPPER             :Vagon pentru minereu de cupru
STR_VEHICLE_NAME_TRAIN_WAGON_RAIL_WATER_TANKER                  :Cisternă pentru apă
STR_VEHICLE_NAME_TRAIN_WAGON_RAIL_FRUIT_TRUCK                   :Vagon penru fructe
STR_VEHICLE_NAME_TRAIN_WAGON_RAIL_RUBBER_TRUCK                  :Vagon pentru cauciuc
STR_VEHICLE_NAME_TRAIN_WAGON_RAIL_SUGAR_TRUCK                   :Vagon pentru zahăr
STR_VEHICLE_NAME_TRAIN_WAGON_RAIL_COTTON_CANDY_HOPPER           :Vagon pentru vată de zahăr
STR_VEHICLE_NAME_TRAIN_WAGON_RAIL_TOFFEE_HOPPER                 :Vagon pentru caramel
STR_VEHICLE_NAME_TRAIN_WAGON_RAIL_BUBBLE_VAN                    :Vagon pentru balonaşe
STR_VEHICLE_NAME_TRAIN_WAGON_RAIL_COLA_TANKER                   :Cisternă pentru cola
STR_VEHICLE_NAME_TRAIN_WAGON_RAIL_CANDY_VAN                     :Vagon pentru bomboane
STR_VEHICLE_NAME_TRAIN_WAGON_RAIL_TOY_VAN                       :Vagon pentru jucării
STR_VEHICLE_NAME_TRAIN_WAGON_RAIL_BATTERY_TRUCK                 :Vagon pentru baterii
STR_VEHICLE_NAME_TRAIN_WAGON_RAIL_FIZZY_DRINK_TRUCK             :Vagon pentru sucuri
STR_VEHICLE_NAME_TRAIN_WAGON_RAIL_PLASTIC_TRUCK                 :Vagon pentru plastic
STR_VEHICLE_NAME_TRAIN_ENGINE_MONORAIL_X2001_ELECTRIC           :'X2001' (Electric)
STR_VEHICLE_NAME_TRAIN_ENGINE_MONORAIL_MILLENNIUM_Z1_ELECTRIC   :'Millennium Z1' (Electric)
STR_VEHICLE_NAME_TRAIN_ENGINE_MONORAIL_WIZZOWOW_Z99             :Wizzowow Z99
STR_VEHICLE_NAME_TRAIN_WAGON_MONORAIL_PASSENGER_CAR             :Vagon pentru călători
STR_VEHICLE_NAME_TRAIN_WAGON_MONORAIL_MAIL_VAN                  :Vagon pentru poştă
STR_VEHICLE_NAME_TRAIN_WAGON_MONORAIL_COAL_CAR                  :Vagon pentru cărbuni
STR_VEHICLE_NAME_TRAIN_WAGON_MONORAIL_OIL_TANKER                :Cisternă pentru petrol
STR_VEHICLE_NAME_TRAIN_WAGON_MONORAIL_LIVESTOCK_VAN             :Vagon pentru animale
STR_VEHICLE_NAME_TRAIN_WAGON_MONORAIL_GOODS_VAN                 :Vagon pentru bunuri
STR_VEHICLE_NAME_TRAIN_WAGON_MONORAIL_GRAIN_HOPPER              :Vagon pentru cereale
STR_VEHICLE_NAME_TRAIN_WAGON_MONORAIL_WOOD_TRUCK                :Vagon pentru lemne
STR_VEHICLE_NAME_TRAIN_WAGON_MONORAIL_IRON_ORE_HOPPER           :Vagon pentru minereu de fier
STR_VEHICLE_NAME_TRAIN_WAGON_MONORAIL_STEEL_TRUCK               :Vagon pentru oţel
STR_VEHICLE_NAME_TRAIN_WAGON_MONORAIL_ARMORED_VAN               :Vagon blindat
STR_VEHICLE_NAME_TRAIN_WAGON_MONORAIL_FOOD_VAN                  :Vagon pentru alimente
STR_VEHICLE_NAME_TRAIN_WAGON_MONORAIL_PAPER_TRUCK               :Vagon pentru hârtie
STR_VEHICLE_NAME_TRAIN_WAGON_MONORAIL_COPPER_ORE_HOPPER         :Vagon pentru minereu de cupru
STR_VEHICLE_NAME_TRAIN_WAGON_MONORAIL_WATER_TANKER              :Cisternă pentru apă
STR_VEHICLE_NAME_TRAIN_WAGON_MONORAIL_FRUIT_TRUCK               :Vagon pentru fructe
STR_VEHICLE_NAME_TRAIN_WAGON_MONORAIL_RUBBER_TRUCK              :Vagon pentru cauciuc
STR_VEHICLE_NAME_TRAIN_WAGON_MONORAIL_SUGAR_TRUCK               :Vagon pentru zahăr
STR_VEHICLE_NAME_TRAIN_WAGON_MONORAIL_COTTON_CANDY_HOPPER       :Vagon pentru vată de zahăr
STR_VEHICLE_NAME_TRAIN_WAGON_MONORAIL_TOFFEE_HOPPER             :Vagon pentru caramel
STR_VEHICLE_NAME_TRAIN_WAGON_MONORAIL_BUBBLE_VAN                :Vagon pentru balonaşe
STR_VEHICLE_NAME_TRAIN_WAGON_MONORAIL_COLA_TANKER               :Cisternă pentru cola
STR_VEHICLE_NAME_TRAIN_WAGON_MONORAIL_CANDY_VAN                 :Vagon pentru bomboane
STR_VEHICLE_NAME_TRAIN_WAGON_MONORAIL_TOY_VAN                   :Vagon pentru jucării
STR_VEHICLE_NAME_TRAIN_WAGON_MONORAIL_BATTERY_TRUCK             :Vagon pentru baterii
STR_VEHICLE_NAME_TRAIN_WAGON_MONORAIL_FIZZY_DRINK_TRUCK         :Vagon pentru sucuri
STR_VEHICLE_NAME_TRAIN_WAGON_MONORAIL_PLASTIC_TRUCK             :Vagon pentru plastic
STR_VEHICLE_NAME_TRAIN_ENGINE_MAGLEV_LEV1_LEVIATHAN_ELECTRIC    :Lev1 'Leviathan' (Electric)
STR_VEHICLE_NAME_TRAIN_ENGINE_MAGLEV_LEV2_CYCLOPS_ELECTRIC      :Lev2 'Cyclops' (Electric)
STR_VEHICLE_NAME_TRAIN_ENGINE_MAGLEV_LEV3_PEGASUS_ELECTRIC      :Lev3 'Pegasus' (Electric)
STR_VEHICLE_NAME_TRAIN_ENGINE_MAGLEV_LEV4_CHIMAERA_ELECTRIC     :Lev4 'Chimaera' (Electric)
STR_VEHICLE_NAME_TRAIN_ENGINE_MAGLEV_WIZZOWOW_ROCKETEER         :Wizzowow Rocketeer
STR_VEHICLE_NAME_TRAIN_WAGON_MAGLEV_PASSENGER_CAR               :Vagon pentru călători
STR_VEHICLE_NAME_TRAIN_WAGON_MAGLEV_MAIL_VAN                    :Vagon pentru poştă
STR_VEHICLE_NAME_TRAIN_WAGON_MAGLEV_COAL_CAR                    :Vagon pentru cărbuni
STR_VEHICLE_NAME_TRAIN_WAGON_MAGLEV_OIL_TANKER                  :Cisternă pentru petrol
STR_VEHICLE_NAME_TRAIN_WAGON_MAGLEV_LIVESTOCK_VAN               :Vagon pentru animale
STR_VEHICLE_NAME_TRAIN_WAGON_MAGLEV_GOODS_VAN                   :Vagon pentru bunuri
STR_VEHICLE_NAME_TRAIN_WAGON_MAGLEV_GRAIN_HOPPER                :Vagon pentru cereale
STR_VEHICLE_NAME_TRAIN_WAGON_MAGLEV_WOOD_TRUCK                  :Vagon pentru lemne
STR_VEHICLE_NAME_TRAIN_WAGON_MAGLEV_IRON_ORE_HOPPER             :Vagon pentru minereu de fier
STR_VEHICLE_NAME_TRAIN_WAGON_MAGLEV_STEEL_TRUCK                 :Vagon pentru oţel
STR_VEHICLE_NAME_TRAIN_WAGON_MAGLEV_ARMORED_VAN                 :Vagon blindat
STR_VEHICLE_NAME_TRAIN_WAGON_MAGLEV_FOOD_VAN                    :Vagon pentru alimente
STR_VEHICLE_NAME_TRAIN_WAGON_MAGLEV_PAPER_TRUCK                 :Vagon pentru hârtie
STR_VEHICLE_NAME_TRAIN_WAGON_MAGLEV_COPPER_ORE_HOPPER           :Vagon pentru minereu de cupru
STR_VEHICLE_NAME_TRAIN_WAGON_MAGLEV_WATER_TANKER                :Cisternă pentru apă
STR_VEHICLE_NAME_TRAIN_WAGON_MAGLEV_FRUIT_TRUCK                 :Vagon pentru fructe
STR_VEHICLE_NAME_TRAIN_WAGON_MAGLEV_RUBBER_TRUCK                :Vagon pentru cauciuc
STR_VEHICLE_NAME_TRAIN_WAGON_MAGLEV_SUGAR_TRUCK                 :Vagon pentru zahăr
STR_VEHICLE_NAME_TRAIN_WAGON_MAGLEV_COTTON_CANDY_HOPPER         :Vagon pentru vată de zahăr
STR_VEHICLE_NAME_TRAIN_WAGON_MAGLEV_TOFFEE_HOPPER               :Vagon pentru caramel
STR_VEHICLE_NAME_TRAIN_WAGON_MAGLEV_BUBBLE_VAN                  :Vagon pentru balonaşe
STR_VEHICLE_NAME_TRAIN_WAGON_MAGLEV_COLA_TANKER                 :Cisternă pentru cola
STR_VEHICLE_NAME_TRAIN_WAGON_MAGLEV_CANDY_VAN                   :Vagon pentru bomboane
STR_VEHICLE_NAME_TRAIN_WAGON_MAGLEV_TOY_VAN                     :Vagon pentru jucării
STR_VEHICLE_NAME_TRAIN_WAGON_MAGLEV_BATTERY_TRUCK               :Vagon pentru baterii
STR_VEHICLE_NAME_TRAIN_WAGON_MAGLEV_FIZZY_DRINK_TRUCK           :Vagon pentru sucuri
STR_VEHICLE_NAME_TRAIN_WAGON_MAGLEV_PLASTIC_TRUCK               :Vagon pentru plastic
STR_VEHICLE_NAME_ROAD_VEHICLE_MPS_REGAL_BUS                     :Autobuz MPS Regal
STR_VEHICLE_NAME_ROAD_VEHICLE_HEREFORD_LEOPARD_BUS              :Autobuz Hereford Leopard
STR_VEHICLE_NAME_ROAD_VEHICLE_FOSTER_BUS                        :Autobuz Foster
STR_VEHICLE_NAME_ROAD_VEHICLE_FOSTER_MKII_SUPERBUS              :Autobuz Foster MkII Superbus
STR_VEHICLE_NAME_ROAD_VEHICLE_PLODDYPHUT_MKI_BUS                :Autobuz Ploddyphut MkI
STR_VEHICLE_NAME_ROAD_VEHICLE_PLODDYPHUT_MKII_BUS               :Autobuz Ploddyphut MkII
STR_VEHICLE_NAME_ROAD_VEHICLE_PLODDYPHUT_MKIII_BUS              :Autobuz Ploddyphut MkIII
STR_VEHICLE_NAME_ROAD_VEHICLE_BALOGH_COAL_TRUCK                 :Camion pentru cărbuni Balogh
STR_VEHICLE_NAME_ROAD_VEHICLE_UHL_COAL_TRUCK                    :Camion pentru cărbuni Uhl
STR_VEHICLE_NAME_ROAD_VEHICLE_DW_COAL_TRUCK                     :Camion pentru cărbuni DW
STR_VEHICLE_NAME_ROAD_VEHICLE_MPS_MAIL_TRUCK                    :Camion poştal MPS
STR_VEHICLE_NAME_ROAD_VEHICLE_REYNARD_MAIL_TRUCK                :Camion poştal Reynard
STR_VEHICLE_NAME_ROAD_VEHICLE_PERRY_MAIL_TRUCK                  :Camion poştal Perry
STR_VEHICLE_NAME_ROAD_VEHICLE_MIGHTYMOVER_MAIL_TRUCK            :Camion poştal MightyMover
STR_VEHICLE_NAME_ROAD_VEHICLE_POWERNAUGHT_MAIL_TRUCK            :Camion poştal Powernaught
STR_VEHICLE_NAME_ROAD_VEHICLE_WIZZOWOW_MAIL_TRUCK               :Camion poştal Wizzowow
STR_VEHICLE_NAME_ROAD_VEHICLE_WITCOMBE_OIL_TANKER               :Cisternă pentru petrol Witcombe
STR_VEHICLE_NAME_ROAD_VEHICLE_FOSTER_OIL_TANKER                 :Cisternă pentru petrol Foster
STR_VEHICLE_NAME_ROAD_VEHICLE_PERRY_OIL_TANKER                  :Cisternă pentru petrol Perry
STR_VEHICLE_NAME_ROAD_VEHICLE_TALBOTT_LIVESTOCK_VAN             :Camion pentru animale Talbott
STR_VEHICLE_NAME_ROAD_VEHICLE_UHL_LIVESTOCK_VAN                 :Camion pentru animale Uhl
STR_VEHICLE_NAME_ROAD_VEHICLE_FOSTER_LIVESTOCK_VAN              :Camion pentru animale Foster
STR_VEHICLE_NAME_ROAD_VEHICLE_BALOGH_GOODS_TRUCK                :Camion pentru bunuri Balogh
STR_VEHICLE_NAME_ROAD_VEHICLE_CRAIGHEAD_GOODS_TRUCK             :Camion pentru bunuri Craighead
STR_VEHICLE_NAME_ROAD_VEHICLE_GOSS_GOODS_TRUCK                  :Camion pentru bunuri Goss
STR_VEHICLE_NAME_ROAD_VEHICLE_HEREFORD_GRAIN_TRUCK              :Camion pentru cereale Hereford
STR_VEHICLE_NAME_ROAD_VEHICLE_THOMAS_GRAIN_TRUCK                :Camion pentru cereale Thomas
STR_VEHICLE_NAME_ROAD_VEHICLE_GOSS_GRAIN_TRUCK                  :Camion pentru cereale Goss
STR_VEHICLE_NAME_ROAD_VEHICLE_WITCOMBE_WOOD_TRUCK               :Camion pentru lemne Witcombe
STR_VEHICLE_NAME_ROAD_VEHICLE_FOSTER_WOOD_TRUCK                 :Camion pentru lemne Foster
STR_VEHICLE_NAME_ROAD_VEHICLE_MORELAND_WOOD_TRUCK               :Camion pentru lemne Moreland
STR_VEHICLE_NAME_ROAD_VEHICLE_MPS_IRON_ORE_TRUCK                :Camion pentru fier MPS
STR_VEHICLE_NAME_ROAD_VEHICLE_UHL_IRON_ORE_TRUCK                :Camion pentru fier Uhl
STR_VEHICLE_NAME_ROAD_VEHICLE_CHIPPY_IRON_ORE_TRUCK             :Camion pentru fier Chippy
STR_VEHICLE_NAME_ROAD_VEHICLE_BALOGH_STEEL_TRUCK                :Camion pentru oţel Balogh
STR_VEHICLE_NAME_ROAD_VEHICLE_UHL_STEEL_TRUCK                   :Camion pentru oţel Uhl
STR_VEHICLE_NAME_ROAD_VEHICLE_KELLING_STEEL_TRUCK               :Camion pentru oţel Kelling
STR_VEHICLE_NAME_ROAD_VEHICLE_BALOGH_ARMORED_TRUCK              :Camion blindat Balogh
STR_VEHICLE_NAME_ROAD_VEHICLE_UHL_ARMORED_TRUCK                 :Camion blindat Uhl
STR_VEHICLE_NAME_ROAD_VEHICLE_FOSTER_ARMORED_TRUCK              :Camion blindat Foster
STR_VEHICLE_NAME_ROAD_VEHICLE_FOSTER_FOOD_VAN                   :Camion pentru alimente Foster
STR_VEHICLE_NAME_ROAD_VEHICLE_PERRY_FOOD_VAN                    :Camion pentru alimente Perry
STR_VEHICLE_NAME_ROAD_VEHICLE_CHIPPY_FOOD_VAN                   :Camion pentru alimente Chippy
STR_VEHICLE_NAME_ROAD_VEHICLE_UHL_PAPER_TRUCK                   :Camion pentru hârtie Uhl
STR_VEHICLE_NAME_ROAD_VEHICLE_BALOGH_PAPER_TRUCK                :Camion pentru hârtie Balogh
STR_VEHICLE_NAME_ROAD_VEHICLE_MPS_PAPER_TRUCK                   :Camion pentru hârtie MPS
STR_VEHICLE_NAME_ROAD_VEHICLE_MPS_COPPER_ORE_TRUCK              :Camion pentru cupru MPS
STR_VEHICLE_NAME_ROAD_VEHICLE_UHL_COPPER_ORE_TRUCK              :Camion pentru cupru Uhl
STR_VEHICLE_NAME_ROAD_VEHICLE_GOSS_COPPER_ORE_TRUCK             :Camion pentru cupru Goss
STR_VEHICLE_NAME_ROAD_VEHICLE_UHL_WATER_TANKER                  :Cisternă pentru apă Uhl
STR_VEHICLE_NAME_ROAD_VEHICLE_BALOGH_WATER_TANKER               :Cisternă pentru apă Balogh
STR_VEHICLE_NAME_ROAD_VEHICLE_MPS_WATER_TANKER                  :Cisternă pentru apă MPS
STR_VEHICLE_NAME_ROAD_VEHICLE_BALOGH_FRUIT_TRUCK                :Camion pentru fructe Balogh
STR_VEHICLE_NAME_ROAD_VEHICLE_UHL_FRUIT_TRUCK                   :Camion pentru fructe Uhl
STR_VEHICLE_NAME_ROAD_VEHICLE_KELLING_FRUIT_TRUCK               :Camion pentru fructe Kelling
STR_VEHICLE_NAME_ROAD_VEHICLE_BALOGH_RUBBER_TRUCK               :Camion pentru cauciuc Balogh
STR_VEHICLE_NAME_ROAD_VEHICLE_UHL_RUBBER_TRUCK                  :Camion pentru cauciuc Uhl
STR_VEHICLE_NAME_ROAD_VEHICLE_RMT_RUBBER_TRUCK                  :Camion pentru cauciuc RMT
STR_VEHICLE_NAME_ROAD_VEHICLE_MIGHTYMOVER_SUGAR_TRUCK           :Camion pentru zahăr MightyMover
STR_VEHICLE_NAME_ROAD_VEHICLE_POWERNAUGHT_SUGAR_TRUCK           :Camion pentru zahăr Powernaught
STR_VEHICLE_NAME_ROAD_VEHICLE_WIZZOWOW_SUGAR_TRUCK              :Camion pentru zahăr Wizzowow
STR_VEHICLE_NAME_ROAD_VEHICLE_MIGHTYMOVER_COLA_TRUCK            :Camion pentru cola MightyMover
STR_VEHICLE_NAME_ROAD_VEHICLE_POWERNAUGHT_COLA_TRUCK            :Camion pentru cola Powernaught
STR_VEHICLE_NAME_ROAD_VEHICLE_WIZZOWOW_COLA_TRUCK               :Camion pentru cola Wizzowow
STR_VEHICLE_NAME_ROAD_VEHICLE_MIGHTYMOVER_COTTON_CANDY          :Camion pentru vată de zahăr MightyMover
STR_VEHICLE_NAME_ROAD_VEHICLE_POWERNAUGHT_COTTON_CANDY          :Camion pentru vată de zahăr Powernaught
STR_VEHICLE_NAME_ROAD_VEHICLE_WIZZOWOW_COTTON_CANDY_TRUCK       :Camion pentru vată de zahăr Wizzowow
STR_VEHICLE_NAME_ROAD_VEHICLE_MIGHTYMOVER_TOFFEE_TRUCK          :Camion pentru caramel MightyMover
STR_VEHICLE_NAME_ROAD_VEHICLE_POWERNAUGHT_TOFFEE_TRUCK          :Camion pentru caramel Powernaught
STR_VEHICLE_NAME_ROAD_VEHICLE_WIZZOWOW_TOFFEE_TRUCK             :Camion pentru caramel Wizzowow
STR_VEHICLE_NAME_ROAD_VEHICLE_MIGHTYMOVER_TOY_VAN               :Camion pentru jucării MightyMover
STR_VEHICLE_NAME_ROAD_VEHICLE_POWERNAUGHT_TOY_VAN               :Camion pentru jucării Powernaught
STR_VEHICLE_NAME_ROAD_VEHICLE_WIZZOWOW_TOY_VAN                  :Camion pentru jucării Wizzowow
STR_VEHICLE_NAME_ROAD_VEHICLE_MIGHTYMOVER_CANDY_TRUCK           :Camion pentru bomboane MightyMover
STR_VEHICLE_NAME_ROAD_VEHICLE_POWERNAUGHT_CANDY_TRUCK           :Camion pentru bomboane Powernaught
STR_VEHICLE_NAME_ROAD_VEHICLE_WIZZOWOW_CANDY_TRUCK              :Camion pentru bomboane Wizzowow
STR_VEHICLE_NAME_ROAD_VEHICLE_MIGHTYMOVER_BATTERY_TRUCK         :Camion pentru baterii MightyMover
STR_VEHICLE_NAME_ROAD_VEHICLE_POWERNAUGHT_BATTERY_TRUCK         :Camion pentru baterii Powernaught
STR_VEHICLE_NAME_ROAD_VEHICLE_WIZZOWOW_BATTERY_TRUCK            :Camion pentru baterii Wizzowow
STR_VEHICLE_NAME_ROAD_VEHICLE_MIGHTYMOVER_FIZZY_DRINK           :Camion pentru sucuri MightyMover
STR_VEHICLE_NAME_ROAD_VEHICLE_POWERNAUGHT_FIZZY_DRINK           :Camion pentru sucuri Powernaught
STR_VEHICLE_NAME_ROAD_VEHICLE_WIZZOWOW_FIZZY_DRINK_TRUCK        :Camion pentru sucuri Wizzowow
STR_VEHICLE_NAME_ROAD_VEHICLE_MIGHTYMOVER_PLASTIC_TRUCK         :Camion pentru plastic MightyMover
STR_VEHICLE_NAME_ROAD_VEHICLE_POWERNAUGHT_PLASTIC_TRUCK         :Camion pentru plastic Powernaught
STR_VEHICLE_NAME_ROAD_VEHICLE_WIZZOWOW_PLASTIC_TRUCK            :Camion pentru plastic Wizzowow
STR_VEHICLE_NAME_ROAD_VEHICLE_MIGHTYMOVER_BUBBLE_TRUCK          :Camion pentru balonaşe MightyMover
STR_VEHICLE_NAME_ROAD_VEHICLE_POWERNAUGHT_BUBBLE_TRUCK          :Camion pentru balonaşe Powernaught
STR_VEHICLE_NAME_ROAD_VEHICLE_WIZZOWOW_BUBBLE_TRUCK             :Camion pentru balonaşe Wizzowow
STR_VEHICLE_NAME_SHIP_MPS_OIL_TANKER                            :Tanc petrolier MPS
STR_VEHICLE_NAME_SHIP_CS_INC_OIL_TANKER                         :Tanc petrolier CS-Inc.
STR_VEHICLE_NAME_SHIP_MPS_PASSENGER_FERRY                       :Feribot de călători MPS
STR_VEHICLE_NAME_SHIP_FFP_PASSENGER_FERRY                       :Feribot de călători FFP
STR_VEHICLE_NAME_SHIP_BAKEWELL_300_HOVERCRAFT                   :Aeroglisor Bakewell 300
STR_VEHICLE_NAME_SHIP_CHUGGER_CHUG_PASSENGER                    :Feribot de călători Chugger-Chug
STR_VEHICLE_NAME_SHIP_SHIVERSHAKE_PASSENGER_FERRY               :Feribot de călători Shivershake
STR_VEHICLE_NAME_SHIP_YATE_CARGO_SHIP                           :Navă de marfă Yate
STR_VEHICLE_NAME_SHIP_BAKEWELL_CARGO_SHIP                       :Navă de marfă Bakewell
STR_VEHICLE_NAME_SHIP_MIGHTYMOVER_CARGO_SHIP                    :Navă de marfă MightyMover
STR_VEHICLE_NAME_SHIP_POWERNAUT_CARGO_SHIP                      :Navă de marfă Powernaut
STR_VEHICLE_NAME_AIRCRAFT_SAMPSON_U52                           :Sampson U52
STR_VEHICLE_NAME_AIRCRAFT_COLEMAN_COUNT                         :Coleman Count
STR_VEHICLE_NAME_AIRCRAFT_FFP_DART                              :FFP Dart
STR_VEHICLE_NAME_AIRCRAFT_YATE_HAUGAN                           :Yate Haugan
STR_VEHICLE_NAME_AIRCRAFT_BAKEWELL_COTSWALD_LB_3                :Bakewell Cotswald LB-3
STR_VEHICLE_NAME_AIRCRAFT_BAKEWELL_LUCKETT_LB_8                 :Bakewell Luckett LB-8
STR_VEHICLE_NAME_AIRCRAFT_BAKEWELL_LUCKETT_LB_9                 :Bakewell Luckett LB-9
STR_VEHICLE_NAME_AIRCRAFT_BAKEWELL_LUCKETT_LB80                 :Bakewell Luckett LB80
STR_VEHICLE_NAME_AIRCRAFT_BAKEWELL_LUCKETT_LB_10                :Bakewell Luckett LB-10
STR_VEHICLE_NAME_AIRCRAFT_BAKEWELL_LUCKETT_LB_11                :Bakewell Luckett LB-11
STR_VEHICLE_NAME_AIRCRAFT_YATE_AEROSPACE_YAC_1_11               :Yate Aerospace YAC 1-11
STR_VEHICLE_NAME_AIRCRAFT_DARWIN_100                            :Darwin 100
STR_VEHICLE_NAME_AIRCRAFT_DARWIN_200                            :Darwin 200
STR_VEHICLE_NAME_AIRCRAFT_DARWIN_300                            :Darwin 300
STR_VEHICLE_NAME_AIRCRAFT_DARWIN_400                            :Darwin 400
STR_VEHICLE_NAME_AIRCRAFT_DARWIN_500                            :Darwin 500
STR_VEHICLE_NAME_AIRCRAFT_DARWIN_600                            :Darwin 600
STR_VEHICLE_NAME_AIRCRAFT_GURU_GALAXY                           :Guru Galaxy
STR_VEHICLE_NAME_AIRCRAFT_AIRTAXI_A21                           :Airtaxi A21
STR_VEHICLE_NAME_AIRCRAFT_AIRTAXI_A31                           :Airtaxi A31
STR_VEHICLE_NAME_AIRCRAFT_AIRTAXI_A32                           :Airtaxi A32
STR_VEHICLE_NAME_AIRCRAFT_AIRTAXI_A33                           :Airtaxi A33
STR_VEHICLE_NAME_AIRCRAFT_YATE_AEROSPACE_YAE46                  :Yate Aerospace YAe46
STR_VEHICLE_NAME_AIRCRAFT_DINGER_100                            :Dinger 100
STR_VEHICLE_NAME_AIRCRAFT_AIRTAXI_A34_1000                      :AirTaxi A34-1000
STR_VEHICLE_NAME_AIRCRAFT_YATE_Z_SHUTTLE                        :Yate Z-Shuttle
STR_VEHICLE_NAME_AIRCRAFT_KELLING_K1                            :Kelling K1
STR_VEHICLE_NAME_AIRCRAFT_KELLING_K6                            :Kelling K6
STR_VEHICLE_NAME_AIRCRAFT_KELLING_K7                            :Kelling K7
STR_VEHICLE_NAME_AIRCRAFT_DARWIN_700                            :Darwin 700
STR_VEHICLE_NAME_AIRCRAFT_FFP_HYPERDART_2                       :FFP Hyperdart 2
STR_VEHICLE_NAME_AIRCRAFT_DINGER_200                            :Dinger 200
STR_VEHICLE_NAME_AIRCRAFT_DINGER_1000                           :Dinger 1000
STR_VEHICLE_NAME_AIRCRAFT_PLODDYPHUT_100                        :Ploddyphut 100
STR_VEHICLE_NAME_AIRCRAFT_PLODDYPHUT_500                        :Ploddyphut 500
STR_VEHICLE_NAME_AIRCRAFT_FLASHBANG_X1                          :Flashbang X1
STR_VEHICLE_NAME_AIRCRAFT_JUGGERPLANE_M1                        :Juggerplane M1
STR_VEHICLE_NAME_AIRCRAFT_FLASHBANG_WIZZER                      :Flashbang Wizzer
STR_VEHICLE_NAME_AIRCRAFT_TRICARIO_HELICOPTER                   :Elicopter Tricario
STR_VEHICLE_NAME_AIRCRAFT_GURU_X2_HELICOPTER                    :Elicopter Guru X2
STR_VEHICLE_NAME_AIRCRAFT_POWERNAUT_HELICOPTER                  :Elicopter Powernaut

##id 0x8800
# Formatting of some strings
STR_FORMAT_DATE_TINY                                            :{STRING}-{STRING}-{NUM}
STR_FORMAT_DATE_SHORT                                           :{STRING} {NUM}
STR_FORMAT_DATE_LONG                                            :{STRING} {STRING} {NUM}
STR_FORMAT_DATE_ISO                                             :{2:NUM}-{1:STRING}-{0:STRING}

STR_FORMAT_BUOY_NAME                                            :{TOWN} Baliza
STR_FORMAT_BUOY_NAME_SERIAL                                     :{TOWN} Baliza #{COMMA}
STR_FORMAT_COMPANY_NUM                                          :(Companie {COMMA})
STR_FORMAT_GROUP_NAME                                           :Grup {COMMA}
STR_FORMAT_INDUSTRY_NAME                                        :{TOWN} {STRING}
STR_FORMAT_WAYPOINT_NAME                                        :Halta {TOWN}
STR_FORMAT_WAYPOINT_NAME_SERIAL                                 :Halta {TOWN} #{COMMA}

STR_FORMAT_DEPOT_NAME_TRAIN                                     :Depou trenuri {TOWN}
STR_FORMAT_DEPOT_NAME_TRAIN_SERIAL                              :{TOWN} Depou trenuri #{COMMA}
STR_FORMAT_DEPOT_NAME_ROAD_VEHICLE                              :Depou vehicule {TOWN}
STR_FORMAT_DEPOT_NAME_ROAD_VEHICLE_SERIAL                       :{TOWN} Depou autovehicule #{COMMA}
STR_FORMAT_DEPOT_NAME_SHIP                                      :Depou nave {TOWN}
STR_FORMAT_DEPOT_NAME_SHIP_SERIAL                               :{TOWN} Depou nave #{COMMA}
STR_FORMAT_DEPOT_NAME_AIRCRAFT                                  :{STATION} Hangar

STR_UNKNOWN_STATION                                             :staţie necunoscută
STR_DEFAULT_SIGN_NAME                                           :Semn
STR_COMPANY_SOMEONE                                             :cineva

STR_SAVEGAME_NAME_DEFAULT                                       :{COMPANY}, {STRING}
STR_SAVEGAME_NAME_SPECTATOR                                     :Spectator, {1:STRING}

# Viewport strings
STR_VIEWPORT_TOWN_POP                                           :{WHITE}{TOWN} ({COMMA})
STR_VIEWPORT_TOWN                                               :{WHITE}{TOWN}
STR_VIEWPORT_TOWN_TINY_BLACK                                    :{TINY_FONT}{BLACK}{TOWN}
STR_VIEWPORT_TOWN_TINY_WHITE                                    :{TINY_FONT}{WHITE}{TOWN}

STR_VIEWPORT_SIGN_SMALL_BLACK                                   :{TINY_FONT}{BLACK}{SIGN}
STR_VIEWPORT_SIGN_SMALL_WHITE                                   :{TINY_FONT}{WHITE}{SIGN}

STR_VIEWPORT_STATION                                            :{STATION} {STATION_FEATURES}
STR_VIEWPORT_STATION_TINY                                       :{TINY_FONT}{STATION}

STR_VIEWPORT_WAYPOINT                                           :{WAYPOINT}
STR_VIEWPORT_WAYPOINT_TINY                                      :{TINY_FONT}{WAYPOINT}

# Simple strings to get specific types of data
STR_COMPANY_NAME                                                :{COMPANY}
STR_COMPANY_NAME_COMPANY_NUM                                    :{COMPANY} {COMPANY_NUM}
STR_DEPOT_NAME                                                  :{DEPOT}
STR_ENGINE_NAME                                                 :{ENGINE}
STR_HIDDEN_ENGINE_NAME                                          :{ENGINE} (ascuns)
STR_GROUP_NAME                                                  :{GROUP}
STR_INDUSTRY_NAME                                               :{INDUSTRY}
STR_PRESIDENT_NAME                                              :{PRESIDENT_NAME}
STR_SIGN_NAME                                                   :{SIGN}
STR_STATION_NAME                                                :{STATION}
STR_TOWN_NAME                                                   :{TOWN}
STR_VEHICLE_NAME                                                :{VEHICLE}
STR_WAYPOINT_NAME                                               :{WAYPOINT}

STR_JUST_CARGO                                                  :{CARGO_LONG}
STR_JUST_CHECKMARK                                              :{CHECKMARK}
STR_JUST_COMMA                                                  :{COMMA}
STR_JUST_CURRENCY_SHORT                                         :{CURRENCY_SHORT}
STR_JUST_CURRENCY_LONG                                          :{CURRENCY_LONG}
STR_JUST_CARGO_LIST                                             :{CARGO_LIST}
STR_JUST_INT                                                    :{NUM}
STR_JUST_DATE_TINY                                              :{DATE_TINY}
STR_JUST_DATE_SHORT                                             :{DATE_SHORT}
STR_JUST_DATE_LONG                                              :{DATE_LONG}
STR_JUST_DATE_ISO                                               :{DATE_ISO}
STR_JUST_STRING                                                 :{STRING}
STR_JUST_STRING_STRING                                          :{STRING}{STRING}
STR_JUST_RAW_STRING                                             :{STRING}
STR_JUST_BIG_RAW_STRING                                         :{BIG_FONT}{STRING}

# Slightly 'raw' stringcodes with colour or size
STR_BLACK_COMMA                                                 :{BLACK}{COMMA}
STR_TINY_BLACK_COMA                                             :{TINY_FONT}{BLACK}{COMMA}
STR_TINY_COMMA                                                  :{TINY_FONT}{COMMA}
STR_BLUE_COMMA                                                  :{BLUE}{COMMA}
STR_RED_COMMA                                                   :{RED}{COMMA}
STR_WHITE_COMMA                                                 :{WHITE}{COMMA}
STR_TINY_BLACK_DECIMAL                                          :{TINY_FONT}{BLACK}{DECIMAL}
STR_COMPANY_MONEY                                               :{WHITE}{CURRENCY_LONG}
STR_BLACK_DATE_LONG                                             :{BLACK}{DATE_LONG}
STR_WHITE_DATE_LONG                                             :{WHITE}{DATE_LONG}
STR_SHORT_DATE                                                  :{WHITE}{DATE_TINY}
STR_DATE_LONG_SMALL                                             :{TINY_FONT}{BLACK}{DATE_LONG}
STR_TINY_GROUP                                                  :{TINY_FONT}{GROUP}
STR_BLACK_INT                                                   :{BLACK}{NUM}
STR_ORANGE_INT                                                  :{ORANGE}{NUM}
STR_WHITE_SIGN                                                  :{WHITE}{SIGN}
STR_TINY_BLACK_STATION                                          :{TINY_FONT}{BLACK}{STATION}
STR_BLACK_STRING                                                :{BLACK}{STRING}
STR_BLACK_RAW_STRING                                            :{BLACK}{STRING}
STR_ORANGE_STRING                                               :{ORANGE}{STRING}
STR_LTBLUE_STRING                                               :{LTBLUE}{STRING}
STR_WHITE_STRING                                                :{WHITE}{STRING}
STR_ORANGE_STRING1_WHITE                                        :{ORANGE}{STRING}{WHITE}
STR_ORANGE_STRING1_LTBLUE                                       :{ORANGE}{STRING}{LTBLUE}
STR_TINY_BLACK_HEIGHT                                           :{TINY_FONT}{BLACK}{HEIGHT}
STR_TINY_BLACK_VEHICLE                                          :{TINY_FONT}{BLACK}{VEHICLE}
STR_TINY_RIGHT_ARROW                                            :{TINY_FONT}{RIGHT_ARROW}

STR_BLACK_1                                                     :{BLACK}1
STR_BLACK_2                                                     :{BLACK}2
STR_BLACK_3                                                     :{BLACK}3
STR_BLACK_4                                                     :{BLACK}4
STR_BLACK_5                                                     :{BLACK}5
STR_BLACK_6                                                     :{BLACK}6
STR_BLACK_7                                                     :{BLACK}7

STR_TRAIN                                                       :{BLACK}{TRAIN}
STR_BUS                                                         :{BLACK}{BUS}
STR_LORRY                                                       :{BLACK}{LORRY}
STR_PLANE                                                       :{BLACK}{PLANE}
STR_SHIP                                                        :{BLACK}{SHIP}

STR_TOOLBAR_RAILTYPE_VELOCITY                                   :{STRING} ({VELOCITY})<|MERGE_RESOLUTION|>--- conflicted
+++ resolved
@@ -1333,10 +1333,7 @@
 STR_CONFIG_SETTING_SMALLMAP_LAND_COLOUR_GREEN                   :Verde
 STR_CONFIG_SETTING_SMALLMAP_LAND_COLOUR_DARK_GREEN              :Verde închis
 STR_CONFIG_SETTING_SMALLMAP_LAND_COLOUR_VIOLET                  :Mov
-<<<<<<< HEAD
-=======
 STR_CONFIG_SETTING_SCROLLMODE_RMB_LOCKED                        :Mută harta ținând apăsat click dreapta, poziția cursorului rămânând fixă
->>>>>>> 01261dae
 STR_CONFIG_SETTING_SMOOTH_SCROLLING                             :Derulare uşoară ecran: {STRING}
 STR_CONFIG_SETTING_SMOOTH_SCROLLING_HELPTEXT                    :Controlează modul de deplasare a imaginii din ecranul principal când se face click pe harta mică sau când se execută o comandă de deplasare către un obiect anume de pe hartă. Dacă este activată, imaginea se deplasează în mod fluid, altfel imaginea sare direct la zona dorită
 STR_CONFIG_SETTING_MEASURE_TOOLTIP                              :Arată o indicaţie de distanţă la folosirea uneltelor de construcţie: {STRING}
@@ -2676,13 +2673,6 @@
 ############ End of leave-in-this-order
 
 
-# Framerate display window
-############ Leave those lines in this order!!
-############ End of leave-in-this-order
-############ Leave those lines in this order!!
-############ End of leave-in-this-order
-
-
 # Save/load game/scenario
 STR_SAVELOAD_SAVE_CAPTION                                       :{WHITE}Salvează joc
 STR_SAVELOAD_LOAD_CAPTION                                       :{WHITE}Încarcă joc
@@ -2970,10 +2960,7 @@
 STR_TOWN_VIEW_TOWN_CAPTION                                      :{WHITE}{TOWN}
 STR_TOWN_VIEW_CITY_CAPTION                                      :{WHITE}{TOWN} (Metropolă)
 STR_TOWN_VIEW_POPULATION_HOUSES                                 :{BLACK}Populaţia: {ORANGE}{COMMA}{BLACK}  Locuinţe: {ORANGE}{COMMA}
-<<<<<<< HEAD
-=======
 STR_TOWN_VIEW_CARGO_LAST_MONTH_MAX                              :{BLACK}{CARGO_LIST} luna trecută: {ORANGE}{COMMA}{BLACK}  max: {ORANGE}{COMMA}
->>>>>>> 01261dae
 STR_TOWN_VIEW_CARGO_FOR_TOWNGROWTH                              :{BLACK}Transporturi necesare dezvoltării oraşului:
 STR_TOWN_VIEW_CARGO_FOR_TOWNGROWTH_REQUIRED_GENERAL             :{ORANGE}{STRING}{RED} necesare
 STR_TOWN_VIEW_CARGO_FOR_TOWNGROWTH_REQUIRED_WINTER              :{ORANGE}{STRING}{BLACK} necesare iarna
