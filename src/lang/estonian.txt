##name Estonian
##ownname Eesti keel
##isocode et_EE
##plural 0
##textdir ltr
##digitsep .
##digitsepcur .
##decimalsep ,
##winlangid 0x0425
##grflangid 0x34
##case g in sü


# This file is part of OpenTTD.
# OpenTTD is free software; you can redistribute it and/or modify it under the terms of the GNU General Public License as published by the Free Software Foundation, version 2.
# OpenTTD is distributed in the hope that it will be useful, but WITHOUT ANY WARRANTY; without even the implied warranty of MERCHANTABILITY or FITNESS FOR A PARTICULAR PURPOSE.
# See the GNU General Public License for more details. You should have received a copy of the GNU General Public License along with OpenTTD. If not, see <http://www.gnu.org/licenses/>.


##id 0x0000
STR_NULL                                                        :
STR_EMPTY                                                       :
STR_UNDEFINED                                                   :(määratlemata väljend)
STR_JUST_NOTHING                                                :Mitte midagi

# Cargo related strings
# Plural cargo name
STR_CARGO_PLURAL_NOTHING                                        :
STR_CARGO_PLURAL_PASSENGERS                                     :Reisijad
STR_CARGO_PLURAL_PASSENGERS.g                                   :Reisijate
STR_CARGO_PLURAL_COAL                                           :Kivisüsi
STR_CARGO_PLURAL_COAL.g                                         :Kivisöe
STR_CARGO_PLURAL_MAIL                                           :Post
STR_CARGO_PLURAL_MAIL.g                                         :Posti
STR_CARGO_PLURAL_OIL                                            :Nafta
STR_CARGO_PLURAL_OIL.g                                          :Nafta
STR_CARGO_PLURAL_LIVESTOCK                                      :Kariloomad
STR_CARGO_PLURAL_LIVESTOCK.g                                    :Kariloomade
STR_CARGO_PLURAL_GOODS                                          :Kaubad
STR_CARGO_PLURAL_GOODS.g                                        :Kaupade
STR_CARGO_PLURAL_GRAIN                                          :Teravili
STR_CARGO_PLURAL_GRAIN.g                                        :Teravilja
STR_CARGO_PLURAL_WOOD                                           :Puit
STR_CARGO_PLURAL_WOOD.g                                         :Puidu
STR_CARGO_PLURAL_IRON_ORE                                       :Rauamaak
STR_CARGO_PLURAL_IRON_ORE.g                                     :Rauamaagi
STR_CARGO_PLURAL_STEEL                                          :Teras
STR_CARGO_PLURAL_STEEL.g                                        :Terase
STR_CARGO_PLURAL_VALUABLES                                      :Väärisesemed
STR_CARGO_PLURAL_VALUABLES.g                                    :Väärisesemete
STR_CARGO_PLURAL_COPPER_ORE                                     :Vasemaak
STR_CARGO_PLURAL_COPPER_ORE.g                                   :Vasemaagi
STR_CARGO_PLURAL_MAIZE                                          :Mais
STR_CARGO_PLURAL_MAIZE.g                                        :Maisi
STR_CARGO_PLURAL_FRUIT                                          :Puuviljad
STR_CARGO_PLURAL_FRUIT.g                                        :Puuviljade
STR_CARGO_PLURAL_DIAMONDS                                       :Teemantid
STR_CARGO_PLURAL_DIAMONDS.g                                     :Teemantite
STR_CARGO_PLURAL_FOOD                                           :Toit
STR_CARGO_PLURAL_FOOD.g                                         :Toidu
STR_CARGO_PLURAL_PAPER                                          :Paber
STR_CARGO_PLURAL_PAPER.g                                        :Paberi
STR_CARGO_PLURAL_GOLD                                           :Kuld
STR_CARGO_PLURAL_GOLD.g                                         :Kulla
STR_CARGO_PLURAL_WATER                                          :Vesi
STR_CARGO_PLURAL_WATER.g                                        :Vee
STR_CARGO_PLURAL_WHEAT                                          :Nisu
STR_CARGO_PLURAL_WHEAT.g                                        :Nisu
STR_CARGO_PLURAL_RUBBER                                         :Kumm
STR_CARGO_PLURAL_RUBBER.g                                       :Kummi
STR_CARGO_PLURAL_SUGAR                                          :Suhkur
STR_CARGO_PLURAL_SUGAR.g                                        :Suhkru
STR_CARGO_PLURAL_TOYS                                           :Mänguasjad
STR_CARGO_PLURAL_TOYS.g                                         :Mänguasjade
STR_CARGO_PLURAL_SWEETS                                         :Maiustused
STR_CARGO_PLURAL_SWEETS.g                                       :Maiustuste
STR_CARGO_PLURAL_COLA                                           :Koola
STR_CARGO_PLURAL_COLA.g                                         :Koola
STR_CARGO_PLURAL_CANDYFLOSS                                     :Suhkruvatt
STR_CARGO_PLURAL_CANDYFLOSS.g                                   :Suhkruvati
STR_CARGO_PLURAL_BUBBLES                                        :Mullid
STR_CARGO_PLURAL_BUBBLES.g                                      :Mullide
STR_CARGO_PLURAL_TOFFEE                                         :Iiris
STR_CARGO_PLURAL_TOFFEE.g                                       :Iirise
STR_CARGO_PLURAL_BATTERIES                                      :Patareid
STR_CARGO_PLURAL_BATTERIES.g                                    :Patareide
STR_CARGO_PLURAL_PLASTIC                                        :Plastmass
STR_CARGO_PLURAL_PLASTIC.g                                      :Plastmassi
STR_CARGO_PLURAL_FIZZY_DRINKS                                   :Kihisevad joogid
STR_CARGO_PLURAL_FIZZY_DRINKS.g                                 :Kihisevate jookide

# Singular cargo name
STR_CARGO_SINGULAR_NOTHING                                      :
STR_CARGO_SINGULAR_PASSENGER                                    :Reisija
STR_CARGO_SINGULAR_PASSENGER.g                                  :Reisijate
STR_CARGO_SINGULAR_COAL                                         :Kivisüsi
STR_CARGO_SINGULAR_COAL.g                                       :Kivisöe
STR_CARGO_SINGULAR_MAIL                                         :Post
STR_CARGO_SINGULAR_MAIL.g                                       :Posti
STR_CARGO_SINGULAR_OIL                                          :Nafta
STR_CARGO_SINGULAR_OIL.g                                        :Nafta
STR_CARGO_SINGULAR_LIVESTOCK                                    :Kariloom
STR_CARGO_SINGULAR_LIVESTOCK.g                                  :Kariloomade
STR_CARGO_SINGULAR_GOODS                                        :Kaubad
STR_CARGO_SINGULAR_GOODS.g                                      :Kaupade
STR_CARGO_SINGULAR_GRAIN                                        :Teravili
STR_CARGO_SINGULAR_GRAIN.g                                      :Teravilja
STR_CARGO_SINGULAR_WOOD                                         :Puit
STR_CARGO_SINGULAR_WOOD.g                                       :Puidu
STR_CARGO_SINGULAR_IRON_ORE                                     :Rauamaak
STR_CARGO_SINGULAR_IRON_ORE.g                                   :Rauamaagi
STR_CARGO_SINGULAR_STEEL                                        :Teras
STR_CARGO_SINGULAR_STEEL.g                                      :Terase
STR_CARGO_SINGULAR_VALUABLES                                    :Väärisesemed
STR_CARGO_SINGULAR_VALUABLES.g                                  :Väärisesemete
STR_CARGO_SINGULAR_COPPER_ORE                                   :Vasemaak
STR_CARGO_SINGULAR_COPPER_ORE.g                                 :Vasemaagi
STR_CARGO_SINGULAR_MAIZE                                        :Mais
STR_CARGO_SINGULAR_MAIZE.g                                      :Maisi
STR_CARGO_SINGULAR_FRUIT                                        :Puuviljad
STR_CARGO_SINGULAR_FRUIT.g                                      :Puuviljade
STR_CARGO_SINGULAR_DIAMOND                                      :Teemant
STR_CARGO_SINGULAR_DIAMOND.g                                    :Teemantite
STR_CARGO_SINGULAR_FOOD                                         :Toit
STR_CARGO_SINGULAR_FOOD.g                                       :Toidu
STR_CARGO_SINGULAR_PAPER                                        :Paber
STR_CARGO_SINGULAR_PAPER.g                                      :Paberi
STR_CARGO_SINGULAR_GOLD                                         :Kuld
STR_CARGO_SINGULAR_GOLD.g                                       :Kulla
STR_CARGO_SINGULAR_WATER                                        :Vesi
STR_CARGO_SINGULAR_WATER.g                                      :Vee
STR_CARGO_SINGULAR_WHEAT                                        :Nisu
STR_CARGO_SINGULAR_WHEAT.g                                      :Nisu
STR_CARGO_SINGULAR_RUBBER                                       :Kumm
STR_CARGO_SINGULAR_RUBBER.g                                     :Kummi
STR_CARGO_SINGULAR_SUGAR                                        :Suhkur
STR_CARGO_SINGULAR_SUGAR.g                                      :Suhkru
STR_CARGO_SINGULAR_TOY                                          :Mänguasjad
STR_CARGO_SINGULAR_TOY.g                                        :Mänguasjade
STR_CARGO_SINGULAR_SWEETS                                       :Maiustus
STR_CARGO_SINGULAR_COLA                                         :Koola
STR_CARGO_SINGULAR_CANDYFLOSS                                   :Suhkruvatt
STR_CARGO_SINGULAR_BUBBLE                                       :Mullid
STR_CARGO_SINGULAR_TOFFEE                                       :Iiris
STR_CARGO_SINGULAR_TOFFEE.g                                     :Iirise
STR_CARGO_SINGULAR_BATTERY                                      :Patarei
STR_CARGO_SINGULAR_PLASTIC                                      :Plastmass
STR_CARGO_SINGULAR_PLASTIC.g                                    :Plastmassi
STR_CARGO_SINGULAR_FIZZY_DRINK                                  :Kihisevad joogid

# Quantity of cargo
STR_QUANTITY_NOTHING                                            :
STR_QUANTITY_PASSENGERS                                         :{COMMA}{NBSP}reisija{P "" s}
STR_QUANTITY_COAL                                               :{WEIGHT_LONG} kivisütt
STR_QUANTITY_MAIL                                               :{COMMA} postipakk{P "" i}
STR_QUANTITY_OIL                                                :{VOLUME_LONG} naftat
STR_QUANTITY_LIVESTOCK                                          :{COMMA} loom{P "" a}
STR_QUANTITY_GOODS                                              :{COMMA} kast{P "" i} kaupa
STR_QUANTITY_GRAIN                                              :{WEIGHT_LONG} teravilja
STR_QUANTITY_WOOD                                               :{WEIGHT_LONG} puitu
STR_QUANTITY_IRON_ORE                                           :{WEIGHT_LONG} rauamaaki
STR_QUANTITY_STEEL                                              :{WEIGHT_LONG} terast
STR_QUANTITY_VALUABLES                                          :{COMMA}{NBSP}kotitäi{P s t} väärisesemeid
STR_QUANTITY_COPPER_ORE                                         :{WEIGHT_LONG} vasemaaki
STR_QUANTITY_MAIZE                                              :{WEIGHT_LONG} maisi
STR_QUANTITY_FRUIT                                              :{WEIGHT_LONG} puuvilju
STR_QUANTITY_DIAMONDS                                           :{COMMA} kotitäi{P s t} teemante{P id ""}
STR_QUANTITY_FOOD                                               :{WEIGHT_LONG} toitu
STR_QUANTITY_PAPER                                              :{WEIGHT_LONG} paberit
STR_QUANTITY_GOLD                                               :{COMMA} kotitäi{P s t} kulda
STR_QUANTITY_WATER                                              :{VOLUME_LONG} vett
STR_QUANTITY_WHEAT                                              :{WEIGHT_LONG} nisu
STR_QUANTITY_RUBBER                                             :{VOLUME_LONG} kummi
STR_QUANTITY_SUGAR                                              :{WEIGHT_LONG} suhkrut
STR_QUANTITY_TOYS                                               :{COMMA} mänguas{P i ja}
STR_QUANTITY_SWEETS                                             :{COMMA}{NBSP}kotitäi{P s t} maiustusi
STR_QUANTITY_COLA                                               :{VOLUME_LONG} koolat
STR_QUANTITY_CANDYFLOSS                                         :{WEIGHT_LONG} suhkruvatti
STR_QUANTITY_BUBBLES                                            :{COMMA} mull{P "" i}
STR_QUANTITY_TOFFEE                                             :{WEIGHT_LONG} iirist
STR_QUANTITY_BATTERIES                                          :{COMMA} patarei{P "" d}
STR_QUANTITY_PLASTIC                                            :{VOLUME_LONG} plastmassi
STR_QUANTITY_FIZZY_DRINKS                                       :{COMMA} kihisevaid jooke
STR_QUANTITY_N_A                                                :N/A

# Two letter abbreviation of cargo name
STR_ABBREV_NOTHING                                              :
STR_ABBREV_PASSENGERS                                           :{TINY_FONT}PS
STR_ABBREV_COAL                                                 :{TINY_FONT}CL
STR_ABBREV_MAIL                                                 :{TINY_FONT}ML
STR_ABBREV_OIL                                                  :{TINY_FONT}OL
STR_ABBREV_LIVESTOCK                                            :{TINY_FONT}LV
STR_ABBREV_GOODS                                                :{TINY_FONT}GD
STR_ABBREV_GRAIN                                                :{TINY_FONT}GR
STR_ABBREV_WOOD                                                 :{TINY_FONT}WD
STR_ABBREV_IRON_ORE                                             :{TINY_FONT}OR
STR_ABBREV_STEEL                                                :{TINY_FONT}ST
STR_ABBREV_VALUABLES                                            :{TINY_FONT}VL
STR_ABBREV_COPPER_ORE                                           :{TINY_FONT}CO
STR_ABBREV_MAIZE                                                :{TINY_FONT}MZ
STR_ABBREV_FRUIT                                                :{TINY_FONT}FT
STR_ABBREV_DIAMONDS                                             :{TINY_FONT}DM
STR_ABBREV_FOOD                                                 :{TINY_FONT}FD
STR_ABBREV_PAPER                                                :{TINY_FONT}PR
STR_ABBREV_GOLD                                                 :{TINY_FONT}GD
STR_ABBREV_WATER                                                :{TINY_FONT}WR
STR_ABBREV_WHEAT                                                :{TINY_FONT}WH
STR_ABBREV_RUBBER                                               :{TINY_FONT}RB
STR_ABBREV_SUGAR                                                :{TINY_FONT}SG
STR_ABBREV_TOYS                                                 :{TINY_FONT}TY
STR_ABBREV_SWEETS                                               :{TINY_FONT}SW
STR_ABBREV_COLA                                                 :{TINY_FONT}CL
STR_ABBREV_CANDYFLOSS                                           :{TINY_FONT}CF
STR_ABBREV_BUBBLES                                              :{TINY_FONT}BU
STR_ABBREV_TOFFEE                                               :{TINY_FONT}TF
STR_ABBREV_BATTERIES                                            :{TINY_FONT}BA
STR_ABBREV_PLASTIC                                              :{TINY_FONT}PL
STR_ABBREV_FIZZY_DRINKS                                         :{TINY_FONT}FZ
STR_ABBREV_NONE                                                 :{TINY_FONT}EI
STR_ABBREV_ALL                                                  :{TINY_FONT}KÕIK

# 'Mode' of transport for cargoes
STR_PASSENGERS                                                  :{COMMA} reisija{P "" d}
STR_BAGS                                                        :{COMMA} kot{P t id}
STR_TONS                                                        :{COMMA} tonn{P "" i}
STR_LITERS                                                      :{COMMA} liit{P er rit}
STR_ITEMS                                                       :{COMMA} ühik{P "" ut}
STR_CRATES                                                      :{COMMA} kast{P "" i}

# Colours, do not shuffle
STR_COLOUR_DARK_BLUE                                            :Tumesinine
STR_COLOUR_PALE_GREEN                                           :Kahvaturoheline
STR_COLOUR_PINK                                                 :Roosa
STR_COLOUR_YELLOW                                               :Kollane
STR_COLOUR_RED                                                  :Punane
STR_COLOUR_LIGHT_BLUE                                           :Helesinine
STR_COLOUR_GREEN                                                :Roheline
STR_COLOUR_DARK_GREEN                                           :Tumeroheline
STR_COLOUR_BLUE                                                 :Sinine
STR_COLOUR_CREAM                                                :Kreemjas
STR_COLOUR_MAUVE                                                :Kahvatulilla
STR_COLOUR_PURPLE                                               :Lilla
STR_COLOUR_ORANGE                                               :Oranž
STR_COLOUR_BROWN                                                :Pruun
STR_COLOUR_GREY                                                 :Hall
STR_COLOUR_WHITE                                                :Valge
STR_COLOUR_RANDOM                                               :Suvaline
STR_COLOUR_DEFAULT                                              :Esialgne

# Units used in OpenTTD
STR_UNITS_VELOCITY_IMPERIAL                                     :{COMMA} miili tunnis
STR_UNITS_VELOCITY_METRIC                                       :{COMMA} km/h
STR_UNITS_VELOCITY_SI                                           :{COMMA} m/s
STR_UNITS_VELOCITY_GAMEUNITS                                    :{DECIMAL}{NBSP}ruutu/päev

STR_UNITS_POWER_IMPERIAL                                        :{COMMA}hj
STR_UNITS_POWER_METRIC                                          :{COMMA}hj
STR_UNITS_POWER_SI                                              :{COMMA}kW

STR_UNITS_WEIGHT_SHORT_IMPERIAL                                 :{COMMA}t
STR_UNITS_WEIGHT_SHORT_METRIC                                   :{COMMA}t
STR_UNITS_WEIGHT_SHORT_SI                                       :{COMMA}kg

STR_UNITS_WEIGHT_LONG_IMPERIAL                                  :{COMMA} tonn{P "" i}
STR_UNITS_WEIGHT_LONG_METRIC                                    :{COMMA} tonn{P "" i}
STR_UNITS_WEIGHT_LONG_SI                                        :{COMMA} kg

STR_UNITS_VOLUME_SHORT_IMPERIAL                                 :{COMMA}gal
STR_UNITS_VOLUME_SHORT_METRIC                                   :{COMMA}l
STR_UNITS_VOLUME_SHORT_SI                                       :{COMMA}m³

STR_UNITS_VOLUME_LONG_IMPERIAL                                  :{COMMA} gallon{P "" it}
STR_UNITS_VOLUME_LONG_METRIC                                    :{COMMA} liit{P er rit}
STR_UNITS_VOLUME_LONG_SI                                        :{COMMA} m³

STR_UNITS_FORCE_IMPERIAL                                        :{COMMA} lbf
STR_UNITS_FORCE_METRIC                                          :{COMMA} kgf
STR_UNITS_FORCE_SI                                              :{COMMA} kN

STR_UNITS_HEIGHT_IMPERIAL                                       :{COMMA} meeter
STR_UNITS_HEIGHT_METRIC                                         :{COMMA} m
STR_UNITS_HEIGHT_SI                                             :{COMMA} m

# Common window strings
STR_LIST_FILTER_TITLE                                           :{BLACK}Märksõna:
STR_LIST_FILTER_OSKTITLE                                        :{BLACK}Sisesta märksõna
STR_LIST_FILTER_TOOLTIP                                         :{BLACK}Sisesta märksõna mida loendist otsida

STR_TOOLTIP_GROUP_ORDER                                         :{BLACK}Vali jaotamise järjestus
STR_TOOLTIP_SORT_ORDER                                          :{BLACK}Vali järjestus (kahanev/kasvav)
STR_TOOLTIP_SORT_CRITERIA                                       :{BLACK}Vali järjestus
STR_TOOLTIP_FILTER_CRITERIA                                     :{BLACK}Vali sõelumisalused
STR_BUTTON_SORT_BY                                              :{BLACK}Järjestus:
STR_BUTTON_RENAME                                               :{BLACK}Nimevahetus
STR_BUTTON_CATCHMENT                                            :{BLACK}Mõjupiirkond
STR_TOOLTIP_CATCHMENT                                           :{BLACK}Vahelda mõjuala näitamist

STR_TOOLTIP_CLOSE_WINDOW                                        :{BLACK}Sulge aken
STR_TOOLTIP_WINDOW_TITLE_DRAG_THIS                              :{BLACK}Akna pealkiri. Liigutamiseks lohista seda hiirega.
STR_TOOLTIP_SHADE                                               :{BLACK}Akna peitmine - näidatakse ainult pealkirjariba
STR_TOOLTIP_DEBUG                                               :{BLACK}Näita NewGRF debug-i informatsiooni
STR_TOOLTIP_DEFSIZE                                             :{BLACK}Taasta akna esialgne suurus. Ctrl+klõps muudab praeguse suuruse esialgseks
STR_TOOLTIP_STICKY                                              :{BLACK}Märgib, et «Sulge kõik aknad» nupp seda akent ei sulge. «Ctrl+klõps» jätab suletamatuse vaikekäitumiseks
STR_TOOLTIP_RESIZE                                              :{BLACK}Klõpsa ja lohista, et akna suurust muuta
STR_TOOLTIP_TOGGLE_LARGE_SMALL_WINDOW                           :{BLACK}Lülita aken suureks/väikseks
STR_TOOLTIP_VSCROLL_BAR_SCROLLS_LIST                            :{BLACK}Kerimisriba - kerib nimistut üles/alla
STR_TOOLTIP_HSCROLL_BAR_SCROLLS_LIST                            :{BLACK}Kerimisriba - kerib listi üles/alla
STR_TOOLTIP_DEMOLISH_BUILDINGS_ETC                              :{BLACK}Ruudul asuvate hoonete jms. õhkamine. Ctrl valib ala diagonaalselt. Shift-nupuga vaheldub ehitamine ja maksumuse hindamine

# Show engines button
STR_SHOW_HIDDEN_ENGINES_VEHICLE_TRAIN                           :{BLACK}Näita peidetud
STR_SHOW_HIDDEN_ENGINES_VEHICLE_ROAD_VEHICLE                    :{BLACK}Näita peidetud
STR_SHOW_HIDDEN_ENGINES_VEHICLE_SHIP                            :{BLACK}Näita peidetud
STR_SHOW_HIDDEN_ENGINES_VEHICLE_AIRCRAFT                        :{BLACK}Näita peidetud

STR_SHOW_HIDDEN_ENGINES_VEHICLE_TRAIN_TOOLTIP                   :{BLACK}Selle nupu lubamisega kuvatakse ka peidetud rongid
STR_SHOW_HIDDEN_ENGINES_VEHICLE_ROAD_VEHICLE_TOOLTIP            :{BLACK}Selle nupu lubamisega kuvatakse ka peidetud sõidukid
STR_SHOW_HIDDEN_ENGINES_VEHICLE_SHIP_TOOLTIP                    :{BLACK}Selle nupu lubamisega kuvatakse ka peidetud laevad
STR_SHOW_HIDDEN_ENGINES_VEHICLE_AIRCRAFT_TOOLTIP                :{BLACK}Selle nupu lubamisega kuvatakse ka peidetud õhusõidukeid

# Query window
STR_BUTTON_DEFAULT                                              :{BLACK}Esialgne
STR_BUTTON_CANCEL                                               :{BLACK}Tühista
STR_BUTTON_OK                                                   :{BLACK}OK
STR_WARNING_PASSWORD_SECURITY                                   :{YELLOW}Hoiatus: Serveriadministraatorid võivad olla võimelised lugema siinset teksti.

# On screen keyboard window
STR_OSK_KEYBOARD_LAYOUT                                         :`1234567890-=\qwertyuiop[]asdfghjkl;'  zxcvbnm,./ .
STR_OSK_KEYBOARD_LAYOUT_CAPS                                    :~!@#$%^&*()_+|QWERTYUIOP{{}}ASDFGHJKL:"  ZXCVBNM<>? .

# Measurement tooltip
STR_MEASURE_LENGTH                                              :{BLACK}Pikkus: {NUM}
STR_MEASURE_AREA                                                :{BLACK}Pindala: {NUM} x {NUM}
STR_MEASURE_LENGTH_HEIGHTDIFF                                   :{BLACK}Pikkus: {NUM}{}Kõrguserinevus: {HEIGHT}
STR_MEASURE_AREA_HEIGHTDIFF                                     :{BLACK}Pindala: {NUM} x {NUM}{}Kõrguste erinevus: {HEIGHT}


# These are used in buttons
STR_SORT_BY_CAPTION_NAME                                        :{BLACK}Nimi
STR_SORT_BY_CAPTION_DATE                                        :{BLACK}Kuupäev
# These are used in dropdowns
STR_SORT_BY_NAME                                                :Nimi
STR_SORT_BY_PRODUCTION                                          :Toodang
STR_SORT_BY_TYPE                                                :Tüüp
STR_SORT_BY_TRANSPORTED                                         :Veetud
STR_SORT_BY_NUMBER                                              :Number
STR_SORT_BY_PROFIT_LAST_YEAR                                    :Eelmise aasta kasum
STR_SORT_BY_PROFIT_THIS_YEAR                                    :Selle aasta kasum
STR_SORT_BY_AGE                                                 :Vanus
STR_SORT_BY_RELIABILITY                                         :Tehnoseisund
STR_SORT_BY_TOTAL_CAPACITY_PER_CARGOTYPE                        :Täielik kandevõime veoseliigi kohta
STR_SORT_BY_MAX_SPEED                                           :Tippkiirus
STR_SORT_BY_MODEL                                               :Mudel
STR_SORT_BY_VALUE                                               :Väärtus
STR_SORT_BY_LENGTH                                              :Pikkus
STR_SORT_BY_LIFE_TIME                                           :Amortiseerumiseni
STR_SORT_BY_TIMETABLE_DELAY                                     :Hilinemine graafikus
STR_SORT_BY_FACILITY                                            :Jaama tüüp
STR_SORT_BY_WAITING_TOTAL                                       :Kaupa kokku
STR_SORT_BY_WAITING_AVAILABLE                                   :Kaupa saadaval
STR_SORT_BY_RATING_MAX                                          :Kõrgeim kaubahinnang
STR_SORT_BY_RATING_MIN                                          :Madalaim kaubahinnang
STR_SORT_BY_ENGINE_ID                                           :MootoriID (algne)
STR_SORT_BY_COST                                                :Hind
STR_SORT_BY_POWER                                               :Võimsus
STR_SORT_BY_TRACTIVE_EFFORT                                     :Veojõud
STR_SORT_BY_INTRO_DATE                                          :Esmaesitluse kuupäev
STR_SORT_BY_RUNNING_COST                                        :Käituskulud
STR_SORT_BY_POWER_VS_RUNNING_COST                               :Kasutegur
STR_SORT_BY_CARGO_CAPACITY                                      :Kandevõime
STR_SORT_BY_RANGE                                               :Vahekaugus
STR_SORT_BY_POPULATION                                          :Rahvaarv
STR_SORT_BY_RATING                                              :Hinnang
STR_SORT_BY_NUM_VEHICLES                                        :Sõidukite koguarv
STR_SORT_BY_TOTAL_PROFIT_LAST_YEAR                              :Eelmise aasta kogukasum
STR_SORT_BY_TOTAL_PROFIT_THIS_YEAR                              :Selle aasta kogukasum
STR_SORT_BY_AVERAGE_PROFIT_LAST_YEAR                            :Eelmise aasta keskmine kasum
STR_SORT_BY_AVERAGE_PROFIT_THIS_YEAR                            :Selle aasta keskmine kasum

# Group by options for vehicle list
STR_GROUP_BY_NONE                                               :Puudub
STR_GROUP_BY_SHARED_ORDERS                                      :Jagatud korraldused

# Tooltips for the main toolbar
STR_TOOLBAR_TOOLTIP_PAUSE_GAME                                  :{BLACK}Mängu paus
STR_TOOLBAR_TOOLTIP_FORWARD                                     :{BLACK}Kiirenda mängu
STR_TOOLBAR_TOOLTIP_OPTIONS                                     :{BLACK}Seadistus
STR_TOOLBAR_TOOLTIP_SAVE_GAME_ABANDON_GAME                      :{BLACK}Mängu salvestamine/jätkamine, mängust lahkumine, väljumine
STR_TOOLBAR_TOOLTIP_DISPLAY_MAP                                 :{BLACK}Ava kaart, vaateaken või siltide loend
STR_TOOLBAR_TOOLTIP_DISPLAY_TOWN_DIRECTORY                      :{BLACK}Ava asustuste register
STR_TOOLBAR_TOOLTIP_DISPLAY_SUBSIDIES                           :{BLACK}Ava toetuste loend
STR_TOOLBAR_TOOLTIP_DISPLAY_LIST_OF_COMPANY_STATIONS            :{BLACK}Avab ettevõtte jaamade registri
STR_TOOLBAR_TOOLTIP_DISPLAY_COMPANY_FINANCES                    :{BLACK}Ava ettevõtte rahavoogude aruanne
STR_TOOLBAR_TOOLTIP_DISPLAY_COMPANY_GENERAL                     :{BLACK}Ava ettevõtte ülevaade
STR_TOOLBAR_TOOLTIP_DISPLAY_STORY_BOOK                          :{BLACK}Näita juturaamatut
STR_TOOLBAR_TOOLTIP_DISPLAY_GOALS_LIST                          :{BLACK}Näita eesmärke
STR_TOOLBAR_TOOLTIP_DISPLAY_GRAPHS                              :{BLACK}Ava graafik
STR_TOOLBAR_TOOLTIP_DISPLAY_COMPANY_LEAGUE                      :{BLACK}Ava ettevõtete edetabel
STR_TOOLBAR_TOOLTIP_FUND_CONSTRUCTION_OF_NEW                    :{BLACK}Uue tööstuse rajamise rahastamine või tööstuste registri avamine
STR_TOOLBAR_TOOLTIP_DISPLAY_LIST_OF_COMPANY_TRAINS              :{BLACK}Ava ettevõtte rongide register. Jaotus- ja sõidukiregistrit vahetatakse Ctrl+klõpsu abil
STR_TOOLBAR_TOOLTIP_DISPLAY_LIST_OF_COMPANY_ROAD_VEHICLES       :{BLACK}Ava ettevõtte mootorsõidukite register. Jaotus- ja sõidukiregistrit vahetatakse Ctrl+klõpsu abil
STR_TOOLBAR_TOOLTIP_DISPLAY_LIST_OF_COMPANY_SHIPS               :{BLACK}Ava ettevõtte laevade register. Jaotus- ja sõidukiregistrit vahetatakse Ctrl+klõpsu abil
STR_TOOLBAR_TOOLTIP_DISPLAY_LIST_OF_COMPANY_AIRCRAFT            :{BLACK}Ava ettevõtte õhusõidukite register. Jaotus- ja sõidukiregistrit vahetatakse Ctrl+klõpsu abil
STR_TOOLBAR_TOOLTIP_ZOOM_THE_VIEW_IN                            :{BLACK}Suurenda vaadet
STR_TOOLBAR_TOOLTIP_ZOOM_THE_VIEW_OUT                           :{BLACK}Vähenda vaadet
STR_TOOLBAR_TOOLTIP_BUILD_RAILROAD_TRACK                        :{BLACK}Ehita raudtee
STR_TOOLBAR_TOOLTIP_BUILD_ROADS                                 :{BLACK}Ehita maantee
STR_TOOLBAR_TOOLTIP_BUILD_TRAMWAYS                              :{BLACK}Ehita trammiteid
STR_TOOLBAR_TOOLTIP_BUILD_SHIP_DOCKS                            :{BLACK}Ehita laevakai
STR_TOOLBAR_TOOLTIP_BUILD_AIRPORTS                              :{BLACK}Ehita lennuväli
STR_TOOLBAR_TOOLTIP_LANDSCAPING                                 :{BLACK}Ava riba maastikutarvikutega, millega saab maad tõsta/langetada, puid istutada, jne.
STR_TOOLBAR_TOOLTIP_SHOW_SOUND_MUSIC_WINDOW                     :{BLACK}Näita heli/muusika akent
STR_TOOLBAR_TOOLTIP_SHOW_LAST_MESSAGE_NEWS                      :{BLACK}Näita viimast teadet, ava teadete seadistus
STR_TOOLBAR_TOOLTIP_LAND_BLOCK_INFORMATION                      :{BLACK}Maa-ala andmed, konsool, skriptide debug, ekraanitõmmised, OpenTTDst
STR_TOOLBAR_TOOLTIP_SWITCH_TOOLBAR                              :{BLACK}Vaheta tarvikuribad

# Extra tooltips for the scenario editor toolbar
STR_SCENEDIT_TOOLBAR_TOOLTIP_SAVE_SCENARIO_LOAD_SCENARIO        :{BLACK}Kaardi salvestamine, kaardi laadimine, kaarditegemisest lahkumine, mängust väljumine
STR_SCENEDIT_TOOLBAR_OPENTTD                                    :{YELLOW}OpenTTD
STR_SCENEDIT_TOOLBAR_SCENARIO_EDITOR                            :{YELLOW}Stsenaariumiredaktor
STR_SCENEDIT_TOOLBAR_TOOLTIP_MOVE_THE_STARTING_DATE_BACKWARD    :{BLACK}Alguse liigutamine 1 aasta võrra tagasi
STR_SCENEDIT_TOOLBAR_TOOLTIP_MOVE_THE_STARTING_DATE_FORWARD     :{BLACK}Alguse liigutamine 1 aasta võrra edasi
STR_SCENEDIT_TOOLBAR_TOOLTIP_SET_DATE                           :{BLACK}Alustamise aasta valikuks klõpsi siin
STR_SCENEDIT_TOOLBAR_TOOLTIP_DISPLAY_MAP_TOWN_DIRECTORY         :{BLACK}Ava kaart, asustuste register
STR_SCENEDIT_TOOLBAR_LANDSCAPE_GENERATION                       :{BLACK}Maastiku tekitamine
STR_SCENEDIT_TOOLBAR_TOWN_GENERATION                            :{BLACK}Asustuste tekitamine
STR_SCENEDIT_TOOLBAR_INDUSTRY_GENERATION                        :{BLACK}Tööstuste tekitamine
STR_SCENEDIT_TOOLBAR_ROAD_CONSTRUCTION                          :{BLACK}Maanteede ehitamine
STR_SCENEDIT_TOOLBAR_TRAM_CONSTRUCTION                          :{BLACK}Trammiteede ehitamine
STR_SCENEDIT_TOOLBAR_PLANT_TREES                                :{BLACK}Istuta puid. Shift valib ehitamise/hinna kuvamise režiimi
STR_SCENEDIT_TOOLBAR_PLACE_SIGN                                 :{BLACK}Paigalda silt
STR_SCENEDIT_TOOLBAR_PLACE_OBJECT                               :{BLACK}Paigalda objekt. Shift valib ehitamise/hinna kuvamise režiimi

############ range for SE file menu starts
STR_SCENEDIT_FILE_MENU_SAVE_SCENARIO                            :Salvesta kaart
STR_SCENEDIT_FILE_MENU_LOAD_SCENARIO                            :Laadi kaart
STR_SCENEDIT_FILE_MENU_SAVE_HEIGHTMAP                           :Salvesta kõrguskaart
STR_SCENEDIT_FILE_MENU_LOAD_HEIGHTMAP                           :Laadi kõrguskaart
STR_SCENEDIT_FILE_MENU_QUIT_EDITOR                              :Lahku redaktorist
STR_SCENEDIT_FILE_MENU_SEPARATOR                                :
STR_SCENEDIT_FILE_MENU_QUIT                                     :Välju
############ range for SE file menu starts

############ range for settings menu starts
STR_SETTINGS_MENU_GAME_OPTIONS                                  :Mängu seadistus
STR_SETTINGS_MENU_CONFIG_SETTINGS_TREE                          :Seaded
STR_SETTINGS_MENU_SCRIPT_SETTINGS                               :AI/GameScripti seaded
STR_SETTINGS_MENU_NEWGRF_SETTINGS                               :NewGRF-i seadistus
STR_SETTINGS_MENU_TRANSPARENCY_OPTIONS                          :Läbipaistvuse seadistus
STR_SETTINGS_MENU_TOWN_NAMES_DISPLAYED                          :Näidatavad asustuste nimed
STR_SETTINGS_MENU_STATION_NAMES_DISPLAYED                       :Näidatavad jaamanimed
STR_SETTINGS_MENU_WAYPOINTS_DISPLAYED                           :Näidatavad meldepunktid
STR_SETTINGS_MENU_SIGNS_DISPLAYED                               :Näidatavad sildid
STR_SETTINGS_MENU_SHOW_COMPETITOR_SIGNS                         :Konkurentide nimesid ja silte kuvatakse
STR_SETTINGS_MENU_FULL_ANIMATION                                :Täielik animeerimine
STR_SETTINGS_MENU_FULL_DETAIL                                   :Kõik täpsustused
STR_SETTINGS_MENU_TRANSPARENT_BUILDINGS                         :Läbipaistvad hooned
STR_SETTINGS_MENU_TRANSPARENT_SIGNS                             :Läbipaistvad sildid
############ range ends here

############ range for file menu starts
STR_FILE_MENU_SAVE_GAME                                         :Mängu salvestamine
STR_FILE_MENU_LOAD_GAME                                         :Mängu jätkamine
STR_FILE_MENU_QUIT_GAME                                         :Lahku mängust
STR_FILE_MENU_SEPARATOR                                         :
STR_FILE_MENU_EXIT                                              :Välju
############ range ends here

# map menu
STR_MAP_MENU_MAP_OF_WORLD                                       :Maailmakaart
STR_MAP_MENU_EXTRA_VIEWPORT                                     :Lisa vaateaken
STR_MAP_MENU_LINGRAPH_LEGEND                                    :Kaubavoo legend
STR_MAP_MENU_SIGN_LIST                                          :Siltide register

############ range for town menu starts
STR_TOWN_MENU_TOWN_DIRECTORY                                    :Asustuste register
STR_TOWN_MENU_FOUND_TOWN                                        :Raja asustus
############ range ends here

############ range for subsidies menu starts
STR_SUBSIDIES_MENU_SUBSIDIES                                    :Toetused
############ range ends here

############ range for graph menu starts
STR_GRAPH_MENU_OPERATING_PROFIT_GRAPH                           :Opereerimiskasumi graafik
STR_GRAPH_MENU_INCOME_GRAPH                                     :Tulugraafik
STR_GRAPH_MENU_DELIVERED_CARGO_GRAPH                            :Äraveetud kauba graafik
STR_GRAPH_MENU_PERFORMANCE_HISTORY_GRAPH                        :Tegevustulemuste graafik
STR_GRAPH_MENU_COMPANY_VALUE_GRAPH                              :Firmaväärtuste graafik
STR_GRAPH_MENU_CARGO_PAYMENT_RATES                              :Veotasude määrad
############ range ends here

############ range for company league menu starts
STR_GRAPH_MENU_COMPANY_LEAGUE_TABLE                             :Ettevõtete edetabel
STR_GRAPH_MENU_DETAILED_PERFORMANCE_RATING                      :Täpsustatud tulemushinnang
STR_GRAPH_MENU_HIGHSCORE                                        :Edetabel
############ range ends here

############ range for industry menu starts
STR_INDUSTRY_MENU_INDUSTRY_DIRECTORY                            :Tööstuste register
STR_INDUSTRY_MENU_INDUSTRY_CHAIN                                :Tööstuste ahel
STR_INDUSTRY_MENU_FUND_NEW_INDUSTRY                             :Uue tööstuse rahastamine
############ range ends here

############ range for railway construction menu starts
STR_RAIL_MENU_RAILROAD_CONSTRUCTION                             :Rööbastee ehitamine
STR_RAIL_MENU_ELRAIL_CONSTRUCTION                               :Elektriraudtee ehitamine
STR_RAIL_MENU_MONORAIL_CONSTRUCTION                             :Monorelsi ehitamine
STR_RAIL_MENU_MAGLEV_CONSTRUCTION                               :Magnethõljuktee ehitamine
############ range ends here

############ range for road construction menu starts
STR_ROAD_MENU_ROAD_CONSTRUCTION                                 :Maanteede ehitamine
STR_ROAD_MENU_TRAM_CONSTRUCTION                                 :Trammiteede ehitamine
############ range ends here

############ range for waterways construction menu starts
STR_WATERWAYS_MENU_WATERWAYS_CONSTRUCTION                       :Veeteede ehitamine
############ range ends here

############ range for airport construction menu starts
STR_AIRCRAFT_MENU_AIRPORT_CONSTRUCTION                          :Lennuväljade ehitamine
############ range ends here

############ range for landscaping menu starts
STR_LANDSCAPING_MENU_LANDSCAPING                                :Maapinna kujundamine
STR_LANDSCAPING_MENU_PLANT_TREES                                :Puude istutamine
STR_LANDSCAPING_MENU_PLACE_SIGN                                 :Paigalda silt
############ range ends here

############ range for music menu starts
STR_TOOLBAR_SOUND_MUSIC                                         :Heli/muusika
############ range ends here

############ range for message menu starts
STR_NEWS_MENU_LAST_MESSAGE_NEWS_REPORT                          :Viimane teade
STR_NEWS_MENU_MESSAGE_HISTORY_MENU                              :Teadete ajalugu
STR_NEWS_MENU_DELETE_ALL_MESSAGES                               :Kustuta kõik teated
############ range ends here

############ range for about menu starts
STR_ABOUT_MENU_LAND_BLOCK_INFO                                  :Maa-ala andmed
STR_ABOUT_MENU_SEPARATOR                                        :
STR_ABOUT_MENU_TOGGLE_CONSOLE                                   :Lülita konsool sisse/välja
STR_ABOUT_MENU_AI_DEBUG                                         :AI/GameScripti debugimine
STR_ABOUT_MENU_SCREENSHOT                                       :Ekraanipilt
STR_ABOUT_MENU_SHOW_FRAMERATE                                   :Näita kaadrisagedust
STR_ABOUT_MENU_ABOUT_OPENTTD                                    :'OpenTTD' kohta
STR_ABOUT_MENU_SPRITE_ALIGNER                                   :Sprite aligner
STR_ABOUT_MENU_TOGGLE_BOUNDING_BOXES                            :Kontuuride kuvamine
STR_ABOUT_MENU_TOGGLE_DIRTY_BLOCKS                              :Vaheta toon määrdunud plokil
############ range ends here

############ range for ordinal numbers used for the place in the highscore window
STR_ORDINAL_NUMBER_1ST                                          :1.
STR_ORDINAL_NUMBER_2ND                                          :2.
STR_ORDINAL_NUMBER_3RD                                          :3.
STR_ORDINAL_NUMBER_4TH                                          :4.
STR_ORDINAL_NUMBER_5TH                                          :5.
STR_ORDINAL_NUMBER_6TH                                          :6.
STR_ORDINAL_NUMBER_7TH                                          :7.
STR_ORDINAL_NUMBER_8TH                                          :8.
STR_ORDINAL_NUMBER_9TH                                          :9.
STR_ORDINAL_NUMBER_10TH                                         :10.
STR_ORDINAL_NUMBER_11TH                                         :11.
STR_ORDINAL_NUMBER_12TH                                         :12.
STR_ORDINAL_NUMBER_13TH                                         :13.
STR_ORDINAL_NUMBER_14TH                                         :14.
STR_ORDINAL_NUMBER_15TH                                         :15.
############ range for ordinal numbers ends

############ range for days starts
STR_DAY_NUMBER_1ST                                              :1.
STR_DAY_NUMBER_2ND                                              :2.
STR_DAY_NUMBER_3RD                                              :3.
STR_DAY_NUMBER_4TH                                              :4.
STR_DAY_NUMBER_5TH                                              :5.
STR_DAY_NUMBER_6TH                                              :6.
STR_DAY_NUMBER_7TH                                              :7.
STR_DAY_NUMBER_8TH                                              :8.
STR_DAY_NUMBER_9TH                                              :9.
STR_DAY_NUMBER_10TH                                             :10.
STR_DAY_NUMBER_11TH                                             :11.
STR_DAY_NUMBER_12TH                                             :12.
STR_DAY_NUMBER_13TH                                             :13.
STR_DAY_NUMBER_14TH                                             :14.
STR_DAY_NUMBER_15TH                                             :15.
STR_DAY_NUMBER_16TH                                             :16.
STR_DAY_NUMBER_17TH                                             :17.
STR_DAY_NUMBER_18TH                                             :18.
STR_DAY_NUMBER_19TH                                             :19.
STR_DAY_NUMBER_20TH                                             :20.
STR_DAY_NUMBER_21ST                                             :21.
STR_DAY_NUMBER_22ND                                             :22.
STR_DAY_NUMBER_23RD                                             :23.
STR_DAY_NUMBER_24TH                                             :24.
STR_DAY_NUMBER_25TH                                             :25.
STR_DAY_NUMBER_26TH                                             :26.
STR_DAY_NUMBER_27TH                                             :27.
STR_DAY_NUMBER_28TH                                             :28.
STR_DAY_NUMBER_29TH                                             :29.
STR_DAY_NUMBER_30TH                                             :30.
STR_DAY_NUMBER_31ST                                             :31.
############ range for days ends

############ range for months starts
STR_MONTH_ABBREV_JAN                                            :jaan
STR_MONTH_ABBREV_FEB                                            :veebr
STR_MONTH_ABBREV_MAR                                            :märts
STR_MONTH_ABBREV_APR                                            :apr
STR_MONTH_ABBREV_MAY                                            :mai
STR_MONTH_ABBREV_JUN                                            :juuni
STR_MONTH_ABBREV_JUL                                            :juuli
STR_MONTH_ABBREV_AUG                                            :aug
STR_MONTH_ABBREV_SEP                                            :sept
STR_MONTH_ABBREV_OCT                                            :okt
STR_MONTH_ABBREV_NOV                                            :nov
STR_MONTH_ABBREV_DEC                                            :dets

STR_MONTH_JAN                                                   :jaanuar
STR_MONTH_FEB                                                   :veebruar
STR_MONTH_MAR                                                   :märts
STR_MONTH_APR                                                   :aprill
STR_MONTH_MAY                                                   :mai
STR_MONTH_JUN                                                   :juuni
STR_MONTH_JUL                                                   :juuli
STR_MONTH_AUG                                                   :august
STR_MONTH_SEP                                                   :september
STR_MONTH_OCT                                                   :oktoober
STR_MONTH_NOV                                                   :november
STR_MONTH_DEC                                                   :detsember
############ range for months ends

# Graph window
STR_GRAPH_KEY_BUTTON                                            :{BLACK}Selgitus
STR_GRAPH_KEY_TOOLTIP                                           :{BLACK}Näita selgitust graafikute juures
STR_GRAPH_X_LABEL_MONTH                                         :{TINY_FONT}{STRING}
STR_GRAPH_X_LABEL_MONTH_YEAR                                    :{TINY_FONT}{STRING}{}{NUM}
STR_GRAPH_Y_LABEL                                               :{TINY_FONT}{STRING}
STR_GRAPH_Y_LABEL_NUMBER                                        :{TINY_FONT}{COMMA}

STR_GRAPH_OPERATING_PROFIT_CAPTION                              :{WHITE}Opereerimiskasumi graafik
STR_GRAPH_INCOME_CAPTION                                        :{WHITE}Tulugraafik
STR_GRAPH_CARGO_DELIVERED_CAPTION                               :{WHITE}Äraveetud kaubaühikute arv
STR_GRAPH_COMPANY_PERFORMANCE_RATINGS_CAPTION                   :{WHITE}Ettevõtte tegevushinnang (suurim hinnang saab olla 1000)
STR_GRAPH_COMPANY_VALUES_CAPTION                                :{WHITE}Firmaväärtused

STR_GRAPH_CARGO_PAYMENT_RATES_CAPTION                           :{WHITE}Veotariifid
STR_GRAPH_CARGO_PAYMENT_RATES_X_LABEL                           :{TINY_FONT}{BLACK}Teelolekuaeg päevades
STR_GRAPH_CARGO_PAYMENT_RATES_TITLE                             :{TINY_FONT}{BLACK}Tasu 10 ühiku (või 10 000 liitri) kauba äraveo eest üle 20 ruudu
STR_GRAPH_CARGO_ENABLE_ALL                                      :{TINY_FONT}{BLACK}Kõik sisse
STR_GRAPH_CARGO_DISABLE_ALL                                     :{TINY_FONT}{BLACK}Kõik välja
STR_GRAPH_CARGO_TOOLTIP_ENABLE_ALL                              :{BLACK}Näita kõiki kaubatüüpe kaubamaksumuste määrade graafikul
STR_GRAPH_CARGO_TOOLTIP_DISABLE_ALL                             :{BLACK}Ära näita kaubatüüpe kaubamaksumuste määrade graafikul
STR_GRAPH_CARGO_PAYMENT_TOGGLE_CARGO                            :{BLACK}Lülita veoste graafik sisse/välja
STR_GRAPH_CARGO_PAYMENT_CARGO                                   :{TINY_FONT}{BLACK}{STRING}

STR_GRAPH_PERFORMANCE_DETAIL_TOOLTIP                            :{BLACK}Näita põhjalike tegevushinnanguid

# Graph key window
STR_GRAPH_KEY_CAPTION                                           :{WHITE}Ettevõttegraafiku selgitus
STR_GRAPH_KEY_COMPANY_SELECTION_TOOLTIP                         :{BLACK}Klõpsa, et ettevõtte graafikut sisse ja välja lülitada

# Company league window
STR_COMPANY_LEAGUE_TABLE_CAPTION                                :{WHITE}Ettevõtete edetabel
STR_COMPANY_LEAGUE_COMPANY_NAME                                 :{ORANGE}{COMPANY} {BLACK}{COMPANY_NUM} '{STRING}'
STR_COMPANY_LEAGUE_PERFORMANCE_TITLE_ENGINEER                   :Insener
STR_COMPANY_LEAGUE_PERFORMANCE_TITLE_TRAFFIC_MANAGER            :Liikluskorraldaja
STR_COMPANY_LEAGUE_PERFORMANCE_TITLE_TRANSPORT_COORDINATOR      :Transpordikorraldaja
STR_COMPANY_LEAGUE_PERFORMANCE_TITLE_ROUTE_SUPERVISOR           :Logistik
STR_COMPANY_LEAGUE_PERFORMANCE_TITLE_DIRECTOR                   :Direktor
STR_COMPANY_LEAGUE_PERFORMANCE_TITLE_CHIEF_EXECUTIVE            :Tegevjuht
STR_COMPANY_LEAGUE_PERFORMANCE_TITLE_CHAIRMAN                   :Esimees
STR_COMPANY_LEAGUE_PERFORMANCE_TITLE_PRESIDENT                  :President
STR_COMPANY_LEAGUE_PERFORMANCE_TITLE_TYCOON                     :Ärioligarh

# Performance detail window
STR_PERFORMANCE_DETAIL                                          :{WHITE}Täpsustatud tulemushinnang
STR_PERFORMANCE_DETAIL_KEY                                      :{BLACK}Täpsustatud
STR_PERFORMANCE_DETAIL_AMOUNT_CURRENCY                          :{BLACK}({CURRENCY_SHORT}/{CURRENCY_SHORT})
STR_PERFORMANCE_DETAIL_AMOUNT_INT                               :{BLACK}({COMMA}/{COMMA})
STR_PERFORMANCE_DETAIL_PERCENT                                  :{WHITE}{NUM}%
STR_PERFORMANCE_DETAIL_SELECT_COMPANY_TOOLTIP                   :{BLACK}Vaata lisainfot selle ettevõtte kohta
############ Those following lines need to be in this order!!
STR_PERFORMANCE_DETAIL_VEHICLES                                 :{BLACK}Sõidukeid:
STR_PERFORMANCE_DETAIL_STATIONS                                 :{BLACK}Jaamad:
STR_PERFORMANCE_DETAIL_MIN_PROFIT                               :{BLACK}Vähim kasum:
STR_PERFORMANCE_DETAIL_MIN_INCOME                               :{BLACK}Vähim tulu:
STR_PERFORMANCE_DETAIL_MAX_INCOME                               :{BLACK}Suurim tulu:
STR_PERFORMANCE_DETAIL_DELIVERED                                :{BLACK}Äraveetud:
STR_PERFORMANCE_DETAIL_CARGO                                    :{BLACK}Veoseid:
STR_PERFORMANCE_DETAIL_MONEY                                    :{BLACK}Raha:
STR_PERFORMANCE_DETAIL_LOAN                                     :{BLACK}Laen:
STR_PERFORMANCE_DETAIL_TOTAL                                    :{BLACK}Kokku:
############ End of order list
STR_PERFORMANCE_DETAIL_VEHICLES_TOOLTIP                         :{BLACK}Kasumlike sõidukite arv eelmisel aastal. Arvestatakse maanteesõidukeid, ronge, laevu ja õhusõidukeid
STR_PERFORMANCE_DETAIL_STATIONS_TOOLTIP                         :{BLACK}Hiljuti teenindatud jaamaosade arv. Iga osa jaamast (nt. raudteejaam, bussipeatus, lennujaam) loetakse eraldi, isegi kui need on üheks jaamaks ühendatud
STR_PERFORMANCE_DETAIL_MIN_PROFIT_TOOLTIP                       :{BLACK}Madalaima tuluga sõiduki kasum (arvestatakse vaid üle kaheaastaseid sõidukeid)
STR_PERFORMANCE_DETAIL_MIN_INCOME_TOOLTIP                       :{BLACK}Vähim kvartalikasum viimase 12 kvartali jooksul
STR_PERFORMANCE_DETAIL_MAX_INCOME_TOOLTIP                       :{BLACK}Suurim kvartalikasum viimase 12 kvartali jooksul
STR_PERFORMANCE_DETAIL_DELIVERED_TOOLTIP                        :{BLACK}Viimasel neljal kvartalil äraveetud kaubaühikute koguarv
STR_PERFORMANCE_DETAIL_CARGO_TOOLTIP                            :{BLACK}Viimasel kvartalil kohale toimetatud veoseliikide koguarv
STR_PERFORMANCE_DETAIL_MONEY_TOOLTIP                            :{BLACK}Rahakogus sellel firmal pangas
STR_PERFORMANCE_DETAIL_LOAN_TOOLTIP                             :{BLACK}Selle ettevõtte kogulaen
STR_PERFORMANCE_DETAIL_TOTAL_TOOLTIP                            :{BLACK}Kokku punkte võimalikest punktidest

# Music window
STR_MUSIC_JAZZ_JUKEBOX_CAPTION                                  :{WHITE}Muusikakeskus
STR_MUSIC_PLAYLIST_ALL                                          :{TINY_FONT}{BLACK}Kõik
STR_MUSIC_PLAYLIST_OLD_STYLE                                    :{TINY_FONT}{BLACK}Vana stiil
STR_MUSIC_PLAYLIST_NEW_STYLE                                    :{TINY_FONT}{BLACK}Uus stiil
STR_MUSIC_PLAYLIST_EZY_STREET                                   :{TINY_FONT}{BLACK}Ezy Street
STR_MUSIC_PLAYLIST_CUSTOM_1                                     :{TINY_FONT}{BLACK}Isiklik 1
STR_MUSIC_PLAYLIST_CUSTOM_2                                     :{TINY_FONT}{BLACK}Isiklik 2
STR_MUSIC_MUSIC_VOLUME                                          :{TINY_FONT}{BLACK}Muusika helitugevus
STR_MUSIC_EFFECTS_VOLUME                                        :{TINY_FONT}{BLACK}Efektide helitugevus
STR_MUSIC_TRACK_NONE                                            :{TINY_FONT}{DKGREEN}--
STR_MUSIC_TRACK_DIGIT                                           :{TINY_FONT}{DKGREEN}{ZEROFILL_NUM}
STR_MUSIC_TITLE_NONE                                            :{TINY_FONT}{DKGREEN}------
STR_MUSIC_TITLE_NOMUSIC                                         :{TINY_FONT}{DKGREEN}Muusika pole saadaval
STR_MUSIC_TITLE_NAME                                            :{TINY_FONT}{DKGREEN}"{STRING}"
STR_MUSIC_TRACK                                                 :{TINY_FONT}{BLACK}Lugu
STR_MUSIC_XTITLE                                                :{TINY_FONT}{BLACK}Pealkiri
STR_MUSIC_SHUFFLE                                               :{TINY_FONT}{BLACK}Sega
STR_MUSIC_PROGRAM                                               :{TINY_FONT}{BLACK}Programm
STR_MUSIC_TOOLTIP_SKIP_TO_PREVIOUS_TRACK                        :{BLACK}Eelmine lugu
STR_MUSIC_TOOLTIP_SKIP_TO_NEXT_TRACK_IN_SELECTION               :{BLACK}Järgmine lugu
STR_MUSIC_TOOLTIP_STOP_PLAYING_MUSIC                            :{BLACK}Lõpeta muusika mängimine
STR_MUSIC_TOOLTIP_START_PLAYING_MUSIC                           :{BLACK}Alusta muusika mängimist
STR_MUSIC_TOOLTIP_DRAG_SLIDERS_TO_SET_MUSIC                     :{BLACK}Muusika ja efektide helitugevuse muutmiseks liiguta liugurit
STR_MUSIC_TOOLTIP_SELECT_ALL_TRACKS_PROGRAM                     :{BLACK}Vali 'kõikide lugude' programm
STR_MUSIC_TOOLTIP_SELECT_OLD_STYLE_MUSIC                        :{BLACK}Vali 'vanas stiilis muusika' programm
STR_MUSIC_TOOLTIP_SELECT_NEW_STYLE_MUSIC                        :{BLACK}Vali 'uues stiilis muusika' programm
STR_MUSIC_TOOLTIP_SELECT_EZY_STREET_STYLE                       :{BLACK}'Ezy Street' stiilis muusikaprogrammi valimine
STR_MUSIC_TOOLTIP_SELECT_CUSTOM_1_USER_DEFINED                  :{BLACK}Vali 'isiklik 1' programm
STR_MUSIC_TOOLTIP_SELECT_CUSTOM_2_USER_DEFINED                  :{BLACK}Vali 'isiklik 2' programm
STR_MUSIC_TOOLTIP_TOGGLE_PROGRAM_SHUFFLE                        :{BLACK}Lülita lugude segamine sisse ja välja
STR_MUSIC_TOOLTIP_SHOW_MUSIC_TRACK_SELECTION                    :{BLACK}Näita muusikalugude valimise akent

# Playlist window
STR_PLAYLIST_MUSIC_SELECTION_SETNAME                            :{WHITE}Muusikaprogramm - '{STRING}'
STR_PLAYLIST_TRACK_NAME                                         :{TINY_FONT}{LTBLUE}{ZEROFILL_NUM} "{STRING}"
STR_PLAYLIST_TRACK_INDEX                                        :{TINY_FONT}{BLACK}Loo number
STR_PLAYLIST_PROGRAM                                            :{TINY_FONT}{BLACK}Programm - '{STRING}'
STR_PLAYLIST_CLEAR                                              :{TINY_FONT}{BLACK}Puhasta
STR_PLAYLIST_CHANGE_SET                                         :{BLACK}Muuda kogu
STR_PLAYLIST_TOOLTIP_CLEAR_CURRENT_PROGRAM_CUSTOM1              :{BLACK}Tühjenda valitud programm (ainult isiklik 1 ja isiklik 2)
STR_PLAYLIST_TOOLTIP_CHANGE_SET                                 :{BLACK}Vaheta muusikavalik teise paigaldatud kogumi vastu
STR_PLAYLIST_TOOLTIP_CLICK_TO_ADD_TRACK                         :{BLACK}Vajuta loole, et seda programmi lisada (ainult isiklik 1 ja isiklik 2)
STR_PLAYLIST_TOOLTIP_CLICK_TO_REMOVE_TRACK                      :{BLACK}Vajuta laulule, et see eemaldada praegusest progammist (Custom1 või Custom2 ainult)

# Highscore window
STR_HIGHSCORE_TOP_COMPANIES_WHO_REACHED                         :{BIG_FONT}{BLACK}Parimad ettevõtted aastal {NUM}
STR_HIGHSCORE_TOP_COMPANIES_NETWORK_GAME                        :{BIG_FONT}{BLACK}Ettevõtete edetabelis {NUM} kohal
STR_HIGHSCORE_POSITION                                          :{BIG_FONT}{BLACK}{COMMA}.
STR_HIGHSCORE_PERFORMANCE_TITLE_BUSINESSMAN                     :Äriinimene
STR_HIGHSCORE_PERFORMANCE_TITLE_ENTREPRENEUR                    :Ettevõtja
STR_HIGHSCORE_PERFORMANCE_TITLE_INDUSTRIALIST                   :Tööstur
STR_HIGHSCORE_PERFORMANCE_TITLE_CAPITALIST                      :Kapitalist
STR_HIGHSCORE_PERFORMANCE_TITLE_MAGNATE                         :Magnaat
STR_HIGHSCORE_PERFORMANCE_TITLE_MOGUL                           :Mogul
STR_HIGHSCORE_PERFORMANCE_TITLE_TYCOON_OF_THE_CENTURY           :Sajandi ärioligarh
STR_HIGHSCORE_NAME                                              :{PRESIDENT_NAME}, {COMPANY}
STR_HIGHSCORE_STATS                                             :{BIG_FONT}'{STRING}'   ({COMMA})
STR_HIGHSCORE_COMPANY_ACHIEVES_STATUS                           :{BIG_FONT}{BLACK}{COMPANY} saavutas '{STRING}' staatuse!
STR_HIGHSCORE_PRESIDENT_OF_COMPANY_ACHIEVES_STATUS              :{BIG_FONT}{WHITE}{PRESIDENT_NAME} {COMPANY}'st saavutas '{STRING}' staatuse!

# Smallmap window
STR_SMALLMAP_CAPTION                                            :{WHITE}Kaart – {STRING}

STR_SMALLMAP_TYPE_CONTOURS                                      :maastik
STR_SMALLMAP_TYPE_VEHICLES                                      :sõidukid
STR_SMALLMAP_TYPE_INDUSTRIES                                    :tööstused
STR_SMALLMAP_TYPE_ROUTEMAP                                      :kaubavoog
STR_SMALLMAP_TYPE_ROUTES                                        :kaubaliinid
STR_SMALLMAP_TYPE_VEGETATION                                    :taimestik
STR_SMALLMAP_TYPE_OWNERS                                        :omanikud
STR_SMALLMAP_TOOLTIP_SHOW_LAND_CONTOURS_ON_MAP                  :{BLACK}Näitab kaardil maastikku
STR_SMALLMAP_TOOLTIP_SHOW_VEHICLES_ON_MAP                       :{BLACK}Näita kaardil veovahendeid
STR_SMALLMAP_TOOLTIP_SHOW_INDUSTRIES_ON_MAP                     :{BLACK}Näita kaardil tööstuseid
STR_SMALLMAP_TOOLTIP_SHOW_LINK_STATS_ON_MAP                     :{BLACK}Näita kaardil kaubavoogusid
STR_SMALLMAP_TOOLTIP_SHOW_TRANSPORT_ROUTES_ON                   :{BLACK}Näita kaardil veoliine
STR_SMALLMAP_TOOLTIP_SHOW_VEGETATION_ON_MAP                     :{BLACK}Näita kaardil taimestikku
STR_SMALLMAP_TOOLTIP_SHOW_LAND_OWNERS_ON_MAP                    :{BLACK}Näita kaardil maaomanikke
STR_SMALLMAP_TOOLTIP_INDUSTRY_SELECTION                         :{BLACK}Klõps tööstuse tüübil lülitab sisse/välja selle kuvamise. Ctrl+klõps lülitab välja kõik tüübid peale valitu. Teistkordne Ctrl+klõps lülitab sisse kõik tööstuse tüübid
STR_SMALLMAP_TOOLTIP_COMPANY_SELECTION                          :{BLACK}Klõpsa ettevõttel, et tema varade kuvamine sisse/välja lülitada. Ctrl+klõps eemaldab valikust kõik teised ettevõtted. Teiskordne Ctrl+klõps valib välja kõik ettevõtted
STR_SMALLMAP_TOOLTIP_CARGO_SELECTION                            :{BLACK}Kaubale klõpsamine vahetab selle omaduse näitamist. Kõik teised kaubad keelatakse CTRL-klõpsuga. Kõik kaubad lubatakse järgmise CTRL-klõpsuga

STR_SMALLMAP_LEGENDA_ROADS                                      :{TINY_FONT}{BLACK}Sõiduteed
STR_SMALLMAP_LEGENDA_RAILROADS                                  :{TINY_FONT}{BLACK}Rööbasteed
STR_SMALLMAP_LEGENDA_STATIONS_AIRPORTS_DOCKS                    :{TINY_FONT}{BLACK}Jaamad/lennuväljad/dokid
STR_SMALLMAP_LEGENDA_BUILDINGS_INDUSTRIES                       :{TINY_FONT}{BLACK}Hooned/tööstused
STR_SMALLMAP_LEGENDA_VEHICLES                                   :{TINY_FONT}{BLACK}Sõidukid
STR_SMALLMAP_LEGENDA_TRAINS                                     :{TINY_FONT}{BLACK}Rongid
STR_SMALLMAP_LEGENDA_ROAD_VEHICLES                              :{TINY_FONT}{BLACK}Mootorsõidukid
STR_SMALLMAP_LEGENDA_SHIPS                                      :{TINY_FONT}{BLACK}Laevad
STR_SMALLMAP_LEGENDA_AIRCRAFT                                   :{TINY_FONT}{BLACK}Õhusõidukid
STR_SMALLMAP_LEGENDA_TRANSPORT_ROUTES                           :{TINY_FONT}{BLACK}Veoliinid
STR_SMALLMAP_LEGENDA_FOREST                                     :{TINY_FONT}{BLACK}Mets
STR_SMALLMAP_LEGENDA_RAILROAD_STATION                           :{TINY_FONT}{BLACK}Raudteejaam
STR_SMALLMAP_LEGENDA_TRUCK_LOADING_BAY                          :{TINY_FONT}{BLACK}Veoautode laadimisplats
STR_SMALLMAP_LEGENDA_BUS_STATION                                :{TINY_FONT}{BLACK}Bussijaam
STR_SMALLMAP_LEGENDA_AIRPORT_HELIPORT                           :{TINY_FONT}{BLACK}Lennuväli/kopteriväljak
STR_SMALLMAP_LEGENDA_DOCK                                       :{TINY_FONT}{BLACK}Dokk
STR_SMALLMAP_LEGENDA_ROUGH_LAND                                 :{TINY_FONT}{BLACK}Konarlik maa
STR_SMALLMAP_LEGENDA_GRASS_LAND                                 :{TINY_FONT}{BLACK}Rohuväli
STR_SMALLMAP_LEGENDA_BARE_LAND                                  :{TINY_FONT}{BLACK}Lage maa
STR_SMALLMAP_LEGENDA_RAINFOREST                                 :{TINY_FONT}{BLACK}Vihmamets
STR_SMALLMAP_LEGENDA_FIELDS                                     :{TINY_FONT}{BLACK}Põllud
STR_SMALLMAP_LEGENDA_TREES                                      :{TINY_FONT}{BLACK}Puud
STR_SMALLMAP_LEGENDA_ROCKS                                      :{TINY_FONT}{BLACK}Kivid
STR_SMALLMAP_LEGENDA_WATER                                      :{TINY_FONT}{BLACK}Vesi
STR_SMALLMAP_LEGENDA_NO_OWNER                                   :{TINY_FONT}{BLACK}Omanikuta
STR_SMALLMAP_LEGENDA_TOWNS                                      :{TINY_FONT}{BLACK}Asustused
STR_SMALLMAP_LEGENDA_INDUSTRIES                                 :{TINY_FONT}{BLACK}Tööstused
STR_SMALLMAP_LEGENDA_DESERT                                     :{TINY_FONT}{BLACK}Kõrb
STR_SMALLMAP_LEGENDA_SNOW                                       :{TINY_FONT}{BLACK}Lumi

STR_SMALLMAP_TOOLTIP_TOGGLE_TOWN_NAMES_ON_OFF                   :{BLACK}Asustuste nimede sisse- ja välja lülitamine
STR_SMALLMAP_CENTER                                             :{BLACK}Näita väikekaardil praegust asukohta
STR_SMALLMAP_INDUSTRY                                           :{TINY_FONT}{STRING} ({NUM})
STR_SMALLMAP_LINKSTATS                                          :{TINY_FONT}{STRING}
STR_SMALLMAP_COMPANY                                            :{TINY_FONT}{COMPANY}
STR_SMALLMAP_TOWN                                               :{TINY_FONT}{WHITE}{TOWN}
STR_SMALLMAP_DISABLE_ALL                                        :{BLACK}Kõik välja
STR_SMALLMAP_ENABLE_ALL                                         :{BLACK}Kõik sisse
STR_SMALLMAP_SHOW_HEIGHT                                        :{BLACK}Kõrguse näitamine
STR_SMALLMAP_TOOLTIP_DISABLE_ALL_INDUSTRIES                     :{BLACK}Kaardil tööstuseid ei näidata
STR_SMALLMAP_TOOLTIP_ENABLE_ALL_INDUSTRIES                      :{BLACK}Kaardil kõikide tööstuste näitamine
STR_SMALLMAP_TOOLTIP_SHOW_HEIGHT                                :{BLACK}Kõrguskaardi näitamise vahetamine
STR_SMALLMAP_TOOLTIP_DISABLE_ALL_COMPANIES                      :{BLACK}Ära ettevõtte varasid kaardil kuva
STR_SMALLMAP_TOOLTIP_ENABLE_ALL_COMPANIES                       :{BLACK}Kuva kaardil kõik ettevõtte varad
STR_SMALLMAP_TOOLTIP_DISABLE_ALL_CARGOS                         :{BLACK}Ära kaardil kaupu näita
STR_SMALLMAP_TOOLTIP_ENABLE_ALL_CARGOS                          :{BLACK}Näita kaardil kõiki kaupu

# Status bar messages
STR_STATUSBAR_TOOLTIP_SHOW_LAST_NEWS                            :{BLACK}Näita viimast teadet
STR_STATUSBAR_COMPANY_NAME                                      :{SILVER}- -  {COMPANY}  - -
STR_STATUSBAR_PAUSED                                            :{YELLOW}* *  SEISATUS  *  *
STR_STATUSBAR_PAUSED_LINK_GRAPH                                 :{ORANGE}*  *  SEISATUD (transpordisõlmede graafiku uuenduse ootel) *  *
STR_STATUSBAR_AUTOSAVE                                          :{RED}VÄLPSALVESTUS
STR_STATUSBAR_SAVING_GAME                                       :{RED}*  *  MÄNGU SALVESTAMINE  *  *

# News message history
STR_MESSAGE_HISTORY                                             :{WHITE}Sõnumite ajalugu
STR_MESSAGE_HISTORY_TOOLTIP                                     :{BLACK}Nimekiri hiljutistest uudistest
STR_MESSAGE_NEWS_FORMAT                                         :{STRING}  -  {STRING}

STR_NEWS_MESSAGE_CAPTION                                        :{WHITE}Teade
STR_NEWS_CUSTOM_ITEM                                            :{BIG_FONT}{BLACK}{STRING}

STR_NEWS_FIRST_TRAIN_ARRIVAL                                    :{BIG_FONT}{BLACK}Rahvas tervitab. . .{}{STATION} jaama saabus esimene rong!
STR_NEWS_FIRST_BUS_ARRIVAL                                      :{BIG_FONT}{BLACK}Rahvas tervitab. . .{}{STATION} jaama saabus esimene buss!
STR_NEWS_FIRST_TRUCK_ARRIVAL                                    :{BIG_FONT}{BLACK}Rahvas tervitab. . .{} esimene veok saabus {STATION} jaama!
STR_NEWS_FIRST_PASSENGER_TRAM_ARRIVAL                           :{BIG_FONT}{BLACK}Rahvas tervitab . . .{}Esimene reisitramm saabus trammijaama {STATION}!
STR_NEWS_FIRST_CARGO_TRAM_ARRIVAL                               :{BIG_FONT}{BLACK}Rahvas tervitab . . .{}Esimene kaubatramm saabus trammijaama {STATION}!
STR_NEWS_FIRST_SHIP_ARRIVAL                                     :{BIG_FONT}{BLACK}Rahvas tervitab . . .{}{STATION} terminali saabus esimene laev!
STR_NEWS_FIRST_AIRCRAFT_ARRIVAL                                 :{BIG_FONT}{BLACK}Rahvas tervitab. . .{}{STATION} terminali saabus esimene lennuk!

STR_NEWS_TRAIN_CRASH                                            :{BIG_FONT}{BLACK}RONGIKOKKUPÕRGE!{}{COMMA} surid tules peale kokkusõitmist
STR_NEWS_ROAD_VEHICLE_CRASH_DRIVER                              :{BIG_FONT}{BLACK}Rongikokkupõrge!{}Juht hukkus kokkupõrgest põhjustatud tulekeras
STR_NEWS_ROAD_VEHICLE_CRASH                                     :{BIG_FONT}{BLACK}Mootorsõiduki kokkupõrge rongiga!{}{COMMA} inimest suri õnnetuses
STR_NEWS_AIRCRAFT_CRASH                                         :{BIG_FONT}{BLACK}Lennuõnnetus!{}{COMMA} hukkus tules. {STATION} suletud.
STR_NEWS_PLANE_CRASH_OUT_OF_FUEL                                :{BIG_FONT}{BLACK}Lennuõnnetus!{}Õhusõidukil lõppes kütus, {COMMA} tulekeras hukkunut

STR_NEWS_DISASTER_ZEPPELIN                                      :{BIG_FONT}{BLACK}Tsepeliini õnnetus {STATION}s!
STR_NEWS_DISASTER_SMALL_UFO                                     :{BIG_FONT}{BLACK}Mootorsõiduk plahvatas kokkupõrkes 'UFO-ga'!
STR_NEWS_DISASTER_AIRPLANE_OIL_REFINERY                         :{BIG_FONT}{BLACK}Naftatöötlustehase plahvatus {TOWN} lähedal!
STR_NEWS_DISASTER_HELICOPTER_FACTORY                            :{BIG_FONT}{BLACK}Tehas purunes teadmata põhjustel {TOWN} lähedal!
STR_NEWS_DISASTER_BIG_UFO                                       :{BIG_FONT}{BLACK}'UFO' maandus {TOWN} lähedal!
STR_NEWS_DISASTER_COAL_MINE_SUBSIDENCE                          :{BIG_FONT}{BLACK}Söekaevanduse vajumine jättis endast asustuse {TOWN} lähedal purustused!
STR_NEWS_DISASTER_FLOOD_VEHICLE                                 :{BIG_FONT}{BLACK}Üleujutused!{}Vähemalt {COMMA} kadunut arvatakse surnuks peale olulist üleujutust!

STR_NEWS_COMPANY_IN_TROUBLE_TITLE                               :{BIG_FONT}{BLACK}Ettevõttel on probleeme!
STR_NEWS_COMPANY_IN_TROUBLE_DESCRIPTION                         :{BIG_FONT}{BLACK}Ettevõte {STRING} müüakse maha või kuulutatakse pankrotistunuks, kui tulemused peatselt ei parane!
STR_NEWS_COMPANY_MERGER_TITLE                                   :{BIG_FONT}{BLACK}Ettevõtete ühinemine!
STR_NEWS_COMPANY_MERGER_DESCRIPTION                             :{BIG_FONT}{BLACK}{STRING} müüdi ettevõttele {STRING} {CURRENCY_LONG} eest!
STR_NEWS_COMPANY_BANKRUPT_TITLE                                 :{BIG_FONT}{BLACK}Pankrot!
STR_NEWS_COMPANY_BANKRUPT_DESCRIPTION                           :{BIG_FONT}{BLACK}{STRING} suleti asutajate poolt ja kõik varad müüakse maha!
STR_NEWS_COMPANY_LAUNCH_TITLE                                   :{BIG_FONT}{BLACK}Loodi uus ettevõte!
STR_NEWS_COMPANY_LAUNCH_DESCRIPTION                             :{BIG_FONT}{BLACK}Ettevõte {STRING} alustas asustuse {TOWN} lähedal ehitustöid!
STR_NEWS_MERGER_TAKEOVER_TITLE                                  :{BIG_FONT}{BLACK}{STRING} võeti üle ettevõtte {STRING} poolt!
STR_PRESIDENT_NAME_MANAGER                                      :{BLACK}{PRESIDENT_NAME}{}(President)

STR_NEWS_NEW_TOWN                                               :{BLACK}{BIG_FONT}{STRING} rahastas uue asustuse {TOWN} rajamist!
STR_NEWS_NEW_TOWN_UNSPONSORED                                   :{BLACK}{BIG_FONT}Uus linn nimega {TOWN} on asutatud!

STR_NEWS_INDUSTRY_CONSTRUCTION                                  :{BIG_FONT}{BLACK}Uus {STRING} on asustuse {TOWN} lähedal ehitamisel!
STR_NEWS_INDUSTRY_PLANTED                                       :{BIG_FONT}{BLACK}Uus {STRING} on istutatud asustuse {TOWN} lähedale!

STR_NEWS_INDUSTRY_CLOSURE_GENERAL                               :{BIG_FONT}{BLACK}{STRING} juhtkond teatab sulgemisest!
STR_NEWS_INDUSTRY_CLOSURE_SUPPLY_PROBLEMS                       :{BIG_FONT}{BLACK}{STRING} teatab sulgemisest varustusprobleemide tõttu!
STR_NEWS_INDUSTRY_CLOSURE_LACK_OF_TREES                         :{BIG_FONT}{BLACK}Lähiümbruse puude puudumine põhjustab {STRING} sulgemise!

STR_NEWS_EURO_INTRODUCTION                                      :{BIG_FONT}{BLACK}Euroopa rahaliit!{}{}Nüüdsest on riigi igapäevaseks käiberahaks Euro!
STR_NEWS_BEGIN_OF_RECESSION                                     :{BIG_FONT}{BLACK}Ülemaailmne majanduskriis!{}{}Finantseksperdid kardavad masu süvenedes halvimat!
STR_NEWS_END_OF_RECESSION                                       :{BIG_FONT}{BLACK}Kriis on möödas!{}{}Paranenud kaubandusnäitajad julgustavad tööstust ja majandus tugevneb!

STR_NEWS_INDUSTRY_PRODUCTION_INCREASE_GENERAL                   :{BIG_FONT}{BLACK}{INDUSTRY} toodang kasvas!
STR_NEWS_INDUSTRY_PRODUCTION_INCREASE_COAL                      :{BIG_FONT}{BLACK}{INDUSTRY} lähedal avati uus kivisöe kiht!{}Toodang kahekordistub!
STR_NEWS_INDUSTRY_PRODUCTION_INCREASE_OIL                       :{BIG_FONT}{BLACK}{INDUSTRY} lähedal avastati uusi naftareserve!{}Toodang kahekordistub!
STR_NEWS_INDUSTRY_PRODUCTION_INCREASE_FARM                      :{BIG_FONT}{BLACK}{INDUSTRY} võttis kasutusele uued põllutöövahendid! Toodang kahekordistub!
STR_NEWS_INDUSTRY_PRODUCTION_INCREASE_SMOOTH                    :{BIG_FONT}{BLACK}{STRING.g} toodang ettevõttes {INDUSTRY} langeb {COMMA}% võrra!
STR_NEWS_INDUSTRY_PRODUCTION_DECREASE_GENERAL                   :{BIG_FONT}{BLACK}{INDUSTRY} toodang langes 50%
STR_NEWS_INDUSTRY_PRODUCTION_DECREASE_FARM                      :{BIG_FONT}{BLACK}Putukate rünnak - {INDUSTRY}!{}Toodang langes 50%
STR_NEWS_INDUSTRY_PRODUCTION_DECREASE_SMOOTH                    :{BIG_FONT}{BLACK}{STRING.g} toodang ettevõttes {INDUSTRY} langeb {COMMA}% võrra!

STR_NEWS_TRAIN_IS_WAITING                                       :{WHITE}{VEHICLE} ootab depoos
STR_NEWS_ROAD_VEHICLE_IS_WAITING                                :{WHITE}{VEHICLE} ootab depoos
STR_NEWS_SHIP_IS_WAITING                                        :{WHITE}{VEHICLE} ootab depoos
STR_NEWS_AIRCRAFT_IS_WAITING                                    :{WHITE}{VEHICLE} ootab õhusõidukiangaaris

# Order review system / warnings
STR_NEWS_VEHICLE_HAS_TOO_FEW_ORDERS                             :{WHITE}{VEHICLE}: graafikus pole piisavalt korraldusi
STR_NEWS_VEHICLE_HAS_VOID_ORDER                                 :{WHITE}Sõidukil {VEHICLE} on tühistatud korraldus
STR_NEWS_VEHICLE_HAS_DUPLICATE_ENTRY                            :{WHITE}Sõidukil {VEHICLE} on topeltkorraldusi
STR_NEWS_VEHICLE_HAS_INVALID_ENTRY                              :{WHITE}Sõiduki «{VEHICLE}» korraldustes on kõlbmatu jaam
STR_NEWS_PLANE_USES_TOO_SHORT_RUNWAY                            :{WHITE}{VEHICLE} lennugraafikus on lennujaam, mille maandumisrada on liiga lühike

STR_NEWS_VEHICLE_IS_GETTING_OLD                                 :{WHITE}{VEHICLE} on vanaks saamas
STR_NEWS_VEHICLE_IS_GETTING_VERY_OLD                            :{WHITE}{VEHICLE} on väga vanaks saamas
STR_NEWS_VEHICLE_IS_GETTING_VERY_OLD_AND                        :{WHITE}{VEHICLE} on väga vanaks saamas ja vajab kiiret väljavahetamist
STR_NEWS_TRAIN_IS_STUCK                                         :{WHITE}{VEHICLE} ei leia jätkamiseks rada
STR_NEWS_VEHICLE_IS_LOST                                        :{WHITE}{VEHICLE} on eksinud
STR_NEWS_VEHICLE_IS_UNPROFITABLE                                :{WHITE}{VEHICLE} tulud eelmisel aastal olid {CURRENCY_LONG}
STR_NEWS_AIRCRAFT_DEST_TOO_FAR                                  :{WHITE}{VEHICLE} ei pääse järgmisse sihtpunkti, sest see asub tegevusraadiusest väljas

STR_NEWS_ORDER_REFIT_FAILED                                     :{WHITE}{VEHICLE} - Sõiduk peatus, sest ümberseadistamine ebaõnnestus
STR_NEWS_VEHICLE_AUTORENEW_FAILED                               :{WHITE}{VEHICLE} uuendamine ebaõnnestus{}{STRING}

STR_NEWS_NEW_VEHICLE_NOW_AVAILABLE                              :{BIG_FONT}{BLACK}Uus {STRING} saadaval!
STR_NEWS_NEW_VEHICLE_TYPE                                       :{BIG_FONT}{BLACK}{ENGINE}
STR_NEWS_NEW_VEHICLE_NOW_AVAILABLE_WITH_TYPE                    :{BLACK}Uus {STRING} saadaval!  -  {ENGINE}

STR_NEWS_SHOW_VEHICLE_GROUP_TOOLTIP                             :{BLACK}Ava sõiduki jaole fokuseeritud jaoaken

STR_NEWS_STATION_NO_LONGER_ACCEPTS_CARGO                        :{WHITE}Jaam {STATION} ei võta enam vastu veost {STRING}
STR_NEWS_STATION_NO_LONGER_ACCEPTS_CARGO_OR_CARGO               :{WHITE}Jaam {STATION} ei võta enam vastu veoseid {STRING}, ega {STRING}
STR_NEWS_STATION_NOW_ACCEPTS_CARGO                              :{WHITE}Jaam {STATION} võtab nüüd vastu veost {STRING}
STR_NEWS_STATION_NOW_ACCEPTS_CARGO_AND_CARGO                    :{WHITE}Jaam {STATION} võtab nüüd vastu veoseid {STRING} ja {STRING}

STR_NEWS_OFFER_OF_SUBSIDY_EXPIRED                               :{BIG_FONT}{BLACK}Toetuse pakkumine lõppes:{}{}{STRING.g} kohast {STRING} kohta {STRING} veoste eest ei maksta enam toetusi
STR_NEWS_SUBSIDY_WITHDRAWN_SERVICE                              :{BIG_FONT}{BLACK}Toetuse maksmise aeg sai läbi:{}{}{STRING}kohast {STRING} kohta {STRING} eest ei maksta enam edaspidi toetust
STR_NEWS_SERVICE_SUBSIDY_OFFERED                                :{BIG_FONT}{BLACK}Veoteenusele pakutakse toetust:{}{}{STRING.g}veo eest asustusest {STRING} asustusse {STRING}. Esimesele teenusepakkujale makstakse aasta läbi toetusi!
STR_NEWS_SERVICE_SUBSIDY_AWARDED_HALF                           :{BIG_FONT}{BLACK}Teenusetoetust makstakse ettevõttele {STRING}!{}{}{STRING} kohast {STRING} kohta {STRING} teenuse eest makstakse järgmisel aastal 50% rohkem!
STR_NEWS_SERVICE_SUBSIDY_AWARDED_DOUBLE                         :{BIG_FONT}{BLACK}Teenusetoetust makstakse ettevõttele {STRING}!{}{}{STRING} kohast {STRING} kohta {STRING} teenuse eest makstakse järgmisel aastal kahekordselt!
STR_NEWS_SERVICE_SUBSIDY_AWARDED_TRIPLE                         :{BIG_FONT}{BLACK}Teenusetoetust makstakse ettevõttele {STRING}!{}{}{STRING} kohast {STRING} kohta {STRING} teenuse eest makstakse järgmisel aastal kolmekordselt!
STR_NEWS_SERVICE_SUBSIDY_AWARDED_QUADRUPLE                      :{BIG_FONT}{BLACK}Teenusetoetust makstakse ettevõttele {STRING}!{}{}{STRING} kohast {STRING} kohta {STRING} teenuse eest makstakse järgmisel aastal neljakordselt!

STR_NEWS_ROAD_REBUILDING                                        :{BIG_FONT}{BLACK}Liikluskaos asustuses {TOWN}!{}{}Ettevõtte {STRING} poolt rahastatud teede ümberehitus tekitab 6 kuu jooksul maanteedel liiklushäireid!
STR_NEWS_EXCLUSIVE_RIGHTS_TITLE                                 :{BIG_FONT}{BLACK}Transpordimonopol!
STR_NEWS_EXCLUSIVE_RIGHTS_DESCRIPTION                           :{BIG_FONT}{BLACK}Asustuse {TOWN} omavalitsus allkirjastab lepingu {STRING} veoste ainuõiguseks üheks aastaks!

# Extra view window
STR_EXTRA_VIEWPORT_TITLE                                        :{WHITE}Vaateaken {COMMA}
STR_EXTRA_VIEW_MOVE_VIEW_TO_MAIN                                :{BLACK}Kopeeri vaateaknasse
STR_EXTRA_VIEW_MOVE_VIEW_TO_MAIN_TT                             :{BLACK}Kopeeri praegune vaade vaateaknasse
STR_EXTRA_VIEW_MOVE_MAIN_TO_VIEW                                :{BLACK}Muuda peamist vaadet
STR_EXTRA_VIEW_MOVE_MAIN_TO_VIEW_TT                             :{BLACK}Vaateala koha võtmine peamiseks vaateks

# Game options window
STR_GAME_OPTIONS_CAPTION                                        :{WHITE}Liidese seadistus
STR_GAME_OPTIONS_CURRENCY_UNITS_FRAME                           :{BLACK}Valuuta
STR_GAME_OPTIONS_CURRENCY_UNITS_DROPDOWN_TOOLTIP                :{BLACK}Valuuta valimine

############ start of currency region
STR_GAME_OPTIONS_CURRENCY_GBP                                   :Suurbritannia nael (GBP)
STR_GAME_OPTIONS_CURRENCY_USD                                   :USA dollar (USD)
STR_GAME_OPTIONS_CURRENCY_EUR                                   :Euro (EUR)
STR_GAME_OPTIONS_CURRENCY_JPY                                   :Jaapani jeen (¥)
STR_GAME_OPTIONS_CURRENCY_ATS                                   :Austria ðilling (ATS)
STR_GAME_OPTIONS_CURRENCY_BEF                                   :Belgia frank (BEF)
STR_GAME_OPTIONS_CURRENCY_CHF                                   :Sveitði frank (CHF)
STR_GAME_OPTIONS_CURRENCY_CZK                                   :Tðehhi kroon (CZK)
STR_GAME_OPTIONS_CURRENCY_DEM                                   :Saksamargad (DEM)
STR_GAME_OPTIONS_CURRENCY_DKK                                   :Taani kroon (DKK)
STR_GAME_OPTIONS_CURRENCY_ESP                                   :Hispaania peseeta (ESP)
STR_GAME_OPTIONS_CURRENCY_FIM                                   :Soome mark (FIM)
STR_GAME_OPTIONS_CURRENCY_FRF                                   :Prantsuse frank (FRF)
STR_GAME_OPTIONS_CURRENCY_GRD                                   :Kreeka drahm (GRD)
STR_GAME_OPTIONS_CURRENCY_HUF                                   :Ungari Forint (HUF)
STR_GAME_OPTIONS_CURRENCY_ISK                                   :Islandi kroon (ISK)
STR_GAME_OPTIONS_CURRENCY_ITL                                   :Itaalia liir (ITL)
STR_GAME_OPTIONS_CURRENCY_NLG                                   :Hollandi kulden (NLG)
STR_GAME_OPTIONS_CURRENCY_NOK                                   :Norra kroon (NOK)
STR_GAME_OPTIONS_CURRENCY_PLN                                   :Poola Zlott (PLN)
STR_GAME_OPTIONS_CURRENCY_RON                                   :Rumeenia Leu (RON)
STR_GAME_OPTIONS_CURRENCY_RUR                                   :Vene rubla (RUR)
STR_GAME_OPTIONS_CURRENCY_SIT                                   :Sloveenia Talaar (SIT)
STR_GAME_OPTIONS_CURRENCY_SEK                                   :Rootsi kroon (SEK)
STR_GAME_OPTIONS_CURRENCY_TRY                                   :Türgi Liir (TRY)
STR_GAME_OPTIONS_CURRENCY_SKK                                   :Slovakkia Kroon (SKK)
STR_GAME_OPTIONS_CURRENCY_BRL                                   :Brasiilia Reaal (BRL
STR_GAME_OPTIONS_CURRENCY_EEK                                   :Eesti Kroon (EEK)
STR_GAME_OPTIONS_CURRENCY_LTL                                   :Leedu litt (LTL)
STR_GAME_OPTIONS_CURRENCY_KRW                                   :Lõuna-Korea vonn (KRW)
STR_GAME_OPTIONS_CURRENCY_ZAR                                   :Lõuna-Aafrika rand (ZAR)
STR_GAME_OPTIONS_CURRENCY_CUSTOM                                :Omatehtud...
STR_GAME_OPTIONS_CURRENCY_GEL                                   :Gruusia lari (GEL)
STR_GAME_OPTIONS_CURRENCY_IRR                                   :Iraani rial (IRR)
STR_GAME_OPTIONS_CURRENCY_RUB                                   :Uus Vene rubla (RUB)
STR_GAME_OPTIONS_CURRENCY_MXN                                   :Mehhiko Peeso (MXN)
STR_GAME_OPTIONS_CURRENCY_NTD                                   :Uus Taiwani dollar (NTD)
STR_GAME_OPTIONS_CURRENCY_CNY                                   :Hiina renminbi (CNY)
STR_GAME_OPTIONS_CURRENCY_HKD                                   :Hong Kongi dollar (HKD)
STR_GAME_OPTIONS_CURRENCY_INR                                   :India ruupia (INR)
STR_GAME_OPTIONS_CURRENCY_IDR                                   :Indoneesia ruupia (IDR)
STR_GAME_OPTIONS_CURRENCY_MYR                                   :Malaisia ringit (MYR)
############ end of currency region

STR_GAME_OPTIONS_ROAD_VEHICLES_DROPDOWN_LEFT                    :Vasakpoolne liiklus
STR_GAME_OPTIONS_ROAD_VEHICLES_DROPDOWN_RIGHT                   :Parempoolne liiklus

STR_GAME_OPTIONS_TOWN_NAMES_FRAME                               :{BLACK}Asulate nimed
STR_GAME_OPTIONS_TOWN_NAMES_DROPDOWN_TOOLTIP                    :{BLACK}Vali asulanimede stiil

############ start of townname region
STR_GAME_OPTIONS_TOWN_NAME_ORIGINAL_ENGLISH                     :Inglise (algne)
STR_GAME_OPTIONS_TOWN_NAME_FRENCH                               :Prantsusmaa
STR_GAME_OPTIONS_TOWN_NAME_GERMAN                               :Saksamaa
STR_GAME_OPTIONS_TOWN_NAME_ADDITIONAL_ENGLISH                   :Inglise (täiendatud)
STR_GAME_OPTIONS_TOWN_NAME_LATIN_AMERICAN                       :Ladina-Ameerika
STR_GAME_OPTIONS_TOWN_NAME_SILLY                                :Tobedad
STR_GAME_OPTIONS_TOWN_NAME_SWEDISH                              :Rootsi
STR_GAME_OPTIONS_TOWN_NAME_DUTCH                                :Hollandi
STR_GAME_OPTIONS_TOWN_NAME_FINNISH                              :Soome
STR_GAME_OPTIONS_TOWN_NAME_POLISH                               :Poola
STR_GAME_OPTIONS_TOWN_NAME_SLOVAK                               :Slovakkia
STR_GAME_OPTIONS_TOWN_NAME_NORWEGIAN                            :Norra
STR_GAME_OPTIONS_TOWN_NAME_HUNGARIAN                            :Ungari
STR_GAME_OPTIONS_TOWN_NAME_AUSTRIAN                             :Austria
STR_GAME_OPTIONS_TOWN_NAME_ROMANIAN                             :Rumeenia
STR_GAME_OPTIONS_TOWN_NAME_CZECH                                :Tšehhi
STR_GAME_OPTIONS_TOWN_NAME_SWISS                                :Šveitsi
STR_GAME_OPTIONS_TOWN_NAME_DANISH                               :Taani
STR_GAME_OPTIONS_TOWN_NAME_TURKISH                              :Türgi
STR_GAME_OPTIONS_TOWN_NAME_ITALIAN                              :Itaalia
STR_GAME_OPTIONS_TOWN_NAME_CATALAN                              :Katalaani
############ end of townname region

STR_GAME_OPTIONS_AUTOSAVE_FRAME                                 :{BLACK}Salvestusvälp
STR_GAME_OPTIONS_AUTOSAVE_DROPDOWN_TOOLTIP                      :{BLACK}Vali salvestamise välp

############ start of autosave dropdown
STR_GAME_OPTIONS_AUTOSAVE_DROPDOWN_OFF                          :Väljas
STR_GAME_OPTIONS_AUTOSAVE_DROPDOWN_EVERY_1_MONTH                :1 kuu
STR_GAME_OPTIONS_AUTOSAVE_DROPDOWN_EVERY_3_MONTHS               :3 kuud
STR_GAME_OPTIONS_AUTOSAVE_DROPDOWN_EVERY_6_MONTHS               :6 kuud
STR_GAME_OPTIONS_AUTOSAVE_DROPDOWN_EVERY_12_MONTHS              :12 kuud
############ end of autosave dropdown

STR_GAME_OPTIONS_LANGUAGE                                       :{BLACK}Keel
STR_GAME_OPTIONS_LANGUAGE_TOOLTIP                               :{BLACK}Valib kasutajaliideses kasutatava keele

STR_GAME_OPTIONS_FULLSCREEN                                     :{BLACK}Täisekraan
STR_GAME_OPTIONS_FULLSCREEN_TOOLTIP                             :{BLACK}Märgi see kast, et OpenTTD täisekraanirežiimis mängida

STR_GAME_OPTIONS_RESOLUTION                                     :{BLACK}Ekraanilahutus
STR_GAME_OPTIONS_RESOLUTION_TOOLTIP                             :{BLACK}Ekraanilahutuse valimine
STR_GAME_OPTIONS_RESOLUTION_OTHER                               :muu
STR_GAME_OPTIONS_RESOLUTION_ITEM                                :{NUM}x{NUM}

STR_GAME_OPTIONS_VIDEO_ACCELERATION                             :{BLACK}Riistvarakiirendus
STR_GAME_OPTIONS_VIDEO_ACCELERATION_TOOLTIP                     :{BLACK}Märkides selle ruudu, lubad OpenTTD-l üritada kasutada riistvarakiirendust. Muudetud seade omab mõju pärast mängu taaskäivitust
STR_GAME_OPTIONS_VIDEO_ACCELERATION_RESTART                     :{WHITE}Seade omab mõju alles pärast mängu taaskäivitust

STR_GAME_OPTIONS_GUI_ZOOM_FRAME                                 :{BLACK}Liidese suurus
STR_GAME_OPTIONS_GUI_ZOOM_DROPDOWN_TOOLTIP                      :{BLACK}Vali kasutatav liideseelementide suurus

STR_GAME_OPTIONS_GUI_ZOOM_DROPDOWN_AUTO                         :(automaattuvastus)
STR_GAME_OPTIONS_GUI_ZOOM_DROPDOWN_NORMAL                       :Tavaline
STR_GAME_OPTIONS_GUI_ZOOM_DROPDOWN_2X_ZOOM                      :Topeltsuurus
STR_GAME_OPTIONS_GUI_ZOOM_DROPDOWN_4X_ZOOM                      :Neljakordne suurus

STR_GAME_OPTIONS_FONT_ZOOM                                      :{BLACK}Kirja suurus
STR_GAME_OPTIONS_FONT_ZOOM_DROPDOWN_TOOLTIP                     :{BLACK}Vali kasutatav liideseelementide suurus

STR_GAME_OPTIONS_FONT_ZOOM_DROPDOWN_AUTO                        :(automaattuvastus)
STR_GAME_OPTIONS_FONT_ZOOM_DROPDOWN_NORMAL                      :Tavaline
STR_GAME_OPTIONS_FONT_ZOOM_DROPDOWN_2X_ZOOM                     :Topeltsuurus
STR_GAME_OPTIONS_FONT_ZOOM_DROPDOWN_4X_ZOOM                     :Neljakordne suurus

STR_GAME_OPTIONS_GRAPHICS                                       :{BLACK}Graafika

STR_GAME_OPTIONS_REFRESH_RATE                                   :{BLACK}Ekraani värskendussagedus
STR_GAME_OPTIONS_REFRESH_RATE_TOOLTIP                           :{BLACK}Vali, mis värskendussagedust kasutada
STR_GAME_OPTIONS_REFRESH_RATE_OTHER                             :muu
STR_GAME_OPTIONS_REFRESH_RATE_ITEM                              :{NUM}Hz
STR_GAME_OPTIONS_REFRESH_RATE_WARNING                           :{WHITE}Värskendussagedused üle 60Hz võivad jõudlusele löögi anda.

STR_GAME_OPTIONS_BASE_GRF                                       :{BLACK}Lähtegraafikakogu
STR_GAME_OPTIONS_BASE_GRF_TOOLTIP                               :{BLACK}Valib kasutatava lähtegraafikakogu
STR_GAME_OPTIONS_BASE_GRF_STATUS                                :{RED}{NUM} puuduv{P "" ad}/viga{P ne sed} fail{P "" id}
STR_GAME_OPTIONS_BASE_GRF_DESCRIPTION_TOOLTIP                   :{BLACK}Lisateave lähtegraafikakogu kohta

STR_GAME_OPTIONS_BASE_SFX                                       :{BLACK}Lähtehelikogu
STR_GAME_OPTIONS_BASE_SFX_TOOLTIP                               :{BLACK}Valib kasutatava lähtehelikogu
STR_GAME_OPTIONS_BASE_SFX_DESCRIPTION_TOOLTIP                   :{BLACK}Lisateave lähtehelikogu kohta

STR_GAME_OPTIONS_BASE_MUSIC                                     :{BLACK}Lähtemuusikakogu
STR_GAME_OPTIONS_BASE_MUSIC_TOOLTIP                             :{BLACK}Valib kasutatava lähtemuusikakogu
STR_GAME_OPTIONS_BASE_MUSIC_STATUS                              :{RED}{NUM} viga{P "ne" "sed"} fail{P "" "id"}
STR_GAME_OPTIONS_BASE_MUSIC_DESCRIPTION_TOOLTIP                 :{BLACK}Rohkem teavet lähtemuusikakogu kohta

STR_ERROR_RESOLUTION_LIST_FAILED                                :{WHITE}Ei õnnestunud tuvastada toetatud resulutsioone
STR_ERROR_FULLSCREEN_FAILED                                     :{WHITE}Täisekraanrežiim ebaõnnestus

# Custom currency window

STR_CURRENCY_WINDOW                                             :{WHITE}Oma valuuta
STR_CURRENCY_EXCHANGE_RATE                                      :{LTBLUE}Vahetuskurss: {ORANGE}{CURRENCY_LONG} = £ {COMMA}
STR_CURRENCY_DECREASE_EXCHANGE_RATE_TOOLTIP                     :{BLACK}Langeta oma valuuta väärtust naela (£) suhtes
STR_CURRENCY_INCREASE_EXCHANGE_RATE_TOOLTIP                     :{BLACK}Tõsta oma valuuta väärtust naela (£) suhtes
STR_CURRENCY_SET_EXCHANGE_RATE_TOOLTIP                          :{BLACK}Määra oma valuuta kurss naela (£) suhtes

STR_CURRENCY_SEPARATOR                                          :{LTBLUE}Eraldusmärk: {ORANGE}{STRING}
STR_CURRENCY_SET_CUSTOM_CURRENCY_SEPARATOR_TOOLTIP              :{BLACK}Määra oma valuuta eraldusmärk

STR_CURRENCY_PREFIX                                             :{LTBLUE}Eesliide: {ORANGE}{STRING}
STR_CURRENCY_SET_CUSTOM_CURRENCY_PREFIX_TOOLTIP                 :{BLACK}Määra oma valuuta eesliide
STR_CURRENCY_SUFFIX                                             :{LTBLUE}Järelliide: {ORANGE}{STRING}
STR_CURRENCY_SET_CUSTOM_CURRENCY_SUFFIX_TOOLTIP                 :{BLACK}Määra oma valuuta järelliide

STR_CURRENCY_SWITCH_TO_EURO                                     :{LTBLUE}Mine eurole: {ORANGE}{NUM}
STR_CURRENCY_SWITCH_TO_EURO_NEVER                               :{LTBLUE}Mine eurole: {ORANGE}Mitte kunagi
STR_CURRENCY_SET_CUSTOM_CURRENCY_TO_EURO_TOOLTIP                :{BLACK}Määra eurole ülemineku aasta
STR_CURRENCY_DECREASE_CUSTOM_CURRENCY_TO_EURO_TOOLTIP           :{BLACK}Mine eurole varem
STR_CURRENCY_INCREASE_CUSTOM_CURRENCY_TO_EURO_TOOLTIP           :{BLACK}Mine eurole hiljem

STR_CURRENCY_PREVIEW                                            :{LTBLUE}Eelvaade: {ORANGE}{CURRENCY_LONG}
STR_CURRENCY_CUSTOM_CURRENCY_PREVIEW_TOOLTIP                    :{BLACK}10000 naela (£) sinu valuutas
STR_CURRENCY_CHANGE_PARAMETER                                   :{BLACK}Muuda personaalse valuuta parameetreid

STR_DIFFICULTY_LEVEL_SETTING_MAXIMUM_NO_COMPETITORS             :{LTBLUE}Vastaseid kuni: {ORANGE}{COMMA}

STR_NONE                                                        :Pole
STR_FUNDING_ONLY                                                :Ainult rahastatud
STR_MINIMAL                                                     :Vähene
STR_NUM_VERY_LOW                                                :Väga madal
STR_NUM_LOW                                                     :Madal
STR_NUM_NORMAL                                                  :Harilik
STR_NUM_HIGH                                                    :Kõrge
STR_NUM_CUSTOM                                                  :Oma
STR_NUM_CUSTOM_NUMBER                                           :Oma ({NUM})

STR_VARIETY_NONE                                                :Pole
STR_VARIETY_VERY_LOW                                            :Väga madal
STR_VARIETY_LOW                                                 :Madal
STR_VARIETY_MEDIUM                                              :Keskmine
STR_VARIETY_HIGH                                                :Kõrge
STR_VARIETY_VERY_HIGH                                           :Väga kõrge

STR_AI_SPEED_VERY_SLOW                                          :Väga aeglane
STR_AI_SPEED_SLOW                                               :Aeglane
STR_AI_SPEED_MEDIUM                                             :Keskmine
STR_AI_SPEED_FAST                                               :Kiire
STR_AI_SPEED_VERY_FAST                                          :Väga kiire

STR_SEA_LEVEL_VERY_LOW                                          :Väga madal
STR_SEA_LEVEL_LOW                                               :Madal
STR_SEA_LEVEL_MEDIUM                                            :Keskmine
STR_SEA_LEVEL_HIGH                                              :Kõrge
STR_SEA_LEVEL_CUSTOM                                            :Kohandatud
STR_SEA_LEVEL_CUSTOM_PERCENTAGE                                 :Kohandatud ({NUM}%)

STR_RIVERS_NONE                                                 :Mitte ühtegi
STR_RIVERS_FEW                                                  :Vähe
STR_RIVERS_MODERATE                                             :Keskmiselt
STR_RIVERS_LOT                                                  :Palju

STR_DISASTER_NONE                                               :Ei
STR_DISASTER_REDUCED                                            :Vähem
STR_DISASTER_NORMAL                                             :Keskmiselt

STR_SUBSIDY_X1_5                                                :1,5x
STR_SUBSIDY_X2                                                  :2x
STR_SUBSIDY_X3                                                  :3x
STR_SUBSIDY_X4                                                  :4x

STR_TERRAIN_TYPE_VERY_FLAT                                      :Väga tasane
STR_TERRAIN_TYPE_FLAT                                           :Tasane
STR_TERRAIN_TYPE_HILLY                                          :Künklik
STR_TERRAIN_TYPE_MOUNTAINOUS                                    :Mägine
STR_TERRAIN_TYPE_ALPINIST                                       :Alpinist
STR_TERRAIN_TYPE_CUSTOM                                         :Määratud kõrgus
STR_TERRAIN_TYPE_CUSTOM_VALUE                                   :Määratud kõrgus ({NUM})

STR_CITY_APPROVAL_PERMISSIVE                                    :Soodustav
STR_CITY_APPROVAL_TOLERANT                                      :Salliv
STR_CITY_APPROVAL_HOSTILE                                       :Vaenulik

STR_WARNING_NO_SUITABLE_AI                                      :{WHITE}Sobiv AI puudub...{}Mitmesuguseid AI-sid saab alla laadida 'aineste allalaadimise' kaudu

# Settings tree window
STR_CONFIG_SETTING_TREE_CAPTION                                 :{WHITE}Seaded
STR_CONFIG_SETTING_FILTER_TITLE                                 :{BLACK}Märksõna:
STR_CONFIG_SETTING_EXPAND_ALL                                   :{BLACK}Ava kõik
STR_CONFIG_SETTING_COLLAPSE_ALL                                 :{BLACK}Sulge kõik
STR_CONFIG_SETTING_NO_EXPLANATION_AVAILABLE_HELPTEXT            :(seletus puudub)
STR_CONFIG_SETTING_DEFAULT_VALUE                                :{LTBLUE}Vaikeväärtus: {ORANGE}{STRING}
STR_CONFIG_SETTING_TYPE                                         :{LTBLUE}Seade liik: {ORANGE}{STRING}
STR_CONFIG_SETTING_TYPE_CLIENT                                  :Kliendiseade (ei salvestu koos mänguga; mõjutab kõiki mänge)
STR_CONFIG_SETTING_TYPE_GAME_MENU                               :Mängu seade (salvestub koos mänguga; mõjutab ainult uusi mänge)
STR_CONFIG_SETTING_TYPE_GAME_INGAME                             :Mängu seaded (hoitakse salvestuses; mõjutab ainult praegust mängu)
STR_CONFIG_SETTING_TYPE_COMPANY_MENU                            :Ettevõtte seaded (hoitakse salvestuses; mõjutab ainult uusi mänge)
STR_CONFIG_SETTING_TYPE_COMPANY_INGAME                          :Ettevõtte seaded (hoitakse salvestuses; mõjutab ainult praegust ettevõtet)

STR_CONFIG_SETTING_RESTRICT_CATEGORY                            :{BLACK}Jagu:
STR_CONFIG_SETTING_RESTRICT_TYPE                                :{BLACK}Liik:
STR_CONFIG_SETTING_RESTRICT_DROPDOWN_HELPTEXT                   :{BLACK}Piirab varem tehtud filtridega alljärgnevat loendit
STR_CONFIG_SETTING_RESTRICT_BASIC                               :Põhilised (kuva vaid tähtsad seaded)
STR_CONFIG_SETTING_RESTRICT_ADVANCED                            :Täpsustatud (näita enamikke seadeid)
STR_CONFIG_SETTING_RESTRICT_ALL                                 :Asjatundja (näita kõiki seaded, s.h. ebatavalisi)
STR_CONFIG_SETTING_RESTRICT_CHANGED_AGAINST_DEFAULT             :Lähteväärtusest muudetud seaded
STR_CONFIG_SETTING_RESTRICT_CHANGED_AGAINST_NEW                 :Uue mängu seadetest erineva väärtusega seaded

STR_CONFIG_SETTING_TYPE_DROPDOWN_HELPTEXT                       :{BLACK}Piirab allolevat nimekirja valitud sätte tüübi järgi
STR_CONFIG_SETTING_TYPE_DROPDOWN_ALL                            :Kõik seadistused
STR_CONFIG_SETTING_TYPE_DROPDOWN_CLIENT                         :Kliendiseade (ei salvestu koos mänguga; mõjutab kõiki mänge)
STR_CONFIG_SETTING_TYPE_DROPDOWN_GAME_MENU                      :Mängu seaded (hoitakse salvestuses; mõjutab ainult uusi mänge)
STR_CONFIG_SETTING_TYPE_DROPDOWN_GAME_INGAME                    :Mängu seaded (hoitakse salvestuses; mõjutab ainult praegust mängu)
STR_CONFIG_SETTING_TYPE_DROPDOWN_COMPANY_MENU                   :Firma seaded (hoitakse salvestuses; mõjutab ainult uusi mänge)
STR_CONFIG_SETTING_TYPE_DROPDOWN_COMPANY_INGAME                 :Firma seaded (hoitakse salvestuses; mõjutab ainult praegust firmat)
STR_CONFIG_SETTING_CATEGORY_HIDES                               :{BLACK}Kõiki otsingu tulemusi näeb, kui{}{SILVER}jagu {BLACK}on {WHITE}{STRING}
STR_CONFIG_SETTING_TYPE_HIDES                                   :{BLACK}Kõiki otsingu tulemusi näeb, kui{}{SILVER}liik {BLACK}on {WHITE}Kõik seadistuste liigid
STR_CONFIG_SETTING_CATEGORY_AND_TYPE_HIDES                      :{BLACK}Kõiki otsingu tulemusi näeb, kui{}{SILVER}jagu {BLACK}on {WHITE}{STRING} {BLACK}ja {SILVER}liik {BLACK}on {WHITE}Kõik seadistuste liigid
STR_CONFIG_SETTINGS_NONE                                        :{WHITE}- Puudub -

STR_CONFIG_SETTING_OFF                                          :Väljas
STR_CONFIG_SETTING_ON                                           :Peal
STR_CONFIG_SETTING_DISABLED                                     :väljas

STR_CONFIG_SETTING_COMPANIES_OFF                                :Väljas
STR_CONFIG_SETTING_COMPANIES_OWN                                :Enda ettevõttes
STR_CONFIG_SETTING_COMPANIES_ALL                                :Igas ettevõttes

STR_CONFIG_SETTING_NONE                                         :Pole
STR_CONFIG_SETTING_ORIGINAL                                     :Originaal
STR_CONFIG_SETTING_REALISTIC                                    :Reaalne

STR_CONFIG_SETTING_HORIZONTAL_POS_LEFT                          :Vasakul
STR_CONFIG_SETTING_HORIZONTAL_POS_CENTER                        :Keskel
STR_CONFIG_SETTING_HORIZONTAL_POS_RIGHT                         :Paremal

STR_CONFIG_SETTING_MAXIMUM_INITIAL_LOAN                         :Stardilaenu ülempiirang: {STRING}
STR_CONFIG_SETTING_MAXIMUM_INITIAL_LOAN_HELPTEXT                :Suurim summa, mida ettevõte saab laenata (arvestamata inflatsiooni)
STR_CONFIG_SETTING_INTEREST_RATE                                :Intressimäär: {STRING}
STR_CONFIG_SETTING_INTEREST_RATE_HELPTEXT                       :Laenu intressimäär; ühtlasi juhib inflatsiooni, kui inflatsioon on aktiveeritud
STR_CONFIG_SETTING_RUNNING_COSTS                                :Käituskulud: {STRING}
STR_CONFIG_SETTING_RUNNING_COSTS_HELPTEXT                       :Määrab sõidukite ja taristu hooldus- ja käituskulude hinnataseme
STR_CONFIG_SETTING_CONSTRUCTION_SPEED                           :Ehitustempo: {STRING}
STR_CONFIG_SETTING_CONSTRUCTION_SPEED_HELPTEXT                  :Piirab arvuti ehitustoimingute arvu
STR_CONFIG_SETTING_VEHICLE_BREAKDOWNS                           :Sõidukirikkeid: {STRING}
STR_CONFIG_SETTING_VEHICLE_BREAKDOWNS_HELPTEXT                  :Muudab hooldamata sõidukite rikkesagedust
STR_CONFIG_SETTING_SUBSIDY_MULTIPLIER                           :Toetuse kordaja: {STRING}
STR_CONFIG_SETTING_SUBSIDY_MULTIPLIER_HELPTEXT                  :Määra ära kui palju makstakse toetatud liinide eest
STR_CONFIG_SETTING_CONSTRUCTION_COSTS                           :Ehituse hinnad: {STRING}
STR_CONFIG_SETTING_CONSTRUCTION_COSTS_HELPTEXT                  :Määrab ehitus- ja ostukulude hinnataseme
STR_CONFIG_SETTING_RECESSIONS                                   :Majanduslangused: {STRING}
STR_CONFIG_SETTING_RECESSIONS_HELPTEXT                          :Kui on aktiveeritud siis võib majanduslangus toimuda iga paari aasta tagant. Majanduslanguse ajal on kõik tootmismahud tunduvalt madalamad (majanduslanguse lõppedes taastuvad endised tootmismahud)
STR_CONFIG_SETTING_TRAIN_REVERSING                              :Keela rongide ümberpöörd jaamades: {STRING}
STR_CONFIG_SETTING_TRAIN_REVERSING_HELPTEXT                     :Kui on aktiveeritud, siis ei pööra rongid vahejaamades ringi isegi siis kui ringi pööramisel oleks teekond järgmisse sihtpunkti lühem
STR_CONFIG_SETTING_DISASTERS                                    :Katastroofid: {STRING}
STR_CONFIG_SETTING_DISASTERS_HELPTEXT                           :Lülita sisse/välja katastroofid, mis aeg-ajalt hävitavad sõidukeid ja taristut
STR_CONFIG_SETTING_CITY_APPROVAL                                :Astuse omavalitsuse suhtumine pinnase restruktureerimisse: {STRING}
STR_CONFIG_SETTING_CITY_APPROVAL_HELPTEXT                       :Vali kui suurt mõju tekitavad müra ning keskkonna muudatused ettevõtte mainele ja edasistele ehitustoimingutele antud piirkonnas

STR_CONFIG_SETTING_MAP_HEIGHT_LIMIT                             :Kaardi kõrguspiir: {STRING}
STR_CONFIG_SETTING_MAP_HEIGHT_LIMIT_HELPTEXT                    :Määra ülempiir kaardil oleva maastiku kõrgusele. "(Auto)" leiab sobiva väärtuse pärast, kui maastik on tekitatud
STR_CONFIG_SETTING_MAP_HEIGHT_LIMIT_VALUE                       :{NUM}
STR_CONFIG_SETTING_MAP_HEIGHT_LIMIT_AUTO                        :(auto)
STR_CONFIG_SETTING_TOO_HIGH_MOUNTAIN                            :{WHITE}Sellist väärtust ei saa kaardi kõrguspiirile anda. Vähemalt üks mägi kaardil on kõrgem
STR_CONFIG_SETTING_AUTOSLOPE                                    :Maastikukujundus majade, rööbaste jms. all (autoslope): {STRING}
STR_CONFIG_SETTING_AUTOSLOPE_HELPTEXT                           :Lase maja- ja rööpaalust maad kujundada ilma neid eemaldamata
STR_CONFIG_SETTING_CATCHMENT                                    :Reaalsemad veekogud: {STRING}
STR_CONFIG_SETTING_CATCHMENT_HELPTEXT                           :Erineva suurusega püüdmisala erinevat tüüpi jaamadele ja lennujaamadele.
STR_CONFIG_SETTING_SERVE_NEUTRAL_INDUSTRIES                     :Ettevõtte jaamad teenindavad ka liidetud, erapooletu jaamaga tööstuseid: {STRING}
STR_CONFIG_SETTING_SERVE_NEUTRAL_INDUSTRIES_HELPTEXT            :Kui lubatud, saavad liidetud jaamaga tööstuseid (nagu naftaplatvormid) teenindada ka lähedalolevad ettevõttele kuuluvad jaamad. Muidu võivad neid tööstuseid teenindada vaid nendega liidetud jaamad. Lähedale ehitatud ettevõtte jaamad neid teenindada ei saa, ning liidetud jaamad ei teeninda teisi tööstuseid
STR_CONFIG_SETTING_EXTRADYNAMITE                                :Asulateede, -sildade, -tunnelite jne lammutamine: {STRING}
STR_CONFIG_SETTING_EXTRADYNAMITE_HELPTEXT                       :Lihtsusta asulatele kuuluva taristu ja hoonete eemaldamist
STR_CONFIG_SETTING_TRAIN_LENGTH                                 :Rongipikkuse ülempiirang: {STRING}
STR_CONFIG_SETTING_TRAIN_LENGTH_HELPTEXT                        :Määrab rongide pikkusele ülempiirangu
STR_CONFIG_SETTING_TILE_LENGTH                                  :{COMMA} ruut{P 0 "" u}
STR_CONFIG_SETTING_SMOKE_AMOUNT                                 :Vedurisuitsu ja -sädemete hulk: {STRING}
STR_CONFIG_SETTING_SMOKE_AMOUNT_HELPTEXT                        :Määra kui palju suitsu või sädemeid eraldub sõidukist
STR_CONFIG_SETTING_TRAIN_ACCELERATION_MODEL                     :Rongide kiirendusmudel: {STRING}
STR_CONFIG_SETTING_TRAIN_ACCELERATION_MODEL_HELPTEXT            :Vali rongi kiirenduse füüsikaline mudel. "Originaal" karistab kõiki sõidukeid võrdselt. "Realistlik" karistab nõlvadel ja kurvides olenevalt erinevatest seadetest, nagu pikkusest ja lükke/tõuke jõust!
STR_CONFIG_SETTING_ROAD_VEHICLE_ACCELERATION_MODEL              :Maanteesõidukite kiirendusmudel: {STRING}
STR_CONFIG_SETTING_ROAD_VEHICLE_ACCELERATION_MODEL_HELPTEXT     :Vali sõidukite kiirenduse füüsikaline mudel. "Originaal" karistab kõiki sõidukeid võrdselt. "Realistlik" karistab nõlvadel ja kurvides olenevalt erinevatest seadetest, nagu pikkusest ja lükke/tõuke jõust!
STR_CONFIG_SETTING_TRAIN_SLOPE_STEEPNESS                        :Nõlva kalle rongidele: {STRING}
STR_CONFIG_SETTING_TRAIN_SLOPE_STEEPNESS_HELPTEXT               :Kaldus ruudu kalle rongidele. Mida kõrgem on valik seda raskem on mäest ronida
STR_CONFIG_SETTING_PERCENTAGE                                   :{COMMA}%
STR_CONFIG_SETTING_ROAD_VEHICLE_SLOPE_STEEPNESS                 :Kaldus ruudu kalle sõidukitele: {STRING}
STR_CONFIG_SETTING_ROAD_VEHICLE_SLOPE_STEEPNESS_HELPTEXT        :Kaldus ruudu kalle sõidukitele. Mida kõrgem on valik seda raskem on mäest ronida
STR_CONFIG_SETTING_FORBID_90_DEG                                :Rongidel ja laevadel keelatakse 90 kraadised pöörded: {STRING}
STR_CONFIG_SETTING_FORBID_90_DEG_HELPTEXT                       :90 kraadine pööre esineb, kui rõhtsele rööpale järgneb püstne rööbas, seega peab rong tegema 90 kraadise pöörde tavalise 45 kraadise pöörde asemel. Muudab ka laevade pöörderaadiust
STR_CONFIG_SETTING_DISTANT_JOIN_STATIONS                        :Mitte kõrvuti asetsevate jaamade liitmine: {STRING}
STR_CONFIG_SETTING_DISTANT_JOIN_STATIONS_HELPTEXT               :Lubab lisada uusi jaamade osi ilma puudutamata olemasolevaid osi. Vajalik Ctrl+Vajutus, kui asetada uut osa
STR_CONFIG_SETTING_INFLATION                                    :Inflatsioon: {STRING}
STR_CONFIG_SETTING_INFLATION_HELPTEXT                           :Tekitab majandusinflatsiooni, kus hinnad tõusevad pisut kiiremini kui maksed
STR_CONFIG_SETTING_MAX_BRIDGE_LENGTH                            :Sildade ülempikkus: {STRING}
STR_CONFIG_SETTING_MAX_BRIDGE_LENGTH_HELPTEXT                   :Ülempikkus sildade ehitamisele
STR_CONFIG_SETTING_MAX_BRIDGE_HEIGHT                            :Sildade ülemkõrgus: {STRING}
STR_CONFIG_SETTING_MAX_BRIDGE_HEIGHT_HELPTEXT                   :Ülemkõrgus sildade ehitamisele
STR_CONFIG_SETTING_MAX_TUNNEL_LENGTH                            :Tunnelite ülempikkus: {STRING}
STR_CONFIG_SETTING_MAX_TUNNEL_LENGTH_HELPTEXT                   :Ülempikkus tunnelite ehitamisele
STR_CONFIG_SETTING_RAW_INDUSTRY_CONSTRUCTION_METHOD             :Toorainetööstuse rajamise viis: {STRING}
STR_CONFIG_SETTING_RAW_INDUSTRY_CONSTRUCTION_METHOD_HELPTEXT    :Toorainetööstuse rajamise viis. Valides 'pole' ei saa üldse toorainetööstuseid rajada, 'uuringutega' rajatakse tööstus suvalisse kohta, ning 'nagu kõik tööstused' ehitatakse toorainetööstuseid nagu töötlevat tööstust
STR_CONFIG_SETTING_RAW_INDUSTRY_CONSTRUCTION_METHOD_NONE        :Pole
STR_CONFIG_SETTING_RAW_INDUSTRY_CONSTRUCTION_METHOD_NORMAL      :Nagu kõik tööstused
STR_CONFIG_SETTING_RAW_INDUSTRY_CONSTRUCTION_METHOD_PROSPECTING :Uuringutega
STR_CONFIG_SETTING_INDUSTRY_PLATFORM                            :Tasane ala ümber tehaste: {STRING}
STR_CONFIG_SETTING_INDUSTRY_PLATFORM_HELPTEXT                   :Summa kui palju tasast maad on ümber tehase. See tagab et ruumi jääb saadavale ehitiste jaoks
STR_CONFIG_SETTING_MULTIPINDTOWN                                :Mitu samalaadset tööstust ühe asula piires: {STRING}
STR_CONFIG_SETTING_MULTIPINDTOWN_HELPTEXT                       :Tavaliselt asula ei taha rohkem kui ühte tööstustharu igast liigist. Selle seadega lubatakse rohkem kui üks samalaadne tööstus ühe asula piires
STR_CONFIG_SETTING_SIGNALSIDE                                   :Signaale näidatakse: {STRING}
STR_CONFIG_SETTING_SIGNALSIDE_HELPTEXT                          :Vali kummale poole rada signaalid paigutatakse
STR_CONFIG_SETTING_SIGNALSIDE_LEFT                              :Vasakul
STR_CONFIG_SETTING_SIGNALSIDE_DRIVING_SIDE                      :Liikluse suunas
STR_CONFIG_SETTING_SIGNALSIDE_RIGHT                             :Paremal
STR_CONFIG_SETTING_SHOWFINANCES                                 :Aasta lõpul näidatakse rahavoogude aruannet: {STRING}
STR_CONFIG_SETTING_SHOWFINANCES_HELPTEXT                        :Sisse lülitamisel ilmub iga aasta lõpus rahavoogude aruanne, mis annab hea ülevaate ettevõtte rahalisest olukorrast
STR_CONFIG_SETTING_NONSTOP_BY_DEFAULT                           :Uued korraldused on esialgselt vahepeatusteta: {STRING}
STR_CONFIG_SETTING_NONSTOP_BY_DEFAULT_HELPTEXT                  :Tavaliselt peatub sõiduk igas peatuses, mida ta läbib. Selle seadega sõidab sõiduk lõppsihini ilma vahejaamades peatumata. NB! See seade määrab vaid uute korralduste esialgse seadistuse. Korraldusi saab hiljem eraldi ümber seadistada
STR_CONFIG_SETTING_STOP_LOCATION                                :Esialgne platvormi peatumisosa uute rongide korraldustes: {STRING}
STR_CONFIG_SETTING_STOP_LOCATION_HELPTEXT                       :Esialgne peatumiskoht rongiplatvormil. «alguses» tähendab sisenemispunkti lähistel. «keskel» tähendab keset platvormi. «lõpus» tähendab sisenemispunktist kaugeimal. NB! See seade määrab vaid uute korralduste esialgse seadistuse. Korraldusi saab hiljem eraldi ümber seadistada
STR_CONFIG_SETTING_STOP_LOCATION_NEAR_END                       :alguses
STR_CONFIG_SETTING_STOP_LOCATION_MIDDLE                         :keskel
STR_CONFIG_SETTING_STOP_LOCATION_FAR_END                        :lõpus
STR_CONFIG_SETTING_AUTOSCROLL                                   :Vaade liigub, kui hiireosuti on servas: {STRING}
STR_CONFIG_SETTING_AUTOSCROLL_HELPTEXT                          :Sisse lülitamisel liigub vaade, kui hiireosuti on aknaserva lähedal
STR_CONFIG_SETTING_AUTOSCROLL_DISABLED                          :Ei võimalda
STR_CONFIG_SETTING_AUTOSCROLL_MAIN_VIEWPORT_FULLSCREEN          :Põhivaates, ainult täisekraaniga
STR_CONFIG_SETTING_AUTOSCROLL_MAIN_VIEWPORT                     :Põhivaates
STR_CONFIG_SETTING_AUTOSCROLL_EVERY_VIEWPORT                    :Igas vaates
STR_CONFIG_SETTING_BRIBE                                        :Altkäemaksud kohalikele omavalitsustele: {STRING}
STR_CONFIG_SETTING_BRIBE_HELPTEXT                               :Võimaldab asulate omavalitsustele altkäemaksu pakkuda. Tabamise korral võetakse ettevõttelt kuueks kuuks ära õigus asulas tegutseda
STR_CONFIG_SETTING_ALLOW_EXCLUSIVE                              :Ainuveoõiguste ostmine: {STRING}
STR_CONFIG_SETTING_ALLOW_EXCLUSIVE_HELPTEXT                     :Kui ettevõte ostab asulalt kaubaveo ainuõiguse, siis teised ettevõtted ei saa üks aasta uusi kaupu ega reisijaid
STR_CONFIG_SETTING_ALLOW_FUND_BUILDINGS                         :Luba ehitiste rahastamine: {STRING}
STR_CONFIG_SETTING_ALLOW_FUND_BUILDINGS_HELPTEXT                :Võimaldab ettevõttel asulate kinnisvaraehitust rahastada
STR_CONFIG_SETTING_ALLOW_FUND_ROAD                              :Kohaliku omavalitsuse teede rekonstrueerimise rahastamine: {STRING}
STR_CONFIG_SETTING_ALLOW_FUND_ROAD_HELPTEXT                     :Võimaldab ettevõtetel asulate tee-ehitustöid rahastada, šaboteerides sellega autode kaubavedu
STR_CONFIG_SETTING_ALLOW_GIVE_MONEY                             :Raha saatmine teistele ettevõtetele: {STRING}
STR_CONFIG_SETTING_ALLOW_GIVE_MONEY_HELPTEXT                    :Luba mitmikmängus kanda raha erinevate ettevõtete vahel
STR_CONFIG_SETTING_FREIGHT_TRAINS                               :Raskete rongide simuleerimiseks kasutatav raskustegur: {STRING}
STR_CONFIG_SETTING_FREIGHT_TRAINS_HELPTEXT                      :Seadke kaupa vedavate rongide mõju. Suurem väärtus muudab kauba vedamise rongide jaoks raskemaks, eriti mägedes
STR_CONFIG_SETTING_PLANE_SPEED                                  :Lennukite kiiruskordaja: {STRING}
STR_CONFIG_SETTING_PLANE_SPEED_HELPTEXT                         :Määra suhteline kiirus lennukitele võrreldes teiste sõiduki tüüpidega, et vähendada lennukite sissetulekut
STR_CONFIG_SETTING_PLANE_SPEED_VALUE                            :1 / {COMMA}
STR_CONFIG_SETTING_PLANE_CRASHES                                :Lennuõnnetusi: {STRING}
STR_CONFIG_SETTING_PLANE_CRASHES_HELPTEXT                       :Määrab lennuõnnetuse toimumise tõenäosuse
STR_CONFIG_SETTING_PLANE_CRASHES_NONE                           :Ei
STR_CONFIG_SETTING_PLANE_CRASHES_REDUCED                        :Vähem
STR_CONFIG_SETTING_PLANE_CRASHES_NORMAL                         :Keskmiselt
STR_CONFIG_SETTING_STOP_ON_TOWN_ROAD                            :Läbisõidupeatused asulate kuuluvatel teedel: {STRING}
STR_CONFIG_SETTING_STOP_ON_TOWN_ROAD_HELPTEXT                   :Lubab asulatele kuuluvatele teedele ehitada läbisõidupeatuseid
STR_CONFIG_SETTING_STOP_ON_COMPETITOR_ROAD                      :Läbisõidupeatused konkurentide teedel: {STRING}
STR_CONFIG_SETTING_STOP_ON_COMPETITOR_ROAD_HELPTEXT             :Lubab teisele ettevõttele kuulaval teel ehitada läbisõidupeatuseid
STR_CONFIG_SETTING_DYNAMIC_ENGINES_EXISTING_VEHICLES            :{WHITE}Sõidukite olemasolul ei saa seda seadet muuta
STR_CONFIG_SETTING_INFRASTRUCTURE_MAINTENANCE                   :Taristu hooldamine: {STRING}
STR_CONFIG_SETTING_INFRASTRUCTURE_MAINTENANCE_HELPTEXT          :Taristuga kaasnevad halduskulud. Kulud kasvavad taristu hulga suhtes ebaproportsionaalselt, ning mõjutavad pigem suurettevõtteid

STR_CONFIG_SETTING_COMPANY_STARTING_COLOUR                      :Ettevõtte esialgne värv: {STRING}
STR_CONFIG_SETTING_COMPANY_STARTING_COLOUR_HELPTEXT             :Vali ettevõttele esialgne värvus

STR_CONFIG_SETTING_NEVER_EXPIRE_AIRPORTS                        :Aegumatud lennuväljad: {STRING}
STR_CONFIG_SETTING_NEVER_EXPIRE_AIRPORTS_HELPTEXT               :Selle seade sisse lülitamine jätab kõik lennujaamade tüübid avatuks lõpmata ajaks peale nende avanemist

STR_CONFIG_SETTING_WARN_LOST_VEHICLE                            :Hoiata kui sõiduk on eksinud: {STRING}
STR_CONFIG_SETTING_WARN_LOST_VEHICLE_HELPTEXT                   :Tekita teateid kui sõidukid ei suuda leida teekonda nendele määratud sihtkohani
STR_CONFIG_SETTING_ORDER_REVIEW                                 :Sõiduki korralduste ülevaade: {STRING}
STR_CONFIG_SETTING_ORDER_REVIEW_HELPTEXT                        :Kui on aktiveeritud, siis kontrollitakse perioodiliselt sõidukitele antud käsklusi ja leitud vead raporteeritakse uudistena
STR_CONFIG_SETTING_ORDER_REVIEW_OFF                             :Ei
STR_CONFIG_SETTING_ORDER_REVIEW_EXDEPOT                         :V.a. seisatud sõidukid
STR_CONFIG_SETTING_ORDER_REVIEW_ON                              :Kõik sõidukid
STR_CONFIG_SETTING_WARN_INCOME_LESS                             :Hoiata, kui sõiduk on miinuses: {STRING}
STR_CONFIG_SETTING_WARN_INCOME_LESS_HELPTEXT                    :Kui on aktiveeritud, siis teavitatakse mängijat sõidukitest mis ei ole viimase aasta jooksul suutnud kasumit teenida
STR_CONFIG_SETTING_NEVER_EXPIRE_VEHICLES                        :Sõidukid ei aegu: {STRING}
STR_CONFIG_SETTING_NEVER_EXPIRE_VEHICLES_HELPTEXT               :Kui on aktiveeritud, siis jäävad kõik sõidukite tüübid igavesti avatuks
STR_CONFIG_SETTING_AUTORENEW_VEHICLE                            :Vananenud sõidukite uuendamine: {STRING}
STR_CONFIG_SETTING_AUTORENEW_VEHICLE_HELPTEXT                   :Kui on sisse lülitatud, siis uuendatalse kõik kasutusaja lõpu lähedal olevad sõidukid automaatselt, järgides uuendamise tingimusi
STR_CONFIG_SETTING_AUTORENEW_MONTHS                             :Sõiduk uuendatakse automaatselt {STRING} sõiduki ülemvanust
STR_CONFIG_SETTING_AUTORENEW_MONTHS_HELPTEXT                    :Relatiivne sõiduki iga mille järel on peaks sõiduk saama automaatselt uuendatud
STR_CONFIG_SETTING_AUTORENEW_MONTHS_VALUE_BEFORE                :{COMMA} kuu{P 0 "" d} enne
STR_CONFIG_SETTING_AUTORENEW_MONTHS_VALUE_AFTER                 :{COMMA} kuu{P 0 "" d} pärast
STR_CONFIG_SETTING_AUTORENEW_MONEY                              :Saldo alampiir automaatsete uuendamiste jaoks: {STRING}
STR_CONFIG_SETTING_AUTORENEW_MONEY_HELPTEXT                     :Väikseim pangasaldo, mis arvel peab olema, enne kui sõidukeid hakatakse automaatselt uuendama
STR_CONFIG_SETTING_ERRMSG_DURATION                              :Veateadete kestvus: {STRING}
STR_CONFIG_SETTING_ERRMSG_DURATION_HELPTEXT                     :Punases aknas olevate veateadete näitamise kestvus. On ka mõned (tähtsad) veateated, mis ise ei sulgu, vaid mis tuleb käsitsi sulgeda
STR_CONFIG_SETTING_ERRMSG_DURATION_VALUE                        :{COMMA} sekund{P 0 "" it}
STR_CONFIG_SETTING_HOVER_DELAY                                  :Vihjeid näidatakse pärast: {STRING}
STR_CONFIG_SETTING_HOVER_DELAY_HELPTEXT                         :Viivitus, kui kaua peab hiirega liidese osale osutama, enne kui selle kohta vihjet näidatakse. On ka võimalik vihjeid parema hiireklõpsuga näidata
STR_CONFIG_SETTING_HOVER_DELAY_VALUE                            :{COMMA} sekundilist osutamist
STR_CONFIG_SETTING_HOVER_DELAY_DISABLED                         :Paremklõpsu
STR_CONFIG_SETTING_POPULATION_IN_LABEL                          :Asula rahvaarv nimesildil: {STRING}
STR_CONFIG_SETTING_POPULATION_IN_LABEL_HELPTEXT                 :Näitab asula nimesildil rahvaarvu
STR_CONFIG_SETTING_GRAPH_LINE_THICKNESS                         :Graafikujoone laius: {STRING}
STR_CONFIG_SETTING_GRAPH_LINE_THICKNESS_HELPTEXT                :Graafikutes kasutatava joone laius. Peenem joon on täpsem, laiem joon on paremini näha ja värvid on selgemini eristatavad
STR_CONFIG_SETTING_SHOW_NEWGRF_NAME                             :Näita sõidukiehitusaknas NewGRF-i nime: {STRING}
STR_CONFIG_SETTING_SHOW_NEWGRF_NAME_HELPTEXT                    :Lisa sõidukiehitusaknasse uus rida, mis näitab millisest NewGRF-ist sõiduk on pärit.

STR_CONFIG_SETTING_LANDSCAPE                                    :Maastik: {STRING}
STR_CONFIG_SETTING_LANDSCAPE_HELPTEXT                           :Maastikud määravad põhilised mängustsenaariumid erinevate veoste ja nõuetega linnade kasvamiseks. NewGRF ja GameScript abil saab siiski täpsemalt kontrollida
STR_CONFIG_SETTING_LAND_GENERATOR                               :Maatekituse meetod: {STRING}
STR_CONFIG_SETTING_LAND_GENERATOR_HELPTEXT                      :Originaalne generaator sõltub lähtegraafikast ja tekitab kindlaksmääratud maastikuvorme. TerraGenesis on Perlini müral põhinev generaator, mida saab täpsemalt seadistada
STR_CONFIG_SETTING_LAND_GENERATOR_ORIGINAL                      :Algupärane
STR_CONFIG_SETTING_LAND_GENERATOR_TERRA_GENESIS                 :TerraGenesis
STR_CONFIG_SETTING_TERRAIN_TYPE                                 :Maapinna tüüp: {STRING}
STR_CONFIG_SETTING_TERRAIN_TYPE_HELPTEXT                        :(TerraGenesis only) Maastiku mägisus
STR_CONFIG_SETTING_INDUSTRY_DENSITY                             :Tööstustihedus: {STRING}
STR_CONFIG_SETTING_INDUSTRY_DENSITY_HELPTEXT                    :Määrab, kui palju tööstuseid tekib, ning kui palju neid mängu kestel olema peaks
STR_CONFIG_SETTING_OIL_REF_EDGE_DISTANCE                        :Maksimaalne kaugus kaardi servast naftatöötlustehase jaoks: {STRING}
STR_CONFIG_SETTING_OIL_REF_EDGE_DISTANCE_HELPTEXT               :Naftatöötlemistehased ehitatakse ainult kaardi piirile, see on rannikul saartega mängitaval kaardil.
STR_CONFIG_SETTING_SNOWLINE_HEIGHT                              :Lumepiiri kõrgus: {STRING}
STR_CONFIG_SETTING_SNOWLINE_HEIGHT_HELPTEXT                     :Määra, millisel kõrgusel algab sub-arktiline maastik. Lumi mõjutab ka tööstuste loomist ja asulate kasvamise nõudeid
STR_CONFIG_SETTING_SNOW_COVERAGE                                :Lumekatvus: {STRING}
STR_CONFIG_SETTING_SNOW_COVERAGE_HELPTEXT                       :Mõjutab umbkaudset lume osakaalu lähisartikilisel maastikul. Lumi mõjutab ka tööstuste tekitamist ja asulate kasvuvajadusi. Kasutatakse vaid kaardi tekitamisel. Vahetult merepiiri kohal on maa alati lumevaba
STR_CONFIG_SETTING_SNOW_COVERAGE_VALUE                          :{NUM}%
STR_CONFIG_SETTING_DESERT_COVERAGE                              :Kõrbekatvus: {STRING}
STR_CONFIG_SETTING_DESERT_COVERAGE_HELPTEXT                     :Mõjuta umbkaudset kõrbe osakaalu troopilisel maastikul. Kõrb mõjutab ka tööstuste tekitamist. Kasutatakse vaid kaardi tekitamisel
STR_CONFIG_SETTING_DESERT_COVERAGE_VALUE                        :{NUM}%
STR_CONFIG_SETTING_ROUGHNESS_OF_TERRAIN                         :Maastiku järskus (ainult TerraGenesis) : {STRING}
STR_CONFIG_SETTING_ROUGHNESS_OF_TERRAIN_HELPTEXT                :(TerraGenesis only) Vali mägede tihedus: Laugetel maastikel on vähem, laiema ulatusega mägesid. Mägistel maastikel on palju mägesid, mis võivad näha välja samasugused
STR_CONFIG_SETTING_ROUGHNESS_OF_TERRAIN_VERY_SMOOTH             :Väga lauge
STR_CONFIG_SETTING_ROUGHNESS_OF_TERRAIN_SMOOTH                  :Lauge
STR_CONFIG_SETTING_ROUGHNESS_OF_TERRAIN_ROUGH                   :Järsk
STR_CONFIG_SETTING_ROUGHNESS_OF_TERRAIN_VERY_ROUGH              :Väga järsk
STR_CONFIG_SETTING_VARIETY                                      :Iseärasuste jaotus: {STRING}
STR_CONFIG_SETTING_VARIETY_HELPTEXT                             :(TerraGenesis only) Määra, kas kaardil on nii mägiseid kui laugeid alasid. Kuna see muudab kaarti ainult laugemaks, peaksid teised sätted olema seadistatud mägisteks
STR_CONFIG_SETTING_RIVER_AMOUNT                                 :Jõgede hulk: {STRING}
STR_CONFIG_SETTING_RIVER_AMOUNT_HELPTEXT                        :Vali kui palju jõgesid luua
STR_CONFIG_SETTING_TREE_PLACER                                  :Puuasetusalgoritm: {STRING}
STR_CONFIG_SETTING_TREE_PLACER_HELPTEXT                         :Vali puude jaotuvus kaardil: 'Algupärane' paigutab puud vormitult hajutatuna, 'Täiustatud' paigutab need gruppidena
STR_CONFIG_SETTING_TREE_PLACER_NONE                             :Pole
STR_CONFIG_SETTING_TREE_PLACER_ORIGINAL                         :Algupärane
STR_CONFIG_SETTING_TREE_PLACER_IMPROVED                         :Täiustatud
STR_CONFIG_SETTING_ROAD_SIDE                                    :Sõidukid: {STRING}
STR_CONFIG_SETTING_ROAD_SIDE_HELPTEXT                           :Vali liikluse suund
STR_CONFIG_SETTING_HEIGHTMAP_ROTATION                           :Kõrguskaardi pööre: {STRING}
STR_CONFIG_SETTING_HEIGHTMAP_ROTATION_COUNTER_CLOCKWISE         :Vastupäeva
STR_CONFIG_SETTING_HEIGHTMAP_ROTATION_CLOCKWISE                 :Päripäeva
STR_CONFIG_SETTING_SE_FLAT_WORLD_HEIGHT                         :Kõrguse level kui kõrgele lapik kaart läheb: {STRING}
STR_CONFIG_SETTING_EDGES_NOT_EMPTY                              :{WHITE}Üks või enam ruutu põhjaäärel pole tühjad
STR_CONFIG_SETTING_EDGES_NOT_WATER                              :{WHITE}Üks või enam ääreruutu pole vesi

STR_CONFIG_SETTING_STATION_SPREAD                               :Jaama küljepikkuse ülempiirang: {STRING}
STR_CONFIG_SETTING_STATION_SPREAD_HELPTEXT                      :Jaama ühe külje pikkuse ülempiirang. Suur väärtus teeb mängu aeglaseks
STR_CONFIG_SETTING_SERVICEATHELIPAD                             :Automaatne helikopterihooldus maandumisplatsidel: {STRING}
STR_CONFIG_SETTING_SERVICEATHELIPAD_HELPTEXT                    :Hoolda helikoptereid peale igat maandumist, isegi kui lennujaamas pole depood
STR_CONFIG_SETTING_LINK_TERRAFORM_TOOLBAR                       :Maastikuriba sidumine rööbas-, maa-, vee- ja lennuväljaribadega: {STRING}
STR_CONFIG_SETTING_LINK_TERRAFORM_TOOLBAR_HELPTEXT              :Kui avatakse mingi transpordiliigi ehitamise menüü, siis ava ka maastiku muutmise menüü
STR_CONFIG_SETTING_SMALLMAP_LAND_COLOUR                         :Maa värv väikesel kaardil: {STRING}
STR_CONFIG_SETTING_SMALLMAP_LAND_COLOUR_HELPTEXT                :Maa värv väikesel kaardil
STR_CONFIG_SETTING_SMALLMAP_LAND_COLOUR_GREEN                   :Roheline
STR_CONFIG_SETTING_SMALLMAP_LAND_COLOUR_DARK_GREEN              :Tumeroheline
STR_CONFIG_SETTING_SMALLMAP_LAND_COLOUR_VIOLET                  :Violetne
STR_CONFIG_SETTING_SCROLLMODE                                   :Vaate liigutamine: {STRING}
STR_CONFIG_SETTING_SCROLLMODE_HELPTEXT                          :Kaardil liikumise viis
STR_CONFIG_SETTING_SCROLLMODE_DEFAULT                           :RMB liigutab vaadet, osuti seisab paigal
STR_CONFIG_SETTING_SCROLLMODE_RMB_LOCKED                        :RMB liigutab kaarti, osuti seisab paigal
STR_CONFIG_SETTING_SCROLLMODE_RMB                               :RMB liigutab kaarti
STR_CONFIG_SETTING_SCROLLMODE_LMB                               :Kaarti liigutatakse vasaku hiireklahviga
STR_CONFIG_SETTING_SMOOTH_SCROLLING                             :Keskenda vaade sujuvalt: {STRING}
STR_CONFIG_SETTING_SMOOTH_SCROLLING_HELPTEXT                    :Mõjutab, kuidas põhivõõde liigub sihtpunkti pärast pisikaardil klõpsamist, või vaate muutmise käsu sisestamist. Sisse lüliitades liigub vaade sujuvalt, muidu hüppab vaade kohe sihtpunkti
STR_CONFIG_SETTING_MEASURE_TOOLTIP                              :Näita ehitustarvikute kasutamisel mõõdistamisabi: {STRING}
STR_CONFIG_SETTING_MEASURE_TOOLTIP_HELPTEXT                     :Näitab ehitamise ajal kahe ruudu kaugus- ja kõrgusvahemikke
STR_CONFIG_SETTING_LIVERIES                                     :Ettevõtte värve näidatakse: {STRING}
STR_CONFIG_SETTING_LIVERIES_HELPTEXT                            :Vali, kas sõiduki värv sõltub sõiduki liigist või ettevõttest
STR_CONFIG_SETTING_LIVERIES_NONE                                :Mitte ühelgi
STR_CONFIG_SETTING_LIVERIES_OWN                                 :Oma ettevõttel
STR_CONFIG_SETTING_LIVERIES_ALL                                 :Igal ettevõttel
STR_CONFIG_SETTING_PREFER_TEAMCHAT                              :«ENTER» avab meeskonnavestluse: {STRING}
STR_CONFIG_SETTING_PREFER_TEAMCHAT_HELPTEXT                     :Vahetab «ENTER» ja «Ctrl+ENTER» klahvidega ettevõttesisese ja avaliku vestluse avamise
STR_CONFIG_SETTING_SCROLLWHEEL_SCROLLING                        :Hiirerulli otstarve: {STRING}
STR_CONFIG_SETTING_SCROLLWHEEL_SCROLLING_HELPTEXT               :Võimaldab vaadet liigutada kahesuunalise hiirerulliga
STR_CONFIG_SETTING_SCROLLWHEEL_ZOOM                             :Suurendab kaarti
STR_CONFIG_SETTING_SCROLLWHEEL_SCROLL                           :Liigutab kaarti
STR_CONFIG_SETTING_SCROLLWHEEL_OFF                              :Puudub
STR_CONFIG_SETTING_SCROLLWHEEL_MULTIPLIER                       :Hiirerulli tundlikkus: {STRING}
STR_CONFIG_SETTING_SCROLLWHEEL_MULTIPLIER_HELPTEXT              :Muudab hiirerulli tundlikkust
STR_CONFIG_SETTING_OSK_ACTIVATION                               :Virtuaalne klaviatuur: {STRING}
STR_CONFIG_SETTING_OSK_ACTIVATION_HELPTEXT                      :Vali viis, kuidas avada virtuaalne klaviatuur hiireosuti abil teksti sisestamiseks. See on mõeldud klaviatuurita väikeseadmetele
STR_CONFIG_SETTING_OSK_ACTIVATION_DISABLED                      :Väljas
STR_CONFIG_SETTING_OSK_ACTIVATION_DOUBLE_CLICK                  :Topeltklõpsuga
STR_CONFIG_SETTING_OSK_ACTIVATION_SINGLE_CLICK_FOCUS            :Ühe klõpsuga (kui on fookuses)
STR_CONFIG_SETTING_OSK_ACTIVATION_SINGLE_CLICK                  :Ühe klõpsuga (koheselt)

STR_CONFIG_SETTING_RIGHT_MOUSE_BTN_EMU                          :Paremklõpsu matkimine: {STRING}
STR_CONFIG_SETTING_RIGHT_MOUSE_BTN_EMU_HELPTEXT                 :Vali meetod mille järgi emuleeritakse hiite paremklõpse
STR_CONFIG_SETTING_RIGHT_MOUSE_BTN_EMU_COMMAND                  :Command+klõps
STR_CONFIG_SETTING_RIGHT_MOUSE_BTN_EMU_CONTROL                  :Ctrl+klõps
STR_CONFIG_SETTING_RIGHT_MOUSE_BTN_EMU_OFF                      :Väljas

STR_CONFIG_SETTING_RIGHT_MOUSE_WND_CLOSE                        :Aken suletakse paremklõpsuga: {STRING}
STR_CONFIG_SETTING_RIGHT_MOUSE_WND_CLOSE_HELPTEXT               :Sulgeb akna, kui selles paremklõps teha. Lülitab välja paremklõpsuga vihjed!

STR_CONFIG_SETTING_AUTOSAVE                                     :Välpsalvestus: {STRING}
STR_CONFIG_SETTING_AUTOSAVE_HELPTEXT                            :Vali välpsalvestuste vaheline ajavahemik

STR_CONFIG_SETTING_DATE_FORMAT_IN_SAVE_NAMES                    :Salvestatud mängu nimes kasutatakse {STRING} kuupäevavormingut
STR_CONFIG_SETTING_DATE_FORMAT_IN_SAVE_NAMES_HELPTEXT           :Kuupäeva vorming salvestatud mängu nimes
STR_CONFIG_SETTING_DATE_FORMAT_IN_SAVE_NAMES_LONG               :pikka (31. dets 2008)
STR_CONFIG_SETTING_DATE_FORMAT_IN_SAVE_NAMES_SHORT              :lühikest (31-12-2008)
STR_CONFIG_SETTING_DATE_FORMAT_IN_SAVE_NAMES_ISO                :ISO (2008-12-31)

STR_CONFIG_SETTING_PAUSE_ON_NEW_GAME                            :Uus mäng algab pausiga: {STRING}
STR_CONFIG_SETTING_PAUSE_ON_NEW_GAME_HELPTEXT                   :Kui võimaldatud, siis uus mäng algab automaatselt pausiga, et anda kaardiga tutvumiseks aega
STR_CONFIG_SETTING_COMMAND_PAUSE_LEVEL                          :Pausi ajal on lubatud: {STRING}
STR_CONFIG_SETTING_COMMAND_PAUSE_LEVEL_HELPTEXT                 :Vali, mis tegevusi saab pausi ajal teha
STR_CONFIG_SETTING_COMMAND_PAUSE_LEVEL_NO_ACTIONS               :Mitte ükski tegevus
STR_CONFIG_SETTING_COMMAND_PAUSE_LEVEL_ALL_NON_CONSTRUCTION     :Kõik tegevused peale ehitamise
STR_CONFIG_SETTING_COMMAND_PAUSE_LEVEL_ALL_NON_LANDSCAPING      :Kõik tegevused peale maastikukujunduse
STR_CONFIG_SETTING_COMMAND_PAUSE_LEVEL_ALL_ACTIONS              :Kõik tegevused
STR_CONFIG_SETTING_ADVANCED_VEHICLE_LISTS                       :Põhjalikku sõidukiregistrit näidatakse: {STRING}
STR_CONFIG_SETTING_ADVANCED_VEHICLE_LISTS_HELPTEXT              :Laseb kasutada põhjalikke sõidukiregistreid sõidukite jaotamiseks
STR_CONFIG_SETTING_LOADING_INDICATORS                           :Kasuta laadimisnäidikuid: {STRING}
STR_CONFIG_SETTING_LOADING_INDICATORS_HELPTEXT                  :Vali, kas koorma peale- ja mahalaadimisel näidatakse laadimisnäidikuid
STR_CONFIG_SETTING_TIMETABLE_IN_TICKS                           :Graafik on sammudes, mitte päevades: {STRING}
STR_CONFIG_SETTING_TIMETABLE_IN_TICKS_HELPTEXT                  :Graafikus on ajad märgitud mitte päevades, vaid sammudes
STR_CONFIG_SETTING_TIMETABLE_SHOW_ARRIVAL_DEPARTURE             :Graafikus on saabumis- ja väljumisajad: {STRING}
STR_CONFIG_SETTING_TIMETABLE_SHOW_ARRIVAL_DEPARTURE_HELPTEXT    :Sõiduki graafikus esitatakse eeldatavaid saabumis- ja väljumisaegu
STR_CONFIG_SETTING_QUICKGOTO                                    :Sõiduki korralduste kiirloomine: {STRING}
STR_CONFIG_SETTING_QUICKGOTO_HELPTEXT                           :Sõiduki sihtide avamisel saab kohe «Mine» korraldusi anda
STR_CONFIG_SETTING_DEFAULT_RAIL_TYPE                            :Algne rööbastee liik (mängu alustamisel/jätkamisel): {STRING}
STR_CONFIG_SETTING_DEFAULT_RAIL_TYPE_HELPTEXT                   :Määrab mängu alguses või selle jätkamisel käibel oleva rööbastee liigi. «Vanim» valib kõige vanema rööbastee liigi, «Uusim» valib kõige uuema rööbastee liigi, ning «Enim kasutatud» valib kõige rohkem kasutatud rööbastee liigi
STR_CONFIG_SETTING_DEFAULT_RAIL_TYPE_FIRST                      :Vanim
STR_CONFIG_SETTING_DEFAULT_RAIL_TYPE_LAST                       :Uusim
STR_CONFIG_SETTING_DEFAULT_RAIL_TYPE_MOST_USED                  :Enim kasutatud
STR_CONFIG_SETTING_SHOW_TRACK_RESERVATION                       :Hõivatud blokkpiirkondade näitamine: {STRING}
STR_CONFIG_SETTING_SHOW_TRACK_RESERVATION_HELPTEXT              :Värvib hõivatud blokkpiirkonnad eri värvi, abistamaks tõrgete puhul, kus rongid ei sisene trajektoorijärgsetesse blokkidesse
STR_CONFIG_SETTING_PERSISTENT_BUILDINGTOOLS                     :Säilita tegev ehitustarvik pärast kasutamist: {STRING}
STR_CONFIG_SETTING_PERSISTENT_BUILDINGTOOLS_HELPTEXT            :Säilita sildade, tunnelite, jms. ehitustarvikud pärast kasutamist
STR_CONFIG_SETTING_EXPENSES_LAYOUT                              :Kulutuste jaotamine rahavoogude aruandes: {STRING}
STR_CONFIG_SETTING_EXPENSES_LAYOUT_HELPTEXT                     :Määrab rahavoogude aruande ülesehituse
STR_CONFIG_SETTING_AUTO_REMOVE_SIGNALS                          :Rööbastee ehitamisel on signaalid isekõrvalduvad: {STRING}
STR_CONFIG_SETTING_AUTO_REMOVE_SIGNALS_HELPTEXT                 :Rööbastee ehitamisel kõrvaldatakse ette jäävad signaalid automaatselt. Silmas pidada, et see võib põhjustada rongide kokkupõrkeid.
STR_CONFIG_SETTING_FAST_FORWARD_SPEED_LIMIT                     :Kiirendatud mängu kiiruspiirang: {STRING}
STR_CONFIG_SETTING_FAST_FORWARD_SPEED_LIMIT_HELPTEXT            :Piira mängukiirust, kui mäng on kiirendatud. 0 = piiramatu (nii kiire, kui arvuti võimaldab). Väärtused alla 100% aeglustavad mängu. Kõrgeim kiirus sõltub arvutiomadustest, ning võib mänguti erineda.
STR_CONFIG_SETTING_FAST_FORWARD_SPEED_LIMIT_VAL                 :{NUM}% harilikust mängukiirusest
STR_CONFIG_SETTING_FAST_FORWARD_SPEED_LIMIT_ZERO                :Piiramatu (nii kiire, kui arvuti võimaldab)

STR_CONFIG_SETTING_SOUND_TICKER                                 :Lühiteadetes: {STRING}
STR_CONFIG_SETTING_SOUND_TICKER_HELPTEXT                        :Lühiteate ilmumisel kostub helisignaal
STR_CONFIG_SETTING_SOUND_NEWS                                   :Ajalehes: {STRING}
STR_CONFIG_SETTING_SOUND_NEWS_HELPTEXT                          :Ajalehe avamisel kostub hääl
STR_CONFIG_SETTING_SOUND_NEW_YEAR                               :Aastalõpul: {STRING}
STR_CONFIG_SETTING_SOUND_NEW_YEAR_HELPTEXT                      :Kui aasta lõpus ilmub ettevõtte rahavoogude aruanne, kus võrreldakse ettevõtte tulemusi eelmise aastaga, kõlab heli
STR_CONFIG_SETTING_SOUND_CONFIRM                                :Ehitamisel: {STRING}
STR_CONFIG_SETTING_SOUND_CONFIRM_HELPTEXT                       :Ehitamise käigus ja selle lõppemisel kostuvad helid
STR_CONFIG_SETTING_SOUND_CLICK                                  :Nupuvajutustel: {STRING}
STR_CONFIG_SETTING_SOUND_CLICK_HELPTEXT                         :Nupu vajutamisel kostub helisignaal
STR_CONFIG_SETTING_SOUND_DISASTER                               :Katastroofides/õnnetustes: {STRING}
STR_CONFIG_SETTING_SOUND_DISASTER_HELPTEXT                      :Õnnetustes ja katastroofides kõlavad helid
STR_CONFIG_SETTING_SOUND_VEHICLE                                :Sõidukitel: {STRING}
STR_CONFIG_SETTING_SOUND_VEHICLE_HELPTEXT                       :Kostuvad sõidukite helid
STR_CONFIG_SETTING_SOUND_AMBIENT                                :Taustahelid: {STRING}
STR_CONFIG_SETTING_SOUND_AMBIENT_HELPTEXT                       :Maastikult, tööstustest ja asulatest kostuvad taustahelid

STR_CONFIG_SETTING_DISABLE_UNSUITABLE_BUILDING                  :Sobivate sõidukite puudumisel on taristu ehitamine keelatud: {STRING}
STR_CONFIG_SETTING_DISABLE_UNSUITABLE_BUILDING_HELPTEXT         :Sisse lülitamisel on taristu ehitamine võimalik ainult juhul, kui sellega seonduvad sõidukid on juba saadaval. Väldib mõttetut raha ja aja kulu, kui ehitatakse taristu, mida ei saa kasutada
STR_CONFIG_SETTING_MAX_TRAINS                                   :Ettevõtte rongide ülempiirang: {STRING}
STR_CONFIG_SETTING_MAX_TRAINS_HELPTEXT                          :Ettevõttele kuuluvate rongide arvu ülempiirang
STR_CONFIG_SETTING_MAX_ROAD_VEHICLES                            :Ettevõtte mootorsõidukite ülempiirang: {STRING}
STR_CONFIG_SETTING_MAX_ROAD_VEHICLES_HELPTEXT                   :Ettevõttele kuuluvate mootorsõidukite arvu ülempiirang
STR_CONFIG_SETTING_MAX_AIRCRAFT                                 :Ettevõtte õhusõidukite ülempiirang: {STRING}
STR_CONFIG_SETTING_MAX_AIRCRAFT_HELPTEXT                        :Ettevõttele kuuluvate lennukite arvu ülempiirang
STR_CONFIG_SETTING_MAX_SHIPS                                    :Ettevõtte laevade ülempiirang: {STRING}
STR_CONFIG_SETTING_MAX_SHIPS_HELPTEXT                           :Ettevõttele kuuluvate laevade arvu ülempiirang

STR_CONFIG_SETTING_AI_BUILDS_TRAINS                             :Rongikeeld arvutile: {STRING}
STR_CONFIG_SETTING_AI_BUILDS_TRAINS_HELPTEXT                    :Selle seade sisse lülitamise korral ei ole arvuti juhitud mängijal lubatud rongide ehitamine
STR_CONFIG_SETTING_AI_BUILDS_ROAD_VEHICLES                      :Sõidukikeeld arvutile: {STRING}
STR_CONFIG_SETTING_AI_BUILDS_ROAD_VEHICLES_HELPTEXT             :Selle seade sisse lülitamise korral ei ole arvuti juhitud mängijal lubatud veokite ehitamine
STR_CONFIG_SETTING_AI_BUILDS_AIRCRAFT                           :Õhusõidukikeeld arvutile: {STRING}
STR_CONFIG_SETTING_AI_BUILDS_AIRCRAFT_HELPTEXT                  :Selle seade sisse lülitamise korral ei ole arvuti juhitud mängijal lubatud õhusõidukite ehitamine
STR_CONFIG_SETTING_AI_BUILDS_SHIPS                              :Laevakeeld arvutile: {STRING}
STR_CONFIG_SETTING_AI_BUILDS_SHIPS_HELPTEXT                     :Selle seade sisse lülitamise korral ei ole arvuti juhitud mängijal lubatud laevade ehitamine

STR_CONFIG_SETTING_AI_PROFILE                                   :Vaikeseadistus: {STRING}
STR_CONFIG_SETTING_AI_PROFILE_HELPTEXT                          :Vali seadistus, mida kasutada suvalistes AI-des või uue AI/GameScripti lisamisel
STR_CONFIG_SETTING_AI_PROFILE_EASY                              :Lihtne
STR_CONFIG_SETTING_AI_PROFILE_MEDIUM                            :Keskmine
STR_CONFIG_SETTING_AI_PROFILE_HARD                              :Keeruline

STR_CONFIG_SETTING_AI_IN_MULTIPLAYER                            :AI mitmikmängus: {STRING}
STR_CONFIG_SETTING_AI_IN_MULTIPLAYER_HELPTEXT                   :Võimaldab arvutil osaleda mitmikmängudes
STR_CONFIG_SETTING_SCRIPT_MAX_OPCODES                           :Tehete piirang skriptide peatamiseks: {STRING}
STR_CONFIG_SETTING_SCRIPT_MAX_OPCODES_HELPTEXT                  :Suurim lubatud arv arvutustehteid, mida skript saab ühe käigu jooksul teha
STR_CONFIG_SETTING_SCRIPT_MAX_MEMORY                            :Mälukasutuspiirang skripti kohta: {STRING}
STR_CONFIG_SETTING_SCRIPT_MAX_MEMORY_HELPTEXT                   :Kui palju vahemälu võib skript tarbida enne selle sunniviisilist kõrvaldamist. Suurtel kaartidel võib olla vajalik suurendada.
STR_CONFIG_SETTING_SCRIPT_MAX_MEMORY_VALUE                      :{COMMA} MiB

STR_CONFIG_SETTING_SERVINT_ISPERCENT                            :Hooldusvälp protsentides: {STRING}
STR_CONFIG_SETTING_SERVINT_ISPERCENT_HELPTEXT                   :Vali kas sõiduki hooldus käivitub vastavalt ajale mis on möödunud viimasest hooldusest või kui sõiduki usaldusväärsus langeb allapoole lubatud piiri sõiduki maksimaalsest usaldusväärsuse protsendist
STR_CONFIG_SETTING_SERVINT_TRAINS                               :Rongide esialgne hooldusvälp: {STRING}
STR_CONFIG_SETTING_SERVINT_TRAINS_HELPTEXT                      :Määrab uute rööbassõidukite hooldusvälba, kui sõidukile eraldi hooldusvälpa ei määrata
STR_CONFIG_SETTING_SERVINT_VALUE                                :{COMMA} päev{P 0 "" a}/%
STR_CONFIG_SETTING_SERVINT_DISABLED                             :Väljas
STR_CONFIG_SETTING_SERVINT_ROAD_VEHICLES                        :Mootorsõiduki hooldusvälba vaikeväärtus: {STRING}
STR_CONFIG_SETTING_SERVINT_ROAD_VEHICLES_HELPTEXT               :Määrab uute mootorsõidukite hooldusvälba, kui sõidukile eraldi hooldusvälpa ei määrata
STR_CONFIG_SETTING_SERVINT_AIRCRAFT                             :Õhusõidukite hooldusvälba vaikeväärtus: {STRING}
STR_CONFIG_SETTING_SERVINT_AIRCRAFT_HELPTEXT                    :Määrab uute õhusõidukite hooldusvälba, kui sõidukile eraldi hooldusvälpa ei määrata
STR_CONFIG_SETTING_SERVINT_SHIPS                                :Laevade hooldusvälba vaikeväärtus: {STRING}
STR_CONFIG_SETTING_SERVINT_SHIPS_HELPTEXT                       :Määrab uute laevade hooldusvälba, kui sõidukile eraldi hooldusvälpa ei määrata
STR_CONFIG_SETTING_NOSERVICE                                    :Hoolduse keelamine rikete väljalülitamisel: {STRING}
STR_CONFIG_SETTING_NOSERVICE_HELPTEXT                           :Kui on aktiveeritud, siis ei teostata hooldust sõidukitele mille tõrkumine ei ole võimalik
STR_CONFIG_SETTING_WAGONSPEEDLIMITS                             :Vagunite kiiruspiirangud: {STRING}
STR_CONFIG_SETTING_WAGONSPEEDLIMITS_HELPTEXT                    :Kui on aktiveeritud siis kasutatakse rongi maksimaalse kiiruse arvutamiseks ka vagunite kiiruse piirangut
STR_CONFIG_SETTING_DISABLE_ELRAILS                              :Elektrirongide keeld: {STRING}
STR_CONFIG_SETTING_DISABLE_ELRAILS_HELPTEXT                     :Selle seade sisse lülitamise korral ei ole tarvis rööpaid elektrifitseerida, et lubada elektrisõidukitel nendel rööbastel liikuda

STR_CONFIG_SETTING_NEWS_ARRIVAL_FIRST_VEHICLE_OWN               :Esimese sõiduki saabumine mängija jaama: {STRING}
STR_CONFIG_SETTING_NEWS_ARRIVAL_FIRST_VEHICLE_OWN_HELPTEXT      :Kui ettevõtte uude jaama saabub esimene sõiduk, näidatakse seda ajalehes
STR_CONFIG_SETTING_NEWS_ARRIVAL_FIRST_VEHICLE_OTHER             :Esimese sõiduki saabumine vastase jaama: {STRING}
STR_CONFIG_SETTING_NEWS_ARRIVAL_FIRST_VEHICLE_OTHER_HELPTEXT    :Kui vastasettevõtte uude jaama saabub esimene sõiduk, näidatakse seda ajalehes
STR_CONFIG_SETTING_NEWS_ACCIDENTS_DISASTERS                     :Õnnetused / katastroofid: {STRING}
STR_CONFIG_SETTING_NEWS_ACCIDENTS_DISASTERS_HELPTEXT            :Õnnetusi või katastroofi esinemisel näidatakse seda ajalehes
STR_CONFIG_SETTING_NEWS_COMPANY_INFORMATION                     :Ettevõtte teave: {STRING}
STR_CONFIG_SETTING_NEWS_COMPANY_INFORMATION_HELPTEXT            :Kui uus ettevõte alustab, või ettevõte riskib pankrotiga, näidatakse seda ajalehes
STR_CONFIG_SETTING_NEWS_INDUSTRY_OPEN                           :Tööstuste avamine: {STRING}
STR_CONFIG_SETTING_NEWS_INDUSTRY_OPEN_HELPTEXT                  :Uue tööstuste avamisel näidatakse seda ajalehes
STR_CONFIG_SETTING_NEWS_INDUSTRY_CLOSE                          :Tööstuste sulgemine: {STRING}
STR_CONFIG_SETTING_NEWS_INDUSTRY_CLOSE_HELPTEXT                 :Tööstuste sulgemise korral näidatakse seda ajalehes
STR_CONFIG_SETTING_NEWS_ECONOMY_CHANGES                         :Muutused majanduses: {STRING}
STR_CONFIG_SETTING_NEWS_ECONOMY_CHANGES_HELPTEXT                :Maailmamajanduse muutumisel näidatakse seda ajalehes
STR_CONFIG_SETTING_NEWS_INDUSTRY_CHANGES_COMPANY                :Ettevõtte poolt teenindavate tööstuste toodangumuutused: {STRING}
STR_CONFIG_SETTING_NEWS_INDUSTRY_CHANGES_COMPANY_HELPTEXT       :Ettevõttega seotud toodangumahtude muutuse korral näidatakse seda ajalehes
STR_CONFIG_SETTING_NEWS_INDUSTRY_CHANGES_OTHER                  :Konkurentide poolt teenindavate tööstuste toodangumuutused: {STRING}
STR_CONFIG_SETTING_NEWS_INDUSTRY_CHANGES_OTHER_HELPTEXT         :Vastasettevõtetega seotud toodangumahtude muutuste korral näidatakse seda ajalehes
STR_CONFIG_SETTING_NEWS_INDUSTRY_CHANGES_UNSERVED               :Ülejäänud tööstuste toodangumuutused: {STRING}
STR_CONFIG_SETTING_NEWS_INDUSTRY_CHANGES_UNSERVED_HELPTEXT      :Ettevõtte või vastasettevõtetega mitteseotud toodangumahtude muutuste korral näidatakse seda ajalehes
STR_CONFIG_SETTING_NEWS_ADVICE                                  :Teave ja nõuanded ettevõtte sõidukite kohta: {STRING}
STR_CONFIG_SETTING_NEWS_ADVICE_HELPTEXT                         :Kuva teateid sõidukite kohta mis vajavad tähelepanu
STR_CONFIG_SETTING_NEWS_NEW_VEHICLES                            :Uued sõidukid: {STRING}
STR_CONFIG_SETTING_NEWS_NEW_VEHICLES_HELPTEXT                   :Uue sõiduki lisandumisel näidatakse seda ajalehes
STR_CONFIG_SETTING_NEWS_CHANGES_ACCEPTANCE                      :Veoste vastuvõtutingimuste muutumine: {STRING}
STR_CONFIG_SETTING_NEWS_CHANGES_ACCEPTANCE_HELPTEXT             :Teate näitamine, kui jaamas vastuvõetavad kaubad muutuvad
STR_CONFIG_SETTING_NEWS_SUBSIDIES                               :Toetused: {STRING}
STR_CONFIG_SETTING_NEWS_SUBSIDIES_HELPTEXT                      :Toetustega seotud sündmuste korral näidatakse seda ajalehes
STR_CONFIG_SETTING_NEWS_GENERAL_INFORMATION                     :Üldine teave: {STRING}
STR_CONFIG_SETTING_NEWS_GENERAL_INFORMATION_HELPTEXT            :Kuva ajalehe teated üldiste sündmuste kohta nagu eksklusiivsete õiguste ostmine ja kohalike teede rekonstrueerimine

STR_CONFIG_SETTING_NEWS_MESSAGES_OFF                            :Väljas
STR_CONFIG_SETTING_NEWS_MESSAGES_SUMMARY                        :Lühike
STR_CONFIG_SETTING_NEWS_MESSAGES_FULL                           :Täielik

STR_CONFIG_SETTING_COLOURED_NEWS_YEAR                           :Värvilised uudised ilmuvad aastast {STRING}
STR_CONFIG_SETTING_COLOURED_NEWS_YEAR_HELPTEXT                  :Värviliste uudiste ilmumise algusaasta. Varasematel aastatel ilmuvad uudised must-valgelt
STR_CONFIG_SETTING_STARTING_YEAR                                :Alustamise aeg: {STRING}
STR_CONFIG_SETTING_ENDING_YEAR                                  :Edetabeli lõppaasta: {STRING}
STR_CONFIG_SETTING_ENDING_YEAR_HELPTEXT                         :Aasta, millal edetabeli pidamine lõppeb. Selle aasta lõpus jäädvustatakse ettevõtte punktid, ning näidatakse edetabelit, kuid mängijad saavad pärast jätkata.{}Kui see on enne algusaastat, ei näidata edetabelit kunagi.
STR_CONFIG_SETTING_ENDING_YEAR_VALUE                            :{NUM}
STR_CONFIG_SETTING_ENDING_YEAR_ZERO                             :Mitte kunagi
STR_CONFIG_SETTING_ECONOMY_TYPE                                 :Majandusliik: {STRING}
STR_CONFIG_SETTING_ECONOMY_TYPE_HELPTEXT                        :Sujuvas majanduses muutub toodang sagedamini, kuid vähehaaval. Külmas majanduses on toodang muutumatu ja tööstuseid ei suleta. NewGRF-iga lisatud tööstusliigid võivad seda seadistust eirata.
STR_CONFIG_SETTING_ECONOMY_TYPE_ORIGINAL                        :Algupärane
STR_CONFIG_SETTING_ECONOMY_TYPE_SMOOTH                          :Sujuv
STR_CONFIG_SETTING_ECONOMY_TYPE_FROZEN                          :Külm
STR_CONFIG_SETTING_ALLOW_SHARES                                 :Aktsiatehingud teiste ettevõtetega: {STRING}
STR_CONFIG_SETTING_ALLOW_SHARES_HELPTEXT                        :Kui on aktiveeritud siis on ettevõtte aktsiate ostmine ja müümine lubatud. Aktsiad on saadaval ainult ettevõtetel mille vanus on üle teatud piiri
STR_CONFIG_SETTING_MIN_YEARS_FOR_SHARES                         :Ettevõtte vanuse alampiir aktsiakauplemiseks: {STRING}
STR_CONFIG_SETTING_MIN_YEARS_FOR_SHARES_HELPTEXT                :Määra alampiir ettevõtte vanusele, enne kui teised saavad selle aktsiaid osta ja müüa.
STR_CONFIG_SETTING_FEEDER_PAYMENT_SHARE                         :Protsent tuludest mis läheb 'kanna edasi' süsteemis alumistesse lülidesse: {STRING}
STR_CONFIG_SETTING_FEEDER_PAYMENT_SHARE_HELPTEXT                :Protsent tuludest mis antakse edasi 'kanna edasi' süsteemidele. Lubab täpsemalt jaotada kasumit erinevate harude vahel.
STR_CONFIG_SETTING_DRAG_SIGNALS_DENSITY                         :Kui lohistatakse siis paigutatakse foorid iga: {STRING}
STR_CONFIG_SETTING_DRAG_SIGNALS_DENSITY_HELPTEXT                :Määra vahemaa mille tagant paigutatakse rööbastele foorid kuni järgmise takistuseni (foor, ristmik), kui foore lohistatkse
STR_CONFIG_SETTING_DRAG_SIGNALS_DENSITY_VALUE                   :{COMMA} ruut{P 0 "" u}
STR_CONFIG_SETTING_DRAG_SIGNALS_FIXED_DISTANCE                  :Lohistades hoia kindlat vahemaad fooride vahel: {STRING}
STR_CONFIG_SETTING_DRAG_SIGNALS_FIXED_DISTANCE_HELPTEXT         :«Ctrl»+lohistamise abil signaalide paigutamise viis. Välja lülitades ümbritsetakse tunnelid ja sillad fooridega, et vähendada signaliseerimata lõike. Sisse lülitades paigutatakse signaalid ühtlaselt iga n ruudu järele, et paralleelrööbastel signaalid ühtlaselt jaotada
STR_CONFIG_SETTING_SEMAPHORE_BUILD_BEFORE_DATE                  :Semafore ehitatakse enne: {STRING}
STR_CONFIG_SETTING_SEMAPHORE_BUILD_BEFORE_DATE_HELPTEXT         :Määra aasta alates millest hakatakse kasutama elektriga foore. Ennem seda aastat kasutatakse semafoore (mis täidavad sama eesmärki, aga näevad teist moodi välja)
STR_CONFIG_SETTING_ENABLE_SIGNAL_GUI                            :Signaalide paigutamise graafiline kasutajaliides: {STRING}
STR_CONFIG_SETTING_ENABLE_SIGNAL_GUI_HELPTEXT                   :Kuva aken erinevate fooride tüüpidega mida saab ehitada, selle asemel et kuvada üks fooride nupp ja kasutada Ctrl+klõpsu fooride ehitamiseks
STR_CONFIG_SETTING_DEFAULT_SIGNAL_TYPE                          :Esialgselt ehitatav signaaliliik: {STRING}
STR_CONFIG_SETTING_DEFAULT_SIGNAL_TYPE_HELPTEXT                 :Esialgselt kasutatav signaaliliik
STR_CONFIG_SETTING_DEFAULT_SIGNAL_NORMAL                        :Tavaline
STR_CONFIG_SETTING_DEFAULT_SIGNAL_PBS                           :Täiustatud
STR_CONFIG_SETTING_DEFAULT_SIGNAL_PBSOWAY                       :Ühesuunaline täiustatud
STR_CONFIG_SETTING_CYCLE_SIGNAL_TYPES                           :Vaheta signaalide liike: {STRING}
STR_CONFIG_SETTING_CYCLE_SIGNAL_TYPES_HELPTEXT                  :Muuda saadaval signaaliliike, kui «Ctrl»+klõpsu abil muuta signaali liiki
STR_CONFIG_SETTING_CYCLE_SIGNAL_NORMAL                          :Ainult tavaline
STR_CONFIG_SETTING_CYCLE_SIGNAL_PBS                             :Ainult täiustatud
STR_CONFIG_SETTING_CYCLE_SIGNAL_ALL                             :Kõik

STR_CONFIG_SETTING_TOWN_LAYOUT                                  :Uute asulate teeplaneering: {STRING}
STR_CONFIG_SETTING_TOWN_LAYOUT_HELPTEXT                         :Teedevõrgu paigutus asulates
STR_CONFIG_SETTING_TOWN_LAYOUT_DEFAULT                          :Esialgne
STR_CONFIG_SETTING_TOWN_LAYOUT_BETTER_ROADS                     :Paremad teed
STR_CONFIG_SETTING_TOWN_LAYOUT_2X2_GRID                         :2x2 võrgustik
STR_CONFIG_SETTING_TOWN_LAYOUT_3X3_GRID                         :3x3 võrgustik
STR_CONFIG_SETTING_TOWN_LAYOUT_RANDOM                           :Suvaline
STR_CONFIG_SETTING_ALLOW_TOWN_ROADS                             :Asulatel on lubatud teederajamine: {STRING}
STR_CONFIG_SETTING_ALLOW_TOWN_ROADS_HELPTEXT                    :Luba asulatele teederajamine, et soodustada kasvu. Lülita välja, et keelata asulatele teederajamine
STR_CONFIG_SETTING_ALLOW_TOWN_LEVEL_CROSSINGS                   :Asulatel on lubatud ehitada ülesõidukohti: {STRING}
STR_CONFIG_SETTING_ALLOW_TOWN_LEVEL_CROSSINGS_HELPTEXT          :Selle seade sisse lülitamine lubab asulatel ehitada ülesõidukohti
STR_CONFIG_SETTING_NOISE_LEVEL                                  :Lennujaamade mürapiirangud asulates: {STRING}
STR_CONFIG_SETTING_NOISE_LEVEL_HELPTEXT                         :Kui seade ei ole sisse lülitatud, siis igasse asulasse on lubatud ehitada kuni kaks lennuvälja. Kui see seade on lubatud, siis lennuväljade arvu ülempiiri määrab asustuse müratundlikkus, mis sõltub rahvaarvust ja lennuvälja suurusest ja kaugusest
STR_CONFIG_SETTING_TOWN_FOUNDING                                :Asulate rajamine keset mängu: {STRING}
STR_CONFIG_SETTING_TOWN_FOUNDING_HELPTEXT                       :Võimaldab ettevõttel uusi asulaid rajada
STR_CONFIG_SETTING_TOWN_FOUNDING_FORBIDDEN                      :Keelatud
STR_CONFIG_SETTING_TOWN_FOUNDING_ALLOWED                        :Lubatud
STR_CONFIG_SETTING_TOWN_FOUNDING_ALLOWED_CUSTOM_LAYOUT          :Lubatud, koos asulaskeemi valimisega
STR_CONFIG_SETTING_TOWN_CARGOGENMODE                            :Kauba tekkimine asulates: {STRING}
STR_CONFIG_SETTING_TOWN_CARGOGENMODE_HELPTEXT                   :Kui palju kaupa toodavad majad asulates, võrreldes elanike arvuga.{}Ruutfunktsioon: kaks korda suurem asula tekitab neli korda rohkem reisijaid.{}Lineaarne: kaks korda suurem asula tekitab kaks korda rohkem reisijaid.
STR_CONFIG_SETTING_TOWN_CARGOGENMODE_ORIGINAL                   :Ruutfunktsioon (algupärane)
STR_CONFIG_SETTING_TOWN_CARGOGENMODE_BITCOUNT                   :Lineaarne

STR_CONFIG_SETTING_EXTRA_TREE_PLACEMENT                         :Mängu jooksul kasvavad puud: {STRING}
STR_CONFIG_SETTING_EXTRA_TREE_PLACEMENT_HELPTEXT                :Juhib suvalist puude kasvu mängu jooksul. See seade võib mõjutada osade tööstuste tööd, mis sõltuvad puude kasvust (näiteks saekaater)
STR_CONFIG_SETTING_EXTRA_TREE_PLACEMENT_NO_SPREAD               :Kasvavad, aga ei laiene {RED}(saeveski kasutamatu)
STR_CONFIG_SETTING_EXTRA_TREE_PLACEMENT_SPREAD_RAINFOREST       :Kasvavad, kuid laienevad vaid vihmametsas
STR_CONFIG_SETTING_EXTRA_TREE_PLACEMENT_SPREAD_ALL              :Kasvab ja laieneb kõikjal
STR_CONFIG_SETTING_EXTRA_TREE_PLACEMENT_NO_GROWTH_NO_SPREAD     :Ei kasva, ei laiene {RED}(saeveski kasutamatu)

STR_CONFIG_SETTING_TOOLBAR_POS                                  :Peamine tarvikuriba paikneb: {STRING}
STR_CONFIG_SETTING_TOOLBAR_POS_HELPTEXT                         :Tarvikuriba rõhtne paiknemine ekraani ülaosas
STR_CONFIG_SETTING_STATUSBAR_POS                                :Näidikuriba paikneb: {STRING}
STR_CONFIG_SETTING_STATUSBAR_POS_HELPTEXT                       :Näidikuriba rõhtne paiknemine ekraani alaservas
STR_CONFIG_SETTING_SNAP_RADIUS                                  :Akende haardumise ulatus: {STRING}
STR_CONFIG_SETTING_SNAP_RADIUS_HELPTEXT                         :Akendevaheline kaugus, enne, kui liigutatav aken joondatakse kõrvalakendega
STR_CONFIG_SETTING_SNAP_RADIUS_VALUE                            :{COMMA} piks{P 0 el lit}
STR_CONFIG_SETTING_SNAP_RADIUS_DISABLED                         :Väljas
STR_CONFIG_SETTING_SOFT_LIMIT                                   :Suletavate akende arvu ülempiirang: {STRING}
STR_CONFIG_SETTING_SOFT_LIMIT_HELPTEXT                          :Suletavate akende arv, enne, kui vanad aknad suletakse, et uutele akendele ruumi teha
STR_CONFIG_SETTING_SOFT_LIMIT_VALUE                             :{COMMA}
STR_CONFIG_SETTING_SOFT_LIMIT_DISABLED                          :väljas
STR_CONFIG_SETTING_ZOOM_MIN                                     :Suurim suurendusaste: {STRING}
STR_CONFIG_SETTING_ZOOM_MIN_HELPTEXT                            :Vaateakna suurendusastme ülempiirang. Kõrgete suurendusastmete lubamisega kaasneb suurem vahemälu kasutamine
STR_CONFIG_SETTING_ZOOM_MAX                                     :Väikseim suurendusaste: {STRING}
STR_CONFIG_SETTING_ZOOM_MAX_HELPTEXT                            :Vaateakna suurendusastme alampiir. Madalate suurendusastmete kasutamine võib põhjustata viivitusi
STR_CONFIG_SETTING_SPRITE_ZOOM_MIN                              :Sprite'ide ekraanilahutus kuni: {STRING}
STR_CONFIG_SETTING_SPRITE_ZOOM_MIN_HELPTEXT                     :Piirab ekraanilahutust, mida sprite'ide jaoks kasutatakse. Sprite'ide ekraanilahutust piirates ei kasutata kõrge ekraanilahutusega graafikat ka siis, kui see on saadaval. Võib aidata ühtsustada mängu väljanägemist, kui osad GRF failid on kõrge ekraanilahutusega ja teised mitte.
STR_CONFIG_SETTING_ZOOM_LVL_MIN                                 :4x
STR_CONFIG_SETTING_ZOOM_LVL_IN_2X                               :2x
STR_CONFIG_SETTING_ZOOM_LVL_NORMAL                              :Tavaline
STR_CONFIG_SETTING_ZOOM_LVL_OUT_2X                              :2x
STR_CONFIG_SETTING_ZOOM_LVL_OUT_4X                              :4x
STR_CONFIG_SETTING_ZOOM_LVL_OUT_8X                              :8x
STR_CONFIG_SETTING_SPRITE_ZOOM_LVL_MIN                          :4x
STR_CONFIG_SETTING_SPRITE_ZOOM_LVL_IN_2X                        :2x
STR_CONFIG_SETTING_SPRITE_ZOOM_LVL_NORMAL                       :1x
STR_CONFIG_SETTING_TOWN_GROWTH                                  :Asulate kasvutempo: {STRING}
STR_CONFIG_SETTING_TOWN_GROWTH_HELPTEXT                         :Asulate kasvutempo
STR_CONFIG_SETTING_TOWN_GROWTH_NONE                             :Pole
STR_CONFIG_SETTING_TOWN_GROWTH_SLOW                             :Aeglane
STR_CONFIG_SETTING_TOWN_GROWTH_NORMAL                           :Normaalne
STR_CONFIG_SETTING_TOWN_GROWTH_FAST                             :Kiire
STR_CONFIG_SETTING_TOWN_GROWTH_VERY_FAST                        :Väga Kiire
STR_CONFIG_SETTING_LARGER_TOWNS                                 :Linnadeks kasvavate asulate osakaal: {STRING}
STR_CONFIG_SETTING_LARGER_TOWNS_HELPTEXT                        :Asulate arv mis kasvavad tulevikus linnadeks, elik asulate arv mis on alguses suuremad ja kasvavad kiiremini kui ülejäänud asulad
STR_CONFIG_SETTING_LARGER_TOWNS_VALUE                           :1 iga {COMMA} kohta
STR_CONFIG_SETTING_LARGER_TOWNS_DISABLED                        :Mitte ühtegi
STR_CONFIG_SETTING_CITY_SIZE_MULTIPLIER                         :Algne linnade suuruskordaja: {STRING}
STR_CONFIG_SETTING_CITY_SIZE_MULTIPLIER_HELPTEXT                :Keskmine linna suurus võrreldes tavalise asulaga mängu alguses

STR_CONFIG_SETTING_LINKGRAPH_INTERVAL                           :Jaotusgraafikuid uuendatakse igal {STRING}. päeval
STR_CONFIG_SETTING_LINKGRAPH_INTERVAL_HELPTEXT                  :Aega ahelgraafikute koostamise vahel. Koostamine uuendab plaane ainult ühes graafiku osas. Seega X väärtusega ei uuendata graafikut iga X päeva tagant. Uuendatakse vaid ühte osa. Väiksema arvuga kasutatakse protsessorit rohkem. Suurema arvuga läheb kauem aega, kuni uuel teel alustatakse kaubavedu.
STR_CONFIG_SETTING_LINKGRAPH_TIME                               :Jaotusgraafikud koostatakse {STRING} päeva jooksul
STR_CONFIG_SETTING_LINKGRAPH_TIME_HELPTEXT                      :Aega ahelgraafiku osa koostamiseks. Koostamise algul käivitatakse protsess, mis võib töötada määratud arv päevi. Väiksema väärtusega on suurem võimalus, et protsess lõppe. Kui protsess ei ole lõppenud, siis mäng seisatakse protsessi lõppemiseni (tekib viivitusi). Suurema arvuga läheb kauem, kuni muudetud teel uuendatakse kaubajaotust.
STR_CONFIG_SETTING_DISTRIBUTION_MANUAL                          :väljas
STR_CONFIG_SETTING_DISTRIBUTION_ASYMMETRIC                      :asümeetriline
STR_CONFIG_SETTING_DISTRIBUTION_SYMMETRIC                       :sümeetriline
STR_CONFIG_SETTING_DISTRIBUTION_PAX                             :Reisijate jaotuse viis: {STRING}
STR_CONFIG_SETTING_DISTRIBUTION_PAX_HELPTEXT                    :Kui jaamast A läheb jaama B umbes sama hulk reisijaid, kui jaamast B jaama A, siis jaotus on «sümeetriline». Kui mõlemas suunas võib liikuda ükskõik, kui palju resijaid, siis jaotus on «asümeetriline». Kui reisijate liikumist ei jaotata, siis jaotus on «väljas».
STR_CONFIG_SETTING_DISTRIBUTION_MAIL                            :Posti jaotuse viis: {STRING}
STR_CONFIG_SETTING_DISTRIBUTION_MAIL_HELPTEXT                   :Kui jaamast A viiakse jaama B umbes sama hulk posti, kui jaamast B jaama A, siis jaotus on «sümeetriline». Kui mõlemas suunas viiakse ükskõik, kui palju posti, siis jaotus on «asümeetriline». Kui posti liikumist ei jaotata, siis jaotus on «väljas».
STR_CONFIG_SETTING_DISTRIBUTION_ARMOURED                        :SOOMUSTATUD veoseliigi jaotuse viis: {STRING}
STR_CONFIG_SETTING_DISTRIBUTION_ARMOURED_HELPTEXT               :Parasvöötmes on SOOMUSTATUD veoseliik väärisesemed, lähistroopikas teemandid, ning lähisartikas kuld. Neid saab lisada NewGRF-iga. Kui jaamast A viiakse jaama B umbes sama hulk kaupa, kui jaamast B jaama A, siis jaotus on «sümeetriline». Kui mõlemas suunas viiakse ükskõik, kui palju kaupa, siis jaotus on «asümeetriline». Kui posti liikumist ei jaotata, siis jaotus on «väljas». Lähisartikas valida asümeetriline või väljas, sest pankadest kulda tagasi ei tule. Parasvöötmes ja lähistroopikas on võimalik valida ka sümeetriline, sest pangad saadavad lähtepanka väärisesemed tagasi.
STR_CONFIG_SETTING_DISTRIBUTION_DEFAULT                         :Teiste veoseliikide jaotuse viis: {STRING}
STR_CONFIG_SETTING_DISTRIBUTION_DEFAULT_HELPTEXT                :Kui jaamast A viiakse jaama B umbes sama hulk kaupa, kui jaamast B jaama A, siis jaotus on «sümeetriline». Kui mõlemas suunas viiakse ükskõik, kui palju kaupa, siis jaotus on «asümeetriline». Kui posti liikumist ei jaotata, siis jaotus on «väljas». Tavaliselt on head valikud «asümeetriline» ja «väljas».
STR_CONFIG_SETTING_LINKGRAPH_ACCURACY                           :Jaotuse täpsus: {STRING}
STR_CONFIG_SETTING_LINKGRAPH_ACCURACY_HELPTEXT                  :Kõrgema väärtusega kasutatakse ahelgraafiku koostamiseks protsessorit rohkem. Kui see võtab liiga kaua, võib täheldada viivitusi. Madala väärtusega tekib ebatäpne jaotus, ning kaup ei pruugi õigesse sihtpunkti jõuda.
STR_CONFIG_SETTING_DEMAND_DISTANCE                              :Kauguse mõju nõudlusele: {STRING}
STR_CONFIG_SETTING_DEMAND_DISTANCE_HELPTEXT                     :Juhul kui väärtus on suurem kui 0, siis jaama A ja B vaheline kaugus mõjutab jaamast A jaama B saadetava kauba hulka. Mida kaugeb jaam B on jaamast A, seda vähem kaupa saadetakse. Mida suurem väärtus, seda vähem kaupa saadetakse kaugel asuvatesse jaamadesse, ning rohkem kaupa saadetakse lähedal asuvatesse jaamadesse.
STR_CONFIG_SETTING_DEMAND_SIZE                                  :Tagasitulevat kaupa, kui jaotus on sümeetriline: {STRING}
STR_CONFIG_SETTING_DEMAND_SIZE_HELPTEXT                         :Kui väärtus on alla 100%, siis sümeetriline jaotus sarnaneb asümeetrilisele jaotusele, sest tagasi saadetakse vähem kaupa, kui tuli. Sümeetriline ja asümeetriline jaotusviis on samad, kui väärtus on 0%.
STR_CONFIG_SETTING_SHORT_PATH_SATURATION                        :Liikluskoormus, et otsida kõrgema läbilaskevõimega rada: {STRING}
STR_CONFIG_SETTING_SHORT_PATH_SATURATION_HELPTEXT               :Kauba vedamisel ühest jaamast teise saab kasutada mitu rada. Kaubajaotusel arvestatakse läbilaskevõimet ja liikluskoormust. Kui liikluskoormus on suurem kui läbilaskevõime, suunatakse kaup kõigepealt kõrgema läbilaskevõimega radadele. Läbilaskevõime arvutamine ei ole täpne; antud seaded määravad liikluskoormuse millal kaup suunatakse järgmisele rajale. Ülekoormuse vältimiseks on soovitatav liikluskoormus alla 100%.

STR_CONFIG_SETTING_LOCALISATION_UNITS_VELOCITY                  :Kiirusühikud: {STRING}
STR_CONFIG_SETTING_LOCALISATION_UNITS_VELOCITY_HELPTEXT         :Liideses näidatakse kiirust valitud mõõdustikus
STR_CONFIG_SETTING_LOCALISATION_UNITS_VELOCITY_IMPERIAL         :Inglise mõõdustik (mph)
STR_CONFIG_SETTING_LOCALISATION_UNITS_VELOCITY_METRIC           :Meetermõõdustik (km/h)
STR_CONFIG_SETTING_LOCALISATION_UNITS_VELOCITY_SI               :SI-süsteem (m/s)
STR_CONFIG_SETTING_LOCALISATION_UNITS_VELOCITY_GAMEUNITS        :Mänguühikud (ruutu/päev)

STR_CONFIG_SETTING_LOCALISATION_UNITS_POWER                     :Võimsusühikud: {STRING}
STR_CONFIG_SETTING_LOCALISATION_UNITS_POWER_HELPTEXT            :Liideses näidatakse võimsust valitud mõõdustikus
STR_CONFIG_SETTING_LOCALISATION_UNITS_POWER_IMPERIAL            :Inglise mõõdustik (hp)
STR_CONFIG_SETTING_LOCALISATION_UNITS_POWER_METRIC              :Meetermõõdustik (hj)
STR_CONFIG_SETTING_LOCALISATION_UNITS_POWER_SI                  :SI-süsteem (kW)

STR_CONFIG_SETTING_LOCALISATION_UNITS_WEIGHT                    :Kaaluühikud: {STRING}
STR_CONFIG_SETTING_LOCALISATION_UNITS_WEIGHT_HELPTEXT           :Liideses näidatakse kaalu valitud mõõdustikus
STR_CONFIG_SETTING_LOCALISATION_UNITS_WEIGHT_IMPERIAL           :Inglise mõõdustik (lühike t/tonn)
STR_CONFIG_SETTING_LOCALISATION_UNITS_WEIGHT_METRIC             :Meetermõõdustik (t/tonn)
STR_CONFIG_SETTING_LOCALISATION_UNITS_WEIGHT_SI                 :SI-süsteem (kg)

STR_CONFIG_SETTING_LOCALISATION_UNITS_VOLUME                    :Mahuühikud: {STRING}
STR_CONFIG_SETTING_LOCALISATION_UNITS_VOLUME_HELPTEXT           :Liideses näidatakse mahtu valitud mõõdustikus
STR_CONFIG_SETTING_LOCALISATION_UNITS_VOLUME_IMPERIAL           :Inglise mõõdustik (gal)
STR_CONFIG_SETTING_LOCALISATION_UNITS_VOLUME_METRIC             :Meetermõõdustik (l)
STR_CONFIG_SETTING_LOCALISATION_UNITS_VOLUME_SI                 :SI-süsteem (m³)

STR_CONFIG_SETTING_LOCALISATION_UNITS_FORCE                     :Jõuühikud: {STRING}
STR_CONFIG_SETTING_LOCALISATION_UNITS_FORCE_HELPTEXT            :Liideses näidatakse jõudu valitud mõõdustikus
STR_CONFIG_SETTING_LOCALISATION_UNITS_FORCE_IMPERIAL            :Inglise mõõdustik (lbf)
STR_CONFIG_SETTING_LOCALISATION_UNITS_FORCE_METRIC              :Meetermõõdustik (kgf)
STR_CONFIG_SETTING_LOCALISATION_UNITS_FORCE_SI                  :SI-süsteem (kN)

STR_CONFIG_SETTING_LOCALISATION_UNITS_HEIGHT                    :Kõrgusühikud: {STRING}
STR_CONFIG_SETTING_LOCALISATION_UNITS_HEIGHT_HELPTEXT           :Liideses näidatakse kõrgust valitud mõõdustikus
STR_CONFIG_SETTING_LOCALISATION_UNITS_HEIGHT_IMPERIAL           :Inglise mõõdustik (ft)
STR_CONFIG_SETTING_LOCALISATION_UNITS_HEIGHT_METRIC             :Meetermõõdustik (m)
STR_CONFIG_SETTING_LOCALISATION_UNITS_HEIGHT_SI                 :SI-süsteem (m)

STR_CONFIG_SETTING_LOCALISATION                                 :{ORANGE}Kohandused
STR_CONFIG_SETTING_GRAPHICS                                     :{ORANGE}Graafika
STR_CONFIG_SETTING_SOUND                                        :{ORANGE}Heliefektid
STR_CONFIG_SETTING_INTERFACE                                    :{ORANGE}Liides
STR_CONFIG_SETTING_INTERFACE_GENERAL                            :{ORANGE}Üldine
STR_CONFIG_SETTING_INTERFACE_VIEWPORTS                          :{ORANGE}Vaated
STR_CONFIG_SETTING_INTERFACE_CONSTRUCTION                       :{ORANGE}Ehitus
STR_CONFIG_SETTING_ADVISORS                                     :{ORANGE}Uudised / Nõunikud
STR_CONFIG_SETTING_COMPANY                                      :{ORANGE}Ettevõte
STR_CONFIG_SETTING_ACCOUNTING                                   :{ORANGE}Arveldamine
STR_CONFIG_SETTING_VEHICLES                                     :{ORANGE}Sõidukid
STR_CONFIG_SETTING_VEHICLES_PHYSICS                             :{ORANGE}Füüsika
STR_CONFIG_SETTING_VEHICLES_ROUTING                             :{ORANGE}Marsruutimine
STR_CONFIG_SETTING_LIMITATIONS                                  :{ORANGE}Piirangud
STR_CONFIG_SETTING_ACCIDENTS                                    :{ORANGE}Katastroofid / Õnnetused
STR_CONFIG_SETTING_GENWORLD                                     :{ORANGE}Maailma tekitamine
STR_CONFIG_SETTING_ENVIRONMENT                                  :{ORANGE}Keskkond
STR_CONFIG_SETTING_ENVIRONMENT_AUTHORITIES                      :{ORANGE}Omavalitsus
STR_CONFIG_SETTING_ENVIRONMENT_TOWNS                            :{ORANGE}Asulad
STR_CONFIG_SETTING_ENVIRONMENT_INDUSTRIES                       :{ORANGE}Tööstused
STR_CONFIG_SETTING_ENVIRONMENT_CARGODIST                        :{ORANGE}Kaubajaotus
STR_CONFIG_SETTING_AI                                           :{ORANGE}Konkurendid
STR_CONFIG_SETTING_AI_NPC                                       :{ORANGE}Arvuti

STR_CONFIG_SETTING_PATHFINDER_NPF                               :NPF
STR_CONFIG_SETTING_PATHFINDER_YAPF_RECOMMENDED                  :YAPF {BLUE}(soovitatud)

STR_CONFIG_SETTING_PATHFINDER_FOR_TRAINS                        :Rongide marsruudileidja: {STRING}
STR_CONFIG_SETTING_PATHFINDER_FOR_TRAINS_HELPTEXT               :Marsruudileidja rongide jaoks
STR_CONFIG_SETTING_PATHFINDER_FOR_ROAD_VEHICLES                 :Maanteesõidukite marsruudileidja: {STRING}
STR_CONFIG_SETTING_PATHFINDER_FOR_ROAD_VEHICLES_HELPTEXT        :Marsruudileidja maanteesõidukite jaoks
STR_CONFIG_SETTING_PATHFINDER_FOR_SHIPS                         :Laevade marsruudileidja: {STRING}
STR_CONFIG_SETTING_PATHFINDER_FOR_SHIPS_HELPTEXT                :Marsruudileidja veesõidukite jaoks
STR_CONFIG_SETTING_REVERSE_AT_SIGNALS                           :Automaatne tagasipööre signaalide juures: {STRING}
STR_CONFIG_SETTING_REVERSE_AT_SIGNALS_HELPTEXT                  :Luba rongidel ümber pöörata kui nad on pikka aega foori taga oodanud

STR_CONFIG_SETTING_QUERY_CAPTION                                :{WHITE}Määra seade väärtus

# Config errors
STR_CONFIG_ERROR                                                :{WHITE}Eksitus konfiguratsiooni failiga...
STR_CONFIG_ERROR_ARRAY                                          :{WHITE}... vigane massiiv '{STRING}'
STR_CONFIG_ERROR_INVALID_VALUE                                  :{WHITE}... väärtus «{STRING}» on «{STRING}» jaoks kõlbmatu
STR_CONFIG_ERROR_TRAILING_CHARACTERS                            :{WHITE}... seadistuse lõpule järgnevad tähed '{STRING}'
STR_CONFIG_ERROR_DUPLICATE_GRFID                                :{WHITE}... vigast NewGRF-i '{STRING}' ei arvestata: korduv GRF-i ID '{STRING}'
STR_CONFIG_ERROR_INVALID_GRF                                    :{WHITE}... eiratakse kõlbmatut NewGRF-i «{STRING}»: {STRING}
STR_CONFIG_ERROR_INVALID_GRF_NOT_FOUND                          :ei leitud
STR_CONFIG_ERROR_INVALID_GRF_UNSAFE                             :muutumatus kasutuses ohtlik
STR_CONFIG_ERROR_INVALID_GRF_SYSTEM                             :süsteem NewGRF
STR_CONFIG_ERROR_INVALID_GRF_INCOMPATIBLE                       :Mitteühilduv selle OpenTTD versiooniga
STR_CONFIG_ERROR_INVALID_GRF_UNKNOWN                            :tundmatu
STR_CONFIG_ERROR_INVALID_SAVEGAME_COMPRESSION_LEVEL             :{WHITE}... tihendusaste «{STRING}» ei sobi
STR_CONFIG_ERROR_INVALID_SAVEGAME_COMPRESSION_ALGORITHM         :{WHITE}... mängu salvestamise vormingut «{STRING}» ei ole. Taastatakse «{STRING}»
STR_CONFIG_ERROR_INVALID_BASE_GRAPHICS_NOT_FOUND                :{WHITE}... eiratakse lähtegraafikakogu «{STRING}»: ei leitud
STR_CONFIG_ERROR_INVALID_BASE_SOUNDS_NOT_FOUND                  :{WHITE}... eiratakse lähtehelikogu «{STRING}»: ei leitud
STR_CONFIG_ERROR_INVALID_BASE_MUSIC_NOT_FOUND                   :{WHITE}... eiratakse lähtemuusikakogu «{STRING}»: ei leitud
STR_CONFIG_ERROR_OUT_OF_MEMORY                                  :{WHITE}Vahemälu on täis
STR_CONFIG_ERROR_SPRITECACHE_TOO_BIG                            :{WHITE}Pildipuhvri (ingl k «spritecache») suurendamine {BYTES} võrra ebaõnnestus. Pildipuhvri uus suurus on {BYTES}. Seetõttu on OpenTTD nüüd aeglasem. 32 bpp graafika keelamine ja suurendusastme ülempiirangu vähendamine piirab vahemälu tarbimist

# Video initalization errors
STR_VIDEO_DRIVER_ERROR                                          :{WHITE}Videoseadete viga...
STR_VIDEO_DRIVER_ERROR_NO_HARDWARE_ACCELERATION                 :{WHITE}... ei leitud ühilduvat GPU-d. Riistvarakiirendus väljalülitatud

# Intro window
STR_INTRO_CAPTION                                               :{WHITE}OpenTTD {REV}

STR_INTRO_NEW_GAME                                              :{BLACK}Uus mäng
STR_INTRO_LOAD_GAME                                             :{BLACK}Mängu jätk
STR_INTRO_PLAY_SCENARIO                                         :{BLACK}Stsenaarium
STR_INTRO_PLAY_HEIGHTMAP                                        :{BLACK}Kõrguskaart
STR_INTRO_SCENARIO_EDITOR                                       :{BLACK}Stsenaariumiredaktor
STR_INTRO_MULTIPLAYER                                           :{BLACK}Mitmikmäng

STR_INTRO_GAME_OPTIONS                                          :{BLACK}Liidese seadistus
STR_INTRO_HIGHSCORE                                             :{BLACK}Edetabel
STR_INTRO_CONFIG_SETTINGS_TREE                                  :{BLACK}Seaded
STR_INTRO_NEWGRF_SETTINGS                                       :{BLACK}NewGRF-i seadistus
STR_INTRO_ONLINE_CONTENT                                        :{BLACK}Aineste allalaadimine
STR_INTRO_SCRIPT_SETTINGS                                       :{BLACK}AI/GameScripti seaded
STR_INTRO_QUIT                                                  :{BLACK}Välju

STR_INTRO_TOOLTIP_NEW_GAME                                      :{BLACK}Alusta uut mängu. Ctrl+klõps jätab kaardi seadistamise vahele
STR_INTRO_TOOLTIP_LOAD_GAME                                     :{BLACK}Jätka lõpetamata mängu
STR_INTRO_TOOLTIP_PLAY_HEIGHTMAP                                :{BLACK}Alusta uut, kõrguskaardi põhjal koostatud mängu
STR_INTRO_TOOLTIP_PLAY_SCENARIO                                 :{BLACK}Alusta uut, oma stsenaariumis toimuvat mängu
STR_INTRO_TOOLTIP_SCENARIO_EDITOR                               :{BLACK}Loo oma mängukaart
STR_INTRO_TOOLTIP_MULTIPLAYER                                   :{BLACK}Alusta mitmikmängu

STR_INTRO_TOOLTIP_TEMPERATE                                     :{BLACK}Vali 'parasvöötme' maastik
STR_INTRO_TOOLTIP_SUB_ARCTIC_LANDSCAPE                          :{BLACK}Vali 'lähisarktiline' maastik
STR_INTRO_TOOLTIP_SUB_TROPICAL_LANDSCAPE                        :{BLACK}Vali 'lähistroopiline' maastik
STR_INTRO_TOOLTIP_TOYLAND_LANDSCAPE                             :{BLACK}Vali 'mänguasjamaa' maastik

STR_INTRO_TOOLTIP_GAME_OPTIONS                                  :{BLACK}Ava liidese seadistamine
STR_INTRO_TOOLTIP_HIGHSCORE                                     :{BLACK}Ava edetabel
STR_INTRO_TOOLTIP_CONFIG_SETTINGS_TREE                          :{BLACK}Ava seaded
STR_INTRO_TOOLTIP_NEWGRF_SETTINGS                               :{BLACK}Ava NewGRF-i seadistamine
STR_INTRO_TOOLTIP_ONLINE_CONTENT                                :{BLACK}Otsi allalaadimiseks uusi ja uuendatud aineseid
STR_INTRO_TOOLTIP_SCRIPT_SETTINGS                               :{BLACK}Ava AI/GameScripti seaded
STR_INTRO_TOOLTIP_QUIT                                          :{BLACK}Välju 'OpenTTD'st

STR_INTRO_BASESET                                               :{BLACK}Hetkel valitud lähtegraafikakogust puudub {NUM} sprite{P "" 'i}. Kontrolli, kas lähtekogule on uuendusi.
STR_INTRO_TRANSLATION                                           :{BLACK}Puudub {NUM} tõlge{P "" t}. Aita teha OpenTTD paremaks, panusta tõlkimisega. Rohkem teavet leiad «readme.txt» failist.

# Quit window
STR_QUIT_CAPTION                                                :{WHITE}Mängust väljumine
STR_QUIT_ARE_YOU_SURE_YOU_WANT_TO_EXIT_OPENTTD                  :{YELLOW}Kas olete kindel, et soovite OpenTTD-st väljuda?
STR_QUIT_YES                                                    :{BLACK}Jah
STR_QUIT_NO                                                     :{BLACK}Ei

# Abandon game
STR_ABANDON_GAME_CAPTION                                        :{WHITE}Mängu lõpetamine
STR_ABANDON_GAME_QUERY                                          :{YELLOW}Kas lõpetada mäng?
STR_ABANDON_SCENARIO_QUERY                                      :{YELLOW}Kas sa oled kindel, et sa tahad stsenaariumi tegemise lõpetada?

# Cheat window
STR_CHEATS                                                      :{WHITE}Petmine
STR_CHEATS_TOOLTIP                                              :{BLACK}Märgistatud kastid näitavad et, kas sa oled varem seda pettust kasutanud
STR_CHEATS_NOTE                                                 :{BLACK}Tähelepanu: nende seadete kasutamine jäädvustub salvestatud mängu
STR_CHEAT_MONEY                                                 :{LTBLUE}Suurenda raha hulka {CURRENCY_LONG} võrra
STR_CHEAT_CHANGE_COMPANY                                        :{LTBLUE}Mängimine ettevõttena: {ORANGE}{COMMA}
STR_CHEAT_EXTRA_DYNAMITE                                        :{LTBLUE}Võlubuldooser (eemaldab tööstused, paiksed objektid): {ORANGE}{STRING}
STR_CHEAT_CROSSINGTUNNELS                                       :{LTBLUE}Tunnelid võivad üksteist läbida: {ORANGE}{STRING}
STR_CHEAT_NO_JETCRASH                                           :{LTBLUE}Reaktiivlennukid ei kuku (tihti) väikestel lennuväljadel alla: {ORANGE} {STRING}
STR_CHEAT_EDIT_MAX_HL                                           :{LTBLUE}Muuda kaardi ülemkõrgust {ORANGE}{NUM}
STR_CHEAT_EDIT_MAX_HL_QUERY_CAPT                                :{WHITE}Muuda kaardil olevate mägede ülemkõrgust
STR_CHEAT_SWITCH_CLIMATE_TEMPERATE_LANDSCAPE                    :Parasvöötme maastik
STR_CHEAT_SWITCH_CLIMATE_SUB_ARCTIC_LANDSCAPE                   :Lähisarktiline maastik
STR_CHEAT_SWITCH_CLIMATE_SUB_TROPICAL_LANDSCAPE                 :Troopiline maastik
STR_CHEAT_SWITCH_CLIMATE_TOYLAND_LANDSCAPE                      :Mänguasjamaa
STR_CHEAT_CHANGE_DATE                                           :{LTBLUE}Muuda kuupäeva: {ORANGE} {DATE_SHORT}
STR_CHEAT_CHANGE_DATE_QUERY_CAPT                                :{WHITE}Muuda jooksvat aastaarvu
STR_CHEAT_SETUP_PROD                                            :{LTBLUE}Tootmisväärtuste muutmine: {ORANGE}{STRING}

# Livery window
STR_LIVERY_CAPTION                                              :{WHITE}{COMPANY} - Värvivalik

STR_LIVERY_GENERAL_TOOLTIP                                      :{BLACK}Näita üldiseid värvistikke
STR_LIVERY_TRAIN_TOOLTIP                                        :{BLACK}Näita rongide värvistikke
STR_LIVERY_ROAD_VEHICLE_TOOLTIP                                 :{BLACK}Näita mootorsõidukite värvistikke
STR_LIVERY_SHIP_TOOLTIP                                         :{BLACK}Näita laevavärvistikke
STR_LIVERY_AIRCRAFT_TOOLTIP                                     :{BLACK}Näita õhusõidukite värvistikke
STR_LIVERY_PRIMARY_TOOLTIP                                      :{BLACK}Vali põhivärv värvistikule. Ctrl+Klikk valib selle värvi tervele värvistikule
STR_LIVERY_SECONDARY_TOOLTIP                                    :{BLACK}Vali teine värv valitud värvistikule. Ctrl+Klõps valib selle värvi tervele värvistikule
STR_LIVERY_PANEL_TOOLTIP                                        :{BLACK}Vali muudetav värvivalik - või mitu Ctrl+klõps abil. Klõpsa kastil, et muuta värvivaliku kasutust

STR_LIVERY_DEFAULT                                              :Firmavärv
STR_LIVERY_STEAM                                                :Aurumootorvedur
STR_LIVERY_DIESEL                                               :Diiselmootorvedur
STR_LIVERY_ELECTRIC                                             :Elektrimootorvedur
STR_LIVERY_MONORAIL                                             :Monorelssvedur
STR_LIVERY_MAGLEV                                               :Magnethõljukvedur
STR_LIVERY_DMU                                                  :DMU
STR_LIVERY_EMU                                                  :EMU
STR_LIVERY_PASSENGER_WAGON_STEAM                                :Reisivagun (auru)
STR_LIVERY_PASSENGER_WAGON_DIESEL                               :Reisivagun (diisel)
STR_LIVERY_PASSENGER_WAGON_ELECTRIC                             :Reisivagun (elektri)
STR_LIVERY_PASSENGER_WAGON_MONORAIL                             :Reisivagun (monorelss)
STR_LIVERY_PASSENGER_WAGON_MAGLEV                               :Reisivagun (magnethõljukrong)
STR_LIVERY_FREIGHT_WAGON                                        :Kaubavagun
STR_LIVERY_BUS                                                  :Buss
STR_LIVERY_TRUCK                                                :Veoauto
STR_LIVERY_PASSENGER_SHIP                                       :Reisipraam
STR_LIVERY_FREIGHT_SHIP                                         :Kaubalaev
STR_LIVERY_HELICOPTER                                           :Helikopter
STR_LIVERY_SMALL_PLANE                                          :Väikelennuk
STR_LIVERY_LARGE_PLANE                                          :Suurlennuk
STR_LIVERY_PASSENGER_TRAM                                       :Reisitramm
STR_LIVERY_FREIGHT_TRAM                                         :Kaubatramm

# Face selection window
STR_FACE_CAPTION                                                :{WHITE}Näo valik
STR_FACE_CANCEL_TOOLTIP                                         :{BLACK}Tühista uue näo valimine
STR_FACE_OK_TOOLTIP                                             :{BLACK}Uue näo valimine
STR_FACE_RANDOM                                                 :{BLACK}Suvaline

STR_FACE_MALE_BUTTON                                            :{BLACK}Mees
STR_FACE_MALE_TOOLTIP                                           :{BLACK}Vali mehe nägu
STR_FACE_FEMALE_BUTTON                                          :{BLACK}Naine
STR_FACE_FEMALE_TOOLTIP                                         :{BLACK}Vali naise nägu
STR_FACE_NEW_FACE_BUTTON                                        :{BLACK}Uus nägu
STR_FACE_NEW_FACE_TOOLTIP                                       :{BLACK}Tekita uus suvaline nägu
STR_FACE_ADVANCED                                               :{BLACK}Täpsem
STR_FACE_ADVANCED_TOOLTIP                                       :{BLACK}Täpsem näovalik
STR_FACE_SIMPLE                                                 :{BLACK}Lihtne
STR_FACE_SIMPLE_TOOLTIP                                         :{BLACK}Lihtne näo valik
STR_FACE_LOAD                                                   :{BLACK}Lae
STR_FACE_LOAD_TOOLTIP                                           :{BLACK}Lae lemmik nägu
STR_FACE_LOAD_DONE                                              :{WHITE}OpenTTD seadistusfailist laeti sinu lemmiknägu
STR_FACE_FACECODE                                               :{BLACK}Mängja nägu no.
STR_FACE_FACECODE_TOOLTIP                                       :{BLACK}Vaata ja/või säti ettevõtte presidendi näonumbrit
STR_FACE_FACECODE_CAPTION                                       :{WHITE}Vaata või säti presidendi näonumbrit
STR_FACE_FACECODE_SET                                           :{WHITE}Uus näonumbri kood on sätitud
STR_FACE_FACECODE_ERR                                           :{WHITE}Ei saanud näonumbrit sättida - peab olema number 0 ja 4,294,967,295 vahel!
STR_FACE_SAVE                                                   :{BLACK}Salvesta
STR_FACE_SAVE_TOOLTIP                                           :{BLACK}Salvesta lemmiknägu
STR_FACE_SAVE_DONE                                              :{WHITE}See nägu salvestatakse sinu lemmikuna OpenTTD seadete faili.
STR_FACE_EUROPEAN                                               :{BLACK}Eurooplane
STR_FACE_SELECT_EUROPEAN                                        :{BLACK}Vali euroopa näod
STR_FACE_AFRICAN                                                :{BLACK}Aafriklane
STR_FACE_SELECT_AFRICAN                                         :{BLACK}Vali aafrika näod
STR_FACE_YES                                                    :Jah
STR_FACE_NO                                                     :Ei
STR_FACE_MOUSTACHE_EARRING_TOOLTIP                              :{BLACK}Vuntsid või kõrvarõngad on lubatud
STR_FACE_HAIR                                                   :Soeng:
STR_FACE_HAIR_TOOLTIP                                           :{BLACK}Vaheta juukseid
STR_FACE_EYEBROWS                                               :Kulmud:
STR_FACE_EYEBROWS_TOOLTIP                                       :{BLACK}Vaheta kulmusid
STR_FACE_EYECOLOUR                                              :Silmavärv:
STR_FACE_EYECOLOUR_TOOLTIP                                      :{BLACK}Vaheta silmavärvi
STR_FACE_GLASSES                                                :Prillid:
STR_FACE_GLASSES_TOOLTIP                                        :{BLACK}Prillid on lubatud
STR_FACE_GLASSES_TOOLTIP_2                                      :{BLACK}Vaheta prille
STR_FACE_NOSE                                                   :Nina:
STR_FACE_NOSE_TOOLTIP                                           :{BLACK}Vaheta nina
STR_FACE_LIPS                                                   :Huuled:
STR_FACE_MOUSTACHE                                              :Vuntsid:
STR_FACE_LIPS_MOUSTACHE_TOOLTIP                                 :{BLACK}Vaheta huuli või vuntse
STR_FACE_CHIN                                                   :Lõug:
STR_FACE_CHIN_TOOLTIP                                           :{BLACK}Vaheta lõuga
STR_FACE_JACKET                                                 :Pintsak:
STR_FACE_JACKET_TOOLTIP                                         :{BLACK}Vaheta pintsakut
STR_FACE_COLLAR                                                 :Krae:
STR_FACE_COLLAR_TOOLTIP                                         :{BLACK}Vaheta kraed
STR_FACE_TIE                                                    :Lips:
STR_FACE_EARRING                                                :Kõrvarõngas:
STR_FACE_TIE_EARRING_TOOLTIP                                    :{BLACK}Vaheta kraed või kõrvarõngast

# Network server list
STR_NETWORK_SERVER_LIST_CAPTION                                 :{WHITE}Mitmikmäng
STR_NETWORK_SERVER_LIST_PLAYER_NAME                             :{BLACK}Mängija nimi:
STR_NETWORK_SERVER_LIST_ENTER_NAME_TOOLTIP                      :{BLACK}Teised mängijad tunnevad sind selle nime järgi

STR_NETWORK_SERVER_LIST_GAME_NAME                               :{BLACK}Nimi
STR_NETWORK_SERVER_LIST_GAME_NAME_TOOLTIP                       :{BLACK}Mängu nimi
STR_NETWORK_SERVER_LIST_GENERAL_ONLINE                          :{BLACK}{COMMA}/{COMMA} - {COMMA}/{COMMA}
STR_NETWORK_SERVER_LIST_CLIENTS_CAPTION                         :{BLACK}Kliente
STR_NETWORK_SERVER_LIST_CLIENTS_CAPTION_TOOLTIP                 :{BLACK}Kliente sees / enim kliente{}Ettevõtteid sees / enim ettevõtteid
STR_NETWORK_SERVER_LIST_MAP_SIZE_SHORT                          :{BLACK}{COMMA}x{COMMA}
STR_NETWORK_SERVER_LIST_MAP_SIZE_CAPTION                        :{BLACK}Kaardi mõõtmed
STR_NETWORK_SERVER_LIST_MAP_SIZE_CAPTION_TOOLTIP                :{BLACK}Kaardisuurus mängus{}Klõpsa, et järjestada pindala järgi
STR_NETWORK_SERVER_LIST_DATE_CAPTION                            :{BLACK}Kuupäev
STR_NETWORK_SERVER_LIST_DATE_CAPTION_TOOLTIP                    :{BLACK}Kuupäev hetkel
STR_NETWORK_SERVER_LIST_YEARS_CAPTION                           :{BLACK}Kestnud
STR_NETWORK_SERVER_LIST_YEARS_CAPTION_TOOLTIP                   :{BLACK}Mitu aastat{}on mäng kestnud
STR_NETWORK_SERVER_LIST_INFO_ICONS_TOOLTIP                      :{BLACK}Suhtluskeel, serveri osa, jne.

STR_NETWORK_SERVER_LIST_CLICK_GAME_TO_SELECT                    :{BLACK}Loendis mängu klõpsamine valib selle
STR_NETWORK_SERVER_LIST_LAST_JOINED_SERVER                      :{BLACK}Server, kus sa viimati mängisid:
STR_NETWORK_SERVER_LIST_CLICK_TO_SELECT_LAST                    :{BLACK}Klõpsa, et valida server, kus sa viimati mängisid

STR_NETWORK_SERVER_LIST_GAME_INFO                               :{SILVER}MÄNGU ANDMED
STR_NETWORK_SERVER_LIST_CLIENTS                                 :{SILVER}Kliente: {WHITE}{COMMA} / {COMMA} - {COMMA} / {COMMA}
STR_NETWORK_SERVER_LIST_LANGUAGE                                :{SILVER}Keel: {WHITE}{STRING}
STR_NETWORK_SERVER_LIST_LANDSCAPE                               :{SILVER}Maastik: {WHITE}{STRING}
STR_NETWORK_SERVER_LIST_MAP_SIZE                                :{SILVER}Kaardi mõõtmed: {WHITE}{COMMA}x{COMMA}
STR_NETWORK_SERVER_LIST_SERVER_VERSION                          :{SILVER}Serveri versioon: {WHITE}{STRING}
STR_NETWORK_SERVER_LIST_SERVER_ADDRESS                          :{SILVER}Serveri aadress: {WHITE}{STRING}
STR_NETWORK_SERVER_LIST_START_DATE                              :{SILVER}Aeg alguses: {WHITE}{DATE_SHORT}
STR_NETWORK_SERVER_LIST_CURRENT_DATE                            :{SILVER}Aeg hetkel: {WHITE}{DATE_SHORT}
STR_NETWORK_SERVER_LIST_PASSWORD                                :{SILVER}Kaitstud salasõnaga!
STR_NETWORK_SERVER_LIST_SERVER_OFFLINE                          :{SILVER}SERVER ON MAAS
STR_NETWORK_SERVER_LIST_SERVER_FULL                             :{SILVER}SERVER ON TÄIS
STR_NETWORK_SERVER_LIST_VERSION_MISMATCH                        :{SILVER}ÜHILDUMATUD VERSIOONID
STR_NETWORK_SERVER_LIST_GRF_MISMATCH                            :{SILVER}NEWGRF SOBIMATUS

STR_NETWORK_SERVER_LIST_JOIN_GAME                               :{BLACK}Liitu mänguga
STR_NETWORK_SERVER_LIST_REFRESH                                 :{BLACK}Uuenda andmeid
STR_NETWORK_SERVER_LIST_REFRESH_TOOLTIP                         :{BLACK}Serveri info värskendamine

STR_NETWORK_SERVER_LIST_SEARCH_SERVER_INTERNET                  :{BLACK}Otsing internetis
STR_NETWORK_SERVER_LIST_SEARCH_SERVER_INTERNET_TOOLTIP          :{BLACK}Internetis avalike serverite otsimine
STR_NETWORK_SERVER_LIST_SEARCH_SERVER_LAN                       :{BLACK}Otsing LANis
STR_NETWORK_SERVER_LIST_SEARCH_SERVER_LAN_TOOLTIP               :{BLACK}Kohtvõrgus serverite otsimine
STR_NETWORK_SERVER_LIST_ADD_SERVER                              :{BLACK}Sisesta server
STR_NETWORK_SERVER_LIST_ADD_SERVER_TOOLTIP                      :{BLACK}Sisesta loendisse uus server, milles toimuvaid mänge jälgida
STR_NETWORK_SERVER_LIST_START_SERVER                            :{BLACK}Tee server
STR_NETWORK_SERVER_LIST_START_SERVER_TOOLTIP                    :{BLACK}Tee oma server

STR_NETWORK_SERVER_LIST_PLAYER_NAME_OSKTITLE                    :{BLACK}Sisesta enda nimi
STR_NETWORK_SERVER_LIST_ENTER_IP                                :{BLACK}Sisesta serveri aadress

# Start new multiplayer server
STR_NETWORK_START_SERVER_CAPTION                                :{WHITE}Mitmikmängu alustamine

STR_NETWORK_START_SERVER_NEW_GAME_NAME                          :{BLACK}Mängu nimi:
STR_NETWORK_START_SERVER_NEW_GAME_NAME_TOOLTIP                  :{BLACK}Serveriloendis mängu valimisel nähakse mängu mängunime all
STR_NETWORK_START_SERVER_SET_PASSWORD                           :{BLACK}Määra salasõna
STR_NETWORK_START_SERVER_PASSWORD_TOOLTIP                       :{BLACK}Et server ei oleks avalik, kaitse oma mäng salasõnaga

STR_NETWORK_START_SERVER_ADVERTISED_LABEL                       :{BLACK}Reklaami
STR_NETWORK_START_SERVER_ADVERTISED_TOOLTIP                     :{BLACK}Valib reklaamitava (internet) või mittereklaamitava (kohtvõrk, LAN) mängu
STR_NETWORK_START_SERVER_UNADVERTISED                           :Ei
STR_NETWORK_START_SERVER_ADVERTISED                             :Jah
STR_NETWORK_START_SERVER_CLIENTS_SELECT                         :{BLACK}{NUM} klient{P "" i}
STR_NETWORK_START_SERVER_NUMBER_OF_CLIENTS                      :{BLACK}Kliente kuni:
STR_NETWORK_START_SERVER_NUMBER_OF_CLIENTS.in                   :sees
STR_NETWORK_START_SERVER_NUMBER_OF_CLIENTS_TOOLTIP              :{BLACK}Määrab klientide arvule ülempiirangu. Kõiki vabu kohti ei pea täitma
STR_NETWORK_START_SERVER_COMPANIES_SELECT                       :{BLACK}{NUM} ettevõte{P "" t}
STR_NETWORK_START_SERVER_NUMBER_OF_COMPANIES                    :{BLACK}Ettevõtteid kuni:
STR_NETWORK_START_SERVER_NUMBER_OF_COMPANIES_TOOLTIP            :{BLACK}Piirab serveris olevate ettevõtete arvu
STR_NETWORK_START_SERVER_SPECTATORS_SELECT                      :{BLACK}{NUM} vaatleja{P "" t}
STR_NETWORK_START_SERVER_NUMBER_OF_SPECTATORS                   :{BLACK}Vaatlejaid kuni:
STR_NETWORK_START_SERVER_NUMBER_OF_SPECTATORS_TOOLTIP           :{BLACK}Piirab serveris olevate vaatlejate arvu
STR_NETWORK_START_SERVER_LANGUAGE_SPOKEN                        :{BLACK}Suhtluskeel:
STR_NETWORK_START_SERVER_LANGUAGE_TOOLTIP                       :{BLACK}Teavitab teisi mängijaid, mis keeles serveris rääkida

STR_NETWORK_START_SERVER_NEW_GAME_NAME_OSKTITLE                 :{BLACK}Sisesta mitmikmängu nimi

# Network game languages
############ Leave those lines in this order!!
STR_NETWORK_LANG_ANY                                            :Suvaline
STR_NETWORK_LANG_ENGLISH                                        :Inglise keel
STR_NETWORK_LANG_GERMAN                                         :Saksa keel
STR_NETWORK_LANG_FRENCH                                         :Prantsuse keel
STR_NETWORK_LANG_BRAZILIAN                                      :Brasiilia
STR_NETWORK_LANG_BULGARIAN                                      :Bulgaaria
STR_NETWORK_LANG_CHINESE                                        :Hiina
STR_NETWORK_LANG_CZECH                                          :Tšehhi
STR_NETWORK_LANG_DANISH                                         :Taani
STR_NETWORK_LANG_DUTCH                                          :Hollandi
STR_NETWORK_LANG_ESPERANTO                                      :Esperanto
STR_NETWORK_LANG_FINNISH                                        :Soome
STR_NETWORK_LANG_HUNGARIAN                                      :Ungari
STR_NETWORK_LANG_ICELANDIC                                      :Islandi
STR_NETWORK_LANG_ITALIAN                                        :Itaalia
STR_NETWORK_LANG_JAPANESE                                       :Jaapani
STR_NETWORK_LANG_KOREAN                                         :Korea
STR_NETWORK_LANG_LITHUANIAN                                     :Leedu
STR_NETWORK_LANG_NORWEGIAN                                      :Norra
STR_NETWORK_LANG_POLISH                                         :Poola
STR_NETWORK_LANG_PORTUGUESE                                     :Portugali
STR_NETWORK_LANG_ROMANIAN                                       :Rumeenia
STR_NETWORK_LANG_RUSSIAN                                        :Vene
STR_NETWORK_LANG_SLOVAK                                         :Slovakkia
STR_NETWORK_LANG_SLOVENIAN                                      :Sloveenia
STR_NETWORK_LANG_SPANISH                                        :Hispaania
STR_NETWORK_LANG_SWEDISH                                        :Rootsi
STR_NETWORK_LANG_TURKISH                                        :Türgi
STR_NETWORK_LANG_UKRAINIAN                                      :Ukraina
STR_NETWORK_LANG_AFRIKAANS                                      :Afrikaani
STR_NETWORK_LANG_CROATIAN                                       :Horvaadi
STR_NETWORK_LANG_CATALAN                                        :Katalaani
STR_NETWORK_LANG_ESTONIAN                                       :Eesti
STR_NETWORK_LANG_GALICIAN                                       :Galeegi
STR_NETWORK_LANG_GREEK                                          :Kreeka
STR_NETWORK_LANG_LATVIAN                                        :Läti
############ End of leave-in-this-order

# Network game lobby
STR_NETWORK_GAME_LOBBY_CAPTION                                  :{WHITE}Mitmikmängu jututuba

STR_NETWORK_GAME_LOBBY_PREPARE_TO_JOIN                          :{BLACK}Liitumiseks valmistumine: {ORANGE}{STRING}
STR_NETWORK_GAME_LOBBY_COMPANY_LIST_TOOLTIP                     :{BLACK}Nimekiri mängus oelvatest ettevõtetest. Saad liituda ühega või alustada uut, kui on vabu kohti

STR_NETWORK_GAME_LOBBY_COMPANY_INFO                             :{SILVER}ETTEVÕTTE ANDMED
STR_NETWORK_GAME_LOBBY_COMPANY_NAME                             :{SILVER}Ettevõtte nimi: {WHITE}{STRING}
STR_NETWORK_GAME_LOBBY_INAUGURATION_YEAR                        :{SILVER}Avamine: {WHITE}{NUM}
STR_NETWORK_GAME_LOBBY_VALUE                                    :{SILVER}Firmaväärtus: {WHITE}{CURRENCY_LONG}
STR_NETWORK_GAME_LOBBY_CURRENT_BALANCE                          :{SILVER}Rahaline seis: {WHITE}{CURRENCY_LONG}
STR_NETWORK_GAME_LOBBY_LAST_YEARS_INCOME                        :{SILVER}Eelmise aasta tulud: {WHITE}{CURRENCY_LONG}
STR_NETWORK_GAME_LOBBY_PERFORMANCE                              :{SILVER}Suutlikus: {WHITE}{NUM}

STR_NETWORK_GAME_LOBBY_VEHICLES                                 :{SILVER}Sõidukid: {WHITE}{NUM} {TRAIN}, {NUM} {LORRY}, {NUM} {BUS}, {NUM} {SHIP}, {NUM} {PLANE}
STR_NETWORK_GAME_LOBBY_STATIONS                                 :{SILVER}Jaamad: {WHITE}{NUM} {TRAIN}, {NUM} {LORRY}, {NUM} {BUS}, {NUM} {SHIP}, {NUM} {PLANE}
STR_NETWORK_GAME_LOBBY_PLAYERS                                  :{SILVER}Mängijad: {WHITE}{STRING}

STR_NETWORK_GAME_LOBBY_NEW_COMPANY                              :{BLACK}Uus ettevõte
STR_NETWORK_GAME_LOBBY_NEW_COMPANY_TOOLTIP                      :{BLACK}Uue ettevõtte loomine
STR_NETWORK_GAME_LOBBY_SPECTATE_GAME                            :{BLACK}Jälgi mängu
STR_NETWORK_GAME_LOBBY_SPECTATE_GAME_TOOLTIP                    :{BLACK}Ole mängu vaatleja
STR_NETWORK_GAME_LOBBY_JOIN_COMPANY                             :{BLACK}Liitu ettevõttega
STR_NETWORK_GAME_LOBBY_JOIN_COMPANY_TOOLTIP                     :{BLACK}Aita seda ettevõtet töös hoida

# Network connecting window
STR_NETWORK_CONNECTING_CAPTION                                  :{WHITE}Ühendumine...

############ Leave those lines in this order!!
STR_NETWORK_CONNECTING_1                                        :{BLACK}(1/6) Ühendumine...
STR_NETWORK_CONNECTING_2                                        :{BLACK}(2/6) Kontrollin õigusi...
STR_NETWORK_CONNECTING_3                                        :{BLACK}(3/6) Ootel...
STR_NETWORK_CONNECTING_4                                        :{BLACK}(4/6) Kaardi allalaadimine...
STR_NETWORK_CONNECTING_5                                        :{BLACK}(5/6) Andmete töötlemine...
STR_NETWORK_CONNECTING_6                                        :{BLACK}(6/6) Registreerimine...

STR_NETWORK_CONNECTING_SPECIAL_1                                :{BLACK}Hangin mängu infot...
STR_NETWORK_CONNECTING_SPECIAL_2                                :{BLACK}Hangin ettevõtte infot...
############ End of leave-in-this-order
STR_NETWORK_CONNECTING_WAITING                                  :{BLACK}{NUM} klient{P "" i} sinu ees
STR_NETWORK_CONNECTING_DOWNLOADING_1                            :{BLACK}{BYTES} alla laaditud
STR_NETWORK_CONNECTING_DOWNLOADING_2                            :{BLACK}{BYTES} / {BYTES} alla laaditud

STR_NETWORK_CONNECTION_DISCONNECT                               :{BLACK}Katkesta

STR_NETWORK_NEED_GAME_PASSWORD_CAPTION                          :{WHITE}Server on kaitstud. Sisesta salasõna
STR_NETWORK_NEED_COMPANY_PASSWORD_CAPTION                       :{WHITE}Ettevõte on kaitstud. Sisesta salasõna
STR_NETWORK_COMPANY_LIST_CLIENT_LIST_CAPTION                    :{WHITE}Klientide nimekiri

# Network company list added strings
STR_NETWORK_COMPANY_LIST_CLIENT_LIST                            :Klientide nimekiri
STR_NETWORK_COMPANY_LIST_SPECTATE                               :Jälgi
STR_NETWORK_COMPANY_LIST_NEW_COMPANY                            :Uus ettevõte

# Network client list
STR_NETWORK_CLIENTLIST_KICK                                     :Viska välja
STR_NETWORK_CLIENTLIST_BAN                                      :Bänn
STR_NETWORK_CLIENTLIST_SPEAK_TO_ALL                             :Räägi kõigiga
STR_NETWORK_CLIENTLIST_SPEAK_TO_COMPANY                         :Räägi ettevõttega
STR_NETWORK_CLIENTLIST_SPEAK_TO_CLIENT                          :Privaatne sõnum

STR_NETWORK_SERVER                                              :Server
STR_NETWORK_CLIENT                                              :Klient
STR_NETWORK_SPECTATORS                                          :Vaatlejad

# Network set password
STR_COMPANY_PASSWORD_CANCEL                                     :{BLACK}Sisestatud salasõna ei salvestata
STR_COMPANY_PASSWORD_OK                                         :{BLACK}Määra ettevõtte uus salasõna
STR_COMPANY_PASSWORD_CAPTION                                    :{WHITE}Ettevõtte salasõna
STR_COMPANY_PASSWORD_MAKE_DEFAULT                               :{BLACK}Esialgne ettevõtte salasõna
STR_COMPANY_PASSWORD_MAKE_DEFAULT_TOOLTIP                       :{BLACK}Määra ettevõtte salasõna uute ettevõtete esialgseks salasõnaks

# Network company info join/password
STR_COMPANY_VIEW_JOIN                                           :{BLACK}Liitu
STR_COMPANY_VIEW_JOIN_TOOLTIP                                   :{BLACK}Liitu ja mängi selle ettevõttena
STR_COMPANY_VIEW_PASSWORD                                       :{BLACK}Salasõna
STR_COMPANY_VIEW_PASSWORD_TOOLTIP                               :{BLACK}Ettevõtte kaitsmine salasõnaga, et võõrad ei saaks ilma loata ühineda
STR_COMPANY_VIEW_SET_PASSWORD                                   :{BLACK}Vali ettevõttele salasõna

# Network chat
STR_NETWORK_CHAT_SEND                                           :{BLACK}Saada
STR_NETWORK_CHAT_COMPANY_CAPTION                                :[Team] :
STR_NETWORK_CHAT_CLIENT_CAPTION                                 :[Privaatne] {STRING}:
STR_NETWORK_CHAT_ALL_CAPTION                                    :[All] :

STR_NETWORK_CHAT_COMPANY                                        :[Team] {STRING}: {WHITE}{STRING}
STR_NETWORK_CHAT_TO_COMPANY                                     :[Team] kohta {STRING}: {WHITE}{STRING}
STR_NETWORK_CHAT_CLIENT                                         :[Private] {STRING}: {WHITE}{STRING}
STR_NETWORK_CHAT_TO_CLIENT                                      :[Private] kohta {STRING}: {WHITE}{STRING}
STR_NETWORK_CHAT_ALL                                            :[All] {STRING}: {WHITE}{STRING}
STR_NETWORK_CHAT_OSKTITLE                                       :{BLACK}Sisesta tekst võrgus suhtlemiseks

# Network messages
STR_NETWORK_ERROR_NOTAVAILABLE                                  :{WHITE}Võrgukaarti ei leitud või kompileeritud ilma võtmeta ENABLE_NETWORK
STR_NETWORK_ERROR_NOSERVER                                      :{WHITE}Ei leidnud ühtegi mitmikmängu
STR_NETWORK_ERROR_NOCONNECTION                                  :{WHITE}Server ei vastanud päringule
STR_NETWORK_ERROR_NEWGRF_MISMATCH                               :{WHITE}Ühendus ebaõnnestus NewGRF-i sobimatuse tõttu
STR_NETWORK_ERROR_DESYNC                                        :{WHITE}Mitmikmängu sünkroonimine ebaõnnestus
STR_NETWORK_ERROR_LOSTCONNECTION                                :{WHITE}Mitmikmängu ühendus katkes
STR_NETWORK_ERROR_SAVEGAMEERROR                                 :{WHITE}Salvestatud mängu laadimine ebaõnnestus
STR_NETWORK_ERROR_SERVER_START                                  :{WHITE}Ei saa uut serverit alustada
STR_NETWORK_ERROR_CLIENT_START                                  :{WHITE}Ei õnnestu ühendada
STR_NETWORK_ERROR_TIMEOUT                                       :{WHITE}Ühendus nr {NUM} aegus
STR_NETWORK_ERROR_SERVER_ERROR                                  :{WHITE}Tekkis protokolliviga ja ühendus katkes
STR_NETWORK_ERROR_WRONG_REVISION                                :{WHITE}Kliendi osa ei vasta serveri osaga
STR_NETWORK_ERROR_WRONG_PASSWORD                                :{WHITE}Vale salasõna
STR_NETWORK_ERROR_SERVER_FULL                                   :{WHITE}Server on täis
STR_NETWORK_ERROR_SERVER_BANNED                                 :{WHITE}Sinu sisenemine siia serverisse on keelatud
STR_NETWORK_ERROR_KICKED                                        :{WHITE}Sind visati mängust välja
STR_NETWORK_ERROR_KICK_MESSAGE                                  :{WHITE}Põhjus: {STRING}
STR_NETWORK_ERROR_CHEATER                                       :{WHITE}Selles serveris on petmine keelatud
STR_NETWORK_ERROR_TOO_MANY_COMMANDS                             :{WHITE}Sa saatsid serverile liiga palju käsklusi korraga
STR_NETWORK_ERROR_TIMEOUT_PASSWORD                              :{WHITE}Sisestasid salasõna liiga kaua
STR_NETWORK_ERROR_TIMEOUT_COMPUTER                              :{WHITE}Arvutil võttis liitumisega liiga kaua aega
STR_NETWORK_ERROR_TIMEOUT_MAP                                   :{WHITE}Kaardi allalaadimine võttis liiga kaua aega
STR_NETWORK_ERROR_TIMEOUT_JOIN                                  :{WHITE}Serveriga liitumine võttis liiga kaua aega

############ Leave those lines in this order!!
STR_NETWORK_ERROR_CLIENT_GENERAL                                :üldine viga
STR_NETWORK_ERROR_CLIENT_DESYNC                                 :sünkroniseerimise viga
STR_NETWORK_ERROR_CLIENT_SAVEGAME                               :ei saa kaarti laadida
STR_NETWORK_ERROR_CLIENT_CONNECTION_LOST                        :ühendus katkes
STR_NETWORK_ERROR_CLIENT_PROTOCOL_ERROR                         :protokolli viga
STR_NETWORK_ERROR_CLIENT_NEWGRF_MISMATCH                        :NewGRF-i kokkusobimatus
STR_NETWORK_ERROR_CLIENT_NOT_AUTHORIZED                         :keelatud
STR_NETWORK_ERROR_CLIENT_NOT_EXPECTED                           :saadud pakett on kõlbmatu
STR_NETWORK_ERROR_CLIENT_WRONG_REVISION                         :vale osa
STR_NETWORK_ERROR_CLIENT_NAME_IN_USE                            :nimi on juba kasutusel
STR_NETWORK_ERROR_CLIENT_WRONG_PASSWORD                         :vale salasõna
STR_NETWORK_ERROR_CLIENT_COMPANY_MISMATCH                       :vale ettevõtte id DoCommand-is
STR_NETWORK_ERROR_CLIENT_KICKED                                 :server viskas välja
STR_NETWORK_ERROR_CLIENT_CHEATER                                :üritas pettust kasutada
STR_NETWORK_ERROR_CLIENT_SERVER_FULL                            :server on täis
STR_NETWORK_ERROR_CLIENT_TOO_MANY_COMMANDS                      :saatis liiga palju käsklusi
STR_NETWORK_ERROR_CLIENT_TIMEOUT_PASSWORD                       :ei saanud õigeaegselt salasõna
STR_NETWORK_ERROR_CLIENT_TIMEOUT_COMPUTER                       :üldine aegumine
STR_NETWORK_ERROR_CLIENT_TIMEOUT_MAP                            :kaardi laadimine võttis liiga kaua aega
STR_NETWORK_ERROR_CLIENT_TIMEOUT_JOIN                           :kaardi töötlemine võttis liiga kaua aega
############ End of leave-in-this-order

STR_NETWORK_ERROR_CLIENT_GUI_LOST_CONNECTION_CAPTION            :{WHITE}Võimalik ühenduse katkemine
STR_NETWORK_ERROR_CLIENT_GUI_LOST_CONNECTION                    :{WHITE}Viimase {NUM} sekundi jooksul pole serverilt andmeid saabunud

# Network related errors
STR_NETWORK_SERVER_MESSAGE                                      :*** {1:STRING}
############ Leave those lines in this order!!
STR_NETWORK_SERVER_MESSAGE_GAME_PAUSED                          :Mäng seisatud ({STRING})
STR_NETWORK_SERVER_MESSAGE_GAME_STILL_PAUSED_1                  :Mäng on endiselt seisatud ({STRING})
STR_NETWORK_SERVER_MESSAGE_GAME_STILL_PAUSED_2                  :Mäng on endiselt seisatud ({STRING}, {STRING})
STR_NETWORK_SERVER_MESSAGE_GAME_STILL_PAUSED_3                  :Mäng on endiselt seisatud ({STRING}, {STRING}, {STRING})
STR_NETWORK_SERVER_MESSAGE_GAME_STILL_PAUSED_4                  :Mäng on endiselt peatatud ({STRING}, {STRING}, {STRING}, {STRING})
STR_NETWORK_SERVER_MESSAGE_GAME_STILL_PAUSED_5                  :Mäng on endiselt seisatud ({STRING}, {STRING}, {STRING}, {STRING}, {STRING})
STR_NETWORK_SERVER_MESSAGE_GAME_UNPAUSED                        :Mäng jätkub ({STRING})
STR_NETWORK_SERVER_MESSAGE_GAME_REASON_NOT_ENOUGH_PLAYERS       :pole piisavalt mängijaid
STR_NETWORK_SERVER_MESSAGE_GAME_REASON_CONNECTING_CLIENTS       :klientide ühendamine
STR_NETWORK_SERVER_MESSAGE_GAME_REASON_MANUAL                   :manuaalne
STR_NETWORK_SERVER_MESSAGE_GAME_REASON_GAME_SCRIPT              :mängu skript
STR_NETWORK_SERVER_MESSAGE_GAME_REASON_LINK_GRAPH               :transpordisõlmede graafiku uuenduse ootel
############ End of leave-in-this-order
STR_NETWORK_MESSAGE_CLIENT_LEAVING                              :lahkub
STR_NETWORK_MESSAGE_CLIENT_JOINED                               :*** {STRING} liitus mänguga
STR_NETWORK_MESSAGE_CLIENT_JOINED_ID                            :*** {STRING} liitus mänguga ({2:NUM}. klient)
STR_NETWORK_MESSAGE_CLIENT_COMPANY_JOIN                         :*** {STRING} liitus {2:NUM}. ettevõttega
STR_NETWORK_MESSAGE_CLIENT_COMPANY_SPECTATE                     :*** {STRING} liitus vaatlejatega
STR_NETWORK_MESSAGE_CLIENT_COMPANY_NEW                          :*** {STRING} alustas uue ettevõtte (nr {2:NUM})
STR_NETWORK_MESSAGE_CLIENT_LEFT                                 :*** {STRING} lahkus mängust ({2:STRING})
STR_NETWORK_MESSAGE_NAME_CHANGE                                 :*** {STRING} uus nimi on {STRING}
STR_NETWORK_MESSAGE_GIVE_MONEY                                  :*** {STRING} saatis {2:CURRENCY_LONG} ettevõttele {1:STRING}
STR_NETWORK_MESSAGE_SERVER_SHUTDOWN                             :{WHITE}Server sulges sessiooni
STR_NETWORK_MESSAGE_SERVER_REBOOT                               :{WHITE}Server restardib...{}Palun oota...
STR_NETWORK_MESSAGE_KICKED                                      :*** {STRING} visati välja. Põhjendus: ({STRING})

# Content downloading window
STR_CONTENT_TITLE                                               :{WHITE}Aineste allalaadimine
STR_CONTENT_TYPE_CAPTION                                        :{BLACK}Liik
STR_CONTENT_TYPE_CAPTION_TOOLTIP                                :{BLACK}Ainese liik
STR_CONTENT_NAME_CAPTION                                        :{BLACK}Nimi
STR_CONTENT_NAME_CAPTION_TOOLTIP                                :{BLACK}Ainese nimi
STR_CONTENT_MATRIX_TOOLTIP                                      :{BLACK}Reale klõpsates näidatakse täpsustust{}Märkeruudule klõpsates märgitakse allalaaditavaks
STR_CONTENT_SELECT_ALL_CAPTION                                  :{BLACK}Vali kõik
STR_CONTENT_SELECT_ALL_CAPTION_TOOLTIP                          :{BLACK}Märgi kõik ainesed allalaadimiseks
STR_CONTENT_SELECT_UPDATES_CAPTION                              :{BLACK}Märgi uuendused
STR_CONTENT_SELECT_UPDATES_CAPTION_TOOLTIP                      :{BLACK}Märgi kõik aineste uuendused allalaadimiseks
STR_CONTENT_UNSELECT_ALL_CAPTION                                :{BLACK}Eemalda märgistus kõigilt
STR_CONTENT_UNSELECT_ALL_CAPTION_TOOLTIP                        :{BLACK}Eemaldatakse allalaadimise märgistus
STR_CONTENT_SEARCH_EXTERNAL                                     :{BLACK}Otsi välistest veebilehtedest
STR_CONTENT_SEARCH_EXTERNAL_TOOLTIP                             :{BLACK}Otsi OpenTTD-st sõltumatutest lehtedest aineseid, mida OpenTTD aineste keskserverist ei saa
STR_CONTENT_SEARCH_EXTERNAL_DISCLAIMER_CAPTION                  :{WHITE}Sa oled lahkumas OpenTTD-st!
STR_CONTENT_SEARCH_EXTERNAL_DISCLAIMER                          :{WHITE}Välistest veebilehtedest aineste allalaadimisel võivad kasutustingimused vahelduda.{}Paigaldusjuhiseid otsida samadest välistest veebilehtedest.{}Kas jätkata?
STR_CONTENT_FILTER_TITLE                                        :{BLACK}Tähiste/nimede märksõna:
STR_CONTENT_OPEN_URL                                            :{BLACK}Külasta lehekülge
STR_CONTENT_OPEN_URL_TOOLTIP                                    :{BLACK}Külasta lehekülge selle sisu jaoks.
STR_CONTENT_DOWNLOAD_CAPTION                                    :{BLACK}Laadi alla
STR_CONTENT_DOWNLOAD_CAPTION_TOOLTIP                            :{BLACK}Alusta valitud aineste allalaadimist
STR_CONTENT_TOTAL_DOWNLOAD_SIZE                                 :{SILVER}Allalaadimiste kogusuurus: {WHITE}{BYTES}
STR_CONTENT_DETAIL_TITLE                                        :{SILVER}AINESE KIRJELDUS
STR_CONTENT_DETAIL_SUBTITLE_UNSELECTED                          :{SILVER}Sa pole seda allalaaditavaks märkinud
STR_CONTENT_DETAIL_SUBTITLE_SELECTED                            :{SILVER}Te olete valinud selle allalaadimiseks
STR_CONTENT_DETAIL_SUBTITLE_AUTOSELECTED                        :{SILVER}See sõltuvus on valitud allalaadimiseks
STR_CONTENT_DETAIL_SUBTITLE_ALREADY_HERE                        :{SILVER}Sul on juba see
STR_CONTENT_DETAIL_SUBTITLE_DOES_NOT_EXIST                      :{SILVER}See ei ole ainesena tuvastatav, seega OpenTTD ei saa seda alla laadida
STR_CONTENT_DETAIL_UPDATE                                       :{SILVER}See on asendus olemasolevale {STRING}
STR_CONTENT_DETAIL_NAME                                         :{SILVER}Nimi: {WHITE}{STRING}
STR_CONTENT_DETAIL_VERSION                                      :{SILVER}Versioon: {WHITE}{STRING}
STR_CONTENT_DETAIL_DESCRIPTION                                  :{SILVER}Seletus: {WHITE}{STRING}
STR_CONTENT_DETAIL_URL                                          :{SILVER}Aadress: {WHITE}{STRING}
STR_CONTENT_DETAIL_TYPE                                         :{SILVER}Liik: {WHITE}{STRING}
STR_CONTENT_DETAIL_FILESIZE                                     :{SILVER}Allalaadimise suurus: {WHITE}{BYTES}
STR_CONTENT_DETAIL_SELECTED_BECAUSE_OF                          :{SILVER}Valitud kuna: {WHITE}{STRING}
STR_CONTENT_DETAIL_DEPENDENCIES                                 :{SILVER}Sõltuvused: {WHITE}{STRING}
STR_CONTENT_DETAIL_TAGS                                         :{SILVER}Tähised: {WHITE}{STRING}
STR_CONTENT_NO_ZLIB                                             :{WHITE}OpenTTD on kompileeritud ilma «zlib» toeta...
STR_CONTENT_NO_ZLIB_SUB                                         :{WHITE}... aineste allalaadimine pole võimalik!

# Order of these is important!
STR_CONTENT_TYPE_BASE_GRAPHICS                                  :Lähtegraafika
STR_CONTENT_TYPE_NEWGRF                                         :NewGRF
STR_CONTENT_TYPE_AI                                             :AI
STR_CONTENT_TYPE_AI_LIBRARY                                     :AI teek
STR_CONTENT_TYPE_SCENARIO                                       :Stsenaarium
STR_CONTENT_TYPE_HEIGHTMAP                                      :Kõrguskaart
STR_CONTENT_TYPE_BASE_SOUNDS                                    :Lähtehelid
STR_CONTENT_TYPE_BASE_MUSIC                                     :Lähtemuusika
STR_CONTENT_TYPE_GAME_SCRIPT                                    :Mängu skript
STR_CONTENT_TYPE_GS_LIBRARY                                     :GS teek

# Content downloading progress window
STR_CONTENT_DOWNLOAD_TITLE                                      :{WHITE}Aineste allalaadimine...
STR_CONTENT_DOWNLOAD_INITIALISE                                 :{WHITE}Küsin faile...
STR_CONTENT_DOWNLOAD_FILE                                       :{WHITE}Hetkel laaditakse alla {STRING} ({NUM}/{NUM})
STR_CONTENT_DOWNLOAD_COMPLETE                                   :{WHITE}Allalaadimise lõpp
STR_CONTENT_DOWNLOAD_PROGRESS_SIZE                              :{WHITE}{BYTES}/{BYTES} baiti allalaaditud ({NUM} %)

# Content downloading error messages
STR_CONTENT_ERROR_COULD_NOT_CONNECT                             :{WHITE}Aineste keskserveriga ei õnnestu ühenduda...
STR_CONTENT_ERROR_COULD_NOT_DOWNLOAD                            :{WHITE}Allalaadimine ebaõnnestus...
STR_CONTENT_ERROR_COULD_NOT_DOWNLOAD_CONNECTION_LOST            :{WHITE}... ühendus katkes
STR_CONTENT_ERROR_COULD_NOT_DOWNLOAD_FILE_NOT_WRITABLE          :{WHITE}... fail pole kirjutatav
STR_CONTENT_ERROR_COULD_NOT_EXTRACT                             :{WHITE}Alla laaditud faili ei saa lahti pakkida

STR_MISSING_GRAPHICS_SET_CAPTION                                :{WHITE}Graafikafailid on puudu
STR_MISSING_GRAPHICS_SET_MESSAGE                                :{BLACK}OpenTTD töötamiseks on vaja eraldi graafikafaile, mida ei leitud. Kas OpenTTD võib need graafikafailid alla laadida ja need paigaldada?
STR_MISSING_GRAPHICS_YES_DOWNLOAD                               :{BLACK}Jah, laadi graafika alla
STR_MISSING_GRAPHICS_NO_QUIT                                    :{BLACK}Ei, välju OpenTTD-st

STR_MISSING_GRAPHICS_ERROR_TITLE                                :{WHITE}Allalaadimine ebaõnnestus
STR_MISSING_GRAPHICS_ERROR                                      :{BLACK}Graafika allalaadimine ebaõnnestus.{}Palun laadida graafika alla käsitsi.
STR_MISSING_GRAPHICS_ERROR_QUIT                                 :{BLACK}Välju OpenTTD-st

# Transparency settings window
STR_TRANSPARENCY_CAPTION                                        :{WHITE}Läbipaistvuse seadistus
STR_TRANSPARENT_SIGNS_TOOLTIP                                   :{BLACK}Muuda jaamamärkide läbipaistvust. Ctrl+klõps lukustab
STR_TRANSPARENT_TREES_TOOLTIP                                   :{BLACK}Vaheta puude läbipaistvust. Ctrl+klõps lukustab
STR_TRANSPARENT_HOUSES_TOOLTIP                                  :{BLACK}Vaheta majade läbipaistvust. Ctrl+klõps lukustab
STR_TRANSPARENT_INDUSTRIES_TOOLTIP                              :{BLACK}Vaheta tööstusehitiste läbipaistvust. Ctrl+klõps lukustab
STR_TRANSPARENT_BUILDINGS_TOOLTIP                               :{BLACK}Vaheta läbipaistvust hoonetel nagu jaamad, depood, vahepunktid ja elektriliinid. Ctrl+klõps lukustab
STR_TRANSPARENT_BRIDGES_TOOLTIP                                 :{BLACK}Vaheta sildade läbipaistvust. Ctrl+klõps lukustab
STR_TRANSPARENT_STRUCTURES_TOOLTIP                              :{BLACK}Vaheta läbipaistvust rajatistel, nagu majakad ja antennid. Ctrl+klõps lukustab
STR_TRANSPARENT_CATENARY_TOOLTIP                                :{BLACK}Õhuliinide läbipaistvuse vahetamine. Ctrl+klõps lukustab
STR_TRANSPARENT_LOADING_TOOLTIP                                 :{BLACK}Vaheta laadimisnäidikute läbipaistvust. Ctrl+klõps lukustab
STR_TRANSPARENT_INVISIBLE_TOOLTIP                               :{BLACK}Muuda esemed nähtamatuks, mitte läbipaistvaks

# Linkgraph legend window
STR_LINKGRAPH_LEGEND_CAPTION                                    :{BLACK}Kaubavoo legend
STR_LINKGRAPH_LEGEND_ALL                                        :{BLACK}Kõik
STR_LINKGRAPH_LEGEND_NONE                                       :{BLACK}Mitte ükski
STR_LINKGRAPH_LEGEND_SELECT_COMPANIES                           :{BLACK}Vali näitamiseks ettevõtted
STR_LINKGRAPH_LEGEND_COMPANY_TOOLTIP                            :{BLACK}{STRING}{}{COMPANY}

# Linkgraph legend window and linkgraph legend in smallmap
STR_LINKGRAPH_LEGEND_UNUSED                                     :{TINY_FONT}{BLACK}ei kasutata
STR_LINKGRAPH_LEGEND_SATURATED                                  :{TINY_FONT}{BLACK}küllastunud
STR_LINKGRAPH_LEGEND_OVERLOADED                                 :{TINY_FONT}{BLACK}ülekoormatud

# Base for station construction window(s)
STR_STATION_BUILD_COVERAGE_AREA_TITLE                           :{BLACK}Mõjupiirkonna näitamine
STR_STATION_BUILD_COVERAGE_OFF                                  :{BLACK}Väljas
STR_STATION_BUILD_COVERAGE_ON                                   :{BLACK}Sees
STR_STATION_BUILD_COVERAGE_AREA_OFF_TOOLTIP                     :{BLACK}Lülita välja jaama mõjupiirkonna näitamine
STR_STATION_BUILD_COVERAGE_AREA_ON_TOOLTIP                      :{BLACK}Lülita sisse jaama mõjupiirkonna näitamine
STR_STATION_BUILD_ACCEPTS_CARGO                                 :{BLACK}Võtab vastu: {GOLD}{CARGO_LIST}
STR_STATION_BUILD_SUPPLIES_CARGO                                :{BLACK}Tarnib: {GOLD}{CARGO_LIST}

# Join station window
STR_JOIN_STATION_CAPTION                                        :{WHITE}Liida jaamale
STR_JOIN_STATION_CREATE_SPLITTED_STATION                        :{YELLOW}Ehita eraldi jaam

STR_JOIN_WAYPOINT_CAPTION                                       :{WHITE}Liida teemärgis
STR_JOIN_WAYPOINT_CREATE_SPLITTED_WAYPOINT                      :{YELLOW}Ehita eraldi teemärgis

# Generic toolbar
STR_TOOLBAR_DISABLED_NO_VEHICLE_AVAILABLE                       :{BLACK}Välja lülitatud, sest ükski saadaval sõiduk ei sobi selle infrastruktuuriga

# Rail construction toolbar
STR_RAIL_TOOLBAR_RAILROAD_CONSTRUCTION_CAPTION                  :Rööbasteede ehitamine
STR_RAIL_TOOLBAR_ELRAIL_CONSTRUCTION_CAPTION                    :Elektriraudtee ehitamine
STR_RAIL_TOOLBAR_MONORAIL_CONSTRUCTION_CAPTION                  :Monorelsi ehitamine
STR_RAIL_TOOLBAR_MAGLEV_CONSTRUCTION_CAPTION                    :Magnethõljuktee ehitamine

STR_RAIL_TOOLBAR_TOOLTIP_BUILD_RAILROAD_TRACK                   :{BLACK}Ehita raudteed. Ctrl vahetab ehitamise eemaldamise vastu. Shift valib ehitamise/hinna kuvamise režiimi
STR_RAIL_TOOLBAR_TOOLTIP_BUILD_AUTORAIL                         :{BLACK}Rööbaste ehitamine kasutades Autotram režiimi. Ctrl valib rööbaste ehitamise/eemaldamise. Shift valib ehitamise/hinna kuvamise režiimi
STR_RAIL_TOOLBAR_TOOLTIP_BUILD_TRAIN_DEPOT_FOR_BUILDING         :{BLACK}Ehita rongidepoo (rongide ehitamiseks ja hoolduseks). Shift valib ehitamise/hinna kuvamise režiimi
STR_RAIL_TOOLBAR_TOOLTIP_CONVERT_RAIL_TO_WAYPOINT               :{BLACK}Muuda rööpad meldepunktiks. Ctrl võimaldab meldepunkte ühendada. Shift valib ehitamise/hinna kuvamise režiimi
STR_RAIL_TOOLBAR_TOOLTIP_BUILD_RAILROAD_STATION                 :{BLACK}Ehita raudteejaam. Ctrl võimaldab jaamasid ühendada. Shift valib ehitamise/hinna kuvamise režiimi
STR_RAIL_TOOLBAR_TOOLTIP_BUILD_RAILROAD_SIGNALS                 :{BLACK}Ehita rööbastee signaale. Ctrl valib semaforide ja fooride vahel{}Hiirega lohistades paigaldatakse foore sirgel teelõigul. Ctrl paigaldab foorid kuni järgmise jaamani{}Ctrl+klõps avab foori valikuakna. Shift valib ehitamise/hinna kuvamise režiimi
STR_RAIL_TOOLBAR_TOOLTIP_BUILD_RAILROAD_BRIDGE                  :{BLACK}Ehita raudteesild. Shift valib ehitamise/hinna kuvamise režiimi
STR_RAIL_TOOLBAR_TOOLTIP_BUILD_RAILROAD_TUNNEL                  :{BLACK}Ehita rongitunnel. Shift valib ehitamise/hinna kuvamise režiimi
STR_RAIL_TOOLBAR_TOOLTIP_TOGGLE_BUILD_REMOVE_FOR                :{BLACK}Vaheta rongitee, signaalide, meldepunktide ja jaamade ehitamise ja lammutamise vahel. Ctrl-klahviga eemaldatakse meldepunktid ja jaamad.
STR_RAIL_TOOLBAR_TOOLTIP_CONVERT_RAIL                           :{BLACK}Muuda/uuenda rööpaliiki. Shift valib ehitamise/hinna kuvamise režiimi

STR_RAIL_NAME_RAILROAD                                          :Raudtee
STR_RAIL_NAME_ELRAIL                                            :Elektriraudtee
STR_RAIL_NAME_MONORAIL                                          :Monorelss
STR_RAIL_NAME_MAGLEV                                            :Magnethõljuk

# Rail depot construction window
STR_BUILD_DEPOT_TRAIN_ORIENTATION_CAPTION                       :{WHITE}Depoo suund
STR_BUILD_DEPOT_TRAIN_ORIENTATION_TOOLTIP                       :{BLACK}Depoole suuna valimine

# Rail waypoint construction window
STR_WAYPOINT_CAPTION                                            :{WHITE}Meldepunkt
STR_WAYPOINT_GRAPHICS_TOOLTIP                                   :{BLACK}Vali meldepunkti liik

# Rail station construction window
STR_STATION_BUILD_RAIL_CAPTION                                  :{WHITE}Raudteejaama valik
STR_STATION_BUILD_ORIENTATION                                   :{BLACK}Suund
STR_STATION_BUILD_RAILROAD_ORIENTATION_TOOLTIP                  :{BLACK}Raudteejaamale suuna valimine
STR_STATION_BUILD_NUMBER_OF_TRACKS                              :{BLACK}Radade arv
STR_STATION_BUILD_NUMBER_OF_TRACKS_TOOLTIP                      :{BLACK}Vali raudteejaama perroonide arv
STR_STATION_BUILD_PLATFORM_LENGTH                               :{BLACK}Perrooni pikkus
STR_STATION_BUILD_PLATFORM_LENGTH_TOOLTIP                       :{BLACK}Vali raudteejaama pikkus
STR_STATION_BUILD_DRAG_DROP                                     :{BLACK}Lohistamine
STR_STATION_BUILD_DRAG_DROP_TOOLTIP                             :{BLACK}Ehita jaam kasutades hiirega lohistamist

STR_STATION_BUILD_STATION_CLASS_TOOLTIP                         :{BLACK}Vali näidatav jaamarühm
STR_STATION_BUILD_STATION_TYPE_TOOLTIP                          :{BLACK}Vali näidatav jaamaliik

STR_STATION_CLASS_DFLT                                          :Esialgne jaam
STR_STATION_CLASS_WAYP                                          :Meldepunktid

# Signal window
STR_BUILD_SIGNAL_CAPTION                                        :{WHITE}Signaali valik
STR_BUILD_SIGNAL_SEMAPHORE_NORM_TOOLTIP                         :{BLACK}Läbisõidusignaal (semafor){}Signaale läheb tarvis vältimaks kokkupõrkeid enam kui ühe rongiga rööbasteedel
STR_BUILD_SIGNAL_SEMAPHORE_ENTRY_TOOLTIP                        :{BLACK}Sissesõidusignaal (semafor){}Roheline, kuni vähemalt üks väljasõidusignaal on roheline. Muudel juhtudel näitab punast
STR_BUILD_SIGNAL_SEMAPHORE_EXIT_TOOLTIP                         :{BLACK}Väljasõidusignaal (semafor){}Käitub samamoodi, nagu läbisõidusignaal, kuid läheb vaja et sissesõidu- ja mitmik-hoiatussignaalid näitaksid õiget värvi
STR_BUILD_SIGNAL_SEMAPHORE_COMBO_TOOLTIP                        :{BLACK}Kombineeritud signaal (semafor){}Kombineeritud signaal toimib nii sissesõidu-, kui ka väljasõidusignaalina. See võimaldab laialiulatuvaid eelsignaalide harusid ehitada
STR_BUILD_SIGNAL_SEMAPHORE_PBS_TOOLTIP                          :{BLACK}Täiustatud signaal (semafor){}Kui rongide tee kahe signaali vahel kordagi ei ristu, siis täiustatud signaalidega saab signaalivahedesse siseneda korraga mitu rongi. Täiustatud signaalidest saab tagant mööduda
STR_BUILD_SIGNAL_SEMAPHORE_PBS_OWAY_TOOLTIP                     :{BLACK}Ühesuunaline täiustatud signaal (semafor){}Kui rongide tee kahe signaali vahel kordagi ei ristu, siis täiustatud signaalidega saab signaalivahedesse siseneda korraga mitu rongi. Ühesuunalistest täiustatud signaalidest ei saa tagant mööduda
STR_BUILD_SIGNAL_ELECTRIC_NORM_TOOLTIP                          :{BLACK}Läbisõidusignaal (elektriline){}Signaale läheb tarvis vältimaks kokkupõrkeid enam kui ühe rongiga rööbasteedel.
STR_BUILD_SIGNAL_ELECTRIC_ENTRY_TOOLTIP                         :{BLACK}Sissesõidusignaal (elektriline){}Roheline, kuni vähemalt üks väljasõidusignaal on roheline. Muudel juhtudel näitab punast
STR_BUILD_SIGNAL_ELECTRIC_EXIT_TOOLTIP                          :{BLACK}Väljasõidusignaal (elektriline){}Käitub samamoodi, nagu läbisõidusignaal, kuid läheb vaja et sissesõidu- ja mitmik-hoiatussignaalid näitaksid õiget värvi
STR_BUILD_SIGNAL_ELECTRIC_COMBO_TOOLTIP                         :{BLACK}Kombineeritud signaal (elektriline){}Kombineeritud signaal toimib nii sisse-, kui ka väljasõidusignaalina. See võimaldab laialiulatuvaid eelsignaalide harusid ehitada
STR_BUILD_SIGNAL_ELECTRIC_PBS_TOOLTIP                           :{BLACK}Täiustatud signaal (elektriline){}Kui rongide tee kahe signaali vahel kordagi ei ristu, siis täiustatud signaalidega saab signaalivahedesse siseneda korraga mitu rongi. Täiustatud signaalidest saab tagant mööduda
STR_BUILD_SIGNAL_ELECTRIC_PBS_OWAY_TOOLTIP                      :{BLACK}Ühesuunaline täiustatud signaal (elektriline){}Kui rongide tee kahe signaali vahel kordagi ei ristu, siis täiustatud signaalidega saab signaalivahedesse siseneda korraga mitu rongi. Ühesuunalistest täiustatud signaalidest ei saa tagant mööduda
STR_BUILD_SIGNAL_CONVERT_TOOLTIP                                :{BLACK}Signaalide teisendamine{}Kui see on valitud, siis olemasoleval signaalil klõpsates teisendatakse see määratud signaalitüübiks ja -variandiks. Samal ajal Ctrl klahvi all hoides lülitutakse olemasoleva variandi vahel. Shift+klõps näitab teisendamise eeldatavat maksumust
STR_BUILD_SIGNAL_DRAG_SIGNALS_DENSITY_TOOLTIP                   :{BLACK}Signaalide paigalduskaugus
STR_BUILD_SIGNAL_DRAG_SIGNALS_DENSITY_DECREASE_TOOLTIP          :{BLACK}Kahanda signaalide paigaldustihedust
STR_BUILD_SIGNAL_DRAG_SIGNALS_DENSITY_INCREASE_TOOLTIP          :{BLACK}Suurenda signaalide paigaldustihedust

# Bridge selection window
STR_SELECT_RAIL_BRIDGE_CAPTION                                  :{WHITE}Vali raudteesild
STR_SELECT_ROAD_BRIDGE_CAPTION                                  :{WHITE}Vali sillatüüp
STR_SELECT_BRIDGE_SELECTION_TOOLTIP                             :{BLACK}Silla valik - ehitamiseks klõpsi sobival sillal
STR_SELECT_BRIDGE_INFO                                          :{GOLD}{STRING},{} {VELOCITY} {WHITE}{CURRENCY_LONG}
STR_SELECT_BRIDGE_SCENEDIT_INFO                                 :{GOLD}{STRING},{} {VELOCITY}
STR_BRIDGE_NAME_SUSPENSION_STEEL                                :Rippsild, terasest
STR_BRIDGE_NAME_GIRDER_STEEL                                    :Raamistikuga, terasest
STR_BRIDGE_NAME_CANTILEVER_STEEL                                :Konsool, terasest
STR_BRIDGE_NAME_SUSPENSION_CONCRETE                             :Rippsild, betoonist
STR_BRIDGE_NAME_WOODEN                                          :Puidust
STR_BRIDGE_NAME_CONCRETE                                        :Betoonist
STR_BRIDGE_NAME_TUBULAR_STEEL                                   :Torujas, terasest
STR_BRIDGE_TUBULAR_SILICON                                      :Torujas, Räni


# Road construction toolbar
STR_ROAD_TOOLBAR_ROAD_CONSTRUCTION_CAPTION                      :{WHITE}Sõiduteede ehitamine
STR_ROAD_TOOLBAR_TRAM_CONSTRUCTION_CAPTION                      :{WHITE}Trammiteede ehitamine
STR_ROAD_TOOLBAR_TOOLTIP_BUILD_ROAD_SECTION                     :{BLACK}Ehita sõidutee lõik. Ctrl vahetab tee ehitamise/eemaldamise vahel. Shift kuvab ehitamisehinna.
STR_ROAD_TOOLBAR_TOOLTIP_BUILD_TRAMWAY_SECTION                  :{BLACK}Ehita trammitee blokk. Ctrl valib tee ehitamise/eemaldamise. Shift valib ehitamise/hinna kuvamise režiimi
STR_ROAD_TOOLBAR_TOOLTIP_BUILD_AUTOROAD                         :{BLACK}Ehita autotee osa kasutades Autoroad režiimi. Ctrl valib tee ehitamise/eemaldamise. Shift valib ehitamise/hinna kuvamise režiimi
STR_ROAD_TOOLBAR_TOOLTIP_BUILD_AUTOTRAM                         :{BLACK}Ehita trammitee lõik «Autotram» režiimis. Ctrl valib trammitee ehitamise/eemaldamise. Shift valib ehitamise/hinna kuvamise režiimi
STR_ROAD_TOOLBAR_TOOLTIP_BUILD_ROAD_VEHICLE_DEPOT               :{BLACK}Depoo ehitamine (veovahendite ostmiseks ja hooldamiseks). Shift valib ehitamise/hinna kuvamise režiimi
STR_ROAD_TOOLBAR_TOOLTIP_BUILD_TRAM_VEHICLE_DEPOT               :{BLACK}Ehita trammidepoo (veeremi ehitamiseks ja hoolduseks). Shift valib ehitamise/hinna kuvamise režiimi
STR_ROAD_TOOLBAR_TOOLTIP_BUILD_BUS_STATION                      :{BLACK}Ehita bussijaam. Ctrl võimaldab jaamasid ühendada. Shift valib ehitamise/hinna kuvamise režiimi
STR_ROAD_TOOLBAR_TOOLTIP_BUILD_PASSENGER_TRAM_STATION           :{BLACK}Ehita reisitrammijaam. Ctrl võimaldab jaamasid ühendada. Shift valib ehitamise/hinna kuvamise režiimi
STR_ROAD_TOOLBAR_TOOLTIP_BUILD_TRUCK_LOADING_BAY                :{BLACK}Ehita veokite laadimisplats. Ctrl võimaldab jaamasid ühendada. Shift valib ehitamise/hinna kuvamise režiimi
STR_ROAD_TOOLBAR_TOOLTIP_BUILD_CARGO_TRAM_STATION               :{BLACK}Ehita kaubatrammijaam. Ctrl võimaldab jaamasid ühendada. Shift valib ehitamise/hinna kuvamise režiimi
STR_ROAD_TOOLBAR_TOOLTIP_TOGGLE_ONE_WAY_ROAD                    :{BLACK}Lülita ühesuunalised teed sisse/välja
STR_ROAD_TOOLBAR_TOOLTIP_BUILD_ROAD_BRIDGE                      :{BLACK}Ehita sild. Shift valib ehitamise/hinna kuvamise režiimi
STR_ROAD_TOOLBAR_TOOLTIP_BUILD_TRAMWAY_BRIDGE                   :{BLACK}Ehita trammisild. Shift valib ehitamise/hinna kuvamise režiimi
STR_ROAD_TOOLBAR_TOOLTIP_BUILD_ROAD_TUNNEL                      :{BLACK}Ehita tunnel. Shift valib ehitamise/hinna kuvamise režiimi
STR_ROAD_TOOLBAR_TOOLTIP_BUILD_TRAMWAY_TUNNEL                   :{BLACK}Ehita trammitunnel. Shift valib ehitamise/hinna kuvamise režiimi
STR_ROAD_TOOLBAR_TOOLTIP_TOGGLE_BUILD_REMOVE_FOR_ROAD           :{BLACK}Lülitu maanteede ehitamise ja lammutamise vahel
STR_ROAD_TOOLBAR_TOOLTIP_TOGGLE_BUILD_REMOVE_FOR_TRAMWAYS       :{BLACK}Lülitu trammitee ehitamise ja lammutamise vahel
STR_ROAD_TOOLBAR_TOOLTIP_CONVERT_ROAD                           :{BLACK}Muuda/uuenda teeliiki. Shift vaheldab ehitamist/eeldatavat maksumust
STR_ROAD_TOOLBAR_TOOLTIP_CONVERT_TRAM                           :{BLACK}Vaheta/uuenda trammiliiki. Shift-nupuga vahelduvad ehitamine ja eeldatav hind

STR_ROAD_NAME_ROAD                                              :Sõidutee
STR_ROAD_NAME_TRAM                                              :Trammitee

# Road depot construction window
STR_BUILD_DEPOT_ROAD_ORIENTATION_CAPTION                        :{WHITE}Depoo suund
STR_BUILD_DEPOT_ROAD_ORIENTATION_SELECT_TOOLTIP                 :{BLACK}Vali depoole suund
STR_BUILD_DEPOT_TRAM_ORIENTATION_CAPTION                        :{WHITE}Trammidepoo suund
STR_BUILD_DEPOT_TRAM_ORIENTATION_SELECT_TOOLTIP                 :{BLACK}Vali trammidepoo suund

# Road vehicle station construction window
STR_STATION_BUILD_BUS_ORIENTATION                               :{WHITE}Bussijaama suund
STR_STATION_BUILD_BUS_ORIENTATION_TOOLTIP                       :{BLACK}Vali bussijaamale suund
STR_STATION_BUILD_TRUCK_ORIENTATION                             :{WHITE}Laadimisplatsi suund
STR_STATION_BUILD_TRUCK_ORIENTATION_TOOLTIP                     :{BLACK}Vali laadimisplatsile suund
STR_STATION_BUILD_PASSENGER_TRAM_ORIENTATION                    :{WHITE}Reisitrammijaama suund
STR_STATION_BUILD_PASSENGER_TRAM_ORIENTATION_TOOLTIP            :{BLACK}Vali reisitrammijaama suund
STR_STATION_BUILD_CARGO_TRAM_ORIENTATION                        :{WHITE}Kaubatrammi Jaama Suund
STR_STATION_BUILD_CARGO_TRAM_ORIENTATION_TOOLTIP                :{BLACK}Vali kaubatrammijaama suund

# Waterways toolbar (last two for SE only)
STR_WATERWAYS_TOOLBAR_CAPTION                                   :{WHITE}Veeteede ehitamine
STR_WATERWAYS_TOOLBAR_CAPTION_SE                                :{WHITE}Veeteed
STR_WATERWAYS_TOOLBAR_BUILD_CANALS_TOOLTIP                      :{BLACK}Ehita kanaleid. Shift valib ehitamise/hinna kuvamise režiimi
STR_WATERWAYS_TOOLBAR_BUILD_LOCKS_TOOLTIP                       :{BLACK}Lüüsi ehitamine. Shift valib ehitamise/hinna kuvamise režiimi
STR_WATERWAYS_TOOLBAR_BUILD_DEPOT_TOOLTIP                       :{BLACK}Ehita laevaremonditehas (laevade ehitamiseks ja hoolduseks). Shift valib ehitamise/hinna kuvamise režiimi
STR_WATERWAYS_TOOLBAR_BUILD_DOCK_TOOLTIP                        :{BLACK}Ehita laevadokk. Ctrl võimaldab jaamu ühendada. Shift valib ehitamise/hinna kuvamise režiimi
STR_WATERWAYS_TOOLBAR_BUOY_TOOLTIP                              :{BLACK}Paigalda poi, mis on kasutatav teemärgisena. Shift valib ehitamise/hinna kuvamise režiimi
STR_WATERWAYS_TOOLBAR_BUILD_AQUEDUCT_TOOLTIP                    :{BLACK}Ehita veesild. Shift valib ehitamise/hinna kuvamise režiimi
STR_WATERWAYS_TOOLBAR_CREATE_LAKE_TOOLTIP                       :{BLACK}Määratle veealad.{}Ehita kanal. Veekõrgusel Ctrl-klahvi all hoidmine ujutab ümbruskonna üle
STR_WATERWAYS_TOOLBAR_CREATE_RIVER_TOOLTIP                      :{BLACK}Jõgede paigutamine. Ctrl valib ala põiki

# Ship depot construction window
STR_DEPOT_BUILD_SHIP_CAPTION                                    :{WHITE}Laevaremonditehase suund
STR_DEPOT_BUILD_SHIP_ORIENTATION_TOOLTIP                        :{BLACK}Laevaremonditehase suuna valimine

# Dock construction window
STR_STATION_BUILD_DOCK_CAPTION                                  :{WHITE}Dokk

# Airport toolbar
STR_TOOLBAR_AIRCRAFT_CAPTION                                    :{WHITE}Lennuväljad
STR_TOOLBAR_AIRCRAFT_BUILD_AIRPORT_TOOLTIP                      :{BLACK}Ehita lennuväli. Ctrl võimaldab jaamade ühendamist. Shift valib ehitamise/hinna kuvamise režiimi

# Airport construction window
STR_STATION_BUILD_AIRPORT_CAPTION                               :{WHITE}Lennuvälja valik
STR_STATION_BUILD_AIRPORT_TOOLTIP                               :{BLACK}Vali lennuvälja suurus ja tüüp
STR_STATION_BUILD_AIRPORT_CLASS_LABEL                           :{BLACK}Lennuvälja järk
STR_STATION_BUILD_AIRPORT_LAYOUT_NAME                           :{BLACK}Paigutus {NUM}

STR_AIRPORT_SMALL                                               :Väike
STR_AIRPORT_CITY                                                :Linna
STR_AIRPORT_METRO                                               :Suurlinna
STR_AIRPORT_INTERNATIONAL                                       :Rahvusvaheline
STR_AIRPORT_COMMUTER                                            :Pendelrände
STR_AIRPORT_INTERCONTINENTAL                                    :Kontinentidevaheline
STR_AIRPORT_HELIPORT                                            :Kopteriterminal
STR_AIRPORT_HELIDEPOT                                           :Kopteriväljak
STR_AIRPORT_HELISTATION                                         :Kopterijaam

STR_AIRPORT_CLASS_SMALL                                         :Väikelennujaamad
STR_AIRPORT_CLASS_LARGE                                         :Suurlennujaamad
STR_AIRPORT_CLASS_HUB                                           :Sõlmlennujaamad
STR_AIRPORT_CLASS_HELIPORTS                                     :Kopterilennuväljad

STR_STATION_BUILD_NOISE                                         :{BLACK}Tekitatud müra: {GOLD}{COMMA}

# Landscaping toolbar
STR_LANDSCAPING_TOOLBAR                                         :{WHITE}Maastik
STR_LANDSCAPING_TOOLTIP_LOWER_A_CORNER_OF_LAND                  :{BLACK}Maapinna madaldamine. Hiirega lohistades langetatakse esimesena valitud punkt ja ülejäänud ala tasandatakse vastavalt selle kõrgusele. Ctrl valib ala diagonaalselt. Shift valib ehitamise/hinna kuvamise režiimi
STR_LANDSCAPING_TOOLTIP_RAISE_A_CORNER_OF_LAND                  :{BLACK}Maapinna kõrgendamine. Hiirega lohistades tõstetakse esimesena valitud punkti ja tasandatakse ülejäänud ala selle järgi. Ctrl valib ala diagonaalselt. Shift valib ehitamise/hinna kuvamise režiimi
STR_LANDSCAPING_LEVEL_LAND_TOOLTIP                              :{BLACK}Tasanda maapinda esimesena valitud punkti kõrgusel. Ctrl valib piirkonna diagonaalselt. Shift valib ehitamise/hinna kuvamise režiimi
STR_LANDSCAPING_TOOLTIP_PURCHASE_LAND                           :{BLACK}Maa ostmine tulevaseks kasutamiseks. Shift valib ehitamise/eeldatava maksumuse kuvamise režiimi

# Object construction window
STR_OBJECT_BUILD_CAPTION                                        :{WHITE}Objekti valik
STR_OBJECT_BUILD_TOOLTIP                                        :{BLACK}Vali ehitatav objekt. Shift valib ehitamise/hinna kuvamise režiimi
STR_OBJECT_BUILD_CLASS_TOOLTIP                                  :{BLACK}Vali ehitatava objekti järk
STR_OBJECT_BUILD_PREVIEW_TOOLTIP                                :{BLACK}Objekti eelvaade
STR_OBJECT_BUILD_SIZE                                           :{BLACK}Suurus: {GOLD}{NUM} x {NUM} ruutu

STR_OBJECT_CLASS_LTHS                                           :Majakad
STR_OBJECT_CLASS_TRNS                                           :Saatejaamad

# Tree planting window (last eight for SE only)
STR_PLANT_TREE_CAPTION                                          :{WHITE}Puud
STR_PLANT_TREE_TOOLTIP                                          :{BLACK}Vali istutatava puu liik. Kui ruudus juba on puu, siis lisatakse rohkem eri liikide puid, olenemata valikust
STR_TREES_RANDOM_TYPE                                           :{BLACK}Suvalised puutüübid
STR_TREES_RANDOM_TYPE_TOOLTIP                                   :{BLACK}Istutab suvalisi puid. Shift valib ehitamise/hinna kuvamise režiimi
STR_TREES_RANDOM_TREES_BUTTON                                   :{BLACK}Suvalised puud
STR_TREES_RANDOM_TREES_TOOLTIP                                  :{BLACK}Istutab puid suvaliselt üle kogu maa-ala
STR_TREES_MODE_NORMAL_BUTTON                                    :{BLACK}Tavaline
STR_TREES_MODE_NORMAL_TOOLTIP                                   :{BLACK}Istuta üksikuid puid lohistades selleks üle maastiku.
STR_TREES_MODE_FOREST_SM_BUTTON                                 :{BLACK}Metsatukk
STR_TREES_MODE_FOREST_SM_TOOLTIP                                :{BLACK}Istuta väikeseid metsi selleks üle maastiku lohistades
STR_TREES_MODE_FOREST_LG_BUTTON                                 :{BLACK}Mets
STR_TREES_MODE_FOREST_LG_TOOLTIP                                :{BLACK}Istuta suuri metsi selleks üle maastiku lohistades.

# Land generation window (SE)
STR_TERRAFORM_TOOLBAR_LAND_GENERATION_CAPTION                   :{WHITE}Maa tekitamine
STR_TERRAFORM_TOOLTIP_PLACE_ROCKY_AREAS_ON_LANDSCAPE            :{BLACK}Loo maastikule kivised alad
STR_TERRAFORM_TOOLTIP_DEFINE_DESERT_AREA                        :{BLACK}Määra kõrbealad.{}Ctrl-klahvi allhoidmine eemaldab selle
STR_TERRAFORM_TOOLTIP_INCREASE_SIZE_OF_LAND_AREA                :{BLACK}Suurenda kõrgendatava/madaldatava maa-ala pindala
STR_TERRAFORM_TOOLTIP_DECREASE_SIZE_OF_LAND_AREA                :{BLACK}Vähenda kõrgendatava/madaldatava maa-ala pindala
STR_TERRAFORM_TOOLTIP_GENERATE_RANDOM_LAND                      :{BLACK}Suvalise kaardi tekitamine
STR_TERRAFORM_SE_NEW_WORLD                                      :{BLACK}Alusta uut stsenaariumit
STR_TERRAFORM_RESET_LANDSCAPE                                   :{BLACK}Nulli maastik
STR_TERRAFORM_RESET_LANDSCAPE_TOOLTIP                           :{BLACK}Eemalda kõik mängija omandid

STR_QUERY_RESET_LANDSCAPE_CAPTION                               :{WHITE}Nulli maastik
STR_RESET_LANDSCAPE_CONFIRMATION_TEXT                           :{WHITE}Kas oled kindel, et tahad lammutada kõik mängija omandid?

# Town generation window (SE)
STR_FOUND_TOWN_CAPTION                                          :{WHITE}Asulate tekitamine
STR_FOUND_TOWN_NEW_TOWN_BUTTON                                  :{BLACK}Uus asula
STR_FOUND_TOWN_NEW_TOWN_TOOLTIP                                 :{BLACK}Raja uus asula. Shift+klõpsuga kuvatakse eeldatav maksumus
STR_FOUND_TOWN_RANDOM_TOWN_BUTTON                               :{BLACK}Suvaline asula
STR_FOUND_TOWN_RANDOM_TOWN_TOOLTIP                              :{BLACK}Raja asula suvalisse kohta
STR_FOUND_TOWN_MANY_RANDOM_TOWNS                                :{BLACK}Palju suvalisi asulaid
STR_FOUND_TOWN_RANDOM_TOWNS_TOOLTIP                             :{BLACK}Kaardi katmine suvaliselt paigutatud asulatega

STR_FOUND_TOWN_NAME_TITLE                                       :{YELLOW}Asula nimi:
STR_FOUND_TOWN_NAME_EDITOR_TITLE                                :{BLACK}Sisesta asula nimi
STR_FOUND_TOWN_NAME_EDITOR_HELP                                 :{BLACK}Klõpsa asulale nime andmiseks
STR_FOUND_TOWN_NAME_RANDOM_BUTTON                               :{BLACK}Suvaline nimi
STR_FOUND_TOWN_NAME_RANDOM_TOOLTIP                              :{BLACK}Loo suvaline nimi

STR_FOUND_TOWN_INITIAL_SIZE_TITLE                               :{YELLOW}Asula suurus:
STR_FOUND_TOWN_INITIAL_SIZE_SMALL_BUTTON                        :{BLACK}Väike
STR_FOUND_TOWN_INITIAL_SIZE_MEDIUM_BUTTON                       :{BLACK}Keskmine
STR_FOUND_TOWN_INITIAL_SIZE_LARGE_BUTTON                        :{BLACK}Suur
STR_FOUND_TOWN_SIZE_RANDOM                                      :{BLACK}Suvaline
STR_FOUND_TOWN_INITIAL_SIZE_TOOLTIP                             :{BLACK}Vali asula suurus
STR_FOUND_TOWN_CITY                                             :{BLACK}Linn
STR_FOUND_TOWN_CITY_TOOLTIP                                     :{BLACK}Linnad kasvavad kiiremini, kui tavalised asulad{}Sõltuvalt seadetest on need ka alguses suuremad

STR_FOUND_TOWN_ROAD_LAYOUT                                      :{YELLOW}Asula teeplaneering
STR_FOUND_TOWN_SELECT_TOWN_ROAD_LAYOUT                          :{BLACK}Vali selle asula teeplaneering
STR_FOUND_TOWN_SELECT_LAYOUT_ORIGINAL                           :{BLACK}Algne
STR_FOUND_TOWN_SELECT_LAYOUT_BETTER_ROADS                       :{BLACK}Paremad teed
STR_FOUND_TOWN_SELECT_LAYOUT_2X2_GRID                           :{BLACK}2x2 ruudustik
STR_FOUND_TOWN_SELECT_LAYOUT_3X3_GRID                           :{BLACK}3x3 ruudustik
STR_FOUND_TOWN_SELECT_LAYOUT_RANDOM                             :{BLACK}Suvaline

# Fund new industry window
STR_FUND_INDUSTRY_CAPTION                                       :{WHITE}Uue tööstuse rahastamine
STR_FUND_INDUSTRY_SELECTION_TOOLTIP                             :{BLACK}Vali siit nimistust sobiv tööstus
STR_FUND_INDUSTRY_MANY_RANDOM_INDUSTRIES                        :{BLACK}Tekita suvalised tööstused
STR_FUND_INDUSTRY_MANY_RANDOM_INDUSTRIES_TOOLTIP                :{BLACK}Katab kaardi suvaliselt paigutatud tööstustega
STR_FUND_INDUSTRY_MANY_RANDOM_INDUSTRIES_CAPTION                :{WHITE}Tekita suvalised tööstused
STR_FUND_INDUSTRY_MANY_RANDOM_INDUSTRIES_QUERY                  :{YELLOW}Kas oled kindel, et sa tahad tekitada palju suvalisi tööstuseid?
STR_FUND_INDUSTRY_INDUSTRY_BUILD_COST                           :{BLACK}Hind: {YELLOW}{CURRENCY_LONG}
STR_FUND_INDUSTRY_PROSPECT_NEW_INDUSTRY                         :{BLACK}Rahasta
STR_FUND_INDUSTRY_BUILD_NEW_INDUSTRY                            :{BLACK}Ehita
STR_FUND_INDUSTRY_FUND_NEW_INDUSTRY                             :{BLACK}Rahasta
STR_FUND_INDUSTRY_REMOVE_ALL_INDUSTRIES                         :{BLACK}Kõrvalda kõik tööstused
STR_FUND_INDUSTRY_REMOVE_ALL_INDUSTRIES_TOOLTIP                 :{BLACK}Kõrvalda kõik hetkel kaardil asuvad tööstused
STR_FUND_INDUSTRY_REMOVE_ALL_INDUSTRIES_CAPTION                 :{WHITE}Kõrvalda kõik tööstused
STR_FUND_INDUSTRY_REMOVE_ALL_INDUSTRIES_QUERY                   :{YELLOW}Kas oled kindel, et sa tahad kõrvaldada kõik tööstused?

# Industry cargoes window
STR_INDUSTRY_CARGOES_INDUSTRY_CAPTION                           :{WHITE}Tööstuse {STRING} tööstusahel
STR_INDUSTRY_CARGOES_CARGO_CAPTION                              :{WHITE}Kauba {STRING} tööstusahel
STR_INDUSTRY_CARGOES_PRODUCERS                                  :{WHITE}Tootvad tööstused
STR_INDUSTRY_CARGOES_CUSTOMERS                                  :{WHITE}Vastuvõtvad tööstused
STR_INDUSTRY_CARGOES_HOUSES                                     :{WHITE}Majad
STR_INDUSTRY_CARGOES_INDUSTRY_TOOLTIP                           :{BLACK}Klõpsa tööstusel et näha selle pakkujaid ja kliente
STR_INDUSTRY_CARGOES_CARGO_TOOLTIP                              :{BLACK}{STRING}{}Klõpsa kaubal et näha selle pakkujaid ja kliente
STR_INDUSTRY_DISPLAY_CHAIN                                      :{BLACK}Näita ahelat
STR_INDUSTRY_DISPLAY_CHAIN_TOOLTIP                              :{BLACK}Näita kaupa pakkuvaid ja vastuvõtvaid tööstuseid
STR_INDUSTRY_CARGOES_NOTIFY_SMALLMAP                            :{BLACK}Seo pisikaardiga
STR_INDUSTRY_CARGOES_NOTIFY_SMALLMAP_TOOLTIP                    :{BLACK}Vali näidatud tööstuseid ka pisikaardil
STR_INDUSTRY_CARGOES_SELECT_CARGO                               :{BLACK}Vali kaup
STR_INDUSTRY_CARGOES_SELECT_CARGO_TOOLTIP                       :{BLACK}Vali kaup, mida sa soovid kuvada
STR_INDUSTRY_CARGOES_SELECT_INDUSTRY                            :{BLACK}Vali tööstus
STR_INDUSTRY_CARGOES_SELECT_INDUSTRY_TOOLTIP                    :{BLACK}Vali tööstus mida sa soovid kuvada

# Land area window
STR_LAND_AREA_INFORMATION_CAPTION                               :{WHITE}Maa-ala andmed
STR_LAND_AREA_INFORMATION_LOCATION_TOOLTIP                      :{BLACK}Keskenda vaade ruudu asukohale. Ctrl+klõps avab asukohas uue vaate
STR_LAND_AREA_INFORMATION_COST_TO_CLEAR_N_A                     :{BLACK}Tühjendamise hind: {LTBLUE}N/A
STR_LAND_AREA_INFORMATION_COST_TO_CLEAR                         :{BLACK}Tühjendamise hind: {RED}{CURRENCY_LONG}
STR_LAND_AREA_INFORMATION_REVENUE_WHEN_CLEARED                  :{BLACK}Tühjendamise tulu: {LTBLUE}{CURRENCY_LONG}
STR_LAND_AREA_INFORMATION_OWNER_N_A                             :puudub
STR_LAND_AREA_INFORMATION_OWNER                                 :{BLACK}Omanik: {LTBLUE}{STRING}
STR_LAND_AREA_INFORMATION_ROAD_OWNER                            :{BLACK}Maantee omanik: {LTBLUE}{STRING}
STR_LAND_AREA_INFORMATION_TRAM_OWNER                            :{BLACK}Trammitee omanik: {LTBLUE}{STRING}
STR_LAND_AREA_INFORMATION_RAIL_OWNER                            :{BLACK}Raudtee omanik: {LTBLUE}{STRING}
STR_LAND_AREA_INFORMATION_LOCAL_AUTHORITY                       :{BLACK}Kohalik omavalitsus: {LTBLUE}{STRING}
STR_LAND_AREA_INFORMATION_LOCAL_AUTHORITY_NONE                  :puudub
STR_LAND_AREA_INFORMATION_LANDINFO_COORDS                       :{BLACK}Koordinaadid: {LTBLUE}{NUM} x {NUM} x {NUM} ({STRING})
STR_LAND_AREA_INFORMATION_BUILD_DATE                            :{BLACK}Ehitatud: {LTBLUE}{DATE_LONG}
STR_LAND_AREA_INFORMATION_STATION_CLASS                         :{BLACK}Jaama järk: {LTBLUE}{STRING}
STR_LAND_AREA_INFORMATION_STATION_TYPE                          :{BLACK}Jaama liik: {LTBLUE}{STRING}
STR_LAND_AREA_INFORMATION_AIRPORT_CLASS                         :{BLACK}Lennuvälja liik: {LTBLUE}{STRING}
STR_LAND_AREA_INFORMATION_AIRPORT_NAME                          :{BLACK}Lennujaama nimi: {LTBLUE}{STRING}
STR_LAND_AREA_INFORMATION_AIRPORTTILE_NAME                      :{BLACK}Lennujaama osa nimi: {LTBLUE}{STRING}
STR_LAND_AREA_INFORMATION_NEWGRF_NAME                           :{BLACK}NewGRF: {LTBLUE}{STRING}
STR_LAND_AREA_INFORMATION_CARGO_ACCEPTED                        :{BLACK}Vastuvõetavad veosed: {LTBLUE}
STR_LAND_AREA_INFORMATION_CARGO_EIGHTS                          :({COMMA}/8 {STRING})
STR_LANG_AREA_INFORMATION_RAIL_TYPE                             :{BLACK}Rööpa liik: {LTBLUE}{STRING}
STR_LANG_AREA_INFORMATION_ROAD_TYPE                             :{BLACK}Teeliik: {LTBLUE}{STRING}
STR_LANG_AREA_INFORMATION_TRAM_TYPE                             :{BLACK}Trammi tüüp: {LTBLUE}{STRING}
STR_LANG_AREA_INFORMATION_RAIL_SPEED_LIMIT                      :{BLACK}Raudtee kiiruspiirang: {LTBLUE}{VELOCITY}
STR_LANG_AREA_INFORMATION_ROAD_SPEED_LIMIT                      :{BLACK}Lubatud piirkiirus: {LTBLUE}{VELOCITY}
STR_LANG_AREA_INFORMATION_TRAM_SPEED_LIMIT                      :{BLACK}Trammi kiiruspiirang: {LTBLUE}{VELOCITY}

# Description of land area of different tiles
STR_LAI_CLEAR_DESCRIPTION_ROCKS                                 :Kaljud
STR_LAI_CLEAR_DESCRIPTION_ROUGH_LAND                            :Konarlik maa
STR_LAI_CLEAR_DESCRIPTION_BARE_LAND                             :Lage maa
STR_LAI_CLEAR_DESCRIPTION_GRASS                                 :Rohi
STR_LAI_CLEAR_DESCRIPTION_FIELDS                                :Põllud
STR_LAI_CLEAR_DESCRIPTION_SNOW_COVERED_LAND                     :Lumine maa
STR_LAI_CLEAR_DESCRIPTION_DESERT                                :Kõrb

STR_LAI_RAIL_DESCRIPTION_TRACK                                  :Raudteerööbas
STR_LAI_RAIL_DESCRIPTION_TRACK_WITH_NORMAL_SIGNALS              :Raudtee rööpad koos blokksignaalidega
STR_LAI_RAIL_DESCRIPTION_TRACK_WITH_PRESIGNALS                  :Raudtee rööpad koos eelsignaalidega
STR_LAI_RAIL_DESCRIPTION_TRACK_WITH_EXITSIGNALS                 :Raudtee rööpad väljasõidusignaalidega
STR_LAI_RAIL_DESCRIPTION_TRACK_WITH_COMBOSIGNALS                :Raudtee rööpad kombineeritud signaalidega
STR_LAI_RAIL_DESCRIPTION_TRACK_WITH_PBSSIGNALS                  :Raudtee rööpad koos täiustatud signaalidega
STR_LAI_RAIL_DESCRIPTION_TRACK_WITH_NOENTRYSIGNALS              :Raudtee tööpad koos ühesuunaliste täiustatud signaalidega
STR_LAI_RAIL_DESCRIPTION_TRACK_WITH_NORMAL_PRESIGNALS           :Raudtee rööpad koos blokk- ja eelsignaalidega
STR_LAI_RAIL_DESCRIPTION_TRACK_WITH_NORMAL_EXITSIGNALS          :Raudtee rööpad koos blokk- ja väljumissignaalidega
STR_LAI_RAIL_DESCRIPTION_TRACK_WITH_NORMAL_COMBOSIGNALS         :Raudtee rööpad koos blokk- ja kombineeritud signaalidega
STR_LAI_RAIL_DESCRIPTION_TRACK_WITH_NORMAL_PBSSIGNALS           :Raudtee rööpad koos blokk- ja täiustatud signaalidega
STR_LAI_RAIL_DESCRIPTION_TRACK_WITH_NORMAL_NOENTRYSIGNALS       :Raudtee rööpad koos blokksignaalidega ja ühesuunaliste täiustatud signaalidega
STR_LAI_RAIL_DESCRIPTION_TRACK_WITH_PRE_EXITSIGNALS             :Raudtee rööpad koos eel- ja väljumissignaalidega
STR_LAI_RAIL_DESCRIPTION_TRACK_WITH_PRE_COMBOSIGNALS            :Raudtee rööpad koos eel- ja kombineeritud signaalidega
STR_LAI_RAIL_DESCRIPTION_TRACK_WITH_PRE_PBSSIGNALS              :Raudtee rööpad koos eel- ja täiustatud signaalidega
STR_LAI_RAIL_DESCRIPTION_TRACK_WITH_PRE_NOENTRYSIGNALS          :Raudtee rööpad koos eel- ja ühesuunaliste täiustatud signaaligeda
STR_LAI_RAIL_DESCRIPTION_TRACK_WITH_EXIT_COMBOSIGNALS           :Raudtee rööpad koos väljumis- ja kombineeritud signaalidega
STR_LAI_RAIL_DESCRIPTION_TRACK_WITH_EXIT_PBSSIGNALS             :Raudtee rööpad koos väljumis- ja täiustatud signaalidega
STR_LAI_RAIL_DESCRIPTION_TRACK_WITH_EXIT_NOENTRYSIGNALS         :Raudtee rööpad koos väljumis. ja ühesuunaliste täiustatud signaalidega
STR_LAI_RAIL_DESCRIPTION_TRACK_WITH_COMBO_PBSSIGNALS            :Raudtee rööpad koos komineeriutd ja täiustatud signaalidega
STR_LAI_RAIL_DESCRIPTION_TRACK_WITH_COMBO_NOENTRYSIGNALS        :Raudtee rööpad koos komineeritud ja ühesuunaliste täiustatud signaalidega
STR_LAI_RAIL_DESCRIPTION_TRACK_WITH_PBS_NOENTRYSIGNALS          :Raudtee rööpad koos täisutatud ja ühesuunaliste täiustatud signaalidega
STR_LAI_RAIL_DESCRIPTION_TRAIN_DEPOT                            :Raudteedepoo

STR_LAI_ROAD_DESCRIPTION_ROAD                                   :Sõidutee
STR_LAI_ROAD_DESCRIPTION_ROAD_WITH_STREETLIGHTS                 :Valgustatud sõidutee
STR_LAI_ROAD_DESCRIPTION_TREE_LINED_ROAD                        :Puiestee
STR_LAI_ROAD_DESCRIPTION_ROAD_VEHICLE_DEPOT                     :Depoo
STR_LAI_ROAD_DESCRIPTION_ROAD_RAIL_LEVEL_CROSSING               :Raudteeületuskoht
STR_LAI_ROAD_DESCRIPTION_TRAMWAY                                :Trammitee

# Houses come directly from their building names
STR_LAI_TOWN_INDUSTRY_DESCRIPTION_UNDER_CONSTRUCTION            :{STRING} (ehitusel)

STR_LAI_TREE_NAME_TREES                                         :Puud
STR_LAI_TREE_NAME_RAINFOREST                                    :Vihmamets
STR_LAI_TREE_NAME_CACTUS_PLANTS                                 :Kaktused

STR_LAI_STATION_DESCRIPTION_RAILROAD_STATION                    :Raudteejaam
STR_LAI_STATION_DESCRIPTION_AIRCRAFT_HANGAR                     :Angaar
STR_LAI_STATION_DESCRIPTION_AIRPORT                             :Lennuväli
STR_LAI_STATION_DESCRIPTION_TRUCK_LOADING_AREA                  :Laadimisplats
STR_LAI_STATION_DESCRIPTION_BUS_STATION                         :Bussijaam
STR_LAI_STATION_DESCRIPTION_SHIP_DOCK                           :Laevadokk
STR_LAI_STATION_DESCRIPTION_BUOY                                :Poi
STR_LAI_STATION_DESCRIPTION_WAYPOINT                            :Meldepunkt

STR_LAI_WATER_DESCRIPTION_WATER                                 :Vesi
STR_LAI_WATER_DESCRIPTION_CANAL                                 :Kanal
STR_LAI_WATER_DESCRIPTION_LOCK                                  :Lüüs
STR_LAI_WATER_DESCRIPTION_RIVER                                 :Jõgi
STR_LAI_WATER_DESCRIPTION_COAST_OR_RIVERBANK                    :Kallas
STR_LAI_WATER_DESCRIPTION_SHIP_DEPOT                            :Laevaremonditehas

# Industries come directly from their industry names

STR_LAI_TUNNEL_DESCRIPTION_RAILROAD                             :Raudteetunnel
STR_LAI_TUNNEL_DESCRIPTION_ROAD                                 :Maanteetunnel

STR_LAI_BRIDGE_DESCRIPTION_RAIL_SUSPENSION_STEEL                :Terasest raudteerippsild
STR_LAI_BRIDGE_DESCRIPTION_RAIL_GIRDER_STEEL                    :Terasest võrestikuga raudteesild
STR_LAI_BRIDGE_DESCRIPTION_RAIL_CANTILEVER_STEEL                :Terasest ulgtoestikuga raudteesild
STR_LAI_BRIDGE_DESCRIPTION_RAIL_SUSPENSION_CONCRETE             :Raudbetoonist raudteerippsild
STR_LAI_BRIDGE_DESCRIPTION_RAIL_WOODEN                          :Puitraudteesild
STR_LAI_BRIDGE_DESCRIPTION_RAIL_CONCRETE                        :Betoonist raudteesild
STR_LAI_BRIDGE_DESCRIPTION_RAIL_TUBULAR_STEEL                   :Torujas raudteesild

STR_LAI_BRIDGE_DESCRIPTION_ROAD_SUSPENSION_STEEL                :Terasest autoteerippsild
STR_LAI_BRIDGE_DESCRIPTION_ROAD_GIRDER_STEEL                    :Terasraamistikuga autoteesild
STR_LAI_BRIDGE_DESCRIPTION_ROAD_CANTILEVER_STEEL                :Terasest ulgtoestikuga autoteesild
STR_LAI_BRIDGE_DESCRIPTION_ROAD_SUSPENSION_CONCRETE             :Raudbetoonist autotee rippsild
STR_LAI_BRIDGE_DESCRIPTION_ROAD_WOODEN                          :Puidust autoteesild
STR_LAI_BRIDGE_DESCRIPTION_ROAD_CONCRETE                        :Betoonist autoteesild
STR_LAI_BRIDGE_DESCRIPTION_ROAD_TUBULAR_STEEL                   :Torujas autoteesild

STR_LAI_BRIDGE_DESCRIPTION_AQUEDUCT                             :Veesild

STR_LAI_OBJECT_DESCRIPTION_TRANSMITTER                          :Retranslaator
STR_LAI_OBJECT_DESCRIPTION_LIGHTHOUSE                           :Tuletorn
STR_LAI_OBJECT_DESCRIPTION_COMPANY_HEADQUARTERS                 :Ettevõtte peakorter
STR_LAI_OBJECT_DESCRIPTION_COMPANY_OWNED_LAND                   :Ettevõtte maa

# About OpenTTD window
STR_ABOUT_OPENTTD                                               :{WHITE}OpenTTD lisainfo
STR_ABOUT_ORIGINAL_COPYRIGHT                                    :{BLACK}Algne autorikaitse {COPYRIGHT} 1995 Chris Sawyer, kõik õigused kaitstud
STR_ABOUT_VERSION                                               :{BLACK}OpenTTD versioon {REV}
STR_ABOUT_COPYRIGHT_OPENTTD                                     :{BLACK}OpenTTD {COPYRIGHT}2002-{STRING} OpenTTD meeskond

# Framerate display window
STR_FRAMERATE_CAPTION                                           :{WHITE}Kaadrisagedus
STR_FRAMERATE_CAPTION_SMALL                                     :{STRING}{WHITE} ({DECIMAL}x)
STR_FRAMERATE_RATE_GAMELOOP                                     :{BLACK} Simuleerimissagedus: {STRING}
STR_FRAMERATE_RATE_GAMELOOP_TOOLTIP                             :{BLACK}Simuleeritud mänguhetkede arv sekundis.
STR_FRAMERATE_RATE_BLITTER                                      :{BLACK}Graafika kaadrisagedus: {STRING}
STR_FRAMERATE_RATE_BLITTER_TOOLTIP                              :{BLACK}Renderdatud videokaadrite arv sekundis.
STR_FRAMERATE_SPEED_FACTOR                                      :{BLACK}Mängu kiiruskordaja hetkel: {DECIMAL}x
STR_FRAMERATE_SPEED_FACTOR_TOOLTIP                              :{BLACK}Kui kiiresti mäng jookseb võrreldes eeldatava kiirusega tavapärase simuleerimiskiiruse juures
STR_FRAMERATE_CURRENT                                           :{WHITE}Hetkel
STR_FRAMERATE_AVERAGE                                           :{WHITE}Keskmine
STR_FRAMERATE_MEMORYUSE                                         :{WHITE}Mälu
STR_FRAMERATE_DATA_POINTS                                       :{BLACK}Andmed põhinevad {COMMA} mõõtmisel
STR_FRAMERATE_MS_GOOD                                           :{LTBLUE}{DECIMAL} ms
STR_FRAMERATE_MS_WARN                                           :{YELLOW}{DECIMAL} ms
STR_FRAMERATE_MS_BAD                                            :{RED}{DECIMAL} ms
STR_FRAMERATE_FPS_GOOD                                          :{LTBLUE}{DECIMAL} kaadrit/s
STR_FRAMERATE_FPS_WARN                                          :{YELLOW}{DECIMAL} kaadrit/s
STR_FRAMERATE_FPS_BAD                                           :{RED}{DECIMAL} kaadrit/s
STR_FRAMERATE_BYTES_GOOD                                        :{LTBLUE}{BYTES}
STR_FRAMERATE_BYTES_WARN                                        :{YELLOW}{BYTES}
STR_FRAMERATE_BYTES_BAD                                         :{RED}{BYTES}
STR_FRAMERATE_GRAPH_MILLISECONDS                                :{TINY_FONT}{COMMA} ms
STR_FRAMERATE_GRAPH_SECONDS                                     :{TINY_FONT}{COMMA} s
############ Leave those lines in this order!!
STR_FRAMERATE_GAMELOOP                                          :{BLACK}Mängutsükli lõppkokkuvõte:
STR_FRAMERATE_GL_ECONOMY                                        :{BLACK}  Veoste käsitlemine:
STR_FRAMERATE_GL_TRAINS                                         :{BLACK}  Rongide sammud:
STR_FRAMERATE_GL_ROADVEHS                                       :{BLACK}  Maanteesõiduki sammud:
STR_FRAMERATE_GL_SHIPS                                          :{BLACK}  Laevade sammud:
STR_FRAMERATE_GL_AIRCRAFT                                       :{BLACK}  Õhusõiduki sammud:
STR_FRAMERATE_GL_LANDSCAPE                                      :{BLACK}  Maailma sammud:
STR_FRAMERATE_GL_LINKGRAPH                                      :{BLACK}  Ahelgraafiku viide:
STR_FRAMERATE_DRAWING                                           :{BLACK}Graafika renderdamine:
STR_FRAMERATE_DRAWING_VIEWPORTS                                 :{BLACK}  Maalmavaated:
STR_FRAMERATE_VIDEO                                             :{BLACK}Videoväljund:
STR_FRAMERATE_SOUND                                             :{BLACK}Helide segamine:
STR_FRAMERATE_ALLSCRIPTS                                        :{BLACK}  GS/AI kokku:
STR_FRAMERATE_GAMESCRIPT                                        :{BLACK}   GameScript:
STR_FRAMERATE_AI                                                :{BLACK}   AI {NUM} {STRING}
############ End of leave-in-this-order
############ Leave those lines in this order!!
STR_FRAMETIME_CAPTION_GAMELOOP                                  :Mängutsükkel
STR_FRAMETIME_CAPTION_GL_ECONOMY                                :Veoste käsitlemine
STR_FRAMETIME_CAPTION_GL_TRAINS                                 :Rongi sammud
STR_FRAMETIME_CAPTION_GL_ROADVEHS                               :Maanteesõidukite sammud
STR_FRAMETIME_CAPTION_GL_SHIPS                                  :Laeva sammud
STR_FRAMETIME_CAPTION_GL_AIRCRAFT                               :Õhusõiduki sammud
STR_FRAMETIME_CAPTION_GL_LANDSCAPE                              :Maailma sammud
STR_FRAMETIME_CAPTION_GL_LINKGRAPH                              :Transpordisõlmede graafiku viivitus
STR_FRAMETIME_CAPTION_DRAWING                                   :Graafika renderdamine
STR_FRAMETIME_CAPTION_DRAWING_VIEWPORTS                         :Maailmavaate renderdamine
STR_FRAMETIME_CAPTION_VIDEO                                     :Videoväljund
STR_FRAMETIME_CAPTION_SOUND                                     :Helide segamine
STR_FRAMETIME_CAPTION_ALLSCRIPTS                                :GS/AI skriptide üldarv
STR_FRAMETIME_CAPTION_GAMESCRIPT                                :GameScript
STR_FRAMETIME_CAPTION_AI                                        :AI {NUM} {STRING}
############ End of leave-in-this-order


# Save/load game/scenario
STR_SAVELOAD_SAVE_CAPTION                                       :{WHITE}Mängu salvestamine
STR_SAVELOAD_LOAD_CAPTION                                       :{WHITE}Mängu jätkamine
STR_SAVELOAD_SAVE_SCENARIO                                      :{WHITE}Salvesta stsenaarium
STR_SAVELOAD_LOAD_SCENARIO                                      :{WHITE}Laadi stsenaariumit
STR_SAVELOAD_LOAD_HEIGHTMAP                                     :{WHITE}Laadi kõrguskaart
STR_SAVELOAD_SAVE_HEIGHTMAP                                     :{WHITE}Salvesta kõrguskaart
STR_SAVELOAD_HOME_BUTTON                                        :{BLACK}Vajutamisel avaneb salvestuste ja jätkamiste jaoks määratud algne kataloog
STR_SAVELOAD_BYTES_FREE                                         :{BLACK}{BYTES} vaba
STR_SAVELOAD_LIST_TOOLTIP                                       :{BLACK}Nimekiri ketastest, kataloogidest ja salvestatud mängudest
STR_SAVELOAD_EDITBOX_TOOLTIP                                    :{BLACK}Mängu salvestuse nimi
STR_SAVELOAD_DELETE_BUTTON                                      :{BLACK}Kustuta
STR_SAVELOAD_DELETE_TOOLTIP                                     :{BLACK}Kustuta valitud salvestus
STR_SAVELOAD_SAVE_BUTTON                                        :{BLACK}Salvesta
STR_SAVELOAD_SAVE_TOOLTIP                                       :{BLACK}Salvesta mäng valitud nimega
STR_SAVELOAD_LOAD_BUTTON                                        :{BLACK}Jätka
STR_SAVELOAD_LOAD_TOOLTIP                                       :{BLACK}Jätka valitud mängu
STR_SAVELOAD_LOAD_HEIGHTMAP_TOOLTIP                             :{BLACK}Laadi valitud kõrguskaart
STR_SAVELOAD_DETAIL_CAPTION                                     :{BLACK}Mängust
STR_SAVELOAD_DETAIL_NOT_AVAILABLE                               :{BLACK}Andmed puuduvad
STR_SAVELOAD_DETAIL_COMPANY_INDEX                               :{SILVER}{COMMA}: {WHITE}{STRING}
STR_SAVELOAD_DETAIL_GRFSTATUS                                   :{SILVER}NewGRF: {WHITE}{STRING}
STR_SAVELOAD_FILTER_TITLE                                       :{BLACK}Märksõna:
STR_SAVELOAD_OVERWRITE_TITLE                                    :{WHITE}Ülekirjuta fail
STR_SAVELOAD_OVERWRITE_WARNING                                  :{YELLOW}Kas oled kindel, et soovid olemasoleva faili üle kirjutada?
STR_SAVELOAD_DIRECTORY                                          :{STRING} (Kataloog)
STR_SAVELOAD_PARENT_DIRECTORY                                   :{STRING} (Ülemkataloog)

STR_SAVELOAD_OSKTITLE                                           :{BLACK}Sisesta salvestatavale mängule nimi

# World generation
STR_MAPGEN_WORLD_GENERATION_CAPTION                             :{WHITE}Maailma tekitamine
STR_MAPGEN_MAPSIZE                                              :{BLACK}Kaardi mõõtmed:
STR_MAPGEN_MAPSIZE_TOOLTIP                                      :{BLACK}Määrab kaardi mõõtmed ruutudes. Ruute, mida saab kasutada, on pisut vähem
STR_MAPGEN_BY                                                   :{BLACK}*
STR_MAPGEN_NUMBER_OF_TOWNS                                      :{BLACK}Asustuste arv:
STR_MAPGEN_DATE                                                 :{BLACK}Algus:
STR_MAPGEN_NUMBER_OF_INDUSTRIES                                 :{BLACK}Tööstustihedus:
<<<<<<< HEAD
STR_MAPGEN_SNOW_LINE_HEIGHT                                     :{BLACK}Lumepiiri kõrgus:
STR_MAPGEN_SNOW_LINE_UP                                         :{BLACK}Lumepiiri liigutamine ühe võrra üles
STR_MAPGEN_SNOW_LINE_DOWN                                       :{BLACK}Lumepiiri liigutamine ühe võrra alla
=======
STR_MAPGEN_HEIGHTMAP_HEIGHT                                     :{BLACK}Kõrgpunkt:
STR_MAPGEN_HEIGHTMAP_HEIGHT_UP                                  :{BLACK}Suurenda kaardi kõrgpunkti ühe võrra
STR_MAPGEN_HEIGHTMAP_HEIGHT_DOWN                                :{BLACK}Vähenda kaardi kõrgpunkti ühe võrra
STR_MAPGEN_SNOW_COVERAGE                                        :{BLACK}Lumekatvus:
STR_MAPGEN_SNOW_COVERAGE_UP                                     :{BLACK}Suurenda lumekatvust kümne protsendi võrra
STR_MAPGEN_SNOW_COVERAGE_DOWN                                   :{BLACK}Vähenda lumekatvust kümne protsendi võrra
STR_MAPGEN_SNOW_COVERAGE_TEXT                                   :{BLACK}{NUM}%
STR_MAPGEN_DESERT_COVERAGE                                      :{BLACK}Kõrbekatvus:
STR_MAPGEN_DESERT_COVERAGE_UP                                   :{BLACK}Suurenda kõrbekatvust kümne protsendi võrra
STR_MAPGEN_DESERT_COVERAGE_DOWN                                 :{BLACK}Vähenda kõrbekatvust kümne protsendi võrra
STR_MAPGEN_DESERT_COVERAGE_TEXT                                 :{BLACK}{NUM}%
>>>>>>> 825867f2
STR_MAPGEN_LAND_GENERATOR                                       :{BLACK}Maatekituse meetod:
STR_MAPGEN_TERRAIN_TYPE                                         :{BLACK}Maapinna tüüp:
STR_MAPGEN_QUANTITY_OF_SEA_LAKES                                :{BLACK}Merepinna tase:
STR_MAPGEN_QUANTITY_OF_RIVERS                                   :{BLACK}Jõgesid:
STR_MAPGEN_SMOOTHNESS                                           :{BLACK}Laugus:
STR_MAPGEN_VARIETY                                              :{BLACK}Iseärasuste jaotus:
STR_MAPGEN_GENERATE                                             :{WHITE}Tekita

# Strings for map borders at game generation
STR_MAPGEN_BORDER_TYPE                                          :{BLACK}Kaardi ääred:
STR_MAPGEN_NORTHWEST                                            :{BLACK}Loe
STR_MAPGEN_NORTHEAST                                            :{BLACK}Kirre
STR_MAPGEN_SOUTHEAST                                            :{BLACK}Kagu
STR_MAPGEN_SOUTHWEST                                            :{BLACK}Edel
STR_MAPGEN_BORDER_FREEFORM                                      :{BLACK}Vaba
STR_MAPGEN_BORDER_WATER                                         :{BLACK}Vesi
STR_MAPGEN_BORDER_RANDOM                                        :{BLACK}Suvaline
STR_MAPGEN_BORDER_RANDOMIZE                                     :{BLACK}Suvaline
STR_MAPGEN_BORDER_MANUAL                                        :{BLACK}Määratud

STR_MAPGEN_HEIGHTMAP_ROTATION                                   :{BLACK}Kõrguskaardi pööre:
STR_MAPGEN_HEIGHTMAP_NAME                                       :{BLACK}Kõrguskaardi nimi:
STR_MAPGEN_HEIGHTMAP_SIZE_LABEL                                 :{BLACK}Suurus:
STR_MAPGEN_HEIGHTMAP_SIZE                                       :{ORANGE}{NUM} x {NUM}

<<<<<<< HEAD
STR_MAPGEN_SNOW_LINE_QUERY_CAPT                                 :{WHITE}Muuda lumepiiri kõrgust
=======
STR_MAPGEN_TERRAIN_TYPE_QUERY_CAPT                              :{WHITE}Soovitud kõrgpunkt
STR_MAPGEN_HEIGHTMAP_HEIGHT_QUERY_CAPT                          :{WHITE}Kõrgpunkt
STR_MAPGEN_SNOW_COVERAGE_QUERY_CAPT                             :{WHITE}Lumekatvus (%)
STR_MAPGEN_DESERT_COVERAGE_QUERY_CAPT                           :{WHITE}Kõrbekatvus (%)
>>>>>>> 825867f2
STR_MAPGEN_START_DATE_QUERY_CAPT                                :{WHITE}Muuda algusaastat

# SE Map generation
STR_SE_MAPGEN_CAPTION                                           :{WHITE}Stsenaariumi tüüp
STR_SE_MAPGEN_FLAT_WORLD                                        :{WHITE}Tasane maa
STR_SE_MAPGEN_FLAT_WORLD_TOOLTIP                                :{BLACK}Tekita tasane maa
STR_SE_MAPGEN_RANDOM_LAND                                       :{WHITE}Suvaline maa
STR_SE_MAPGEN_FLAT_WORLD_HEIGHT                                 :{BLACK}Lameda maa kõrgus:
STR_SE_MAPGEN_FLAT_WORLD_HEIGHT_DOWN                            :{BLACK}Lameda maa kõrguse langetamine ühe võrra
STR_SE_MAPGEN_FLAT_WORLD_HEIGHT_UP                              :{BLACK}Lameda maa kõrguse tõstmine ühe võrra

STR_SE_MAPGEN_FLAT_WORLD_HEIGHT_QUERY_CAPT                      :{WHITE}Muuda maa kõrgust lamedal maal

# Map generation progress
STR_GENERATION_WORLD                                            :{WHITE}Maailma tekitamine...
STR_GENERATION_ABORT                                            :{BLACK}Loobu
STR_GENERATION_ABORT_CAPTION                                    :{WHITE}Lõpeta maailma tekitamine
STR_GENERATION_ABORT_MESSAGE                                    :{YELLOW}Kas sa tõesti tahad tekitamise lõpetada?
STR_GENERATION_PROGRESS                                         :{WHITE}{NUM}% valmis
STR_GENERATION_PROGRESS_NUM                                     :{BLACK}{NUM} / {NUM}
STR_GENERATION_WORLD_GENERATION                                 :{BLACK}Maailma tekitamine
STR_GENERATION_RIVER_GENERATION                                 :{BLACK}Jõgede tekitamine
STR_GENERATION_TREE_GENERATION                                  :{BLACK}Puude tekitamine
STR_GENERATION_OBJECT_GENERATION                                :{BLACK}Objekti tekitamine
STR_GENERATION_CLEARING_TILES                                   :{BLACK}Mägise ja kivise maa-ala tekitamine
STR_GENERATION_SETTINGUP_GAME                                   :{BLACK}Mängu seadistamine
STR_GENERATION_PREPARING_TILELOOP                               :{BLACK}Ruudustiku töötlemine
STR_GENERATION_PREPARING_SCRIPT                                 :{BLACK}Täitmisel olev skript
STR_GENERATION_PREPARING_GAME                                   :{BLACK}Mängu ettevalmistamine

# NewGRF settings
STR_NEWGRF_SETTINGS_CAPTION                                     :{WHITE}NewGRF-i seadistus
STR_NEWGRF_SETTINGS_INFO_TITLE                                  :{WHITE}Põhjalikud NewGRF-i andmed
STR_NEWGRF_SETTINGS_ACTIVE_LIST                                 :{WHITE}Tegusad NewGRF failid
STR_NEWGRF_SETTINGS_INACTIVE_LIST                               :{WHITE}Mittetegusad NewGRF failid
STR_NEWGRF_SETTINGS_SELECT_PRESET                               :{ORANGE}Eelseadistus:
STR_NEWGRF_FILTER_TITLE                                         :{ORANGE}Märksõna:
STR_NEWGRF_SETTINGS_PRESET_LIST_TOOLTIP                         :{BLACK}Laadi valitud eelseadistused
STR_NEWGRF_SETTINGS_PRESET_SAVE                                 :{BLACK}Salvesta eelseadistus
STR_NEWGRF_SETTINGS_PRESET_SAVE_TOOLTIP                         :{BLACK}Salvesta praegune loend eelseadistusena
STR_NEWGRF_SETTINGS_PRESET_SAVE_QUERY                           :{BLACK}Sisesta eelseadistuse nimi
STR_NEWGRF_SETTINGS_PRESET_DELETE                               :{BLACK}Kustuta eelseadistus
STR_NEWGRF_SETTINGS_PRESET_DELETE_TOOLTIP                       :{BLACK}Kustuta hetkel valitud eelseadistus
STR_NEWGRF_SETTINGS_ADD                                         :{BLACK}Lisa
STR_NEWGRF_SETTINGS_ADD_FILE_TOOLTIP                            :{BLACK}Lisa valitud NewGRF fail enda seadistusse
STR_NEWGRF_SETTINGS_RESCAN_FILES                                :{BLACK}Skanni failid uuesti
STR_NEWGRF_SETTINGS_RESCAN_FILES_TOOLTIP                        :{BLACK}Uuenda saadaval olevate NewGRF failide nimekirja
STR_NEWGRF_SETTINGS_REMOVE                                      :{BLACK}Eemalda
STR_NEWGRF_SETTINGS_REMOVE_TOOLTIP                              :{BLACK}Eemalda nimekirjast valitud NewGRF fail
STR_NEWGRF_SETTINGS_MOVEUP                                      :{BLACK}Liiguta üles
STR_NEWGRF_SETTINGS_MOVEUP_TOOLTIP                              :{BLACK}NewGRF-faili liigutamine loendis üles.
STR_NEWGRF_SETTINGS_MOVEDOWN                                    :{BLACK}Liiguta alla
STR_NEWGRF_SETTINGS_MOVEDOWN_TOOLTIP                            :{BLACK}NewGRF-faili liigutamine loendis alla
STR_NEWGRF_SETTINGS_UPGRADE                                     :{BLACK}Uuenda
STR_NEWGRF_SETTINGS_UPGRADE_TOOLTIP                             :{BLACK}Uuenda NewGRF faile mille uuema versiooni oled installinud
STR_NEWGRF_SETTINGS_FILE_TOOLTIP                                :{BLACK}Nimekiri installitud NewGRF failidest

STR_NEWGRF_SETTINGS_SET_PARAMETERS                              :{BLACK}Vali parameetrid
STR_NEWGRF_SETTINGS_SHOW_PARAMETERS                             :{BLACK}Näita parameetreid
STR_NEWGRF_SETTINGS_TOGGLE_PALETTE                              :{BLACK}Vaheta paletti
STR_NEWGRF_SETTINGS_TOGGLE_PALETTE_TOOLTIP                      :{BLACK}Vaheta valitud NewGRF-i paletti.{}Tee seda, kui NewGRF-i graafika paistab mängus roosa.
STR_NEWGRF_SETTINGS_APPLY_CHANGES                               :{BLACK}Rakenda muudatused

STR_NEWGRF_SETTINGS_FIND_MISSING_CONTENT_BUTTON                 :{BLACK}Otsi internetist vajalike aineseid
STR_NEWGRF_SETTINGS_FIND_MISSING_CONTENT_TOOLTIP                :{BLACK}Proovi puuduvat ainest internetist leida

STR_NEWGRF_SETTINGS_FILENAME                                    :{BLACK}Faili nimi: {SILVER}{STRING}
STR_NEWGRF_SETTINGS_GRF_ID                                      :{BLACK}GRF ID: {SILVER}{STRING}
STR_NEWGRF_SETTINGS_VERSION                                     :{BLACK}Versioon: {SILVER}{NUM}
STR_NEWGRF_SETTINGS_MIN_VERSION                                 :{BLACK}Vanim ühilduv versioon: {SILVER}{NUM}
STR_NEWGRF_SETTINGS_MD5SUM                                      :{BLACK}MD5sum: {SILVER}{STRING}
STR_NEWGRF_SETTINGS_PALETTE                                     :{BLACK}Palett: {SILVER}{STRING}
STR_NEWGRF_SETTINGS_PALETTE_DEFAULT                             :Vaikimisi (D)
STR_NEWGRF_SETTINGS_PALETTE_DEFAULT_32BPP                       :Vaikimisi (D) / 32 bpp
STR_NEWGRF_SETTINGS_PALETTE_LEGACY                              :Pärand (W)
STR_NEWGRF_SETTINGS_PALETTE_LEGACY_32BPP                        :Pärand (W) / 32 bpp
STR_NEWGRF_SETTINGS_PARAMETER                                   :{BLACK}Parameetrid: {SILVER}{STRING}
STR_NEWGRF_SETTINGS_PARAMETER_NONE                              :Puudub

STR_NEWGRF_SETTINGS_NO_INFO                                     :{BLACK}Andmed puuduvad
STR_NEWGRF_SETTINGS_NOT_FOUND                                   :{RED}Sobivat faili ei leitud
STR_NEWGRF_SETTINGS_DISABLED                                    :{RED}Väljas
STR_NEWGRF_SETTINGS_INCOMPATIBLE                                :{RED}Mitteühilduv selle OpenTTD versiooniga

# NewGRF save preset window
STR_SAVE_PRESET_CAPTION                                         :{WHITE}Salvesta eelseadistus
STR_SAVE_PRESET_LIST_TOOLTIP                                    :{BLACK}Võimalike eeltöötluste nimekiri, vali üks et see kopeerida allpool asuvasse salvestuse nimesse
STR_SAVE_PRESET_TITLE                                           :{BLACK}Sisesta eelseadistuse nimi
STR_SAVE_PRESET_EDITBOX_TOOLTIP                                 :{BLACK}Hetkel eelseadistusele valitud nimi
STR_SAVE_PRESET_CANCEL                                          :{BLACK}Tühista
STR_SAVE_PRESET_CANCEL_TOOLTIP                                  :{BLACK}Ära muuda eelseadistust
STR_SAVE_PRESET_SAVE                                            :{BLACK}Salvesta
STR_SAVE_PRESET_SAVE_TOOLTIP                                    :{BLACK}Salvesta eelseadistus praegusele valitud nimele

# NewGRF parameters window
STR_NEWGRF_PARAMETERS_CAPTION                                   :{WHITE}Muuda NewGRF parameetreid
STR_NEWGRF_PARAMETERS_CLOSE                                     :{BLACK}Sulge
STR_NEWGRF_PARAMETERS_RESET                                     :{BLACK}Nulli
STR_NEWGRF_PARAMETERS_RESET_TOOLTIP                             :{BLACK}Säti kõikidele parameetritele vaikeväärtused
STR_NEWGRF_PARAMETERS_DEFAULT_NAME                              :Parameeter {NUM}
STR_NEWGRF_PARAMETERS_SETTING                                   :{STRING}: {ORANGE}{STRING}
STR_NEWGRF_PARAMETERS_NUM_PARAM                                 :{LTBLUE}Parameetrite arv: {ORANGE}{NUM}

# NewGRF inspect window
STR_NEWGRF_INSPECT_CAPTION                                      :{WHITE}Inspekteeri- {STRING}
STR_NEWGRF_INSPECT_PARENT_BUTTON                                :{BLACK}Vanem
STR_NEWGRF_INSPECT_PARENT_TOOLTIP                               :{BLACK}Inspect the object of the parent scope

STR_NEWGRF_INSPECT_CAPTION_OBJECT_AT                            :{STRING} kohast {HEX}
STR_NEWGRF_INSPECT_CAPTION_OBJECT_AT_OBJECT                     :Objekt
STR_NEWGRF_INSPECT_CAPTION_OBJECT_AT_RAIL_TYPE                  :Rööpa tüüp

STR_NEWGRF_INSPECT_QUERY_CAPTION                                :{WHITE}NewGRF muutuf 60+x parameeter (kuueteistkümnendsüsteemis)

# Sprite aligner window
STR_SPRITE_ALIGNER_CAPTION                                      :{WHITE}Aligning sprite {COMMA} ({STRING})
STR_SPRITE_ALIGNER_NEXT_BUTTON                                  :{BLACK}Järgmine sprait
STR_SPRITE_ALIGNER_NEXT_TOOLTIP                                 :{BLACK}Jätka järgmise normaalse spraidini, Jättes vahele iga pseudo/taasvärvitud/fondi spraidid ja pakkides lõpu ümber
STR_SPRITE_ALIGNER_GOTO_BUTTON                                  :{BLACK}Mine spraidini
STR_SPRITE_ALIGNER_GOTO_TOOLTIP                                 :{BLACK}Mine etteantud spraidini. Kui sprait ei ole normaalne mine järgmise spraidini.
STR_SPRITE_ALIGNER_PREVIOUS_BUTTON                              :{BLACK}Eelmine spait
STR_SPRITE_ALIGNER_PREVIOUS_TOOLTIP                             :{BLACK}Proceed to the previous normal sprite, skipping any pseudo/recolour/font sprites and wrapping around at the begin
STR_SPRITE_ALIGNER_SPRITE_TOOLTIP                               :{BLACK}Representation of the currently selected sprite. The alignment is ignored when drawing this sprite
STR_SPRITE_ALIGNER_MOVE_TOOLTIP                                 :{BLACK}Liiguta spraiti, muutes X ja Y tasakaalu. Ctrl+klõps, et liigutada kaheksa ühiku võrra korraga
STR_SPRITE_ALIGNER_RESET_BUTTON                                 :{BLACK}Lähtesta suhteline
STR_SPRITE_ALIGNER_RESET_TOOLTIP                                :{BLACK}Lähtesta praegused suhtelised kõrvalekalded
STR_SPRITE_ALIGNER_OFFSETS_ABS                                  :{BLACK}X kõrvalekalle: {NUM}, Y kõrvalekalle: {NUM} (Absoluutne)
STR_SPRITE_ALIGNER_OFFSETS_REL                                  :{BLACK}X kõrvalekalle: {NUM}, Y kõrvalekalle: {NUM} (Suhteline)
STR_SPRITE_ALIGNER_PICKER_BUTTON                                :{BLACK}Korja sprite
STR_SPRITE_ALIGNER_PICKER_TOOLTIP                               :{BLACK}Korja sprite ükskõik kust ekraanil

STR_SPRITE_ALIGNER_GOTO_CAPTION                                 :{WHITE}Mine spraidini

# NewGRF (self) generated warnings/errors
STR_NEWGRF_ERROR_MSG_INFO                                       :{SILVER}{STRING}
STR_NEWGRF_ERROR_MSG_WARNING                                    :{RED}Hoiatus: {SILVER}{STRING}
STR_NEWGRF_ERROR_MSG_ERROR                                      :{RED}Viga: {SILVER}{STRING}
STR_NEWGRF_ERROR_MSG_FATAL                                      :{RED}Saatuslik viga: {SILVER}{STRING}
STR_NEWGRF_ERROR_FATAL_POPUP                                    :{WHITE}Esines raske NewGRF-i tõrge:{}{STRING}
STR_NEWGRF_ERROR_VERSION_NUMBER                                 :OpenTTD väitel {1:STRING} ei tööta selle TTDPatch versiooniga.
STR_NEWGRF_ERROR_DOS_OR_WINDOWS                                 :{1:STRING} on {STRING} TTD osa jaoks.
STR_NEWGRF_ERROR_UNSET_SWITCH                                   :{1:STRING} on mõeldud kasutamiseks {STRING}
STR_NEWGRF_ERROR_INVALID_PARAMETER                              :kõlbmatu «{1:STRING}» parameeter: parameeter {STRING} ({NUM})
STR_NEWGRF_ERROR_LOAD_BEFORE                                    :{1:STRING} peab olema laetud enne {STRING}
STR_NEWGRF_ERROR_LOAD_AFTER                                     :{1:STRING} peab olema laetud pärast {STRING}
STR_NEWGRF_ERROR_OTTD_VERSION_NUMBER                            :{1:STRING} nõuab OpenTTD versiooni {STRING} või uuemat
STR_NEWGRF_ERROR_AFTER_TRANSLATED_FILE                          :GRF fail, mis tehti tõlkimiseks,
STR_NEWGRF_ERROR_TOO_MANY_NEWGRFS_LOADED                        :Liiga palju NewGRF-e on laaditud
STR_NEWGRF_ERROR_STATIC_GRF_CAUSES_DESYNC                       :Laadides {1:STRING} staatilise NewGRF-na koos {STRING} võib põhjustada sünkrooni katkemist.
STR_NEWGRF_ERROR_UNEXPECTED_SPRITE                              :Ootamatu sprite (sprite {3:NUM})
STR_NEWGRF_ERROR_UNKNOWN_PROPERTY                               :Ootamatu tegevus 0 property {4:HEX} (sprite {3:NUM})
STR_NEWGRF_ERROR_INVALID_ID                                     :Kasutati kõlbmatut ID-d («sprite» {3:NUM})
STR_NEWGRF_ERROR_CORRUPT_SPRITE                                 :{YELLOW}{STRING} sisaldab vigast pilti. Kõiki vigaseid pilte näidatakse punase küsimärgina (?)
STR_NEWGRF_ERROR_MULTIPLE_ACTION_8                              :Sisaldab mitut Action 8 kirjet (sprite {3:NUM})
STR_NEWGRF_ERROR_READ_BOUNDS                                    :Loe pseudo-sprite lõpust edasi (sprite {3:NUM})
STR_NEWGRF_ERROR_GRM_FAILED                                     :Soovitud GRFi ressursid ei ole saadaval (sprite {3:NUM})
STR_NEWGRF_ERROR_FORCEFULLY_DISABLED                            :{1:STRING} blokeeriti {STRING} poolt
STR_NEWGRF_ERROR_INVALID_SPRITE_LAYOUT                          :«Sprite» paigutus kõlbmatus vormis («sprite» {3:NUM})
STR_NEWGRF_ERROR_LIST_PROPERTY_TOO_LONG                         :Liiga palju elemente omaduse väärtuse loendis (sprite {3:NUM}, omadus {4:HEX})
STR_NEWGRF_ERROR_INDPROD_CALLBACK                               :Vigane tööstustoodangu callback (sprite {3:NUM}, "{2:STRING}")

# NewGRF related 'general' warnings
STR_NEWGRF_POPUP_CAUTION_CAPTION                                :{WHITE}Ettevaatust!
STR_NEWGRF_CONFIRMATION_TEXT                                    :{YELLOW}Sa soovid muuta jooksvat mängu. See võib OpenTTD kokku jooksutada ja rikkuda pooleli oleva mängu. Ära nende vigade kohta vearaportit edasta.{}Kas sa oled jätkamises täiesti kindel?

STR_NEWGRF_DUPLICATE_GRFID                                      :{WHITE}Ei saa faili lisada: korduv GRF ID
STR_NEWGRF_COMPATIBLE_LOADED                                    :{ORANGE}Sobivat faili ei leitud (ühilduv GRF fail on laaditud)
STR_NEWGRF_TOO_MANY_NEWGRFS                                     :{WHITE}Ei saa faili lisada: NewGRF failide limiit on saavutatud

STR_NEWGRF_COMPATIBLE_LOAD_WARNING                              :{WHITE}Puuduvatele failidele on laaditud ühilduvad GRF failid
STR_NEWGRF_DISABLED_WARNING                                     :{WHITE}Puuduvad GRF failid on välja lülitatud
STR_NEWGRF_UNPAUSE_WARNING_TITLE                                :{YELLOW}Puuduolevad GRF failid
STR_NEWGRF_UNPAUSE_WARNING                                      :{WHITE}Seisatuse lõpetamine võib põhjustada OpenTTD krahhi. Ära teavita järgnevatest krahhidest.{}Oled sa tõepoolest veendunud, et sa soovid seisatuse lõpetada?

# NewGRF status
STR_NEWGRF_LIST_NONE                                            :Ei
STR_NEWGRF_LIST_ALL_FOUND                                       :Kõik failid olemas
STR_NEWGRF_LIST_COMPATIBLE                                      :{YELLOW}Sobivad failid leitud
STR_NEWGRF_LIST_MISSING                                         :{RED}Puuduvad failid

# NewGRF 'it's broken' warnings
STR_NEWGRF_BROKEN                                               :{WHITE}NewGRF '{STRING}' käitumine põhjustab tõenäoliselt sünkrooni katkemisi ja/või mängu kokkujooksmiseid.
STR_NEWGRF_BROKEN_POWERED_WAGON                                 :{WHITE}See muutis sõiduki '{1:ENGINE}' vedavate vagunite olekut väljaspool depood
STR_NEWGRF_BROKEN_VEHICLE_LENGTH                                :{WHITE}Depoost väljas asudes on sõiduki '{1:ENGINE}' pikkus muudetud.
STR_NEWGRF_BROKEN_CAPACITY                                      :{WHITE}Sõiduki '{1:ENGINE}' kandevõimet muudeti, kuid sõiduk ei olnud depoos ega ümberseadistamisel
STR_BROKEN_VEHICLE_LENGTH                                       :{WHITE}Ettevõtte «{1:COMPANY}» rongil «{0:VEHICLE}» pikkus on kõlbmatu. Midagi on valesti NewGRF-iga. Mäng võib kokku joosta või sünkroonist välja minna

STR_NEWGRF_BUGGY                                                :{WHITE}NewGRF '{STRING}' sisaldab väära teavet.
STR_NEWGRF_BUGGY_ARTICULATED_CARGO                              :{WHITE}Veose/ümberseadistamise teave sõidukil '{1:ENGINE}' erineb ehitamisaegsest ostunimekirjast. Seetõttu võib uuendamisel või asendamisel ümberseadistamine ebaõnnestuda
STR_NEWGRF_BUGGY_ENDLESS_PRODUCTION_CALLBACK                    :{WHITE}'{1:STRING}' põhjustas toodangu tagasikutsumises lõpmatu korduse
STR_NEWGRF_BUGGY_UNKNOWN_CALLBACK_RESULT                        :{WHITE}Tagasikutse «{1:HEX}» tulemus «{2:HEX}» on kõlbmatu
STR_NEWGRF_BUGGY_INVALID_CARGO_PRODUCTION_CALLBACK              :{WHITE}'{1:STRING}' vastas vigase veoseliigiga toodangu callback'is asukohas {2:HEX}

# 'User removed essential NewGRFs'-placeholders for stuff without specs
STR_NEWGRF_INVALID_CARGO                                        :<kõlbmatu kaup>
STR_NEWGRF_INVALID_CARGO_ABBREV                                 :??
STR_NEWGRF_INVALID_CARGO_QUANTITY                               :{COMMA} <kõlbmatu kaup>
STR_NEWGRF_INVALID_ENGINE                                       :<kõlbmatu sõiduki mudel>
STR_NEWGRF_INVALID_INDUSTRYTYPE                                 :<kõlbmatu tööstus>

# Placeholders for other invalid stuff, e.g. vehicles that have gone (Game Script).
STR_INVALID_VEHICLE                                             :<kõlbmatu sõiduk>

# NewGRF scanning window
STR_NEWGRF_SCAN_CAPTION                                         :{WHITE}NewGRF-ide skanneerimine
STR_NEWGRF_SCAN_MESSAGE                                         :{BLACK}NewGRF-de skanneerimine. Olenevalt failide arvust võib selleks kuluda mõni aeg...
STR_NEWGRF_SCAN_STATUS                                          :{BLACK}Skanneeritud {NUM} NewGRF{P "" i} {NUM} NewGRF-ist
STR_NEWGRF_SCAN_ARCHIVES                                        :Arhiivide otsimine

# Sign list window
STR_SIGN_LIST_CAPTION                                           :{WHITE}Siltide register - {COMMA} silt{P "" i}
STR_SIGN_LIST_MATCH_CASE                                        :{BLACK}Tõstutundlik
STR_SIGN_LIST_MATCH_CASE_TOOLTIP                                :{BLACK}Lülita sisse/välja tõstutundlikkuse kasutamine siltide filtreerimisel

# Sign window
STR_EDIT_SIGN_CAPTION                                           :{WHITE}Sildi muutmine
STR_EDIT_SIGN_LOCATION_TOOLTIP                                  :{BLACK}Keskenda põhivaade sildi asukohale. Ctrl+klõps avab sildi asukohas uue vaate
STR_EDIT_SIGN_NEXT_SIGN_TOOLTIP                                 :{BLACK}Mine järgmise märgi juurde
STR_EDIT_SIGN_PREVIOUS_SIGN_TOOLTIP                             :{BLACK}Mine eelmise märgi juurde

STR_EDIT_SIGN_SIGN_OSKTITLE                                     :{BLACK}Sisesta sildile nimi

# Town directory window
STR_TOWN_DIRECTORY_CAPTION                                      :{WHITE}Asustused
STR_TOWN_DIRECTORY_NONE                                         :{ORANGE}- Puudub -
STR_TOWN_DIRECTORY_TOWN                                         :{ORANGE}{TOWN}{BLACK} ({COMMA})
STR_TOWN_DIRECTORY_CITY                                         :{ORANGE}{TOWN}{YELLOW} (Linn){BLACK} ({COMMA})
STR_TOWN_DIRECTORY_LIST_TOOLTIP                                 :{BLACK}Astuste nimed - vajuta nimele, et viia vaade asustusele. Ctrl+klõps avab uue vaate linna asukohas
STR_TOWN_POPULATION                                             :{BLACK}Maailma rahvaarv: {COMMA}

# Town view window
STR_TOWN_VIEW_TOWN_CAPTION                                      :{WHITE}{TOWN}
STR_TOWN_VIEW_CITY_CAPTION                                      :{WHITE}{TOWN} (Linn)
STR_TOWN_VIEW_POPULATION_HOUSES                                 :{BLACK}Rahvaarv: {ORANGE}{COMMA}{BLACK}  Ehitisi: {ORANGE}{COMMA}
STR_TOWN_VIEW_CARGO_LAST_MONTH_MAX                              :{BLACK}{CARGO_LIST} eelmisel kuul: {ORANGE}{COMMA}{BLACK} Kuni: {ORANGE}{COMMA}
STR_TOWN_VIEW_CARGO_FOR_TOWNGROWTH                              :{BLACK}Asula kasvuks nõutud veosed:
STR_TOWN_VIEW_CARGO_FOR_TOWNGROWTH_REQUIRED_GENERAL             :{ORANGE}{STRING}{RED} vajalik
STR_TOWN_VIEW_CARGO_FOR_TOWNGROWTH_REQUIRED_WINTER              :{ORANGE}{STRING}{BLACK} on talvel vajalik
STR_TOWN_VIEW_CARGO_FOR_TOWNGROWTH_DELIVERED_GENERAL            :{ORANGE}{STRING}{GREEN} äraveetud
STR_TOWN_VIEW_CARGO_FOR_TOWNGROWTH_REQUIRED                     :{ORANGE}{CARGO_TINY} / {CARGO_LONG}{RED} (ikka veel vaja)
STR_TOWN_VIEW_CARGO_FOR_TOWNGROWTH_DELIVERED                    :{ORANGE}{CARGO_TINY} / {CARGO_LONG}{GREEN} (äraveetud)
STR_TOWN_VIEW_TOWN_GROWS_EVERY                                  :{BLACK}Asustus kasvab igal {ORANGE}{COMMA}{BLACK}.{NBSP}päeval
STR_TOWN_VIEW_TOWN_GROWS_EVERY_FUNDED                           :{BLACK}Asustus kasvab igal {ORANGE}{COMMA}{BLACK}.{NBSP}päeval (rahastatud)
STR_TOWN_VIEW_TOWN_GROW_STOPPED                                 :{BLACK}Asustus {RED}ei{BLACK} kasva
STR_TOWN_VIEW_NOISE_IN_TOWN                                     :{BLACK}Mürapiirang asustuses: {ORANGE}{COMMA}{BLACK}  suurim: {ORANGE}{COMMA}
STR_TOWN_VIEW_CENTER_TOOLTIP                                    :{BLACK}Keskenda vaade asustusele. Ctrl+klõps avab asustuse kohal uue vaate
STR_TOWN_VIEW_LOCAL_AUTHORITY_BUTTON                            :{BLACK}Omavalitsus
STR_TOWN_VIEW_LOCAL_AUTHORITY_TOOLTIP                           :{BLACK}Näita teavet kohaliku omavalitsuse kohta
STR_TOWN_VIEW_RENAME_TOOLTIP                                    :{BLACK}Muuda linna nime

STR_TOWN_VIEW_EXPAND_BUTTON                                     :{BLACK}Laienda
STR_TOWN_VIEW_EXPAND_TOOLTIP                                    :{BLACK}Asustuse suurendamine
STR_TOWN_VIEW_DELETE_BUTTON                                     :{BLACK}Kustuta
STR_TOWN_VIEW_DELETE_TOOLTIP                                    :{BLACK}Hävita see asustus täielikult

STR_TOWN_VIEW_RENAME_TOWN_BUTTON                                :Ümbernimeta linn

# Town local authority window
STR_LOCAL_AUTHORITY_CAPTION                                     :{WHITE}{TOWN} kohalik omavalitsus
STR_LOCAL_AUTHORITY_ZONE                                        :{BLACK}Ala
STR_LOCAL_AUTHORITY_ZONE_TOOLTIP                                :{BLACK}Näita kohaliku omavalitsuse haldusala
STR_LOCAL_AUTHORITY_COMPANY_RATINGS                             :{BLACK}Ettevõtete hinnangud:
STR_LOCAL_AUTHORITY_COMPANY_RATING                              :{YELLOW}{COMPANY} {COMPANY_NUM}: {ORANGE}{STRING}
STR_LOCAL_AUTHORITY_ACTIONS_TITLE                               :{BLACK}Pakutavad toimingud:
STR_LOCAL_AUTHORITY_ACTIONS_TOOLTIP                             :{BLACK}Nimekiri asjadest, mida saab selles asulas teha - täpsustused esemele klõpsatel
STR_LOCAL_AUTHORITY_DO_IT_BUTTON                                :{BLACK}Soorita toiming
STR_LOCAL_AUTHORITY_DO_IT_TOOLTIP                               :{BLACK}Soorita ülalpool valitud toiming

STR_LOCAL_AUTHORITY_ACTION_SMALL_ADVERTISING_CAMPAIGN           :Väike reklaamikampaania
STR_LOCAL_AUTHORITY_ACTION_MEDIUM_ADVERTISING_CAMPAIGN          :Keskmine reklaamikampaania
STR_LOCAL_AUTHORITY_ACTION_LARGE_ADVERTISING_CAMPAIGN           :Suur reklaamikampaania
STR_LOCAL_AUTHORITY_ACTION_ROAD_RECONSTRUCTION                  :Rahasta kohalikke teehoiutöid
STR_LOCAL_AUTHORITY_ACTION_STATUE_OF_COMPANY                    :Ehita ettevõtte omaniku kuju
STR_LOCAL_AUTHORITY_ACTION_NEW_BUILDINGS                        :Rahasta uute hoonete ehitust
STR_LOCAL_AUTHORITY_ACTION_EXCLUSIVE_TRANSPORT                  :Osta monopoolsed veoõigused
STR_LOCAL_AUTHORITY_ACTION_BRIBE                                :Paku kohalikule omavalitsusele altkäemaksu

STR_LOCAL_AUTHORITY_ACTION_TOOLTIP_SMALL_ADVERTISING            :{YELLOW} Pisikese kohaliku reklaamikampaania korraldamine meelitab rohkem reisijaid ja kaupu sinu veoteenuseid kasutama.{} Maksumus: {CURRENCY_LONG}
STR_LOCAL_AUTHORITY_ACTION_TOOLTIP_MEDIUM_ADVERTISING           :{YELLOW} Keskmise reklaamikampaania korraldamine, et meelitada rohkem reisijaid ja kaupu sinu teenuste juurede.{} Maksumus: {CURRENCY_LONG}
STR_LOCAL_AUTHORITY_ACTION_TOOLTIP_LARGE_ADVERTISING            :{YELLOW} Suure reklaamikampaania korraldamine, et meelitada rohkem reisijaid ja kaupu sinu teenuste juurede.{} Maksumus: {CURRENCY_LONG}
STR_LOCAL_AUTHORITY_ACTION_TOOLTIP_ROAD_RECONSTRUCTION          :{YELLOW} Linna teedevõrgu ümberehituse rahastamine. Põhjustab liikluses tõsiseid häireid kuni 6 kuuks.{} Maksumus: {CURRENCY_LONG}
STR_LOCAL_AUTHORITY_ACTION_TOOLTIP_STATUE_OF_COMPANY            :{YELLOW} Oma ettevõtte auks kuju ehitamine.{} Maksumus: {CURRENCY_LONG}
STR_LOCAL_AUTHORITY_ACTION_TOOLTIP_NEW_BUILDINGS                :{YELLOW} Uute ärihoonete ehitamise rahastamine selles asulas.{} Maksumus: {CURRENCY_LONG}
STR_LOCAL_AUTHORITY_ACTION_TOOLTIP_EXCLUSIVE_TRANSPORT          :{YELLOW} Üheks aastaks monopoolsete veoõiguste ostmine selles asulas. Asula omavalitsus lubab reisijate ja kauba veoks kasutada ainult sinu jaamasid.{} Maksumus: {CURRENCY_LONG}
STR_LOCAL_AUTHORITY_ACTION_TOOLTIP_BRIBE                        :{YELLOW} Kohalikule omavalitusele ettevõtte hinnangu tõstmise eesmärgil altkäemaksu pakkumine. Vahele jäädes tuleb trahvi maksta.{} Maksumus: {CURRENCY_LONG}

# Goal window
STR_GOALS_CAPTION                                               :{WHITE}{COMPANY} eesmärgid
STR_GOALS_SPECTATOR_CAPTION                                     :{WHITE}Üldeesmärgid
STR_GOALS_SPECTATOR                                             :Üleilmsed eesmärgid
STR_GOALS_GLOBAL_BUTTON                                         :{BLACK}Üleilmne
STR_GOALS_GLOBAL_BUTTON_HELPTEXT                                :{BLACK}Näita üleilmseid eesmärke
STR_GOALS_COMPANY_BUTTON                                        :{BLACK}Ettevõte
STR_GOALS_COMPANY_BUTTON_HELPTEXT                               :{BLACK}Näita ettevõtte eesmärke
STR_GOALS_TEXT                                                  :{ORANGE}{STRING}
STR_GOALS_NONE                                                  :{ORANGE}- Mitte ühtegi -
STR_GOALS_PROGRESS                                              :{ORANGE}{STRING}
STR_GOALS_PROGRESS_COMPLETE                                     :{GREEN}{STRING}
STR_GOALS_TOOLTIP_CLICK_ON_SERVICE_TO_CENTER                    :{BLACK}Klõpsa eesmärgil, et liigutada vaateaken tööstuse/asula/ruudu asukohale. Ctrl+klõps avab uue vaateakna tööstuse/asula/ruudu asukohas

# Goal question window
STR_GOAL_QUESTION_CAPTION_QUESTION                              :{BLACK}Küsimus
STR_GOAL_QUESTION_CAPTION_INFORMATION                           :{BLACK}Teave
STR_GOAL_QUESTION_CAPTION_WARNING                               :{BLACK}Hoiatus
STR_GOAL_QUESTION_CAPTION_ERROR                                 :{YELLOW}Viga

############ Start of Goal Question button list
STR_GOAL_QUESTION_BUTTON_CANCEL                                 :Tühista
STR_GOAL_QUESTION_BUTTON_OK                                     :OK
STR_GOAL_QUESTION_BUTTON_NO                                     :Ei
STR_GOAL_QUESTION_BUTTON_YES                                    :Jah
STR_GOAL_QUESTION_BUTTON_DECLINE                                :Keeldu
STR_GOAL_QUESTION_BUTTON_ACCEPT                                 :Nõustu
STR_GOAL_QUESTION_BUTTON_IGNORE                                 :Eira
STR_GOAL_QUESTION_BUTTON_RETRY                                  :Proovi uuesti
STR_GOAL_QUESTION_BUTTON_PREVIOUS                               :Eelmine
STR_GOAL_QUESTION_BUTTON_NEXT                                   :Järgmine
STR_GOAL_QUESTION_BUTTON_STOP                                   :Peata
STR_GOAL_QUESTION_BUTTON_START                                  :Alusta
STR_GOAL_QUESTION_BUTTON_GO                                     :Mine
STR_GOAL_QUESTION_BUTTON_CONTINUE                               :Jätka
STR_GOAL_QUESTION_BUTTON_RESTART                                :Alusta uuesti
STR_GOAL_QUESTION_BUTTON_POSTPONE                               :Lükka edasi
STR_GOAL_QUESTION_BUTTON_SURRENDER                              :Anna alla
STR_GOAL_QUESTION_BUTTON_CLOSE                                  :Sulge
############ End of Goal Question button list

# Subsidies window
STR_SUBSIDIES_CAPTION                                           :{WHITE}Toetused
STR_SUBSIDIES_OFFERED_TITLE                                     :{BLACK}Pakutavad toetused teenusepakkumise eest:
STR_SUBSIDIES_OFFERED_FROM_TO                                   :{ORANGE}{STRING} kohast {STRING} kohta {STRING}{YELLOW} (kuni {DATE_SHORT})
STR_SUBSIDIES_NONE                                              :{ORANGE}Mitte ühtegi
STR_SUBSIDIES_SUBSIDISED_TITLE                                  :{BLACK}Juba toetatavad veoteenused:
STR_SUBSIDIES_SUBSIDISED_FROM_TO                                :{ORANGE}{STRING} kohast {STRING} kohta {STRING}{YELLOW} ({COMPANY}{YELLOW}, kuni {DATE_SHORT})
STR_SUBSIDIES_TOOLTIP_CLICK_ON_SERVICE_TO_CENTER                :{BLACK}Vajuta pakkumisele, et keskendada vaade tööstusele/asustusele. Ctrl+klõps avab uue vaate ettevõtte/asustuse asukohas

# Story book window
STR_STORY_BOOK_CAPTION                                          :{WHITE}«{COMPANY}» juturaamat
STR_STORY_BOOK_SPECTATOR_CAPTION                                :{WHITE}Üldjuturaamat
STR_STORY_BOOK_SPECTATOR                                        :Üleilmne juturaamat
STR_STORY_BOOK_TITLE                                            :{YELLOW}{STRING}
STR_STORY_BOOK_GENERIC_PAGE_ITEM                                :Lehekülg {NUM}
STR_STORY_BOOK_SEL_PAGE_TOOLTIP                                 :{BLACK}Vali lehekülg rippmenüüst.
STR_STORY_BOOK_PREV_PAGE                                        :{BLACK}Eelmine
STR_STORY_BOOK_PREV_PAGE_TOOLTIP                                :{BLACK}Mine eelmisele leheküljele
STR_STORY_BOOK_NEXT_PAGE                                        :{BLACK}Järgmine
STR_STORY_BOOK_NEXT_PAGE_TOOLTIP                                :{BLACK}Mine järgmisele leheküljele
STR_STORY_BOOK_INVALID_GOAL_REF                                 :{RED}Vigane viide eesmärgile

# Station list window
STR_STATION_LIST_TOOLTIP                                        :{BLACK}Jaamanimed - nimel vajutades viiakse vaade jaamale. Ctrl+klõps avab jaama asukohas uue vaate.
STR_STATION_LIST_USE_CTRL_TO_SELECT_MORE                        :{BLACK}Mitme asja valimiseks kasuta Ctrl-klahvi
STR_STATION_LIST_CAPTION                                        :{WHITE}{COMPANY} - {COMMA} jaam{P "" a}
STR_STATION_LIST_STATION                                        :{YELLOW}{STATION} {STATION_FEATURES}
STR_STATION_LIST_WAYPOINT                                       :{YELLOW}{WAYPOINT}
STR_STATION_LIST_NONE                                           :{YELLOW}- Puudub -
STR_STATION_LIST_SELECT_ALL_FACILITIES                          :{BLACK}Vali kõik tööstused
STR_STATION_LIST_SELECT_ALL_TYPES                               :{BLACK}Vali kõik kaubatüüpid (ka mitteoodatav kaup)
STR_STATION_LIST_NO_WAITING_CARGO                               :{BLACK}Veoseid pole ootamas

# Station view window
STR_STATION_VIEW_CAPTION                                        :{WHITE}{STATION} {STATION_FEATURES}
STR_STATION_VIEW_WAITING_CARGO                                  :{WHITE}{CARGO_LONG}
STR_STATION_VIEW_EN_ROUTE_FROM                                  :{YELLOW}({CARGO_SHORT} jaamast «{STATION}»)
STR_STATION_VIEW_RESERVED                                       :{YELLOW}({CARGO_SHORT} kinni laadimiseks)

STR_STATION_VIEW_ACCEPTS_BUTTON                                 :{BLACK}Võtab vastu
STR_STATION_VIEW_ACCEPTS_TOOLTIP                                :{BLACK}Näita vastuvõetavate veoste nimistut
STR_STATION_VIEW_ACCEPTS_CARGO                                  :{BLACK}Võtab vastu: {WHITE}{CARGO_LIST}

STR_STATION_VIEW_EXCLUSIVE_RIGHTS_SELF                          :{BLACK}Sellel jaamal on asulas vedude ainuõigus.
STR_STATION_VIEW_EXCLUSIVE_RIGHTS_COMPANY                       :{YELLOW}{COMPANY}{BLACK} ostis vedude ainuõiguse selles asustuses.

STR_STATION_VIEW_RATINGS_BUTTON                                 :{BLACK}Hinnangud
STR_STATION_VIEW_RATINGS_TOOLTIP                                :{BLACK}Näita jaamahinnangut
STR_STATION_VIEW_SUPPLY_RATINGS_TITLE                           :{BLACK}Tarne kuus ja kohalik hinnang:
STR_STATION_VIEW_CARGO_SUPPLY_RATING                            :{WHITE}{STRING}: {YELLOW}{COMMA} / {STRING} ({COMMA}%)

STR_STATION_VIEW_GROUP                                          :{BLACK}Jaotusalus
STR_STATION_VIEW_WAITING_STATION                                :Jaam: ootel
STR_STATION_VIEW_WAITING_AMOUNT                                 :Kogus: ootel
STR_STATION_VIEW_PLANNED_STATION                                :Jaam: eeldatav
STR_STATION_VIEW_PLANNED_AMOUNT                                 :Summa: eeldatav
STR_STATION_VIEW_FROM                                           :{YELLOW}{CARGO_SHORT} jaamast {STATION}
STR_STATION_VIEW_VIA                                            :{YELLOW}{CARGO_SHORT} läbi jaama {STATION}
STR_STATION_VIEW_TO                                             :{YELLOW}{CARGO_SHORT} jaama {STATION}
STR_STATION_VIEW_FROM_ANY                                       :{RED}{CARGO_SHORT} teadmata jaamast
STR_STATION_VIEW_TO_ANY                                         :{RED}{CARGO_SHORT} ühte jaama
STR_STATION_VIEW_VIA_ANY                                        :{RED}{CARGO_SHORT} läbi ühe jaama
STR_STATION_VIEW_FROM_HERE                                      :{GREEN}{CARGO_SHORT} sellest jaamast
STR_STATION_VIEW_VIA_HERE                                       :{GREEN}{CARGO_SHORT} peatumas selles jaamas
STR_STATION_VIEW_TO_HERE                                        :{GREEN}{CARGO_SHORT} siia jaama
STR_STATION_VIEW_NONSTOP                                        :{YELLOW}{CARGO_SHORT} vahepeatusteta

STR_STATION_VIEW_GROUP_S_V_D                                    :Algus-, vahe- ja sihtpunkt
STR_STATION_VIEW_GROUP_S_D_V                                    :Algus-, siht- ja vahepunkt
STR_STATION_VIEW_GROUP_V_S_D                                    :Vahe-, algus- ja sihtpunkt
STR_STATION_VIEW_GROUP_V_D_S                                    :Vahe-, siht- ja alguspunkt
STR_STATION_VIEW_GROUP_D_S_V                                    :Siht-, algus- ja vahepunkt
STR_STATION_VIEW_GROUP_D_V_S                                    :Siht-, vahe- ja alguspunkt

############ range for rating starts
STR_CARGO_RATING_APPALLING                                      :Kohutav
STR_CARGO_RATING_VERY_POOR                                      :Väga halb
STR_CARGO_RATING_POOR                                           :Vilets
STR_CARGO_RATING_MEDIOCRE                                       :Keskpärane
STR_CARGO_RATING_GOOD                                           :Hea
STR_CARGO_RATING_VERY_GOOD                                      :Väga hea
STR_CARGO_RATING_EXCELLENT                                      :Suurepärane
STR_CARGO_RATING_OUTSTANDING                                    :Suurepärane
############ range for rating ends

STR_STATION_VIEW_CENTER_TOOLTIP                                 :{BLACK}Vaate viimine jaama juurde
STR_STATION_VIEW_RENAME_TOOLTIP                                 :{BLACK}Muuda jaama nime

STR_STATION_VIEW_SCHEDULED_TRAINS_TOOLTIP                       :{BLACK}Näita kõiki ronge, mille sõidugraafik sisaldab seda rongijaama
STR_STATION_VIEW_SCHEDULED_ROAD_VEHICLES_TOOLTIP                :{BLACK}Näita kõiki mootorsõidukeid, mille sõidugraafik sisaldab seda jaama
STR_STATION_VIEW_SCHEDULED_AIRCRAFT_TOOLTIP                     :{BLACK}Näita kõiki õhusõidukeid, mille graafik sisaldab seda jaama
STR_STATION_VIEW_SCHEDULED_SHIPS_TOOLTIP                        :{BLACK}Näita kõiki laevu, mille sõidugraafik sisaldab seda sadamat

STR_STATION_VIEW_RENAME_STATION_CAPTION                         :Ümbernimeta jaam/laadimisala

STR_STATION_VIEW_CLOSE_AIRPORT                                  :{BLACK}Sulge lennujaam
STR_STATION_VIEW_CLOSE_AIRPORT_TOOLTIP                          :{BLACK}Keela õhusõidukite maandumine selles lennujaamas

# Waypoint/buoy view window
STR_WAYPOINT_VIEW_CAPTION                                       :{WHITE}{WAYPOINT}
STR_WAYPOINT_VIEW_CENTER_TOOLTIP                                :{BLACK}Keskenda vaade teemärgisel. Ctrl+klõps avab teemärgisel uue vaate
STR_WAYPOINT_VIEW_CHANGE_WAYPOINT_NAME                          :{BLACK}Muuda meldepunkti nime
STR_BUOY_VIEW_CENTER_TOOLTIP                                    :{BLACK}Keskenda vaade poile. Ctrl+klõps avab poil uue vaate
STR_BUOY_VIEW_CHANGE_BUOY_NAME                                  :{BLACK}Muuda poi nime

STR_EDIT_WAYPOINT_NAME                                          :{WHITE}Muuda meldepunkti nime

# Finances window
STR_FINANCES_CAPTION                                            :{WHITE}{COMPANY} rahavoogude aruanne {BLACK}{COMPANY_NUM}
STR_FINANCES_EXPENDITURE_INCOME_TITLE                           :{WHITE}Kulud/tulud
STR_FINANCES_YEAR                                               :{WHITE}{NUM}
STR_FINANCES_SECTION_CONSTRUCTION                               :{GOLD}Ehituskulud
STR_FINANCES_SECTION_NEW_VEHICLES                               :{GOLD}Uus veerem
STR_FINANCES_SECTION_TRAIN_RUNNING_COSTS                        :{GOLD}Rongide käituskulud
STR_FINANCES_SECTION_ROAD_VEHICLE_RUNNING_COSTS                 :{GOLD}Mootorsõidukite käituskulud
STR_FINANCES_SECTION_AIRCRAFT_RUNNING_COSTS                     :{GOLD}Õhusõidukite käituskulud
STR_FINANCES_SECTION_SHIP_RUNNING_COSTS                         :{GOLD}Laevade käituskulud
STR_FINANCES_SECTION_PROPERTY_MAINTENANCE                       :{GOLD}Omandi korrashoid
STR_FINANCES_SECTION_TRAIN_INCOME                               :{GOLD}Rongide tulud
STR_FINANCES_SECTION_ROAD_VEHICLE_INCOME                        :{GOLD}Mootorsõidukite tulud
STR_FINANCES_SECTION_AIRCRAFT_INCOME                            :{GOLD}Õhusõidukite tulud
STR_FINANCES_SECTION_SHIP_INCOME                                :{GOLD}Laevade tulud
STR_FINANCES_SECTION_LOAN_INTEREST                              :{GOLD}Laenuintressid
STR_FINANCES_SECTION_OTHER                                      :{GOLD}Muud
STR_FINANCES_NEGATIVE_INCOME                                    :{BLACK}-{CURRENCY_LONG}
STR_FINANCES_POSITIVE_INCOME                                    :{BLACK}+{CURRENCY_LONG}
STR_FINANCES_TOTAL_CAPTION                                      :{WHITE}Kokku:
STR_FINANCES_BANK_BALANCE_TITLE                                 :{WHITE}Kontojääk
STR_FINANCES_LOAN_TITLE                                         :{WHITE}Laen
STR_FINANCES_MAX_LOAN                                           :{WHITE}Laenulimiit: {BLACK}{CURRENCY_LONG}
STR_FINANCES_TOTAL_CURRENCY                                     :{BLACK}{CURRENCY_LONG}
STR_FINANCES_BORROW_BUTTON                                      :{BLACK}Laena {CURRENCY_LONG}
STR_FINANCES_BORROW_TOOLTIP                                     :{BLACK}Laena raha
STR_FINANCES_REPAY_BUTTON                                       :{BLACK}Tagasimakse {CURRENCY_LONG}
STR_FINANCES_REPAY_TOOLTIP                                      :{BLACK}Maksa laen osaliselt tagasi
STR_FINANCES_INFRASTRUCTURE_BUTTON                              :{BLACK}Taristu

# Company view
STR_COMPANY_VIEW_CAPTION                                        :{WHITE}{COMPANY}{BLACK}{COMPANY_NUM}
STR_COMPANY_VIEW_PRESIDENT_MANAGER_TITLE                        :{WHITE}{PRESIDENT_NAME}{}{GOLD}(President)

STR_COMPANY_VIEW_INAUGURATED_TITLE                              :{GOLD}Asutatud: {WHITE}{NUM}
STR_COMPANY_VIEW_COLOUR_SCHEME_TITLE                            :{GOLD}Värvivalik:
STR_COMPANY_VIEW_VEHICLES_TITLE                                 :{GOLD}Sõidukeid:
STR_COMPANY_VIEW_TRAINS                                         :{WHITE}{COMMA} rong{P "" i}
STR_COMPANY_VIEW_ROAD_VEHICLES                                  :{WHITE}{COMMA} veok {P "" it}
STR_COMPANY_VIEW_AIRCRAFT                                       :{WHITE}{COMMA} õhusõiduk
STR_COMPANY_VIEW_SHIPS                                          :{WHITE}{COMMA} laev{P "" a}
STR_COMPANY_VIEW_VEHICLES_NONE                                  :{WHITE}Mitte ühtegi
STR_COMPANY_VIEW_COMPANY_VALUE                                  :{GOLD}Firmaväärtus: {WHITE}{CURRENCY_LONG}
STR_COMPANY_VIEW_SHARES_OWNED_BY                                :{WHITE}({COMMA}% on ettevõtte {COMPANY} käes)
STR_COMPANY_VIEW_INFRASTRUCTURE                                 :{GOLD}Taristu:
STR_COMPANY_VIEW_INFRASTRUCTURE_RAIL                            :{WHITE}{COMMA} rööpajupp{P "" i}
STR_COMPANY_VIEW_INFRASTRUCTURE_ROAD                            :{WHITE}{COMMA} teejupp{P "" i}
STR_COMPANY_VIEW_INFRASTRUCTURE_WATER                           :{WHITE}{COMMA} veeruut{P "" u}
STR_COMPANY_VIEW_INFRASTRUCTURE_STATION                         :{WHITE}{COMMA} jaamaruut{P "" u}
STR_COMPANY_VIEW_INFRASTRUCTURE_AIRPORT                         :{WHITE}{COMMA} lennuväl{P i ja}
STR_COMPANY_VIEW_INFRASTRUCTURE_NONE                            :{WHITE}Puudub

STR_COMPANY_VIEW_BUILD_HQ_BUTTON                                :{BLACK}Ehita peakorter
STR_COMPANY_VIEW_BUILD_HQ_TOOLTIP                               :{BLACK}Ehita ettevõtte peakorter
STR_COMPANY_VIEW_VIEW_HQ_BUTTON                                 :{BLACK}Vaata peakorterit
STR_COMPANY_VIEW_VIEW_HQ_TOOLTIP                                :{BLACK}Ettevõtte peakorteri vaatamine
STR_COMPANY_VIEW_RELOCATE_HQ                                    :{BLACK}Liiguta peakorterit
STR_COMPANY_VIEW_RELOCATE_COMPANY_HEADQUARTERS                  :{BLACK}Ehita ettevõtte peakorter mujale 1% firmaväärtuse tasu eest. Shift+klõps näitab toimingu eeldatavat maksumust
STR_COMPANY_VIEW_INFRASTRUCTURE_BUTTON                          :{BLACK}Täpsustused
STR_COMPANY_VIEW_INFRASTRUCTURE_TOOLTIP                         :{BLACK}Vaata täpset taristu hulka
STR_COMPANY_VIEW_GIVE_MONEY_BUTTON                              :{BLACK}Saada raha
STR_COMPANY_VIEW_GIVE_MONEY_TOOLTIP                             :{BLACK}Saada sellele ettevõttele raha

STR_COMPANY_VIEW_NEW_FACE_BUTTON                                :{BLACK}Uus nägu
STR_COMPANY_VIEW_NEW_FACE_TOOLTIP                               :{BLACK}Vali presidendile uus nägu
STR_COMPANY_VIEW_COLOUR_SCHEME_BUTTON                           :{BLACK}Värvivalik
STR_COMPANY_VIEW_COLOUR_SCHEME_TOOLTIP                          :{BLACK}Muuda ettevõtte veovahendite värvi
STR_COMPANY_VIEW_COMPANY_NAME_BUTTON                            :{BLACK}Ettevõtte nimi
STR_COMPANY_VIEW_COMPANY_NAME_TOOLTIP                           :{BLACK}Muuda ettevõtte nime
STR_COMPANY_VIEW_PRESIDENT_NAME_BUTTON                          :{BLACK}Presidendi nimi
STR_COMPANY_VIEW_PRESIDENT_NAME_TOOLTIP                         :{BLACK}Muuda presidendi nägu

STR_COMPANY_VIEW_BUY_SHARE_BUTTON                               :{BLACK}Osta 25% ettevõtte aktsiatest
STR_COMPANY_VIEW_SELL_SHARE_BUTTON                              :{BLACK}Müü 25% ettevõtte aktsiatest
STR_COMPANY_VIEW_BUY_SHARE_TOOLTIP                              :{BLACK}Osta 25% ettevõtte aktsiatest. Shift+klõpsuga kuvatakse aktsiate hind tehingut tegemata
STR_COMPANY_VIEW_SELL_SHARE_TOOLTIP                             :{BLACK}Müü 25% ettevõtte aktsiatest. Shift+klõpsuga kuvatakse aktsiate hind tehingut tegemata

STR_COMPANY_VIEW_COMPANY_NAME_QUERY_CAPTION                     :Ettevõtte nimi
STR_COMPANY_VIEW_PRESIDENT_S_NAME_QUERY_CAPTION                 :Presidendi nimi
STR_COMPANY_VIEW_GIVE_MONEY_QUERY_CAPTION                       :Sisesta saadetav rahasumma

STR_BUY_COMPANY_MESSAGE                                         :{WHITE}Otsime ettevõtet, kes võtaks meie firma üle.{}{}Kas soovite osta ettevõtte {COMPANY} {CURRENCY_LONG} eest?

# Company infrastructure window
STR_COMPANY_INFRASTRUCTURE_VIEW_CAPTION                         :{WHITE} {COMPANY} Taristu
STR_COMPANY_INFRASTRUCTURE_VIEW_RAIL_SECT                       :{GOLD}Raudtee tükid:
STR_COMPANY_INFRASTRUCTURE_VIEW_SIGNALS                         :{WHITE}Signaalid
STR_COMPANY_INFRASTRUCTURE_VIEW_ROAD_SECT                       :{GOLD}Tee tükid:
STR_COMPANY_INFRASTRUCTURE_VIEW_TRAM_SECT                       :{GOLD}Trammiosad:
STR_COMPANY_INFRASTRUCTURE_VIEW_WATER_SECT                      :{GOLD}Veekogu ruudud:
STR_COMPANY_INFRASTRUCTURE_VIEW_CANALS                          :{WHITE}Kanalid
STR_COMPANY_INFRASTRUCTURE_VIEW_STATION_SECT                    :{GOLD}Jaamad:
STR_COMPANY_INFRASTRUCTURE_VIEW_STATIONS                        :{WHITE}Jaama ruudud
STR_COMPANY_INFRASTRUCTURE_VIEW_AIRPORTS                        :{WHITE}Lennuväljad
STR_COMPANY_INFRASTRUCTURE_VIEW_TOTAL                           :{WHITE}{CURRENCY_LONG}/a

# Industry directory
STR_INDUSTRY_DIRECTORY_CAPTION                                  :{WHITE}Tööstused
STR_INDUSTRY_DIRECTORY_NONE                                     :{ORANGE}- Puudub -
STR_INDUSTRY_DIRECTORY_ITEM_INFO                                :{BLACK}{CARGO_LONG}{STRING}{YELLOW} ({COMMA}% äraveetud){BLACK}
STR_INDUSTRY_DIRECTORY_ITEM_NOPROD                              :{ORANGE}{INDUSTRY}
STR_INDUSTRY_DIRECTORY_ITEM_PROD1                               :{ORANGE}{INDUSTRY} {STRING}
STR_INDUSTRY_DIRECTORY_ITEM_PROD2                               :{ORANGE}{INDUSTRY} {STRING}, {STRING}
STR_INDUSTRY_DIRECTORY_ITEM_PROD3                               :{ORANGE}{INDUSTRY} {STRING}, {STRING}, {STRING}
STR_INDUSTRY_DIRECTORY_ITEM_PRODMORE                            :{ORANGE}{INDUSTRY} {STRING}, {STRING}, {STRING} ja veel {NUM}...
STR_INDUSTRY_DIRECTORY_LIST_CAPTION                             :{BLACK}Tööstuste nimed - klõpsates keskendatakse vaade tööstusele. Ctrl+klõps avab uue vaate ettevõtte asukohast
STR_INDUSTRY_DIRECTORY_ACCEPTED_CARGO_FILTER                    :{BLACK}Vastuvõetud veosed: {SILVER}{STRING}
STR_INDUSTRY_DIRECTORY_PRODUCED_CARGO_FILTER                    :{BLACK}Toodetud veosed: {SILVER}{STRING}
STR_INDUSTRY_DIRECTORY_FILTER_ALL_TYPES                         :Kõik veoseliigid
STR_INDUSTRY_DIRECTORY_FILTER_NONE                              :Puudub

# Industry view
STR_INDUSTRY_VIEW_CAPTION                                       :{WHITE}{INDUSTRY}
STR_INDUSTRY_VIEW_PRODUCTION_LAST_MONTH_TITLE                   :{BLACK}Eelmise kuu toodang:
STR_INDUSTRY_VIEW_TRANSPORTED                                   :{YELLOW}{CARGO_LONG}{STRING}{BLACK} ({COMMA}% veetud)
STR_INDUSTRY_VIEW_LOCATION_TOOLTIP                              :{BLACK}Vaate keskendamine tööstusele
STR_INDUSTRY_VIEW_PRODUCTION_LEVEL                              :{BLACK}Tootlikkuse tase: {YELLOW}{COMMA}%
STR_INDUSTRY_VIEW_INDUSTRY_ANNOUNCED_CLOSURE                    :{YELLOW}Tööstus teatab kohesest sulgemisest!

STR_INDUSTRY_VIEW_REQUIRES_N_CARGO                              :{BLACK}Vajab: {YELLOW}{STRING}{STRING}
STR_INDUSTRY_VIEW_PRODUCES_N_CARGO                              :{BLACK}Toodab: {YELLOW}{STRING}{STRING}
STR_INDUSTRY_VIEW_CARGO_LIST_EXTENSION                          :, {STRING}{STRING}

STR_INDUSTRY_VIEW_REQUIRES                                      :{BLACK}Nõuab:
STR_INDUSTRY_VIEW_ACCEPT_CARGO                                  :{YELLOW}{STRING}{BLACK}{3:STRING}
STR_INDUSTRY_VIEW_ACCEPT_CARGO_AMOUNT                           :{YELLOW}{STRING}{BLACK}: {CARGO_SHORT} ootel{STRING}

STR_CONFIG_GAME_PRODUCTION                                      :{WHITE}Tootlikuse muutmine (kaheksaga jaguv, kuni 2040)
STR_CONFIG_GAME_PRODUCTION_LEVEL                                :{WHITE}Muuda tootlikkuse taset (protsent, kuni 800%)

# Vehicle lists
STR_VEHICLE_LIST_TRAIN_CAPTION                                  :{WHITE}{STRING} - {COMMA} rong{P "" i}
STR_VEHICLE_LIST_ROAD_VEHICLE_CAPTION                           :{WHITE}{STRING} - {COMMA} mootorsõiduk{P "" it}
STR_VEHICLE_LIST_SHIP_CAPTION                                   :{WHITE}{STRING} - {COMMA} laev{P "" a}
STR_VEHICLE_LIST_AIRCRAFT_CAPTION                               :{WHITE}{STRING} - {COMMA} õhusõiduk{P "" it}

STR_VEHICLE_LIST_TRAIN_LIST_TOOLTIP                             :{BLACK}Rongid - vajuta rongile info jaoks
STR_VEHICLE_LIST_ROAD_VEHICLE_TOOLTIP                           :{BLACK}Veokid - info saamiseks vajuta veokile
STR_VEHICLE_LIST_SHIP_TOOLTIP                                   :{BLACK}Laevad - info saamiseks klõpsa laevale
STR_VEHICLE_LIST_AIRCRAFT_TOOLTIP                               :{BLACK}Õhusõiduk - info saamiseks vajuta õhusõidukile

STR_VEHICLE_LIST_PROFIT_THIS_YEAR_LAST_YEAR                     :{TINY_FONT}{BLACK}Selle aasta kasum: {CURRENCY_LONG} (eelneval: {CURRENCY_LONG})

STR_VEHICLE_LIST_AVAILABLE_TRAINS                               :Saadaval rongid
STR_VEHICLE_LIST_AVAILABLE_ROAD_VEHICLES                        :Saadaval sõidukid
STR_VEHICLE_LIST_AVAILABLE_SHIPS                                :Saadaval laevad
STR_VEHICLE_LIST_AVAILABLE_AIRCRAFT                             :Saadaval õhusõidukid
STR_VEHICLE_LIST_AVAILABLE_ENGINES_TOOLTIP                      :{BLACK}Vaata nimekirja saadaolevatest seda tüüpi veovahenditest

STR_VEHICLE_LIST_MANAGE_LIST                                    :{BLACK}Halda registrit
STR_VEHICLE_LIST_MANAGE_LIST_TOOLTIP                            :{BLACK}Saada juhised kõikidele selles nimekirjas olevatele veovahenditele
STR_VEHICLE_LIST_REPLACE_VEHICLES                               :Asenda veovahendeid
STR_VEHICLE_LIST_SEND_FOR_SERVICING                             :Saada hooldusesse

STR_VEHICLE_LIST_SEND_TRAIN_TO_DEPOT                            :Saada depoose
STR_VEHICLE_LIST_SEND_ROAD_VEHICLE_TO_DEPOT                     :Saada depoose
STR_VEHICLE_LIST_SEND_SHIP_TO_DEPOT                             :Saada depoose
STR_VEHICLE_LIST_SEND_AIRCRAFT_TO_HANGAR                        :Saada angaari

STR_VEHICLE_LIST_MASS_STOP_LIST_TOOLTIP                         :{BLACK}Klõpsa, et kõik nimekirjas olevad masinad peatada
STR_VEHICLE_LIST_MASS_START_LIST_TOOLTIP                        :{BLACK}Vajuta, kui tahad käivitada kõiki masinaid nimekirjas

STR_VEHICLE_LIST_SHARED_ORDERS_LIST_CAPTION                     :{WHITE}{COMMA} sõiduki vahel jagatud sõidugraafik

# Group window
STR_GROUP_ALL_TRAINS                                            :Kõik raudteeveerem
STR_GROUP_ALL_ROAD_VEHICLES                                     :Kõik mootorsõidukid
STR_GROUP_ALL_SHIPS                                             :Kõik laevad
STR_GROUP_ALL_AIRCRAFTS                                         :Kõik õhusõidukid

STR_GROUP_DEFAULT_TRAINS                                        :Jaotamata rongid
STR_GROUP_DEFAULT_ROAD_VEHICLES                                 :Jaotamata maanteesõidukid
STR_GROUP_DEFAULT_SHIPS                                         :Jaotamata laevad
STR_GROUP_DEFAULT_AIRCRAFTS                                     :Jaotamata õhusõidukid

STR_GROUP_COUNT_WITH_SUBGROUP                                   :{TINY_FONT}{COMMA} (+{COMMA})

STR_GROUPS_CLICK_ON_GROUP_FOR_TOOLTIP                           :{BLACK}Jagu - jaol klõpsates loetletakse kõik jakku kuuluvad sõidukit. Jagusid lohistades saab luua hierarhia.
STR_GROUP_CREATE_TOOLTIP                                        :{BLACK}Klõpsa jao loomiseks
STR_GROUP_DELETE_TOOLTIP                                        :{BLACK}Eemalda valitud jagu
STR_GROUP_RENAME_TOOLTIP                                        :{BLACK}Ümbernimeta valitud jagu
STR_GROUP_LIVERY_TOOLTIP                                        :{BLACK}Muuda valitud jao värvistikku
STR_GROUP_REPLACE_PROTECTION_TOOLTIP                            :{BLACK}Klõpsa, et kaitsta seda jagu globaalse automaatasenduse eest

STR_QUERY_GROUP_DELETE_CAPTION                                  :{WHITE}Kõrvalda jagu
STR_GROUP_DELETE_QUERY_TEXT                                     :{WHITE}Kas oled kindel, et tahad kustutada selle grupi ja kõik järglased?

STR_GROUP_ADD_SHARED_VEHICLE                                    :Kõik jagatud sõidukid
STR_GROUP_REMOVE_ALL_VEHICLES                                   :Eemalda kõik sõidukid

STR_GROUP_RENAME_CAPTION                                        :{BLACK}Ümbernimeta jagu

STR_GROUP_PROFIT_THIS_YEAR                                      :Selle aasta kasum:
STR_GROUP_PROFIT_LAST_YEAR                                      :Eelmise aasta kasum:
STR_GROUP_OCCUPANCY                                             :Koormatus:
STR_GROUP_OCCUPANCY_VALUE                                       :{NUM}%

# Build vehicle window
STR_BUY_VEHICLE_TRAIN_RAIL_CAPTION                              :Uued rööbassõidukid
STR_BUY_VEHICLE_TRAIN_ELRAIL_CAPTION                            :Uus elektriraudteesõiduk
STR_BUY_VEHICLE_TRAIN_MONORAIL_CAPTION                          :Uus monorelsssõiduk
STR_BUY_VEHICLE_TRAIN_MAGLEV_CAPTION                            :Uus magnethõljuksõiduk

STR_BUY_VEHICLE_ROAD_VEHICLE_CAPTION                            :Uued mootorsõidukid
STR_BUY_VEHICLE_TRAM_VEHICLE_CAPTION                            :Uued trammid

############ range for vehicle availability starts
STR_BUY_VEHICLE_TRAIN_ALL_CAPTION                               :Rööbassõidukid
STR_BUY_VEHICLE_ROAD_VEHICLE_ALL_CAPTION                        :Uued maanteesõidukid
STR_BUY_VEHICLE_SHIP_CAPTION                                    :Uued laevad
STR_BUY_VEHICLE_AIRCRAFT_CAPTION                                :Uus õhusõiduk
############ range for vehicle availability ends

STR_PURCHASE_INFO_COST_WEIGHT                                   :{BLACK}Hind: {GOLD}{CURRENCY_LONG}{BLACK} Tühimass: {GOLD}{WEIGHT_SHORT}
STR_PURCHASE_INFO_COST_REFIT_WEIGHT                             :{BLACK}Maksumus: {GOLD}{CURRENCY_LONG}{BLACK} (Ümberseadistamise maksumus: {GOLD}{CURRENCY_LONG}{BLACK}) Mass: {GOLD}{WEIGHT_SHORT}
STR_PURCHASE_INFO_SPEED_POWER                                   :{BLACK}Tippkiirus: {GOLD}{VELOCITY}{BLACK} Võimsus: {GOLD}{POWER}
STR_PURCHASE_INFO_SPEED                                         :{BLACK}Tippkiirus: {GOLD}{VELOCITY}
STR_PURCHASE_INFO_SPEED_OCEAN                                   :{BLACK}Kiirus ookeanil: {GOLD}{VELOCITY}
STR_PURCHASE_INFO_SPEED_CANAL                                   :{BLACK}Kiirus kanalil/jõel: {GOLD}{VELOCITY}
STR_PURCHASE_INFO_RUNNINGCOST                                   :{BLACK}Käituskulud: {GOLD}{CURRENCY_LONG}/aastas
STR_PURCHASE_INFO_CAPACITY                                      :{BLACK}Kandevõime: {GOLD}{CARGO_LONG} {STRING}
STR_PURCHASE_INFO_REFITTABLE                                    :(ümberseadistatav)
STR_PURCHASE_INFO_DESIGNED_LIFE                                 :{BLACK}Kujundatud: {GOLD}{NUM}{BLACK} Vanus: {GOLD}{COMMA} aasta{P "" t}
STR_PURCHASE_INFO_RELIABILITY                                   :{BLACK}Parim tehnoseisund: {GOLD}{COMMA}%
STR_PURCHASE_INFO_COST                                          :{BLACK}Hind: {GOLD}{CURRENCY_LONG}
STR_PURCHASE_INFO_COST_REFIT                                    :{BLACK}Maksumus: {GOLD}{CURRENCY_LONG}{BLACK} (Ümberseadistamise maksumus: {GOLD}{CURRENCY_LONG}{BLACK})
STR_PURCHASE_INFO_WEIGHT_CWEIGHT                                :{BLACK}Mass: {GOLD}{WEIGHT_SHORT} ({WEIGHT_SHORT})
STR_PURCHASE_INFO_COST_SPEED                                    :{BLACK}Hind: {GOLD}{CURRENCY_LONG}{BLACK} Tippkiirus: {GOLD}{VELOCITY}
STR_PURCHASE_INFO_COST_REFIT_SPEED                              :{BLACK}Hind: {GOLD}{CURRENCY_LONG}{BLACK} (Ümberseadistamise maksumus: {GOLD}{CURRENCY_LONG}{BLACK}) Kiirus: {GOLD}{VELOCITY}
STR_PURCHASE_INFO_AIRCRAFT_CAPACITY                             :{BLACK}Kandevõime: {GOLD}{CARGO_LONG}, {CARGO_LONG}
STR_PURCHASE_INFO_PWAGPOWER_PWAGWEIGHT                          :{BLACK}Kiirendavad vagunid: {GOLD}+{POWER}{BLACK} Mass: {GOLD}+{WEIGHT_SHORT}
STR_PURCHASE_INFO_REFITTABLE_TO                                 :{BLACK}Ümberseadistatav: {GOLD}{STRING}
STR_PURCHASE_INFO_ALL_TYPES                                     :Kõik kaubatüübid
STR_PURCHASE_INFO_NONE                                          :Puudub
STR_PURCHASE_INFO_ENGINES_ONLY                                  :Vaid vedurid
STR_PURCHASE_INFO_ALL_BUT                                       :Kõik, välja arvatud {CARGO_LIST}
STR_PURCHASE_INFO_MAX_TE                                        :{BLACK}Suurim veojõud: {GOLD}{FORCE}
STR_PURCHASE_INFO_AIRCRAFT_RANGE                                :{BLACK}Tegevusradius: {GOLD}{COMMA} ruutu
STR_PURCHASE_INFO_AIRCRAFT_TYPE                                 :{BLACK}Õhusõiduki liik: {GOLD}{STRING}

STR_BUY_VEHICLE_TRAIN_LIST_TOOLTIP                              :{BLACK}Nimekiri raudteesõidukitest - andmete saamiseks klõpsa raudteesõidukile
STR_BUY_VEHICLE_ROAD_VEHICLE_LIST_TOOLTIP                       :{BLACK}Mootorsõidukite nimekiri - andmete saamiseks klõpsa sõidukile
STR_BUY_VEHICLE_SHIP_LIST_TOOLTIP                               :{BLACK}Laevade nimekiri - info saamiseks klõps laevale
STR_BUY_VEHICLE_AIRCRAFT_LIST_TOOLTIP                           :{BLACK}Õhusõidukite loend - info saamiseks vajuta õhusõidukile. Ctrl + klõps vaheldab õhusõiduki liigi peitmist

STR_BUY_VEHICLE_TRAIN_BUY_VEHICLE_BUTTON                        :{BLACK}Ehita sõiduk
STR_BUY_VEHICLE_ROAD_VEHICLE_BUY_VEHICLE_BUTTON                 :{BLACK}Ehita veovahend
STR_BUY_VEHICLE_SHIP_BUY_VEHICLE_BUTTON                         :{BLACK}Ehita laev
STR_BUY_VEHICLE_AIRCRAFT_BUY_VEHICLE_BUTTON                     :{BLACK}Ehita õhusõiduk

STR_BUY_VEHICLE_TRAIN_BUY_REFIT_VEHICLE_BUTTON                  :{BLACK}Osta ja ümberseadista sõiduk
STR_BUY_VEHICLE_ROAD_VEHICLE_BUY_REFIT_VEHICLE_BUTTON           :{BLACK}Osta ja ümberseadista sõiduk
STR_BUY_VEHICLE_SHIP_BUY_REFIT_VEHICLE_BUTTON                   :{BLACK}Osta ja ümberseadista laev
STR_BUY_VEHICLE_AIRCRAFT_BUY_REFIT_VEHICLE_BUTTON               :{BLACK}Osta ja ümberseadista lennuk

STR_BUY_VEHICLE_TRAIN_BUY_VEHICLE_TOOLTIP                       :{BLACK}Osta valitud raudteesõiduk. Shift+klõpsuga kuvatakse eeldatav ostuhind
STR_BUY_VEHICLE_ROAD_VEHICLE_BUY_VEHICLE_TOOLTIP                :{BLACK}Osta valitud mootorsõiduk. Shift+klõpsuga kuvatakse eeldatav ostuhind
STR_BUY_VEHICLE_SHIP_BUY_VEHICLE_TOOLTIP                        :{BLACK}Osta valitud laev. Shift+klõpsuga kuvatakse eeldatav ostuhind
STR_BUY_VEHICLE_AIRCRAFT_BUY_VEHICLE_TOOLTIP                    :{BLACK}Osta valitud õhusõiduk. Shift+klõpsuga kuvatakse eeldatav ostuhind

STR_BUY_VEHICLE_TRAIN_BUY_REFIT_VEHICLE_TOOLTIP                 :{BLACK}Osta ja ümberseadista valitud rööbassõiduk. Shift+klõps näitab eeldatava maksumuse ilma ostu sooritamata
STR_BUY_VEHICLE_ROAD_VEHICLE_BUY_REFIT_VEHICLE_TOOLTIP          :{BLACK}Osta ja ümberseadista valitud maanteesõiduk. Shift+klõps näitab eeldatava maksumuse ilma ostu sooritamata
STR_BUY_VEHICLE_SHIP_BUY_REFIT_VEHICLE_TOOLTIP                  :{BLACK}Osta ja ümberseadista valitud laev. Shift+klõps näitab eeldatava maksumuse ilma ostu sooritamata
STR_BUY_VEHICLE_AIRCRAFT_BUY_REFIT_VEHICLE_TOOLTIP              :{BLACK}Osta ja ümberseadista valitud õhusõiduk. Shift+klõps näitab eeldatava maksumuse ilma ostu sooritamata

STR_BUY_VEHICLE_TRAIN_RENAME_BUTTON                             :{BLACK}Ümbernimeta
STR_BUY_VEHICLE_ROAD_VEHICLE_RENAME_BUTTON                      :{BLACK}Ümbernimeta
STR_BUY_VEHICLE_SHIP_RENAME_BUTTON                              :{BLACK}Ümbernimeta
STR_BUY_VEHICLE_AIRCRAFT_RENAME_BUTTON                          :{BLACK}Ümbernimeta

STR_BUY_VEHICLE_TRAIN_RENAME_TOOLTIP                            :{BLACK}Ümbernimeta rööbassõiduki liik
STR_BUY_VEHICLE_ROAD_VEHICLE_RENAME_TOOLTIP                     :{BLACK}Ümbernimeta maanteesõiduki liik
STR_BUY_VEHICLE_SHIP_RENAME_TOOLTIP                             :{BLACK}Ümbernimeta laeva liik
STR_BUY_VEHICLE_AIRCRAFT_RENAME_TOOLTIP                         :{BLACK}Ümbernimeta õhusõiduki liik

STR_BUY_VEHICLE_TRAIN_HIDE_TOGGLE_BUTTON                        :{BLACK}Peida
STR_BUY_VEHICLE_ROAD_VEHICLE_HIDE_TOGGLE_BUTTON                 :{BLACK}Peida
STR_BUY_VEHICLE_SHIP_HIDE_TOGGLE_BUTTON                         :{BLACK}Peida
STR_BUY_VEHICLE_AIRCRAFT_HIDE_TOGGLE_BUTTON                     :{BLACK}Peida

STR_BUY_VEHICLE_TRAIN_SHOW_TOGGLE_BUTTON                        :{BLACK}Näita
STR_BUY_VEHICLE_ROAD_VEHICLE_SHOW_TOGGLE_BUTTON                 :{BLACK}Näita
STR_BUY_VEHICLE_SHIP_SHOW_TOGGLE_BUTTON                         :{BLACK}Näita
STR_BUY_VEHICLE_AIRCRAFT_SHOW_TOGGLE_BUTTON                     :{BLACK}Näita

STR_BUY_VEHICLE_TRAIN_HIDE_SHOW_TOGGLE_TOOLTIP                  :{BLACK}Sätesta rongitüübi peitmine/kuvamine
STR_BUY_VEHICLE_ROAD_VEHICLE_HIDE_SHOW_TOGGLE_TOOLTIP           :{BLACK}Sätesta sõidukitüübi peitmine/kuvamine
STR_BUY_VEHICLE_SHIP_HIDE_SHOW_TOGGLE_TOOLTIP                   :{BLACK}Sätesta laevatüübi peitmine/kuvamine
STR_BUY_VEHICLE_AIRCRAFT_HIDE_SHOW_TOGGLE_TOOLTIP               :{BLACK}Vahelda õhusõiduki liigi peitmist/näitamist

STR_QUERY_RENAME_TRAIN_TYPE_CAPTION                             :{WHITE}Ümbernimeta rööbassõiduki liik
STR_QUERY_RENAME_ROAD_VEHICLE_TYPE_CAPTION                      :{WHITE}Ümbernimeta maanteesõiduki liik
STR_QUERY_RENAME_SHIP_TYPE_CAPTION                              :{WHITE}Ümbernimeta laeva liik
STR_QUERY_RENAME_AIRCRAFT_TYPE_CAPTION                          :{WHITE}Ümbernimeta õhusõiduki liik

# Depot window
STR_DEPOT_CAPTION                                               :{WHITE}{DEPOT}

STR_DEPOT_RENAME_TOOLTIP                                        :{BLACK}Muuda depoo nime
STR_DEPOT_RENAME_DEPOT_CAPTION                                  :Ümbernimeta depoo

STR_DEPOT_NO_ENGINE                                             :{BLACK}-
STR_DEPOT_VEHICLE_TOOLTIP                                       :{BLACK}{ENGINE}{STRING}
STR_DEPOT_VEHICLE_TOOLTIP_CHAIN                                 :{BLACK}{NUM} sõiduk{P "" id}{STRING}
STR_DEPOT_VEHICLE_TOOLTIP_CARGO                                 :{}{CARGO_LONG} ({CARGO_SHORT})

STR_DEPOT_TRAIN_LIST_TOOLTIP                                    :{BLACK}Rongid - vasaku hiireklahviga lisatakse ja eemaldatakse veeremit, paremklõpsuga saadakse teavet. Ctrl klahvi kasutatakse operatsiooni kordamiseks järgnevas ahelas.
STR_DEPOT_ROAD_VEHICLE_LIST_TOOLTIP                             :{BLACK}Veovahendid - paremklõpsuga näidatakse teavet
STR_DEPOT_SHIP_LIST_TOOLTIP                                     :{BLACK}Laevad - paremklõpsuga näidatakse teavet
STR_DEPOT_AIRCRAFT_LIST_TOOLTIP                                 :{BLACK}Õhusõiduk - paremklõpsuga näidatakse teavet

STR_DEPOT_TRAIN_SELL_TOOLTIP                                    :{BLACK}Tiri rongi veok siia et müüa
STR_DEPOT_ROAD_VEHICLE_SELL_TOOLTIP                             :{BLACK}Et müüa, tiri sõiduk siia
STR_DEPOT_SHIP_SELL_TOOLTIP                                     :{BLACK}Müügiks tiri laev siia
STR_DEPOT_AIRCRAFT_SELL_TOOLTIP                                 :{BLACK}Müümiseks tiri õhusõiduk siia

STR_DEPOT_DRAG_WHOLE_TRAIN_TO_SELL_TOOLTIP                      :{BLACK}Tõsta rongi vedur siia, et müüa rong täies koosseisus

STR_DEPOT_SELL_ALL_BUTTON_TRAIN_TOOLTIP                         :{BLACK}Müü kõik rongid jaamast
STR_DEPOT_SELL_ALL_BUTTON_ROAD_VEHICLE_TOOLTIP                  :{BLACK}Müü kõik autod garaažist
STR_DEPOT_SELL_ALL_BUTTON_SHIP_TOOLTIP                          :{BLACK}Müü kõik laevad sadamast
STR_DEPOT_SELL_ALL_BUTTON_AIRCRAFT_TOOLTIP                      :{BLACK}Müü kõik õhusõidukid angaarist

STR_DEPOT_AUTOREPLACE_TRAIN_TOOLTIP                             :{BLACK}Asenda kõik rongid jaamas ise
STR_DEPOT_AUTOREPLACE_ROAD_VEHICLE_TOOLTIP                      :{BLACK}Asenda kõik depoos olevad mootorsõidukid ise
STR_DEPOT_AUTOREPLACE_SHIP_TOOLTIP                              :{BLACK}Asenda kõik laevad depoos ise
STR_DEPOT_AUTOREPLACE_AIRCRAFT_TOOLTIP                          :{BLACK}Asenda kõik lennumasinad angaaris ise

STR_DEPOT_TRAIN_NEW_VEHICLES_BUTTON                             :{BLACK}Uus rong
STR_DEPOT_ROAD_VEHICLE_NEW_VEHICLES_BUTTON                      :{BLACK}Ostmine
STR_DEPOT_SHIP_NEW_VEHICLES_BUTTON                              :{BLACK}Uus laev
STR_DEPOT_AIRCRAFT_NEW_VEHICLES_BUTTON                          :{BLACK}Uus õhusõiduk

STR_DEPOT_TRAIN_NEW_VEHICLES_TOOLTIP                            :{BLACK}Osta uus rongi veok
STR_DEPOT_ROAD_VEHICLE_NEW_VEHICLES_TOOLTIP                     :{BLACK}Ehita uus mootorsõiduk
STR_DEPOT_SHIP_NEW_VEHICLES_TOOLTIP                             :{BLACK}Osta uus laev
STR_DEPOT_AIRCRAFT_NEW_VEHICLES_TOOLTIP                         :{BLACK}Ehita uus õhusõiduk

STR_DEPOT_CLONE_TRAIN                                           :{BLACK}Klooni rong
STR_DEPOT_CLONE_ROAD_VEHICLE                                    :{BLACK}Kloonimine
STR_DEPOT_CLONE_SHIP                                            :{BLACK}Klooni laev
STR_DEPOT_CLONE_AIRCRAFT                                        :{BLACK}Klooni õhusõiduk

STR_DEPOT_CLONE_TRAIN_DEPOT_INFO                                :{BLACK}Ostetakse samasugune rong koos kõikide vagunitega. Vajuta sellele nupule, ning seejärel rongile depoo sees või väljas. «Ctrl»+klõps jagab korraldusi. «Shift»+klõps näitab eeldatavat ostuhinda
STR_DEPOT_CLONE_ROAD_VEHICLE_DEPOT_INFO                         :{BLACK}Ostetakse samasugune mootorsõiduk. Vajuta sellele nupule, ning seejärel mootorsõidukil depoos või sellest väljas. «Ctrl»+klõps jagab korraldusi. «Shift»+klõps näitab eeldatavat ostuhinda
STR_DEPOT_CLONE_SHIP_DEPOT_INFO                                 :{BLACK}Ostetakse samasugune laev. Vajuta sellele nupule, ning seejärel laevale laevaremonditehase sees või väljas. «Ctrl»+klõps jagab korraldusi. «Shift»+klõps näitab eeldatavat ostuhinda
STR_DEPOT_CLONE_AIRCRAFT_INFO_HANGAR_WINDOW                     :{BLACK}Ostetakse samasugune õhusõiduk. Vajuta sellele nupule, ning seejärel lennukile angaari sees või väljas. «Ctrl»+klõps jagab korraldusi. «Shift»+klõps näitab eeldatavat ostuhinda

STR_DEPOT_TRAIN_LOCATION_TOOLTIP                                :{BLACK}Keskenda põhivaade rongidepoo kohale
STR_DEPOT_ROAD_VEHICLE_LOCATION_TOOLTIP                         :{BLACK}Vii vaade garaažile. Ctrl+klõps avab garaažil uue vaate.
STR_DEPOT_SHIP_LOCATION_TOOLTIP                                 :{BLACK}Vii pea vaade paadikuuri juurde
STR_DEPOT_AIRCRAFT_LOCATION_TOOLTIP                             :{BLACK}Vii vaade angaarile

STR_DEPOT_VEHICLE_ORDER_LIST_TRAIN_TOOLTIP                      :{BLACK}Koosta nimekiri kõikidest rongidest, mille korralduste hulgas on see depoo
STR_DEPOT_VEHICLE_ORDER_LIST_ROAD_VEHICLE_TOOLTIP               :{BLACK}Koosta nimekiri kõikidest mootorsõidukitest, mille korralduste hulgas on see depoo
STR_DEPOT_VEHICLE_ORDER_LIST_SHIP_TOOLTIP                       :{BLACK}Koosta nimekiri kõikidest laevadest, mille korralduste hulgas on see angaar
STR_DEPOT_VEHICLE_ORDER_LIST_AIRCRAFT_TOOLTIP                   :{BLACK}Koosta nimekiri kõikidest rongidest, mille korralduste hulgas on selle lennujaama angaar

STR_DEPOT_MASS_STOP_DEPOT_TRAIN_TOOLTIP                         :{BLACK}Vajuta, kui tahad seisata kõiki ronge jaamas
STR_DEPOT_MASS_STOP_DEPOT_ROAD_VEHICLE_TOOLTIP                  :{BLACK}Vajuta, kui tahad seisata kõiki masinaid garaažis
STR_DEPOT_MASS_STOP_DEPOT_SHIP_TOOLTIP                          :{BLACK}Klõpsa, et peatada kõik sadamas olevad laevad.
STR_DEPOT_MASS_STOP_HANGAR_TOOLTIP                              :{BLACK}Vajuta, kui tahad seisata kõiki õhusõidukeid angaaris

STR_DEPOT_MASS_START_DEPOT_TRAIN_TOOLTIP                        :{BLACK}Klõpsa kõikide depoos asuvate rongide käivitamiseks
STR_DEPOT_MASS_START_DEPOT_ROAD_VEHICLE_TOOLTIP                 :{BLACK}Klõpsa, et käivitada kõik depoos olevad mootorsõidukid
STR_DEPOT_MASS_START_DEPOT_SHIP_TOOLTIP                         :{BLACK}Klõpsa kõikide angaaris asuvate laevade käivitamiseks
STR_DEPOT_MASS_START_HANGAR_TOOLTIP                             :{BLACK}Klõpsa kõikide angaaris asuvate õhusõidukite käivitamiseks

STR_DEPOT_SELL_CONFIRMATION_TEXT                                :{YELLOW}Sa oled müümas kõiki depoos asuvaid masinaid. Kas sa oled kindel?

# Engine preview window
STR_ENGINE_PREVIEW_CAPTION                                      :{WHITE}Teade veovahendite tootjalt
STR_ENGINE_PREVIEW_MESSAGE                                      :{GOLD}Me töötasime välja uue {STRING}. Kas te oleksite huvitatud selle ainuõiguslikust katsetamisest ühe aasta jooksul, et me saaksime seda enne turule laskmist jälgida?

STR_ENGINE_PREVIEW_RAILROAD_LOCOMOTIVE                          :raudteeveduri
STR_ENGINE_PREVIEW_ELRAIL_LOCOMOTIVE                            :elektrirongivedur
STR_ENGINE_PREVIEW_MONORAIL_LOCOMOTIVE                          :monorelssveduri
STR_ENGINE_PREVIEW_MAGLEV_LOCOMOTIVE                            :magnethõljukveduri

STR_ENGINE_PREVIEW_ROAD_VEHICLE                                 :mootorsõiduki
STR_ENGINE_PREVIEW_TRAM_VEHICLE                                 :tramm

STR_ENGINE_PREVIEW_AIRCRAFT                                     :lennuki
STR_ENGINE_PREVIEW_SHIP                                         :laeva

STR_ENGINE_PREVIEW_COST_WEIGHT_SPEED_POWER                      :{BLACK}Hind: {CURRENCY_LONG} Tühimass: {WEIGHT_SHORT}{}Tippkiirus: {VELOCITY}  Võimsus: {POWER}{}Käituskulud: {CURRENCY_LONG}/aastas{}Kandevõime: {CARGO_LONG}
STR_ENGINE_PREVIEW_COST_WEIGHT_SPEED_POWER_MAX_TE               :{BLACK}Hind: {CURRENCY_LONG} Tühimass: {WEIGHT_SHORT}{}Kiirus: {VELOCITY}  Võimsus: {POWER}  Veojõud: {6:FORCE}{}Käituskulud: {4:CURRENCY_LONG}/aasta{}Mahutavus: {5:CARGO_LONG}
STR_ENGINE_PREVIEW_COST_MAX_SPEED_CAP_RUNCOST                   :{BLACK}Hind: {CURRENCY_LONG} Tippkiirus: {VELOCITY}{}Kandevõime: {CARGO_LONG}{}Käituskulud: {CURRENCY_LONG}/a
STR_ENGINE_PREVIEW_COST_MAX_SPEED_TYPE_CAP_CAP_RUNCOST          :{BLACK}Maksumus: {CURRENCY_LONG} Tippkiirus: {VELOCITY}{}Õhusõiduki liik: {STRING}{}Mahutavus: {CARGO_LONG}, {CARGO_LONG}{}Käituskulud: {CURRENCY_LONG}/aasta
STR_ENGINE_PREVIEW_COST_MAX_SPEED_TYPE_CAP_RUNCOST              :{BLACK}Hind: {CURRENCY_LONG} Tippkiirus: {VELOCITY}{}Õhusõiduki liik: {STRING}{}kandevõime: {CARGO_LONG}{}Käitluskulud: {CURRENCY_LONG}/a
STR_ENGINE_PREVIEW_COST_MAX_SPEED_TYPE_RANGE_CAP_CAP_RUNCOST    :{BLACK}Hind: {CURRENCY_LONG} Tippkiirus: {VELOCITY}{}Õhusõiduki liik: {STRING} Lennuulatus: {COMMA} ruutu{}Kandevõime: {CARGO_LONG}, {CARGO_LONG}{}Käituskulud: {CURRENCY_LONG}/a
STR_ENGINE_PREVIEW_COST_MAX_SPEED_TYPE_RANGE_CAP_RUNCOST        :{BLACK}Hind: {CURRENCY_LONG} Tippkiirus: {VELOCITY}{}Õhusõiduki liik: {STRING} Lennuulatus: {COMMA} ruutu{}Kandevõime: {CARGO_LONG}{}Käituskulud: {CURRENCY_LONG}/a

# Autoreplace window
STR_REPLACE_VEHICLES_WHITE                                      :{WHITE}Asenda {STRING} - {STRING}
STR_REPLACE_VEHICLE_TRAIN                                       :ronge
STR_REPLACE_VEHICLE_ROAD_VEHICLE                                :maanteesõidukeid
STR_REPLACE_VEHICLE_SHIP                                        :laevu
STR_REPLACE_VEHICLE_AIRCRAFT                                    :õhusõidukeid

STR_REPLACE_VEHICLE_VEHICLES_IN_USE                             :{YELLOW}Kasutuses sõidukid
STR_REPLACE_VEHICLE_VEHICLES_IN_USE_TOOLTIP                     :{BLACK}Tulp sõidukitega, mida omad
STR_REPLACE_VEHICLE_AVAILABLE_VEHICLES                          :{YELLOW}Saadaval sõidukid
STR_REPLACE_VEHICLE_AVAILABLE_VEHICLES_TOOLTIP                  :{BLACK}Tulp sõidukitega, mida on võimalik vahetada

STR_REPLACE_HELP_LEFT_ARRAY                                     :{BLACK}Vali asendatav veduritüüp
STR_REPLACE_HELP_RIGHT_ARRAY                                    :{BLACK}Vali uus vedur, millega sa soovid vasakult valitud vedurit asendada.

STR_REPLACE_VEHICLES_START                                      :{BLACK}Alusta sõidukite asendamist
STR_REPLACE_VEHICLES_NOW                                        :Asenda kohe kõik sõidukid
STR_REPLACE_VEHICLES_WHEN_OLD                                   :Asenda ainult vanu sõidukeid
STR_REPLACE_HELP_START_BUTTON                                   :{BLACK}Vajuta vasakul asuva veduri asendamiseks paremal valitud veduriga
STR_REPLACE_NOT_REPLACING                                       :{BLACK}Ei asenda praegu
STR_REPLACE_NOT_REPLACING_VEHICLE_SELECTED                      :{BLACK}Ühtegi sõidukit pole valitud
STR_REPLACE_REPLACING_WHEN_OLD                                  :{ENGINE} kui vana
STR_REPLACE_VEHICLES_STOP                                       :{BLACK}Lõpeta sõidukite asendamine
STR_REPLACE_HELP_STOP_BUTTON                                    :{BLACK}Vajuta lõpetamaks vasakult valitud veduri asendust

STR_REPLACE_ENGINE_WAGON_SELECT_HELP                            :{BLACK}Vaheta aken mootori ja vaguni asendamise aknate vahel
STR_REPLACE_ENGINES                                             :Vedurid
STR_REPLACE_WAGONS                                              :Vagunid
STR_REPLACE_ALL_RAILTYPE                                        :Kõik rööbassõidukid
STR_REPLACE_ALL_ROADTYPE                                        :Kõik maanteesõidukid

STR_REPLACE_HELP_RAILTYPE                                       :{BLACK}Vali rööbasteetüüp mille vedureid sa soovid asendada
STR_REPLACE_HELP_ROADTYPE                                       :{BLACK}Vali teeliik, mille vedureid vahetada
STR_REPLACE_HELP_REPLACE_INFO_TAB                               :{BLACK}Näitab mis veduriga soovitakse vasakult valitud vedurit asendada, kui üldse
STR_REPLACE_RAIL_VEHICLES                                       :Raudteesõidukid
STR_REPLACE_ELRAIL_VEHICLES                                     :Elektrirongid
STR_REPLACE_MONORAIL_VEHICLES                                   :Monorelssveerem
STR_REPLACE_MAGLEV_VEHICLES                                     :Magnethõljukveerem

STR_REPLACE_ROAD_VEHICLES                                       :Maanteesõidukid
STR_REPLACE_TRAM_VEHICLES                                       :Trammid

STR_REPLACE_REMOVE_WAGON                                        :{BLACK}Vagunite kõrvaldamine: {ORANGE}{STRING}
STR_REPLACE_REMOVE_WAGON_HELP                                   :{BLACK}Automaatne asendamine hoiab rongi pikkuse samana, vajadusel kõrvaldab vaguneid (alates esiotsast), kui muidu rongikoosseis suureneks

# Vehicle view
STR_VEHICLE_VIEW_CAPTION                                        :{WHITE}{VEHICLE}

STR_VEHICLE_VIEW_TRAIN_CENTER_TOOLTIP                           :{BLACK}Keskenda vaade rongi asukohale. Tõpeltklõpsuga jälitatakse rongi põhivaates. Ctrl+klõps avab rongi asukohas uue vaate
STR_VEHICLE_VIEW_ROAD_VEHICLE_CENTER_TOOLTIP                    :{BLACK}Keskenda põhivaade sõiduki asukohale. Topeltklõpsuga jälitatakse sõidukit põhivaates. Ctrl+klõps avab sõiduki asukohas uue vaate
STR_VEHICLE_VIEW_SHIP_CENTER_TOOLTIP                            :{BLACK}Keskenda põhivaade laeva asukohale. Topeltklõpsuga jälitatakse laeva põhivaates. Ctrl+klõps avab laeva asukohas uue vaate
STR_VEHICLE_VIEW_AIRCRAFT_CENTER_TOOLTIP                        :{BLACK}Keskenda vaade õhusõiduki asukohale.Topeltklõps jälitab õhusõidukit põhivaates. Ctrl+klõps avab õhusõiduki asukohas uue vaate.

STR_VEHICLE_VIEW_TRAIN_SEND_TO_DEPOT_TOOLTIP                    :{BLACK}Saada rong depoosse
STR_VEHICLE_VIEW_ROAD_VEHICLE_SEND_TO_DEPOT_TOOLTIP             :{BLACK}Saada sõiduk garaaži. Ctrl+klõps, et ainult teenindada
STR_VEHICLE_VIEW_SHIP_SEND_TO_DEPOT_TOOLTIP                     :{BLACK}Saada laev angaari. Ctrl+klõps ainult teenindab
STR_VEHICLE_VIEW_AIRCRAFT_SEND_TO_DEPOT_TOOLTIP                 :{BLACK}Saada õhusõiduk angaari. Ctrl + klõps ainult hooldab

STR_VEHICLE_VIEW_CLONE_TRAIN_INFO                               :{BLACK}Ostab samasuguse rongi koos kõikide vagunitega. «Ctrl»+klõps jagab korraldusi. «Shift»+klõps näitab eeldatavat ostuhinda
STR_VEHICLE_VIEW_CLONE_ROAD_VEHICLE_INFO                        :{BLACK}Ostab samasuguse maanteesõiduki. «Ctrl»+klõps jagab korraldusi. «Shift»+klõps näitab eeldatavat ostuhinda
STR_VEHICLE_VIEW_CLONE_SHIP_INFO                                :{BLACK}Ostab samasuguse laeva. Vajuta sellele nuppule, ning seejärel laevale laevaremonditehase sees või väljas. «Ctrl»+klõps jagab korraldusi. «Shift»+klõps näitab eeldatavat ostuhinda
STR_VEHICLE_VIEW_CLONE_AIRCRAFT_INFO                            :{BLACK}Ostab samasuguse õhusõiduki. Ctrl+klõpsuga jagatakse sihtpunkte. Shift+klõpsuga kuvatakse eeldatav ostuhind

STR_VEHICLE_VIEW_TRAIN_IGNORE_SIGNAL_TOOLTIP                    :{BLACK}Sunni rongi signaale eirama

STR_VEHICLE_VIEW_TRAIN_REFIT_TOOLTIP                            :{BLACK}Ümberseadista rong muu veoseliigi jaoks
STR_VEHICLE_VIEW_ROAD_VEHICLE_REFIT_TOOLTIP                     :{BLACK}Ümberseadista maanteesõiduk muu veoseliigi jaoks
STR_VEHICLE_VIEW_SHIP_REFIT_TOOLTIP                             :{BLACK}Ümberseadista laev muu veoseliigi jaoks
STR_VEHICLE_VIEW_AIRCRAFT_REFIT_TOOLTIP                         :{BLACK}Ümberseadista õhusõiduk muu veoseliigi jaoks

STR_VEHICLE_VIEW_TRAIN_REVERSE_TOOLTIP                          :{BLACK}Pööra rong ümber
STR_VEHICLE_VIEW_ROAD_VEHICLE_REVERSE_TOOLTIP                   :{BLACK}Sunni veovahendit ümber pöörama

STR_VEHICLE_VIEW_TRAIN_ORDERS_TOOLTIP                           :{BLACK}Näita rongi korraldusi. «Ctrl»+klõps näitab rongi graafikut
STR_VEHICLE_VIEW_ROAD_VEHICLE_ORDERS_TOOLTIP                    :{BLACK}Näita mootorsõiduki korraldusi. «Ctrl»+klõps näitab mootorsõiduki graafikut
STR_VEHICLE_VIEW_SHIP_ORDERS_TOOLTIP                            :{BLACK}Näita laeva korraldusi. «Ctrl»+klõps näitab laeva graafikut
STR_VEHICLE_VIEW_AIRCRAFT_ORDERS_TOOLTIP                        :{BLACK}Näita lennuki korraldusi. «Ctrl»+klõps näitab õhusõiduki graafikut

STR_VEHICLE_VIEW_TRAIN_SHOW_DETAILS_TOOLTIP                     :{BLACK}Näita rongi täpsustusi
STR_VEHICLE_VIEW_ROAD_VEHICLE_SHOW_DETAILS_TOOLTIP              :{BLACK}Näita mootorsõiduki täpsustusi
STR_VEHICLE_VIEW_SHIP_SHOW_DETAILS_TOOLTIP                      :{BLACK}Näita laeva täpsustusi
STR_VEHICLE_VIEW_AIRCRAFT_SHOW_DETAILS_TOOLTIP                  :{BLACK}Näita õhusõiduki täpsustusi

STR_VEHICLE_VIEW_TRAIN_STATUS_START_STOP_TOOLTIP                :{BLACK}Valitud rongi tegevus - klõpsa rongi käivitamiseks/peatamiseks
STR_VEHICLE_VIEW_ROAD_VEHICLE_STATUS_START_STOP_TOOLTIP         :{BLACK}Valitud sõiduki tegevus - klõpsa sõiduki käivatamiseks/peatamiseks
STR_VEHICLE_VIEW_SHIP_STATE_STATUS_STOP_TOOLTIP                 :{BLACK}Valitud laeva tegevus - klõpsa laeva käivitamiseks/peatamiseks
STR_VEHICLE_VIEW_AIRCRAFT_STATUS_START_STOP_TOOLTIP             :{BLACK}Valitud õhusõiduki tegevus - klõpsa õhusõiduki käivitamiseks/peatamiseks

STR_VEHICLE_VIEW_ORDER_LOCATION_TOOLTIP                         :{BLACK}Keskenda põhivaade korralduse sihtpunktile. Ctrl+klõps avab korralduse sihtpunktis uue vaate

# Messages in the start stop button in the vehicle view
STR_VEHICLE_STATUS_LOADING_UNLOADING                            :{LTBLUE}Veose ümberlaadimine
STR_VEHICLE_STATUS_LEAVING                                      :{LTBLUE}Lahkub
STR_VEHICLE_STATUS_CRASHED                                      :{RED}Kokkupõrge!
STR_VEHICLE_STATUS_BROKEN_DOWN                                  :{RED}Rike
STR_VEHICLE_STATUS_STOPPED                                      :{RED}Peatatud
STR_VEHICLE_STATUS_TRAIN_STOPPING_VEL                           :{RED}Peatub, {VELOCITY}
STR_VEHICLE_STATUS_TRAIN_NO_POWER                               :{RED}Vool puudub
STR_VEHICLE_STATUS_TRAIN_STUCK                                  :{ORANGE}Vaba raja ootamine
STR_VEHICLE_STATUS_AIRCRAFT_TOO_FAR                             :{ORANGE}Liiga pikk vahemaa järgmise sihtpunktini

STR_VEHICLE_STATUS_HEADING_FOR_STATION_VEL                      :{LTBLUE}Siht: {STATION}, {VELOCITY}
STR_VEHICLE_STATUS_NO_ORDERS_VEL                                :{LTBLUE}Sihitu, {VELOCITY}
STR_VEHICLE_STATUS_HEADING_FOR_WAYPOINT_VEL                     :{LTBLUE}Suundub {WAYPOINT}, {VELOCITY}
STR_VEHICLE_STATUS_HEADING_FOR_DEPOT_VEL                        :{ORANGE}Suundub {DEPOT}, {VELOCITY}
STR_VEHICLE_STATUS_HEADING_FOR_DEPOT_SERVICE_VEL                :{LTBLUE}Järelevaatus: {DEPOT}, {VELOCITY}

# Vehicle stopped/started animations
STR_VEHICLE_COMMAND_STOPPED_SMALL                               :{TINY_FONT}{RED}peatatud
STR_VEHICLE_COMMAND_STOPPED                                     :{RED}Peatatud
STR_VEHICLE_COMMAND_STARTED_SMALL                               :{TINY_FONT}{GREEN}Alustatud
STR_VEHICLE_COMMAND_STARTED                                     :{GREEN}Started

# Vehicle details
STR_VEHICLE_DETAILS_CAPTION                                     :{WHITE}{VEHICLE} (täpsustused)
STR_VEHICLE_NAME_BUTTON                                         :{BLACK}Nimi

STR_VEHICLE_DETAILS_TRAIN_RENAME                                :{BLACK}Nimeta rong
STR_VEHICLE_DETAILS_ROAD_VEHICLE_RENAME                         :{BLACK}Nimeta maanteesõiduk
STR_VEHICLE_DETAILS_SHIP_RENAME                                 :{BLACK}Nimeta laev
STR_VEHICLE_DETAILS_AIRCRAFT_RENAME                             :{BLACK}Nimeta õhusõiduk

STR_VEHICLE_INFO_AGE_RUNNING_COST_YR                            :{BLACK}Vanus: {LTBLUE}{STRING}{BLACK}   Käituskulud: {LTBLUE}{CURRENCY_LONG}/a
# The next two need to stay in this order
STR_VEHICLE_INFO_AGE                                            :{COMMA} aasta{P "" t} ({COMMA})
STR_VEHICLE_INFO_AGE_RED                                        :{RED}{COMMA} aasta{P "" t} ({COMMA})

STR_VEHICLE_INFO_MAX_SPEED                                      :{BLACK}Tippkiirus: {LTBLUE}{VELOCITY}
STR_VEHICLE_INFO_MAX_SPEED_TYPE                                 :{BLACK}Tippkiirus: {LTBLUE}{VELOCITY} {BLACK}Õhusõiduki liik: {LTBLUE}{STRING}
STR_VEHICLE_INFO_MAX_SPEED_TYPE_RANGE                           :{BLACK}Tippkiirus: {LTBLUE}{VELOCITY} {BLACK}Õhusõiduki liik: {LTBLUE}{STRING} {BLACK}Lennuulatus: {LTBLUE}{COMMA} ruutu
STR_VEHICLE_INFO_WEIGHT_POWER_MAX_SPEED                         :{BLACK}Tühimass: {LTBLUE}{WEIGHT_SHORT} {BLACK}Võimsus: {LTBLUE}{POWER}{BLACK} Tippkiirus: {LTBLUE}{VELOCITY}
STR_VEHICLE_INFO_WEIGHT_POWER_MAX_SPEED_MAX_TE                  :{BLACK}Tühimass: {LTBLUE}{WEIGHT_SHORT} {BLACK}Võimsus: {LTBLUE}{POWER}{BLACK} Tippkiirus: {LTBLUE}{VELOCITY} {BLACK}Veojõud: {LTBLUE}{FORCE}

STR_VEHICLE_INFO_PROFIT_THIS_YEAR_LAST_YEAR                     :{BLACK}Kasum sel aastal: {LTBLUE}{CURRENCY_LONG} (eelmisel: {CURRENCY_LONG})
STR_VEHICLE_INFO_RELIABILITY_BREAKDOWNS                         :{BLACK}Tehnoseisund: {LTBLUE}{COMMA}%  {BLACK}Rikkeid eelmisest hooldusest: {LTBLUE}{COMMA}

STR_VEHICLE_INFO_BUILT_VALUE                                    :{LTBLUE}{ENGINE} {BLACK}Valmistatud: {LTBLUE}{NUM}{BLACK} Väärtus: {LTBLUE}{CURRENCY_LONG}
STR_VEHICLE_INFO_NO_CAPACITY                                    :{BLACK}Mahutavus: {LTBLUE}Pole{STRING}
STR_VEHICLE_INFO_CAPACITY                                       :{BLACK}Kandevõime: {LTBLUE}{CARGO_LONG}{3:STRING}
STR_VEHICLE_INFO_CAPACITY_MULT                                  :{BLACK}Kandevõime: {LTBLUE}{CARGO_LONG}{3:STRING} (x{4:NUM})
STR_VEHICLE_INFO_CAPACITY_CAPACITY                              :{BLACK}Kandevõime: {LTBLUE}{CARGO_LONG}, {CARGO_LONG}{STRING}

STR_VEHICLE_INFO_FEEDER_CARGO_VALUE                             :{BLACK}Ülekantud tulu: {LTBLUE}{CURRENCY_LONG}

STR_VEHICLE_DETAILS_SERVICING_INTERVAL_DAYS                     :{BLACK}Hooldusvälp: {LTBLUE}{COMMA}päeva{BLACK}  Viimati hooldatud: {LTBLUE}{DATE_LONG}
STR_VEHICLE_DETAILS_SERVICING_INTERVAL_PERCENT                  :{BLACK}Hooldusvälp: {LTBLUE}{COMMA}%{BLACK}   Viimati hooldatud: {LTBLUE}{DATE_LONG}
STR_VEHICLE_DETAILS_INCREASE_SERVICING_INTERVAL_TOOLTIP         :{BLACK}Suurenda hooldusvahemiku 10 võrra. Ctrl-klahviga suurendatakse hooldusvahemiku 5 võrra.
STR_VEHICLE_DETAILS_DECREASE_SERVICING_INTERVAL_TOOLTIP         :{BLACK}Vähenda hooldusvahemiku 10 võrra. Ctrl+Klõps vähendab hooldusvahemikku 5 võrra.

STR_SERVICE_INTERVAL_DROPDOWN_TOOLTIP                           :{BLACK}Muuda hooldusvälba liiki
STR_VEHICLE_DETAILS_DEFAULT                                     :Esialgne
STR_VEHICLE_DETAILS_DAYS                                        :Päevad
STR_VEHICLE_DETAILS_PERCENT                                     :Protsendid

STR_QUERY_RENAME_TRAIN_CAPTION                                  :{WHITE}Nimeta rong
STR_QUERY_RENAME_ROAD_VEHICLE_CAPTION                           :{WHITE}Nimeta maanteesõiduk
STR_QUERY_RENAME_SHIP_CAPTION                                   :{WHITE}Nimeta laev
STR_QUERY_RENAME_AIRCRAFT_CAPTION                               :{WHITE}Nimeta lennuk

# Extra buttons for train details windows
STR_VEHICLE_DETAILS_TRAIN_ENGINE_BUILT_AND_VALUE                :{LTBLUE}{ENGINE}{BLACK}   Ehitatud: {LTBLUE}{NUM}{BLACK} Väärtus: {LTBLUE}{CURRENCY_LONG}
STR_VEHICLE_DETAILS_TRAIN_WAGON_VALUE                           :{LTBLUE}{ENGINE}{BLACK}   Väärtus: {LTBLUE}{CURRENCY_LONG}

STR_VEHICLE_DETAILS_TRAIN_TOTAL_CAPACITY_TEXT                   :{BLACK}Selle rongi kandevõime:
STR_VEHICLE_DETAILS_TRAIN_TOTAL_CAPACITY                        :{LTBLUE}- {CARGO_LONG} ({CARGO_SHORT})
STR_VEHICLE_DETAILS_TRAIN_TOTAL_CAPACITY_MULT                   :{LTBLUE}- {CARGO_LONG} ({CARGO_SHORT}) (x{NUM})

STR_VEHICLE_DETAILS_CARGO_EMPTY                                 :{LTBLUE}Tühi
STR_VEHICLE_DETAILS_CARGO_FROM                                  :{LTBLUE}{CARGO_LONG} jaamast {STATION}
STR_VEHICLE_DETAILS_CARGO_FROM_MULT                             :{LTBLUE}{CARGO_LONG} jaamast {STATION} (x{NUM})

STR_VEHICLE_DETAIL_TAB_CARGO                                    :{BLACK}Laadung
STR_VEHICLE_DETAILS_TRAIN_CARGO_TOOLTIP                         :{BLACK}Näita täpsustusi viidud kauba kohta
STR_VEHICLE_DETAIL_TAB_INFORMATION                              :{BLACK}Andmed
STR_VEHICLE_DETAILS_TRAIN_INFORMATION_TOOLTIP                   :{BLACK}Näita täpsutusi rongivagunite kohta
STR_VEHICLE_DETAIL_TAB_CAPACITIES                               :{BLACK}Kandevõimed
STR_VEHICLE_DETAILS_TRAIN_CAPACITIES_TOOLTIP                    :{BLACK}Näita iga rongivaguni kandevõimet
STR_VEHICLE_DETAIL_TAB_TOTAL_CARGO                              :{BLACK}Veoste üldarv
STR_VEHICLE_DETAILS_TRAIN_TOTAL_CARGO_TOOLTIP                   :{BLACK}Näita kogu rongi mahtu, jagatud veoseliigi järgi

STR_VEHICLE_DETAILS_TRAIN_ARTICULATED_RV_CAPACITY               :{BLACK}Kandevõime: {LTBLUE}

# Vehicle refit
STR_REFIT_CAPTION                                               :{WHITE}{VEHICLE} (Ümberseadista)
STR_REFIT_TITLE                                                 :{GOLD}Vali veetav veoseliik:
STR_REFIT_NEW_CAPACITY_COST_OF_REFIT                            :{BLACK}Uus kandevõime: {GOLD}{CARGO_LONG}{}{BLACK}Laeva ümberseadistamise hind: {RED}{CURRENCY_LONG}
STR_REFIT_NEW_CAPACITY_INCOME_FROM_REFIT                        :{BLACK}Uus mahtuvus: {GOLD}{CARGO_LONG}{}{BLACK}Ümberseadistamise tulu: {GREEN}{CURRENCY_LONG}
STR_REFIT_NEW_CAPACITY_COST_OF_AIRCRAFT_REFIT                   :{BLACK}Uus kandevõime: {GOLD}{CARGO_LONG}, {GOLD}{CARGO_LONG}{}{BLACK}Ümberseadistamise maksumus: {RED}{CURRENCY_LONG}
STR_REFIT_NEW_CAPACITY_INCOME_FROM_AIRCRAFT_REFIT               :{BLACK}Uus mahtuvus: {GOLD}{CARGO_LONG}, {GOLD}{CARGO_LONG}{}{BLACK}Ümberseadistamise tulu: {GREEN}{CURRENCY_LONG}
STR_REFIT_SELECT_VEHICLES_TOOLTIP                               :{BLACK}Vali ümberseadistatavad sõidukid. Hiirega lohistades saab valida mitu sõidukit. Klõpsates tühjal kohal valitakse terve sõiduk. Ctrl+klõps valib sõiduki ja temale järgneva keti

STR_REFIT_TRAIN_LIST_TOOLTIP                                    :{BLACK}Vali rongi veetav veoseliik
STR_REFIT_ROAD_VEHICLE_LIST_TOOLTIP                             :{BLACK}Vali maanteesõiduki veetav veoseliik
STR_REFIT_SHIP_LIST_TOOLTIP                                     :{BLACK}Vali kaubalaeva veetav veoseliik
STR_REFIT_AIRCRAFT_LIST_TOOLTIP                                 :{BLACK}Vali õhusõiduki veetav veoseliik

STR_REFIT_TRAIN_REFIT_BUTTON                                    :{BLACK}Ümberseadista
STR_REFIT_ROAD_VEHICLE_REFIT_BUTTON                             :{BLACK}Ümberseadista maanteesõiduk
STR_REFIT_SHIP_REFIT_BUTTON                                     :{BLACK}Ümberseadista laev
STR_REFIT_AIRCRAFT_REFIT_BUTTON                                 :{BLACK}Ümberseadista õhusõiduk

STR_REFIT_TRAIN_REFIT_TOOLTIP                                   :{BLACK}Ümberseadista rong valitud veoseliigi jaoks
STR_REFIT_ROAD_VEHICLE_REFIT_TOOLTIP                            :{BLACK}Ümberseadista maantesõiduk valitud veoseliigi jaoks
STR_REFIT_SHIP_REFIT_TOOLTIP                                    :{BLACK}Ümberseadista laev valitud veoseliigi jaoks
STR_REFIT_AIRCRAFT_REFIT_TOOLTIP                                :{BLACK}Ümberseadista õhusõiduk valitud veoseliigi jaoks

# Order view
STR_ORDERS_CAPTION                                              :{WHITE}{VEHICLE} (korraldused)
STR_ORDERS_TIMETABLE_VIEW                                       :{BLACK}Graafik
STR_ORDERS_TIMETABLE_VIEW_TOOLTIP                               :{BLACK}Näita graafikut

STR_ORDERS_LIST_TOOLTIP                                         :{BLACK}Korralduste register - korraldus valitakse klõpsamisega. Ctrl+klõps keskendab vaate korralduse sihtpunktile
STR_ORDER_INDEX                                                 :{COMMA}:{NBSP}
STR_ORDER_TEXT                                                  :{STRING} {STRING} {STRING}

STR_ORDERS_END_OF_ORDERS                                        :- - Korralduste lõpp - -
STR_ORDERS_END_OF_SHARED_ORDERS                                 :- - Jagatud korralduste lõpp - -

# Order bottom buttons
STR_ORDER_NON_STOP                                              :{BLACK}Vahepeatusteta
STR_ORDER_GO_TO                                                 :Siht
STR_ORDER_GO_NON_STOP_TO                                        :Siht vahepeatusteta
STR_ORDER_GO_VIA                                                :Siht läbi
STR_ORDER_GO_NON_STOP_VIA                                       :Siht peatumata läbi
STR_ORDER_TOOLTIP_NON_STOP                                      :{BLACK}Valitud korralduse peatumisprotseduuri muutmine

STR_ORDER_TOGGLE_FULL_LOAD                                      :{BLACK}Täislaadi üks veos
STR_ORDER_DROP_LOAD_IF_POSSIBLE                                 :Laadi peale
STR_ORDER_DROP_FULL_LOAD_ALL                                    :Täislaadi kõik veosed
STR_ORDER_DROP_FULL_LOAD_ANY                                    :Täislaadi üks veos
STR_ORDER_DROP_NO_LOADING                                       :Ei laadi
STR_ORDER_TOOLTIP_FULL_LOAD                                     :{BLACK}Valitud korralduse pealelaadimisprotseduuri muutmine

STR_ORDER_TOGGLE_UNLOAD                                         :{BLACK}Mahalaadi kõik
STR_ORDER_DROP_UNLOAD_IF_ACCEPTED                               :Mahalaadi nõudlusel
STR_ORDER_DROP_UNLOAD                                           :Mahalaadi kõik
STR_ORDER_DROP_TRANSFER                                         :Ümberlaadi
STR_ORDER_DROP_NO_UNLOADING                                     :Ei mahalaadi
STR_ORDER_TOOLTIP_UNLOAD                                        :{BLACK}Valitud korralduse tühjendusprotseduuri muutmine

STR_ORDER_REFIT                                                 :{BLACK}Ümberseadista
STR_ORDER_REFIT_TOOLTIP                                         :{BLACK}Vali, mis veoseliigile ümberseadistada. Ctrl+klõps kõrvaldab ümberseadistamise korralduse
STR_ORDER_REFIT_AUTO                                            :{BLACK}Ümberseadista jaamas
STR_ORDER_REFIT_AUTO_TOOLTIP                                    :{BLACK}Vali, millisele veoseliigile ümberseadistada. Ctrl-klõps eemaldab ümberseadistamise korralduse. Jaamas ümberseadistamine toimub ainult, kui sõiduk võimaldab
STR_ORDER_DROP_REFIT_AUTO                                       :Fikseeritud kaubatüüp
STR_ORDER_DROP_REFIT_AUTO_ANY                                   :Võimalikud kaubad

STR_ORDER_SERVICE                                               :{BLACK}Hooldus
STR_ORDER_DROP_GO_ALWAYS_DEPOT                                  :Alati
STR_ORDER_DROP_SERVICE_DEPOT                                    :Vajadusel
STR_ORDER_DROP_HALT_DEPOT                                       :Peatu
STR_ORDER_SERVICE_TOOLTIP                                       :{BLACK}Jäta see käsk vahele, kui hooldust ei vajata

STR_ORDER_CONDITIONAL_VARIABLE_TOOLTIP                          :{BLACK}Sõiduki andmed, millel korralduse vahelejätmine põhineb

# Conditional order variables, must follow order of OrderConditionVariable enum
STR_ORDER_CONDITIONAL_LOAD_PERCENTAGE                           :Koorem protsentides
STR_ORDER_CONDITIONAL_RELIABILITY                               :Tehnoseisund
STR_ORDER_CONDITIONAL_MAX_SPEED                                 :Tippkiirus
STR_ORDER_CONDITIONAL_AGE                                       :Vanus (aastates)
STR_ORDER_CONDITIONAL_REQUIRES_SERVICE                          :Vajab hooldust
STR_ORDER_CONDITIONAL_UNCONDITIONALLY                           :Alati
STR_ORDER_CONDITIONAL_REMAINING_LIFETIME                        :Amortiseerumiseni (aastaid)
STR_ORDER_CONDITIONAL_MAX_RELIABILITY                           :Kõrgeim tehnoseisund

STR_ORDER_CONDITIONAL_COMPARATOR_TOOLTIP                        :{BLACK}Kuidas sõiduki andmeid antud väärtusega võrreldakse
STR_ORDER_CONDITIONAL_COMPARATOR_EQUALS                         :on võrdne
STR_ORDER_CONDITIONAL_COMPARATOR_NOT_EQUALS                     :pole võrdne
STR_ORDER_CONDITIONAL_COMPARATOR_LESS_THAN                      :on vähem, kui
STR_ORDER_CONDITIONAL_COMPARATOR_LESS_EQUALS                    :on võrdne või vähem, kui
STR_ORDER_CONDITIONAL_COMPARATOR_MORE_THAN                      :on rohkem, kui
STR_ORDER_CONDITIONAL_COMPARATOR_MORE_EQUALS                    :on võrdne või rohkem, kui
STR_ORDER_CONDITIONAL_COMPARATOR_IS_TRUE                        :on tõene
STR_ORDER_CONDITIONAL_COMPARATOR_IS_FALSE                       :on väär

STR_ORDER_CONDITIONAL_VALUE_TOOLTIP                             :{BLACK}Väärtus, millega sõiduki andmeid võrreldakse
STR_ORDER_CONDITIONAL_VALUE_CAPT                                :{WHITE}Sisesta väärtus, millega võrrelda

STR_ORDERS_SKIP_BUTTON                                          :{BLACK}Jäta vahele
STR_ORDERS_SKIP_TOOLTIP                                         :{BLACK}Jäta praegune korraldus vahele ja alusta järgmisega. Ctrl+klõps valib korralduse ja jätab teised korraldused vahele

STR_ORDERS_DELETE_BUTTON                                        :{BLACK}Kustuta
STR_ORDERS_DELETE_TOOLTIP                                       :{BLACK}Kustuta valitud korraldus
STR_ORDERS_DELETE_ALL_TOOLTIP                                   :{BLACK}Eemalda kõik korraldused
STR_ORDERS_STOP_SHARING_BUTTON                                  :{BLACK}Lõpeta jagamine
STR_ORDERS_STOP_SHARING_TOOLTIP                                 :{BLACK}Lõpeta korralduste jagamine. Ctrl+klõps eemaldab kõik selle sõiduki korraldused

STR_ORDERS_GO_TO_BUTTON                                         :{BLACK}Siht
STR_ORDER_GO_TO_NEAREST_DEPOT                                   :Siht lähim depoo
STR_ORDER_GO_TO_NEAREST_HANGAR                                  :Siht lähim angaar
STR_ORDER_CONDITIONAL                                           :Korralduste tinglik vahelejätmine
STR_ORDER_SHARE                                                 :Korralduste jagamine
STR_ORDERS_GO_TO_TOOLTIP                                        :{BLACK}Lisa uus korraldus valitud korralduse ette, või nimekirja lõppu. «Ctrl» annab jaamas korralduse «täislaadida üks veos», meldepunktis korralduse «peatuseta», ning depoos korralduse «hooldus». «Korralduste jagamine» või «Ctrl» laseb sellel sõidukil jagada korraldusi valitud sõidukiga. Sõidukil klõpsates dubleeritakse selle korraldused. Depookorralduste olemasolul sõiduk ise hoolduses ei käi

STR_ORDERS_VEH_WITH_SHARED_ORDERS_LIST_TOOLTIP                  :{BLACK}Näita kõiki sama sõidugraafikuga mootorsõidukeid

# String parts to build the order string
STR_ORDER_GO_TO_WAYPOINT                                        :Siht läbida {WAYPOINT}
STR_ORDER_GO_NON_STOP_TO_WAYPOINT                               :Siht peatumata läbida {WAYPOINT}

STR_ORDER_SERVICE_AT                                            :Hooldus
STR_ORDER_SERVICE_NON_STOP_AT                                   :Hooldus vahepeatusteta

STR_ORDER_NEAREST_DEPOT                                         :lähim
STR_ORDER_NEAREST_HANGAR                                        :lähim angaar
STR_ORDER_TRAIN_DEPOT                                           :rongidepoo
STR_ORDER_ROAD_VEHICLE_DEPOT                                    :maanteesõidukidepoo
STR_ORDER_SHIP_DEPOT                                            :laevaremonditehas
STR_ORDER_GO_TO_NEAREST_DEPOT_FORMAT                            :{STRING} {STRING} {STRING}
STR_ORDER_GO_TO_DEPOT_FORMAT                                    :{STRING} {DEPOT}

STR_ORDER_REFIT_ORDER                                           :(Ümberseadista: {STRING})
STR_ORDER_REFIT_STOP_ORDER                                      :(Ümberseadista: {STRING}, peatu)
STR_ORDER_STOP_ORDER                                            :(Peatu)

STR_ORDER_GO_TO_STATION                                         :{STRING} {STATION} {STRING}
STR_ORDER_GO_TO_STATION_CAN_T_USE_STATION                       :{PUSH_COLOUR}{RED}(Ei saa jaama kasutada){POP_COLOUR} {STRING} {STATION} {STRING}

STR_ORDER_IMPLICIT                                              :(Automaatne)

STR_ORDER_FULL_LOAD                                             :(Täislaadi kõik)
STR_ORDER_FULL_LOAD_ANY                                         :(Täislaadi üks veos)
STR_ORDER_NO_LOAD                                               :(Ei laadi)
STR_ORDER_UNLOAD                                                :(Mahalaadi, laadi)
STR_ORDER_UNLOAD_FULL_LOAD                                      :(Mahalaadi, täislaadi kõik)
STR_ORDER_UNLOAD_FULL_LOAD_ANY                                  :(Mahalaadi, täislaadi üks)
STR_ORDER_UNLOAD_NO_LOAD                                        :(Mahalaadi, jäta tühjaks)
STR_ORDER_TRANSFER                                              :(Ümberlaadi, laadi)
STR_ORDER_TRANSFER_FULL_LOAD                                    :(Ümberlaadi, täislaadi kõik)
STR_ORDER_TRANSFER_FULL_LOAD_ANY                                :(Ümberlaadi, täislaadi üks)
STR_ORDER_TRANSFER_NO_LOAD                                      :(Ümberlaadi, jäta tühjaks)
STR_ORDER_NO_UNLOAD                                             :(Ei mahalaadi, laadi)
STR_ORDER_NO_UNLOAD_FULL_LOAD                                   :(Ei mahalaadi, täislaadi kõik)
STR_ORDER_NO_UNLOAD_FULL_LOAD_ANY                               :(Ei mahalaadi, täislaadi üks)
STR_ORDER_NO_UNLOAD_NO_LOAD                                     :(Ei mahalaadi, ei laadi)

STR_ORDER_AUTO_REFIT                                            :(Ümberseadistamine: {STRING})
STR_ORDER_FULL_LOAD_REFIT                                       :(Täislaadi kõik, ümberseadista: {STRING})
STR_ORDER_FULL_LOAD_ANY_REFIT                                   :(Täislaadi üks veos, ümberseadista: {STRING})
STR_ORDER_UNLOAD_REFIT                                          :(Mahalaadi, laadi, ümberseadista: {STRING})
STR_ORDER_UNLOAD_FULL_LOAD_REFIT                                :(Mahalaadi, täislaadi kõik, ümberseadista: {STRING})
STR_ORDER_UNLOAD_FULL_LOAD_ANY_REFIT                            :(Mahalaadi, täislaadi üks, ümberlaadi: {STRING})
STR_ORDER_TRANSFER_REFIT                                        :(Ümberlaadi, laadi, ümberseadista: {STRING})
STR_ORDER_TRANSFER_FULL_LOAD_REFIT                              :(Ümberlaadi, täislaadi kõik, ümberseadista: {STRING})
STR_ORDER_TRANSFER_FULL_LOAD_ANY_REFIT                          :(Ümberlaadi, täislaadi üks, ümberseadista: {STRING})
STR_ORDER_NO_UNLOAD_REFIT                                       :(Ei mahalaadi, laadi veos, ümberseadista: {STRING})
STR_ORDER_NO_UNLOAD_FULL_LOAD_REFIT                             :(Ei mahalaadi, täislaadi kõik, ümberseadista: {STRING})
STR_ORDER_NO_UNLOAD_FULL_LOAD_ANY_REFIT                         :(Ei mahalaadi, täislaadi üks, ümberseadista: {STRING})

STR_ORDER_AUTO_REFIT_ANY                                        :võimalikud kaubad

STR_ORDER_STOP_LOCATION_NEAR_END                                :[alguses]
STR_ORDER_STOP_LOCATION_MIDDLE                                  :[keskel]
STR_ORDER_STOP_LOCATION_FAR_END                                 :[lõpus]

STR_ORDER_OUT_OF_RANGE                                          :{RED} (Järgmine sihtpunkt on väljaspool tegevusraadiust)

STR_ORDER_CONDITIONAL_UNCONDITIONAL                             :Mine sihtpunkti {COMMA}
STR_ORDER_CONDITIONAL_NUM                                       :Mine sihtpunkti {COMMA}, kui {STRING} {STRING} {COMMA}
STR_ORDER_CONDITIONAL_TRUE_FALSE                                :Mine sihtpunkti{COMMA}, kui {STRING} {STRING}

STR_INVALID_ORDER                                               :{RED} (Kõlbmatu korraldus)

# Time table window
STR_TIMETABLE_TITLE                                             :{WHITE}{VEHICLE} (Graafik)
STR_TIMETABLE_ORDER_VIEW                                        :{BLACK}Korraldused
STR_TIMETABLE_ORDER_VIEW_TOOLTIP                                :{BLACK}Lülita korralduste vaatesse

STR_TIMETABLE_TOOLTIP                                           :{BLACK}Graafik - korraldus märgitakse klõpsuga

STR_TIMETABLE_NO_TRAVEL                                         :Sõitu pole
STR_TIMETABLE_NOT_TIMETABLEABLE                                 :Reisi (automaatne; ajakava järgmise manuaalse käsu järgi)
STR_TIMETABLE_TRAVEL_NOT_TIMETABLED                             :Sõitmine (graafikuta)
STR_TIMETABLE_TRAVEL_NOT_TIMETABLED_SPEED                       :Reisi kõike suurema {2:VELOCITY} (ei ole ajastatud)
STR_TIMETABLE_TRAVEL_FOR                                        :Sõida {STRING}
STR_TIMETABLE_TRAVEL_FOR_SPEED                                  :Reisi selleks {STRING} kõige rohkema {VELOCITY}
STR_TIMETABLE_TRAVEL_FOR_ESTIMATED                              :Sõit ({STRING}, ei ole ajastatud)
STR_TIMETABLE_TRAVEL_FOR_SPEED_ESTIMATED                        :Sõit ({STRING}, ei ole ajastatud) kuni {VELOCITY}
STR_TIMETABLE_STAY_FOR_ESTIMATED                                :(Oode {STRING}, ajastamata)
STR_TIMETABLE_AND_TRAVEL_FOR_ESTIMATED                          :({STRING} sõidukestus, ajastamata)
STR_TIMETABLE_STAY_FOR                                          :ja oota {STRING}
STR_TIMETABLE_AND_TRAVEL_FOR                                    :ja sõida {STRING} jaoks
STR_TIMETABLE_DAYS                                              :{COMMA} päev{P "" a}
STR_TIMETABLE_TICKS                                             :{COMMA} samm{P "" u}

STR_TIMETABLE_TOTAL_TIME                                        :{BLACK}Selle graafiku läbimine võtab {STRING}
STR_TIMETABLE_TOTAL_TIME_INCOMPLETE                             :{BLACK}Selle graafiku läbimine võtab vähemalt {STRING} (kõik ei ole planeeritud)

STR_TIMETABLE_STATUS_ON_TIME                                    :{BLACK}Sõiduk on graafikus
STR_TIMETABLE_STATUS_LATE                                       :{BLACK}See sõiduk on {STRING} hiljaks jäämas
STR_TIMETABLE_STATUS_EARLY                                      :{BLACK}See sõiduk on {STRING} varajane
STR_TIMETABLE_STATUS_NOT_STARTED                                :{BLACK}Graafikuga pole veel alustatud
STR_TIMETABLE_STATUS_START_AT                                   :{BLACK}Graafikuga alustatakse {STRING}

STR_TIMETABLE_STARTING_DATE                                     :{BLACK}Alguskuupäev
STR_TIMETABLE_STARTING_DATE_TOOLTIP                             :{BLACK}Vali graafiku alguskuupäev. Ctrl-klõps määrab graafiku alguskuupäeva ja jaotab sõidukid ühtlaselt, kasutades järjestust, kui sihid on planeeritud

STR_TIMETABLE_CHANGE_TIME                                       :{BLACK}Muuda aega
STR_TIMETABLE_WAIT_TIME_TOOLTIP                                 :{BLACK}Muuda märgitud korraldusele määratud aega

STR_TIMETABLE_CLEAR_TIME                                        :{BLACK}Tühista aeg
STR_TIMETABLE_CLEAR_TIME_TOOLTIP                                :{BLACK}Tühista korralduse täitmiseks määratud aeg

STR_TIMETABLE_CHANGE_SPEED                                      :{BLACK}Muuda kiiruspiirangut
STR_TIMETABLE_CHANGE_SPEED_TOOLTIP                              :{BLACK}Muuda märgitud korralduse kiiruspiirangut

STR_TIMETABLE_CLEAR_SPEED                                       :{BLACK}Kustuta kiiruspiirang
STR_TIMETABLE_CLEAR_SPEED_TOOLTIP                               :{BLACK}Eemalda märgitud korralduse kiiruspiirang

STR_TIMETABLE_RESET_LATENESS                                    :{BLACK}Nulli hilinemisarvesti
STR_TIMETABLE_RESET_LATENESS_TOOLTIP                            :{BLACK}Nulli hilinemisarvesti, nii et sõiduk oleks graafikus

STR_TIMETABLE_AUTOFILL                                          :{BLACK}Isetäituv
STR_TIMETABLE_AUTOFILL_TOOLTIP                                  :{BLACK}Kasuta liiniplaani täitmiseks järgmise sõidu andmeid (Ctrl+klõps säilitab ooteajad)

STR_TIMETABLE_EXPECTED                                          :{BLACK}Eeldatav
STR_TIMETABLE_SCHEDULED                                         :{BLACK}Plaanis
STR_TIMETABLE_EXPECTED_TOOLTIP                                  :{BLACK}Vaheta eeldatava ja graafiku vahel

STR_TIMETABLE_ARRIVAL_ABBREVIATION                              :S:
STR_TIMETABLE_DEPARTURE_ABBREVIATION                            :V:


# Date window (for timetable)
STR_DATE_CAPTION                                                :{WHITE}Määra kuupäev
STR_DATE_SET_DATE                                               :{BLACK}Määra kuupäev
STR_DATE_SET_DATE_TOOLTIP                                       :{BLACK}Kasuta graafiku alguskuupäevana
STR_DATE_DAY_TOOLTIP                                            :{BLACK}Vali päev
STR_DATE_MONTH_TOOLTIP                                          :{BLACK}Vali kuu
STR_DATE_YEAR_TOOLTIP                                           :{BLACK}Vali aasta


# AI debug window
STR_AI_DEBUG                                                    :{WHITE}AI/GameScripti debugimine
STR_AI_DEBUG_NAME_AND_VERSION                                   :{BLACK}{STRING} (ver{NUM})
STR_AI_DEBUG_NAME_TOOLTIP                                       :{BLACK}Skripti nimi
STR_AI_DEBUG_SETTINGS                                           :{BLACK}Seaded
STR_AI_DEBUG_SETTINGS_TOOLTIP                                   :{BLACK}Skripti seadistamine
STR_AI_DEBUG_RELOAD                                             :{BLACK}Laadi AI uuesti
STR_AI_DEBUG_RELOAD_TOOLTIP                                     :{BLACK}Sulge AI, laadi skript uuesti ning taaskäivita AI
STR_AI_DEBUG_BREAK_STR_ON_OFF_TOOLTIP                           :{BLACK}Võimalda/ei võimalda peatamist kui AI logisõnum sisaldab peatamiskirjet
STR_AI_DEBUG_BREAK_ON_LABEL                                     :{BLACK}Vahe sees:
STR_AI_DEBUG_BREAK_STR_OSKTITLE                                 :{BLACK}Vahe sees
STR_AI_DEBUG_BREAK_STR_TOOLTIP                                  :{BLACK}Kui AI logi sõnum vastab selle stringiga, mäng seisatakse.
STR_AI_DEBUG_MATCH_CASE                                         :{BLACK}Tõstutundlik
STR_AI_DEBUG_MATCH_CASE_TOOLTIP                                 :{BLACK}Vaheldab tõstutundlikkust, kui AI debug-sõnumeid võrreldakse peatamiskirjega
STR_AI_DEBUG_CONTINUE                                           :{BLACK}Jätka
STR_AI_DEBUG_CONTINUE_TOOLTIP                                   :{BLACK}Lõpeta paus ja jätka AI-d
STR_AI_DEBUG_SELECT_AI_TOOLTIP                                  :{BLACK}Vaata selle AI debug-väljundit
STR_AI_GAME_SCRIPT                                              :{BLACK}GameScript
STR_AI_GAME_SCRIPT_TOOLTIP                                      :{BLACK}Kontrolli GameScripti logi

STR_ERROR_AI_NO_AI_FOUND                                        :Laadimiseks sobivat AI-d ei leitud.{}See AI on makett, ning ei tee midagi.{}AI-sid alla saab laadida kasutades 'aineste allalaadimise' süsteemi.
STR_ERROR_AI_PLEASE_REPORT_CRASH                                :{WHITE}Üks skriptidest jooksis kokku. Palun teatada sellest skripti autorit koos ekraanipildiga AI/GamesScripti debugimise aknast
STR_ERROR_AI_DEBUG_SERVER_ONLY                                  :{YELLOW}AI/GameScripti debugimise akent saab kasutada ainult serveris

# AI configuration window
STR_AI_CONFIG_CAPTION                                           :{WHITE}AI/Game Script seadistus
STR_AI_CONFIG_GAMELIST_TOOLTIP                                  :{BLACK}Järgmises mängus laaditav GameScript
STR_AI_CONFIG_AILIST_TOOLTIP                                    :{BLACK}AI-d järgmises mängus
STR_AI_CONFIG_HUMAN_PLAYER                                      :Inimene
STR_AI_CONFIG_RANDOM_AI                                         :Suvaline AI
STR_AI_CONFIG_NONE                                              :(mitte ühtegi)

STR_AI_CONFIG_MOVE_UP                                           :{BLACK}Tõsta
STR_AI_CONFIG_MOVE_UP_TOOLTIP                                   :{BLACK}Valitud AI liigutamine loendis ülespoole
STR_AI_CONFIG_MOVE_DOWN                                         :{BLACK}Langeta
STR_AI_CONFIG_MOVE_DOWN_TOOLTIP                                 :{BLACK}Valitud AI liigutamine loendis allapoole

STR_AI_CONFIG_GAMESCRIPT                                        :{SILVER}GameScript
STR_AI_CONFIG_AI                                                :{SILVER}AI-d

STR_AI_CONFIG_CHANGE                                            :{BLACK}{STRING.g} valimine
STR_AI_CONFIG_CHANGE_NONE                                       :
STR_AI_CONFIG_CHANGE_AI                                         :AI
STR_AI_CONFIG_CHANGE_GAMESCRIPT                                 :GameScript
STR_AI_CONFIG_CHANGE_GAMESCRIPT.g                               :GameScripti
STR_AI_CONFIG_CHANGE_TOOLTIP                                    :{BLACK}Lae teine skript
STR_AI_CONFIG_CONFIGURE                                         :{BLACK}Seadistamine
STR_AI_CONFIG_CONFIGURE_TOOLTIP                                 :{BLACK}Muuda skripti parameetreid

# Available AIs window
STR_AI_LIST_CAPTION                                             :{WHITE}Kasutatav {STRING}
STR_AI_LIST_CAPTION_AI                                          :AI-d
STR_AI_LIST_CAPTION_GAMESCRIPT                                  :GameScriptid
STR_AI_LIST_TOOLTIP                                             :{BLACK}Klõpsa skripti valimiseks

STR_AI_LIST_AUTHOR                                              :{LTBLUE}Autor: {ORANGE}{STRING}
STR_AI_LIST_VERSION                                             :{LTBLUE}Versioon: {ORANGE}{NUM}
STR_AI_LIST_URL                                                 :{LTBLUE}URL: {ORANGE}{STRING}

STR_AI_LIST_ACCEPT                                              :{BLACK}Nõustu
STR_AI_LIST_ACCEPT_TOOLTIP                                      :{BLACK}Vali esiletõstetud skript
STR_AI_LIST_CANCEL                                              :{BLACK}Loobu
STR_AI_LIST_CANCEL_TOOLTIP                                      :{BLACK}Ära skripti muuda

STR_SCREENSHOT_CAPTION                                          :{WHITE}Tee ekraanipilt
STR_SCREENSHOT_SCREENSHOT                                       :{BLACK}Tavaline ekraanipilt
STR_SCREENSHOT_ZOOMIN_SCREENSHOT                                :{BLACK}Täissuurendusega ekraanipilt
STR_SCREENSHOT_DEFAULTZOOM_SCREENSHOT                           :{BLACK}Ekraanipildi vaikimisi suurendus
STR_SCREENSHOT_WORLD_SCREENSHOT                                 :{BLACK}Terve kaardi ekraanipilt
STR_SCREENSHOT_HEIGHTMAP_SCREENSHOT                             :{BLACK}Kõrguskaardi ekraanipilt
STR_SCREENSHOT_MINIMAP_SCREENSHOT                               :{BLACK}Pisikaardi ekraanipilt

# AI Parameters
STR_AI_SETTINGS_CAPTION                                         :{WHITE}{STRING} parameetrid
STR_AI_SETTINGS_CAPTION_AI                                      :AI
STR_AI_SETTINGS_CAPTION_GAMESCRIPT                              :GameScript
STR_AI_SETTINGS_CLOSE                                           :{BLACK}Sulge
STR_AI_SETTINGS_RESET                                           :{BLACK}Nulli
STR_AI_SETTINGS_SETTING                                         :{STRING}: {ORANGE}{STRING}
STR_AI_SETTINGS_START_DELAY                                     :Päevade arv pärast eelmise AI lõpetamist, millal see AI käivitub (umbkaudselt): {ORANGE}{STRING}


# Textfile window
STR_TEXTFILE_README_CAPTION                                     :{WHITE}{STRING} {STRING} abi.
STR_TEXTFILE_CHANGELOG_CAPTION                                  :{WHITE}{STRING} muudatuste logi {STRING}
STR_TEXTFILE_LICENCE_CAPTION                                    :{WHITE}{STRING} litsents {STRING}
STR_TEXTFILE_WRAP_TEXT                                          :{WHITE}Tekstiridade murdmine
STR_TEXTFILE_WRAP_TEXT_TOOLTIP                                  :{BLACK}Murrab tekstirida, et lugeda vaadet liigutamata
STR_TEXTFILE_VIEW_README                                        :{BLACK}Vaata abi
STR_TEXTFILE_VIEW_CHANGELOG                                     :{BLACK}Muudatuste logi
STR_TEXTFILE_VIEW_LICENCE                                       :{BLACK}Litsents


# Vehicle loading indicators
STR_PERCENT_UP_SMALL                                            :{TINY_FONT}{WHITE}{NUM}%{UP_ARROW}
STR_PERCENT_UP                                                  :{WHITE}{NUM}%{UP_ARROW}
STR_PERCENT_DOWN_SMALL                                          :{TINY_FONT}{WHITE}{NUM}%{DOWN_ARROW}
STR_PERCENT_DOWN                                                :{WHITE}{NUM}%{DOWN_ARROW}
STR_PERCENT_UP_DOWN_SMALL                                       :{TINY_FONT}{WHITE}{NUM}%{UP_ARROW}{DOWN_ARROW}
STR_PERCENT_UP_DOWN                                             :{WHITE}{NUM}%{UP_ARROW}{DOWN_ARROW}
STR_PERCENT_NONE_SMALL                                          :{TINY_FONT}{WHITE}{NUM}%
STR_PERCENT_NONE                                                :{WHITE}{NUM}%

# Income 'floats'
STR_INCOME_FLOAT_COST_SMALL                                     :{TINY_FONT}{RED}Hind: {CURRENCY_LONG}
STR_INCOME_FLOAT_COST                                           :{RED}Hind: {CURRENCY_LONG}
STR_INCOME_FLOAT_INCOME_SMALL                                   :{TINY_FONT}{GREEN}Tulu: {CURRENCY_LONG}
STR_INCOME_FLOAT_INCOME                                         :{GREEN}Tulu: {CURRENCY_LONG}
STR_FEEDER_TINY                                                 :{TINY_FONT}{YELLOW}Kanna üle: {CURRENCY_LONG}
STR_FEEDER                                                      :{YELLOW}Kanna üle: {CURRENCY_LONG}
STR_FEEDER_INCOME_TINY                                          :{TINY_FONT}{YELLOW}Ümberlaadimine: {CURRENCY_LONG}{WHITE} / {GREEN}Sissetulek: {CURRENCY_LONG}
STR_FEEDER_INCOME                                               :{YELLOW}Ümberlaadimine: {CURRENCY_LONG}{WHITE} / {GREEN}Sissetulek: {CURRENCY_LONG}
STR_FEEDER_COST_TINY                                            :{TINY_FONT}{YELLOW}Ümberlaadimine: {CURRENCY_LONG}{WHITE} / {RED}Hind: {CURRENCY_LONG}
STR_FEEDER_COST                                                 :{YELLOW}Ümberlaadimine: {CURRENCY_LONG}{WHITE} / {RED}Hind: {CURRENCY_LONG}
STR_MESSAGE_ESTIMATED_COST                                      :{WHITE}Eeldatav kulu: {CURRENCY_LONG}
STR_MESSAGE_ESTIMATED_INCOME                                    :{WHITE}Eeldatavad tulud: {CURRENCY_LONG}

# Saveload messages
STR_ERROR_SAVE_STILL_IN_PROGRESS                                :{WHITE}Ikka salvestamisel,{}palun oota salvestuse lõpuni!
STR_ERROR_AUTOSAVE_FAILED                                       :{WHITE}Välpsalvestus ebaõnnestus
STR_ERROR_UNABLE_TO_READ_DRIVE                                  :{BLACK}Ei suuda kettalt lugeda
STR_ERROR_GAME_SAVE_FAILED                                      :{WHITE}Mängu salvestamine nurjus{}{STRING}
STR_ERROR_UNABLE_TO_DELETE_FILE                                 :{WHITE}Faili ei saa kustutada
STR_ERROR_GAME_LOAD_FAILED                                      :{WHITE}Mängu laadimine nurjus{}{STRING}
STR_GAME_SAVELOAD_ERROR_BROKEN_INTERNAL_ERROR                   :Süsteemi viga: {STRING}
STR_GAME_SAVELOAD_ERROR_BROKEN_SAVEGAME                         :Katkine salvestus - {STRING}
STR_GAME_SAVELOAD_ERROR_TOO_NEW_SAVEGAME                        :Salvestus on tehtud uuemas osas
STR_GAME_SAVELOAD_ERROR_FILE_NOT_READABLE                       :Fail pole loetav
STR_GAME_SAVELOAD_ERROR_FILE_NOT_WRITEABLE                      :Faili ei saanud kirjutada
STR_GAME_SAVELOAD_ERROR_DATA_INTEGRITY_CHECK_FAILED             :Andmeterviklikkuse kontrolli ei läbitud
STR_GAME_SAVELOAD_ERROR_PATCHPACK                               :Mäng on salvestatud muudetud versiooniga
STR_GAME_SAVELOAD_NOT_AVAILABLE                                 :<mitte saadaval>
STR_WARNING_LOADGAME_REMOVED_TRAMS                              :{WHITE}Mäng on salvestatud osas, kus trammid ei olnud toetatud. Kõik trammid on eemaldatud

# Map generation messages
STR_ERROR_COULD_NOT_CREATE_TOWN                                 :{WHITE}Kaardi tekitamine katkes...{}... pole sobivaid kohti asulatele
STR_ERROR_NO_TOWN_IN_SCENARIO                                   :{WHITE}... stsenaariumis pole ühtegi asulat

STR_ERROR_PNGMAP                                                :{WHITE}Ei suuda laadida maastiku PNG failist...
STR_ERROR_PNGMAP_FILE_NOT_FOUND                                 :{WHITE}... faili ei leitud
STR_ERROR_PNGMAP_IMAGE_TYPE                                     :{WHITE}... ei suutnud pilditüüpi teisendada. Vaja läheb 8 või 24-bitist PNG pilti.
STR_ERROR_PNGMAP_MISC                                           :{WHITE}... midagi läks just valesti (tõenäoliselt rikutud fail)

STR_ERROR_BMPMAP                                                :{WHITE}Ei suuda laadida maastikku BMP failist...
STR_ERROR_BMPMAP_IMAGE_TYPE                                     :{WHITE}... ei suutnud muuta pildi tüüpi

STR_ERROR_HEIGHTMAP_TOO_LARGE                                   :{WHITE}... pilt on liiga suur

STR_WARNING_HEIGHTMAP_SCALE_CAPTION                             :{WHITE}Skaala hoiatus
STR_WARNING_HEIGHTMAP_SCALE_MESSAGE                             :{YELLOW}Kaardi mõõtmeid ei soovitata väga palju muuta. Jätka?

# Soundset messages
STR_WARNING_FALLBACK_SOUNDSET                                   :{WHITE}Mäng ei leidnud helisid. Helid saad paigaldada Internetisisu laadimise aknast

# Screenshot related messages
STR_WARNING_SCREENSHOT_SIZE_CAPTION                             :{WHITE}Hiiglaslik kuvapaugutus
STR_WARNING_SCREENSHOT_SIZE_MESSAGE                             :{YELLOW}Kuvapaugutuse mõõtmed saavad olema {COMMA} x {COMMA} pikslit. Kuvapaugutuse tegemine võib võtta tükk aega. Kas sa oled kindel, et sa soovid jätkata?

STR_MESSAGE_HEIGHTMAP_SUCCESSFULLY                              :{WHITE}Kõrguskaart edukalt salvestatud, kui '{STRING}'. Kõrgpunkt on {NUM}
STR_MESSAGE_SCREENSHOT_SUCCESSFULLY                             :{WHITE}Ekraanipilt on edukalt salvestatud nimega '{STRING}'
STR_ERROR_SCREENSHOT_FAILED                                     :{WHITE}Ekraanipildi tegemine nurjus!

# Error message titles
STR_ERROR_MESSAGE_CAPTION                                       :{YELLOW}Sõnum
STR_ERROR_MESSAGE_CAPTION_OTHER_COMPANY                         :{YELLOW}{STRING} teatab

# Generic construction errors
STR_ERROR_OFF_EDGE_OF_MAP                                       :{WHITE}Väljaspool kaardi piire
STR_ERROR_TOO_CLOSE_TO_EDGE_OF_MAP                              :{WHITE}Kaardi äärele liiga lähedal
STR_ERROR_NOT_ENOUGH_CASH_REQUIRES_CURRENCY                     :{WHITE}Pole piisavalt raha - vajad {CURRENCY_LONG}
STR_ERROR_FLAT_LAND_REQUIRED                                    :{WHITE}Maapind peab olema tasane
STR_ERROR_LAND_SLOPED_IN_WRONG_DIRECTION                        :{WHITE}Maa on vales suunas kaldu
STR_ERROR_CAN_T_DO_THIS                                         :{WHITE}Seda ei saa teha...
STR_ERROR_BUILDING_MUST_BE_DEMOLISHED                           :{WHITE}Hoone tuleb enne lammutada
STR_ERROR_CAN_T_CLEAR_THIS_AREA                                 :{WHITE}Seda ala ei saa tühjendada...
STR_ERROR_SITE_UNSUITABLE                                       :{WHITE}... ebasobiv koht
STR_ERROR_ALREADY_BUILT                                         :{WHITE}... juba ehitatud
STR_ERROR_OWNED_BY                                              :{WHITE}... omanik on {STRING}
STR_ERROR_AREA_IS_OWNED_BY_ANOTHER                              :{WHITE}... ala kuulub teisele ettevõttele
STR_ERROR_TERRAFORM_LIMIT_REACHED                               :{WHITE}... maastikukujunduse limiit täis
STR_ERROR_CLEARING_LIMIT_REACHED                                :{WHITE}... ruudutühjenduse limiit täis
STR_ERROR_TREE_PLANT_LIMIT_REACHED                              :{WHITE}... puu istutamise limiit täis
STR_ERROR_NAME_MUST_BE_UNIQUE                                   :{WHITE}Nime ei tohi korduda
STR_ERROR_GENERIC_OBJECT_IN_THE_WAY                             :{WHITE}{1:STRING} on ees
STR_ERROR_NOT_ALLOWED_WHILE_PAUSED                              :{WHITE}Pole lubatud kui mäng seisab

# Local authority errors
STR_ERROR_LOCAL_AUTHORITY_REFUSES_TO_ALLOW_THIS                 :{WHITE}{TOWN} kohalik omavalitsus keeldub seda lubamast
STR_ERROR_LOCAL_AUTHORITY_REFUSES_AIRPORT                       :{WHITE}Asula {TOWN} omavalitsus keeldub uut lennujaama lubamast
STR_ERROR_LOCAL_AUTHORITY_REFUSES_NOISE                         :{WHITE}{TOWN} kohalik omavalitsus keeldub ehitusluba lennujaamale väljastamast kuna on mures müra pärast
STR_ERROR_BRIBE_FAILED                                          :{WHITE}Teie altkäemaksu andmise katse on avastatud kohaliku uurija poolt

# Levelling errors
STR_ERROR_CAN_T_RAISE_LAND_HERE                                 :{WHITE}Siin ei saa maad kõrgendada...
STR_ERROR_CAN_T_LOWER_LAND_HERE                                 :{WHITE}Siin ei saa maad madaldada...
STR_ERROR_CAN_T_LEVEL_LAND_HERE                                 :{WHITE}Ei saa maad siin tasandada...
STR_ERROR_EXCAVATION_WOULD_DAMAGE                               :{WHITE}Kaevandamine kahjustaks tunnelit
STR_ERROR_ALREADY_AT_SEA_LEVEL                                  :{WHITE}Juba jõutud meretasemeni
STR_ERROR_TOO_HIGH                                              :{WHITE}Liiga kõrge
STR_ERROR_ALREADY_LEVELLED                                      :{WHITE}... juba tasane
STR_ERROR_BRIDGE_TOO_HIGH_AFTER_LOWER_LAND                      :{WHITE}Selle kohal olev sild oleks hiljem liiga kõrge

# Company related errors
STR_ERROR_CAN_T_CHANGE_COMPANY_NAME                             :{WHITE}Ei saa ettevõtte nime muuta...
STR_ERROR_CAN_T_CHANGE_PRESIDENT                                :{WHITE}Ei saa presidendi nime muuta...

STR_ERROR_MAXIMUM_PERMITTED_LOAN                                :{WHITE}... suurim lubatud laen on {CURRENCY_LONG}
STR_ERROR_CAN_T_BORROW_ANY_MORE_MONEY                           :{WHITE}Rohkem raha ei saa laenata...
STR_ERROR_LOAN_ALREADY_REPAYED                                  :{WHITE}... pole laenu, mida tagasi maksta
STR_ERROR_CURRENCY_REQUIRED                                     :{WHITE}... vajad {CURRENCY_LONG}
STR_ERROR_CAN_T_REPAY_LOAN                                      :{WHITE}Ei saa laenu tagasi maksta...
STR_ERROR_INSUFFICIENT_FUNDS                                    :{WHITE}Ei saa anda raha, mis on laenatud pangast.
STR_ERROR_CAN_T_GIVE_MONEY                                      :{WHITE}Ei saa sellele ettevõttele raha saata...
STR_ERROR_CAN_T_BUY_COMPANY                                     :{WHITE}Ettevõtet ei saa osta...
STR_ERROR_CAN_T_BUILD_COMPANY_HEADQUARTERS                      :{WHITE}Ettevõtte peakorterit ei saa ehitada...
STR_ERROR_CAN_T_BUY_25_SHARE_IN_THIS                            :{WHITE}Selle ettevõtte aktsiatest ei saa 25% osta...
STR_ERROR_CAN_T_SELL_25_SHARE_IN                                :{WHITE}Selle ettevõtte aktsiatest ei saa 25% müüa...
STR_ERROR_PROTECTED                                             :{WHITE}See ettevõtte pole veel piisavalt vana, et aktsiaid vahetada...

# Town related errors
STR_ERROR_CAN_T_GENERATE_TOWN                                   :{WHITE}Ei saa ühtegi asulat ehitada...
STR_ERROR_CAN_T_RENAME_TOWN                                     :{WHITE}Ei saa linna ümbernimetada...
STR_ERROR_CAN_T_FOUND_TOWN_HERE                                 :{WHITE}Siia ei saa asulat rajada...
STR_ERROR_CAN_T_EXPAND_TOWN                                     :{WHITE}Asulat ei saa laiendada...
STR_ERROR_TOO_CLOSE_TO_EDGE_OF_MAP_SUB                          :{WHITE}... liiga lähedal kaardi servale
STR_ERROR_TOO_CLOSE_TO_ANOTHER_TOWN                             :{WHITE}... liiga lähedal teisele asulale
STR_ERROR_TOO_MANY_TOWNS                                        :{WHITE}... liiga palju asulaid
STR_ERROR_NO_SPACE_FOR_TOWN                                     :{WHITE}... pole enam ruumi kaardil
STR_ERROR_TOWN_EXPAND_WARN_NO_ROADS                             :{WHITE}Asula ei ehita teid. Teedeehituse lubamiseks Põhjalik seadistus->Majandus->Asulad
STR_ERROR_ROAD_WORKS_IN_PROGRESS                                :{WHITE}Teede ehitamine
STR_ERROR_TOWN_CAN_T_DELETE                                     :{WHITE}Seda asulat ei saa kõrvaldada...{}Jaam või depoo viitab asulale, või asulale kuuluvat ruutu ei saa kõrvaldada
STR_ERROR_STATUE_NO_SUITABLE_PLACE                              :{WHITE}... asula keskuses ei leidu kujule sobivat kohta

# Industry related errors
STR_ERROR_TOO_MANY_INDUSTRIES                                   :{WHITE}... liiga palju tööstuseid
STR_ERROR_CAN_T_GENERATE_INDUSTRIES                             :{WHITE}Tööstust ei saa tekitada...
STR_ERROR_CAN_T_BUILD_HERE                                      :{WHITE}{STRING} ei saa siia ehitada...
STR_ERROR_CAN_T_CONSTRUCT_THIS_INDUSTRY                         :{WHITE}Seda tüüpi tööstust ei saa siia ehitada...
STR_ERROR_INDUSTRY_TOO_CLOSE                                    :{WHITE}... liiga lähedal mõnele teisele tööstusele
STR_ERROR_MUST_FOUND_TOWN_FIRST                                 :{WHITE}... enne pead asula rajama
STR_ERROR_ONLY_ONE_ALLOWED_PER_TOWN                             :{WHITE}... iga asula kohta lubatud ainult üks
STR_ERROR_CAN_ONLY_BE_BUILT_IN_TOWNS_WITH_POPULATION_OF_1200    :{WHITE}... saab ainult ehitada asulatesse, mille elanikearv ületab 1200
STR_ERROR_CAN_ONLY_BE_BUILT_IN_RAINFOREST                       :{WHITE}... saab ehitada ainult vihmametsadesse
STR_ERROR_CAN_ONLY_BE_BUILT_IN_DESERT                           :{WHITE}... saab ehitada ainult kõrbesse
STR_ERROR_CAN_ONLY_BE_BUILT_IN_TOWNS                            :{WHITE}... saab ainult asulatesse ehitada (majade asemele)
STR_ERROR_CAN_ONLY_BE_BUILT_NEAR_TOWN_CENTER                    :{WHITE}... saab ainult asulekeskuste lähedale ehitada
STR_ERROR_CAN_ONLY_BE_BUILT_IN_LOW_AREAS                        :{WHITE}... saab ainult madalatele aladele ehitada
STR_ERROR_CAN_ONLY_BE_POSITIONED                                :{WHITE}... saab ainult ehitada kaardi serva
STR_ERROR_FOREST_CAN_ONLY_BE_PLANTED                            :{WHITE}... metsa saab istutada ainult lumepiirist kõrgemale
STR_ERROR_CAN_ONLY_BE_BUILT_ABOVE_SNOW_LINE                     :{WHITE}... saab ehitada ainult ülespoole lumepiiri
STR_ERROR_CAN_ONLY_BE_BUILT_BELOW_SNOW_LINE                     :{WHITE}... saab ehitada ainult allapoole lumepiiri

STR_ERROR_NO_SUITABLE_PLACES_FOR_INDUSTRIES                     :{WHITE} '{STRING}' tööstuste jaoks polnud sobivaid asukohti
STR_ERROR_NO_SUITABLE_PLACES_FOR_INDUSTRIES_EXPLANATION         :{WHITE}Muuda kaardigeneratsiooni parameetreid, et saada parem kaart

# Station construction related errors
STR_ERROR_CAN_T_BUILD_RAILROAD_STATION                          :{WHITE}Siia ei saa raudteejaama ehitada...
STR_ERROR_CAN_T_BUILD_BUS_STATION                               :{WHITE}Siia ei saa bussijaama ehitada...
STR_ERROR_CAN_T_BUILD_TRUCK_STATION                             :{WHITE}Siia ei saa laadimisplatsi ehitada...
STR_ERROR_CAN_T_BUILD_PASSENGER_TRAM_STATION                    :{WHITE}Siia ei saa reisitrammijaama rajada...
STR_ERROR_CAN_T_BUILD_CARGO_TRAM_STATION                        :{WHITE}Siia ei saa kaubatrammijaama rajada...
STR_ERROR_CAN_T_BUILD_DOCK_HERE                                 :{WHITE}Dokki ei saa siia ehitada...
STR_ERROR_CAN_T_BUILD_AIRPORT_HERE                              :{WHITE}Siia ei saa lennuvälja rajada...

STR_ERROR_ADJOINS_MORE_THAN_ONE_EXISTING                        :{WHITE}Mitme olemasoleva jaama ühendamine
STR_ERROR_STATION_TOO_SPREAD_OUT                                :{WHITE}... jaam on liiga laiaks venitatud
STR_ERROR_TOO_MANY_STATIONS_LOADING                             :{WHITE}Liiga palju jaamu
STR_ERROR_TOO_MANY_STATION_SPECS                                :{WHITE}Liiga palju raudteejaama osasid
STR_ERROR_TOO_MANY_BUS_STOPS                                    :{WHITE}Liiga palju bussipeatusi
STR_ERROR_TOO_MANY_TRUCK_STOPS                                  :{WHITE}Liiga palju laadimisplatvorme
STR_ERROR_TOO_CLOSE_TO_ANOTHER_DOCK                             :{WHITE}Liiga lähedal teisele dokile
STR_ERROR_TOO_CLOSE_TO_ANOTHER_AIRPORT                          :{WHITE}Liiga lähedal teisele lennuväljale
STR_ERROR_CAN_T_RENAME_STATION                                  :{WHITE}Ei saa jaama ümbernimetada...
STR_ERROR_DRIVE_THROUGH_ON_TOWN_ROAD                            :{WHITE}... see on asulale kuuluv tee
STR_ERROR_DRIVE_THROUGH_DIRECTION                               :{WHITE}... tee on vales suunas
STR_ERROR_DRIVE_THROUGH_CORNER                                  :{WHITE}... nurgad ei saa läbisõidupeatustes olla
STR_ERROR_DRIVE_THROUGH_JUNCTION                                :{WHITE}... ristmikud ei saa olla läbisõidupeatustes

# Station destruction related errors
STR_ERROR_CAN_T_REMOVE_PART_OF_STATION                          :{WHITE}Siinset jaamablokki ei saa lammutada...
STR_ERROR_MUST_REMOVE_RAILWAY_STATION_FIRST                     :{WHITE}Raudteejaama peab eelnevalt lammutama
STR_ERROR_CAN_T_REMOVE_BUS_STATION                              :{WHITE}Siinset bussijaama ei saa lammutada...
STR_ERROR_CAN_T_REMOVE_TRUCK_STATION                            :{WHITE}Siinset laadimisplatsi ei saa lammutada...
STR_ERROR_CAN_T_REMOVE_PASSENGER_TRAM_STATION                   :{WHITE}Siinset reisitrammijaama ei saa lammutada...
STR_ERROR_CAN_T_REMOVE_CARGO_TRAM_STATION                       :{WHITE}Siinset kaubatrammijaama ei saa lammutada...
STR_ERROR_MUST_REMOVE_ROAD_STOP_FIRST                           :{WHITE}Peatus tuleb enne lammutada
STR_ERROR_THERE_IS_NO_STATION                                   :{WHITE}... siin pole peatust

STR_ERROR_MUST_DEMOLISH_RAILROAD                                :{WHITE}Raudteejaam tuleb enne lammutada
STR_ERROR_MUST_DEMOLISH_BUS_STATION_FIRST                       :{WHITE}Bussijaam tuleb enne lammutada
STR_ERROR_MUST_DEMOLISH_TRUCK_STATION_FIRST                     :{WHITE}Laadimisplats tuleb enne lammutada
STR_ERROR_MUST_DEMOLISH_PASSENGER_TRAM_STATION_FIRST            :{WHITE}Reisitrammijaam tuleb enne lammutada
STR_ERROR_MUST_DEMOLISH_CARGO_TRAM_STATION_FIRST                :{WHITE}Kaubatrammijaam tuleb enne lammutada
STR_ERROR_MUST_DEMOLISH_DOCK_FIRST                              :{WHITE}Dokk tuleb enne lammutada
STR_ERROR_MUST_DEMOLISH_AIRPORT_FIRST                           :{WHITE}Lennuväli tuleb enne lammutada

# Waypoint related errors
STR_ERROR_WAYPOINT_ADJOINS_MORE_THAN_ONE_EXISTING               :{WHITE}Liidab teemärgised
STR_ERROR_TOO_CLOSE_TO_ANOTHER_WAYPOINT                         :{WHITE}Liiga lähedal teisele teemärgisele

STR_ERROR_CAN_T_BUILD_TRAIN_WAYPOINT                            :{WHITE}Meldepunkti ei saa siia rajada...
STR_ERROR_CAN_T_POSITION_BUOY_HERE                              :{WHITE}Poid ei saa siia asetada...
STR_ERROR_CAN_T_CHANGE_WAYPOINT_NAME                            :{WHITE}Meldepunkti nime ei saa muuta...

STR_ERROR_CAN_T_REMOVE_TRAIN_WAYPOINT                           :{WHITE}Meldepunkti ei saa siit eemaldada...
STR_ERROR_MUST_REMOVE_RAILWAYPOINT_FIRST                        :{WHITE}Enne peab rööbastelt kõik teemärgid eemaldama
STR_ERROR_BUOY_IN_THE_WAY                                       :{WHITE}... poi on ees
STR_ERROR_BUOY_IS_IN_USE                                        :{WHITE}... poi on kasutuses teise ettevõtte poolt!

# Depot related errors
STR_ERROR_CAN_T_BUILD_TRAIN_DEPOT                               :{WHITE}Siia ei saa depood ehitada...
STR_ERROR_CAN_T_BUILD_ROAD_DEPOT                                :{WHITE}Siia ei saa depood ehitada...
STR_ERROR_CAN_T_BUILD_TRAM_DEPOT                                :{WHITE}Trammidepood ei saa siia rajada
STR_ERROR_CAN_T_BUILD_SHIP_DEPOT                                :{WHITE}Laevaremonditehast ei saa siia ehitada...

STR_ERROR_CAN_T_RENAME_DEPOT                                    :{WHITE}Ei saa depood ümbernimetada...

STR_ERROR_TRAIN_MUST_BE_STOPPED_INSIDE_DEPOT                    :{WHITE}... peab olema depoos peatatud
STR_ERROR_ROAD_VEHICLE_MUST_BE_STOPPED_INSIDE_DEPOT             :{WHITE}... peab garaažis peatatud olema
STR_ERROR_SHIP_MUST_BE_STOPPED_INSIDE_DEPOT                     :{WHITE}... peab olema sadamas peatatud
STR_ERROR_AIRCRAFT_MUST_BE_STOPPED_INSIDE_HANGAR                :{WHITE}... peab olema peatatud angaari sees

STR_ERROR_TRAINS_CAN_ONLY_BE_ALTERED_INSIDE_A_DEPOT             :{WHITE}Ainult depoos peatunud ronge saab muuta
STR_ERROR_TRAIN_TOO_LONG                                        :{WHITE}Rong on liiga pikk
STR_ERROR_CAN_T_REVERSE_DIRECTION_RAIL_VEHICLE                  :{WHITE}Sõidusuunda ei saa pöörata...
STR_ERROR_CAN_T_REVERSE_DIRECTION_RAIL_VEHICLE_MULTIPLE_UNITS   :{WHITE}... koosneb mitmest osast
STR_ERROR_INCOMPATIBLE_RAIL_TYPES                               :Ühildamatud rööbasteetüübid

STR_ERROR_CAN_T_MOVE_VEHICLE                                    :{WHITE}Transpordivahendit ei saa liigutada...
STR_ERROR_REAR_ENGINE_FOLLOW_FRONT                              :{WHITE}Tagumine vedur järgneb alati eesmisele
STR_ERROR_UNABLE_TO_FIND_ROUTE_TO                               :{WHITE}Ei leia teed kohalikku depoosse
STR_ERROR_UNABLE_TO_FIND_LOCAL_DEPOT                            :{WHITE}Ei leia kohalikku garaaži üles

STR_ERROR_DEPOT_WRONG_DEPOT_TYPE                                :Vale depootüüp

# Autoreplace related errors
STR_ERROR_TRAIN_TOO_LONG_AFTER_REPLACEMENT                      :{WHITE}{VEHICLE} on pärast asendamist liiga pikk
STR_ERROR_AUTOREPLACE_NOTHING_TO_DO                             :{WHITE}Automaatse asendamise/uuendamise reegleid ei ole rakendatud
STR_ERROR_AUTOREPLACE_MONEY_LIMIT                               :(rahalimiit)
STR_ERROR_AUTOREPLACE_INCOMPATIBLE_CARGO                        :{WHITE}Uus sõiduk ei saa vedada {STRING}
STR_ERROR_AUTOREPLACE_INCOMPATIBLE_REFIT                        :{WHITE}Uus sõiduk ei saa ümberseadistada korralduses {NUM}

# Rail construction errors
STR_ERROR_IMPOSSIBLE_TRACK_COMBINATION                          :{WHITE}Teostamatu rööbasteede kooslus
STR_ERROR_MUST_REMOVE_SIGNALS_FIRST                             :{WHITE}Signaalid tuleb enne lammutada
STR_ERROR_NO_SUITABLE_RAILROAD_TRACK                            :{WHITE}Sobiv rongitee puudub
STR_ERROR_MUST_REMOVE_RAILROAD_TRACK                            :{WHITE}Rööbastee tuleb eelnevalt lammutada
STR_ERROR_CROSSING_ON_ONEWAY_ROAD                               :{WHITE}Läbipääsmatu või ühesuunaline maantee
STR_ERROR_CROSSING_DISALLOWED_RAIL                              :{WHITE}Ülesõidukohad on selle raudteetüübi puhul keelatud
STR_ERROR_CROSSING_DISALLOWED_ROAD                              :{WHITE}See teeliik ei luba tasaseid ristmikke
STR_ERROR_CAN_T_BUILD_SIGNALS_HERE                              :{WHITE}Siia ei saa signaale rajada...
STR_ERROR_CAN_T_BUILD_RAILROAD_TRACK                            :{WHITE}Siia ei saa raudteed ehitada...
STR_ERROR_CAN_T_REMOVE_RAILROAD_TRACK                           :{WHITE}Siit ei saa raudteed lammutada...
STR_ERROR_CAN_T_REMOVE_SIGNALS_FROM                             :{WHITE}Siit ei saa signaale lammutada...
STR_ERROR_SIGNAL_CAN_T_CONVERT_SIGNALS_HERE                     :{WHITE}Siin ei saa signaale teisendada...
STR_ERROR_THERE_IS_NO_RAILROAD_TRACK                            :{WHITE}... siin pole rongiteed
STR_ERROR_THERE_ARE_NO_SIGNALS                                  :{WHITE}... siin pole signaale

STR_ERROR_CAN_T_CONVERT_RAIL                                    :{WHITE}Siin ei saa raudtee tüüpi muuta...

# Road construction errors
STR_ERROR_MUST_REMOVE_ROAD_FIRST                                :{WHITE}Enne on vaja sõidutee lammutada
STR_ERROR_ONEWAY_ROADS_CAN_T_HAVE_JUNCTION                      :{WHITE}... ühesuunalised teed ei saa teedesõlmi omada
STR_ERROR_CAN_T_BUILD_ROAD_HERE                                 :{WHITE}Siia ei saa sõiduteed ehitada...
STR_ERROR_CAN_T_BUILD_TRAMWAY_HERE                              :{WHITE}Trammiteed ei ole võimalik siia rajada...
STR_ERROR_CAN_T_REMOVE_ROAD_FROM                                :{WHITE}Siinset sõiduteed ei saa lammutada...
STR_ERROR_CAN_T_REMOVE_TRAMWAY_FROM                             :{WHITE}Siinset trammiteed ei saa lammutada...
STR_ERROR_THERE_IS_NO_ROAD                                      :{WHITE}... siin pole autoteed
STR_ERROR_THERE_IS_NO_TRAMWAY                                   :{WHITE}... siin pole trammiteed
STR_ERROR_CAN_T_CONVERT_ROAD                                    :{WHITE}Siin ei saa teeliiki ümber muuta...
STR_ERROR_CAN_T_CONVERT_TRAMWAY                                 :{WHITE}Siin ei saa trammiliiki ümber muuta...
STR_ERROR_NO_SUITABLE_ROAD                                      :{WHITE}Puudub sobilik tee
STR_ERROR_NO_SUITABLE_TRAMWAY                                   :{WHITE}Puudub sobiv trammitee
STR_ERROR_INCOMPATIBLE_TRAMWAY                                  :{WHITE}... mitteühilduv trammitee

# Waterway construction errors
STR_ERROR_CAN_T_BUILD_CANALS                                    :{WHITE}Siia ei saa kanaleid ehitada...
STR_ERROR_CAN_T_BUILD_LOCKS                                     :{WHITE}Siia ei saa lüüse ehitada...
STR_ERROR_CAN_T_PLACE_RIVERS                                    :{WHITE}Jõgesid ei saa siia teha...
STR_ERROR_MUST_BE_BUILT_ON_WATER                                :{WHITE}... peab ehitama vette
STR_ERROR_CAN_T_BUILD_ON_WATER                                  :{WHITE}... vette ei saa ehitada
STR_ERROR_CAN_T_BUILD_ON_SEA                                    :{WHITE}... ei saa ehitada avamerele
STR_ERROR_CAN_T_BUILD_ON_CANAL                                  :{WHITE}... ei saa ehitada kanali peale
STR_ERROR_CAN_T_BUILD_ON_RIVER                                  :{WHITE}... ei saa ehitada jõe peale
STR_ERROR_MUST_DEMOLISH_CANAL_FIRST                             :{WHITE}Kanal tuleb enne lammutada
STR_ERROR_CAN_T_BUILD_AQUEDUCT_HERE                             :{WHITE}Siia ei saa veesilda ehitada...

# Tree related errors
STR_ERROR_TREE_ALREADY_HERE                                     :{WHITE}... siin on juba puu olemas
STR_ERROR_TREE_WRONG_TERRAIN_FOR_TREE_TYPE                      :{WHITE}... vale maa tüüp puu jaoks
STR_ERROR_CAN_T_PLANT_TREE_HERE                                 :{WHITE}Siia ei saa puud istutada...

# Bridge related errors
STR_ERROR_CAN_T_BUILD_BRIDGE_HERE                               :{WHITE}Siia ei saa silda ehitada...
STR_ERROR_MUST_DEMOLISH_BRIDGE_FIRST                            :{WHITE}Sild tuleb enne lammutada
STR_ERROR_CAN_T_START_AND_END_ON                                :{WHITE}Ei saa alata ja lõppeda samas kohas
STR_ERROR_BRIDGEHEADS_NOT_SAME_HEIGHT                           :{WHITE}Sillaotsad pole samal kõrgusel
STR_ERROR_BRIDGE_TOO_LOW_FOR_TERRAIN                            :{WHITE}Sild on maastiku suhtes liiga madal
STR_ERROR_BRIDGE_TOO_HIGH_FOR_TERRAIN                           :{WHITE}Sild on selle maastiku jaoks liiga kõrge
STR_ERROR_START_AND_END_MUST_BE_IN                              :{WHITE}Algus ja lõpp peavad samal joonel olema
STR_ERROR_ENDS_OF_BRIDGE_MUST_BOTH                              :{WHITE}... mõlemad sillaotsad peavad olema maal
STR_ERROR_BRIDGE_TOO_LONG                                       :{WHITE}.. sild on liiga pik
STR_ERROR_BRIDGE_THROUGH_MAP_BORDER                             :{WHITE}Sild lõpeks väljaspool kaarti

# Tunnel related errors
STR_ERROR_CAN_T_BUILD_TUNNEL_HERE                               :{WHITE}Siia ei saa tunnelit ehitada...
STR_ERROR_SITE_UNSUITABLE_FOR_TUNNEL                            :{WHITE}Koht ei sobi tunneli sissekäiguks
STR_ERROR_MUST_DEMOLISH_TUNNEL_FIRST                            :{WHITE}Tunnel tuleb enne lammutada
STR_ERROR_ANOTHER_TUNNEL_IN_THE_WAY                             :{WHITE}Teine tunnel on ees
STR_ERROR_TUNNEL_THROUGH_MAP_BORDER                             :{WHITE}Tunnel lõpeks väljaspool kaarti
STR_ERROR_UNABLE_TO_EXCAVATE_LAND                               :{WHITE}Ei saa tunneli teise otsa jaoks maad parajaks kaevata
STR_ERROR_TUNNEL_TOO_LONG                                       :{WHITE}... tunnel on liiga pikk

# Object related errors
STR_ERROR_TOO_MANY_OBJECTS                                      :{WHITE}... liiga palju objekte
STR_ERROR_CAN_T_BUILD_OBJECT                                    :{WHITE}Objekti ei saa ehitada...
STR_ERROR_OBJECT_IN_THE_WAY                                     :{WHITE}Mingi objekt on ees
STR_ERROR_COMPANY_HEADQUARTERS_IN                               :{WHITE}... ettevõtte peakorter on ees
STR_ERROR_CAN_T_PURCHASE_THIS_LAND                              :{WHITE}Seda maad ei saa osta...
STR_ERROR_YOU_ALREADY_OWN_IT                                    :{WHITE}... see on juba sinu oma!

# Group related errors
STR_ERROR_GROUP_CAN_T_CREATE                                    :{WHITE}Ei saa jagu luua...
STR_ERROR_GROUP_CAN_T_DELETE                                    :{WHITE}Seda jagu ei saa kõrvaldada...
STR_ERROR_GROUP_CAN_T_RENAME                                    :{WHITE}Ei saa jagu ümbernimetada...
STR_ERROR_GROUP_CAN_T_SET_PARENT                                :{WHITE}Ülemjagu ei saa määrata...
STR_ERROR_GROUP_CAN_T_SET_PARENT_RECURSION                      :{WHITE}... jaotuste hierarhias ei tohi olla ringseoseid
STR_ERROR_GROUP_CAN_T_REMOVE_ALL_VEHICLES                       :{WHITE}Ei saa kõiki sõidukeid sellest jaost kõrvaldada...
STR_ERROR_GROUP_CAN_T_ADD_VEHICLE                               :{WHITE}Antud sõidukit ei saa sellesse jakku lisada...
STR_ERROR_GROUP_CAN_T_ADD_SHARED_VEHICLE                        :{WHITE}Jagatud sõidukeid ei saa jakku lisada...

# Generic vehicle errors
STR_ERROR_TRAIN_IN_THE_WAY                                      :{WHITE}Rong on ees
STR_ERROR_ROAD_VEHICLE_IN_THE_WAY                               :{WHITE}Mootorsõiduk takistab teed
STR_ERROR_SHIP_IN_THE_WAY                                       :{WHITE}Laev on ees
STR_ERROR_AIRCRAFT_IN_THE_WAY                                   :{WHITE}Õhusõiduk on teel

STR_ERROR_CAN_T_REFIT_TRAIN                                     :{WHITE}Ei saa rongi ümberseadistada...
STR_ERROR_CAN_T_REFIT_ROAD_VEHICLE                              :{WHITE}Ei saa maanteesõidukit ümberseadistada...
STR_ERROR_CAN_T_REFIT_SHIP                                      :{WHITE}Ei saa laeva ümberseadistada...
STR_ERROR_CAN_T_REFIT_AIRCRAFT                                  :{WHITE}Ei saa õhusõidukit ümberseadistada...

STR_ERROR_CAN_T_RENAME_TRAIN                                    :{WHITE}Ei saa rongi ümbernimetada...
STR_ERROR_CAN_T_RENAME_ROAD_VEHICLE                             :{WHITE}Ei saa maanteesõidukit ümbernimetada...
STR_ERROR_CAN_T_RENAME_SHIP                                     :{WHITE}Ei saa laeva ümbernimetada...
STR_ERROR_CAN_T_RENAME_AIRCRAFT                                 :{WHITE}Ei saa õhusõidukit ümbernimetada...

STR_ERROR_CAN_T_STOP_START_TRAIN                                :{WHITE}Ei saa peatada/startida rongi...
STR_ERROR_CAN_T_STOP_START_ROAD_VEHICLE                         :{WHITE}Ei saa veokit peatada, ega startida...
STR_ERROR_CAN_T_STOP_START_SHIP                                 :{WHITE}Ei saa peatada/käivitada laeva...
STR_ERROR_CAN_T_STOP_START_AIRCRAFT                             :{WHITE}Ei saa õhusõidukit peatada/käivitada...

STR_ERROR_CAN_T_SEND_TRAIN_TO_DEPOT                             :{WHITE}Rongi ei saa depoosse saata...
STR_ERROR_CAN_T_SEND_ROAD_VEHICLE_TO_DEPOT                      :{WHITE}Ei saa veokit garaaži saata
STR_ERROR_CAN_T_SEND_SHIP_TO_DEPOT                              :{WHITE}Ei saa laeva angaari saata...
STR_ERROR_CAN_T_SEND_AIRCRAFT_TO_HANGAR                         :{WHITE}Ei saa õhusõidukit angaari saata...

STR_ERROR_CAN_T_BUY_TRAIN                                       :{WHITE}Rööbassõidukit ei saa osta...
STR_ERROR_CAN_T_BUY_ROAD_VEHICLE                                :{WHITE}Mootorsõidukit ei saa osta...
STR_ERROR_CAN_T_BUY_SHIP                                        :{WHITE}Laeva ei saa osta...
STR_ERROR_CAN_T_BUY_AIRCRAFT                                    :{WHITE}Õhusõidukit ei saa osta...

STR_ERROR_CAN_T_RENAME_TRAIN_TYPE                               :{WHITE}Ei saa rööbassõiduki liiki ümbernimetada...
STR_ERROR_CAN_T_RENAME_ROAD_VEHICLE_TYPE                        :{WHITE}Ei saa maanteesõiduki liiki ümbernimetada...
STR_ERROR_CAN_T_RENAME_SHIP_TYPE                                :{WHITE}Ei saa laevaliiki ümbernimetada...
STR_ERROR_CAN_T_RENAME_AIRCRAFT_TYPE                            :{WHITE}Ei saa õhusõiduki liiki ümbernimetada...

STR_ERROR_CAN_T_SELL_TRAIN                                      :{WHITE}Rööbassõidukit ei saa müüa...
STR_ERROR_CAN_T_SELL_ROAD_VEHICLE                               :{WHITE}Ei saa veokit müüa...
STR_ERROR_CAN_T_SELL_SHIP                                       :{WHITE}Ei saa laeva müüa
STR_ERROR_CAN_T_SELL_AIRCRAFT                                   :{WHITE}Ei saa õhusõidukit müüa...

STR_ERROR_RAIL_VEHICLE_NOT_AVAILABLE                            :{WHITE}Sõiduk pole saadaval
STR_ERROR_ROAD_VEHICLE_NOT_AVAILABLE                            :{WHITE}Sõiduk pole saadaval
STR_ERROR_SHIP_NOT_AVAILABLE                                    :{WHITE}Laev pole saadaval
STR_ERROR_AIRCRAFT_NOT_AVAILABLE                                :{WHITE}Õhusõiduk pole saadaval

STR_ERROR_TOO_MANY_VEHICLES_IN_GAME                             :{WHITE}Mängus on liiga palju veovahendeid
STR_ERROR_CAN_T_CHANGE_SERVICING                                :{WHITE}Hooldusvahemikku ei saa muuta...

STR_ERROR_VEHICLE_IS_DESTROYED                                  :{WHITE}... sõiduk hävitatud

STR_ERROR_NO_VEHICLES_AVAILABLE_AT_ALL                          :{WHITE}Ühtegi sõidukit ei ole saadaval
STR_ERROR_NO_VEHICLES_AVAILABLE_AT_ALL_EXPLANATION              :{WHITE}Muuda NewGRF-i seadistust
STR_ERROR_NO_VEHICLES_AVAILABLE_YET                             :{WHITE}Sõidukeid ei ole veel saadaval
STR_ERROR_NO_VEHICLES_AVAILABLE_YET_EXPLANATION                 :{WHITE}Alusta mängu pärast {DATE_SHORT} või kasuta NewGRF-i, milles on varasemaid sõidukeid

# Specific vehicle errors
STR_ERROR_CAN_T_MAKE_TRAIN_PASS_SIGNAL                          :{WHITE}Rongi ei saa ohu korral sundida signaale eirama...
STR_ERROR_CAN_T_REVERSE_DIRECTION_TRAIN                         :{WHITE}Ei saa rongi ümber pöörata.
STR_ERROR_TRAIN_START_NO_POWER                                  :Rongil puudub jõud

STR_ERROR_CAN_T_MAKE_ROAD_VEHICLE_TURN                          :{WHITE}Maanteesõiduk ei saa ümber pöörata...

STR_ERROR_AIRCRAFT_IS_IN_FLIGHT                                 :{WHITE}Õhusõiduk lendab

# Order related errors
STR_ERROR_NO_MORE_SPACE_FOR_ORDERS                              :{WHITE}Korraldustele pole rohkem ruumi
STR_ERROR_TOO_MANY_ORDERS                                       :{WHITE}Liiga palju korraldusi
STR_ERROR_CAN_T_INSERT_NEW_ORDER                                :{WHITE}Ei saa lisada uut korraldust...
STR_ERROR_CAN_T_DELETE_THIS_ORDER                               :{WHITE}Seda korraldust ei saa kustutada...
STR_ERROR_CAN_T_MODIFY_THIS_ORDER                               :{WHITE}Seda korraldust ei saa muuta...
STR_ERROR_CAN_T_MOVE_THIS_ORDER                                 :{WHITE}Seda korraldust ei saa liigutada...
STR_ERROR_CAN_T_SKIP_ORDER                                      :{WHITE}Praegust korraldust pole võimalik vahele jätta...
STR_ERROR_CAN_T_SKIP_TO_ORDER                                   :{WHITE}Teisi korraldusi ei saa vahele jätta...
STR_ERROR_CAN_T_COPY_SHARE_ORDER                                :{WHITE}sõiduk ei saa igasse jaama minna
STR_ERROR_CAN_T_ADD_ORDER                                       :{WHITE}sõiduk ei saa antud jaama minna
STR_ERROR_CAN_T_ADD_ORDER_SHARED                                :{WHITE}... seda korraldust jagav sõiduk ei saa sinna jaama minna

STR_ERROR_CAN_T_SHARE_ORDER_LIST                                :{WHITE}Sihtpunktide nimekirja ei saa jagada...
STR_ERROR_CAN_T_STOP_SHARING_ORDER_LIST                         :{WHITE}Korralduste jagamist ei saa peatada...
STR_ERROR_CAN_T_COPY_ORDER_LIST                                 :{WHITE}Sihtpunktide nimekirja ei saa kopeerida...
STR_ERROR_TOO_FAR_FROM_PREVIOUS_DESTINATION                     :{WHITE}... liiga kaugel eelmisest sihtpunktist
STR_ERROR_AIRCRAFT_NOT_ENOUGH_RANGE                             :{WHITE}... ebapiisav õhusõiduki lennuulatus

# Timetable related errors
STR_ERROR_CAN_T_TIMETABLE_VEHICLE                               :{WHITE}Sõidukile ei saa graafikut määrata...
STR_ERROR_TIMETABLE_ONLY_WAIT_AT_STATIONS                       :{WHITE}Sõidukid saavad ainult peatustes oodata
STR_ERROR_TIMETABLE_NOT_STOPPING_HERE                           :{WHITE}See sõiduk ei peatu selles jaamas

# Sign related errors
STR_ERROR_TOO_MANY_SIGNS                                        :{WHITE}... liiga palju silte
STR_ERROR_CAN_T_PLACE_SIGN_HERE                                 :{WHITE}Siia ei saa silti paigaldada...
STR_ERROR_CAN_T_CHANGE_SIGN_NAME                                :{WHITE}Silti ei saa muuta...
STR_ERROR_CAN_T_DELETE_SIGN                                     :{WHITE}Silti ei saa kustutada...

# Translatable comment for OpenTTD's desktop shortcut
STR_DESKTOP_SHORTCUT_COMMENT                                    :Transport Tycoon Deluxe'il põhinev simulatsioonimäng

# Translatable descriptions in media/baseset/*.ob* files
STR_BASEGRAPHICS_DOS_DESCRIPTION                                :Algse Transport Tycoon Deluxe DOSi versiooni graafika.
STR_BASEGRAPHICS_DOS_DE_DESCRIPTION                             :Algse Transport Tycoon Deluxe DOSi (Saksa) versiooni graafika.
STR_BASEGRAPHICS_WIN_DESCRIPTION                                :Algse Transport Tycoon Deluxe Windowsi versiooni graafika.
STR_BASESOUNDS_DOS_DESCRIPTION                                  :Algse Transport Tycoon Deluxe DOSi versiooni helid.
STR_BASESOUNDS_WIN_DESCRIPTION                                  :Algse Transport Tycoon Deluxe Windowsi versiooni helid.
STR_BASESOUNDS_NONE_DESCRIPTION                                 :Helikogu ilma helideta.
STR_BASEMUSIC_WIN_DESCRIPTION                                   :Algse Transport Tycoon Deluxe Windowsi versiooni muusika.
STR_BASEMUSIC_DOS_DESCRIPTION                                   :Algse Transport Tycoon Deluxe DOSi versiooni muusika.
STR_BASEMUSIC_TTO_DESCRIPTION                                   :Algupärase Transport Tycooni (Original/World Editor) DOS-versiooni muusika.
STR_BASEMUSIC_NONE_DESCRIPTION                                  :Muusikakogu ilma muusikata.

STR_TRADITIONAL_TRAIN_NAME                                      :Rong {COMMA}
STR_TRADITIONAL_ROAD_VEHICLE_NAME                               :Mootorsõiduk {COMMA}
STR_TRADITIONAL_SHIP_NAME                                       :Laev {COMMA}
STR_TRADITIONAL_AIRCRAFT_NAME                                   :Õhusõiduk {COMMA}

##id 0x2000
# Town building names
STR_TOWN_BUILDING_NAME_TALL_OFFICE_BLOCK_1                      :Kõrge büroohoone
STR_TOWN_BUILDING_NAME_OFFICE_BLOCK_1                           :Büroohoone
STR_TOWN_BUILDING_NAME_SMALL_BLOCK_OF_FLATS_1                   :Väike kortermaja
STR_TOWN_BUILDING_NAME_CHURCH_1                                 :Kirik
STR_TOWN_BUILDING_NAME_LARGE_OFFICE_BLOCK_1                     :Suur büroohoone
STR_TOWN_BUILDING_NAME_TOWN_HOUSES_1                            :Asustuse majad
STR_TOWN_BUILDING_NAME_HOTEL_1                                  :Hotell
STR_TOWN_BUILDING_NAME_STATUE_1                                 :Kuju
STR_TOWN_BUILDING_NAME_FOUNTAIN_1                               :Purskkaev
STR_TOWN_BUILDING_NAME_PARK_1                                   :Park
STR_TOWN_BUILDING_NAME_OFFICE_BLOCK_2                           :Büroohoone
STR_TOWN_BUILDING_NAME_SHOPS_AND_OFFICES_1                      :Poed ja bürood
STR_TOWN_BUILDING_NAME_MODERN_OFFICE_BUILDING_1                 :Moodne büroohoone
STR_TOWN_BUILDING_NAME_WAREHOUSE_1                              :Ladu
STR_TOWN_BUILDING_NAME_OFFICE_BLOCK_3                           :Büroohoone
STR_TOWN_BUILDING_NAME_STADIUM_1                                :Staadion
STR_TOWN_BUILDING_NAME_OLD_HOUSES_1                             :Vanad majad
STR_TOWN_BUILDING_NAME_COTTAGES_1                               :Suvilad
STR_TOWN_BUILDING_NAME_HOUSES_1                                 :Majad
STR_TOWN_BUILDING_NAME_FLATS_1                                  :Korterid
STR_TOWN_BUILDING_NAME_TALL_OFFICE_BLOCK_2                      :Kõrge büroohoone
STR_TOWN_BUILDING_NAME_SHOPS_AND_OFFICES_2                      :Poed ja bürood
STR_TOWN_BUILDING_NAME_SHOPS_AND_OFFICES_3                      :Poed ja bürood
STR_TOWN_BUILDING_NAME_THEATER_1                                :Teater
STR_TOWN_BUILDING_NAME_STADIUM_2                                :Staadion
STR_TOWN_BUILDING_NAME_OFFICES_1                                :Bürood
STR_TOWN_BUILDING_NAME_HOUSES_2                                 :Majad
STR_TOWN_BUILDING_NAME_CINEMA_1                                 :Kino
STR_TOWN_BUILDING_NAME_SHOPPING_MALL_1                          :Ostukeskus
STR_TOWN_BUILDING_NAME_IGLOO_1                                  :Iglu
STR_TOWN_BUILDING_NAME_TEPEES_1                                 :Tipid
STR_TOWN_BUILDING_NAME_TEAPOT_HOUSE_1                           :Teekannu maja
STR_TOWN_BUILDING_NAME_PIGGY_BANK_1                             :Krossu pank

##id 0x4800
# industry names
STR_INDUSTRY_NAME_COAL_MINE                                     :kivisöekaevandus
STR_INDUSTRY_NAME_POWER_STATION                                 :elektrijaam
STR_INDUSTRY_NAME_SAWMILL                                       :saeveski
STR_INDUSTRY_NAME_FOREST                                        :mets
STR_INDUSTRY_NAME_OIL_REFINERY                                  :naftatöötlustehas
STR_INDUSTRY_NAME_OIL_RIG                                       :naftaplatvorm
STR_INDUSTRY_NAME_FACTORY                                       :vabrik
STR_INDUSTRY_NAME_PRINTING_WORKS                                :trükikoda
STR_INDUSTRY_NAME_STEEL_MILL                                    :terasetööstus
STR_INDUSTRY_NAME_FARM                                          :talu
STR_INDUSTRY_NAME_COPPER_ORE_MINE                               :vasemaagikaevandus
STR_INDUSTRY_NAME_OIL_WELLS                                     :naftapuurauk
STR_INDUSTRY_NAME_BANK                                          :pank
STR_INDUSTRY_NAME_FOOD_PROCESSING_PLANT                         :toiduainetetööstus
STR_INDUSTRY_NAME_PAPER_MILL                                    :paberivabrik
STR_INDUSTRY_NAME_GOLD_MINE                                     :kullakaevandus
STR_INDUSTRY_NAME_BANK_TROPIC_ARCTIC                            :pank
STR_INDUSTRY_NAME_DIAMOND_MINE                                  :teemantikaevandus
STR_INDUSTRY_NAME_IRON_ORE_MINE                                 :rauamaagikaevandus
STR_INDUSTRY_NAME_FRUIT_PLANTATION                              :puuviljaistandus
STR_INDUSTRY_NAME_RUBBER_PLANTATION                             :kummipuuistandus
STR_INDUSTRY_NAME_WATER_SUPPLY                                  :veepumbad
STR_INDUSTRY_NAME_WATER_TOWER                                   :veetorn
STR_INDUSTRY_NAME_FACTORY_2                                     :vabrik
STR_INDUSTRY_NAME_FARM_2                                        :talu
STR_INDUSTRY_NAME_LUMBER_MILL                                   :saeveski
STR_INDUSTRY_NAME_COTTON_CANDY_FOREST                           :suhkruvatimets
STR_INDUSTRY_NAME_CANDY_FACTORY                                 :kommivabrik
STR_INDUSTRY_NAME_BATTERY_FARM                                  :patareitalu
STR_INDUSTRY_NAME_COLA_WELLS                                    :koolapumbad
STR_INDUSTRY_NAME_TOY_SHOP                                      :mänguasjapood
STR_INDUSTRY_NAME_TOY_FACTORY                                   :mänguasjatehas
STR_INDUSTRY_NAME_PLASTIC_FOUNTAINS                             :plastmassiallikas
STR_INDUSTRY_NAME_FIZZY_DRINK_FACTORY                           :kihisevate jookide tehas
STR_INDUSTRY_NAME_BUBBLE_GENERATOR                              :mullide tekitaja
STR_INDUSTRY_NAME_TOFFEE_QUARRY                                 :iirisekaevandus
STR_INDUSTRY_NAME_SUGAR_MINE                                    :suhkrukaevandus

############ WARNING, using range 0x6000 for strings that are stored in the savegame
############ These strings may never get a new id, or savegames will break!
##id 0x6000
STR_SV_EMPTY                                                    :
STR_SV_UNNAMED                                                  :Nimetu
STR_SV_TRAIN_NAME                                               :Rong nr {COMMA}
STR_SV_ROAD_VEHICLE_NAME                                        :Mootorsõiduk nr {COMMA}
STR_SV_SHIP_NAME                                                :Laev nr {COMMA}
STR_SV_AIRCRAFT_NAME                                            :Õhusõiduk nr {COMMA}

STR_SV_STNAME                                                   :{STRING}
STR_SV_STNAME_NORTH                                             :Põhja {STRING}
STR_SV_STNAME_SOUTH                                             :{STRING} Lõuna
STR_SV_STNAME_EAST                                              :{STRING} Ida
STR_SV_STNAME_WEST                                              :{STRING} Lääne
STR_SV_STNAME_CENTRAL                                           :{STRING} keskus
STR_SV_STNAME_TRANSFER                                          :{STRING} ümberlaadimispaik
STR_SV_STNAME_HALT                                              :{STRING} peatus
STR_SV_STNAME_VALLEY                                            :{STRING} org
STR_SV_STNAME_HEIGHTS                                           :{STRING} kõrgendikud
STR_SV_STNAME_WOODS                                             :{STRING} metsad
STR_SV_STNAME_LAKESIDE                                          :{STRING} järveäärne
STR_SV_STNAME_EXCHANGE                                          :{STRING} vahetus
STR_SV_STNAME_AIRPORT                                           :{STRING} lennuväli
STR_SV_STNAME_OILFIELD                                          :{STRING} naftaväli
STR_SV_STNAME_MINES                                             :{STRING} kaevandused
STR_SV_STNAME_DOCKS                                             :{STRING} dokid
STR_SV_STNAME_BUOY                                              :{STRING}
STR_SV_STNAME_WAYPOINT                                          :{STRING}
##id 0x6020
STR_SV_STNAME_ANNEXE                                            :{STRING} juurdeehitis
STR_SV_STNAME_SIDINGS                                           :{STRING} hargnemine
STR_SV_STNAME_BRANCH                                            :{STRING} filiaal
STR_SV_STNAME_UPPER                                             :Ülemine {STRING}
STR_SV_STNAME_LOWER                                             :Alumine {STRING}
STR_SV_STNAME_HELIPORT                                          :{STRING} Kopteriväljak
STR_SV_STNAME_FOREST                                            :{STRING} mets
STR_SV_STNAME_FALLBACK                                          :{STRING} {NUM}. jaam
############ end of savegame specific region!

##id 0x8000
# Vehicle names
STR_VEHICLE_NAME_TRAIN_ENGINE_RAIL_KIRBY_PAUL_TANK_STEAM        :Kirby Paul Tank (auruvedur)
STR_VEHICLE_NAME_TRAIN_ENGINE_RAIL_MJS_250_DIESEL               :MJS 250 (diisel)
STR_VEHICLE_NAME_TRAIN_ENGINE_RAIL_PLODDYPHUT_CHOO_CHOO         :Ploddyphuti tšuhh-tšuhh
STR_VEHICLE_NAME_TRAIN_ENGINE_RAIL_POWERNAUT_CHOO_CHOO          :Powernauti tšuhh-tšuhh
STR_VEHICLE_NAME_TRAIN_ENGINE_RAIL_MIGHTYMOVER_CHOO_CHOO        :MightyMoveri tšuhh-tšuhh
STR_VEHICLE_NAME_TRAIN_ENGINE_RAIL_PLODDYPHUT_DIESEL            :Ploddyphut diisel
STR_VEHICLE_NAME_TRAIN_ENGINE_RAIL_POWERNAUT_DIESEL             :Powernaut diisel
STR_VEHICLE_NAME_TRAIN_ENGINE_RAIL_WILLS_2_8_0_STEAM            :Wills 2-8-0 (auruvedur)
STR_VEHICLE_NAME_TRAIN_ENGINE_RAIL_CHANEY_JUBILEE_STEAM         :Chaney 'Jubilee' (auruvedur)
STR_VEHICLE_NAME_TRAIN_ENGINE_RAIL_GINZU_A4_STEAM               :Ginzu 'A4' (auruvedur)
STR_VEHICLE_NAME_TRAIN_ENGINE_RAIL_SH_8P_STEAM                  :SH '8P' (auruvedur)
STR_VEHICLE_NAME_TRAIN_ENGINE_RAIL_MANLEY_MOREL_DMU_DIESEL      :Manley-Morel DMU (diisel)
STR_VEHICLE_NAME_TRAIN_ENGINE_RAIL_DASH_DIESEL                  :'Dash' (diisel)
STR_VEHICLE_NAME_TRAIN_ENGINE_RAIL_SH_HENDRY_25_DIESEL          :SH/Hendry '25' (diisel)
STR_VEHICLE_NAME_TRAIN_ENGINE_RAIL_UU_37_DIESEL                 :UU '37' (diisel)
STR_VEHICLE_NAME_TRAIN_ENGINE_RAIL_FLOSS_47_DIESEL              :Floss '47' (diisel)
STR_VEHICLE_NAME_TRAIN_ENGINE_RAIL_CS_4000_DIESEL               :CS 4000 (diisel)
STR_VEHICLE_NAME_TRAIN_ENGINE_RAIL_CS_2400_DIESEL               :CS 2400 (diisel)
STR_VEHICLE_NAME_TRAIN_ENGINE_RAIL_CENTENNIAL_DIESEL            :Centennial (diisel)
STR_VEHICLE_NAME_TRAIN_ENGINE_RAIL_KELLING_3100_DIESEL          :Kelling 3100 (diisel)
STR_VEHICLE_NAME_TRAIN_ENGINE_RAIL_TURNER_TURBO_DIESEL          :Turner Turbo (diisel)
STR_VEHICLE_NAME_TRAIN_ENGINE_RAIL_MJS_1000_DIESEL              :MJS 1000 (diisel)
STR_VEHICLE_NAME_TRAIN_ENGINE_RAIL_SH_125_DIESEL                :SH '125' (diisel)
STR_VEHICLE_NAME_TRAIN_ENGINE_RAIL_SH_30_ELECTRIC               :SH '30' (elektrivedur)
STR_VEHICLE_NAME_TRAIN_ENGINE_RAIL_SH_40_ELECTRIC               :SH '40' (elektrivedur)
STR_VEHICLE_NAME_TRAIN_ENGINE_RAIL_T_I_M_ELECTRIC               :'T.I.M.' (elektrivedur)
STR_VEHICLE_NAME_TRAIN_ENGINE_RAIL_ASIASTAR_ELECTRIC            :'AsiaStar' (elektrivedur)
STR_VEHICLE_NAME_TRAIN_WAGON_RAIL_PASSENGER_CAR                 :Reisivagun
STR_VEHICLE_NAME_TRAIN_WAGON_RAIL_MAIL_VAN                      :Postivagun
STR_VEHICLE_NAME_TRAIN_WAGON_RAIL_COAL_CAR                      :Kivisöevagun
STR_VEHICLE_NAME_TRAIN_WAGON_RAIL_OIL_TANKER                    :Naftatanker
STR_VEHICLE_NAME_TRAIN_WAGON_RAIL_LIVESTOCK_VAN                 :Loomavagun
STR_VEHICLE_NAME_TRAIN_WAGON_RAIL_GOODS_VAN                     :Kaubavagun
STR_VEHICLE_NAME_TRAIN_WAGON_RAIL_GRAIN_HOPPER                  :Teraviljavagun
STR_VEHICLE_NAME_TRAIN_WAGON_RAIL_WOOD_TRUCK                    :Palgivagun
STR_VEHICLE_NAME_TRAIN_WAGON_RAIL_IRON_ORE_HOPPER               :Rauamaagivagun
STR_VEHICLE_NAME_TRAIN_WAGON_RAIL_STEEL_TRUCK                   :Terasevagun
STR_VEHICLE_NAME_TRAIN_WAGON_RAIL_ARMORED_VAN                   :Soomusvagun
STR_VEHICLE_NAME_TRAIN_WAGON_RAIL_FOOD_VAN                      :Toiduvagun
STR_VEHICLE_NAME_TRAIN_WAGON_RAIL_PAPER_TRUCK                   :Paberivagun
STR_VEHICLE_NAME_TRAIN_WAGON_RAIL_COPPER_ORE_HOPPER             :Vasemaagivagun
STR_VEHICLE_NAME_TRAIN_WAGON_RAIL_WATER_TANKER                  :Veetanker
STR_VEHICLE_NAME_TRAIN_WAGON_RAIL_FRUIT_TRUCK                   :Puuviljavagun
STR_VEHICLE_NAME_TRAIN_WAGON_RAIL_RUBBER_TRUCK                  :Kummivagun
STR_VEHICLE_NAME_TRAIN_WAGON_RAIL_SUGAR_TRUCK                   :Suhkruvagun
STR_VEHICLE_NAME_TRAIN_WAGON_RAIL_COTTON_CANDY_HOPPER           :Suhkruvativagun
STR_VEHICLE_NAME_TRAIN_WAGON_RAIL_TOFFEE_HOPPER                 :Iirisevagun
STR_VEHICLE_NAME_TRAIN_WAGON_RAIL_BUBBLE_VAN                    :Mullivagun
STR_VEHICLE_NAME_TRAIN_WAGON_RAIL_COLA_TANKER                   :Koolavagun
STR_VEHICLE_NAME_TRAIN_WAGON_RAIL_CANDY_VAN                     :Maiustuste vagun
STR_VEHICLE_NAME_TRAIN_WAGON_RAIL_TOY_VAN                       :Mänguasjavagun
STR_VEHICLE_NAME_TRAIN_WAGON_RAIL_BATTERY_TRUCK                 :Patareivagun
STR_VEHICLE_NAME_TRAIN_WAGON_RAIL_FIZZY_DRINK_TRUCK             :Kihisevate jookide vagun
STR_VEHICLE_NAME_TRAIN_WAGON_RAIL_PLASTIC_TRUCK                 :Plastikuvagun
STR_VEHICLE_NAME_TRAIN_ENGINE_MONORAIL_X2001_ELECTRIC           :'X2001' (elektri)
STR_VEHICLE_NAME_TRAIN_ENGINE_MONORAIL_MILLENNIUM_Z1_ELECTRIC   :'Millennium Z1' (elektri)
STR_VEHICLE_NAME_TRAIN_ENGINE_MONORAIL_WIZZOWOW_Z99             :Wizzowow Z99
STR_VEHICLE_NAME_TRAIN_WAGON_MONORAIL_PASSENGER_CAR             :Reisivagun
STR_VEHICLE_NAME_TRAIN_WAGON_MONORAIL_MAIL_VAN                  :Postivagun
STR_VEHICLE_NAME_TRAIN_WAGON_MONORAIL_COAL_CAR                  :Kivisöevagun
STR_VEHICLE_NAME_TRAIN_WAGON_MONORAIL_OIL_TANKER                :Naftatanker
STR_VEHICLE_NAME_TRAIN_WAGON_MONORAIL_LIVESTOCK_VAN             :Loomavagun
STR_VEHICLE_NAME_TRAIN_WAGON_MONORAIL_GOODS_VAN                 :Kaubavagun
STR_VEHICLE_NAME_TRAIN_WAGON_MONORAIL_GRAIN_HOPPER              :Teraviljavagun
STR_VEHICLE_NAME_TRAIN_WAGON_MONORAIL_WOOD_TRUCK                :Palgivagun
STR_VEHICLE_NAME_TRAIN_WAGON_MONORAIL_IRON_ORE_HOPPER           :Rauamaagivagun
STR_VEHICLE_NAME_TRAIN_WAGON_MONORAIL_STEEL_TRUCK               :Terasevagun
STR_VEHICLE_NAME_TRAIN_WAGON_MONORAIL_ARMORED_VAN               :Soomusvagun
STR_VEHICLE_NAME_TRAIN_WAGON_MONORAIL_FOOD_VAN                  :Toiduvagun
STR_VEHICLE_NAME_TRAIN_WAGON_MONORAIL_PAPER_TRUCK               :Paberivagun
STR_VEHICLE_NAME_TRAIN_WAGON_MONORAIL_COPPER_ORE_HOPPER         :Vasemaagivagun
STR_VEHICLE_NAME_TRAIN_WAGON_MONORAIL_WATER_TANKER              :Veetanker
STR_VEHICLE_NAME_TRAIN_WAGON_MONORAIL_FRUIT_TRUCK               :Puuviljavagun
STR_VEHICLE_NAME_TRAIN_WAGON_MONORAIL_RUBBER_TRUCK              :Kummivagun
STR_VEHICLE_NAME_TRAIN_WAGON_MONORAIL_SUGAR_TRUCK               :Suhkruvagun
STR_VEHICLE_NAME_TRAIN_WAGON_MONORAIL_COTTON_CANDY_HOPPER       :Suhkruvativagun
STR_VEHICLE_NAME_TRAIN_WAGON_MONORAIL_TOFFEE_HOPPER             :Iirisevagun
STR_VEHICLE_NAME_TRAIN_WAGON_MONORAIL_BUBBLE_VAN                :Mullivagun
STR_VEHICLE_NAME_TRAIN_WAGON_MONORAIL_COLA_TANKER               :Koolatanker
STR_VEHICLE_NAME_TRAIN_WAGON_MONORAIL_CANDY_VAN                 :Maiustustevagun
STR_VEHICLE_NAME_TRAIN_WAGON_MONORAIL_TOY_VAN                   :Mänguasjavagun
STR_VEHICLE_NAME_TRAIN_WAGON_MONORAIL_BATTERY_TRUCK             :Patareivagun
STR_VEHICLE_NAME_TRAIN_WAGON_MONORAIL_FIZZY_DRINK_TRUCK         :Kihisevate jookide vagun
STR_VEHICLE_NAME_TRAIN_WAGON_MONORAIL_PLASTIC_TRUCK             :Plastikuvagun
STR_VEHICLE_NAME_TRAIN_ENGINE_MAGLEV_LEV1_LEVIATHAN_ELECTRIC    :Lev1 'Leviathan' (elektri)
STR_VEHICLE_NAME_TRAIN_ENGINE_MAGLEV_LEV2_CYCLOPS_ELECTRIC      :Lev2 'Cyclops' (elektri)
STR_VEHICLE_NAME_TRAIN_ENGINE_MAGLEV_LEV3_PEGASUS_ELECTRIC      :Lev3 'Pegasus' (elektri)
STR_VEHICLE_NAME_TRAIN_ENGINE_MAGLEV_LEV4_CHIMAERA_ELECTRIC     :Lev4 'Chimaera' (elektri)
STR_VEHICLE_NAME_TRAIN_ENGINE_MAGLEV_WIZZOWOW_ROCKETEER         :Wizzowow Rocketeer
STR_VEHICLE_NAME_TRAIN_WAGON_MAGLEV_PASSENGER_CAR               :Reisivagun
STR_VEHICLE_NAME_TRAIN_WAGON_MAGLEV_MAIL_VAN                    :Postivagun
STR_VEHICLE_NAME_TRAIN_WAGON_MAGLEV_COAL_CAR                    :Kivisöevagun
STR_VEHICLE_NAME_TRAIN_WAGON_MAGLEV_OIL_TANKER                  :Naftatanker
STR_VEHICLE_NAME_TRAIN_WAGON_MAGLEV_LIVESTOCK_VAN               :Loomavagun
STR_VEHICLE_NAME_TRAIN_WAGON_MAGLEV_GOODS_VAN                   :Kaubavagun
STR_VEHICLE_NAME_TRAIN_WAGON_MAGLEV_GRAIN_HOPPER                :Teraviljavagun
STR_VEHICLE_NAME_TRAIN_WAGON_MAGLEV_WOOD_TRUCK                  :Palgivagun
STR_VEHICLE_NAME_TRAIN_WAGON_MAGLEV_IRON_ORE_HOPPER             :Rauamaagivagun
STR_VEHICLE_NAME_TRAIN_WAGON_MAGLEV_STEEL_TRUCK                 :Terasevagun
STR_VEHICLE_NAME_TRAIN_WAGON_MAGLEV_ARMORED_VAN                 :Soomusvagun
STR_VEHICLE_NAME_TRAIN_WAGON_MAGLEV_FOOD_VAN                    :Toiduvagun
STR_VEHICLE_NAME_TRAIN_WAGON_MAGLEV_PAPER_TRUCK                 :Paberivagun
STR_VEHICLE_NAME_TRAIN_WAGON_MAGLEV_COPPER_ORE_HOPPER           :Vasemaagivagun
STR_VEHICLE_NAME_TRAIN_WAGON_MAGLEV_WATER_TANKER                :Veetanker
STR_VEHICLE_NAME_TRAIN_WAGON_MAGLEV_FRUIT_TRUCK                 :Puuviljavagun
STR_VEHICLE_NAME_TRAIN_WAGON_MAGLEV_RUBBER_TRUCK                :Kummivagun
STR_VEHICLE_NAME_TRAIN_WAGON_MAGLEV_SUGAR_TRUCK                 :Suhkruvagun
STR_VEHICLE_NAME_TRAIN_WAGON_MAGLEV_COTTON_CANDY_HOPPER         :Suhkruvativagun
STR_VEHICLE_NAME_TRAIN_WAGON_MAGLEV_TOFFEE_HOPPER               :Iirisevagun
STR_VEHICLE_NAME_TRAIN_WAGON_MAGLEV_BUBBLE_VAN                  :Mullivagun
STR_VEHICLE_NAME_TRAIN_WAGON_MAGLEV_COLA_TANKER                 :Koolatanker
STR_VEHICLE_NAME_TRAIN_WAGON_MAGLEV_CANDY_VAN                   :Maiustustevagun
STR_VEHICLE_NAME_TRAIN_WAGON_MAGLEV_TOY_VAN                     :Mänguasjavagun
STR_VEHICLE_NAME_TRAIN_WAGON_MAGLEV_BATTERY_TRUCK               :Patareivagun
STR_VEHICLE_NAME_TRAIN_WAGON_MAGLEV_FIZZY_DRINK_TRUCK           :Kihisevate jookide vagun
STR_VEHICLE_NAME_TRAIN_WAGON_MAGLEV_PLASTIC_TRUCK               :Plastikuvagun
STR_VEHICLE_NAME_ROAD_VEHICLE_MPS_REGAL_BUS                     :Kuninglik MPS buss
STR_VEHICLE_NAME_ROAD_VEHICLE_HEREFORD_LEOPARD_BUS              :Hereford Leopard buss
STR_VEHICLE_NAME_ROAD_VEHICLE_FOSTER_BUS                        :Foster buss
STR_VEHICLE_NAME_ROAD_VEHICLE_FOSTER_MKII_SUPERBUS              :Foster MkII superbuss
STR_VEHICLE_NAME_ROAD_VEHICLE_PLODDYPHUT_MKI_BUS                :Ploddyphut MkI buss
STR_VEHICLE_NAME_ROAD_VEHICLE_PLODDYPHUT_MKII_BUS               :Ploddyphut MkII buss
STR_VEHICLE_NAME_ROAD_VEHICLE_PLODDYPHUT_MKIII_BUS              :Ploddyphut MkIII buss
STR_VEHICLE_NAME_ROAD_VEHICLE_BALOGH_COAL_TRUCK                 :Balogh kivisöeveok
STR_VEHICLE_NAME_ROAD_VEHICLE_UHL_COAL_TRUCK                    :Uhl kivisöeveok
STR_VEHICLE_NAME_ROAD_VEHICLE_DW_COAL_TRUCK                     :DW kivisöeveok
STR_VEHICLE_NAME_ROAD_VEHICLE_MPS_MAIL_TRUCK                    :MPS postiauto
STR_VEHICLE_NAME_ROAD_VEHICLE_REYNARD_MAIL_TRUCK                :Reynard postiauto
STR_VEHICLE_NAME_ROAD_VEHICLE_PERRY_MAIL_TRUCK                  :Perry postiauto
STR_VEHICLE_NAME_ROAD_VEHICLE_MIGHTYMOVER_MAIL_TRUCK            :MightyMover postiauto
STR_VEHICLE_NAME_ROAD_VEHICLE_POWERNAUGHT_MAIL_TRUCK            :Powernaught postiauto
STR_VEHICLE_NAME_ROAD_VEHICLE_WIZZOWOW_MAIL_TRUCK               :Wizzowow postiauto
STR_VEHICLE_NAME_ROAD_VEHICLE_WITCOMBE_OIL_TANKER               :Witcombe naftaveok
STR_VEHICLE_NAME_ROAD_VEHICLE_FOSTER_OIL_TANKER                 :Foster naftaveok
STR_VEHICLE_NAME_ROAD_VEHICLE_PERRY_OIL_TANKER                  :Perry naftaveok
STR_VEHICLE_NAME_ROAD_VEHICLE_TALBOTT_LIVESTOCK_VAN             :Talbott loomaveok
STR_VEHICLE_NAME_ROAD_VEHICLE_UHL_LIVESTOCK_VAN                 :Uhl loomaveok
STR_VEHICLE_NAME_ROAD_VEHICLE_FOSTER_LIVESTOCK_VAN              :Foster loomaveok
STR_VEHICLE_NAME_ROAD_VEHICLE_BALOGH_GOODS_TRUCK                :Balogh kaubaveok
STR_VEHICLE_NAME_ROAD_VEHICLE_CRAIGHEAD_GOODS_TRUCK             :Craighead kaubaveok
STR_VEHICLE_NAME_ROAD_VEHICLE_GOSS_GOODS_TRUCK                  :Goss kaubaveok
STR_VEHICLE_NAME_ROAD_VEHICLE_HEREFORD_GRAIN_TRUCK              :Hereford viljaveok
STR_VEHICLE_NAME_ROAD_VEHICLE_THOMAS_GRAIN_TRUCK                :Thomas viljaveok
STR_VEHICLE_NAME_ROAD_VEHICLE_GOSS_GRAIN_TRUCK                  :Goss viljaveok
STR_VEHICLE_NAME_ROAD_VEHICLE_WITCOMBE_WOOD_TRUCK               :Witcombe palgiveok
STR_VEHICLE_NAME_ROAD_VEHICLE_FOSTER_WOOD_TRUCK                 :Foster palgiveok
STR_VEHICLE_NAME_ROAD_VEHICLE_MORELAND_WOOD_TRUCK               :Moreland palgiveok
STR_VEHICLE_NAME_ROAD_VEHICLE_MPS_IRON_ORE_TRUCK                :MPS rauamaagiveok
STR_VEHICLE_NAME_ROAD_VEHICLE_UHL_IRON_ORE_TRUCK                :Uhl rauamaagiveok
STR_VEHICLE_NAME_ROAD_VEHICLE_CHIPPY_IRON_ORE_TRUCK             :Chippy rauamaagiveok
STR_VEHICLE_NAME_ROAD_VEHICLE_BALOGH_STEEL_TRUCK                :Balogh teraseveok
STR_VEHICLE_NAME_ROAD_VEHICLE_UHL_STEEL_TRUCK                   :Uhl teraseveok
STR_VEHICLE_NAME_ROAD_VEHICLE_KELLING_STEEL_TRUCK               :Kelling teraseveok
STR_VEHICLE_NAME_ROAD_VEHICLE_BALOGH_ARMORED_TRUCK              :Balogh soomusauto
STR_VEHICLE_NAME_ROAD_VEHICLE_UHL_ARMORED_TRUCK                 :Uhl soomusauto
STR_VEHICLE_NAME_ROAD_VEHICLE_FOSTER_ARMORED_TRUCK              :Foster soomusauto
STR_VEHICLE_NAME_ROAD_VEHICLE_FOSTER_FOOD_VAN                   :Foster toiduveok
STR_VEHICLE_NAME_ROAD_VEHICLE_PERRY_FOOD_VAN                    :Perry toiduveok
STR_VEHICLE_NAME_ROAD_VEHICLE_CHIPPY_FOOD_VAN                   :Chippy toiduveok
STR_VEHICLE_NAME_ROAD_VEHICLE_UHL_PAPER_TRUCK                   :Uhl paberiveok
STR_VEHICLE_NAME_ROAD_VEHICLE_BALOGH_PAPER_TRUCK                :Balogh paberiveok
STR_VEHICLE_NAME_ROAD_VEHICLE_MPS_PAPER_TRUCK                   :MPS paberiveok
STR_VEHICLE_NAME_ROAD_VEHICLE_MPS_COPPER_ORE_TRUCK              :MPS vasemaagiveok
STR_VEHICLE_NAME_ROAD_VEHICLE_UHL_COPPER_ORE_TRUCK              :Uhl vasemaagiveok
STR_VEHICLE_NAME_ROAD_VEHICLE_GOSS_COPPER_ORE_TRUCK             :Goss vasemaagiveok
STR_VEHICLE_NAME_ROAD_VEHICLE_UHL_WATER_TANKER                  :Uhl veeveok
STR_VEHICLE_NAME_ROAD_VEHICLE_BALOGH_WATER_TANKER               :Balogh veeveok
STR_VEHICLE_NAME_ROAD_VEHICLE_MPS_WATER_TANKER                  :MPS veeveok
STR_VEHICLE_NAME_ROAD_VEHICLE_BALOGH_FRUIT_TRUCK                :Balogh puuviljaveok
STR_VEHICLE_NAME_ROAD_VEHICLE_UHL_FRUIT_TRUCK                   :Uhl puuviljaveok
STR_VEHICLE_NAME_ROAD_VEHICLE_KELLING_FRUIT_TRUCK               :Kelling puuviljaveok
STR_VEHICLE_NAME_ROAD_VEHICLE_BALOGH_RUBBER_TRUCK               :Balogh kummiveok
STR_VEHICLE_NAME_ROAD_VEHICLE_UHL_RUBBER_TRUCK                  :Uhl kummiveok
STR_VEHICLE_NAME_ROAD_VEHICLE_RMT_RUBBER_TRUCK                  :RMT kummiveok
STR_VEHICLE_NAME_ROAD_VEHICLE_MIGHTYMOVER_SUGAR_TRUCK           :MightyMover suhkruveok
STR_VEHICLE_NAME_ROAD_VEHICLE_POWERNAUGHT_SUGAR_TRUCK           :Powernaught suhkruveok
STR_VEHICLE_NAME_ROAD_VEHICLE_WIZZOWOW_SUGAR_TRUCK              :Wizzowow suhkruveok
STR_VEHICLE_NAME_ROAD_VEHICLE_MIGHTYMOVER_COLA_TRUCK            :MightyMover koolaveok
STR_VEHICLE_NAME_ROAD_VEHICLE_POWERNAUGHT_COLA_TRUCK            :Powernaught koolaveok
STR_VEHICLE_NAME_ROAD_VEHICLE_WIZZOWOW_COLA_TRUCK               :Wizzowow koolaveok
STR_VEHICLE_NAME_ROAD_VEHICLE_MIGHTYMOVER_COTTON_CANDY          :MightyMover suhkruvativeok
STR_VEHICLE_NAME_ROAD_VEHICLE_POWERNAUGHT_COTTON_CANDY          :Powernaught suhkruvativeok
STR_VEHICLE_NAME_ROAD_VEHICLE_WIZZOWOW_COTTON_CANDY_TRUCK       :Wizzowow suhkruvativeok
STR_VEHICLE_NAME_ROAD_VEHICLE_MIGHTYMOVER_TOFFEE_TRUCK          :MightyMover iiriseveok
STR_VEHICLE_NAME_ROAD_VEHICLE_POWERNAUGHT_TOFFEE_TRUCK          :Powernaught iiriseveok
STR_VEHICLE_NAME_ROAD_VEHICLE_WIZZOWOW_TOFFEE_TRUCK             :Wizzowow iiriseveok
STR_VEHICLE_NAME_ROAD_VEHICLE_MIGHTYMOVER_TOY_VAN               :MightyMover mänguasjaveok
STR_VEHICLE_NAME_ROAD_VEHICLE_POWERNAUGHT_TOY_VAN               :Powernaught mänguasjaveok
STR_VEHICLE_NAME_ROAD_VEHICLE_WIZZOWOW_TOY_VAN                  :Wizzowow mänguasjaveok
STR_VEHICLE_NAME_ROAD_VEHICLE_MIGHTYMOVER_CANDY_TRUCK           :MightyMover maiustusteveok
STR_VEHICLE_NAME_ROAD_VEHICLE_POWERNAUGHT_CANDY_TRUCK           :Powernaught maiustusteveok
STR_VEHICLE_NAME_ROAD_VEHICLE_WIZZOWOW_CANDY_TRUCK              :Wizzowow maiustusteveok
STR_VEHICLE_NAME_ROAD_VEHICLE_MIGHTYMOVER_BATTERY_TRUCK         :MightyMover patareiveok
STR_VEHICLE_NAME_ROAD_VEHICLE_POWERNAUGHT_BATTERY_TRUCK         :Powernaught patareiveok
STR_VEHICLE_NAME_ROAD_VEHICLE_WIZZOWOW_BATTERY_TRUCK            :Wizzowow patareiveok
STR_VEHICLE_NAME_ROAD_VEHICLE_MIGHTYMOVER_FIZZY_DRINK           :MightyMover limonaadiveok
STR_VEHICLE_NAME_ROAD_VEHICLE_POWERNAUGHT_FIZZY_DRINK           :Powernaught limonaadiveok
STR_VEHICLE_NAME_ROAD_VEHICLE_WIZZOWOW_FIZZY_DRINK_TRUCK        :Wizzowow limonaadiveok
STR_VEHICLE_NAME_ROAD_VEHICLE_MIGHTYMOVER_PLASTIC_TRUCK         :MightyMover plastikuveok
STR_VEHICLE_NAME_ROAD_VEHICLE_POWERNAUGHT_PLASTIC_TRUCK         :Powernaught plastikuveok
STR_VEHICLE_NAME_ROAD_VEHICLE_WIZZOWOW_PLASTIC_TRUCK            :Wizzowow plastikuveok
STR_VEHICLE_NAME_ROAD_VEHICLE_MIGHTYMOVER_BUBBLE_TRUCK          :MightyMover mulliveok
STR_VEHICLE_NAME_ROAD_VEHICLE_POWERNAUGHT_BUBBLE_TRUCK          :Powernaught mulliveok
STR_VEHICLE_NAME_ROAD_VEHICLE_WIZZOWOW_BUBBLE_TRUCK             :Wizzowow mulliveok
STR_VEHICLE_NAME_SHIP_MPS_OIL_TANKER                            :MPS naftatanker
STR_VEHICLE_NAME_SHIP_CS_INC_OIL_TANKER                         :CS-Inc. naftatanker
STR_VEHICLE_NAME_SHIP_MPS_PASSENGER_FERRY                       :MPS reisipraam
STR_VEHICLE_NAME_SHIP_FFP_PASSENGER_FERRY                       :FFP reisipraam
STR_VEHICLE_NAME_SHIP_BAKEWELL_300_HOVERCRAFT                   :Bakewell 300 hõljuklaev
STR_VEHICLE_NAME_SHIP_CHUGGER_CHUG_PASSENGER                    :Chugger-Chug reisipraam
STR_VEHICLE_NAME_SHIP_SHIVERSHAKE_PASSENGER_FERRY               :Shivershake reisipraam
STR_VEHICLE_NAME_SHIP_YATE_CARGO_SHIP                           :Yate kaubalaev
STR_VEHICLE_NAME_SHIP_BAKEWELL_CARGO_SHIP                       :Bakewell kaubalaev
STR_VEHICLE_NAME_SHIP_MIGHTYMOVER_CARGO_SHIP                    :MightyMover kaubalaev
STR_VEHICLE_NAME_SHIP_POWERNAUT_CARGO_SHIP                      :Powernaut kaubalaev
STR_VEHICLE_NAME_AIRCRAFT_SAMPSON_U52                           :Sampson U52
STR_VEHICLE_NAME_AIRCRAFT_COLEMAN_COUNT                         :Coleman Count
STR_VEHICLE_NAME_AIRCRAFT_FFP_DART                              :FFP Dart
STR_VEHICLE_NAME_AIRCRAFT_YATE_HAUGAN                           :Yate Haugan
STR_VEHICLE_NAME_AIRCRAFT_BAKEWELL_COTSWALD_LB_3                :Bakewell Cotswald LB-3
STR_VEHICLE_NAME_AIRCRAFT_BAKEWELL_LUCKETT_LB_8                 :Bakewell Luckett LB-8
STR_VEHICLE_NAME_AIRCRAFT_BAKEWELL_LUCKETT_LB_9                 :Bakewell Luckett LB-9
STR_VEHICLE_NAME_AIRCRAFT_BAKEWELL_LUCKETT_LB80                 :Bakewell Luckett LB80
STR_VEHICLE_NAME_AIRCRAFT_BAKEWELL_LUCKETT_LB_10                :Bakewell Luckett LB-10
STR_VEHICLE_NAME_AIRCRAFT_BAKEWELL_LUCKETT_LB_11                :Bakewell Luckett LB-11
STR_VEHICLE_NAME_AIRCRAFT_YATE_AEROSPACE_YAC_1_11               :Yate Aerospace YAC 1-11
STR_VEHICLE_NAME_AIRCRAFT_DARWIN_100                            :Darwin 100
STR_VEHICLE_NAME_AIRCRAFT_DARWIN_200                            :Darwin 200
STR_VEHICLE_NAME_AIRCRAFT_DARWIN_300                            :Darwin 300
STR_VEHICLE_NAME_AIRCRAFT_DARWIN_400                            :Darwin 400
STR_VEHICLE_NAME_AIRCRAFT_DARWIN_500                            :Darwin 500
STR_VEHICLE_NAME_AIRCRAFT_DARWIN_600                            :Darwin 600
STR_VEHICLE_NAME_AIRCRAFT_GURU_GALAXY                           :Guru Galaxy
STR_VEHICLE_NAME_AIRCRAFT_AIRTAXI_A21                           :Airtaxi A21
STR_VEHICLE_NAME_AIRCRAFT_AIRTAXI_A31                           :Airtaxi A31
STR_VEHICLE_NAME_AIRCRAFT_AIRTAXI_A32                           :Airtaxi A32
STR_VEHICLE_NAME_AIRCRAFT_AIRTAXI_A33                           :Airtaxi A33
STR_VEHICLE_NAME_AIRCRAFT_YATE_AEROSPACE_YAE46                  :Yate Aerospace YAe46
STR_VEHICLE_NAME_AIRCRAFT_DINGER_100                            :Dinger 100
STR_VEHICLE_NAME_AIRCRAFT_AIRTAXI_A34_1000                      :AirTaxi A34-1000
STR_VEHICLE_NAME_AIRCRAFT_YATE_Z_SHUTTLE                        :Yate Z-süstik
STR_VEHICLE_NAME_AIRCRAFT_KELLING_K1                            :Kelling K1
STR_VEHICLE_NAME_AIRCRAFT_KELLING_K6                            :Kelling K6
STR_VEHICLE_NAME_AIRCRAFT_KELLING_K7                            :Kelling K7
STR_VEHICLE_NAME_AIRCRAFT_DARWIN_700                            :Darwin 700
STR_VEHICLE_NAME_AIRCRAFT_FFP_HYPERDART_2                       :FFP Hyperdart 2
STR_VEHICLE_NAME_AIRCRAFT_DINGER_200                            :Dinger 200
STR_VEHICLE_NAME_AIRCRAFT_DINGER_1000                           :Dinger 1000
STR_VEHICLE_NAME_AIRCRAFT_PLODDYPHUT_100                        :Ploddyphut 100
STR_VEHICLE_NAME_AIRCRAFT_PLODDYPHUT_500                        :Ploddyphut 500
STR_VEHICLE_NAME_AIRCRAFT_FLASHBANG_X1                          :Flashbang X1
STR_VEHICLE_NAME_AIRCRAFT_JUGGERPLANE_M1                        :Juggerplane M1
STR_VEHICLE_NAME_AIRCRAFT_FLASHBANG_WIZZER                      :Flashbang Wizzer
STR_VEHICLE_NAME_AIRCRAFT_TRICARIO_HELICOPTER                   :Tricario helikopter
STR_VEHICLE_NAME_AIRCRAFT_GURU_X2_HELICOPTER                    :Guru X2 helikopter
STR_VEHICLE_NAME_AIRCRAFT_POWERNAUT_HELICOPTER                  :Powernaut helikopter

##id 0x8800
# Formatting of some strings
STR_FORMAT_DATE_TINY                                            :{STRING}-{STRING}-{NUM}
STR_FORMAT_DATE_SHORT                                           :{1:NUM}. {0:STRING}
STR_FORMAT_DATE_LONG                                            :{STRING} {STRING} {NUM}
STR_FORMAT_DATE_ISO                                             :{2:NUM}-{1:STRING}-{0:STRING}

STR_FORMAT_BUOY_NAME                                            :{TOWN} Poi
STR_FORMAT_BUOY_NAME_SERIAL                                     :{TOWN} Poi nr. {COMMA}
STR_FORMAT_COMPANY_NUM                                          :(Ettevõte {COMMA})
STR_FORMAT_GROUP_NAME                                           :Jagu {COMMA}
STR_FORMAT_GROUP_VEHICLE_NAME                                   :{GROUP} nr {COMMA}
STR_FORMAT_INDUSTRY_NAME                                        :{TOWN} {STRING}
STR_FORMAT_WAYPOINT_NAME                                        :{TOWN} meldepunkt
STR_FORMAT_WAYPOINT_NAME_SERIAL                                 :Meldepunkt {TOWN} nr {COMMA}

STR_FORMAT_DEPOT_NAME_TRAIN                                     :{TOWN} Rongi depoo
STR_FORMAT_DEPOT_NAME_TRAIN_SERIAL                              :{TOWN} Rongi depoo nr {COMMA}
STR_FORMAT_DEPOT_NAME_ROAD_VEHICLE                              :{TOWN} Maanteesõidukite depoo
STR_FORMAT_DEPOT_NAME_ROAD_VEHICLE_SERIAL                       :{TOWN} Teesõidukite depoo nr {COMMA}
STR_FORMAT_DEPOT_NAME_SHIP                                      :{TOWN} Laeva depoo
STR_FORMAT_DEPOT_NAME_SHIP_SERIAL                               :{TOWN} Laeva depoo nr {COMMA}
STR_FORMAT_DEPOT_NAME_AIRCRAFT                                  :{STATION} Hangaar

STR_UNKNOWN_STATION                                             :tundmatu jaam
STR_DEFAULT_SIGN_NAME                                           :Silt
STR_COMPANY_SOMEONE                                             :keegi

STR_SAVEGAME_NAME_DEFAULT                                       :{COMPANY}, {STRING}
STR_SAVEGAME_NAME_SPECTATOR                                     :Vaatleja, {1:STRING}

# Viewport strings
STR_VIEWPORT_TOWN_POP                                           :{WHITE}{TOWN} ({COMMA})
STR_VIEWPORT_TOWN                                               :{WHITE}{TOWN}
STR_VIEWPORT_TOWN_TINY_BLACK                                    :{TINY_FONT}{BLACK}{TOWN}
STR_VIEWPORT_TOWN_TINY_WHITE                                    :{TINY_FONT}{WHITE}{TOWN}

STR_VIEWPORT_SIGN_SMALL_BLACK                                   :{TINY_FONT}{BLACK}{SIGN}
STR_VIEWPORT_SIGN_SMALL_WHITE                                   :{TINY_FONT}{WHITE}{SIGN}

STR_VIEWPORT_STATION                                            :{STATION} {STATION_FEATURES}
STR_VIEWPORT_STATION_TINY                                       :{TINY_FONT}{STATION}

STR_VIEWPORT_WAYPOINT                                           :{WAYPOINT}
STR_VIEWPORT_WAYPOINT_TINY                                      :{TINY_FONT}{WAYPOINT}

# Simple strings to get specific types of data
STR_COMPANY_NAME                                                :{COMPANY}
STR_COMPANY_NAME_COMPANY_NUM                                    :{COMPANY} {COMPANY_NUM}
STR_DEPOT_NAME                                                  :{DEPOT}
STR_ENGINE_NAME                                                 :{ENGINE}
STR_HIDDEN_ENGINE_NAME                                          :{ENGINE} (peidetud)
STR_GROUP_NAME                                                  :{GROUP}
STR_INDUSTRY_NAME                                               :{INDUSTRY}
STR_PRESIDENT_NAME                                              :{PRESIDENT_NAME}
STR_SIGN_NAME                                                   :{SIGN}
STR_STATION_NAME                                                :{STATION}
STR_TOWN_NAME                                                   :{TOWN}
STR_VEHICLE_NAME                                                :{VEHICLE}
STR_WAYPOINT_NAME                                               :{WAYPOINT}

STR_JUST_CARGO                                                  :{CARGO_LONG}
STR_JUST_CHECKMARK                                              :{CHECKMARK}
STR_JUST_COMMA                                                  :{COMMA}
STR_JUST_CURRENCY_SHORT                                         :{CURRENCY_SHORT}
STR_JUST_CURRENCY_LONG                                          :{CURRENCY_LONG}
STR_JUST_CARGO_LIST                                             :{CARGO_LIST}
STR_JUST_INT                                                    :{NUM}
STR_JUST_DATE_TINY                                              :{DATE_TINY}
STR_JUST_DATE_SHORT                                             :{DATE_SHORT}
STR_JUST_DATE_LONG                                              :{DATE_LONG}
STR_JUST_DATE_ISO                                               :{DATE_ISO}
STR_JUST_STRING                                                 :{STRING}
STR_JUST_STRING_STRING                                          :{STRING}{STRING}
STR_JUST_RAW_STRING                                             :{STRING}
STR_JUST_BIG_RAW_STRING                                         :{BIG_FONT}{STRING}

# Slightly 'raw' stringcodes with colour or size
STR_BLACK_COMMA                                                 :{BLACK}{COMMA}
STR_TINY_BLACK_COMA                                             :{TINY_FONT}{BLACK}{COMMA}
STR_TINY_COMMA                                                  :{TINY_FONT}{COMMA}
STR_BLUE_COMMA                                                  :{BLUE}{COMMA}
STR_RED_COMMA                                                   :{RED}{COMMA}
STR_WHITE_COMMA                                                 :{WHITE}{COMMA}
STR_TINY_BLACK_DECIMAL                                          :{TINY_FONT}{BLACK}{DECIMAL}
STR_COMPANY_MONEY                                               :{WHITE}{CURRENCY_LONG}
STR_BLACK_DATE_LONG                                             :{BLACK}{DATE_LONG}
STR_WHITE_DATE_LONG                                             :{WHITE}{DATE_LONG}
STR_SHORT_DATE                                                  :{WHITE}{DATE_TINY}
STR_DATE_LONG_SMALL                                             :{TINY_FONT}{BLACK}{DATE_LONG}
STR_TINY_GROUP                                                  :{TINY_FONT}{GROUP}
STR_BLACK_INT                                                   :{BLACK}{NUM}
STR_ORANGE_INT                                                  :{ORANGE}{NUM}
STR_WHITE_SIGN                                                  :{WHITE}{SIGN}
STR_TINY_BLACK_STATION                                          :{TINY_FONT}{BLACK}{STATION}
STR_BLACK_STRING                                                :{BLACK}{STRING}
STR_BLACK_RAW_STRING                                            :{BLACK}{STRING}
STR_ORANGE_STRING                                               :{ORANGE}{STRING}
STR_LTBLUE_STRING                                               :{LTBLUE}{STRING}
STR_WHITE_STRING                                                :{WHITE}{STRING}
STR_ORANGE_STRING1_WHITE                                        :{ORANGE}{STRING}{WHITE}
STR_ORANGE_STRING1_LTBLUE                                       :{ORANGE}{STRING}{LTBLUE}
STR_TINY_BLACK_HEIGHT                                           :{TINY_FONT}{BLACK}{HEIGHT}
STR_TINY_BLACK_VEHICLE                                          :{TINY_FONT}{BLACK}{VEHICLE}
STR_TINY_RIGHT_ARROW                                            :{TINY_FONT}{RIGHT_ARROW}

STR_BLACK_1                                                     :{BLACK}1
STR_BLACK_2                                                     :{BLACK}2
STR_BLACK_3                                                     :{BLACK}3
STR_BLACK_4                                                     :{BLACK}4
STR_BLACK_5                                                     :{BLACK}5
STR_BLACK_6                                                     :{BLACK}6
STR_BLACK_7                                                     :{BLACK}7

STR_TRAIN                                                       :{BLACK}{TRAIN}
STR_BUS                                                         :{BLACK}{BUS}
STR_LORRY                                                       :{BLACK}{LORRY}
STR_PLANE                                                       :{BLACK}{PLANE}
STR_SHIP                                                        :{BLACK}{SHIP}

STR_TOOLBAR_RAILTYPE_VELOCITY                                   :{STRING} ({VELOCITY})<|MERGE_RESOLUTION|>--- conflicted
+++ resolved
@@ -2961,11 +2961,6 @@
 STR_MAPGEN_NUMBER_OF_TOWNS                                      :{BLACK}Asustuste arv:
 STR_MAPGEN_DATE                                                 :{BLACK}Algus:
 STR_MAPGEN_NUMBER_OF_INDUSTRIES                                 :{BLACK}Tööstustihedus:
-<<<<<<< HEAD
-STR_MAPGEN_SNOW_LINE_HEIGHT                                     :{BLACK}Lumepiiri kõrgus:
-STR_MAPGEN_SNOW_LINE_UP                                         :{BLACK}Lumepiiri liigutamine ühe võrra üles
-STR_MAPGEN_SNOW_LINE_DOWN                                       :{BLACK}Lumepiiri liigutamine ühe võrra alla
-=======
 STR_MAPGEN_HEIGHTMAP_HEIGHT                                     :{BLACK}Kõrgpunkt:
 STR_MAPGEN_HEIGHTMAP_HEIGHT_UP                                  :{BLACK}Suurenda kaardi kõrgpunkti ühe võrra
 STR_MAPGEN_HEIGHTMAP_HEIGHT_DOWN                                :{BLACK}Vähenda kaardi kõrgpunkti ühe võrra
@@ -2977,7 +2972,9 @@
 STR_MAPGEN_DESERT_COVERAGE_UP                                   :{BLACK}Suurenda kõrbekatvust kümne protsendi võrra
 STR_MAPGEN_DESERT_COVERAGE_DOWN                                 :{BLACK}Vähenda kõrbekatvust kümne protsendi võrra
 STR_MAPGEN_DESERT_COVERAGE_TEXT                                 :{BLACK}{NUM}%
->>>>>>> 825867f2
+STR_MAPGEN_SNOW_LINE_HEIGHT                                     :{BLACK}Lumepiiri kõrgus:
+STR_MAPGEN_SNOW_LINE_UP                                         :{BLACK}Lumepiiri liigutamine ühe võrra üles
+STR_MAPGEN_SNOW_LINE_DOWN                                       :{BLACK}Lumepiiri liigutamine ühe võrra alla
 STR_MAPGEN_LAND_GENERATOR                                       :{BLACK}Maatekituse meetod:
 STR_MAPGEN_TERRAIN_TYPE                                         :{BLACK}Maapinna tüüp:
 STR_MAPGEN_QUANTITY_OF_SEA_LAKES                                :{BLACK}Merepinna tase:
@@ -3003,14 +3000,11 @@
 STR_MAPGEN_HEIGHTMAP_SIZE_LABEL                                 :{BLACK}Suurus:
 STR_MAPGEN_HEIGHTMAP_SIZE                                       :{ORANGE}{NUM} x {NUM}
 
-<<<<<<< HEAD
-STR_MAPGEN_SNOW_LINE_QUERY_CAPT                                 :{WHITE}Muuda lumepiiri kõrgust
-=======
 STR_MAPGEN_TERRAIN_TYPE_QUERY_CAPT                              :{WHITE}Soovitud kõrgpunkt
 STR_MAPGEN_HEIGHTMAP_HEIGHT_QUERY_CAPT                          :{WHITE}Kõrgpunkt
 STR_MAPGEN_SNOW_COVERAGE_QUERY_CAPT                             :{WHITE}Lumekatvus (%)
 STR_MAPGEN_DESERT_COVERAGE_QUERY_CAPT                           :{WHITE}Kõrbekatvus (%)
->>>>>>> 825867f2
+STR_MAPGEN_SNOW_LINE_QUERY_CAPT                                 :{WHITE}Muuda lumepiiri kõrgust
 STR_MAPGEN_START_DATE_QUERY_CAPT                                :{WHITE}Muuda algusaastat
 
 # SE Map generation
