##name Estonian
##ownname Eesti keel
##isocode et_EE
##plural 0
##textdir ltr
##digitsep .
##digitsepcur .
##decimalsep ,
##winlangid 0x0425
##grflangid 0x34
##case g in sü


# This file is part of OpenTTD.
# OpenTTD is free software; you can redistribute it and/or modify it under the terms of the GNU General Public License as published by the Free Software Foundation, version 2.
# OpenTTD is distributed in the hope that it will be useful, but WITHOUT ANY WARRANTY; without even the implied warranty of MERCHANTABILITY or FITNESS FOR A PARTICULAR PURPOSE.
# See the GNU General Public License for more details. You should have received a copy of the GNU General Public License along with OpenTTD. If not, see <http://www.gnu.org/licenses/>.


##id 0x0000
STR_NULL                                                        :
STR_EMPTY                                                       :
STR_UNDEFINED                                                   :(määratlemata väljend)
STR_JUST_NOTHING                                                :Mitte midagi

# Cargo related strings
# Plural cargo name
STR_CARGO_PLURAL_NOTHING                                        :
STR_CARGO_PLURAL_PASSENGERS                                     :Reisijad
STR_CARGO_PLURAL_PASSENGERS.g                                   :Reisijate
STR_CARGO_PLURAL_COAL                                           :Kivisüsi
STR_CARGO_PLURAL_COAL.g                                         :Kivisöe
STR_CARGO_PLURAL_MAIL                                           :Post
STR_CARGO_PLURAL_MAIL.g                                         :Posti
STR_CARGO_PLURAL_OIL                                            :Nafta
STR_CARGO_PLURAL_OIL.g                                          :Nafta
STR_CARGO_PLURAL_LIVESTOCK                                      :Kariloomad
STR_CARGO_PLURAL_LIVESTOCK.g                                    :Kariloomade
STR_CARGO_PLURAL_GOODS                                          :Kaubad
STR_CARGO_PLURAL_GOODS.g                                        :Kaupade
STR_CARGO_PLURAL_GRAIN                                          :Teravili
STR_CARGO_PLURAL_GRAIN.g                                        :Teravilja
STR_CARGO_PLURAL_WOOD                                           :Puit
STR_CARGO_PLURAL_WOOD.g                                         :Puidu
STR_CARGO_PLURAL_IRON_ORE                                       :Rauamaak
STR_CARGO_PLURAL_IRON_ORE.g                                     :Rauamaagi
STR_CARGO_PLURAL_STEEL                                          :Teras
STR_CARGO_PLURAL_STEEL.g                                        :Terase
STR_CARGO_PLURAL_VALUABLES                                      :Väärisesemed
STR_CARGO_PLURAL_VALUABLES.g                                    :Väärisesemete
STR_CARGO_PLURAL_COPPER_ORE                                     :Vasemaak
STR_CARGO_PLURAL_COPPER_ORE.g                                   :Vasemaagi
STR_CARGO_PLURAL_MAIZE                                          :Mais
STR_CARGO_PLURAL_MAIZE.g                                        :Maisi
STR_CARGO_PLURAL_FRUIT                                          :Puuviljad
STR_CARGO_PLURAL_FRUIT.g                                        :Puuviljade
STR_CARGO_PLURAL_DIAMONDS                                       :Teemantid
STR_CARGO_PLURAL_DIAMONDS.g                                     :Teemantite
STR_CARGO_PLURAL_FOOD                                           :Toit
STR_CARGO_PLURAL_FOOD.g                                         :Toidu
STR_CARGO_PLURAL_PAPER                                          :Paber
STR_CARGO_PLURAL_PAPER.g                                        :Paberi
STR_CARGO_PLURAL_GOLD                                           :Kuld
STR_CARGO_PLURAL_GOLD.g                                         :Kulla
STR_CARGO_PLURAL_WATER                                          :Vesi
STR_CARGO_PLURAL_WATER.g                                        :Vee
STR_CARGO_PLURAL_WHEAT                                          :Nisu
STR_CARGO_PLURAL_WHEAT.g                                        :Nisu
STR_CARGO_PLURAL_RUBBER                                         :Kumm
STR_CARGO_PLURAL_RUBBER.g                                       :Kummi
STR_CARGO_PLURAL_SUGAR                                          :Suhkur
STR_CARGO_PLURAL_SUGAR.g                                        :Suhkru
STR_CARGO_PLURAL_TOYS                                           :Mänguasjad
STR_CARGO_PLURAL_TOYS.g                                         :Mänguasjade
STR_CARGO_PLURAL_SWEETS                                         :Maiustused
STR_CARGO_PLURAL_SWEETS.g                                       :Maiustuste
STR_CARGO_PLURAL_COLA                                           :Koola
STR_CARGO_PLURAL_COLA.g                                         :Koola
STR_CARGO_PLURAL_CANDYFLOSS                                     :Suhkruvatt
STR_CARGO_PLURAL_CANDYFLOSS.g                                   :Suhkruvati
STR_CARGO_PLURAL_BUBBLES                                        :Mullid
STR_CARGO_PLURAL_BUBBLES.g                                      :Mullide
STR_CARGO_PLURAL_TOFFEE                                         :Iiris
STR_CARGO_PLURAL_TOFFEE.g                                       :Iirise
STR_CARGO_PLURAL_BATTERIES                                      :Patareid
STR_CARGO_PLURAL_BATTERIES.g                                    :Patareide
STR_CARGO_PLURAL_PLASTIC                                        :Plastmass
STR_CARGO_PLURAL_PLASTIC.g                                      :Plastmassi
STR_CARGO_PLURAL_FIZZY_DRINKS                                   :Kihisevad joogid
STR_CARGO_PLURAL_FIZZY_DRINKS.g                                 :Kihisevate jookide

# Singular cargo name
STR_CARGO_SINGULAR_NOTHING                                      :
STR_CARGO_SINGULAR_PASSENGER                                    :Reisija
STR_CARGO_SINGULAR_PASSENGER.g                                  :Reisijate
STR_CARGO_SINGULAR_COAL                                         :Kivisüsi
STR_CARGO_SINGULAR_COAL.g                                       :Kivisöe
STR_CARGO_SINGULAR_MAIL                                         :Post
STR_CARGO_SINGULAR_MAIL.g                                       :Posti
STR_CARGO_SINGULAR_OIL                                          :Nafta
STR_CARGO_SINGULAR_OIL.g                                        :Nafta
STR_CARGO_SINGULAR_LIVESTOCK                                    :Kariloom
STR_CARGO_SINGULAR_LIVESTOCK.g                                  :Kariloomade
STR_CARGO_SINGULAR_GOODS                                        :Kaubad
STR_CARGO_SINGULAR_GOODS.g                                      :Kaupade
STR_CARGO_SINGULAR_GRAIN                                        :Teravili
STR_CARGO_SINGULAR_GRAIN.g                                      :Teravilja
STR_CARGO_SINGULAR_WOOD                                         :Puit
STR_CARGO_SINGULAR_WOOD.g                                       :Puidu
STR_CARGO_SINGULAR_IRON_ORE                                     :Rauamaak
STR_CARGO_SINGULAR_IRON_ORE.g                                   :Rauamaagi
STR_CARGO_SINGULAR_STEEL                                        :Teras
STR_CARGO_SINGULAR_STEEL.g                                      :Terase
STR_CARGO_SINGULAR_VALUABLES                                    :Väärisesemed
STR_CARGO_SINGULAR_VALUABLES.g                                  :Väärisesemete
STR_CARGO_SINGULAR_COPPER_ORE                                   :Vasemaak
STR_CARGO_SINGULAR_COPPER_ORE.g                                 :Vasemaagi
STR_CARGO_SINGULAR_MAIZE                                        :Mais
STR_CARGO_SINGULAR_MAIZE.g                                      :Maisi
STR_CARGO_SINGULAR_FRUIT                                        :Puuviljad
STR_CARGO_SINGULAR_FRUIT.g                                      :Puuviljade
STR_CARGO_SINGULAR_DIAMOND                                      :Teemant
STR_CARGO_SINGULAR_DIAMOND.g                                    :Teemantite
STR_CARGO_SINGULAR_FOOD                                         :Toit
STR_CARGO_SINGULAR_FOOD.g                                       :Toidu
STR_CARGO_SINGULAR_PAPER                                        :Paber
STR_CARGO_SINGULAR_PAPER.g                                      :Paberi
STR_CARGO_SINGULAR_GOLD                                         :Kuld
STR_CARGO_SINGULAR_GOLD.g                                       :Kulla
STR_CARGO_SINGULAR_WATER                                        :Vesi
STR_CARGO_SINGULAR_WATER.g                                      :Vee
STR_CARGO_SINGULAR_WHEAT                                        :Nisu
STR_CARGO_SINGULAR_WHEAT.g                                      :Nisu
STR_CARGO_SINGULAR_RUBBER                                       :Kumm
STR_CARGO_SINGULAR_RUBBER.g                                     :Kummi
STR_CARGO_SINGULAR_SUGAR                                        :Suhkur
STR_CARGO_SINGULAR_SUGAR.g                                      :Suhkru
STR_CARGO_SINGULAR_TOY                                          :Mänguasjad
STR_CARGO_SINGULAR_TOY.g                                        :Mänguasjade
STR_CARGO_SINGULAR_SWEETS                                       :Maiustus
STR_CARGO_SINGULAR_COLA                                         :Koola
STR_CARGO_SINGULAR_CANDYFLOSS                                   :Suhkruvatt
STR_CARGO_SINGULAR_BUBBLE                                       :Mullid
STR_CARGO_SINGULAR_TOFFEE                                       :Iiris
STR_CARGO_SINGULAR_TOFFEE.g                                     :Iirise
STR_CARGO_SINGULAR_BATTERY                                      :Patarei
STR_CARGO_SINGULAR_PLASTIC                                      :Plastmass
STR_CARGO_SINGULAR_PLASTIC.g                                    :Plastmassi
STR_CARGO_SINGULAR_FIZZY_DRINK                                  :Kihisevad joogid

# Quantity of cargo
STR_QUANTITY_NOTHING                                            :
STR_QUANTITY_PASSENGERS                                         :{COMMA}{NBSP}reisija{P "" s}
STR_QUANTITY_COAL                                               :{WEIGHT_LONG} kivisütt
STR_QUANTITY_MAIL                                               :{COMMA} postipakk{P "" i}
STR_QUANTITY_OIL                                                :{VOLUME_LONG} naftat
STR_QUANTITY_LIVESTOCK                                          :{COMMA} loom{P "" a}
STR_QUANTITY_GOODS                                              :{COMMA} kast{P "" i} kaupa
STR_QUANTITY_GRAIN                                              :{WEIGHT_LONG} teravilja
STR_QUANTITY_WOOD                                               :{WEIGHT_LONG} puitu
STR_QUANTITY_IRON_ORE                                           :{WEIGHT_LONG} rauamaaki
STR_QUANTITY_STEEL                                              :{WEIGHT_LONG} terast
STR_QUANTITY_VALUABLES                                          :{COMMA}{NBSP}kotitäi{P s t} väärisesemeid
STR_QUANTITY_COPPER_ORE                                         :{WEIGHT_LONG} vasemaaki
STR_QUANTITY_MAIZE                                              :{WEIGHT_LONG} maisi
STR_QUANTITY_FRUIT                                              :{WEIGHT_LONG} puuvilju
STR_QUANTITY_DIAMONDS                                           :{COMMA} kotitäi{P s t} teemante{P id ""}
STR_QUANTITY_FOOD                                               :{WEIGHT_LONG} toitu
STR_QUANTITY_PAPER                                              :{WEIGHT_LONG} paberit
STR_QUANTITY_GOLD                                               :{COMMA} kotitäi{P s t} kulda
STR_QUANTITY_WATER                                              :{VOLUME_LONG} vett
STR_QUANTITY_WHEAT                                              :{WEIGHT_LONG} nisu
STR_QUANTITY_RUBBER                                             :{VOLUME_LONG} kummi
STR_QUANTITY_SUGAR                                              :{WEIGHT_LONG} suhkrut
STR_QUANTITY_TOYS                                               :{COMMA} mänguas{P i ja}
STR_QUANTITY_SWEETS                                             :{COMMA}{NBSP}kotitäi{P s t} maiustusi
STR_QUANTITY_COLA                                               :{VOLUME_LONG} koolat
STR_QUANTITY_CANDYFLOSS                                         :{WEIGHT_LONG} suhkruvatti
STR_QUANTITY_BUBBLES                                            :{COMMA} mull{P "" i}
STR_QUANTITY_TOFFEE                                             :{WEIGHT_LONG} iirist
STR_QUANTITY_BATTERIES                                          :{COMMA} patarei{P "" d}
STR_QUANTITY_PLASTIC                                            :{VOLUME_LONG} plastmassi
STR_QUANTITY_FIZZY_DRINKS                                       :{COMMA} kihisevaid jooke
STR_QUANTITY_N_A                                                :N/A

# Two letter abbreviation of cargo name
STR_ABBREV_NOTHING                                              :
STR_ABBREV_PASSENGERS                                           :PS
STR_ABBREV_COAL                                                 :CL
STR_ABBREV_MAIL                                                 :ML
STR_ABBREV_OIL                                                  :OL
STR_ABBREV_LIVESTOCK                                            :LV
STR_ABBREV_GOODS                                                :GD
STR_ABBREV_GRAIN                                                :GR
STR_ABBREV_WOOD                                                 :WD
STR_ABBREV_IRON_ORE                                             :OR
STR_ABBREV_STEEL                                                :ST
STR_ABBREV_VALUABLES                                            :VL
STR_ABBREV_COPPER_ORE                                           :CO
STR_ABBREV_MAIZE                                                :MZ
STR_ABBREV_FRUIT                                                :FT
STR_ABBREV_DIAMONDS                                             :DM
STR_ABBREV_FOOD                                                 :FD
STR_ABBREV_PAPER                                                :PR
STR_ABBREV_GOLD                                                 :GD
STR_ABBREV_WATER                                                :WR
STR_ABBREV_WHEAT                                                :WH
STR_ABBREV_RUBBER                                               :RB
STR_ABBREV_SUGAR                                                :SG
STR_ABBREV_TOYS                                                 :TY
STR_ABBREV_SWEETS                                               :SW
STR_ABBREV_COLA                                                 :CL
STR_ABBREV_CANDYFLOSS                                           :CF
STR_ABBREV_BUBBLES                                              :BU
STR_ABBREV_TOFFEE                                               :TF
STR_ABBREV_BATTERIES                                            :BA
STR_ABBREV_PLASTIC                                              :PL
STR_ABBREV_FIZZY_DRINKS                                         :FZ
STR_ABBREV_ALL                                                  :KÕIK

# 'Mode' of transport for cargoes
STR_PASSENGERS                                                  :{COMMA} reisija{P "" d}
STR_BAGS                                                        :{COMMA} kot{P t id}
STR_TONS                                                        :{COMMA} tonn{P "" i}
STR_LITERS                                                      :{COMMA} liit{P er rit}
STR_ITEMS                                                       :{COMMA} ühik{P "" ut}
STR_CRATES                                                      :{COMMA} kast{P "" i}

STR_COLOUR_DEFAULT                                              :Esialgne
###length 17
STR_COLOUR_DARK_BLUE                                            :Tumesinine
STR_COLOUR_PALE_GREEN                                           :Kahvaturoheline
STR_COLOUR_PINK                                                 :Roosa
STR_COLOUR_YELLOW                                               :Kollane
STR_COLOUR_RED                                                  :Punane
STR_COLOUR_LIGHT_BLUE                                           :Helesinine
STR_COLOUR_GREEN                                                :Roheline
STR_COLOUR_DARK_GREEN                                           :Tumeroheline
STR_COLOUR_BLUE                                                 :Sinine
STR_COLOUR_CREAM                                                :Kreemjas
STR_COLOUR_MAUVE                                                :Kahvatulilla
STR_COLOUR_PURPLE                                               :Lilla
STR_COLOUR_ORANGE                                               :Oranž
STR_COLOUR_BROWN                                                :Pruun
STR_COLOUR_GREY                                                 :Hall
STR_COLOUR_WHITE                                                :Valge
STR_COLOUR_RANDOM                                               :Suvaline

###length 17
<<<<<<< HEAD
STR_COLOUR_SECONDARY_BLUE                                       :Sinine
STR_COLOUR_SECONDARY_BROWN                                      :Pruun
=======
STR_COLOUR_SECONDARY_DARK_BLUE                                  :Tumesinine
STR_COLOUR_SECONDARY_PALE_GREEN                                 :Kahvaturoheline
STR_COLOUR_SECONDARY_RED                                        :Punane
STR_COLOUR_SECONDARY_LIGHT_BLUE                                 :Helesinine
STR_COLOUR_SECONDARY_GREEN                                      :Roheline
STR_COLOUR_SECONDARY_DARK_GREEN                                 :Tumeroheline
STR_COLOUR_SECONDARY_BLUE                                       :Sinine
STR_COLOUR_SECONDARY_CREAM                                      :Kreemjas
STR_COLOUR_SECONDARY_MAUVE                                      :Kahvatulilla
STR_COLOUR_SECONDARY_PURPLE                                     :Lilla
STR_COLOUR_SECONDARY_ORANGE                                     :Oranž
STR_COLOUR_SECONDARY_BROWN                                      :Pruun
STR_COLOUR_SECONDARY_GREY                                       :Hall
STR_COLOUR_SECONDARY_SAME_AS_PRIMARY                            :Sama mis põhiline
>>>>>>> 8bccb580


# Units used in OpenTTD
STR_UNITS_VELOCITY_IMPERIAL                                     :{DECIMAL} miili tunnis
STR_UNITS_VELOCITY_METRIC                                       :{DECIMAL} km/h
STR_UNITS_VELOCITY_SI                                           :{DECIMAL} m/s
STR_UNITS_VELOCITY_GAMEUNITS_DAY                                :{DECIMAL}{NBSP}ruutu/päev
STR_UNITS_VELOCITY_GAMEUNITS_SEC                                :{DECIMAL}{NBSP}ruutu/sek
STR_UNITS_VELOCITY_KNOTS                                        :{DECIMAL}{NBSP}sõlme

STR_UNITS_POWER_IMPERIAL                                        :{DECIMAL}hj
STR_UNITS_POWER_METRIC                                          :{DECIMAL}hj
STR_UNITS_POWER_SI                                              :{DECIMAL}kW

STR_UNITS_POWER_IMPERIAL_TO_WEIGHT_IMPERIAL                     :{DECIMAL}{NBSP}hj/t
STR_UNITS_POWER_IMPERIAL_TO_WEIGHT_METRIC                       :{DECIMAL}{NBSP}hj/t
STR_UNITS_POWER_IMPERIAL_TO_WEIGHT_SI                           :{DECIMAL}{NBSP}hj/t
STR_UNITS_POWER_METRIC_TO_WEIGHT_IMPERIAL                       :{DECIMAL}{NBSP}hj/t
STR_UNITS_POWER_METRIC_TO_WEIGHT_METRIC                         :{DECIMAL}{NBSP}hj/t
STR_UNITS_POWER_METRIC_TO_WEIGHT_SI                             :{DECIMAL}{NBSP}hj/t
STR_UNITS_POWER_SI_TO_WEIGHT_IMPERIAL                           :{DECIMAL}{NBSP}kW/t
STR_UNITS_POWER_SI_TO_WEIGHT_METRIC                             :{DECIMAL}{NBSP}kW/t
STR_UNITS_POWER_SI_TO_WEIGHT_SI                                 :{DECIMAL}{NBSP}W/kg

STR_UNITS_WEIGHT_SHORT_IMPERIAL                                 :{DECIMAL}t
STR_UNITS_WEIGHT_SHORT_METRIC                                   :{DECIMAL}t
STR_UNITS_WEIGHT_SHORT_SI                                       :{DECIMAL}kg

STR_UNITS_WEIGHT_LONG_IMPERIAL                                  :{DECIMAL} tonn{P "" i}
STR_UNITS_WEIGHT_LONG_METRIC                                    :{DECIMAL} tonn{P "" i}
STR_UNITS_WEIGHT_LONG_SI                                        :{DECIMAL} kg

STR_UNITS_VOLUME_SHORT_IMPERIAL                                 :{DECIMAL}gal
STR_UNITS_VOLUME_SHORT_METRIC                                   :{DECIMAL}l
STR_UNITS_VOLUME_SHORT_SI                                       :{DECIMAL}m³

STR_UNITS_VOLUME_LONG_IMPERIAL                                  :{DECIMAL} gallon{P "" it}
STR_UNITS_VOLUME_LONG_METRIC                                    :{DECIMAL} liit{P er rit}
STR_UNITS_VOLUME_LONG_SI                                        :{DECIMAL} m³

STR_UNITS_FORCE_IMPERIAL                                        :{DECIMAL} lbf
STR_UNITS_FORCE_METRIC                                          :{DECIMAL} kgf
STR_UNITS_FORCE_SI                                              :{DECIMAL} kN

STR_UNITS_HEIGHT_IMPERIAL                                       :{DECIMAL} meeter
STR_UNITS_HEIGHT_METRIC                                         :{DECIMAL} m
STR_UNITS_HEIGHT_SI                                             :{DECIMAL} m

# Time units used in string control characters
STR_UNITS_DAYS                                                  :{COMMA}{NBSP}päev{P "" a}
STR_UNITS_SECONDS                                               :{COMMA}{NBSP}sekund{P "" it}
STR_UNITS_TICKS                                                 :{COMMA}{NBSP}samm{P "" u}

STR_UNITS_MONTHS                                                :{NUM}{NBSP}kuu{P "" d}
STR_UNITS_MINUTES                                               :{NUM}{NBSP}minut{P "" it}

STR_UNITS_YEARS                                                 :{NUM}{NBSP}aasta{P "" t}
STR_UNITS_PERIODS                                               :{NUM}{NBSP}ajavahemik{P "" ku}

# Common window strings
STR_LIST_FILTER_TITLE                                           :{BLACK}Märksõna:
STR_LIST_FILTER_OSKTITLE                                        :{BLACK}Sisesta üks või enam märksõna mille järgi nimekirja filtreerida
STR_LIST_FILTER_TOOLTIP                                         :{BLACK}Sisesta üks või enam märksõna mida loendist otsida

STR_TOOLTIP_GROUP_ORDER                                         :{BLACK}Vali jaotamise järjestus
STR_TOOLTIP_SORT_ORDER                                          :{BLACK}Vali järjestus (kahanev/kasvav)
STR_TOOLTIP_SORT_CRITERIA                                       :{BLACK}Vali järjestus
STR_TOOLTIP_FILTER_CRITERIA                                     :{BLACK}Vali sõelumisalused
STR_BUTTON_SORT_BY                                              :{BLACK}Järjestus:
STR_BUTTON_CATCHMENT                                            :{BLACK}Mõjupiirkond
STR_TOOLTIP_CATCHMENT                                           :{BLACK}Vahelda mõjuala näitamist

STR_TOOLTIP_CLOSE_WINDOW                                        :{BLACK}Sulge aken
STR_TOOLTIP_WINDOW_TITLE_DRAG_THIS                              :{BLACK}Akna pealkiri. Liigutamiseks lohista seda hiirega.
STR_TOOLTIP_SHADE                                               :{BLACK}Akna peitmine - näidatakse ainult pealkirjariba
STR_TOOLTIP_DEBUG                                               :{BLACK}Näita NewGRF debug-i informatsiooni
STR_TOOLTIP_DEFSIZE                                             :{BLACK}Taasta akna esialgne suurus. Ctrl+klõps muudab praeguse suuruse esialgseks
STR_TOOLTIP_STICKY                                              :{BLACK}Märgib, et «Sulge kõik aknad» nupp seda akent ei sulge. «Ctrl+klõps» jätab suletamatuse vaikekäitumiseks
STR_TOOLTIP_RESIZE                                              :{BLACK}Klõpsa ja lohista, et akna suurust muuta
STR_TOOLTIP_TOGGLE_LARGE_SMALL_WINDOW                           :{BLACK}Lülita aken suureks/väikseks
STR_TOOLTIP_VSCROLL_BAR_SCROLLS_LIST                            :{BLACK}Kerimisriba - kerib nimistut üles/alla
STR_TOOLTIP_HSCROLL_BAR_SCROLLS_LIST                            :{BLACK}Kerimisriba - kerib listi üles/alla
STR_TOOLTIP_DEMOLISH_BUILDINGS_ETC                              :{BLACK}Ruudul asuvate hoonete jms. õhkamine. Ctrl valib ala diagonaalselt. Shift-nupuga vaheldub ehitamine ja maksumuse hindamine

# Show engines button
###length VEHICLE_TYPES
STR_SHOW_HIDDEN_ENGINES_VEHICLE_TRAIN                           :{BLACK}Näita peidetud
STR_SHOW_HIDDEN_ENGINES_VEHICLE_ROAD_VEHICLE                    :{BLACK}Näita peidetud
STR_SHOW_HIDDEN_ENGINES_VEHICLE_SHIP                            :{BLACK}Näita peidetud
STR_SHOW_HIDDEN_ENGINES_VEHICLE_AIRCRAFT                        :{BLACK}Näita peidetud

###length VEHICLE_TYPES
STR_SHOW_HIDDEN_ENGINES_VEHICLE_TRAIN_TOOLTIP                   :{BLACK}Selle nupu lubamisega kuvatakse ka peidetud rongid
STR_SHOW_HIDDEN_ENGINES_VEHICLE_ROAD_VEHICLE_TOOLTIP            :{BLACK}Selle nupu lubamisega kuvatakse ka peidetud sõidukid
STR_SHOW_HIDDEN_ENGINES_VEHICLE_SHIP_TOOLTIP                    :{BLACK}Selle nupu lubamisega kuvatakse ka peidetud laevad
STR_SHOW_HIDDEN_ENGINES_VEHICLE_AIRCRAFT_TOOLTIP                :{BLACK}Selle nupu lubamisega kuvatakse ka peidetud õhusõidukeid

# Query window
STR_BUTTON_DEFAULT                                              :{BLACK}Esialgne
STR_BUTTON_CANCEL                                               :{BLACK}Tühista
STR_BUTTON_OK                                                   :{BLACK}OK
STR_WARNING_PASSWORD_SECURITY                                   :{YELLOW}Hoiatus: Serveriadministraatorid võivad olla võimelised lugema siinset teksti.

# On screen keyboard window
STR_OSK_KEYBOARD_LAYOUT                                         :`1234567890-=\qwertyuiop[]asdfghjkl;'  zxcvbnm,./ .
STR_OSK_KEYBOARD_LAYOUT_CAPS                                    :~!@#$%^&*()_+|QWERTYUIOP{{}}ASDFGHJKL:"  ZXCVBNM<>? .

# Measurement tooltip
STR_MEASURE_LENGTH                                              :{BLACK}Pikkus: {NUM}
STR_MEASURE_AREA                                                :{BLACK}Pindala: {NUM} x {NUM}
STR_MEASURE_LENGTH_HEIGHTDIFF                                   :{BLACK}Pikkus: {NUM}{}Kõrguserinevus: {HEIGHT}
STR_MEASURE_AREA_HEIGHTDIFF                                     :{BLACK}Pindala: {NUM} x {NUM}{}Kõrguste erinevus: {HEIGHT}


# These are used in buttons
STR_SORT_BY_CAPTION_NAME                                        :{BLACK}Nimi
STR_SORT_BY_CAPTION_DATE                                        :{BLACK}Kuupäev
# These are used in dropdowns
STR_SORT_BY_NAME                                                :Nimi
STR_SORT_BY_PRODUCTION                                          :Toodang
STR_SORT_BY_TYPE                                                :Tüüp
STR_SORT_BY_TRANSPORTED                                         :Veetud
STR_SORT_BY_NUMBER                                              :Number
STR_SORT_BY_PROFIT_LAST_YEAR                                    :Eelmise aasta kasum
STR_SORT_BY_PROFIT_THIS_YEAR                                    :Selle aasta kasum
STR_SORT_BY_AGE                                                 :Vanus
STR_SORT_BY_RELIABILITY                                         :Tehnoseisund
STR_SORT_BY_TOTAL_CAPACITY_PER_CARGOTYPE                        :Täielik kandevõime veoseliigi kohta
STR_SORT_BY_MAX_SPEED                                           :Tippkiirus
STR_SORT_BY_MODEL                                               :Mudel
STR_SORT_BY_VALUE                                               :Väärtus
STR_SORT_BY_LENGTH                                              :Pikkus
STR_SORT_BY_LIFE_TIME                                           :Amortiseerumiseni
STR_SORT_BY_TIMETABLE_DELAY                                     :Hilinemine graafikus
STR_SORT_BY_FACILITY                                            :Jaama tüüp
STR_SORT_BY_WAITING_TOTAL                                       :Kaupa kokku
STR_SORT_BY_WAITING_AVAILABLE                                   :Kaupa saadaval
STR_SORT_BY_RATING_MAX                                          :Kõrgeim kaubahinnang
STR_SORT_BY_RATING_MIN                                          :Madalaim kaubahinnang
STR_SORT_BY_ENGINE_ID                                           :MootoriID (algne)
STR_SORT_BY_COST                                                :Hind
STR_SORT_BY_POWER                                               :Võimsus
STR_SORT_BY_TRACTIVE_EFFORT                                     :Veojõud
STR_SORT_BY_INTRO_DATE                                          :Esmaesitluse kuupäev
STR_SORT_BY_RUNNING_COST                                        :Käituskulud
STR_SORT_BY_POWER_VS_RUNNING_COST                               :Kasutegur
STR_SORT_BY_CARGO_CAPACITY                                      :Kandevõime
STR_SORT_BY_RANGE                                               :Vahekaugus
STR_SORT_BY_POPULATION                                          :Rahvaarv
STR_SORT_BY_RATING                                              :Hinnang
STR_SORT_BY_NUM_VEHICLES                                        :Sõidukite koguarv
STR_SORT_BY_TOTAL_PROFIT_LAST_YEAR                              :Eelmise aasta kogukasum
STR_SORT_BY_TOTAL_PROFIT_THIS_YEAR                              :Selle aasta kogukasum
STR_SORT_BY_AVERAGE_PROFIT_LAST_YEAR                            :Eelmise aasta keskmine kasum
STR_SORT_BY_AVERAGE_PROFIT_THIS_YEAR                            :Selle aasta keskmine kasum

# Group by options for vehicle list
STR_GROUP_BY_NONE                                               :Puudub
STR_GROUP_BY_SHARED_ORDERS                                      :Jagatud korraldused

# Order button in shared orders vehicle list
STR_GOTO_ORDER_VIEW                                             :{BLACK}Korraldused
STR_GOTO_ORDER_VIEW_TOOLTIP                                     :{BLACK}Ava korralduste vaade

# Tooltips for the main toolbar
###length 31
STR_TOOLBAR_TOOLTIP_PAUSE_GAME                                  :{BLACK}Mängu paus
STR_TOOLBAR_TOOLTIP_FORWARD                                     :{BLACK}Kiirenda mängu
STR_TOOLBAR_TOOLTIP_OPTIONS                                     :{BLACK}Seadistus
STR_TOOLBAR_TOOLTIP_SAVE_GAME_ABANDON_GAME                      :{BLACK}Mängu salvestamine/jätkamine, mängust lahkumine, väljumine
STR_TOOLBAR_TOOLTIP_DISPLAY_MAP                                 :{BLACK}Ava kaart, vaateaken või siltide loend
STR_TOOLBAR_TOOLTIP_DISPLAY_TOWN_DIRECTORY                      :{BLACK}Ava asustuste register
STR_TOOLBAR_TOOLTIP_DISPLAY_SUBSIDIES                           :{BLACK}Ava toetuste loend
STR_TOOLBAR_TOOLTIP_DISPLAY_LIST_OF_COMPANY_STATIONS            :{BLACK}Avab ettevõtte jaamade registri
STR_TOOLBAR_TOOLTIP_DISPLAY_COMPANY_FINANCES                    :{BLACK}Ava ettevõtte rahavoogude aruanne
STR_TOOLBAR_TOOLTIP_DISPLAY_COMPANY_GENERAL                     :{BLACK}Ava ettevõtte ülevaade
STR_TOOLBAR_TOOLTIP_DISPLAY_STORY_BOOK                          :{BLACK}Näita juturaamatut
STR_TOOLBAR_TOOLTIP_DISPLAY_GOALS_LIST                          :{BLACK}Näita eesmärke
STR_TOOLBAR_TOOLTIP_DISPLAY_GRAPHS                              :{BLACK}Ava graafik
STR_TOOLBAR_TOOLTIP_DISPLAY_COMPANY_LEAGUE                      :{BLACK}Ava ettevõtete edetabel
STR_TOOLBAR_TOOLTIP_FUND_CONSTRUCTION_OF_NEW                    :{BLACK}Uue tööstuse rajamise rahastamine või tööstuste registri avamine
STR_TOOLBAR_TOOLTIP_DISPLAY_LIST_OF_COMPANY_TRAINS              :{BLACK}Ava ettevõtte rongide register. Jaotus- ja sõidukiregistrit vahetatakse Ctrl+klõpsu abil
STR_TOOLBAR_TOOLTIP_DISPLAY_LIST_OF_COMPANY_ROAD_VEHICLES       :{BLACK}Ava ettevõtte mootorsõidukite register. Jaotus- ja sõidukiregistrit vahetatakse Ctrl+klõpsu abil
STR_TOOLBAR_TOOLTIP_DISPLAY_LIST_OF_COMPANY_SHIPS               :{BLACK}Ava ettevõtte laevade register. Jaotus- ja sõidukiregistrit vahetatakse Ctrl+klõpsu abil
STR_TOOLBAR_TOOLTIP_DISPLAY_LIST_OF_COMPANY_AIRCRAFT            :{BLACK}Ava ettevõtte õhusõidukite register. Jaotus- ja sõidukiregistrit vahetatakse Ctrl+klõpsu abil
STR_TOOLBAR_TOOLTIP_ZOOM_THE_VIEW_IN                            :{BLACK}Suurenda vaadet
STR_TOOLBAR_TOOLTIP_ZOOM_THE_VIEW_OUT                           :{BLACK}Vähenda vaadet
STR_TOOLBAR_TOOLTIP_BUILD_RAILROAD_TRACK                        :{BLACK}Ehita raudtee
STR_TOOLBAR_TOOLTIP_BUILD_ROADS                                 :{BLACK}Ehita maantee
STR_TOOLBAR_TOOLTIP_BUILD_TRAMWAYS                              :{BLACK}Ehita trammiteid
STR_TOOLBAR_TOOLTIP_BUILD_SHIP_DOCKS                            :{BLACK}Ehita laevakai
STR_TOOLBAR_TOOLTIP_BUILD_AIRPORTS                              :{BLACK}Ehita lennuväli
STR_TOOLBAR_TOOLTIP_LANDSCAPING                                 :{BLACK}Ava riba maastikutarvikutega, millega saab maad tõsta/langetada, puid istutada, jne.
STR_TOOLBAR_TOOLTIP_SHOW_SOUND_MUSIC_WINDOW                     :{BLACK}Näita heli/muusika akent
STR_TOOLBAR_TOOLTIP_SHOW_LAST_MESSAGE_NEWS                      :{BLACK}Näita viimast teadet, ava teadete seadistus
STR_TOOLBAR_TOOLTIP_LAND_BLOCK_INFORMATION                      :{BLACK}Maa-ala andmed, konsool, skriptide debug, ekraanitõmmised, OpenTTDst
STR_TOOLBAR_TOOLTIP_SWITCH_TOOLBAR                              :{BLACK}Vaheta tarvikuribad

# Extra tooltips for the scenario editor toolbar
STR_SCENEDIT_TOOLBAR_TOOLTIP_SAVE_SCENARIO_LOAD_SCENARIO        :{BLACK}Kaardi salvestamine, kaardi laadimine, kaarditegemisest lahkumine, mängust väljumine
STR_SCENEDIT_TOOLBAR_OPENTTD                                    :{YELLOW}OpenTTD
STR_SCENEDIT_TOOLBAR_SCENARIO_EDITOR                            :{YELLOW}Stsenaariumiredaktor
STR_SCENEDIT_TOOLBAR_TOOLTIP_MOVE_THE_STARTING_DATE_BACKWARD    :{BLACK}Alguse liigutamine 1 aasta võrra tagasi
STR_SCENEDIT_TOOLBAR_TOOLTIP_MOVE_THE_STARTING_DATE_FORWARD     :{BLACK}Alguse liigutamine 1 aasta võrra edasi
STR_SCENEDIT_TOOLBAR_TOOLTIP_SET_DATE                           :{BLACK}Alustamise aasta valikuks klõpsi siin
STR_SCENEDIT_TOOLBAR_TOOLTIP_DISPLAY_MAP_TOWN_DIRECTORY         :{BLACK}Ava kaart, asustuste register
STR_SCENEDIT_TOOLBAR_LANDSCAPE_GENERATION                       :{BLACK}Maastiku tekitamine
STR_SCENEDIT_TOOLBAR_TOWN_GENERATION                            :{BLACK}Asustuste tekitamine
STR_SCENEDIT_TOOLBAR_INDUSTRY_GENERATION                        :{BLACK}Tööstuste tekitamine
STR_SCENEDIT_TOOLBAR_ROAD_CONSTRUCTION                          :{BLACK}Maanteede ehitamine
STR_SCENEDIT_TOOLBAR_TRAM_CONSTRUCTION                          :{BLACK}Trammiteede ehitamine
STR_SCENEDIT_TOOLBAR_PLANT_TREES                                :{BLACK}Istuta puid. Ctrl valib piirkonna diagonaalselt. Shift valib ehitamise/hinna kuvamise režiimi vahel
STR_SCENEDIT_TOOLBAR_PLACE_SIGN                                 :{BLACK}Paigalda silt
STR_SCENEDIT_TOOLBAR_PLACE_OBJECT                               :{BLACK}Paigalda objekt. Ctrl valib ala diagonaaliti. Shift valib ehitamise/hinna kuvamise režiimi vahel

# Scenario editor file menu
###length 7
STR_SCENEDIT_FILE_MENU_SAVE_SCENARIO                            :Salvesta kaart
STR_SCENEDIT_FILE_MENU_LOAD_SCENARIO                            :Laadi kaart
STR_SCENEDIT_FILE_MENU_SAVE_HEIGHTMAP                           :Salvesta kõrguskaart
STR_SCENEDIT_FILE_MENU_LOAD_HEIGHTMAP                           :Laadi kõrguskaart
STR_SCENEDIT_FILE_MENU_QUIT_EDITOR                              :Lahku redaktorist
STR_SCENEDIT_FILE_MENU_SEPARATOR                                :
STR_SCENEDIT_FILE_MENU_QUIT                                     :Välju

# Settings menu
###length 16
STR_SETTINGS_MENU_GAME_OPTIONS                                  :Mängu seadistus
STR_SETTINGS_MENU_CONFIG_SETTINGS_TREE                          :Seaded
STR_SETTINGS_MENU_AI_SETTINGS                                   :TI seaded
STR_SETTINGS_MENU_GAMESCRIPT_SETTINGS                           :GameScript'i seaded
STR_SETTINGS_MENU_NEWGRF_SETTINGS                               :NewGRF-i seadistus
STR_SETTINGS_MENU_TRANSPARENCY_OPTIONS                          :Läbipaistvuse seadistus
STR_SETTINGS_MENU_TOWN_NAMES_DISPLAYED                          :Näidatavad asustuste nimed
STR_SETTINGS_MENU_STATION_NAMES_DISPLAYED                       :Näidatavad jaamanimed
STR_SETTINGS_MENU_WAYPOINTS_DISPLAYED                           :Näidatavad meldepunktid
STR_SETTINGS_MENU_SIGNS_DISPLAYED                               :Näidatavad sildid
STR_SETTINGS_MENU_SHOW_COMPETITOR_SIGNS                         :Konkurentide nimesid ja silte kuvatakse
STR_SETTINGS_MENU_FULL_ANIMATION                                :Täielik animeerimine
STR_SETTINGS_MENU_FULL_DETAIL                                   :Kõik täpsustused
STR_SETTINGS_MENU_TRANSPARENT_BUILDINGS                         :Läbipaistvad hooned
STR_SETTINGS_MENU_TRANSPARENT_SIGNS                             :Läbipaistvad sildid

# File menu
STR_FILE_MENU_SAVE_GAME                                         :Mängu salvestamine
STR_FILE_MENU_LOAD_GAME                                         :Mängu jätkamine
STR_FILE_MENU_QUIT_GAME                                         :Lahku mängust
STR_FILE_MENU_EXIT                                              :Välju

# Map menu
STR_MAP_MENU_MAP_OF_WORLD                                       :Maailmakaart
STR_MAP_MENU_EXTRA_VIEWPORT                                     :Lisa vaateaken
STR_MAP_MENU_LINGRAPH_LEGEND                                    :Kaubavoo legend
STR_MAP_MENU_SIGN_LIST                                          :Siltide register

# Town menu
STR_TOWN_MENU_TOWN_DIRECTORY                                    :Asustuste register
STR_TOWN_MENU_FOUND_TOWN                                        :Raja asustus

# Subsidies menu
STR_SUBSIDIES_MENU_SUBSIDIES                                    :Toetused

# Graph menu
STR_GRAPH_MENU_OPERATING_PROFIT_GRAPH                           :Opereerimiskasumi graafik
STR_GRAPH_MENU_INCOME_GRAPH                                     :Tulugraafik
STR_GRAPH_MENU_DELIVERED_CARGO_GRAPH                            :Äraveetud kauba graafik
STR_GRAPH_MENU_PERFORMANCE_HISTORY_GRAPH                        :Tegevustulemuste graafik
STR_GRAPH_MENU_COMPANY_VALUE_GRAPH                              :Firmaväärtuste graafik
STR_GRAPH_MENU_CARGO_PAYMENT_RATES                              :Veotasude määrad

# Company league menu
STR_GRAPH_MENU_COMPANY_LEAGUE_TABLE                             :Ettevõtete edetabel
STR_GRAPH_MENU_DETAILED_PERFORMANCE_RATING                      :Täpsustatud tulemushinnang
STR_GRAPH_MENU_HIGHSCORE                                        :Edetabel

# Industry menu
STR_INDUSTRY_MENU_INDUSTRY_DIRECTORY                            :Tööstuste register
STR_INDUSTRY_MENU_INDUSTRY_CHAIN                                :Tööstuste ahel
STR_INDUSTRY_MENU_FUND_NEW_INDUSTRY                             :Uue tööstuse rahastamine

# URailway construction menu
STR_RAIL_MENU_RAILROAD_CONSTRUCTION                             :Rööbastee ehitamine
STR_RAIL_MENU_ELRAIL_CONSTRUCTION                               :Elektriraudtee ehitamine
STR_RAIL_MENU_MONORAIL_CONSTRUCTION                             :Monorelsi ehitamine
STR_RAIL_MENU_MAGLEV_CONSTRUCTION                               :Magnethõljuktee ehitamine

# Road construction menu
STR_ROAD_MENU_ROAD_CONSTRUCTION                                 :Maanteede ehitamine
STR_ROAD_MENU_TRAM_CONSTRUCTION                                 :Trammiteede ehitamine

# Waterways construction menu
STR_WATERWAYS_MENU_WATERWAYS_CONSTRUCTION                       :Veeteede ehitamine

# Aairport construction menu
STR_AIRCRAFT_MENU_AIRPORT_CONSTRUCTION                          :Lennuväljade ehitamine

# Landscaping menu
STR_LANDSCAPING_MENU_LANDSCAPING                                :Maapinna kujundamine
STR_LANDSCAPING_MENU_PLANT_TREES                                :Puude istutamine
STR_LANDSCAPING_MENU_PLACE_SIGN                                 :Paigalda silt

# Music menu
STR_TOOLBAR_SOUND_MUSIC                                         :Heli/muusika

# Message menu
STR_NEWS_MENU_LAST_MESSAGE_NEWS_REPORT                          :Viimane teade
STR_NEWS_MENU_MESSAGE_HISTORY_MENU                              :Teadete ajalugu
STR_NEWS_MENU_DELETE_ALL_MESSAGES                               :Kustuta kõik teated

# About menu
STR_ABOUT_MENU_LAND_BLOCK_INFO                                  :Maa-ala andmed
STR_ABOUT_MENU_HELP                                             :Abi & kasutusjuhendid
STR_ABOUT_MENU_TOGGLE_CONSOLE                                   :Lülita konsool sisse/välja
STR_ABOUT_MENU_AI_DEBUG                                         :AI/GameScripti debugimine
STR_ABOUT_MENU_SCREENSHOT                                       :Ekraanipilt
STR_ABOUT_MENU_SHOW_FRAMERATE                                   :Näita kaadrisagedust
STR_ABOUT_MENU_ABOUT_OPENTTD                                    :'OpenTTD' kohta
STR_ABOUT_MENU_SPRITE_ALIGNER                                   :Sprite aligner
STR_ABOUT_MENU_TOGGLE_BOUNDING_BOXES                            :Kontuuride kuvamine
STR_ABOUT_MENU_TOGGLE_DIRTY_BLOCKS                              :Vaheta toon määrdunud plokil

###length 31
STR_DAY_NUMBER_1ST                                              :1.
STR_DAY_NUMBER_2ND                                              :2.
STR_DAY_NUMBER_3RD                                              :3.
STR_DAY_NUMBER_4TH                                              :4.
STR_DAY_NUMBER_5TH                                              :5.
STR_DAY_NUMBER_6TH                                              :6.
STR_DAY_NUMBER_7TH                                              :7.
STR_DAY_NUMBER_8TH                                              :8.
STR_DAY_NUMBER_9TH                                              :9.
STR_DAY_NUMBER_10TH                                             :10.
STR_DAY_NUMBER_11TH                                             :11.
STR_DAY_NUMBER_12TH                                             :12.
STR_DAY_NUMBER_13TH                                             :13.
STR_DAY_NUMBER_14TH                                             :14.
STR_DAY_NUMBER_15TH                                             :15.
STR_DAY_NUMBER_16TH                                             :16.
STR_DAY_NUMBER_17TH                                             :17.
STR_DAY_NUMBER_18TH                                             :18.
STR_DAY_NUMBER_19TH                                             :19.
STR_DAY_NUMBER_20TH                                             :20.
STR_DAY_NUMBER_21ST                                             :21.
STR_DAY_NUMBER_22ND                                             :22.
STR_DAY_NUMBER_23RD                                             :23.
STR_DAY_NUMBER_24TH                                             :24.
STR_DAY_NUMBER_25TH                                             :25.
STR_DAY_NUMBER_26TH                                             :26.
STR_DAY_NUMBER_27TH                                             :27.
STR_DAY_NUMBER_28TH                                             :28.
STR_DAY_NUMBER_29TH                                             :29.
STR_DAY_NUMBER_30TH                                             :30.
STR_DAY_NUMBER_31ST                                             :31.

###length 12
STR_MONTH_ABBREV_JAN                                            :jaan
STR_MONTH_ABBREV_FEB                                            :veebr
STR_MONTH_ABBREV_MAR                                            :märts
STR_MONTH_ABBREV_APR                                            :apr
STR_MONTH_ABBREV_MAY                                            :mai
STR_MONTH_ABBREV_JUN                                            :juuni
STR_MONTH_ABBREV_JUL                                            :juuli
STR_MONTH_ABBREV_AUG                                            :aug
STR_MONTH_ABBREV_SEP                                            :sept
STR_MONTH_ABBREV_OCT                                            :okt
STR_MONTH_ABBREV_NOV                                            :nov
STR_MONTH_ABBREV_DEC                                            :dets

###length 12
STR_MONTH_JAN                                                   :jaanuar
STR_MONTH_FEB                                                   :veebruar
STR_MONTH_MAR                                                   :märts
STR_MONTH_APR                                                   :aprill
STR_MONTH_MAY                                                   :mai
STR_MONTH_JUN                                                   :juuni
STR_MONTH_JUL                                                   :juuli
STR_MONTH_AUG                                                   :august
STR_MONTH_SEP                                                   :september
STR_MONTH_OCT                                                   :oktoober
STR_MONTH_NOV                                                   :november
STR_MONTH_DEC                                                   :detsember

# Graph window
STR_GRAPH_KEY_BUTTON                                            :{BLACK}Selgitus
STR_GRAPH_KEY_TOOLTIP                                           :{BLACK}Näita selgitust graafikute juures
STR_GRAPH_X_LABEL_MONTH                                         :{TINY_FONT}{STRING}
STR_GRAPH_X_LABEL_MONTH_YEAR                                    :{TINY_FONT}{STRING}{}{NUM}
STR_GRAPH_Y_LABEL                                               :{TINY_FONT}{STRING}
STR_GRAPH_Y_LABEL_NUMBER                                        :{TINY_FONT}{COMMA}

STR_GRAPH_OPERATING_PROFIT_CAPTION                              :{WHITE}Opereerimiskasumi graafik
STR_GRAPH_INCOME_CAPTION                                        :{WHITE}Tulugraafik
STR_GRAPH_CARGO_DELIVERED_CAPTION                               :{WHITE}Äraveetud kaubaühikute arv
STR_GRAPH_COMPANY_PERFORMANCE_RATINGS_CAPTION                   :{WHITE}Ettevõtte tegevushinnang (suurim hinnang saab olla 1000)
STR_GRAPH_COMPANY_VALUES_CAPTION                                :{WHITE}Firmaväärtused


STR_GRAPH_CARGO_PAYMENT_RATES_CAPTION                           :{WHITE}Veotariifid
STR_GRAPH_CARGO_PAYMENT_RATES_DAYS                              :{TINY_FONT}{BLACK}Päeva transiidis
STR_GRAPH_CARGO_PAYMENT_RATES_SECONDS                           :{TINY_FONT}{BLACK}Sekundit transiidis
STR_GRAPH_CARGO_PAYMENT_RATES_TITLE                             :{TINY_FONT}{BLACK}Tasu 10 ühiku (või 10 000 liitri) kauba äraveo eest üle 20 ruudu
STR_GRAPH_CARGO_ENABLE_ALL                                      :{TINY_FONT}{BLACK}Kõik sisse
STR_GRAPH_CARGO_DISABLE_ALL                                     :{TINY_FONT}{BLACK}Kõik välja
STR_GRAPH_CARGO_TOOLTIP_ENABLE_ALL                              :{BLACK}Näita kõiki kaubatüüpe kaubamaksumuste määrade graafikul
STR_GRAPH_CARGO_TOOLTIP_DISABLE_ALL                             :{BLACK}Ära näita kaubatüüpe kaubamaksumuste määrade graafikul
STR_GRAPH_CARGO_PAYMENT_TOGGLE_CARGO                            :{BLACK}Lülita veoste graafik sisse/välja
STR_GRAPH_CARGO_PAYMENT_CARGO                                   :{TINY_FONT}{BLACK}{STRING}

STR_GRAPH_PERFORMANCE_DETAIL_TOOLTIP                            :{BLACK}Näita põhjalike tegevushinnanguid

# Graph key window
STR_GRAPH_KEY_CAPTION                                           :{WHITE}Ettevõttegraafiku selgitus
STR_GRAPH_KEY_COMPANY_SELECTION_TOOLTIP                         :{BLACK}Klõpsa, et ettevõtte graafikut sisse ja välja lülitada

# Company league window
STR_COMPANY_LEAGUE_TABLE_CAPTION                                :{WHITE}Ettevõtete edetabel
STR_COMPANY_LEAGUE_COMPANY_NAME                                 :{ORANGE}{COMPANY} {BLACK}{COMPANY_NUM} '{STRING}'
STR_COMPANY_LEAGUE_PERFORMANCE_TITLE_ENGINEER                   :Insener
STR_COMPANY_LEAGUE_PERFORMANCE_TITLE_TRAFFIC_MANAGER            :Liikluskorraldaja
STR_COMPANY_LEAGUE_PERFORMANCE_TITLE_TRANSPORT_COORDINATOR      :Transpordikorraldaja
STR_COMPANY_LEAGUE_PERFORMANCE_TITLE_ROUTE_SUPERVISOR           :Logistikajuht
STR_COMPANY_LEAGUE_PERFORMANCE_TITLE_DIRECTOR                   :Direktor
STR_COMPANY_LEAGUE_PERFORMANCE_TITLE_CHIEF_EXECUTIVE            :Tegevjuht
STR_COMPANY_LEAGUE_PERFORMANCE_TITLE_CHAIRMAN                   :Esimees
STR_COMPANY_LEAGUE_PERFORMANCE_TITLE_PRESIDENT                  :President
STR_COMPANY_LEAGUE_PERFORMANCE_TITLE_TYCOON                     :Ärihai

# Performance detail window
STR_PERFORMANCE_DETAIL                                          :{WHITE}Täpsustatud tulemushinnang
STR_PERFORMANCE_DETAIL_KEY                                      :{BLACK}Täpsustatud
STR_PERFORMANCE_DETAIL_AMOUNT_CURRENCY                          :{BLACK}({CURRENCY_SHORT}/{CURRENCY_SHORT})
STR_PERFORMANCE_DETAIL_AMOUNT_INT                               :{BLACK}({COMMA}/{COMMA})
STR_PERFORMANCE_DETAIL_PERCENT                                  :{WHITE}{NUM}%
STR_PERFORMANCE_DETAIL_SELECT_COMPANY_TOOLTIP                   :{BLACK}Vaata lisainfot selle ettevõtte kohta

###length 10
STR_PERFORMANCE_DETAIL_VEHICLES                                 :{BLACK}Sõidukeid:
STR_PERFORMANCE_DETAIL_STATIONS                                 :{BLACK}Jaamad:
STR_PERFORMANCE_DETAIL_MIN_PROFIT                               :{BLACK}Vähim kasum:
STR_PERFORMANCE_DETAIL_MIN_INCOME                               :{BLACK}Vähim tulu:
STR_PERFORMANCE_DETAIL_MAX_INCOME                               :{BLACK}Suurim tulu:
STR_PERFORMANCE_DETAIL_DELIVERED                                :{BLACK}Äraveetud:
STR_PERFORMANCE_DETAIL_CARGO                                    :{BLACK}Veoseid:
STR_PERFORMANCE_DETAIL_MONEY                                    :{BLACK}Raha:
STR_PERFORMANCE_DETAIL_LOAN                                     :{BLACK}Laen:
STR_PERFORMANCE_DETAIL_TOTAL                                    :{BLACK}Kokku:
###next-name-looks-similar

STR_PERFORMANCE_DETAIL_VEHICLES_TOOLTIP_YEARS                   :{BLACK}Eelmise ajavahemiku kasumlike sõidukite arv. Sisaldab maanteesõidukeid, ronge, laevu ja lennukeid
STR_PERFORMANCE_DETAIL_VEHICLES_TOOLTIP_PERIODS                 :{BLACK}Eelmisel ajavahemikul kasumlike sõidukite arv. Sisaldab maanteesõidukeid, ronge, laevu ja lennukeid
STR_PERFORMANCE_DETAIL_STATIONS_TOOLTIP                         :{BLACK}Hiljuti teenindatud jaamaosade arv. Iga osa jaamast (nt. raudteejaam, bussipeatus, lennujaam) loetakse eraldi, isegi kui need on üheks jaamaks ühendatud
STR_PERFORMANCE_DETAIL_MIN_PROFIT_TOOLTIP_YEARS                 :{BLACK}Madalaima kasumlikkusega sõiduki tulu (arvestatakse ainult kahest aastast vanemaid sõidukeid)
STR_PERFORMANCE_DETAIL_MIN_PROFIT_TOOLTIP_PERIODS               :{BLACK}Madalaima kasumlikkusega sõiduki tulu (arvestatakse ainult kahest perioodist vanemaid sõidukeid)
STR_PERFORMANCE_DETAIL_MIN_INCOME_TOOLTIP                       :{BLACK}Vähim kvartalikasum viimase 12 kvartali jooksul
STR_PERFORMANCE_DETAIL_MAX_INCOME_TOOLTIP                       :{BLACK}Suurim kvartalikasum viimase 12 kvartali jooksul
STR_PERFORMANCE_DETAIL_DELIVERED_TOOLTIP                        :{BLACK}Viimasel neljal kvartalil äraveetud kaubaühikute koguarv
STR_PERFORMANCE_DETAIL_CARGO_TOOLTIP                            :{BLACK}Viimasel kvartalil kohale toimetatud veoseliikide koguarv
STR_PERFORMANCE_DETAIL_MONEY_TOOLTIP                            :{BLACK}Rahakogus sellel firmal pangas
STR_PERFORMANCE_DETAIL_LOAN_TOOLTIP                             :{BLACK}Selle ettevõtte kogulaen
STR_PERFORMANCE_DETAIL_TOTAL_TOOLTIP                            :{BLACK}Kokku punkte võimalikest punktidest

# Music window
STR_MUSIC_JAZZ_JUKEBOX_CAPTION                                  :{WHITE}Muusikakeskus
STR_MUSIC_PLAYLIST_ALL                                          :{TINY_FONT}{BLACK}Kõik
STR_MUSIC_PLAYLIST_OLD_STYLE                                    :{TINY_FONT}{BLACK}Vana stiil
STR_MUSIC_PLAYLIST_NEW_STYLE                                    :{TINY_FONT}{BLACK}Uus stiil
STR_MUSIC_PLAYLIST_EZY_STREET                                   :{TINY_FONT}{BLACK}Ezy Street
STR_MUSIC_PLAYLIST_CUSTOM_1                                     :{TINY_FONT}{BLACK}Isiklik 1
STR_MUSIC_PLAYLIST_CUSTOM_2                                     :{TINY_FONT}{BLACK}Isiklik 2
STR_MUSIC_MUSIC_VOLUME                                          :{TINY_FONT}{BLACK}Muusika helitugevus
STR_MUSIC_EFFECTS_VOLUME                                        :{TINY_FONT}{BLACK}Efektide helitugevus
STR_MUSIC_TRACK_NONE                                            :{TINY_FONT}{DKGREEN}--
STR_MUSIC_TRACK_DIGIT                                           :{TINY_FONT}{DKGREEN}{ZEROFILL_NUM}
STR_MUSIC_TITLE_NONE                                            :{TINY_FONT}{DKGREEN}------
STR_MUSIC_TITLE_NOMUSIC                                         :{TINY_FONT}{DKGREEN}Muusika pole saadaval
STR_MUSIC_TITLE_NAME                                            :{TINY_FONT}{DKGREEN}"{STRING}"
STR_MUSIC_TRACK                                                 :{TINY_FONT}{BLACK}Lugu
STR_MUSIC_XTITLE                                                :{TINY_FONT}{BLACK}Pealkiri
STR_MUSIC_SHUFFLE                                               :{TINY_FONT}{BLACK}Sega
STR_MUSIC_PROGRAM                                               :{TINY_FONT}{BLACK}Programm
STR_MUSIC_TOOLTIP_SKIP_TO_PREVIOUS_TRACK                        :{BLACK}Eelmine lugu
STR_MUSIC_TOOLTIP_SKIP_TO_NEXT_TRACK_IN_SELECTION               :{BLACK}Järgmine lugu
STR_MUSIC_TOOLTIP_STOP_PLAYING_MUSIC                            :{BLACK}Lõpeta muusika mängimine
STR_MUSIC_TOOLTIP_START_PLAYING_MUSIC                           :{BLACK}Alusta muusika mängimist
STR_MUSIC_TOOLTIP_DRAG_SLIDERS_TO_SET_MUSIC                     :{BLACK}Muusika ja efektide helitugevuse muutmiseks liiguta liugurit
STR_MUSIC_TOOLTIP_SELECT_ALL_TRACKS_PROGRAM                     :{BLACK}Vali 'kõikide lugude' programm
STR_MUSIC_TOOLTIP_SELECT_OLD_STYLE_MUSIC                        :{BLACK}Vali 'vanas stiilis muusika' programm
STR_MUSIC_TOOLTIP_SELECT_NEW_STYLE_MUSIC                        :{BLACK}Vali 'uues stiilis muusika' programm
STR_MUSIC_TOOLTIP_SELECT_EZY_STREET_STYLE                       :{BLACK}'Ezy Street' stiilis muusikaprogrammi valimine
STR_MUSIC_TOOLTIP_SELECT_CUSTOM_1_USER_DEFINED                  :{BLACK}Vali 'isiklik 1' programm
STR_MUSIC_TOOLTIP_SELECT_CUSTOM_2_USER_DEFINED                  :{BLACK}Vali 'isiklik 2' programm
STR_MUSIC_TOOLTIP_TOGGLE_PROGRAM_SHUFFLE                        :{BLACK}Lülita lugude segamine sisse ja välja
STR_MUSIC_TOOLTIP_SHOW_MUSIC_TRACK_SELECTION                    :{BLACK}Näita muusikalugude valimise akent

# Playlist window
STR_PLAYLIST_MUSIC_SELECTION_SETNAME                            :{WHITE}Muusikaprogramm - '{STRING}'
STR_PLAYLIST_TRACK_NAME                                         :{TINY_FONT}{LTBLUE}{ZEROFILL_NUM} "{STRING}"
STR_PLAYLIST_TRACK_INDEX                                        :{TINY_FONT}{BLACK}Loo number
STR_PLAYLIST_PROGRAM                                            :{TINY_FONT}{BLACK}Programm - '{STRING}'
STR_PLAYLIST_CLEAR                                              :{TINY_FONT}{BLACK}Puhasta
STR_PLAYLIST_CHANGE_SET                                         :{BLACK}Muuda kogu
STR_PLAYLIST_TOOLTIP_CLEAR_CURRENT_PROGRAM_CUSTOM1              :{BLACK}Tühjenda valitud programm (ainult isiklik 1 ja isiklik 2)
STR_PLAYLIST_TOOLTIP_CHANGE_SET                                 :{BLACK}Vaheta muusikavalik teise paigaldatud kogumi vastu
STR_PLAYLIST_TOOLTIP_CLICK_TO_ADD_TRACK                         :{BLACK}Vajuta loole, et seda programmi lisada (ainult isiklik 1 ja isiklik 2)
STR_PLAYLIST_TOOLTIP_CLICK_TO_REMOVE_TRACK                      :{BLACK}Vajuta laulule, et see eemaldada praegusest progammist (Custom1 või Custom2 ainult)

# Highscore window
STR_HIGHSCORE_POSITION                                          :{BIG_FONT}{BLACK}{COMMA}.
STR_HIGHSCORE_PERFORMANCE_TITLE_BUSINESSMAN                     :Äriinimene
STR_HIGHSCORE_PERFORMANCE_TITLE_ENTREPRENEUR                    :Ettevõtja
STR_HIGHSCORE_PERFORMANCE_TITLE_INDUSTRIALIST                   :Tööstur
STR_HIGHSCORE_PERFORMANCE_TITLE_CAPITALIST                      :Kapitalist
STR_HIGHSCORE_PERFORMANCE_TITLE_MAGNATE                         :Magnaat
STR_HIGHSCORE_PERFORMANCE_TITLE_MOGUL                           :Mogul
STR_HIGHSCORE_PERFORMANCE_TITLE_TYCOON_OF_THE_CENTURY           :Sajandi ärioligarh
STR_HIGHSCORE_NAME                                              :{PRESIDENT_NAME}, {COMPANY}
STR_HIGHSCORE_STATS                                             :{BIG_FONT}'{STRING}'   ({COMMA})
STR_HIGHSCORE_COMPANY_ACHIEVES_STATUS                           :{BIG_FONT}{BLACK}{COMPANY} saavutas '{STRING}' staatuse!
STR_HIGHSCORE_PRESIDENT_OF_COMPANY_ACHIEVES_STATUS              :{BIG_FONT}{WHITE}{PRESIDENT_NAME} {COMPANY}'st saavutas '{STRING}' staatuse!

# Smallmap window
STR_SMALLMAP_CAPTION                                            :{WHITE}Kaart – {STRING}

###length 7
STR_SMALLMAP_TYPE_CONTOURS                                      :maastik
STR_SMALLMAP_TYPE_VEHICLES                                      :sõidukid
STR_SMALLMAP_TYPE_INDUSTRIES                                    :tööstused
STR_SMALLMAP_TYPE_ROUTEMAP                                      :kaubavoog
STR_SMALLMAP_TYPE_ROUTES                                        :kaubaliinid
STR_SMALLMAP_TYPE_VEGETATION                                    :taimestik
STR_SMALLMAP_TYPE_OWNERS                                        :omanikud

STR_SMALLMAP_TOOLTIP_SHOW_LAND_CONTOURS_ON_MAP                  :{BLACK}Näitab kaardil maastikku
STR_SMALLMAP_TOOLTIP_SHOW_VEHICLES_ON_MAP                       :{BLACK}Näita kaardil veovahendeid
STR_SMALLMAP_TOOLTIP_SHOW_INDUSTRIES_ON_MAP                     :{BLACK}Näita kaardil tööstuseid
STR_SMALLMAP_TOOLTIP_SHOW_LINK_STATS_ON_MAP                     :{BLACK}Näita kaardil kaubavoogusid
STR_SMALLMAP_TOOLTIP_SHOW_TRANSPORT_ROUTES_ON                   :{BLACK}Näita kaardil veoliine
STR_SMALLMAP_TOOLTIP_SHOW_VEGETATION_ON_MAP                     :{BLACK}Näita kaardil taimestikku
STR_SMALLMAP_TOOLTIP_SHOW_LAND_OWNERS_ON_MAP                    :{BLACK}Näita kaardil maaomanikke
STR_SMALLMAP_TOOLTIP_INDUSTRY_SELECTION                         :{BLACK}Klõps tööstuse tüübil lülitab sisse/välja selle kuvamise. Ctrl+klõps lülitab välja kõik tüübid peale valitu. Teistkordne Ctrl+klõps lülitab sisse kõik tööstuse tüübid
STR_SMALLMAP_TOOLTIP_COMPANY_SELECTION                          :{BLACK}Klõpsa ettevõttel, et tema varade kuvamine sisse/välja lülitada. Ctrl+klõps eemaldab valikust kõik teised ettevõtted. Teiskordne Ctrl+klõps valib välja kõik ettevõtted
STR_SMALLMAP_TOOLTIP_CARGO_SELECTION                            :{BLACK}Kaubale klõpsamine vahetab selle omaduse näitamist. Kõik teised kaubad keelatakse CTRL-klõpsuga. Kõik kaubad lubatakse järgmise CTRL-klõpsuga

STR_SMALLMAP_LEGENDA_ROADS                                      :{TINY_FONT}{BLACK}Sõiduteed
STR_SMALLMAP_LEGENDA_RAILROADS                                  :{TINY_FONT}{BLACK}Rööbasteed
STR_SMALLMAP_LEGENDA_STATIONS_AIRPORTS_DOCKS                    :{TINY_FONT}{BLACK}Jaamad/lennuväljad/dokid
STR_SMALLMAP_LEGENDA_BUILDINGS_INDUSTRIES                       :{TINY_FONT}{BLACK}Hooned/tööstused
STR_SMALLMAP_LEGENDA_VEHICLES                                   :{TINY_FONT}{BLACK}Sõidukid
STR_SMALLMAP_LEGENDA_TRAINS                                     :{TINY_FONT}{BLACK}Rongid
STR_SMALLMAP_LEGENDA_ROAD_VEHICLES                              :{TINY_FONT}{BLACK}Mootorsõidukid
STR_SMALLMAP_LEGENDA_SHIPS                                      :{TINY_FONT}{BLACK}Laevad
STR_SMALLMAP_LEGENDA_AIRCRAFT                                   :{TINY_FONT}{BLACK}Õhusõidukid
STR_SMALLMAP_LEGENDA_TRANSPORT_ROUTES                           :{TINY_FONT}{BLACK}Veoliinid
STR_SMALLMAP_LEGENDA_FOREST                                     :{TINY_FONT}{BLACK}Mets
STR_SMALLMAP_LEGENDA_RAILROAD_STATION                           :{TINY_FONT}{BLACK}Raudteejaam
STR_SMALLMAP_LEGENDA_TRUCK_LOADING_BAY                          :{TINY_FONT}{BLACK}Veoautode laadimisplats
STR_SMALLMAP_LEGENDA_BUS_STATION                                :{TINY_FONT}{BLACK}Bussijaam
STR_SMALLMAP_LEGENDA_AIRPORT_HELIPORT                           :{TINY_FONT}{BLACK}Lennuväli/kopteriväljak
STR_SMALLMAP_LEGENDA_DOCK                                       :{TINY_FONT}{BLACK}Dokk
STR_SMALLMAP_LEGENDA_ROUGH_LAND                                 :{TINY_FONT}{BLACK}Konarlik maa
STR_SMALLMAP_LEGENDA_GRASS_LAND                                 :{TINY_FONT}{BLACK}Rohuväli
STR_SMALLMAP_LEGENDA_BARE_LAND                                  :{TINY_FONT}{BLACK}Lage maa
STR_SMALLMAP_LEGENDA_RAINFOREST                                 :{TINY_FONT}{BLACK}Vihmamets
STR_SMALLMAP_LEGENDA_FIELDS                                     :{TINY_FONT}{BLACK}Põllud
STR_SMALLMAP_LEGENDA_TREES                                      :{TINY_FONT}{BLACK}Puud
STR_SMALLMAP_LEGENDA_ROCKS                                      :{TINY_FONT}{BLACK}Kivid
STR_SMALLMAP_LEGENDA_WATER                                      :{TINY_FONT}{BLACK}Vesi
STR_SMALLMAP_LEGENDA_NO_OWNER                                   :{TINY_FONT}{BLACK}Omanikuta
STR_SMALLMAP_LEGENDA_TOWNS                                      :{TINY_FONT}{BLACK}Asustused
STR_SMALLMAP_LEGENDA_INDUSTRIES                                 :{TINY_FONT}{BLACK}Tööstused
STR_SMALLMAP_LEGENDA_DESERT                                     :{TINY_FONT}{BLACK}Kõrb
STR_SMALLMAP_LEGENDA_SNOW                                       :{TINY_FONT}{BLACK}Lumi

STR_SMALLMAP_TOOLTIP_TOGGLE_TOWN_NAMES_ON_OFF                   :{BLACK}Asustuste nimede sisse- ja välja lülitamine
STR_SMALLMAP_CENTER                                             :{BLACK}Näita väikekaardil praegust asukohta
STR_SMALLMAP_INDUSTRY                                           :{TINY_FONT}{STRING} ({NUM})
STR_SMALLMAP_LINKSTATS                                          :{TINY_FONT}{STRING}
STR_SMALLMAP_COMPANY                                            :{TINY_FONT}{COMPANY}
STR_SMALLMAP_TOWN                                               :{TINY_FONT}{WHITE}{TOWN}
STR_SMALLMAP_DISABLE_ALL                                        :{BLACK}Kõik välja
STR_SMALLMAP_ENABLE_ALL                                         :{BLACK}Kõik sisse
STR_SMALLMAP_SHOW_HEIGHT                                        :{BLACK}Kõrguse näitamine
STR_SMALLMAP_TOOLTIP_DISABLE_ALL_INDUSTRIES                     :{BLACK}Kaardil tööstuseid ei näidata
STR_SMALLMAP_TOOLTIP_ENABLE_ALL_INDUSTRIES                      :{BLACK}Kaardil kõikide tööstuste näitamine
STR_SMALLMAP_TOOLTIP_SHOW_HEIGHT                                :{BLACK}Kõrguskaardi näitamise vahetamine
STR_SMALLMAP_TOOLTIP_DISABLE_ALL_COMPANIES                      :{BLACK}Ära ettevõtte varasid kaardil kuva
STR_SMALLMAP_TOOLTIP_ENABLE_ALL_COMPANIES                       :{BLACK}Kuva kaardil kõik ettevõtte varad
STR_SMALLMAP_TOOLTIP_DISABLE_ALL_CARGOS                         :{BLACK}Ära kaardil kaupu näita
STR_SMALLMAP_TOOLTIP_ENABLE_ALL_CARGOS                          :{BLACK}Näita kaardil kõiki kaupu

# Status bar messages
STR_STATUSBAR_TOOLTIP_SHOW_LAST_NEWS                            :{BLACK}Näita viimast teadet
STR_STATUSBAR_COMPANY_NAME                                      :{SILVER}- -  {COMPANY}  - -
STR_STATUSBAR_PAUSED                                            :{YELLOW}* *  SEISATUS  *  *
STR_STATUSBAR_PAUSED_LINK_GRAPH                                 :{ORANGE}*  *  SEISATUD (transpordisõlmede graafiku uuenduse ootel) *  *
STR_STATUSBAR_AUTOSAVE                                          :{RED}VÄLPSALVESTUS
STR_STATUSBAR_SAVING_GAME                                       :{RED}*  *  MÄNGU SALVESTAMINE  *  *

STR_STATUSBAR_SPECTATOR                                         :{WHITE}(vaatleja)

# News message history
STR_MESSAGE_HISTORY                                             :{WHITE}Sõnumite ajalugu
STR_MESSAGE_HISTORY_TOOLTIP                                     :{BLACK}Nimekiri hiljutistest uudistest
STR_MESSAGE_NEWS_FORMAT                                         :{STRING}  -  {STRING}

STR_NEWS_MESSAGE_CAPTION                                        :{WHITE}Teade
STR_NEWS_CUSTOM_ITEM                                            :{BIG_FONT}{BLACK}{STRING}

STR_NEWS_FIRST_TRAIN_ARRIVAL                                    :{BIG_FONT}{BLACK}Rahvas tervitab. . .{}{STATION} jaama saabus esimene rong!
STR_NEWS_FIRST_BUS_ARRIVAL                                      :{BIG_FONT}{BLACK}Rahvas tervitab. . .{}{STATION} jaama saabus esimene buss!
STR_NEWS_FIRST_TRUCK_ARRIVAL                                    :{BIG_FONT}{BLACK}Rahvas tervitab. . .{} esimene veok saabus {STATION} jaama!
STR_NEWS_FIRST_PASSENGER_TRAM_ARRIVAL                           :{BIG_FONT}{BLACK}Rahvas tervitab . . .{}Esimene reisitramm saabus trammijaama {STATION}!
STR_NEWS_FIRST_CARGO_TRAM_ARRIVAL                               :{BIG_FONT}{BLACK}Rahvas tervitab . . .{}Esimene kaubatramm saabus trammijaama {STATION}!
STR_NEWS_FIRST_SHIP_ARRIVAL                                     :{BIG_FONT}{BLACK}Rahvas tervitab . . .{}{STATION} terminali saabus esimene laev!
STR_NEWS_FIRST_AIRCRAFT_ARRIVAL                                 :{BIG_FONT}{BLACK}Rahvas tervitab. . .{}{STATION} terminali saabus esimene õhusõiduk!

STR_NEWS_TRAIN_CRASH                                            :{BIG_FONT}{BLACK}RONGIKOKKUPÕRGE!{}{COMMA} surid tules peale kokkusõitmist
STR_NEWS_ROAD_VEHICLE_CRASH_DRIVER                              :{BIG_FONT}{BLACK}Rongikokkupõrge!{}Juht hukkus kokkupõrgest põhjustatud tulekeras
STR_NEWS_ROAD_VEHICLE_CRASH                                     :{BIG_FONT}{BLACK}Mootorsõiduki kokkupõrge rongiga!{}{COMMA} inimest suri õnnetuses
STR_NEWS_AIRCRAFT_CRASH                                         :{BIG_FONT}{BLACK}Lennuõnnetus!{}{COMMA} hukkus tules. {STATION} suletud.
STR_NEWS_PLANE_CRASH_OUT_OF_FUEL                                :{BIG_FONT}{BLACK}Lennuõnnetus!{}Õhusõidukil lõppes kütus, {COMMA} tulekeras hukkunut

STR_NEWS_DISASTER_ZEPPELIN                                      :{BIG_FONT}{BLACK}Tsepeliini õnnetus {STATION}s!
STR_NEWS_DISASTER_SMALL_UFO                                     :{BIG_FONT}{BLACK}Mootorsõiduk plahvatas kokkupõrkes 'UFO-ga'!
STR_NEWS_DISASTER_AIRPLANE_OIL_REFINERY                         :{BIG_FONT}{BLACK}Naftatöötlustehase plahvatus {TOWN} lähedal!
STR_NEWS_DISASTER_HELICOPTER_FACTORY                            :{BIG_FONT}{BLACK}Tehas purunes teadmata põhjustel {TOWN} lähedal!
STR_NEWS_DISASTER_BIG_UFO                                       :{BIG_FONT}{BLACK}'UFO' maandus {TOWN} lähedal!
STR_NEWS_DISASTER_COAL_MINE_SUBSIDENCE                          :{BIG_FONT}{BLACK}Söekaevanduse vajumine jättis endast asustuse {TOWN} lähedal purustused!
STR_NEWS_DISASTER_FLOOD_VEHICLE                                 :{BIG_FONT}{BLACK}Üleujutused!{}Vähemalt {COMMA} kadunut arvatakse surnuks peale olulist üleujutust!

STR_NEWS_COMPANY_IN_TROUBLE_TITLE                               :{BIG_FONT}{BLACK}Ettevõttel on probleeme!
STR_NEWS_COMPANY_IN_TROUBLE_DESCRIPTION                         :{BIG_FONT}{BLACK}Ettevõte {STRING} müüakse maha või kuulutatakse pankrotistunuks, kui tulemused peatselt ei parane!
STR_NEWS_COMPANY_MERGER_TITLE                                   :{BIG_FONT}{BLACK}Ettevõtete ühinemine!
STR_NEWS_COMPANY_MERGER_DESCRIPTION                             :{BIG_FONT}{BLACK}{STRING} müüdi ettevõttele {STRING} {CURRENCY_LONG} eest!
STR_NEWS_COMPANY_BANKRUPT_TITLE                                 :{BIG_FONT}{BLACK}Pankrot!
STR_NEWS_COMPANY_BANKRUPT_DESCRIPTION                           :{BIG_FONT}{BLACK}{STRING} suleti asutajate poolt ja kõik varad müüakse maha!
STR_NEWS_COMPANY_LAUNCH_TITLE                                   :{BIG_FONT}{BLACK}Loodi uus ettevõte!
STR_NEWS_COMPANY_LAUNCH_DESCRIPTION                             :{BIG_FONT}{BLACK}Ettevõte {STRING} alustas asustuse {TOWN} lähedal ehitustöid!
STR_NEWS_MERGER_TAKEOVER_TITLE                                  :{BIG_FONT}{BLACK}{STRING} võeti üle ettevõtte {STRING} poolt!
STR_PRESIDENT_NAME_MANAGER                                      :{BLACK}{PRESIDENT_NAME}{}(President)

STR_NEWS_NEW_TOWN                                               :{BLACK}{BIG_FONT}{STRING} rahastas uue asustuse {TOWN} rajamist!
STR_NEWS_NEW_TOWN_UNSPONSORED                                   :{BLACK}{BIG_FONT}Uus asustus nimega {TOWN} on rajatud!

STR_NEWS_INDUSTRY_CONSTRUCTION                                  :{BIG_FONT}{BLACK}Uus {STRING} on asustuse {TOWN} lähedal ehitamisel!
STR_NEWS_INDUSTRY_PLANTED                                       :{BIG_FONT}{BLACK}Uus {STRING} on istutatud asustuse {TOWN} lähedale!

STR_NEWS_INDUSTRY_CLOSURE_GENERAL                               :{BIG_FONT}{BLACK}{STRING} juhtkond teatab sulgemisest!
STR_NEWS_INDUSTRY_CLOSURE_SUPPLY_PROBLEMS                       :{BIG_FONT}{BLACK}{STRING} teatab sulgemisest varustusprobleemide tõttu!
STR_NEWS_INDUSTRY_CLOSURE_LACK_OF_TREES                         :{BIG_FONT}{BLACK}Lähiümbruse puude puudumine põhjustab {STRING} sulgemise!

STR_NEWS_EURO_INTRODUCTION                                      :{BIG_FONT}{BLACK}Euroopa rahaliit!{}{}Nüüdsest on riigi igapäevaseks käiberahaks Euro!
STR_NEWS_BEGIN_OF_RECESSION                                     :{BIG_FONT}{BLACK}Ülemaailmne majanduskriis!{}{}Finantseksperdid kardavad masu süvenedes halvimat!
STR_NEWS_END_OF_RECESSION                                       :{BIG_FONT}{BLACK}Kriis on möödas!{}{}Paranenud kaubandusnäitajad julgustavad tööstust ja majandus tugevneb!

STR_NEWS_INDUSTRY_PRODUCTION_INCREASE_GENERAL                   :{BIG_FONT}{BLACK}{INDUSTRY} toodang kasvas!
STR_NEWS_INDUSTRY_PRODUCTION_INCREASE_COAL                      :{BIG_FONT}{BLACK}{INDUSTRY} lähedal avati uus kivisöe kiht!{}Toodang kahekordistub!
STR_NEWS_INDUSTRY_PRODUCTION_INCREASE_OIL                       :{BIG_FONT}{BLACK}{INDUSTRY} lähedal avastati uusi naftareserve!{}Toodang kahekordistub!
STR_NEWS_INDUSTRY_PRODUCTION_INCREASE_FARM                      :{BIG_FONT}{BLACK}{INDUSTRY} võttis kasutusele uued põllutöövahendid! Toodang kahekordistub!
STR_NEWS_INDUSTRY_PRODUCTION_INCREASE_SMOOTH                    :{BIG_FONT}{BLACK}{STRING.g} toodang ettevõttes {INDUSTRY} langeb {COMMA}% võrra!
STR_NEWS_INDUSTRY_PRODUCTION_DECREASE_GENERAL                   :{BIG_FONT}{BLACK}{INDUSTRY} toodang langes 50%
STR_NEWS_INDUSTRY_PRODUCTION_DECREASE_FARM                      :{BIG_FONT}{BLACK}Putukate rünnak - {INDUSTRY}!{}Toodang langes 50%
STR_NEWS_INDUSTRY_PRODUCTION_DECREASE_SMOOTH                    :{BIG_FONT}{BLACK}{STRING.g} toodang ettevõttes {INDUSTRY} langeb {COMMA}% võrra!

###length VEHICLE_TYPES
STR_NEWS_TRAIN_IS_WAITING                                       :{WHITE}{VEHICLE} ootab depoos
STR_NEWS_ROAD_VEHICLE_IS_WAITING                                :{WHITE}{VEHICLE} ootab depoos
STR_NEWS_SHIP_IS_WAITING                                        :{WHITE}{VEHICLE} ootab depoos
STR_NEWS_AIRCRAFT_IS_WAITING                                    :{WHITE}{VEHICLE} ootab õhusõidukiangaaris
###next-name-looks-similar

# Order review system / warnings
STR_NEWS_VEHICLE_HAS_TOO_FEW_ORDERS                             :{WHITE}{VEHICLE}: graafikus pole piisavalt korraldusi
STR_NEWS_VEHICLE_HAS_VOID_ORDER                                 :{WHITE}Sõidukil {VEHICLE} on tühistatud korraldus
STR_NEWS_VEHICLE_HAS_DUPLICATE_ENTRY                            :{WHITE}Sõidukil {VEHICLE} on topeltkorraldusi
STR_NEWS_VEHICLE_HAS_INVALID_ENTRY                              :{WHITE}Sõiduki «{VEHICLE}» korraldustes on kõlbmatu jaam
STR_NEWS_PLANE_USES_TOO_SHORT_RUNWAY                            :{WHITE}{VEHICLE} lennugraafikus on lennujaam, mille maandumisrada on liiga lühike

STR_NEWS_VEHICLE_IS_GETTING_OLD                                 :{WHITE}{VEHICLE} on vanaks saamas
STR_NEWS_VEHICLE_IS_GETTING_VERY_OLD                            :{WHITE}{VEHICLE} on väga vanaks saamas
STR_NEWS_VEHICLE_IS_GETTING_VERY_OLD_AND                        :{WHITE}{VEHICLE} on väga vanaks saamas ja vajab kiiret väljavahetamist
STR_NEWS_TRAIN_IS_STUCK                                         :{WHITE}{VEHICLE} ei leia jätkamiseks rada
STR_NEWS_VEHICLE_IS_LOST                                        :{WHITE}{VEHICLE} on eksinud
STR_NEWS_VEHICLE_UNPROFITABLE_YEAR                              :{WHITE} Sõiduki {VEHICLE} kasum eelmisel aastal oli {CURRENCY_LONG}
STR_NEWS_VEHICLE_UNPROFITABLE_PERIOD                            :{WHITE}Sõiduki {VEHICLE} kasum eelmisel perioodil oli {CURRENCY_LONG}
STR_NEWS_AIRCRAFT_DEST_TOO_FAR                                  :{WHITE}{VEHICLE} ei pääse järgmisse sihtpunkti, sest see asub tegevusraadiusest väljas

STR_NEWS_ORDER_REFIT_FAILED                                     :{WHITE}{VEHICLE} - Sõiduk peatus, sest ümberseadistamine ebaõnnestus
STR_NEWS_VEHICLE_AUTORENEW_FAILED                               :{WHITE}{VEHICLE} uuendamine ebaõnnestus{}{STRING}

STR_NEWS_NEW_VEHICLE_NOW_AVAILABLE                              :{BIG_FONT}{BLACK}Uus {STRING} saadaval!
STR_NEWS_NEW_VEHICLE_TYPE                                       :{BIG_FONT}{BLACK}{ENGINE}
STR_NEWS_NEW_VEHICLE_NOW_AVAILABLE_WITH_TYPE                    :{BLACK}Uus {STRING} saadaval!  -  {ENGINE}

STR_NEWS_SHOW_VEHICLE_GROUP_TOOLTIP                             :{BLACK}Ava sõiduki jaole fokuseeritud jaoaken


STR_NEWS_OFFER_OF_SUBSIDY_EXPIRED                               :{BIG_FONT}{BLACK}Toetuse pakkumine lõppes:{}{}{STRING.g} kohast {STRING} kohta {STRING} veoste eest ei maksta enam toetusi
STR_NEWS_SUBSIDY_WITHDRAWN_SERVICE                              :{BIG_FONT}{BLACK}Toetuse maksmise aeg sai läbi:{}{}{STRING}kohast {STRING} kohta {STRING} eest ei maksta enam edaspidi toetust
STR_NEWS_SERVICE_SUBSIDY_OFFERED                                :{BIG_FONT}{BLACK}Veoteenusele pakutakse toetust:{}{}{STRING.g}veo eest asustusest {STRING} asustusse {STRING}. Esimesele teenusepakkujale makstakse {UNITS_YEARS_OR_MINUTES} aasta{P "" "t" }  toetusi!
###length 4
STR_NEWS_SERVICE_SUBSIDY_AWARDED_HALF                           :{BIG_FONT}{BLACK}Teenusetoetust makstakse ettevõttele {STRING}!{}{}{STRING} kohast {STRING} kohta {STRING} teenuse eest makstakse järgmisel {UNITS_YEARS_OR_MINUTES} aastal 50% rohkem!
STR_NEWS_SERVICE_SUBSIDY_AWARDED_DOUBLE                         :{BIG_FONT}{BLACK}Teenusetoetust makstakse ettevõttele {STRING}!{}{}{STRING} kohast {STRING} kohta {STRING} teenuse eest makstakse järgmisel {UNITS_YEARS_OR_MINUTES} aastal kahekordselt!
STR_NEWS_SERVICE_SUBSIDY_AWARDED_TRIPLE                         :{BIG_FONT}{BLACK}Teenusetoetust makstakse ettevõttele {STRING}!{}{}{STRING} kohast {STRING} kohta {STRING} teenuse eest makstakse järgmise {UNITS_YEARS_OR_MINUTES} aasta jooksul kolmekordselt!
STR_NEWS_SERVICE_SUBSIDY_AWARDED_QUADRUPLE                      :{BIG_FONT}{BLACK}Teenusetoetust makstakse ettevõttele {STRING}!{}{}{STRING} kohast {STRING} kohta {STRING} teenuse eest makstakse järgmise {UNITS_YEARS_OR_MINUTES} aasta jooksul neljakordselt!

STR_NEWS_EXCLUSIVE_RIGHTS_TITLE                                 :{BIG_FONT}{BLACK}Transpordimonopol!

# Extra view window
STR_EXTRA_VIEWPORT_TITLE                                        :{WHITE}Vaateaken {COMMA}
STR_EXTRA_VIEW_MOVE_VIEW_TO_MAIN                                :{BLACK}Kopeeri vaateaknasse
STR_EXTRA_VIEW_MOVE_VIEW_TO_MAIN_TT                             :{BLACK}Kopeeri praegune vaade vaateaknasse
STR_EXTRA_VIEW_MOVE_MAIN_TO_VIEW                                :{BLACK}Muuda peamist vaadet
STR_EXTRA_VIEW_MOVE_MAIN_TO_VIEW_TT                             :{BLACK}Vaateala koha võtmine peamiseks vaateks

# Game options window
STR_GAME_OPTIONS_CAPTION                                        :{WHITE}Liidese seadistus

STR_GAME_OPTIONS_TAB_GENERAL                                    :Üldine
STR_GAME_OPTIONS_TAB_GENERAL_TT                                 :{BLACK}Vali üldised seaded
STR_GAME_OPTIONS_TAB_GRAPHICS                                   :Graafika
STR_GAME_OPTIONS_TAB_GRAPHICS_TT                                :{BLACK}Vali graafika seaded
STR_GAME_OPTIONS_TAB_SOUND                                      :Heli
STR_GAME_OPTIONS_TAB_SOUND_TT                                   :{BLACK}Vali heli ja muusika seaded
STR_GAME_OPTIONS_TAB_SOCIAL                                     :Sotsiaal
STR_GAME_OPTIONS_TAB_SOCIAL_TT                                  :{BLACK}Vali sotsiaalse integratsiooni seaded

STR_GAME_OPTIONS_VOLUME                                         :Helitase


STR_GAME_OPTIONS_CURRENCY_UNITS_FRAME                           :{BLACK}Valuuta
STR_GAME_OPTIONS_CURRENCY_UNITS_DROPDOWN_TOOLTIP                :{BLACK}Valuuta valimine

STR_GAME_OPTIONS_CURRENCY_CODE                                  :{STRING} ({STRING})

###length 43
STR_GAME_OPTIONS_CURRENCY_GBP                                   :Suurbritannia nael
STR_GAME_OPTIONS_CURRENCY_USD                                   :USA dollar
STR_GAME_OPTIONS_CURRENCY_EUR                                   :Euro
STR_GAME_OPTIONS_CURRENCY_JPY                                   :Jaapani jeen
STR_GAME_OPTIONS_CURRENCY_ATS                                   :Austria ðilling
STR_GAME_OPTIONS_CURRENCY_BEF                                   :Belgia frank
STR_GAME_OPTIONS_CURRENCY_CHF                                   :Sveitði frank
STR_GAME_OPTIONS_CURRENCY_CZK                                   :Tðehhi kroon
STR_GAME_OPTIONS_CURRENCY_DEM                                   :Saksamargad
STR_GAME_OPTIONS_CURRENCY_DKK                                   :Taani kroon
STR_GAME_OPTIONS_CURRENCY_ESP                                   :Hispaania peseeta
STR_GAME_OPTIONS_CURRENCY_FIM                                   :Soome mark
STR_GAME_OPTIONS_CURRENCY_FRF                                   :Prantsuse frank
STR_GAME_OPTIONS_CURRENCY_GRD                                   :Kreeka drahm
STR_GAME_OPTIONS_CURRENCY_HUF                                   :Ungari Forint
STR_GAME_OPTIONS_CURRENCY_ISK                                   :Islandi kroon
STR_GAME_OPTIONS_CURRENCY_ITL                                   :Itaalia liir
STR_GAME_OPTIONS_CURRENCY_NLG                                   :Hollandi kulden
STR_GAME_OPTIONS_CURRENCY_NOK                                   :Norra kroon
STR_GAME_OPTIONS_CURRENCY_PLN                                   :Poola Zlott
STR_GAME_OPTIONS_CURRENCY_RON                                   :Rumeenia Leu
STR_GAME_OPTIONS_CURRENCY_RUR                                   :Vene rubla
STR_GAME_OPTIONS_CURRENCY_SIT                                   :Sloveenia Talaar
STR_GAME_OPTIONS_CURRENCY_SEK                                   :Rootsi kroon
STR_GAME_OPTIONS_CURRENCY_TRY                                   :Türgi Liir
STR_GAME_OPTIONS_CURRENCY_SKK                                   :Slovakkia Kroon
STR_GAME_OPTIONS_CURRENCY_BRL                                   :Brasiilia Reaal
STR_GAME_OPTIONS_CURRENCY_EEK                                   :Eesti Kroon
STR_GAME_OPTIONS_CURRENCY_LTL                                   :Leedu litt
STR_GAME_OPTIONS_CURRENCY_KRW                                   :Lõuna-Korea vonn
STR_GAME_OPTIONS_CURRENCY_ZAR                                   :Lõuna-Aafrika rand
STR_GAME_OPTIONS_CURRENCY_CUSTOM                                :Omatehtud...
STR_GAME_OPTIONS_CURRENCY_GEL                                   :Gruusia lari
STR_GAME_OPTIONS_CURRENCY_IRR                                   :Iraani rial
STR_GAME_OPTIONS_CURRENCY_RUB                                   :Uus Vene rubla
STR_GAME_OPTIONS_CURRENCY_MXN                                   :Mehhiko Peeso
STR_GAME_OPTIONS_CURRENCY_NTD                                   :Uus Taiwani dollar
STR_GAME_OPTIONS_CURRENCY_CNY                                   :Hiina renminbi
STR_GAME_OPTIONS_CURRENCY_HKD                                   :Hong Kongi dollar
STR_GAME_OPTIONS_CURRENCY_INR                                   :India ruupia
STR_GAME_OPTIONS_CURRENCY_IDR                                   :Indoneesia ruupia
STR_GAME_OPTIONS_CURRENCY_MYR                                   :Malaisia ringit
STR_GAME_OPTIONS_CURRENCY_LVL                                   :Läti Latt

STR_GAME_OPTIONS_AUTOSAVE_FRAME                                 :{BLACK}Salvestusvälp
STR_GAME_OPTIONS_AUTOSAVE_DROPDOWN_TOOLTIP                      :{BLACK}Vali salvestamise välp

# Autosave dropdown
###length 5
STR_GAME_OPTIONS_AUTOSAVE_DROPDOWN_OFF                          :Väljas
STR_GAME_OPTIONS_AUTOSAVE_DROPDOWN_EVERY_10_MINUTES             :Iga 10. minut
STR_GAME_OPTIONS_AUTOSAVE_DROPDOWN_EVERY_30_MINUTES             :Iga 30. minut
STR_GAME_OPTIONS_AUTOSAVE_DROPDOWN_EVERY_60_MINUTES             :Iga 60. minut
STR_GAME_OPTIONS_AUTOSAVE_DROPDOWN_EVERY_120_MINUTES            :Iga 120. minut

STR_GAME_OPTIONS_LANGUAGE                                       :{BLACK}Keel
STR_GAME_OPTIONS_LANGUAGE_TOOLTIP                               :{BLACK}Valib kasutajaliideses kasutatava keele
STR_GAME_OPTIONS_LANGUAGE_PERCENTAGE                            :{STRING} ({NUM}% valmis)

STR_GAME_OPTIONS_FULLSCREEN                                     :{BLACK}Täisekraan
STR_GAME_OPTIONS_FULLSCREEN_TOOLTIP                             :{BLACK}Märgi see kast, et OpenTTD täisekraanirežiimis mängida

STR_GAME_OPTIONS_RESOLUTION                                     :{BLACK}Ekraanilahutus
STR_GAME_OPTIONS_RESOLUTION_TOOLTIP                             :{BLACK}Ekraanilahutuse valimine
STR_GAME_OPTIONS_RESOLUTION_OTHER                               :muu
STR_GAME_OPTIONS_RESOLUTION_ITEM                                :{NUM}x{NUM}

STR_GAME_OPTIONS_VIDEO_ACCELERATION                             :{BLACK}Riistvarakiirendus
STR_GAME_OPTIONS_VIDEO_ACCELERATION_TOOLTIP                     :{BLACK}Märkides selle ruudu, lubad OpenTTD-l üritada kasutada riistvarakiirendust. Muudetud seade omab mõju pärast mängu taaskäivitust
STR_GAME_OPTIONS_VIDEO_ACCELERATION_RESTART                     :{WHITE}Seade omab mõju alles pärast mängu taaskäivitust

STR_GAME_OPTIONS_VIDEO_VSYNC                                    :{BLACK}VSync
STR_GAME_OPTIONS_VIDEO_VSYNC_TOOLTIP                            :{BLACK}Märgi, et ekraani v-sync sisse lülitada. Seade kohaldub alles pärast mängu taaskäivitust. Töötab vaid, kui riistvarakiirendus on peal

STR_GAME_OPTIONS_VIDEO_DRIVER_INFO                              :{BLACK}Hetke draiver: {STRING}

STR_GAME_OPTIONS_GUI_SCALE_FRAME                                :{BLACK}Liidese suurus
STR_GAME_OPTIONS_GUI_SCALE_AUTO                                 :{BLACK}Tuvasta automaatselt suurus
STR_GAME_OPTIONS_GUI_SCALE_AUTO_TOOLTIP                         :{BLACK}Märgi see kast, et tuvastada liidese suurus automaatselt

STR_GAME_OPTIONS_GUI_SCALE_BEVELS                               :{BLACK}Skaleeri kaldeid
STR_GAME_OPTIONS_GUI_SCALE_BEVELS_TOOLTIP                       :{BLACK}Skaleeri kaldeid liidese suuruse järgi

STR_GAME_OPTIONS_GUI_FONT_SPRITE                                :{BLACK}Kasuta traditsioonilist märgipõhist fonti
STR_GAME_OPTIONS_GUI_FONT_SPRITE_TOOLTIP                        :{BLACK}Märgi, kui eelistad traditsioonilist kindla suurusega märgipõhist fonti.
STR_GAME_OPTIONS_GUI_FONT_AA                                    :{BLACK}Anti-alias fondid
STR_GAME_OPTIONS_GUI_FONT_AA_TOOLTIP                            :{BLACK}Kasti märkimisel tehakse muudetava suurusega fontidele anti-alias.

STR_GAME_OPTIONS_GUI_SCALE_1X                                   :1x
STR_GAME_OPTIONS_GUI_SCALE_2X                                   :2x
STR_GAME_OPTIONS_GUI_SCALE_3X                                   :3x
STR_GAME_OPTIONS_GUI_SCALE_4X                                   :4x
STR_GAME_OPTIONS_GUI_SCALE_5X                                   :5x

STR_GAME_OPTIONS_PARTICIPATE_SURVEY_FRAME                       :{BLACK}Automaatne uuring
STR_GAME_OPTIONS_PARTICIPATE_SURVEY                             :{BLACK}Osale automaatses uuringus
STR_GAME_OPTIONS_PARTICIPATE_SURVEY_TOOLTIP                     :{BLACK}Kui võimaldatud, saadab OpenTTD uuringu mängu sulgemisel
STR_GAME_OPTIONS_PARTICIPATE_SURVEY_LINK                        :{BLACK}Uuringust ja privaatsusest
STR_GAME_OPTIONS_PARTICIPATE_SURVEY_LINK_TOOLTIP                :{BLACK}See avab brauseriakna, kus on lisateave automaatsest uuringust
STR_GAME_OPTIONS_PARTICIPATE_SURVEY_PREVIEW                     :{BLACK}Uuringutulemuste eelvaade
STR_GAME_OPTIONS_PARTICIPATE_SURVEY_PREVIEW_TOOLTIP             :{BLACK}Näita käimasoleva mängu uuringutulemusi

STR_GAME_OPTIONS_GRAPHICS                                       :{BLACK}Graafika

STR_GAME_OPTIONS_REFRESH_RATE                                   :{BLACK}Ekraani värskendussagedus
STR_GAME_OPTIONS_REFRESH_RATE_TOOLTIP                           :{BLACK}Vali, mis värskendussagedust kasutada
STR_GAME_OPTIONS_REFRESH_RATE_ITEM                              :{NUM}Hz
STR_GAME_OPTIONS_REFRESH_RATE_WARNING                           :{WHITE}Värskendussagedused üle 60Hz võivad jõudlusele löögi anda.

STR_GAME_OPTIONS_BASE_GRF                                       :{BLACK}Lähtegraafikakogu
STR_GAME_OPTIONS_BASE_GRF_TOOLTIP                               :{BLACK}Valib kasutatava lähtegraafikakogu
STR_GAME_OPTIONS_BASE_GRF_DESCRIPTION_TOOLTIP                   :{BLACK}Lisateave lähtegraafikakogu kohta

STR_GAME_OPTIONS_BASE_SFX                                       :{BLACK}Lähtehelikogu
STR_GAME_OPTIONS_BASE_SFX_TOOLTIP                               :{BLACK}Valib kasutatava lähtehelikogu
STR_GAME_OPTIONS_BASE_SFX_DESCRIPTION_TOOLTIP                   :{BLACK}Lisateave lähtehelikogu kohta

STR_GAME_OPTIONS_BASE_MUSIC                                     :{BLACK}Lähtemuusikakogu
STR_GAME_OPTIONS_BASE_MUSIC_TOOLTIP                             :{BLACK}Valib kasutatava lähtemuusikakogu
STR_GAME_OPTIONS_BASE_MUSIC_DESCRIPTION_TOOLTIP                 :{BLACK}Rohkem teavet lähtemuusikakogu kohta





STR_ERROR_RESOLUTION_LIST_FAILED                                :{WHITE}Ei õnnestunud tuvastada toetatud resulutsioone
STR_ERROR_FULLSCREEN_FAILED                                     :{WHITE}Täisekraanrežiim ebaõnnestus

# Custom currency window

STR_CURRENCY_WINDOW                                             :{WHITE}Oma valuuta
STR_CURRENCY_EXCHANGE_RATE                                      :{LTBLUE}Vahetuskurss: {ORANGE}{CURRENCY_LONG} = £ {COMMA}
STR_CURRENCY_DECREASE_EXCHANGE_RATE_TOOLTIP                     :{BLACK}Langeta oma valuuta väärtust naela (£) suhtes
STR_CURRENCY_INCREASE_EXCHANGE_RATE_TOOLTIP                     :{BLACK}Tõsta oma valuuta väärtust naela (£) suhtes
STR_CURRENCY_SET_EXCHANGE_RATE_TOOLTIP                          :{BLACK}Määra oma valuuta kurss naela (£) suhtes

STR_CURRENCY_SEPARATOR                                          :{LTBLUE}Eraldusmärk: {ORANGE}{STRING}
STR_CURRENCY_SET_CUSTOM_CURRENCY_SEPARATOR_TOOLTIP              :{BLACK}Määra oma valuuta eraldusmärk

STR_CURRENCY_PREFIX                                             :{LTBLUE}Eesliide: {ORANGE}{STRING}
STR_CURRENCY_SET_CUSTOM_CURRENCY_PREFIX_TOOLTIP                 :{BLACK}Määra oma valuuta eesliide
STR_CURRENCY_SUFFIX                                             :{LTBLUE}Järelliide: {ORANGE}{STRING}
STR_CURRENCY_SET_CUSTOM_CURRENCY_SUFFIX_TOOLTIP                 :{BLACK}Määra oma valuuta järelliide

STR_CURRENCY_SWITCH_TO_EURO                                     :{LTBLUE}Mine eurole: {ORANGE}{NUM}
STR_CURRENCY_SWITCH_TO_EURO_NEVER                               :{LTBLUE}Mine eurole: {ORANGE}Mitte kunagi
STR_CURRENCY_SET_CUSTOM_CURRENCY_TO_EURO_TOOLTIP                :{BLACK}Määra eurole ülemineku aasta
STR_CURRENCY_DECREASE_CUSTOM_CURRENCY_TO_EURO_TOOLTIP           :{BLACK}Mine eurole varem
STR_CURRENCY_INCREASE_CUSTOM_CURRENCY_TO_EURO_TOOLTIP           :{BLACK}Mine eurole hiljem

STR_CURRENCY_PREVIEW                                            :{LTBLUE}Eelvaade: {ORANGE}{CURRENCY_LONG}
STR_CURRENCY_CUSTOM_CURRENCY_PREVIEW_TOOLTIP                    :{BLACK}10000 naela (£) sinu valuutas
STR_CURRENCY_CHANGE_PARAMETER                                   :{BLACK}Muuda personaalse valuuta parameetreid

STR_NONE                                                        :Pole
STR_FUNDING_ONLY                                                :Ainult rahastatud
STR_MINIMAL                                                     :Vähene
STR_NUM_VERY_LOW                                                :Väga madal
STR_NUM_LOW                                                     :Madal
STR_NUM_NORMAL                                                  :Harilik
STR_NUM_HIGH                                                    :Kõrge
STR_NUM_CUSTOM                                                  :Oma
STR_NUM_CUSTOM_NUMBER                                           :Oma ({NUM})

STR_VARIETY_NONE                                                :Pole
STR_VARIETY_VERY_LOW                                            :Väga madal
STR_VARIETY_LOW                                                 :Madal
STR_VARIETY_MEDIUM                                              :Keskmine
STR_VARIETY_HIGH                                                :Kõrge
STR_VARIETY_VERY_HIGH                                           :Väga kõrge

###length 5
STR_AI_SPEED_VERY_SLOW                                          :Väga aeglane
STR_AI_SPEED_SLOW                                               :Aeglane
STR_AI_SPEED_MEDIUM                                             :Keskmine
STR_AI_SPEED_FAST                                               :Kiire
STR_AI_SPEED_VERY_FAST                                          :Väga kiire

###length 6
STR_SEA_LEVEL_VERY_LOW                                          :Väga madal
STR_SEA_LEVEL_LOW                                               :Madal
STR_SEA_LEVEL_MEDIUM                                            :Keskmine
STR_SEA_LEVEL_HIGH                                              :Kõrge
STR_SEA_LEVEL_CUSTOM                                            :Kohandatud
STR_SEA_LEVEL_CUSTOM_PERCENTAGE                                 :Kohandatud ({NUM}%)

###length 4
STR_RIVERS_NONE                                                 :Mitte ühtegi
STR_RIVERS_FEW                                                  :Vähe
STR_RIVERS_MODERATE                                             :Keskmiselt
STR_RIVERS_LOT                                                  :Palju

###length 3
STR_DISASTER_NONE                                               :Ei
STR_DISASTER_REDUCED                                            :Vähem
STR_DISASTER_NORMAL                                             :Keskmiselt

###length 4
STR_SUBSIDY_X1_5                                                :1,5x
STR_SUBSIDY_X2                                                  :2x
STR_SUBSIDY_X3                                                  :3x
STR_SUBSIDY_X4                                                  :4x

###length 4
STR_CLIMATE_TEMPERATE_LANDSCAPE                                 :Parasvöötme maastik
STR_CLIMATE_SUB_ARCTIC_LANDSCAPE                                :Lähisarktiline maastik
STR_CLIMATE_SUB_TROPICAL_LANDSCAPE                              :Troopiline maastik
STR_CLIMATE_TOYLAND_LANDSCAPE                                   :Mänguasjamaa

###length 7
STR_TERRAIN_TYPE_VERY_FLAT                                      :Väga tasane
STR_TERRAIN_TYPE_FLAT                                           :Tasane
STR_TERRAIN_TYPE_HILLY                                          :Künklik
STR_TERRAIN_TYPE_MOUNTAINOUS                                    :Mägine
STR_TERRAIN_TYPE_ALPINIST                                       :Alpinist
STR_TERRAIN_TYPE_CUSTOM                                         :Määratud kõrgus
STR_TERRAIN_TYPE_CUSTOM_VALUE                                   :Määratud kõrgus ({NUM})

###length 4
STR_CITY_APPROVAL_LENIENT                                       :Leebe
STR_CITY_APPROVAL_TOLERANT                                      :Salliv
STR_CITY_APPROVAL_HOSTILE                                       :Vaenulik
STR_CITY_APPROVAL_PERMISSIVE                                    :Lubav (ei oma mõju firma tegevustele)

STR_WARNING_NO_SUITABLE_AI                                      :{WHITE}Sobiv AI puudub...{}Mitmesuguseid AI-sid saab alla laadida 'aineste allalaadimise' kaudu

# Settings tree window
STR_CONFIG_SETTING_TREE_CAPTION                                 :{WHITE}Seaded
STR_CONFIG_SETTING_FILTER_TITLE                                 :{BLACK}Märksõna:
STR_CONFIG_SETTING_EXPAND_ALL                                   :{BLACK}Ava kõik
STR_CONFIG_SETTING_COLLAPSE_ALL                                 :{BLACK}Sulge kõik
STR_CONFIG_SETTING_RESET_ALL                                    :{BLACK}Nulli kõik väärtused
STR_CONFIG_SETTING_NO_EXPLANATION_AVAILABLE_HELPTEXT            :(seletus puudub)
STR_CONFIG_SETTING_DEFAULT_VALUE                                :{LTBLUE}Vaikeväärtus: {ORANGE}{STRING}
STR_CONFIG_SETTING_TYPE                                         :{LTBLUE}Seade liik: {ORANGE}{STRING}
STR_CONFIG_SETTING_TYPE_CLIENT                                  :Kliendiseade (ei salvestu koos mänguga; mõjutab kõiki mänge)
STR_CONFIG_SETTING_TYPE_GAME_MENU                               :Mängu seade (salvestub koos mänguga; mõjutab ainult uusi mänge)
STR_CONFIG_SETTING_TYPE_GAME_INGAME                             :Mängu seaded (hoitakse salvestuses; mõjutab ainult praegust mängu)
STR_CONFIG_SETTING_TYPE_COMPANY_MENU                            :Ettevõtte seaded (hoitakse salvestuses; mõjutab ainult uusi mänge)
STR_CONFIG_SETTING_TYPE_COMPANY_INGAME                          :Ettevõtte seaded (hoitakse salvestuses; mõjutab ainult praegust ettevõtet)
STR_CONFIG_SETTING_RESET_ALL_CONFIRMATION_DIALOG_CAPTION        :{WHITE}Ettevaatust!
STR_CONFIG_SETTING_RESET_ALL_CONFIRMATION_DIALOG_TEXT           :{WHITE}See toiming nullib kõik mänguseaded.{}Oled sa kindel, et jätkata?

STR_CONFIG_SETTING_RESTRICT_CATEGORY                            :{BLACK}Jagu:
STR_CONFIG_SETTING_RESTRICT_TYPE                                :{BLACK}Liik:
STR_CONFIG_SETTING_RESTRICT_DROPDOWN_HELPTEXT                   :{BLACK}Piirab varem tehtud filtridega alljärgnevat loendit
STR_CONFIG_SETTING_RESTRICT_BASIC                               :Põhilised (kuva vaid tähtsad seaded)
STR_CONFIG_SETTING_RESTRICT_ADVANCED                            :Täpsustatud (näita enamikke seadeid)
STR_CONFIG_SETTING_RESTRICT_ALL                                 :Asjatundja (näita kõiki seaded, s.h. ebatavalisi)
STR_CONFIG_SETTING_RESTRICT_CHANGED_AGAINST_DEFAULT             :Lähteväärtusest muudetud seaded
STR_CONFIG_SETTING_RESTRICT_CHANGED_AGAINST_NEW                 :Uue mängu seadetest erineva väärtusega seaded

STR_CONFIG_SETTING_TYPE_DROPDOWN_HELPTEXT                       :{BLACK}Piirab allolevat nimekirja valitud sätte tüübi järgi
STR_CONFIG_SETTING_TYPE_DROPDOWN_ALL                            :Kõik seadistused
STR_CONFIG_SETTING_TYPE_DROPDOWN_CLIENT                         :Kliendiseade (ei salvestu koos mänguga; mõjutab kõiki mänge)
STR_CONFIG_SETTING_TYPE_DROPDOWN_GAME_MENU                      :Mängu seaded (hoitakse salvestuses; mõjutab ainult uusi mänge)
STR_CONFIG_SETTING_TYPE_DROPDOWN_GAME_INGAME                    :Mängu seaded (hoitakse salvestuses; mõjutab ainult praegust mängu)
STR_CONFIG_SETTING_TYPE_DROPDOWN_COMPANY_MENU                   :Firma seaded (hoitakse salvestuses; mõjutab ainult uusi mänge)
STR_CONFIG_SETTING_TYPE_DROPDOWN_COMPANY_INGAME                 :Firma seaded (hoitakse salvestuses; mõjutab ainult praegust firmat)

STR_CONFIG_SETTINGS_NONE                                        :{WHITE}- Puudub -
###length 3
STR_CONFIG_SETTING_CATEGORY_HIDES                               :{BLACK}Kõiki otsingu tulemusi näeb, kui{}{SILVER}jagu {BLACK}on {WHITE}{STRING}
STR_CONFIG_SETTING_TYPE_HIDES                                   :{BLACK}Kõiki otsingu tulemusi näeb, kui{}{SILVER}liik {BLACK}on {WHITE}Kõik seadistuste liigid
STR_CONFIG_SETTING_CATEGORY_AND_TYPE_HIDES                      :{BLACK}Kõiki otsingu tulemusi näeb, kui{}{SILVER}jagu {BLACK}on {WHITE}{STRING} {BLACK}ja {SILVER}liik {BLACK}on {WHITE}Kõik seadistuste liigid

###length 3
STR_CONFIG_SETTING_OFF                                          :Väljas
STR_CONFIG_SETTING_ON                                           :Peal
STR_CONFIG_SETTING_DISABLED                                     :väljas

###length 3
STR_CONFIG_SETTING_COMPANIES_OFF                                :Väljas
STR_CONFIG_SETTING_COMPANIES_OWN                                :Enda ettevõttes
STR_CONFIG_SETTING_COMPANIES_ALL                                :Igas ettevõttes

###length 3
STR_CONFIG_SETTING_NONE                                         :Pole
STR_CONFIG_SETTING_ORIGINAL                                     :Originaal
STR_CONFIG_SETTING_REALISTIC                                    :Reaalne

###length 3
STR_CONFIG_SETTING_HORIZONTAL_POS_LEFT                          :Vasakul
STR_CONFIG_SETTING_HORIZONTAL_POS_CENTER                        :Keskel
STR_CONFIG_SETTING_HORIZONTAL_POS_RIGHT                         :Paremal



STR_CONFIG_SETTING_MAXIMUM_INITIAL_LOAN                         :Stardilaenu ülempiirang: {STRING}
STR_CONFIG_SETTING_MAXIMUM_INITIAL_LOAN_HELPTEXT                :Suurim summa, mida ettevõte saab laenata (arvestamata inflatsiooni)
STR_CONFIG_SETTING_MAXIMUM_INITIAL_LOAN_VALUE                   :{CURRENCY_LONG}
###setting-zero-is-special
STR_CONFIG_SETTING_MAXIMUM_INITIAL_LOAN_DISABLED                :Laenudeta {RED}GameScript peab andma esmase rahastuse

STR_CONFIG_SETTING_INTEREST_RATE                                :Intressimäär: {STRING}
STR_CONFIG_SETTING_INTEREST_RATE_HELPTEXT                       :Laenu intressimäär; ühtlasi juhib inflatsiooni, kui inflatsioon on aktiveeritud

STR_CONFIG_SETTING_RUNNING_COSTS                                :Käituskulud: {STRING}
STR_CONFIG_SETTING_RUNNING_COSTS_HELPTEXT                       :Määrab sõidukite ja taristu hooldus- ja käituskulude hinnataseme

STR_CONFIG_SETTING_CONSTRUCTION_SPEED                           :Ehitustempo: {STRING}
STR_CONFIG_SETTING_CONSTRUCTION_SPEED_HELPTEXT                  :Piirab arvuti ehitustoimingute arvu

STR_CONFIG_SETTING_VEHICLE_BREAKDOWNS                           :Sõidukirikkeid: {STRING}
STR_CONFIG_SETTING_VEHICLE_BREAKDOWNS_HELPTEXT                  :Muudab hooldamata sõidukite rikkesagedust

STR_CONFIG_SETTING_SUBSIDY_MULTIPLIER                           :Toetuse kordaja: {STRING}
STR_CONFIG_SETTING_SUBSIDY_MULTIPLIER_HELPTEXT                  :Määra ära kui palju makstakse toetatud liinide eest

STR_CONFIG_SETTING_SUBSIDY_DURATION                             :Toetuse kestus: {STRING}
###length 2
STR_CONFIG_SETTING_SUBSIDY_DURATION_HELPTEXT                    :Sea aastate arv, kui kaua toetust makstakse
STR_CONFIG_SETTING_SUBSIDY_DURATION_HELPTEXT_PERIODS            :Sea perioodide arv, kui kaua toetust makstakse

STR_CONFIG_SETTING_SUBSIDY_DURATION_VALUE                       :{UNITS_YEARS_OR_PERIODS}
###setting-zero-is-special
STR_CONFIG_SETTING_SUBSIDY_DURATION_DISABLED                    :Toetusteta

STR_CONFIG_SETTING_CONSTRUCTION_COSTS                           :Ehituse hinnad: {STRING}
STR_CONFIG_SETTING_CONSTRUCTION_COSTS_HELPTEXT                  :Määrab ehitus- ja ostukulude hinnataseme

STR_CONFIG_SETTING_RECESSIONS                                   :Majanduslangused: {STRING}
STR_CONFIG_SETTING_RECESSIONS_HELPTEXT                          :Kui on aktiveeritud siis võib majanduslangus toimuda iga paari aasta tagant. Majanduslanguse ajal on kõik tootmismahud tunduvalt madalamad (majanduslanguse lõppedes taastuvad endised tootmismahud)

STR_CONFIG_SETTING_TRAIN_REVERSING                              :Keela rongide ümberpöörd jaamades: {STRING}
STR_CONFIG_SETTING_TRAIN_REVERSING_HELPTEXT                     :Kui on aktiveeritud, siis ei pööra rongid vahejaamades ringi isegi siis kui ringi pööramisel oleks teekond järgmisse sihtpunkti lühem

STR_CONFIG_SETTING_DISASTERS                                    :Katastroofid: {STRING}
STR_CONFIG_SETTING_DISASTERS_HELPTEXT                           :Lülita sisse/välja katastroofid, mis aeg-ajalt hävitavad sõidukeid ja taristut

STR_CONFIG_SETTING_CITY_APPROVAL                                :Kohaliku omavalitsuse suhtumine: {STRING}
STR_CONFIG_SETTING_CITY_APPROVAL_HELPTEXT                       :Vali kui suurt mõju tekitavad müra ning keskkonna muudatused ettevõtte mainele ja edasistele ehitustoimingutele asulas

STR_CONFIG_SETTING_MAP_HEIGHT_LIMIT                             :Kaardi kõrguspiir: {STRING}
STR_CONFIG_SETTING_MAP_HEIGHT_LIMIT_HELPTEXT                    :Määra ülempiir kaardil oleva maastiku kõrgusele. "(Auto)" leiab sobiva väärtuse pärast, kui maastik on tekitatud
STR_CONFIG_SETTING_MAP_HEIGHT_LIMIT_VALUE                       :{NUM}
###setting-zero-is-special
STR_CONFIG_SETTING_MAP_HEIGHT_LIMIT_AUTO                        :(auto)
STR_CONFIG_SETTING_TOO_HIGH_MOUNTAIN                            :{WHITE}Sellist väärtust ei saa kaardi kõrguspiirile anda. Vähemalt üks mägi kaardil on kõrgem

STR_CONFIG_SETTING_AUTOSLOPE                                    :Maastikukujundus majade, rööbaste jms. all (autoslope): {STRING}
STR_CONFIG_SETTING_AUTOSLOPE_HELPTEXT                           :Lase maja- ja rööpaalust maad kujundada ilma neid eemaldamata

STR_CONFIG_SETTING_CATCHMENT                                    :Reaalsemad veekogud: {STRING}
STR_CONFIG_SETTING_CATCHMENT_HELPTEXT                           :Erineva suurusega püüdmisala erinevat tüüpi jaamadele ja lennujaamadele.

STR_CONFIG_SETTING_SERVE_NEUTRAL_INDUSTRIES                     :Ettevõtte jaamad teenindavad ka liidetud, erapooletu jaamaga tööstuseid: {STRING}
STR_CONFIG_SETTING_SERVE_NEUTRAL_INDUSTRIES_HELPTEXT            :Kui lubatud, saavad liidetud jaamaga tööstuseid (nagu naftaplatvormid) teenindada ka lähedalolevad ettevõttele kuuluvad jaamad. Muidu võivad neid tööstuseid teenindada vaid nendega liidetud jaamad. Lähedale ehitatud ettevõtte jaamad neid teenindada ei saa, ning liidetud jaamad ei teeninda teisi tööstuseid

STR_CONFIG_SETTING_EXTRADYNAMITE                                :Asulateede, -sildade, -tunnelite jne lammutamine: {STRING}
STR_CONFIG_SETTING_EXTRADYNAMITE_HELPTEXT                       :Lihtsusta asulatele kuuluva taristu ja hoonete eemaldamist

STR_CONFIG_SETTING_TRAIN_LENGTH                                 :Rongipikkuse ülempiirang: {STRING}
STR_CONFIG_SETTING_TRAIN_LENGTH_HELPTEXT                        :Määrab rongide pikkusele ülempiirangu
STR_CONFIG_SETTING_TILE_LENGTH                                  :{COMMA} ruut{P 0 "" u}

STR_CONFIG_SETTING_SMOKE_AMOUNT                                 :Vedurisuitsu ja -sädemete hulk: {STRING}
STR_CONFIG_SETTING_SMOKE_AMOUNT_HELPTEXT                        :Määra kui palju suitsu või sädemeid eraldub sõidukist

STR_CONFIG_SETTING_TRAIN_ACCELERATION_MODEL                     :Rongide kiirendusmudel: {STRING}
STR_CONFIG_SETTING_TRAIN_ACCELERATION_MODEL_HELPTEXT            :Vali rongi kiirenduse füüsikaline mudel. "Originaal" karistab kõiki sõidukeid võrdselt. "Realistlik" karistab nõlvadel ja kurvides olenevalt erinevatest seadetest, nagu pikkusest ja lükke/tõuke jõust!

STR_CONFIG_SETTING_ROAD_VEHICLE_ACCELERATION_MODEL              :Maanteesõidukite kiirendusmudel: {STRING}
STR_CONFIG_SETTING_ROAD_VEHICLE_ACCELERATION_MODEL_HELPTEXT     :Vali sõidukite kiirenduse füüsikaline mudel. "Originaal" karistab kõiki sõidukeid võrdselt. "Realistlik" karistab nõlvadel ja kurvides olenevalt erinevatest seadetest, nagu pikkusest ja lükke/tõuke jõust!

STR_CONFIG_SETTING_TRAIN_SLOPE_STEEPNESS                        :Nõlva kalle rongidele: {STRING}
STR_CONFIG_SETTING_TRAIN_SLOPE_STEEPNESS_HELPTEXT               :Kaldus ruudu kalle rongidele. Mida kõrgem on valik seda raskem on mäest ronida
STR_CONFIG_SETTING_PERCENTAGE                                   :{COMMA}%

STR_CONFIG_SETTING_ROAD_VEHICLE_SLOPE_STEEPNESS                 :Kaldus ruudu kalle sõidukitele: {STRING}
STR_CONFIG_SETTING_ROAD_VEHICLE_SLOPE_STEEPNESS_HELPTEXT        :Kaldus ruudu kalle sõidukitele. Mida kõrgem on valik seda raskem on mäest ronida

STR_CONFIG_SETTING_FORBID_90_DEG                                :Rongidel ja laevadel keelatakse 90 kraadised pöörded: {STRING}
STR_CONFIG_SETTING_FORBID_90_DEG_HELPTEXT                       :90 kraadine pööre esineb, kui rõhtsele rööpale järgneb püstne rööbas, seega peab rong tegema 90 kraadise pöörde tavalise 45 kraadise pöörde asemel. Muudab ka laevade pöörderaadiust

STR_CONFIG_SETTING_DISTANT_JOIN_STATIONS                        :Mitte kõrvuti asetsevate jaamade liitmine: {STRING}
STR_CONFIG_SETTING_DISTANT_JOIN_STATIONS_HELPTEXT               :Lubab lisada uusi jaamade osi ilma puudutamata olemasolevaid osi. Vajalik Ctrl+Vajutus, kui asetada uut osa

STR_CONFIG_SETTING_INFLATION                                    :Inflatsioon: {STRING}
STR_CONFIG_SETTING_INFLATION_HELPTEXT                           :Tekitab majandusinflatsiooni, kus hinnad tõusevad pisut kiiremini kui maksed

STR_CONFIG_SETTING_MAX_BRIDGE_LENGTH                            :Sildade ülempikkus: {STRING}
STR_CONFIG_SETTING_MAX_BRIDGE_LENGTH_HELPTEXT                   :Ülempikkus sildade ehitamisele

STR_CONFIG_SETTING_MAX_BRIDGE_HEIGHT                            :Sildade ülemkõrgus: {STRING}
STR_CONFIG_SETTING_MAX_BRIDGE_HEIGHT_HELPTEXT                   :Ülemkõrgus sildade ehitamisele

STR_CONFIG_SETTING_MAX_TUNNEL_LENGTH                            :Tunnelite ülempikkus: {STRING}
STR_CONFIG_SETTING_MAX_TUNNEL_LENGTH_HELPTEXT                   :Ülempikkus tunnelite ehitamisele

STR_CONFIG_SETTING_RAW_INDUSTRY_CONSTRUCTION_METHOD             :Toorainetööstuse rajamise viis: {STRING}
STR_CONFIG_SETTING_RAW_INDUSTRY_CONSTRUCTION_METHOD_HELPTEXT    :Toorainetööstuse rajamise viis. Valides 'pole' ei saa üldse toorainetööstuseid rajada, 'uuringutega' rajatakse tööstus suvalisse kohta, ning 'nagu kõik tööstused' ehitatakse toorainetööstuseid nagu töötlevat tööstust
###length 3
STR_CONFIG_SETTING_RAW_INDUSTRY_CONSTRUCTION_METHOD_NONE        :Pole
STR_CONFIG_SETTING_RAW_INDUSTRY_CONSTRUCTION_METHOD_NORMAL      :Nagu kõik tööstused
STR_CONFIG_SETTING_RAW_INDUSTRY_CONSTRUCTION_METHOD_PROSPECTING :Uuringutega

STR_CONFIG_SETTING_INDUSTRY_PLATFORM                            :Tasane ala ümber tehaste: {STRING}
STR_CONFIG_SETTING_INDUSTRY_PLATFORM_HELPTEXT                   :Summa kui palju tasast maad on ümber tehase. See tagab et ruumi jääb saadavale ehitiste jaoks

STR_CONFIG_SETTING_MULTIPINDTOWN                                :Mitu samalaadset tööstust ühe asula piires: {STRING}
STR_CONFIG_SETTING_MULTIPINDTOWN_HELPTEXT                       :Tavaliselt asula ei taha rohkem kui ühte tööstusharu igast liigist. Selle seadega lubatakse rohkem kui üks samalaadne tööstus ühe asula piires

STR_CONFIG_SETTING_SIGNALSIDE                                   :Signaale näidatakse: {STRING}
STR_CONFIG_SETTING_SIGNALSIDE_HELPTEXT                          :Vali kummale poole rada signaalid paigutatakse
###length 3
STR_CONFIG_SETTING_SIGNALSIDE_LEFT                              :Vasakul
STR_CONFIG_SETTING_SIGNALSIDE_DRIVING_SIDE                      :Liikluse suunas
STR_CONFIG_SETTING_SIGNALSIDE_RIGHT                             :Paremal

###length 2
STR_CONFIG_SETTING_SHOWFINANCES                                 :Aasta lõpul näidatakse rahavoogude aruannet: {STRING}
STR_CONFIG_SETTING_SHOWFINANCES_PERIOD                          :Näita ajavahemiku lõpus rahavoogude aruannet: {STRING}

###length 2
STR_CONFIG_SETTING_SHOWFINANCES_HELPTEXT                        :Sisse lülitamisel ilmub iga aasta lõpus rahavoogude aruanne, mis annab hea ülevaate ettevõtte rahalisest olukorrast
STR_CONFIG_SETTING_SHOWFINANCES_HELPTEXT_PERIOD                 :Sisse lülitamisel ilmub rahavoogude aruanne pärast iga ajavahemikku, et hõlpsalt ettevõtte rahalist olukorda hinnata

STR_CONFIG_SETTING_NONSTOP_BY_DEFAULT                           :Uued korraldused on esialgselt vahepeatusteta: {STRING}
STR_CONFIG_SETTING_NONSTOP_BY_DEFAULT_HELPTEXT                  :Tavaliselt peatub sõiduk igas peatuses, mida ta läbib. Selle seadega sõidab sõiduk lõppsihini ilma vahejaamades peatumata. NB! See seade määrab vaid uute korralduste esialgse seadistuse. Korraldusi saab hiljem eraldi ümber seadistada

STR_CONFIG_SETTING_STOP_LOCATION                                :Esialgne platvormi peatumisosa uute rongide korraldustes: {STRING}
STR_CONFIG_SETTING_STOP_LOCATION_HELPTEXT                       :Esialgne peatumiskoht rongiplatvormil. «alguses» tähendab sisenemispunkti lähistel. «keskel» tähendab keset platvormi. «lõpus» tähendab sisenemispunktist kaugeimal. NB! See seade määrab vaid uute korralduste esialgse seadistuse. Korraldusi saab hiljem eraldi ümber seadistada
###length 3
STR_CONFIG_SETTING_STOP_LOCATION_NEAR_END                       :alguses
STR_CONFIG_SETTING_STOP_LOCATION_MIDDLE                         :keskel
STR_CONFIG_SETTING_STOP_LOCATION_FAR_END                        :lõpus

STR_CONFIG_SETTING_AUTOSCROLL                                   :Vaade liigub, kui hiireosuti on servas: {STRING}
STR_CONFIG_SETTING_AUTOSCROLL_HELPTEXT                          :Sisse lülitamisel liigub vaade, kui hiireosuti on aknaserva lähedal
###length 4
STR_CONFIG_SETTING_AUTOSCROLL_DISABLED                          :Ei võimalda
STR_CONFIG_SETTING_AUTOSCROLL_MAIN_VIEWPORT_FULLSCREEN          :Põhivaates, ainult täisekraaniga
STR_CONFIG_SETTING_AUTOSCROLL_MAIN_VIEWPORT                     :Põhivaates
STR_CONFIG_SETTING_AUTOSCROLL_EVERY_VIEWPORT                    :Igas vaates

STR_CONFIG_SETTING_BRIBE                                        :Altkäemaksud kohalikele omavalitsustele: {STRING}
###length 2
STR_CONFIG_SETTING_BRIBE_HELPTEXT                               :Võimaldab asulate omavalitsustele altkäemaksu pakkuda. Tabamise korral võetakse ettevõttelt kuueks kuuks ära õigus asulas tegutseda

STR_CONFIG_SETTING_ALLOW_EXCLUSIVE                              :Ainuveoõiguste ostmine: {STRING}
###length 2
STR_CONFIG_SETTING_ALLOW_EXCLUSIVE_HELPTEXT                     :Kui ettevõte ostab asulalt kaubaveo ainuõiguse, siis teised ettevõtted ei saa üks aasta uusi kaupu ega reisijaid

STR_CONFIG_SETTING_ALLOW_FUND_BUILDINGS                         :Luba ehitiste rahastamine: {STRING}
STR_CONFIG_SETTING_ALLOW_FUND_BUILDINGS_HELPTEXT                :Võimaldab ettevõttel asulate kinnisvaraehitust rahastada

STR_CONFIG_SETTING_ALLOW_FUND_ROAD                              :Kohaliku omavalitsuse teede rekonstrueerimise rahastamine: {STRING}
STR_CONFIG_SETTING_ALLOW_FUND_ROAD_HELPTEXT                     :Võimaldab ettevõtetel asulate tee-ehitustöid rahastada, šaboteerides sellega autode kaubavedu

STR_CONFIG_SETTING_ALLOW_GIVE_MONEY                             :Raha saatmine teistele ettevõtetele: {STRING}
STR_CONFIG_SETTING_ALLOW_GIVE_MONEY_HELPTEXT                    :Luba mitmikmängus kanda raha erinevate ettevõtete vahel

STR_CONFIG_SETTING_FREIGHT_TRAINS                               :Raskete rongide simuleerimiseks kasutatav raskustegur: {STRING}
STR_CONFIG_SETTING_FREIGHT_TRAINS_HELPTEXT                      :Seadke kaupa vedavate rongide mõju. Suurem väärtus muudab kauba vedamise rongide jaoks raskemaks, eriti mägedes

STR_CONFIG_SETTING_PLANE_SPEED                                  :Lennukite kiiruskordaja: {STRING}
STR_CONFIG_SETTING_PLANE_SPEED_HELPTEXT                         :Määra suhteline kiirus lennukitele võrreldes teiste sõiduki tüüpidega, et vähendada lennukite sissetulekut
STR_CONFIG_SETTING_PLANE_SPEED_VALUE                            :1 / {COMMA}

STR_CONFIG_SETTING_PLANE_CRASHES                                :Lennuõnnetusi: {STRING}
STR_CONFIG_SETTING_PLANE_CRASHES_HELPTEXT                       :Määrab lennuõnnetuse toimumise tõenäosuse
###length 3
STR_CONFIG_SETTING_PLANE_CRASHES_NONE                           :Ei
STR_CONFIG_SETTING_PLANE_CRASHES_REDUCED                        :Vähem
STR_CONFIG_SETTING_PLANE_CRASHES_NORMAL                         :Keskmiselt

STR_CONFIG_SETTING_CROSSING_WITH_COMPETITOR                     :Luba samatasandilised ristumised konkurentide teede või raudteedega: {STRING}
STR_CONFIG_SETTING_CROSSING_WITH_COMPETITOR_HELPTEXT            :Luba samatasandiliste ristumiste ehitamine konkurentide teedele või raudteedele

STR_CONFIG_SETTING_STOP_ON_TOWN_ROAD                            :Läbisõidupeatused asulate kuuluvatel teedel: {STRING}
STR_CONFIG_SETTING_STOP_ON_TOWN_ROAD_HELPTEXT                   :Lubab asulatele kuuluvatele teedele ehitada läbisõidupeatuseid
STR_CONFIG_SETTING_STOP_ON_COMPETITOR_ROAD                      :Läbisõidupeatused konkurentide teedel: {STRING}
STR_CONFIG_SETTING_STOP_ON_COMPETITOR_ROAD_HELPTEXT             :Lubab teisele ettevõttele kuulaval teel ehitada läbisõidupeatuseid
STR_CONFIG_SETTING_DYNAMIC_ENGINES_EXISTING_VEHICLES            :{WHITE}Sõidukite olemasolul ei saa seda seadet muuta

STR_CONFIG_SETTING_INFRASTRUCTURE_MAINTENANCE                   :Taristu hooldamine: {STRING}
STR_CONFIG_SETTING_INFRASTRUCTURE_MAINTENANCE_HELPTEXT          :Taristuga kaasnevad halduskulud. Kulud kasvavad taristu hulga suhtes ebaproportsionaalselt, ning mõjutavad pigem suurettevõtteid

STR_CONFIG_SETTING_COMPANY_STARTING_COLOUR                      :Ettevõtte esialgne värv: {STRING}
STR_CONFIG_SETTING_COMPANY_STARTING_COLOUR_HELPTEXT             :Vali ettevõttele esialgne värvus


STR_CONFIG_SETTING_NEVER_EXPIRE_AIRPORTS                        :Aegumatud lennuväljad: {STRING}
STR_CONFIG_SETTING_NEVER_EXPIRE_AIRPORTS_HELPTEXT               :Selle seade sisse lülitamine jätab kõik lennujaamade tüübid avatuks lõpmata ajaks peale nende avanemist

STR_CONFIG_SETTING_WARN_LOST_VEHICLE                            :Hoiata kui sõiduk on eksinud: {STRING}
STR_CONFIG_SETTING_WARN_LOST_VEHICLE_HELPTEXT                   :Tekita teateid kui sõidukid ei suuda leida teekonda nendele määratud sihtkohani

STR_CONFIG_SETTING_ORDER_REVIEW                                 :Sõiduki korralduste ülevaade: {STRING}
STR_CONFIG_SETTING_ORDER_REVIEW_HELPTEXT                        :Kui on aktiveeritud, siis kontrollitakse perioodiliselt sõidukitele antud käsklusi ja leitud vead raporteeritakse uudistena
###length 3
STR_CONFIG_SETTING_ORDER_REVIEW_OFF                             :Ei
STR_CONFIG_SETTING_ORDER_REVIEW_EXDEPOT                         :V.a. seisatud sõidukid
STR_CONFIG_SETTING_ORDER_REVIEW_ON                              :Kõik sõidukid

STR_CONFIG_SETTING_WARN_INCOME_LESS                             :Hoiata, kui sõiduk on miinuses: {STRING}
###length 2
STR_CONFIG_SETTING_WARN_INCOME_LESS_HELPTEXT                    :Kui on aktiveeritud, siis teavitatakse mängijat sõidukitest mis ei ole viimase aasta jooksul suutnud kasumit teenida

STR_CONFIG_SETTING_NEVER_EXPIRE_VEHICLES                        :Sõidukid ei aegu: {STRING}
STR_CONFIG_SETTING_NEVER_EXPIRE_VEHICLES_HELPTEXT               :Kui on aktiveeritud, siis jäävad kõik sõidukite tüübid igavesti avatuks

###length 2

STR_CONFIG_SETTING_MINUTES_PER_YEAR                             :Minuteid aastas: {STRING}
STR_CONFIG_SETTING_MINUTES_PER_YEAR_HELPTEXT                    :Vali arv minuteid kalendriaastas. Vaikimisi 12 minutit. Valides 0 kalendriaeg ei muutu. Seade ei mõjuta mängu majandussimulatsiooni, ainult ajaarvamist.

STR_CONFIG_SETTING_MINUTES_PER_YEAR_VALUE                       :{NUM}
###setting-zero-is-special
STR_CONFIG_SETTING_MINUTES_PER_YEAR_FROZEN                      :0 (kalendriaeg külmutatud)


STR_CONFIG_SETTING_AUTORENEW_VEHICLE                            :Vananenud sõidukite uuendamine: {STRING}
STR_CONFIG_SETTING_AUTORENEW_VEHICLE_HELPTEXT                   :Kui on sisse lülitatud, siis uuendatalse kõik kasutusaja lõpu lähedal olevad sõidukid automaatselt, järgides uuendamise tingimusi

STR_CONFIG_SETTING_AUTORENEW_MONTHS                             :Sõiduk uuendatakse automaatselt {STRING} sõiduki ülemvanust
STR_CONFIG_SETTING_AUTORENEW_MONTHS_HELPTEXT                    :Relatiivne sõiduki iga mille järel on peaks sõiduk saama automaatselt uuendatud
###length 2
STR_CONFIG_SETTING_AUTORENEW_MONTHS_VALUE_BEFORE                :{COMMA} kuu{P 0 "" d} enne
STR_CONFIG_SETTING_AUTORENEW_MONTHS_VALUE_AFTER                 :{COMMA} kuu{P 0 "" d} pärast

STR_CONFIG_SETTING_AUTORENEW_MONEY                              :Saldo alampiir automaatsete uuendamiste jaoks: {STRING}
STR_CONFIG_SETTING_AUTORENEW_MONEY_HELPTEXT                     :Väikseim pangasaldo, mis arvel peab olema, enne kui sõidukeid hakatakse automaatselt uuendama

STR_CONFIG_SETTING_ERRMSG_DURATION                              :Veateadete kestvus: {STRING}
STR_CONFIG_SETTING_ERRMSG_DURATION_HELPTEXT                     :Punases aknas olevate veateadete näitamise kestvus. On ka mõned (tähtsad) veateated, mis ise ei sulgu, vaid mis tuleb käsitsi sulgeda

STR_CONFIG_SETTING_HOVER_DELAY                                  :Vihjeid näidatakse pärast: {STRING}
STR_CONFIG_SETTING_HOVER_DELAY_HELPTEXT                         :Viivitus, kui kaua peab hiirega liidese osale osutama, enne kui selle kohta vihjet näidatakse. On ka võimalik vihjeid parema hiireklõpsuga näidata
STR_CONFIG_SETTING_HOVER_DELAY_VALUE                            :{COMMA} sekundilist osutamist
###setting-zero-is-special
STR_CONFIG_SETTING_HOVER_DELAY_DISABLED                         :Paremklõpsu

STR_CONFIG_SETTING_POPULATION_IN_LABEL                          :Asula rahvaarv nimesildil: {STRING}
STR_CONFIG_SETTING_POPULATION_IN_LABEL_HELPTEXT                 :Näitab asula nimesildil rahvaarvu

STR_CONFIG_SETTING_GRAPH_LINE_THICKNESS                         :Graafikujoone laius: {STRING}
STR_CONFIG_SETTING_GRAPH_LINE_THICKNESS_HELPTEXT                :Graafikutes kasutatava joone laius. Peenem joon on täpsem, laiem joon on paremini näha ja värvid on selgemini eristatavad

STR_CONFIG_SETTING_SHOW_NEWGRF_NAME                             :Näita sõidukiehitusaknas NewGRF-i nime: {STRING}
STR_CONFIG_SETTING_SHOW_NEWGRF_NAME_HELPTEXT                    :Lisa sõidukiehitusaknasse uus rida, mis näitab millisest NewGRF-ist sõiduk on pärit.
STR_CONFIG_SETTING_SHOW_CARGO_IN_LISTS                          :Näita kaupasid, mida sõidukid saavad vedada nimekirja aknas {STRING}
STR_CONFIG_SETTING_SHOW_CARGO_IN_LISTS_HELPTEXT                 :Kui aktiveeritud, siis kuvatakse sõidukite nimekirjas sõiduki kohal selle veos

STR_CONFIG_SETTING_LANDSCAPE                                    :Maastik: {STRING}
STR_CONFIG_SETTING_LANDSCAPE_HELPTEXT                           :Maastikud määravad põhilised mängustsenaariumid erinevate veoste ja nõuetega asulate kasvamiseks. NewGRF ja GameScript abil saab siiski täpsemalt kontrollida

STR_CONFIG_SETTING_LAND_GENERATOR                               :Maatekituse meetod: {STRING}
STR_CONFIG_SETTING_LAND_GENERATOR_HELPTEXT                      :Originaalne generaator sõltub lähtegraafikast ja tekitab kindlaksmääratud maastikuvorme. TerraGenesis on Perlini müral põhinev generaator, mida saab täpsemalt seadistada
###length 2
STR_CONFIG_SETTING_LAND_GENERATOR_ORIGINAL                      :Algupärane
STR_CONFIG_SETTING_LAND_GENERATOR_TERRA_GENESIS                 :TerraGenesis

STR_CONFIG_SETTING_TERRAIN_TYPE                                 :Maapinna tüüp: {STRING}
STR_CONFIG_SETTING_TERRAIN_TYPE_HELPTEXT                        :(TerraGenesis only) Maastiku mägisus

STR_CONFIG_SETTING_INDUSTRY_DENSITY                             :Tööstustihedus: {STRING}
STR_CONFIG_SETTING_INDUSTRY_DENSITY_HELPTEXT                    :Määrab, kui palju tööstuseid tekib, ning kui palju neid mängu kestel olema peaks

STR_CONFIG_SETTING_OIL_REF_EDGE_DISTANCE                        :Maksimaalne kaugus kaardi servast naftatöötlustehase jaoks: {STRING}
STR_CONFIG_SETTING_OIL_REF_EDGE_DISTANCE_HELPTEXT               :Naftatöötlemistehased ehitatakse ainult kaardi piirile, see on rannikul saartega mängitaval kaardil.

STR_CONFIG_SETTING_SNOWLINE_HEIGHT                              :Lumepiiri kõrgus: {STRING}
STR_CONFIG_SETTING_SNOWLINE_HEIGHT_HELPTEXT                     :Määra, millisel kõrgusel algab lähisarktiline maastik. Lumi mõjutab ka tööstuste tekitamist ja asulate kasvuvajadusi. Saab muuta ainult stsenaariumiredaktoris, muidu arvutatakse «lumekatvusega».

STR_CONFIG_SETTING_SNOW_COVERAGE                                :Lumekatvus: {STRING}
STR_CONFIG_SETTING_SNOW_COVERAGE_HELPTEXT                       :Mõjutab umbkaudset lume osakaalu lähisartikilisel maastikul. Lumi mõjutab ka tööstuste tekitamist ja asulate kasvuvajadusi. Kasutatakse vaid kaardi tekitamisel. Vahetult merepiiri kohal on maa alati lumevaba
STR_CONFIG_SETTING_SNOW_COVERAGE_VALUE                          :{NUM}%

STR_CONFIG_SETTING_DESERT_COVERAGE                              :Kõrbekatvus: {STRING}
STR_CONFIG_SETTING_DESERT_COVERAGE_HELPTEXT                     :Mõjuta umbkaudset kõrbe osakaalu troopilisel maastikul. Kõrb mõjutab ka tööstuste tekitamist. Kasutatakse vaid kaardi tekitamisel
STR_CONFIG_SETTING_DESERT_COVERAGE_VALUE                        :{NUM}%

STR_CONFIG_SETTING_ROUGHNESS_OF_TERRAIN                         :Maastiku järskus (ainult TerraGenesis) : {STRING}
STR_CONFIG_SETTING_ROUGHNESS_OF_TERRAIN_HELPTEXT                :(TerraGenesis only) Vali mägede tihedus: Laugetel maastikel on vähem, laiema ulatusega mägesid. Mägistel maastikel on palju mägesid, mis võivad näha välja samasugused
###length 4
STR_CONFIG_SETTING_ROUGHNESS_OF_TERRAIN_VERY_SMOOTH             :Väga lauge
STR_CONFIG_SETTING_ROUGHNESS_OF_TERRAIN_SMOOTH                  :Lauge
STR_CONFIG_SETTING_ROUGHNESS_OF_TERRAIN_ROUGH                   :Järsk
STR_CONFIG_SETTING_ROUGHNESS_OF_TERRAIN_VERY_ROUGH              :Väga järsk

STR_CONFIG_SETTING_VARIETY                                      :Iseärasuste jaotus: {STRING}
STR_CONFIG_SETTING_VARIETY_HELPTEXT                             :(TerraGenesis only) Määra, kas kaardil on nii mägiseid kui laugeid alasid. Kuna see muudab kaarti ainult laugemaks, peaksid teised sätted olema seadistatud mägisteks

STR_CONFIG_SETTING_RIVER_AMOUNT                                 :Jõgede hulk: {STRING}
STR_CONFIG_SETTING_RIVER_AMOUNT_HELPTEXT                        :Vali kui palju jõgesid luua

STR_CONFIG_SETTING_TREE_PLACER                                  :Puuasetusalgoritm: {STRING}
STR_CONFIG_SETTING_TREE_PLACER_HELPTEXT                         :Vali puude jaotuvus kaardil: 'Algupärane' paigutab puud vormitult hajutatuna, 'Täiustatud' paigutab need gruppidena
###length 3
STR_CONFIG_SETTING_TREE_PLACER_NONE                             :Pole
STR_CONFIG_SETTING_TREE_PLACER_ORIGINAL                         :Algupärane
STR_CONFIG_SETTING_TREE_PLACER_IMPROVED                         :Täiustatud

STR_CONFIG_SETTING_ROAD_SIDE                                    :Sõidukid: {STRING}
STR_CONFIG_SETTING_ROAD_SIDE_HELPTEXT                           :Vali liikluse suund

###length 2
STR_CONFIG_SETTING_ROAD_SIDE_LEFT                               :Vasakpoolne liiklus
STR_CONFIG_SETTING_ROAD_SIDE_RIGHT                              :Parempoolne liiklus

STR_CONFIG_SETTING_HEIGHTMAP_ROTATION                           :Kõrguskaardi pööre: {STRING}
###length 2
STR_CONFIG_SETTING_HEIGHTMAP_ROTATION_COUNTER_CLOCKWISE         :Vastupäeva
STR_CONFIG_SETTING_HEIGHTMAP_ROTATION_CLOCKWISE                 :Päripäeva

STR_CONFIG_SETTING_SE_FLAT_WORLD_HEIGHT                         :Kõrguse level kui kõrgele lapik kaart läheb: {STRING}
###length 2
STR_CONFIG_SETTING_EDGES_NOT_EMPTY                              :{WHITE}Üks või enam ruutu põhjaäärel pole tühjad
STR_CONFIG_SETTING_EDGES_NOT_WATER                              :{WHITE}Üks või enam ääreruutu pole vesi

STR_CONFIG_SETTING_STATION_SPREAD                               :Jaama küljepikkuse ülempiirang: {STRING}
STR_CONFIG_SETTING_STATION_SPREAD_HELPTEXT                      :Jaama ühe külje pikkuse ülempiirang. Suur väärtus teeb mängu aeglaseks

STR_CONFIG_SETTING_SERVICEATHELIPAD                             :Automaatne helikopterihooldus maandumisplatsidel: {STRING}
STR_CONFIG_SETTING_SERVICEATHELIPAD_HELPTEXT                    :Hoolda helikoptereid peale igat maandumist, isegi kui lennujaamas pole depood

STR_CONFIG_SETTING_LINK_TERRAFORM_TOOLBAR                       :Maastikuriba sidumine rööbas-, maa-, vee- ja lennuväljaribadega: {STRING}
STR_CONFIG_SETTING_LINK_TERRAFORM_TOOLBAR_HELPTEXT              :Kui avatakse mingi transpordiliigi ehitamise menüü, siis ava ka maastiku muutmise menüü

STR_CONFIG_SETTING_SMALLMAP_LAND_COLOUR                         :Maa värv väikesel kaardil: {STRING}
STR_CONFIG_SETTING_SMALLMAP_LAND_COLOUR_HELPTEXT                :Maa värv väikesel kaardil
###length 3
STR_CONFIG_SETTING_SMALLMAP_LAND_COLOUR_GREEN                   :Roheline
STR_CONFIG_SETTING_SMALLMAP_LAND_COLOUR_DARK_GREEN              :Tumeroheline
STR_CONFIG_SETTING_SMALLMAP_LAND_COLOUR_VIOLET                  :Violetne

STR_CONFIG_SETTING_LINKGRAPH_COLOURS                            :Kaubavoo ülekatte värvid: {STRING}
STR_CONFIG_SETTING_LINKGRAPH_COLOURS_HELPTEXT                   :Vali värvilahendus, mida kasutatakse kaubavoo ülekattel
###length 4
STR_CONFIG_SETTING_LINKGRAPH_COLOURS_GREEN_TO_RED               :Rohelisest punaseni  (esialgne)
STR_CONFIG_SETTING_LINKGRAPH_COLOURS_GREEN_TO_BLUE              :Rohelisest siniseni
STR_CONFIG_SETTING_LINKGRAPH_COLOURS_GREY_TO_RED                :Hallist punaseni
STR_CONFIG_SETTING_LINKGRAPH_COLOURS_GREYSCALE                  :Halltoonides

STR_CONFIG_SETTING_SCROLLMODE                                   :Vaate liigutamine: {STRING}
STR_CONFIG_SETTING_SCROLLMODE_HELPTEXT                          :Kaardil liikumise viis
###length 4
STR_CONFIG_SETTING_SCROLLMODE_DEFAULT                           :RMB liigutab vaadet, osuti seisab paigal
STR_CONFIG_SETTING_SCROLLMODE_RMB_LOCKED                        :RMB liigutab kaarti, osuti seisab paigal
STR_CONFIG_SETTING_SCROLLMODE_RMB                               :RMB liigutab kaarti
STR_CONFIG_SETTING_SCROLLMODE_LMB                               :Kaarti liigutatakse vasaku hiireklahviga

STR_CONFIG_SETTING_SMOOTH_SCROLLING                             :Keskenda vaade sujuvalt: {STRING}
STR_CONFIG_SETTING_SMOOTH_SCROLLING_HELPTEXT                    :Mõjutab, kuidas põhivõõde liigub sihtpunkti pärast pisikaardil klõpsamist, või vaate muutmise käsu sisestamist. Sisse lüliitades liigub vaade sujuvalt, muidu hüppab vaade kohe sihtpunkti

STR_CONFIG_SETTING_MEASURE_TOOLTIP                              :Näita ehitustarvikute kasutamisel mõõdistamisabi: {STRING}
STR_CONFIG_SETTING_MEASURE_TOOLTIP_HELPTEXT                     :Näitab ehitamise ajal kahe ruudu kaugus- ja kõrgusvahemikke

STR_CONFIG_SETTING_LIVERIES                                     :Ettevõtte värve näidatakse: {STRING}
STR_CONFIG_SETTING_LIVERIES_HELPTEXT                            :Vali, kas sõiduki värv sõltub sõiduki liigist või ettevõttest
###length 3
STR_CONFIG_SETTING_LIVERIES_NONE                                :Mitte ühelgi
STR_CONFIG_SETTING_LIVERIES_OWN                                 :Oma ettevõttel
STR_CONFIG_SETTING_LIVERIES_ALL                                 :Igal ettevõttel

STR_CONFIG_SETTING_PREFER_TEAMCHAT                              :«ENTER» avab meeskonnavestluse: {STRING}
STR_CONFIG_SETTING_PREFER_TEAMCHAT_HELPTEXT                     :Vahetab «ENTER» ja «Ctrl+ENTER» klahvidega ettevõttesisese ja avaliku vestluse avamise

STR_CONFIG_SETTING_SCROLLWHEEL_MULTIPLIER                       :Hiirerulli tundlikkus: {STRING}
STR_CONFIG_SETTING_SCROLLWHEEL_MULTIPLIER_HELPTEXT              :Muudab hiirerulli tundlikkust

STR_CONFIG_SETTING_SCROLLWHEEL_SCROLLING                        :Hiirerulli otstarve: {STRING}
STR_CONFIG_SETTING_SCROLLWHEEL_SCROLLING_HELPTEXT               :Võimaldab vaadet liigutada kahesuunalise hiirerulliga
###length 3
STR_CONFIG_SETTING_SCROLLWHEEL_ZOOM                             :Suurendab kaarti
STR_CONFIG_SETTING_SCROLLWHEEL_SCROLL                           :Liigutab kaarti
STR_CONFIG_SETTING_SCROLLWHEEL_OFF                              :Puudub

STR_CONFIG_SETTING_OSK_ACTIVATION                               :Virtuaalne klaviatuur: {STRING}
STR_CONFIG_SETTING_OSK_ACTIVATION_HELPTEXT                      :Vali viis, kuidas avada virtuaalne klaviatuur hiireosuti abil teksti sisestamiseks. See on mõeldud klaviatuurita väikeseadmetele
###length 4
STR_CONFIG_SETTING_OSK_ACTIVATION_DISABLED                      :Väljas
STR_CONFIG_SETTING_OSK_ACTIVATION_DOUBLE_CLICK                  :Topeltklõpsuga
STR_CONFIG_SETTING_OSK_ACTIVATION_SINGLE_CLICK_FOCUS            :Ühe klõpsuga (kui on fookuses)
STR_CONFIG_SETTING_OSK_ACTIVATION_SINGLE_CLICK                  :Ühe klõpsuga (koheselt)

STR_CONFIG_SETTING_USE_RELAY_SERVICE                            :Kasuta vahendajateenust : {STRING}
STR_CONFIG_SETTING_USE_RELAY_SERVICE_HELPTEXT                   :Kui serveriga ühenduse loomine ebaõnnestub, võib kasutada vahendajateenust ühenduse loomiseks. "Mitte kunagi" keelab selle, "küsi" küsib esmalt, "luba" lubab selle küsimata
###length 3
STR_CONFIG_SETTING_USE_RELAY_SERVICE_NEVER                      :Mitte kunagi
STR_CONFIG_SETTING_USE_RELAY_SERVICE_ASK                        :Küsi
STR_CONFIG_SETTING_USE_RELAY_SERVICE_ALLOW                      :Luba

STR_CONFIG_SETTING_RIGHT_MOUSE_BTN_EMU                          :Paremklõpsu matkimine: {STRING}
STR_CONFIG_SETTING_RIGHT_MOUSE_BTN_EMU_HELPTEXT                 :Vali meetod mille järgi emuleeritakse hiite paremklõpse
###length 3
STR_CONFIG_SETTING_RIGHT_MOUSE_BTN_EMU_COMMAND                  :Command+klõps
STR_CONFIG_SETTING_RIGHT_MOUSE_BTN_EMU_CONTROL                  :Ctrl+klõps
STR_CONFIG_SETTING_RIGHT_MOUSE_BTN_EMU_OFF                      :Väljas

STR_CONFIG_SETTING_RIGHT_MOUSE_WND_CLOSE                        :Aken suletakse paremklõpsuga: {STRING}
STR_CONFIG_SETTING_RIGHT_MOUSE_WND_CLOSE_HELPTEXT               :Sulgeb akna, kui selles paremklõps teha. Lülitab välja paremklõpsuga vihjed!
###length 3

STR_CONFIG_SETTING_DATE_FORMAT_IN_SAVE_NAMES                    :Salvestatud mängu nimes kasutatakse {STRING} kuupäevavormingut
STR_CONFIG_SETTING_DATE_FORMAT_IN_SAVE_NAMES_HELPTEXT           :Kuupäeva vorming salvestatud mängu nimes
###length 3
STR_CONFIG_SETTING_DATE_FORMAT_IN_SAVE_NAMES_LONG               :pikka (31. dets 2008)
STR_CONFIG_SETTING_DATE_FORMAT_IN_SAVE_NAMES_SHORT              :lühikest (31-12-2008)
STR_CONFIG_SETTING_DATE_FORMAT_IN_SAVE_NAMES_ISO                :ISO (2008-12-31)

STR_CONFIG_SETTING_PAUSE_ON_NEW_GAME                            :Uus mäng algab pausiga: {STRING}
STR_CONFIG_SETTING_PAUSE_ON_NEW_GAME_HELPTEXT                   :Kui võimaldatud, siis uus mäng algab automaatselt pausiga, et anda kaardiga tutvumiseks aega

STR_CONFIG_SETTING_COMMAND_PAUSE_LEVEL                          :Pausi ajal on lubatud: {STRING}
STR_CONFIG_SETTING_COMMAND_PAUSE_LEVEL_HELPTEXT                 :Vali, mis tegevusi saab pausi ajal teha
###length 4
STR_CONFIG_SETTING_COMMAND_PAUSE_LEVEL_NO_ACTIONS               :Mitte ükski tegevus
STR_CONFIG_SETTING_COMMAND_PAUSE_LEVEL_ALL_NON_CONSTRUCTION     :Kõik tegevused peale ehitamise
STR_CONFIG_SETTING_COMMAND_PAUSE_LEVEL_ALL_NON_LANDSCAPING      :Kõik tegevused peale maastikukujunduse
STR_CONFIG_SETTING_COMMAND_PAUSE_LEVEL_ALL_ACTIONS              :Kõik tegevused

STR_CONFIG_SETTING_ADVANCED_VEHICLE_LISTS                       :Põhjalikku sõidukiregistrit näidatakse: {STRING}
STR_CONFIG_SETTING_ADVANCED_VEHICLE_LISTS_HELPTEXT              :Laseb kasutada põhjalikke sõidukiregistreid sõidukite jaotamiseks

STR_CONFIG_SETTING_LOADING_INDICATORS                           :Kasuta laadimisnäidikuid: {STRING}
STR_CONFIG_SETTING_LOADING_INDICATORS_HELPTEXT                  :Vali, kas koorma laadimisel ja tühjendamisel näidatakse laadimisnäidikuid

STR_CONFIG_SETTING_TIMETABLE_MODE                               :Sõidugraafikute ajaühikud: {STRING}
STR_CONFIG_SETTING_TIMETABLE_MODE_HELPTEXT                      :Vali ajaühikud, mida kasutatakse sõidugraafikutes
###length 3
STR_CONFIG_SETTING_TIMETABLE_MODE_DAYS                          :Päevad
STR_CONFIG_SETTING_TIMETABLE_MODE_SECONDS                       :Sekundid
STR_CONFIG_SETTING_TIMETABLE_MODE_TICKS                         :Tiksud

STR_CONFIG_SETTING_TIMETABLE_SHOW_ARRIVAL_DEPARTURE             :Graafikus on saabumis- ja väljumisajad: {STRING}
STR_CONFIG_SETTING_TIMETABLE_SHOW_ARRIVAL_DEPARTURE_HELPTEXT    :Sõiduki graafikus esitatakse eeldatavaid saabumis- ja väljumisaegu

STR_CONFIG_SETTING_QUICKGOTO                                    :Sõiduki korralduste kiirloomine: {STRING}
STR_CONFIG_SETTING_QUICKGOTO_HELPTEXT                           :Siht-osuti on kohe aktiivne, kui korralduste aken avada

STR_CONFIG_SETTING_DEFAULT_RAIL_TYPE                            :Algne rööbastee liik (mängu alustamisel/jätkamisel): {STRING}
STR_CONFIG_SETTING_DEFAULT_RAIL_TYPE_HELPTEXT                   :Määrab mängu alguses või selle jätkamisel käibel oleva rööbastee liigi. «Vanim» valib kõige vanema rööbastee liigi, «Uusim» valib kõige uuema rööbastee liigi, ning «Enim kasutatud» valib kõige rohkem kasutatud rööbastee liigi
###length 3
STR_CONFIG_SETTING_DEFAULT_RAIL_TYPE_FIRST                      :Vanim
STR_CONFIG_SETTING_DEFAULT_RAIL_TYPE_LAST                       :Uusim
STR_CONFIG_SETTING_DEFAULT_RAIL_TYPE_MOST_USED                  :Enim kasutatud

STR_CONFIG_SETTING_SHOW_TRACK_RESERVATION                       :Hõivatud blokkpiirkondade näitamine: {STRING}
STR_CONFIG_SETTING_SHOW_TRACK_RESERVATION_HELPTEXT              :Värvib hõivatud blokkpiirkonnad eri värvi, abistamaks tõrgete puhul, kus rongid ei sisene trajektoorijärgsetesse blokkidesse

STR_CONFIG_SETTING_PERSISTENT_BUILDINGTOOLS                     :Säilita tegev ehitustarvik pärast kasutamist: {STRING}
STR_CONFIG_SETTING_PERSISTENT_BUILDINGTOOLS_HELPTEXT            :Säilita sildade, tunnelite, jms. ehitustarvikud pärast kasutamist

STR_CONFIG_SETTING_AUTO_REMOVE_SIGNALS                          :Rööbastee ehitamisel on signaalid isekõrvalduvad: {STRING}
STR_CONFIG_SETTING_AUTO_REMOVE_SIGNALS_HELPTEXT                 :Rööbastee ehitamisel kõrvaldatakse ette jäävad signaalid automaatselt. Silmas pidada, et see võib põhjustada rongide kokkupõrkeid.

STR_CONFIG_SETTING_FAST_FORWARD_SPEED_LIMIT                     :Kiirendatud mängu kiiruspiirang: {STRING}
STR_CONFIG_SETTING_FAST_FORWARD_SPEED_LIMIT_HELPTEXT            :Piira mängukiirust, kui mäng on kiirendatud. 0 = piiramatu (nii kiire, kui arvuti võimaldab). Väärtused alla 100% aeglustavad mängu. Kõrgeim kiirus sõltub arvutiomadustest, ning võib mänguti erineda.
STR_CONFIG_SETTING_FAST_FORWARD_SPEED_LIMIT_VAL                 :{NUM}% harilikust mängukiirusest
###setting-zero-is-special
STR_CONFIG_SETTING_FAST_FORWARD_SPEED_LIMIT_ZERO                :Piiramatu (nii kiire, kui arvuti võimaldab)

STR_CONFIG_SETTING_SOUND_TICKER                                 :Lühiteadetes: {STRING}
STR_CONFIG_SETTING_SOUND_TICKER_HELPTEXT                        :Lühiteate ilmumisel kostub helisignaal

STR_CONFIG_SETTING_SOUND_NEWS                                   :Ajalehes: {STRING}
STR_CONFIG_SETTING_SOUND_NEWS_HELPTEXT                          :Ajalehe avamisel kostub hääl

###length 2
STR_CONFIG_SETTING_SOUND_NEW_YEAR                               :Aastalõpul: {STRING}
STR_CONFIG_SETTING_SOUND_NEW_PERIOD                             :Ajavahemiku lõpp: {STRING}

###length 2
STR_CONFIG_SETTING_SOUND_NEW_YEAR_HELPTEXT                      :Kui aasta lõpus ilmub ettevõtte rahavoogude aruanne, kus võrreldakse ettevõtte tulemusi eelmise aastaga, kõlab heli
STR_CONFIG_SETTING_SOUND_NEW_PERIOD_HELPTEXT                    :Mängi ajavahemiku lõpus heli, mis võtab kokku ettevõtte tulemused võrreldes eelmise ajavahemikuga

STR_CONFIG_SETTING_SOUND_CONFIRM                                :Ehitamisel: {STRING}
STR_CONFIG_SETTING_SOUND_CONFIRM_HELPTEXT                       :Ehitamise käigus ja selle lõppemisel kostuvad helid

STR_CONFIG_SETTING_SOUND_CLICK                                  :Nupuvajutustel: {STRING}
STR_CONFIG_SETTING_SOUND_CLICK_HELPTEXT                         :Nupu vajutamisel kostub helisignaal

STR_CONFIG_SETTING_SOUND_DISASTER                               :Katastroofides/õnnetustes: {STRING}
STR_CONFIG_SETTING_SOUND_DISASTER_HELPTEXT                      :Õnnetustes ja katastroofides kõlavad helid

STR_CONFIG_SETTING_SOUND_VEHICLE                                :Sõidukitel: {STRING}
STR_CONFIG_SETTING_SOUND_VEHICLE_HELPTEXT                       :Kostuvad sõidukite helid

STR_CONFIG_SETTING_SOUND_AMBIENT                                :Taustahelid: {STRING}
STR_CONFIG_SETTING_SOUND_AMBIENT_HELPTEXT                       :Maastikult, tööstustest ja asulatest kostuvad taustahelid

STR_CONFIG_SETTING_MAX_TRAINS                                   :Ettevõtte rongide ülempiirang: {STRING}
STR_CONFIG_SETTING_MAX_TRAINS_HELPTEXT                          :Ettevõttele kuuluvate rongide arvu ülempiirang

STR_CONFIG_SETTING_MAX_ROAD_VEHICLES                            :Ettevõtte maanteesõidukite ülempiirang: {STRING}
STR_CONFIG_SETTING_MAX_ROAD_VEHICLES_HELPTEXT                   :Ettevõttele kuuluvate maanteesõidukite arvu ülempiirang

STR_CONFIG_SETTING_MAX_AIRCRAFT                                 :Ettevõtte õhusõidukite ülempiirang: {STRING}
STR_CONFIG_SETTING_MAX_AIRCRAFT_HELPTEXT                        :Ettevõttele kuuluvate õhusõidukite arvu ülempiirang

STR_CONFIG_SETTING_MAX_SHIPS                                    :Ettevõtte laevade ülempiirang: {STRING}
STR_CONFIG_SETTING_MAX_SHIPS_HELPTEXT                           :Ettevõttele kuuluvate laevade arvu ülempiirang

STR_CONFIG_SETTING_AI_BUILDS_TRAINS                             :Rongikeeld arvutile: {STRING}
STR_CONFIG_SETTING_AI_BUILDS_TRAINS_HELPTEXT                    :Selle seade sisse lülitamise korral ei ole arvuti juhitud mängijal lubatud rongide ehitamine

STR_CONFIG_SETTING_AI_BUILDS_ROAD_VEHICLES                      :Sõidukikeeld arvutile: {STRING}
STR_CONFIG_SETTING_AI_BUILDS_ROAD_VEHICLES_HELPTEXT             :Selle seade sisse lülitamise korral ei ole arvuti juhitud mängijal lubatud veokite ehitamine

STR_CONFIG_SETTING_AI_BUILDS_AIRCRAFT                           :Õhusõidukikeeld arvutile: {STRING}
STR_CONFIG_SETTING_AI_BUILDS_AIRCRAFT_HELPTEXT                  :Selle seade sisse lülitamise korral ei ole arvuti juhitud mängijal lubatud õhusõidukite ehitamine

STR_CONFIG_SETTING_AI_BUILDS_SHIPS                              :Laevakeeld arvutile: {STRING}
STR_CONFIG_SETTING_AI_BUILDS_SHIPS_HELPTEXT                     :Selle seade sisse lülitamise korral ei ole arvuti juhitud mängijal lubatud laevade ehitamine

STR_CONFIG_SETTING_AI_IN_MULTIPLAYER                            :AI mitmikmängus: {STRING}
STR_CONFIG_SETTING_AI_IN_MULTIPLAYER_HELPTEXT                   :Võimaldab arvutil osaleda mitmikmängudes

STR_CONFIG_SETTING_SCRIPT_MAX_OPCODES                           :Tehete piirang skriptide peatamiseks: {STRING}
STR_CONFIG_SETTING_SCRIPT_MAX_OPCODES_HELPTEXT                  :Suurim lubatud arv arvutustehteid, mida skript saab ühe käigu jooksul teha
STR_CONFIG_SETTING_SCRIPT_MAX_MEMORY                            :Mälukasutuspiirang skripti kohta: {STRING}
STR_CONFIG_SETTING_SCRIPT_MAX_MEMORY_HELPTEXT                   :Kui palju vahemälu võib skript tarbida enne selle sunniviisilist kõrvaldamist. Suurtel kaartidel võib olla vajalik suurendada.
STR_CONFIG_SETTING_SCRIPT_MAX_MEMORY_VALUE                      :{COMMA} MiB

STR_CONFIG_SETTING_SERVINT_ISPERCENT                            :Hooldusvälp protsentides: {STRING}
STR_CONFIG_SETTING_SERVINT_ISPERCENT_HELPTEXT                   :Vali kas sõiduki hooldus käivitub vastavalt ajale mis on möödunud viimasest hooldusest või kui sõiduki usaldusväärsus langeb allapoole lubatud piiri sõiduki maksimaalsest usaldusväärsuse protsendist

STR_CONFIG_SETTING_SERVINT_TRAINS                               :Rongide esialgne hooldusvälp: {STRING}
STR_CONFIG_SETTING_SERVINT_TRAINS_HELPTEXT                      :Määrab uute rööbassõidukite hooldusvälba, kui sõidukile eraldi hooldusvälpa ei määrata
STR_CONFIG_SETTING_SERVINT_ROAD_VEHICLES                        :Mootorsõiduki hooldusvälba vaikeväärtus: {STRING}
STR_CONFIG_SETTING_SERVINT_ROAD_VEHICLES_HELPTEXT               :Määrab uute mootorsõidukite hooldusvälba, kui sõidukile eraldi hooldusvälpa ei määrata
STR_CONFIG_SETTING_SERVINT_AIRCRAFT                             :Õhusõidukite hooldusvälba vaikeväärtus: {STRING}
STR_CONFIG_SETTING_SERVINT_AIRCRAFT_HELPTEXT                    :Määrab uute õhusõidukite hooldusvälba, kui sõidukile eraldi hooldusvälpa ei määrata
STR_CONFIG_SETTING_SERVINT_SHIPS                                :Laevade hooldusvälba vaikeväärtus: {STRING}
STR_CONFIG_SETTING_SERVINT_SHIPS_HELPTEXT                       :Määrab uute laevade hooldusvälba, kui sõidukile eraldi hooldusvälpa ei määrata
STR_CONFIG_SETTING_SERVINT_VALUE                                :{COMMA} päev{P 0 "" a}/%
###setting-zero-is-special
STR_CONFIG_SETTING_SERVINT_DISABLED                             :Väljas

STR_CONFIG_SETTING_NOSERVICE                                    :Hoolduse keelamine rikete väljalülitamisel: {STRING}
STR_CONFIG_SETTING_NOSERVICE_HELPTEXT                           :Kui on aktiveeritud, siis ei teostata hooldust sõidukitele mille tõrkumine ei ole võimalik


STR_CONFIG_SETTING_WAGONSPEEDLIMITS                             :Vagunite kiiruspiirangud: {STRING}
STR_CONFIG_SETTING_WAGONSPEEDLIMITS_HELPTEXT                    :Kui on aktiveeritud siis kasutatakse rongi maksimaalse kiiruse arvutamiseks ka vagunite kiiruse piirangut

STR_CONFIG_SETTING_DISABLE_ELRAILS                              :Elektrirongide keeld: {STRING}
STR_CONFIG_SETTING_DISABLE_ELRAILS_HELPTEXT                     :Selle seade sisse lülitamise korral ei ole tarvis rööpaid elektrifitseerida, et lubada elektrisõidukitel nendel rööbastel liikuda

STR_CONFIG_SETTING_NEWS_ARRIVAL_FIRST_VEHICLE_OWN               :Esimese sõiduki saabumine mängija jaama: {STRING}
STR_CONFIG_SETTING_NEWS_ARRIVAL_FIRST_VEHICLE_OWN_HELPTEXT      :Kui ettevõtte uude jaama saabub esimene sõiduk, näidatakse seda ajalehes

STR_CONFIG_SETTING_NEWS_ARRIVAL_FIRST_VEHICLE_OTHER             :Esimese sõiduki saabumine vastase jaama: {STRING}
STR_CONFIG_SETTING_NEWS_ARRIVAL_FIRST_VEHICLE_OTHER_HELPTEXT    :Kui vastasettevõtte uude jaama saabub esimene sõiduk, näidatakse seda ajalehes

STR_CONFIG_SETTING_NEWS_ACCIDENTS_DISASTERS                     :Õnnetused / katastroofid: {STRING}
STR_CONFIG_SETTING_NEWS_ACCIDENTS_DISASTERS_HELPTEXT            :Õnnetusi või katastroofi esinemisel näidatakse seda ajalehes

STR_CONFIG_SETTING_NEWS_ACCIDENT_OTHER                          :Õnnetused konkurentide sõidukitega: {STRING}
STR_CONFIG_SETTING_NEWS_ACCIDENT_OTHER_HELPTEXT                 :Kuva ajalehe teated konkurentide sõidukitega juhtunud õnnetuste kohta

STR_CONFIG_SETTING_NEWS_COMPANY_INFORMATION                     :Ettevõtte teave: {STRING}
STR_CONFIG_SETTING_NEWS_COMPANY_INFORMATION_HELPTEXT            :Kui uus ettevõte alustab, või ettevõte riskib pankrotiga, näidatakse seda ajalehes

STR_CONFIG_SETTING_NEWS_INDUSTRY_OPEN                           :Tööstuste avamine: {STRING}
STR_CONFIG_SETTING_NEWS_INDUSTRY_OPEN_HELPTEXT                  :Uue tööstuste avamisel näidatakse seda ajalehes

STR_CONFIG_SETTING_NEWS_INDUSTRY_CLOSE                          :Tööstuste sulgemine: {STRING}
STR_CONFIG_SETTING_NEWS_INDUSTRY_CLOSE_HELPTEXT                 :Tööstuste sulgemise korral näidatakse seda ajalehes

STR_CONFIG_SETTING_NEWS_ECONOMY_CHANGES                         :Muutused majanduses: {STRING}
STR_CONFIG_SETTING_NEWS_ECONOMY_CHANGES_HELPTEXT                :Maailmamajanduse muutumisel näidatakse seda ajalehes

STR_CONFIG_SETTING_NEWS_INDUSTRY_CHANGES_COMPANY                :Ettevõtte poolt teenindavate tööstuste toodangumuutused: {STRING}
STR_CONFIG_SETTING_NEWS_INDUSTRY_CHANGES_COMPANY_HELPTEXT       :Ettevõttega seotud toodangumahtude muutuse korral näidatakse seda ajalehes

STR_CONFIG_SETTING_NEWS_INDUSTRY_CHANGES_OTHER                  :Konkurentide poolt teenindavate tööstuste toodangumuutused: {STRING}
STR_CONFIG_SETTING_NEWS_INDUSTRY_CHANGES_OTHER_HELPTEXT         :Vastasettevõtetega seotud toodangumahtude muutuste korral näidatakse seda ajalehes

STR_CONFIG_SETTING_NEWS_INDUSTRY_CHANGES_UNSERVED               :Ülejäänud tööstuste toodangumuutused: {STRING}
STR_CONFIG_SETTING_NEWS_INDUSTRY_CHANGES_UNSERVED_HELPTEXT      :Ettevõtte või vastasettevõtetega mitteseotud toodangumahtude muutuste korral näidatakse seda ajalehes

STR_CONFIG_SETTING_NEWS_ADVICE                                  :Teave ja nõuanded ettevõtte sõidukite kohta: {STRING}
STR_CONFIG_SETTING_NEWS_ADVICE_HELPTEXT                         :Kuva teateid sõidukite kohta mis vajavad tähelepanu

STR_CONFIG_SETTING_NEWS_NEW_VEHICLES                            :Uued sõidukid: {STRING}
STR_CONFIG_SETTING_NEWS_NEW_VEHICLES_HELPTEXT                   :Uue sõiduki lisandumisel näidatakse seda ajalehes

STR_CONFIG_SETTING_NEWS_CHANGES_ACCEPTANCE                      :Veoste vastuvõtutingimuste muutumine: {STRING}
STR_CONFIG_SETTING_NEWS_CHANGES_ACCEPTANCE_HELPTEXT             :Teate näitamine, kui jaamas vastuvõetavad kaubad muutuvad

STR_CONFIG_SETTING_NEWS_SUBSIDIES                               :Toetused: {STRING}
STR_CONFIG_SETTING_NEWS_SUBSIDIES_HELPTEXT                      :Toetustega seotud sündmuste korral näidatakse seda ajalehes

STR_CONFIG_SETTING_NEWS_GENERAL_INFORMATION                     :Üldine teave: {STRING}
STR_CONFIG_SETTING_NEWS_GENERAL_INFORMATION_HELPTEXT            :Kuva ajalehe teated üldiste sündmuste kohta nagu eksklusiivsete õiguste ostmine ja kohalike teede rekonstrueerimine
###length 3
STR_CONFIG_SETTING_NEWS_MESSAGES_OFF                            :Väljas
STR_CONFIG_SETTING_NEWS_MESSAGES_SUMMARY                        :Lühike
STR_CONFIG_SETTING_NEWS_MESSAGES_FULL                           :Täielik

STR_CONFIG_SETTING_COLOURED_NEWS_YEAR                           :Värvilised uudised ilmuvad aastast {STRING}
STR_CONFIG_SETTING_COLOURED_NEWS_YEAR_HELPTEXT                  :Värviliste uudiste ilmumise algusaasta. Varasematel aastatel ilmuvad uudised must-valgelt
STR_CONFIG_SETTING_STARTING_YEAR                                :Alustamise aeg: {STRING}

STR_CONFIG_SETTING_ENDING_YEAR                                  :Edetabeli lõppaasta: {STRING}
STR_CONFIG_SETTING_ENDING_YEAR_HELPTEXT                         :Aasta, millal edetabeli pidamine lõppeb. Selle aasta lõpus jäädvustatakse ettevõtte punktid, ning näidatakse edetabelit, kuid mängijad saavad pärast jätkata.{}Kui see on enne algusaastat, ei näidata edetabelit kunagi.
STR_CONFIG_SETTING_ENDING_YEAR_VALUE                            :{NUM}
###setting-zero-is-special
STR_CONFIG_SETTING_ENDING_YEAR_ZERO                             :Mitte kunagi

STR_CONFIG_SETTING_ECONOMY_TYPE                                 :Majandusliik: {STRING}
STR_CONFIG_SETTING_ECONOMY_TYPE_HELPTEXT                        :Sujuvas majanduses muutub toodang sagedamini, kuid vähehaaval. Külmas majanduses on toodang muutumatu ja tööstuseid ei suleta. NewGRF-iga lisatud tööstusliigid võivad seda seadistust eirata.
###length 3
STR_CONFIG_SETTING_ECONOMY_TYPE_ORIGINAL                        :Algupärane
STR_CONFIG_SETTING_ECONOMY_TYPE_SMOOTH                          :Sujuv
STR_CONFIG_SETTING_ECONOMY_TYPE_FROZEN                          :Külm

STR_CONFIG_SETTING_FEEDER_PAYMENT_SHARE                         :Protsent tuludest mis läheb 'kanna edasi' süsteemis alumistesse lülidesse: {STRING}
STR_CONFIG_SETTING_FEEDER_PAYMENT_SHARE_HELPTEXT                :Protsent tuludest mis antakse edasi 'kanna edasi' süsteemidele. Lubab täpsemalt jaotada kasumit erinevate harude vahel.

STR_CONFIG_SETTING_DRAG_SIGNALS_DENSITY                         :Kui lohistatakse siis paigutatakse foorid iga: {STRING}
STR_CONFIG_SETTING_DRAG_SIGNALS_DENSITY_HELPTEXT                :Määra vahemaa mille tagant paigutatakse rööbastele foorid kuni järgmise takistuseni (foor, ristmik), kui foore lohistatkse
STR_CONFIG_SETTING_DRAG_SIGNALS_DENSITY_VALUE                   :{COMMA} ruut{P 0 "" u}
STR_CONFIG_SETTING_DRAG_SIGNALS_FIXED_DISTANCE                  :Lohistades hoia kindlat vahemaad fooride vahel: {STRING}
STR_CONFIG_SETTING_DRAG_SIGNALS_FIXED_DISTANCE_HELPTEXT         :«Ctrl»+lohistamise abil signaalide paigutamise viis. Välja lülitades ümbritsetakse tunnelid ja sillad fooridega, et vähendada signaliseerimata lõike. Sisse lülitades paigutatakse signaalid ühtlaselt iga n ruudu järele, et paralleelrööbastel signaalid ühtlaselt jaotada

STR_CONFIG_SETTING_SEMAPHORE_BUILD_BEFORE_DATE                  :Semafore ehitatakse enne: {STRING}
STR_CONFIG_SETTING_SEMAPHORE_BUILD_BEFORE_DATE_HELPTEXT         :Määra aasta alates millest hakatakse kasutama elektriga foore. Ennem seda aastat kasutatakse semafoore (mis täidavad sama eesmärki, aga näevad teist moodi välja)

STR_CONFIG_SETTING_CYCLE_SIGNAL_TYPES                           :Vaheta signaalide liike: {STRING}
STR_CONFIG_SETTING_CYCLE_SIGNAL_TYPES_HELPTEXT                  :Muuda valitavaid signaaliliike, kui «Ctrl»+klõpsu abil muudetakse ehitatud signaali liiki
###length 2
STR_CONFIG_SETTING_CYCLE_SIGNAL_ALL                             :Kõik nähtavad

STR_CONFIG_SETTING_SIGNAL_GUI_MODE                              :Näita signaali tüüpe: {STRING}
STR_CONFIG_SETTING_SIGNAL_GUI_MODE_HELPTEXT                     :Vali milliseid signaale kuvatakse signaalide tööribal
###length 2
STR_CONFIG_SETTING_SIGNAL_GUI_MODE_PATH                         :Rajasignaalid ainult
STR_CONFIG_SETTING_SIGNAL_GUI_MODE_ALL_CYCLE_PATH               :Kõik signaalid

STR_CONFIG_SETTING_TOWN_LAYOUT                                  :Uute asulate teeplaneering: {STRING}
STR_CONFIG_SETTING_TOWN_LAYOUT_HELPTEXT                         :Teedevõrgu paigutus asulates
###length 5
STR_CONFIG_SETTING_TOWN_LAYOUT_DEFAULT                          :Esialgne
STR_CONFIG_SETTING_TOWN_LAYOUT_BETTER_ROADS                     :Paremad teed
STR_CONFIG_SETTING_TOWN_LAYOUT_2X2_GRID                         :2x2 võrgustik
STR_CONFIG_SETTING_TOWN_LAYOUT_3X3_GRID                         :3x3 võrgustik
STR_CONFIG_SETTING_TOWN_LAYOUT_RANDOM                           :Suvaline

STR_CONFIG_SETTING_ALLOW_TOWN_ROADS                             :Asulatel on lubatud teederajamine: {STRING}
STR_CONFIG_SETTING_ALLOW_TOWN_ROADS_HELPTEXT                    :Luba asulatele teederajamine, et soodustada kasvu. Lülita välja, et keelata asulatele teederajamine
STR_CONFIG_SETTING_ALLOW_TOWN_LEVEL_CROSSINGS                   :Asulatel on lubatud ehitada ülesõidukohti: {STRING}
STR_CONFIG_SETTING_ALLOW_TOWN_LEVEL_CROSSINGS_HELPTEXT          :Selle seade sisse lülitamine lubab asulatel ehitada ülesõidukohti

STR_CONFIG_SETTING_NOISE_LEVEL                                  :Lennujaamade mürapiirangud asulates: {STRING}
STR_CONFIG_SETTING_NOISE_LEVEL_HELPTEXT                         :Kui seade ei ole sisse lülitatud, siis igasse asulasse on lubatud ehitada kuni kaks lennuvälja. Kui see seade on lubatud, siis lennuväljade arvu ülempiirang määrab asustuse müratundlikkus, mis sõltub rahvaarvust ja lennuvälja suurusest ja kaugusest

STR_CONFIG_SETTING_TOWN_FOUNDING                                :Asulate rajamine keset mängu: {STRING}
STR_CONFIG_SETTING_TOWN_FOUNDING_HELPTEXT                       :Võimaldab ettevõttel uusi asulaid rajada
###length 3
STR_CONFIG_SETTING_TOWN_FOUNDING_FORBIDDEN                      :Keelatud
STR_CONFIG_SETTING_TOWN_FOUNDING_ALLOWED                        :Lubatud
STR_CONFIG_SETTING_TOWN_FOUNDING_ALLOWED_CUSTOM_LAYOUT          :Lubatud, koos asulaskeemi valimisega

STR_CONFIG_SETTING_TOWN_CARGOGENMODE                            :Kauba tekkimine asulates: {STRING}
STR_CONFIG_SETTING_TOWN_CARGOGENMODE_HELPTEXT                   :Kui palju kaupa toodavad majad asulates, võrreldes elanike arvuga.{}Ruutfunktsioon: kaks korda suurem asula tekitab neli korda rohkem reisijaid.{}Lineaarne: kaks korda suurem asula tekitab kaks korda rohkem reisijaid.
###length 2
STR_CONFIG_SETTING_TOWN_CARGOGENMODE_ORIGINAL                   :Ruutfunktsioon (algupärane)
STR_CONFIG_SETTING_TOWN_CARGOGENMODE_BITCOUNT                   :Lineaarne

STR_CONFIG_SETTING_EXTRA_TREE_PLACEMENT                         :Mängu jooksul kasvavad puud: {STRING}
STR_CONFIG_SETTING_EXTRA_TREE_PLACEMENT_HELPTEXT                :Juhib suvalist puude kasvu mängu jooksul. See seade võib mõjutada osade tööstuste tööd, mis sõltuvad puude kasvust (näiteks saekaater)
###length 4
STR_CONFIG_SETTING_EXTRA_TREE_PLACEMENT_NO_SPREAD               :Kasvavad, aga ei laiene {RED}(saeveski kasutamatu)
STR_CONFIG_SETTING_EXTRA_TREE_PLACEMENT_SPREAD_RAINFOREST       :Kasvavad, kuid laienevad vaid vihmametsas
STR_CONFIG_SETTING_EXTRA_TREE_PLACEMENT_SPREAD_ALL              :Kasvavad ja laienevad kõikjal
STR_CONFIG_SETTING_EXTRA_TREE_PLACEMENT_NO_GROWTH_NO_SPREAD     :Ei kasva, ei laiene {RED}(saeveski kasutamatu)

STR_CONFIG_SETTING_TOOLBAR_POS                                  :Peamine tarvikuriba paikneb: {STRING}
STR_CONFIG_SETTING_TOOLBAR_POS_HELPTEXT                         :Tarvikuriba rõhtne paiknemine ekraani ülaosas
STR_CONFIG_SETTING_STATUSBAR_POS                                :Näidikuriba paikneb: {STRING}
STR_CONFIG_SETTING_STATUSBAR_POS_HELPTEXT                       :Näidikuriba rõhtne paiknemine ekraani alaservas
STR_CONFIG_SETTING_SNAP_RADIUS                                  :Akende haardumise ulatus: {STRING}
STR_CONFIG_SETTING_SNAP_RADIUS_HELPTEXT                         :Akendevaheline kaugus, enne, kui liigutatav aken joondatakse kõrvalakendega
STR_CONFIG_SETTING_SNAP_RADIUS_VALUE                            :{COMMA} piks{P 0 el lit}
###setting-zero-is-special
STR_CONFIG_SETTING_SNAP_RADIUS_DISABLED                         :Väljas
STR_CONFIG_SETTING_SOFT_LIMIT                                   :Suletavate akende arvu ülempiirang: {STRING}
STR_CONFIG_SETTING_SOFT_LIMIT_HELPTEXT                          :Suletavate akende arv, enne, kui vanad aknad suletakse, et uutele akendele ruumi teha
STR_CONFIG_SETTING_SOFT_LIMIT_VALUE                             :{COMMA}
###setting-zero-is-special
STR_CONFIG_SETTING_SOFT_LIMIT_DISABLED                          :väljas

STR_CONFIG_SETTING_ZOOM_MIN                                     :Suurim suurendusaste: {STRING}
STR_CONFIG_SETTING_ZOOM_MIN_HELPTEXT                            :Vaateakna suurendusastme ülempiirang. Kõrgete suurendusastmete lubamisega kaasneb suurem vahemälu kasutamine
STR_CONFIG_SETTING_ZOOM_MAX                                     :Väikseim suurendusaste: {STRING}
STR_CONFIG_SETTING_ZOOM_MAX_HELPTEXT                            :Vaateakna suurendusastme alampiir. Madalate suurendusastmete kasutamine võib põhjustata viivitusi
###length 6
STR_CONFIG_SETTING_ZOOM_LVL_MIN                                 :4x
STR_CONFIG_SETTING_ZOOM_LVL_IN_2X                               :2x
STR_CONFIG_SETTING_ZOOM_LVL_NORMAL                              :Tavaline
STR_CONFIG_SETTING_ZOOM_LVL_OUT_2X                              :2x
STR_CONFIG_SETTING_ZOOM_LVL_OUT_4X                              :4x
STR_CONFIG_SETTING_ZOOM_LVL_OUT_8X                              :8x

STR_CONFIG_SETTING_SPRITE_ZOOM_MIN                              :Sprite'ide ekraanilahutus kuni: {STRING}
STR_CONFIG_SETTING_SPRITE_ZOOM_MIN_HELPTEXT                     :Piirab ekraanilahutust, mida sprite'ide jaoks kasutatakse. Sprite'ide ekraanilahutust piirates ei kasutata kõrge ekraanilahutusega graafikat ka siis, kui see on saadaval. Võib aidata ühtsustada mängu väljanägemist, kui osad GRF failid on kõrge ekraanilahutusega ja teised mitte.
###length 3
STR_CONFIG_SETTING_SPRITE_ZOOM_LVL_MIN                          :4x
STR_CONFIG_SETTING_SPRITE_ZOOM_LVL_IN_2X                        :2x
STR_CONFIG_SETTING_SPRITE_ZOOM_LVL_NORMAL                       :1x

STR_CONFIG_SETTING_TOWN_GROWTH                                  :Asulate kasvutempo: {STRING}
STR_CONFIG_SETTING_TOWN_GROWTH_HELPTEXT                         :Asulate kasvutempo
###length 5
STR_CONFIG_SETTING_TOWN_GROWTH_NONE                             :Pole
STR_CONFIG_SETTING_TOWN_GROWTH_SLOW                             :Aeglane
STR_CONFIG_SETTING_TOWN_GROWTH_NORMAL                           :Normaalne
STR_CONFIG_SETTING_TOWN_GROWTH_FAST                             :Kiire
STR_CONFIG_SETTING_TOWN_GROWTH_VERY_FAST                        :Väga Kiire

STR_CONFIG_SETTING_LARGER_TOWNS                                 :Linnadeks kasvavate asulate osakaal: {STRING}
STR_CONFIG_SETTING_LARGER_TOWNS_HELPTEXT                        :Asulate arv mis kasvavad tulevikus linnadeks, elik asulate arv mis on alguses suuremad ja kasvavad kiiremini kui ülejäänud asulad
STR_CONFIG_SETTING_LARGER_TOWNS_VALUE                           :1 iga {COMMA} kohta
###setting-zero-is-special
STR_CONFIG_SETTING_LARGER_TOWNS_DISABLED                        :Mitte ühtegi
STR_CONFIG_SETTING_CITY_SIZE_MULTIPLIER                         :Algne linnade suuruskordaja: {STRING}
STR_CONFIG_SETTING_CITY_SIZE_MULTIPLIER_HELPTEXT                :Keskmine linna suurus võrreldes tavalise asulaga mängu alguses


STR_CONFIG_SETTING_DISTRIBUTION_PAX                             :Reisijate jaotuse viis: {STRING}
STR_CONFIG_SETTING_DISTRIBUTION_PAX_HELPTEXT                    :Kui jaamast A läheb jaama B umbes sama hulk reisijaid, kui jaamast B jaama A, siis jaotus on «Sümeetriline». Kui mõlemas suunas võib liikuda ükskõik, kui palju resijaid, siis jaotus on «Asümeetriline». Kui reisijate liikumist ei jaotata, siis jaotus on «Väljas».
STR_CONFIG_SETTING_DISTRIBUTION_MAIL                            :Posti jaotuse viis: {STRING}
STR_CONFIG_SETTING_DISTRIBUTION_MAIL_HELPTEXT                   :Kui jaamast A viiakse jaama B umbes sama hulk posti, kui jaamast B jaama A, siis jaotus on «Sümeetriline». Kui mõlemas suunas viiakse ükskõik, kui palju posti, siis jaotus on «Asümeetriline». Kui posti liikumist ei jaotata, siis jaotus on «Väljas».
STR_CONFIG_SETTING_DISTRIBUTION_ARMOURED                        :SOOMUSTATUD veoseliigi jaotuse viis: {STRING}
STR_CONFIG_SETTING_DISTRIBUTION_ARMOURED_HELPTEXT               :Parasvöötmes on SOOMUSTATUD veoseliik väärisesemed, lähistroopikas teemandid, ning lähisartikas kuld. Neid saab lisada NewGRF-iga. Kui jaamast A viiakse jaama B umbes sama hulk kaupa, kui jaamast B jaama A, siis jaotus on «Sümeetriline». Kui mõlemas suunas viiakse ükskõik, kui palju kaupa, siis jaotus on «Asümeetriline». Kui posti liikumist ei jaotata, siis jaotus on «Väljas». Lähisartikas valida asümeetriline või väljas, sest pankadest kulda tagasi ei tule. Parasvöötmes ja lähistroopikas on võimalik valida ka sümeetriline, sest pangad saadavad lähtepanka väärisesemed tagasi.
STR_CONFIG_SETTING_DISTRIBUTION_DEFAULT                         :Teiste veoseliikide jaotuse viis: {STRING}
STR_CONFIG_SETTING_DISTRIBUTION_DEFAULT_HELPTEXT                :Kui jaamast A viiakse jaama B umbes sama hulk kaupa, kui jaamast B jaama A, siis jaotus on «Sümeetriline». Kui mõlemas suunas viiakse ükskõik, kui palju kaupa, siis jaotus on «Asümeetriline». Kui posti liikumist ei jaotata, siis jaotus on «Väljas». Tavaliselt on head valikud «Asümeetriline» ja «Väljas».
###length 3
STR_CONFIG_SETTING_DISTRIBUTION_MANUAL                          :väljas
STR_CONFIG_SETTING_DISTRIBUTION_ASYMMETRIC                      :asümeetriline
STR_CONFIG_SETTING_DISTRIBUTION_SYMMETRIC                       :sümeetriline

STR_CONFIG_SETTING_LINKGRAPH_ACCURACY                           :Jaotuse täpsus: {STRING}
STR_CONFIG_SETTING_LINKGRAPH_ACCURACY_HELPTEXT                  :Kõrgema väärtusega kasutatakse ahelgraafiku koostamiseks protsessorit rohkem. Kui see võtab liiga kaua, võib täheldada viivitusi. Madala väärtusega tekib ebatäpne jaotus, ning kaup ei pruugi õigesse sihtpunkti jõuda.

STR_CONFIG_SETTING_DEMAND_DISTANCE                              :Kauguse mõju nõudlusele: {STRING}
STR_CONFIG_SETTING_DEMAND_DISTANCE_HELPTEXT                     :Juhul kui väärtus on suurem kui 0, siis jaama A ja B vaheline kaugus mõjutab jaamast A jaama B saadetava kauba hulka. Mida kaugeb jaam B on jaamast A, seda vähem kaupa saadetakse. Mida suurem väärtus, seda vähem kaupa saadetakse kaugel asuvatesse jaamadesse, ning rohkem kaupa saadetakse lähedal asuvatesse jaamadesse.
STR_CONFIG_SETTING_DEMAND_SIZE                                  :Tagasitulevat kaupa, kui jaotus on sümeetriline: {STRING}
STR_CONFIG_SETTING_DEMAND_SIZE_HELPTEXT                         :Kui väärtus on alla 100%, siis sümeetriline jaotus sarnaneb asümeetrilisele jaotusele, sest tagasi saadetakse vähem kaupa, kui tuli. Sümeetriline ja asümeetriline jaotusviis on samad, kui väärtus on 0%.

STR_CONFIG_SETTING_SHORT_PATH_SATURATION                        :Liikluskoormus, et otsida kõrgema läbilaskevõimega rada: {STRING}
STR_CONFIG_SETTING_SHORT_PATH_SATURATION_HELPTEXT               :Kauba vedamisel ühest jaamast teise saab kasutada mitu rada. Kaubajaotusel arvestatakse läbilaskevõimet ja liikluskoormust. Kui liikluskoormus on suurem kui läbilaskevõime, suunatakse kaup kõigepealt kõrgema läbilaskevõimega radadele. Läbilaskevõime arvutamine ei ole täpne; antud seaded määravad liikluskoormuse millal kaup suunatakse järgmisele rajale. Ülekoormuse vältimiseks on soovitatav liikluskoormus alla 100%.

STR_CONFIG_SETTING_LOCALISATION_UNITS_VELOCITY                  :Kiirusühikud: {STRING}
STR_CONFIG_SETTING_LOCALISATION_UNITS_VELOCITY_HELPTEXT         :Liideses näidatakse kiirust valitud mõõdustikus
STR_CONFIG_SETTING_LOCALISATION_UNITS_VELOCITY_IMPERIAL         :Inglise mõõdustik (mph)
STR_CONFIG_SETTING_LOCALISATION_UNITS_VELOCITY_METRIC           :Meetermõõdustik (km/h)
STR_CONFIG_SETTING_LOCALISATION_UNITS_VELOCITY_SI               :SI-süsteem (m/s)

STR_CONFIG_SETTING_LOCALISATION_UNITS_POWER                     :Võimsusühikud: {STRING}
STR_CONFIG_SETTING_LOCALISATION_UNITS_POWER_HELPTEXT            :Liideses näidatakse võimsust valitud mõõdustikus
###length 3
STR_CONFIG_SETTING_LOCALISATION_UNITS_POWER_IMPERIAL            :Inglise mõõdustik (hp)
STR_CONFIG_SETTING_LOCALISATION_UNITS_POWER_METRIC              :Meetermõõdustik (hj)
STR_CONFIG_SETTING_LOCALISATION_UNITS_POWER_SI                  :SI-süsteem (kW)

STR_CONFIG_SETTING_LOCALISATION_UNITS_WEIGHT                    :Kaaluühikud: {STRING}
STR_CONFIG_SETTING_LOCALISATION_UNITS_WEIGHT_HELPTEXT           :Liideses näidatakse kaalu valitud mõõdustikus
###length 3
STR_CONFIG_SETTING_LOCALISATION_UNITS_WEIGHT_IMPERIAL           :Inglise mõõdustik (lühike t/tonn)
STR_CONFIG_SETTING_LOCALISATION_UNITS_WEIGHT_METRIC             :Meetermõõdustik (t/tonn)
STR_CONFIG_SETTING_LOCALISATION_UNITS_WEIGHT_SI                 :SI-süsteem (kg)

STR_CONFIG_SETTING_LOCALISATION_UNITS_VOLUME                    :Mahuühikud: {STRING}
STR_CONFIG_SETTING_LOCALISATION_UNITS_VOLUME_HELPTEXT           :Liideses näidatakse mahtu valitud mõõdustikus
###length 3
STR_CONFIG_SETTING_LOCALISATION_UNITS_VOLUME_IMPERIAL           :Inglise mõõdustik (gal)
STR_CONFIG_SETTING_LOCALISATION_UNITS_VOLUME_METRIC             :Meetermõõdustik (l)
STR_CONFIG_SETTING_LOCALISATION_UNITS_VOLUME_SI                 :SI-süsteem (m³)

STR_CONFIG_SETTING_LOCALISATION_UNITS_FORCE                     :Jõuühikud: {STRING}
STR_CONFIG_SETTING_LOCALISATION_UNITS_FORCE_HELPTEXT            :Liideses näidatakse jõudu valitud mõõdustikus
###length 3
STR_CONFIG_SETTING_LOCALISATION_UNITS_FORCE_IMPERIAL            :Inglise mõõdustik (lbf)
STR_CONFIG_SETTING_LOCALISATION_UNITS_FORCE_METRIC              :Meetermõõdustik (kgf)
STR_CONFIG_SETTING_LOCALISATION_UNITS_FORCE_SI                  :SI-süsteem (kN)

STR_CONFIG_SETTING_LOCALISATION_UNITS_HEIGHT                    :Kõrgusühikud: {STRING}
STR_CONFIG_SETTING_LOCALISATION_UNITS_HEIGHT_HELPTEXT           :Liideses näidatakse kõrgust valitud mõõdustikus
###length 3
STR_CONFIG_SETTING_LOCALISATION_UNITS_HEIGHT_IMPERIAL           :Inglise mõõdustik (ft)
STR_CONFIG_SETTING_LOCALISATION_UNITS_HEIGHT_METRIC             :Meetermõõdustik (m)
STR_CONFIG_SETTING_LOCALISATION_UNITS_HEIGHT_SI                 :SI-süsteem (m)

STR_CONFIG_SETTING_LOCALISATION                                 :Kohandused
STR_CONFIG_SETTING_GRAPHICS                                     :Graafika
STR_CONFIG_SETTING_SOUND                                        :Heliefektid
STR_CONFIG_SETTING_INTERFACE                                    :Liides
STR_CONFIG_SETTING_INTERFACE_GENERAL                            :Üldine
STR_CONFIG_SETTING_INTERFACE_VIEWPORTS                          :Vaated
STR_CONFIG_SETTING_INTERFACE_CONSTRUCTION                       :Ehitus
STR_CONFIG_SETTING_ADVISORS                                     :Uudised / Nõunikud
STR_CONFIG_SETTING_COMPANY                                      :Ettevõte
STR_CONFIG_SETTING_ACCOUNTING                                   :Arveldamine
STR_CONFIG_SETTING_VEHICLES                                     :Sõidukid
STR_CONFIG_SETTING_VEHICLES_PHYSICS                             :Füüsika
STR_CONFIG_SETTING_VEHICLES_ROUTING                             :Marsruutimine
STR_CONFIG_SETTING_LIMITATIONS                                  :Piirangud
STR_CONFIG_SETTING_ACCIDENTS                                    :Katastroofid / Õnnetused
STR_CONFIG_SETTING_GENWORLD                                     :Maailma tekitamine
STR_CONFIG_SETTING_ENVIRONMENT                                  :Keskkond
STR_CONFIG_SETTING_ENVIRONMENT_AUTHORITIES                      :Omavalitsus
STR_CONFIG_SETTING_ENVIRONMENT_TOWNS                            :Asulad
STR_CONFIG_SETTING_ENVIRONMENT_INDUSTRIES                       :Tööstused
STR_CONFIG_SETTING_ENVIRONMENT_CARGODIST                        :Kaubajaotus
STR_CONFIG_SETTING_AI                                           :Konkurendid
STR_CONFIG_SETTING_AI_NPC                                       :Arvuti
STR_CONFIG_SETTING_NETWORK                                      :Võrk

STR_CONFIG_SETTING_PATHFINDER_FOR_TRAINS                        :Rongide marsruudileidja: {STRING}
STR_CONFIG_SETTING_PATHFINDER_FOR_TRAINS_HELPTEXT               :Marsruudileidja rongide jaoks
STR_CONFIG_SETTING_PATHFINDER_FOR_ROAD_VEHICLES                 :Maanteesõidukite marsruudileidja: {STRING}
STR_CONFIG_SETTING_PATHFINDER_FOR_ROAD_VEHICLES_HELPTEXT        :Marsruudileidja maanteesõidukite jaoks
STR_CONFIG_SETTING_PATHFINDER_FOR_SHIPS                         :Laevade marsruudileidja: {STRING}
STR_CONFIG_SETTING_PATHFINDER_FOR_SHIPS_HELPTEXT                :Marsruudileidja veesõidukite jaoks
STR_CONFIG_SETTING_REVERSE_AT_SIGNALS                           :Automaatne tagasipööre signaalide juures: {STRING}
STR_CONFIG_SETTING_REVERSE_AT_SIGNALS_HELPTEXT                  :Luba rongidel ümber pöörata kui nad on pikka aega foori taga oodanud
###length 2
STR_CONFIG_SETTING_PATHFINDER_NPF                               :NPF
STR_CONFIG_SETTING_PATHFINDER_YAPF                              :YAPF {BLUE}(soovitatud)

STR_CONFIG_SETTING_QUERY_CAPTION                                :{WHITE}Määra seade väärtus

# Config errors
STR_CONFIG_ERROR                                                :{WHITE}Eksitus konfiguratsiooni failiga...
STR_CONFIG_ERROR_ARRAY                                          :{WHITE}... vigane massiiv '{STRING}'
STR_CONFIG_ERROR_INVALID_VALUE                                  :{WHITE}... väärtus «{STRING}» on «{STRING}» jaoks kõlbmatu
STR_CONFIG_ERROR_TRAILING_CHARACTERS                            :{WHITE}... seadistuse lõpule järgnevad tähed '{STRING}'
STR_CONFIG_ERROR_DUPLICATE_GRFID                                :{WHITE}... vigast NewGRF-i '{STRING}' ei arvestata: korduv GRF-i ID '{STRING}'
STR_CONFIG_ERROR_INVALID_GRF                                    :{WHITE}... eiratakse kõlbmatut NewGRF-i «{STRING}»: {STRING}
STR_CONFIG_ERROR_INVALID_GRF_NOT_FOUND                          :ei leitud
STR_CONFIG_ERROR_INVALID_GRF_UNSAFE                             :muutumatus kasutuses ohtlik
STR_CONFIG_ERROR_INVALID_GRF_SYSTEM                             :süsteem NewGRF
STR_CONFIG_ERROR_INVALID_GRF_INCOMPATIBLE                       :Mitteühilduv selle OpenTTD versiooniga
STR_CONFIG_ERROR_INVALID_GRF_UNKNOWN                            :tundmatu
STR_CONFIG_ERROR_INVALID_SAVEGAME_COMPRESSION_LEVEL             :{WHITE}... tihendusaste «{STRING}» ei sobi
STR_CONFIG_ERROR_INVALID_SAVEGAME_COMPRESSION_ALGORITHM         :{WHITE}... mängu salvestamise vormingut «{STRING}» ei ole. Taastatakse «{STRING}»
STR_CONFIG_ERROR_INVALID_BASE_GRAPHICS_NOT_FOUND                :{WHITE}... eiratakse lähtegraafikakogu «{STRING}»: ei leitud
STR_CONFIG_ERROR_INVALID_BASE_SOUNDS_NOT_FOUND                  :{WHITE}... eiratakse lähtehelikogu «{STRING}»: ei leitud
STR_CONFIG_ERROR_INVALID_BASE_MUSIC_NOT_FOUND                   :{WHITE}... eiratakse lähtemuusikakogu «{STRING}»: ei leitud
STR_CONFIG_ERROR_OUT_OF_MEMORY                                  :{WHITE}Vahemälu on täis
STR_CONFIG_ERROR_SPRITECACHE_TOO_BIG                            :{WHITE}Pildipuhvri (ingl k «spritecache») suurendamine {BYTES} võrra ebaõnnestus. Pildipuhvri uus suurus on {BYTES}. Seetõttu on OpenTTD nüüd aeglasem. 32 bpp graafika keelamine ja suurendusastme ülempiirangu vähendamine piirab vahemälu tarbimist

# Video initalization errors
STR_VIDEO_DRIVER_ERROR                                          :{WHITE}Videoseadete viga...
STR_VIDEO_DRIVER_ERROR_NO_HARDWARE_ACCELERATION                 :{WHITE}... ei leitud ühilduvat GPU-d. Riistvarakiirendus väljalülitatud

# Intro window
STR_INTRO_CAPTION                                               :{WHITE}OpenTTD {REV}

STR_INTRO_NEW_GAME                                              :{BLACK}Uus mäng
STR_INTRO_LOAD_GAME                                             :{BLACK}Mängu jätk
STR_INTRO_PLAY_SCENARIO                                         :{BLACK}Stsenaarium
STR_INTRO_PLAY_HEIGHTMAP                                        :{BLACK}Kõrguskaart
STR_INTRO_SCENARIO_EDITOR                                       :{BLACK}Stsenaariumiredaktor
STR_INTRO_MULTIPLAYER                                           :{BLACK}Mitmikmäng

STR_INTRO_GAME_OPTIONS                                          :{BLACK}Liidese seadistus
STR_INTRO_HIGHSCORE                                             :{BLACK}Edetabel
STR_INTRO_CONFIG_SETTINGS_TREE                                  :{BLACK}Seaded
STR_INTRO_NEWGRF_SETTINGS                                       :{BLACK}NewGRF-i seadistus
STR_INTRO_ONLINE_CONTENT                                        :{BLACK}Aineste allalaadimine
STR_INTRO_AI_SETTINGS                                           :{BLACK}TI Seaded
STR_INTRO_GAMESCRIPT_SETTINGS                                   :{BLACK}GameScript'i seaded
STR_INTRO_QUIT                                                  :{BLACK}Välju

STR_INTRO_TOOLTIP_NEW_GAME                                      :{BLACK}Alusta uut mängu. Ctrl+klõps jätab kaardi seadistamise vahele
STR_INTRO_TOOLTIP_LOAD_GAME                                     :{BLACK}Jätka lõpetamata mängu
STR_INTRO_TOOLTIP_PLAY_HEIGHTMAP                                :{BLACK}Alusta uut, kõrguskaardi põhjal koostatud mängu
STR_INTRO_TOOLTIP_PLAY_SCENARIO                                 :{BLACK}Alusta uut, oma stsenaariumis toimuvat mängu
STR_INTRO_TOOLTIP_SCENARIO_EDITOR                               :{BLACK}Loo oma mängukaart
STR_INTRO_TOOLTIP_MULTIPLAYER                                   :{BLACK}Alusta mitmikmängu

STR_INTRO_TOOLTIP_TEMPERATE                                     :{BLACK}Vali 'parasvöötme' maastik
STR_INTRO_TOOLTIP_SUB_ARCTIC_LANDSCAPE                          :{BLACK}Vali 'lähisarktiline' maastik
STR_INTRO_TOOLTIP_SUB_TROPICAL_LANDSCAPE                        :{BLACK}Vali 'lähistroopiline' maastik
STR_INTRO_TOOLTIP_TOYLAND_LANDSCAPE                             :{BLACK}Vali 'mänguasjamaa' maastik

STR_INTRO_TOOLTIP_GAME_OPTIONS                                  :{BLACK}Ava liidese seadistamine
STR_INTRO_TOOLTIP_HIGHSCORE                                     :{BLACK}Ava edetabel
STR_INTRO_TOOLTIP_CONFIG_SETTINGS_TREE                          :{BLACK}Ava seaded
STR_INTRO_TOOLTIP_NEWGRF_SETTINGS                               :{BLACK}Ava NewGRF-i seadistamine
STR_INTRO_TOOLTIP_ONLINE_CONTENT                                :{BLACK}Otsi allalaadimiseks uusi ja uuendatud aineseid
STR_INTRO_TOOLTIP_AI_SETTINGS                                   :{BLACK}Näita TI seadeid
STR_INTRO_TOOLTIP_GAMESCRIPT_SETTINGS                           :{BLACK}Näita GameSript'i seadeid
STR_INTRO_TOOLTIP_QUIT                                          :{BLACK}Välju 'OpenTTD'st

STR_INTRO_BASESET                                               :{BLACK}Hetkel valitud lähtegraafikakogust puudub {NUM} sprite{P "" 'i}. Kontrolli, kas lähtekogule on uuendusi.
STR_INTRO_TRANSLATION                                           :{BLACK}Puudub {NUM} tõlge{P "" t}. Aita teha OpenTTD paremaks, panusta tõlkimisega. Rohkem teavet leiad «readme.txt» failist.

# Quit window
STR_QUIT_CAPTION                                                :{WHITE}Mängust väljumine
STR_QUIT_ARE_YOU_SURE_YOU_WANT_TO_EXIT_OPENTTD                  :{YELLOW}Kas olete kindel, et soovite OpenTTD-st väljuda?
STR_QUIT_YES                                                    :{BLACK}Jah
STR_QUIT_NO                                                     :{BLACK}Ei

# Abandon game
STR_ABANDON_GAME_CAPTION                                        :{WHITE}Mängu lõpetamine
STR_ABANDON_GAME_QUERY                                          :{YELLOW}Kas lõpetada mäng?
STR_ABANDON_SCENARIO_QUERY                                      :{YELLOW}Kas sa oled kindel, et sa tahad stsenaariumi tegemise lõpetada?

# Help window
STR_HELP_WINDOW_CAPTION                                         :{WHITE}Abi & kasutusjuhendid
STR_HELP_WINDOW_WEBSITES                                        :{BLACK}Veebilehed
STR_HELP_WINDOW_DOCUMENTS                                       :{BLACK}Dokumendid
STR_HELP_WINDOW_README                                          :{BLACK}Readme
STR_HELP_WINDOW_CHANGELOG                                       :{BLACK}Muudatuste logi
STR_HELP_WINDOW_KNOWN_BUGS                                      :{BLACK}Teadaolevad vead
STR_HELP_WINDOW_LICENSE                                         :{BLACK}Litsents
STR_HELP_WINDOW_MAIN_WEBSITE                                    :{BLACK}OpenTTD
STR_HELP_WINDOW_MANUAL_WIKI                                     :{BLACK}Kasutusjuhend / viki
STR_HELP_WINDOW_BUGTRACKER                                      :{BLACK}Teata veast
STR_HELP_WINDOW_COMMUNITY                                       :{BLACK}Kogukond

# Cheat window
STR_CHEATS                                                      :{WHITE}Petmine
STR_CHEAT_MONEY                                                 :{LTBLUE}Suurenda raha hulka {CURRENCY_LONG} võrra
STR_CHEAT_CHANGE_COMPANY                                        :{LTBLUE}Mängimine ettevõttena: {ORANGE}{COMMA}
STR_CHEAT_EXTRA_DYNAMITE                                        :{LTBLUE}Võlubuldooser (eemaldab tööstused, paiksed objektid): {ORANGE}{STRING}
STR_CHEAT_CROSSINGTUNNELS                                       :{LTBLUE}Tunnelid võivad üksteist läbida: {ORANGE}{STRING}
STR_CHEAT_NO_JETCRASH                                           :{LTBLUE}Reaktiivlennukid ei kuku (tihti) väikestel lennuväljadel alla: {ORANGE} {STRING}
STR_CHEAT_EDIT_MAX_HL                                           :{LTBLUE}Muuda kaardi ülemkõrgust {ORANGE}{NUM}
STR_CHEAT_EDIT_MAX_HL_QUERY_CAPT                                :{WHITE}Muuda kaardil olevate mägede ülemkõrgust
STR_CHEAT_CHANGE_DATE                                           :{LTBLUE}Muuda kuupäeva: {ORANGE} {DATE_SHORT}
STR_CHEAT_CHANGE_DATE_QUERY_CAPT                                :{WHITE}Muuda jooksvat aastaarvu
STR_CHEAT_SETUP_PROD                                            :{LTBLUE}Tootmisväärtuste muutmine: {ORANGE}{STRING}

# Livery window
STR_LIVERY_CAPTION                                              :{WHITE}{COMPANY} - Värvivalik

STR_LIVERY_GENERAL_TOOLTIP                                      :{BLACK}Näita üldiseid värvistikke
STR_LIVERY_TRAIN_TOOLTIP                                        :{BLACK}Näita rongide värvistikke
STR_LIVERY_ROAD_VEHICLE_TOOLTIP                                 :{BLACK}Näita mootorsõidukite värvistikke
STR_LIVERY_SHIP_TOOLTIP                                         :{BLACK}Näita laevavärvistikke
STR_LIVERY_AIRCRAFT_TOOLTIP                                     :{BLACK}Näita õhusõidukite värvistikke
STR_LIVERY_PRIMARY_TOOLTIP                                      :{BLACK}Vali põhivärv värvistikule. Ctrl+Klikk valib selle värvi tervele värvistikule
STR_LIVERY_SECONDARY_TOOLTIP                                    :{BLACK}Vali teine värv valitud värvistikule. Ctrl+Klõps valib selle värvi tervele värvistikule
STR_LIVERY_PANEL_TOOLTIP                                        :{BLACK}Vali muudetav värvivalik - või mitu Ctrl+klõps abil. Klõpsa kastil, et muuta värvivaliku kasutust

###length 23
STR_LIVERY_DEFAULT                                              :Firmavärv
STR_LIVERY_STEAM                                                :Aurumootorvedur
STR_LIVERY_DIESEL                                               :Diiselmootorvedur
STR_LIVERY_ELECTRIC                                             :Elektrimootorvedur
STR_LIVERY_MONORAIL                                             :Monorelssvedur
STR_LIVERY_MAGLEV                                               :Magnethõljukvedur
STR_LIVERY_DMU                                                  :DMU
STR_LIVERY_EMU                                                  :EMU
STR_LIVERY_PASSENGER_WAGON_STEAM                                :Reisivagun (auru)
STR_LIVERY_PASSENGER_WAGON_DIESEL                               :Reisivagun (diisel)
STR_LIVERY_PASSENGER_WAGON_ELECTRIC                             :Reisivagun (elektri)
STR_LIVERY_PASSENGER_WAGON_MONORAIL                             :Reisivagun (monorelss)
STR_LIVERY_PASSENGER_WAGON_MAGLEV                               :Reisivagun (magnethõljukrong)
STR_LIVERY_FREIGHT_WAGON                                        :Kaubavagun
STR_LIVERY_BUS                                                  :Buss
STR_LIVERY_TRUCK                                                :Veoauto
STR_LIVERY_PASSENGER_SHIP                                       :Reisipraam
STR_LIVERY_FREIGHT_SHIP                                         :Kaubalaev
STR_LIVERY_HELICOPTER                                           :Helikopter
STR_LIVERY_SMALL_PLANE                                          :Väikelennuk
STR_LIVERY_LARGE_PLANE                                          :Suurlennuk
STR_LIVERY_PASSENGER_TRAM                                       :Reisitramm
STR_LIVERY_FREIGHT_TRAM                                         :Kaubatramm

# Face selection window
STR_FACE_CAPTION                                                :{WHITE}Näo valik
STR_FACE_CANCEL_TOOLTIP                                         :{BLACK}Tühista uue näo valimine
STR_FACE_OK_TOOLTIP                                             :{BLACK}Uue näo valimine
STR_FACE_RANDOM                                                 :{BLACK}Suvaline

STR_FACE_MALE_BUTTON                                            :{BLACK}Mees
STR_FACE_MALE_TOOLTIP                                           :{BLACK}Vali mehe nägu
STR_FACE_FEMALE_BUTTON                                          :{BLACK}Naine
STR_FACE_FEMALE_TOOLTIP                                         :{BLACK}Vali naise nägu
STR_FACE_NEW_FACE_BUTTON                                        :{BLACK}Uus nägu
STR_FACE_NEW_FACE_TOOLTIP                                       :{BLACK}Tekita uus suvaline nägu
STR_FACE_ADVANCED                                               :{BLACK}Täpsem
STR_FACE_ADVANCED_TOOLTIP                                       :{BLACK}Täpsem näovalik
STR_FACE_SIMPLE                                                 :{BLACK}Lihtne
STR_FACE_SIMPLE_TOOLTIP                                         :{BLACK}Lihtne näo valik
STR_FACE_LOAD                                                   :{BLACK}Lae
STR_FACE_LOAD_TOOLTIP                                           :{BLACK}Lae lemmik nägu
STR_FACE_LOAD_DONE                                              :{WHITE}OpenTTD seadistusfailist laeti sinu lemmiknägu
STR_FACE_FACECODE                                               :{BLACK}Mängja nägu no.
STR_FACE_FACECODE_TOOLTIP                                       :{BLACK}Vaata ja/või säti ettevõtte presidendi näonumbrit
STR_FACE_FACECODE_CAPTION                                       :{WHITE}Vaata või säti presidendi näonumbrit
STR_FACE_FACECODE_SET                                           :{WHITE}Uus näonumbri kood on sätitud
STR_FACE_FACECODE_ERR                                           :{WHITE}Ei saanud näonumbrit sättida - peab olema number 0 ja 4,294,967,295 vahel!
STR_FACE_SAVE                                                   :{BLACK}Salvesta
STR_FACE_SAVE_TOOLTIP                                           :{BLACK}Salvesta lemmiknägu
STR_FACE_SAVE_DONE                                              :{WHITE}See nägu salvestatakse sinu lemmikuna OpenTTD seadete faili.
STR_FACE_EUROPEAN                                               :{BLACK}Eurooplane
STR_FACE_SELECT_EUROPEAN                                        :{BLACK}Vali euroopa näod
STR_FACE_AFRICAN                                                :{BLACK}Aafriklane
STR_FACE_SELECT_AFRICAN                                         :{BLACK}Vali aafrika näod
STR_FACE_YES                                                    :Jah
STR_FACE_NO                                                     :Ei
STR_FACE_MOUSTACHE_EARRING_TOOLTIP                              :{BLACK}Vuntsid või kõrvarõngad on lubatud
STR_FACE_HAIR                                                   :Soeng:
STR_FACE_HAIR_TOOLTIP                                           :{BLACK}Vaheta juukseid
STR_FACE_EYEBROWS                                               :Kulmud:
STR_FACE_EYEBROWS_TOOLTIP                                       :{BLACK}Vaheta kulmusid
STR_FACE_EYECOLOUR                                              :Silmavärv:
STR_FACE_EYECOLOUR_TOOLTIP                                      :{BLACK}Vaheta silmavärvi
STR_FACE_GLASSES                                                :Prillid:
STR_FACE_GLASSES_TOOLTIP                                        :{BLACK}Prillid on lubatud
STR_FACE_GLASSES_TOOLTIP_2                                      :{BLACK}Vaheta prille
STR_FACE_NOSE                                                   :Nina:
STR_FACE_NOSE_TOOLTIP                                           :{BLACK}Vaheta nina
STR_FACE_LIPS                                                   :Huuled:
STR_FACE_MOUSTACHE                                              :Vuntsid:
STR_FACE_LIPS_MOUSTACHE_TOOLTIP                                 :{BLACK}Vaheta huuli või vuntse
STR_FACE_CHIN                                                   :Lõug:
STR_FACE_CHIN_TOOLTIP                                           :{BLACK}Vaheta lõuga
STR_FACE_JACKET                                                 :Pintsak:
STR_FACE_JACKET_TOOLTIP                                         :{BLACK}Vaheta pintsakut
STR_FACE_COLLAR                                                 :Krae:
STR_FACE_COLLAR_TOOLTIP                                         :{BLACK}Vaheta kraed
STR_FACE_TIE                                                    :Lips:
STR_FACE_EARRING                                                :Kõrvarõngas:
STR_FACE_TIE_EARRING_TOOLTIP                                    :{BLACK}Vaheta kraed või kõrvarõngast

# Matches ServerGameType
###length 3
STR_NETWORK_SERVER_VISIBILITY_LOCAL                             :Kohalik
STR_NETWORK_SERVER_VISIBILITY_PUBLIC                            :Avalik
STR_NETWORK_SERVER_VISIBILITY_INVITE_ONLY                       :Kutsega

# Network server list
STR_NETWORK_SERVER_LIST_CAPTION                                 :{WHITE}Mitmikmäng
STR_NETWORK_SERVER_LIST_PLAYER_NAME                             :{BLACK}Mängija nimi:
STR_NETWORK_SERVER_LIST_ENTER_NAME_TOOLTIP                      :{BLACK}Teised mängijad tunnevad sind selle nime järgi

STR_NETWORK_SERVER_LIST_GAME_NAME                               :{BLACK}Nimi
STR_NETWORK_SERVER_LIST_GAME_NAME_TOOLTIP                       :{BLACK}Mängu nimi
STR_NETWORK_SERVER_LIST_GENERAL_ONLINE                          :{BLACK}{COMMA}/{COMMA} - {COMMA}/{COMMA}
STR_NETWORK_SERVER_LIST_CLIENTS_CAPTION                         :{BLACK}Kliente
STR_NETWORK_SERVER_LIST_CLIENTS_CAPTION_TOOLTIP                 :{BLACK}Kliente sees / enim kliente{}Ettevõtteid sees / enim ettevõtteid
STR_NETWORK_SERVER_LIST_MAP_SIZE_SHORT                          :{BLACK}{COMMA}x{COMMA}
STR_NETWORK_SERVER_LIST_MAP_SIZE_CAPTION                        :{BLACK}Kaardi mõõtmed
STR_NETWORK_SERVER_LIST_MAP_SIZE_CAPTION_TOOLTIP                :{BLACK}Kaardisuurus mängus{}Klõpsa, et järjestada pindala järgi
STR_NETWORK_SERVER_LIST_DATE_CAPTION                            :{BLACK}Kuupäev
STR_NETWORK_SERVER_LIST_DATE_CAPTION_TOOLTIP                    :{BLACK}Kuupäev hetkel
STR_NETWORK_SERVER_LIST_PLAY_TIME_SHORT                         :{BLACK}{NUM}t {NUM}m
STR_NETWORK_SERVER_LIST_PLAY_TIME_CAPTION                       :{BLACK}Mängitud aeg
STR_NETWORK_SERVER_LIST_PLAY_TIME_CAPTION_TOOLTIP               :{BLACK}Mängitud aeg, kui{}mäng ei olnud pausil
STR_NETWORK_SERVER_LIST_INFO_ICONS_TOOLTIP                      :{BLACK}Suhtluskeel, serveri osa, jne.

STR_NETWORK_SERVER_LIST_CLICK_GAME_TO_SELECT                    :{BLACK}Loendis mängu klõpsamine valib selle
STR_NETWORK_SERVER_LIST_LAST_JOINED_SERVER                      :{BLACK}Server, kus sa viimati mängisid:
STR_NETWORK_SERVER_LIST_CLICK_TO_SELECT_LAST                    :{BLACK}Klõpsa, et valida server, kus sa viimati mängisid

STR_NETWORK_SERVER_LIST_GAME_INFO                               :{SILVER}MÄNGU ANDMED
STR_NETWORK_SERVER_LIST_CLIENTS                                 :{SILVER}Kliente: {WHITE}{COMMA} / {COMMA} - {COMMA} / {COMMA}
STR_NETWORK_SERVER_LIST_LANDSCAPE                               :{SILVER}Maastik: {WHITE}{STRING}
STR_NETWORK_SERVER_LIST_MAP_SIZE                                :{SILVER}Kaardi mõõtmed: {WHITE}{COMMA}x{COMMA}
STR_NETWORK_SERVER_LIST_SERVER_VERSION                          :{SILVER}Serveri versioon: {WHITE}{STRING}
STR_NETWORK_SERVER_LIST_SERVER_ADDRESS                          :{SILVER}Serveri aadress: {WHITE}{STRING}
STR_NETWORK_SERVER_LIST_INVITE_CODE                             :{SILVER}Kutse kood: {WHITE}{STRING}
STR_NETWORK_SERVER_LIST_START_DATE                              :{SILVER}Aeg alguses: {WHITE}{DATE_SHORT}
STR_NETWORK_SERVER_LIST_CURRENT_DATE                            :{SILVER}Aeg hetkel: {WHITE}{DATE_SHORT}
STR_NETWORK_SERVER_LIST_PLAY_TIME                               :{SILVER}Mängitud aeg: {WHITE}{NUM}t {NUM}m
STR_NETWORK_SERVER_LIST_GAMESCRIPT                              :{SILVER}GameScript: {WHITE}{STRING} (v{NUM})
STR_NETWORK_SERVER_LIST_PASSWORD                                :{SILVER}Kaitstud salasõnaga!
STR_NETWORK_SERVER_LIST_SERVER_OFFLINE                          :{SILVER}SERVER ON MAAS
STR_NETWORK_SERVER_LIST_SERVER_FULL                             :{SILVER}SERVER ON TÄIS
STR_NETWORK_SERVER_LIST_SERVER_BANNED                           :{SILVER}SERVER BÄNNIS SINU
STR_NETWORK_SERVER_LIST_SERVER_TOO_OLD                          :SILVER}SERVER ON LIIGA VANA
STR_NETWORK_SERVER_LIST_VERSION_MISMATCH                        :{SILVER}ÜHILDUMATUD VERSIOONID
STR_NETWORK_SERVER_LIST_GRF_MISMATCH                            :{SILVER}NEWGRF SOBIMATUS

STR_NETWORK_SERVER_LIST_JOIN_GAME                               :{BLACK}Liitu mänguga
STR_NETWORK_SERVER_LIST_REFRESH                                 :{BLACK}Uuenda andmeid
STR_NETWORK_SERVER_LIST_REFRESH_TOOLTIP                         :{BLACK}Serveri info värskendamine

STR_NETWORK_SERVER_LIST_SEARCH_SERVER_INTERNET                  :{BLACK}Otsing internetis
STR_NETWORK_SERVER_LIST_SEARCH_SERVER_INTERNET_TOOLTIP          :{BLACK}Internetis avalike serverite otsimine
STR_NETWORK_SERVER_LIST_SEARCH_SERVER_LAN                       :{BLACK}Otsing LANis
STR_NETWORK_SERVER_LIST_SEARCH_SERVER_LAN_TOOLTIP               :{BLACK}Kohtvõrgus serverite otsimine
STR_NETWORK_SERVER_LIST_ADD_SERVER                              :{BLACK}Sisesta server
STR_NETWORK_SERVER_LIST_ADD_SERVER_TOOLTIP                      :{BLACK}Lisab loendisse uue serveri. See võib olla kas serveri aadress või kutse kood
STR_NETWORK_SERVER_LIST_START_SERVER                            :{BLACK}Tee server
STR_NETWORK_SERVER_LIST_START_SERVER_TOOLTIP                    :{BLACK}Tee oma server

STR_NETWORK_SERVER_LIST_PLAYER_NAME_OSKTITLE                    :{BLACK}Sisesta enda nimi
STR_NETWORK_SERVER_LIST_ENTER_SERVER_ADDRESS                    :{BLACK}Sisesta serveri aadress või kutse kood

# Start new multiplayer server
STR_NETWORK_START_SERVER_CAPTION                                :{WHITE}Mitmikmängu alustamine

STR_NETWORK_START_SERVER_NEW_GAME_NAME                          :{BLACK}Mängu nimi:
STR_NETWORK_START_SERVER_NEW_GAME_NAME_TOOLTIP                  :{BLACK}Serveriloendis mängu valimisel nähakse mängu mängunime all
STR_NETWORK_START_SERVER_SET_PASSWORD                           :{BLACK}Määra salasõna
STR_NETWORK_START_SERVER_PASSWORD_TOOLTIP                       :{BLACK}Et server ei oleks avalik, kaitse oma mäng salasõnaga

STR_NETWORK_START_SERVER_VISIBILITY_LABEL                       :{BLACK}Nähtavus
STR_NETWORK_START_SERVER_VISIBILITY_TOOLTIP                     :{BLACK}Kas sinu server on kõikidele teistele avalikult nähtav
STR_NETWORK_START_SERVER_CLIENTS_SELECT                         :{BLACK}{NUM} klient{P "" i}
STR_NETWORK_START_SERVER_NUMBER_OF_CLIENTS                      :{BLACK}Kliente kuni:
STR_NETWORK_START_SERVER_NUMBER_OF_CLIENTS.in                   :sees
STR_NETWORK_START_SERVER_NUMBER_OF_CLIENTS_TOOLTIP              :{BLACK}Määrab klientide arvule ülempiirangu. Kõiki vabu kohti ei pea täitma
STR_NETWORK_START_SERVER_COMPANIES_SELECT                       :{BLACK}{NUM} ettevõte{P "" t}
STR_NETWORK_START_SERVER_NUMBER_OF_COMPANIES                    :{BLACK}Ettevõtteid kuni:
STR_NETWORK_START_SERVER_NUMBER_OF_COMPANIES_TOOLTIP            :{BLACK}Piirab serveris olevate ettevõtete arvu

STR_NETWORK_START_SERVER_NEW_GAME_NAME_OSKTITLE                 :{BLACK}Sisesta mitmikmängu nimi

# Network connecting window
STR_NETWORK_CONNECTING_CAPTION                                  :{WHITE}Ühendumine...

STR_NETWORK_CONNECTING_WAITING                                  :{BLACK}{NUM} klient{P "" i} sinu ees
STR_NETWORK_CONNECTING_DOWNLOADING_1                            :{BLACK}{BYTES} alla laaditud
STR_NETWORK_CONNECTING_DOWNLOADING_2                            :{BLACK}{BYTES} / {BYTES} alla laaditud

###length 8
STR_NETWORK_CONNECTING_1                                        :{BLACK}(1/6) Ühendumine...
STR_NETWORK_CONNECTING_2                                        :{BLACK}(2/6) Kontrollin õigusi...
STR_NETWORK_CONNECTING_3                                        :{BLACK}(3/6) Ootel...
STR_NETWORK_CONNECTING_4                                        :{BLACK}(4/6) Kaardi allalaadimine...
STR_NETWORK_CONNECTING_5                                        :{BLACK}(5/6) Andmete töötlemine...
STR_NETWORK_CONNECTING_6                                        :{BLACK}(6/6) Registreerimine...
STR_NETWORK_CONNECTING_SPECIAL_1                                :{BLACK}Hangin mängu infot...
STR_NETWORK_CONNECTING_SPECIAL_2                                :{BLACK}Hangin ettevõtte infot...

STR_NETWORK_CONNECTION_DISCONNECT                               :{BLACK}Katkesta

STR_NETWORK_NEED_GAME_PASSWORD_CAPTION                          :{WHITE}Server on kaitstud. Sisesta salasõna
STR_NETWORK_NEED_COMPANY_PASSWORD_CAPTION                       :{WHITE}Ettevõte on kaitstud. Sisesta salasõna

# Network company list added strings
STR_NETWORK_COMPANY_LIST_CLIENT_LIST                            :Ühendatud mängijad
STR_NETWORK_COMPANY_LIST_SPECTATE                               :Vaatle

# Network client list
STR_NETWORK_CLIENT_LIST_CAPTION                                 :{WHITE}Võrgumäng
STR_NETWORK_CLIENT_LIST_SERVER                                  :{BLACK}Server
STR_NETWORK_CLIENT_LIST_SERVER_NAME                             :{BLACK}Nimi
STR_NETWORK_CLIENT_LIST_SERVER_NAME_TOOLTIP                     :{BLACK}Serveri nimi, kus sa mängid
STR_NETWORK_CLIENT_LIST_SERVER_NAME_EDIT_TOOLTIP                :{BLACK}Muuda oma serveri nime
STR_NETWORK_CLIENT_LIST_SERVER_NAME_QUERY_CAPTION               :Serveri nimi
STR_NETWORK_CLIENT_LIST_SERVER_VISIBILITY                       :{BLACK}Nähtavus
STR_NETWORK_CLIENT_LIST_SERVER_VISIBILITY_TOOLTIP               :{BLACK}Kas sinu server on kõikidele teistele avalikult nähtav
STR_NETWORK_CLIENT_LIST_SERVER_INVITE_CODE                      :{BLACK}Kutse kood
STR_NETWORK_CLIENT_LIST_SERVER_INVITE_CODE_TOOLTIP              :{BLACK}Kutse kood, mille abil teised mängijad saavad serveriga liituda
STR_NETWORK_CLIENT_LIST_SERVER_CONNECTION_TYPE                  :{BLACK}Ühenduse tüüp
STR_NETWORK_CLIENT_LIST_SERVER_CONNECTION_TYPE_TOOLTIP          :{BLACK}Kas ja kuidas saavad teised sinu serveriga ühendust
STR_NETWORK_CLIENT_LIST_PLAYER                                  :{BLACK}Mängija
STR_NETWORK_CLIENT_LIST_PLAYER_NAME                             :{BLACK}Nimi
STR_NETWORK_CLIENT_LIST_PLAYER_NAME_TOOLTIP                     :{BLACK}Sinu mängija nimi
STR_NETWORK_CLIENT_LIST_PLAYER_NAME_EDIT_TOOLTIP                :{BLACK}Muuda oma mängija nime
STR_NETWORK_CLIENT_LIST_PLAYER_NAME_QUERY_CAPTION               :Sinu mängija nimi
STR_NETWORK_CLIENT_LIST_ADMIN_CLIENT_TOOLTIP                    :{BLACK}Haldustegevused, mida teha selle ettevõtte peal
STR_NETWORK_CLIENT_LIST_ADMIN_COMPANY_TOOLTIP                   :{BLACK}Haldustegevused, mida teha selle ettevõtte peal
STR_NETWORK_CLIENT_LIST_JOIN_TOOLTIP                            :{BLACK}Liitu selle ettevõttega
STR_NETWORK_CLIENT_LIST_CHAT_CLIENT_TOOLTIP                     :{BLACK}Saada sellele mängijale sõnum
STR_NETWORK_CLIENT_LIST_CHAT_COMPANY_TOOLTIP                    :{BLACK}Saada sõnum igale selle ettevõtte mängijale
STR_NETWORK_CLIENT_LIST_CHAT_SPECTATOR_TOOLTIP                  :{BLACK}Saada sõnum igale vaatlejale
STR_NETWORK_CLIENT_LIST_SPECTATORS                              :Vaatlejad
STR_NETWORK_CLIENT_LIST_NEW_COMPANY                             :(Uus ettevõte)
STR_NETWORK_CLIENT_LIST_NEW_COMPANY_TOOLTIP                     :{BLACK}Loo uus ettevõte ja liitu sellega
STR_NETWORK_CLIENT_LIST_PLAYER_ICON_SELF_TOOLTIP                :{BLACK}Tema oled sina
STR_NETWORK_CLIENT_LIST_PLAYER_ICON_HOST_TOOLTIP                :{BLACK}Tema on mängu korraldaja
STR_NETWORK_CLIENT_LIST_CLIENT_COMPANY_COUNT                    :{BLACK}{NUM} klient{P "" i} - {NUM}/{NUM} ettevõt{P e teid}

# Matches ConnectionType
###length 5
STR_NETWORK_CLIENT_LIST_SERVER_CONNECTION_TYPE_UNKNOWN          :{BLACK}Kohalik
STR_NETWORK_CLIENT_LIST_SERVER_CONNECTION_TYPE_ISOLATED         :{RED}Välised mängijad ei saa ühenduda
STR_NETWORK_CLIENT_LIST_SERVER_CONNECTION_TYPE_DIRECT           :{BLACK}Avalik
STR_NETWORK_CLIENT_LIST_SERVER_CONNECTION_TYPE_STUN             :{BLACK}NAT'i taga
STR_NETWORK_CLIENT_LIST_SERVER_CONNECTION_TYPE_TURN             :{BLACK}Läbi vahendaja

STR_NETWORK_CLIENT_LIST_ADMIN_CLIENT_KICK                       :Viska välja
STR_NETWORK_CLIENT_LIST_ADMIN_CLIENT_BAN                        :Keela
STR_NETWORK_CLIENT_LIST_ADMIN_COMPANY_RESET                     :Kustuta
STR_NETWORK_CLIENT_LIST_ADMIN_COMPANY_UNLOCK                    :Salasõnaga avamine

STR_NETWORK_CLIENT_LIST_ASK_CAPTION                             :{WHITE}Haldustoiming
STR_NETWORK_CLIENT_LIST_ASK_CLIENT_KICK                         :{YELLOW}Kas oled kindel, et välja visata mängija '{STRING}'?
STR_NETWORK_CLIENT_LIST_ASK_CLIENT_BAN                          :{YELLOW}Kas oled kindel, et sa tahad keelata mängija '{STRING}'?
STR_NETWORK_CLIENT_LIST_ASK_COMPANY_RESET                       :{YELLOW}Kas oled kindel, et tahad kustutada ettevõtte '{COMPANY}'?
STR_NETWORK_CLIENT_LIST_ASK_COMPANY_UNLOCK                      :{YELLOW}Kas oled kindel, et soovid nullida ettevõtte '{COMPANY}' salasõna?

STR_NETWORK_ASK_RELAY_CAPTION                                   :{WHITE}Kasuta vahendajat?
STR_NETWORK_ASK_RELAY_TEXT                                      :{YELLOW}Ühenduse loomine sinu ja serveri '{STRING}' vahel ebaõnnestus .{}Kas sa soovid seda sesiooni vahendada läbi '{STRING}'?
STR_NETWORK_ASK_RELAY_NO                                        :{BLACK}Ei
STR_NETWORK_ASK_RELAY_YES_ONCE                                  :{BLACK}Jah, ainult seekord
STR_NETWORK_ASK_RELAY_YES_ALWAYS                                :{BLACK}jah, ära küsi uuesti


STR_NETWORK_SPECTATORS                                          :Vaatlejad

# Network set password
STR_COMPANY_PASSWORD_CANCEL                                     :{BLACK}Sisestatud salasõna ei salvestata
STR_COMPANY_PASSWORD_OK                                         :{BLACK}Määra ettevõtte uus salasõna
STR_COMPANY_PASSWORD_CAPTION                                    :{WHITE}Ettevõtte salasõna
STR_COMPANY_PASSWORD_MAKE_DEFAULT                               :{BLACK}Esialgne ettevõtte salasõna
STR_COMPANY_PASSWORD_MAKE_DEFAULT_TOOLTIP                       :{BLACK}Määra ettevõtte salasõna uute ettevõtete esialgseks salasõnaks

# Network company info join/password
STR_COMPANY_VIEW_JOIN                                           :{BLACK}Liitu
STR_COMPANY_VIEW_JOIN_TOOLTIP                                   :{BLACK}Liitu ja mängi selle ettevõttena
STR_COMPANY_VIEW_PASSWORD                                       :{BLACK}Salasõna
STR_COMPANY_VIEW_PASSWORD_TOOLTIP                               :{BLACK}Ettevõtte kaitsmine salasõnaga, et võõrad ei saaks ilma loata ühineda
STR_COMPANY_VIEW_SET_PASSWORD                                   :{BLACK}Vali ettevõttele salasõna

# Network chat
STR_NETWORK_CHAT_SEND                                           :{BLACK}Saada
STR_NETWORK_CHAT_COMPANY_CAPTION                                :[Team] :
STR_NETWORK_CHAT_CLIENT_CAPTION                                 :[Privaatne] {STRING}:
STR_NETWORK_CHAT_ALL_CAPTION                                    :[All] :

STR_NETWORK_CHAT_COMPANY                                        :[Team] {STRING}: {WHITE}{STRING}
STR_NETWORK_CHAT_TO_COMPANY                                     :[Team] kohta {STRING}: {WHITE}{STRING}
STR_NETWORK_CHAT_CLIENT                                         :[Private] {STRING}: {WHITE}{STRING}
STR_NETWORK_CHAT_TO_CLIENT                                      :[Private] kohta {STRING}: {WHITE}{STRING}
STR_NETWORK_CHAT_ALL                                            :[All] {STRING}: {WHITE}{STRING}
STR_NETWORK_CHAT_EXTERNAL                                       :[{3:STRING}] {0:STRING}: {WHITE}{1:STRING}
STR_NETWORK_CHAT_OSKTITLE                                       :{BLACK}Sisesta tekst võrgus suhtlemiseks

# Network messages
STR_NETWORK_ERROR_NOTAVAILABLE                                  :{WHITE}Võrgukaarti ei leitud või kompileeritud ilma võtmeta ENABLE_NETWORK
STR_NETWORK_ERROR_NOCONNECTION                                  :{WHITE}Ühendus serveriga aegus või sellest keelduti
STR_NETWORK_ERROR_NEWGRF_MISMATCH                               :{WHITE}Ühendus ebaõnnestus NewGRF-i sobimatuse tõttu
STR_NETWORK_ERROR_DESYNC                                        :{WHITE}Mitmikmängu sünkroonimine ebaõnnestus
STR_NETWORK_ERROR_LOSTCONNECTION                                :{WHITE}Mitmikmängu ühendus katkes
STR_NETWORK_ERROR_SAVEGAMEERROR                                 :{WHITE}Salvestatud mängu laadimine ebaõnnestus
STR_NETWORK_ERROR_SERVER_START                                  :{WHITE}Ei saa uut serverit alustada
STR_NETWORK_ERROR_SERVER_ERROR                                  :{WHITE}Tekkis protokolliviga ja ühendus katkes
STR_NETWORK_ERROR_BAD_PLAYER_NAME                               :{WHITE}Sinu mängijale ei ole nime määratud. Nime saab määrata mitmikmägu akna ülaosas
STR_NETWORK_ERROR_BAD_SERVER_NAME                               :{WHITE}Sinu serverile ei ole nime antud. Nime saab määrata mitmikmägu akna ülaosas
STR_NETWORK_ERROR_WRONG_REVISION                                :{WHITE}Kliendi osa ei vasta serveri osaga
STR_NETWORK_ERROR_WRONG_PASSWORD                                :{WHITE}Vale salasõna
STR_NETWORK_ERROR_SERVER_FULL                                   :{WHITE}Server on täis
STR_NETWORK_ERROR_SERVER_BANNED                                 :{WHITE}Sinu sisenemine siia serverisse on keelatud
STR_NETWORK_ERROR_KICKED                                        :{WHITE}Sind visati mängust välja
STR_NETWORK_ERROR_KICK_MESSAGE                                  :{WHITE}Põhjus: {STRING}
STR_NETWORK_ERROR_CHEATER                                       :{WHITE}Selles serveris on petmine keelatud
STR_NETWORK_ERROR_TOO_MANY_COMMANDS                             :{WHITE}Sa saatsid serverile liiga palju käsklusi korraga
STR_NETWORK_ERROR_TIMEOUT_PASSWORD                              :{WHITE}Sisestasid salasõna liiga kaua
STR_NETWORK_ERROR_TIMEOUT_COMPUTER                              :{WHITE}Arvutil võttis liitumisega liiga kaua aega
STR_NETWORK_ERROR_TIMEOUT_MAP                                   :{WHITE}Kaardi allalaadimine võttis liiga kaua aega
STR_NETWORK_ERROR_TIMEOUT_JOIN                                  :{WHITE}Serveriga liitumine võttis liiga kaua aega
STR_NETWORK_ERROR_INVALID_CLIENT_NAME                           :{WHITE}Sinu mängija nimi ei vasta nõuetele

STR_NETWORK_ERROR_CLIENT_GUI_LOST_CONNECTION_CAPTION            :{WHITE}Võimalik ühenduse katkemine
STR_NETWORK_ERROR_CLIENT_GUI_LOST_CONNECTION                    :{WHITE}Viimase {NUM} sekundi jooksul pole serverilt andmeid saabunud

###length 21
STR_NETWORK_ERROR_CLIENT_GENERAL                                :üldine viga
STR_NETWORK_ERROR_CLIENT_DESYNC                                 :sünkroniseerimise viga
STR_NETWORK_ERROR_CLIENT_SAVEGAME                               :ei saa kaarti laadida
STR_NETWORK_ERROR_CLIENT_CONNECTION_LOST                        :ühendus katkes
STR_NETWORK_ERROR_CLIENT_PROTOCOL_ERROR                         :protokolli viga
STR_NETWORK_ERROR_CLIENT_NEWGRF_MISMATCH                        :NewGRF-i kokkusobimatus
STR_NETWORK_ERROR_CLIENT_NOT_AUTHORIZED                         :keelatud
STR_NETWORK_ERROR_CLIENT_NOT_EXPECTED                           :saadud pakett on kõlbmatu
STR_NETWORK_ERROR_CLIENT_WRONG_REVISION                         :vale osa
STR_NETWORK_ERROR_CLIENT_NAME_IN_USE                            :nimi on juba kasutusel
STR_NETWORK_ERROR_CLIENT_WRONG_PASSWORD                         :vale salasõna
STR_NETWORK_ERROR_CLIENT_COMPANY_MISMATCH                       :vale ettevõtte id DoCommand-is
STR_NETWORK_ERROR_CLIENT_KICKED                                 :server viskas välja
STR_NETWORK_ERROR_CLIENT_CHEATER                                :üritas pettust kasutada
STR_NETWORK_ERROR_CLIENT_SERVER_FULL                            :server on täis
STR_NETWORK_ERROR_CLIENT_TOO_MANY_COMMANDS                      :saatis liiga palju käsklusi
STR_NETWORK_ERROR_CLIENT_TIMEOUT_PASSWORD                       :ei saanud õigeaegselt salasõna
STR_NETWORK_ERROR_CLIENT_TIMEOUT_COMPUTER                       :üldine aegumine
STR_NETWORK_ERROR_CLIENT_TIMEOUT_MAP                            :kaardi laadimine võttis liiga kaua aega
STR_NETWORK_ERROR_CLIENT_TIMEOUT_JOIN                           :kaardi töötlemine võttis liiga kaua aega
STR_NETWORK_ERROR_CLIENT_INVALID_CLIENT_NAME                    :kliendinimi ei vasta nõuetele

# Network related errors
STR_NETWORK_SERVER_MESSAGE                                      :*** {1:STRING}

###length 12
STR_NETWORK_SERVER_MESSAGE_GAME_PAUSED                          :Mäng seisatud ({STRING})
STR_NETWORK_SERVER_MESSAGE_GAME_STILL_PAUSED_1                  :Mäng on endiselt seisatud ({STRING})
STR_NETWORK_SERVER_MESSAGE_GAME_STILL_PAUSED_2                  :Mäng on endiselt seisatud ({STRING}, {STRING})
STR_NETWORK_SERVER_MESSAGE_GAME_STILL_PAUSED_3                  :Mäng on endiselt seisatud ({STRING}, {STRING}, {STRING})
STR_NETWORK_SERVER_MESSAGE_GAME_STILL_PAUSED_4                  :Mäng on endiselt peatatud ({STRING}, {STRING}, {STRING}, {STRING})
STR_NETWORK_SERVER_MESSAGE_GAME_STILL_PAUSED_5                  :Mäng on endiselt seisatud ({STRING}, {STRING}, {STRING}, {STRING}, {STRING})
STR_NETWORK_SERVER_MESSAGE_GAME_UNPAUSED                        :Mäng jätkub ({STRING})
STR_NETWORK_SERVER_MESSAGE_GAME_REASON_NOT_ENOUGH_PLAYERS       :pole piisavalt mängijaid
STR_NETWORK_SERVER_MESSAGE_GAME_REASON_CONNECTING_CLIENTS       :klientide ühendamine
STR_NETWORK_SERVER_MESSAGE_GAME_REASON_MANUAL                   :manuaalne
STR_NETWORK_SERVER_MESSAGE_GAME_REASON_GAME_SCRIPT              :mängu skript
STR_NETWORK_SERVER_MESSAGE_GAME_REASON_LINK_GRAPH               :transpordisõlmede graafiku uuenduse ootel

STR_NETWORK_MESSAGE_CLIENT_LEAVING                              :lahkub
STR_NETWORK_MESSAGE_CLIENT_JOINED                               :*** {STRING} liitus mänguga
STR_NETWORK_MESSAGE_CLIENT_JOINED_ID                            :*** {0:STRING} liitus mänguga ({2:NUM}. klient)
STR_NETWORK_MESSAGE_CLIENT_COMPANY_JOIN                         :*** {0:STRING} liitus {2:NUM}. ettevõttega
STR_NETWORK_MESSAGE_CLIENT_COMPANY_SPECTATE                     :*** {STRING} liitus vaatlejatega
STR_NETWORK_MESSAGE_CLIENT_COMPANY_NEW                          :*** {0:STRING} alustas uue ettevõtte (nr {2:NUM})
STR_NETWORK_MESSAGE_CLIENT_LEFT                                 :*** {0:STRING} lahkus mängust ({2:STRING})
STR_NETWORK_MESSAGE_NAME_CHANGE                                 :*** {STRING} on muutnud oma nimeks {STRING}
STR_NETWORK_MESSAGE_GIVE_MONEY                                  :*** {0:STRING} saatis {2:CURRENCY_LONG} ettevõttele {1:STRING}
STR_NETWORK_MESSAGE_SERVER_SHUTDOWN                             :{WHITE}Server sulges sessiooni
STR_NETWORK_MESSAGE_SERVER_REBOOT                               :{WHITE}Server restardib...{}Palun oota...
STR_NETWORK_MESSAGE_KICKED                                      :*** {STRING} visati välja. Põhjendus: ({STRING})

STR_NETWORK_ERROR_COORDINATOR_REGISTRATION_FAILED               :{WHITE}Serveri registreerimine ebaõnnestus
STR_NETWORK_ERROR_COORDINATOR_REUSE_OF_INVITE_CODE              :{WHITE}Teine server registreeris end sama kutse koodiga. "Kohalikule" mängu tüübile lülitumine.
STR_NETWORK_ERROR_COORDINATOR_ISOLATED                          :{WHITE}Sinu server ei luba väliseid ühendusi
STR_NETWORK_ERROR_COORDINATOR_ISOLATED_DETAIL                   :{WHITE}Teised mängijad ei saa sinu serveriga ühenduda

# Content downloading window
STR_CONTENT_TITLE                                               :{WHITE}Aineste allalaadimine
STR_CONTENT_TYPE_CAPTION                                        :{BLACK}Liik
STR_CONTENT_TYPE_CAPTION_TOOLTIP                                :{BLACK}Ainese liik
STR_CONTENT_NAME_CAPTION                                        :{BLACK}Nimi
STR_CONTENT_NAME_CAPTION_TOOLTIP                                :{BLACK}Ainese nimi
STR_CONTENT_MATRIX_TOOLTIP                                      :{BLACK}Reale klõpsates näidatakse täpsustust{}Märkeruudule klõpsates märgitakse allalaaditavaks
STR_CONTENT_SELECT_ALL_CAPTION                                  :{BLACK}Vali kõik
STR_CONTENT_SELECT_ALL_CAPTION_TOOLTIP                          :{BLACK}Märgi kõik ainesed allalaadimiseks
STR_CONTENT_SELECT_UPDATES_CAPTION                              :{BLACK}Märgi uuendused
STR_CONTENT_SELECT_UPDATES_CAPTION_TOOLTIP                      :{BLACK}Märgi kõik aineste uuendused allalaadimiseks
STR_CONTENT_UNSELECT_ALL_CAPTION                                :{BLACK}Eemalda märgistus kõigilt
STR_CONTENT_UNSELECT_ALL_CAPTION_TOOLTIP                        :{BLACK}Eemaldatakse allalaadimise märgistus
STR_CONTENT_SEARCH_EXTERNAL                                     :{BLACK}Otsi välistest veebilehtedest
STR_CONTENT_SEARCH_EXTERNAL_TOOLTIP                             :{BLACK}Otsi OpenTTD-st sõltumatutest lehtedest aineseid, mida OpenTTD aineste keskserverist ei saa
STR_CONTENT_SEARCH_EXTERNAL_DISCLAIMER_CAPTION                  :{WHITE}Sa oled lahkumas OpenTTD-st!
STR_CONTENT_SEARCH_EXTERNAL_DISCLAIMER                          :{WHITE}Välistest veebilehtedest aineste allalaadimisel võivad kasutustingimused vahelduda.{}Paigaldusjuhiseid otsida samadest välistest veebilehtedest.{}Kas jätkata?
STR_CONTENT_FILTER_TITLE                                        :{BLACK}Tähiste/nimede märksõna:
STR_CONTENT_OPEN_URL                                            :{BLACK}Külasta lehekülge
STR_CONTENT_OPEN_URL_TOOLTIP                                    :{BLACK}Külasta lehekülge selle sisu jaoks.
STR_CONTENT_DOWNLOAD_CAPTION                                    :{BLACK}Laadi alla
STR_CONTENT_DOWNLOAD_CAPTION_TOOLTIP                            :{BLACK}Alusta valitud aineste allalaadimist
STR_CONTENT_TOTAL_DOWNLOAD_SIZE                                 :{SILVER}Allalaadimiste kogusuurus: {WHITE}{BYTES}
STR_CONTENT_DETAIL_TITLE                                        :{SILVER}AINESE KIRJELDUS

###length 5
STR_CONTENT_DETAIL_SUBTITLE_UNSELECTED                          :{SILVER}Sa pole seda allalaaditavaks märkinud
STR_CONTENT_DETAIL_SUBTITLE_SELECTED                            :{SILVER}Te olete valinud selle allalaadimiseks
STR_CONTENT_DETAIL_SUBTITLE_AUTOSELECTED                        :{SILVER}See sõltuvus on valitud allalaadimiseks
STR_CONTENT_DETAIL_SUBTITLE_ALREADY_HERE                        :{SILVER}Sul on juba see
STR_CONTENT_DETAIL_SUBTITLE_DOES_NOT_EXIST                      :{SILVER}See ei ole ainesena tuvastatav, seega OpenTTD ei saa seda alla laadida

STR_CONTENT_DETAIL_UPDATE                                       :{SILVER}See on asendus olemasolevale {STRING}
STR_CONTENT_DETAIL_NAME                                         :{SILVER}Nimi: {WHITE}{STRING}
STR_CONTENT_DETAIL_VERSION                                      :{SILVER}Versioon: {WHITE}{STRING}
STR_CONTENT_DETAIL_DESCRIPTION                                  :{SILVER}Seletus: {WHITE}{STRING}
STR_CONTENT_DETAIL_URL                                          :{SILVER}Aadress: {WHITE}{STRING}
STR_CONTENT_DETAIL_TYPE                                         :{SILVER}Liik: {WHITE}{STRING}
STR_CONTENT_DETAIL_FILESIZE                                     :{SILVER}Allalaadimise suurus: {WHITE}{BYTES}
STR_CONTENT_DETAIL_SELECTED_BECAUSE_OF                          :{SILVER}Valitud kuna: {WHITE}{STRING}
STR_CONTENT_DETAIL_DEPENDENCIES                                 :{SILVER}Sõltuvused: {WHITE}{STRING}
STR_CONTENT_DETAIL_TAGS                                         :{SILVER}Tähised: {WHITE}{STRING}
STR_CONTENT_NO_ZLIB                                             :{WHITE}OpenTTD on kompileeritud ilma «zlib» toeta...
STR_CONTENT_NO_ZLIB_SUB                                         :{WHITE}... aineste allalaadimine pole võimalik!

# Order of these is important!
STR_CONTENT_TYPE_BASE_GRAPHICS                                  :Lähtegraafika
STR_CONTENT_TYPE_NEWGRF                                         :NewGRF
STR_CONTENT_TYPE_AI                                             :AI
STR_CONTENT_TYPE_AI_LIBRARY                                     :AI teek
STR_CONTENT_TYPE_SCENARIO                                       :Stsenaarium
STR_CONTENT_TYPE_HEIGHTMAP                                      :Kõrguskaart
STR_CONTENT_TYPE_BASE_SOUNDS                                    :Lähtehelid
STR_CONTENT_TYPE_BASE_MUSIC                                     :Lähtemuusika
STR_CONTENT_TYPE_GAME_SCRIPT                                    :Mängu skript
STR_CONTENT_TYPE_GS_LIBRARY                                     :GS teek

# Content downloading progress window
STR_CONTENT_DOWNLOAD_TITLE                                      :{WHITE}Aineste allalaadimine...
STR_CONTENT_DOWNLOAD_INITIALISE                                 :{WHITE}Küsin faile...
STR_CONTENT_DOWNLOAD_FILE                                       :{WHITE}Hetkel laaditakse alla {STRING} ({NUM}/{NUM})
STR_CONTENT_DOWNLOAD_COMPLETE                                   :{WHITE}Allalaadimise lõpp
STR_CONTENT_DOWNLOAD_PROGRESS_SIZE                              :{WHITE}{BYTES}/{BYTES} baiti allalaaditud ({NUM} %)

# Content downloading error messages
STR_CONTENT_ERROR_COULD_NOT_CONNECT                             :{WHITE}Aineste keskserveriga ei õnnestu ühenduda...
STR_CONTENT_ERROR_COULD_NOT_DOWNLOAD                            :{WHITE}Allalaadimine ebaõnnestus...
STR_CONTENT_ERROR_COULD_NOT_DOWNLOAD_FILE_NOT_WRITABLE          :{WHITE}... fail pole kirjutatav
STR_CONTENT_ERROR_COULD_NOT_EXTRACT                             :{WHITE}Alla laaditud faili ei saa lahti pakkida

STR_MISSING_GRAPHICS_SET_CAPTION                                :{WHITE}Graafikafailid on puudu
STR_MISSING_GRAPHICS_SET_MESSAGE                                :{BLACK}OpenTTD töötamiseks on vaja eraldi graafikafaile, mida ei leitud. Kas OpenTTD võib need graafikafailid alla laadida ja need paigaldada?
STR_MISSING_GRAPHICS_YES_DOWNLOAD                               :{BLACK}Jah, laadi graafika alla
STR_MISSING_GRAPHICS_NO_QUIT                                    :{BLACK}Ei, välju OpenTTD-st

STR_MISSING_GRAPHICS_ERROR_TITLE                                :{WHITE}Allalaadimine ebaõnnestus
STR_MISSING_GRAPHICS_ERROR                                      :{BLACK}Graafika allalaadimine ebaõnnestus.{}Palun laadida graafika alla käsitsi.
STR_MISSING_GRAPHICS_ERROR_QUIT                                 :{BLACK}Välju OpenTTD-st

# Transparency settings window
STR_TRANSPARENCY_CAPTION                                        :{WHITE}Läbipaistvuse seadistus
STR_TRANSPARENT_SIGNS_TOOLTIP                                   :{BLACK}Muuda jaamamärkide läbipaistvust. Ctrl+klõps lukustab
STR_TRANSPARENT_TREES_TOOLTIP                                   :{BLACK}Vaheta puude läbipaistvust. Ctrl+klõps lukustab
STR_TRANSPARENT_HOUSES_TOOLTIP                                  :{BLACK}Vaheta majade läbipaistvust. Ctrl+klõps lukustab
STR_TRANSPARENT_INDUSTRIES_TOOLTIP                              :{BLACK}Vaheta tööstusehitiste läbipaistvust. Ctrl+klõps lukustab
STR_TRANSPARENT_BUILDINGS_TOOLTIP                               :{BLACK}Vaheta läbipaistvust hoonetel nagu jaamad, depood, vahepunktid ja elektriliinid. Ctrl+klõps lukustab
STR_TRANSPARENT_BRIDGES_TOOLTIP                                 :{BLACK}Vaheta sildade läbipaistvust. Ctrl+klõps lukustab
STR_TRANSPARENT_STRUCTURES_TOOLTIP                              :{BLACK}Vaheta läbipaistvust rajatistel, nagu majakad ja antennid. Ctrl+klõps lukustab
STR_TRANSPARENT_CATENARY_TOOLTIP                                :{BLACK}Õhuliinide läbipaistvuse vahetamine. Ctrl+klõps lukustab
STR_TRANSPARENT_INVISIBLE_TOOLTIP                               :{BLACK}Muuda esemed nähtamatuks, mitte läbipaistvaks

# Linkgraph legend window
STR_LINKGRAPH_LEGEND_CAPTION                                    :{BLACK}Kaubavoo legend
STR_LINKGRAPH_LEGEND_ALL                                        :{BLACK}Kõik
STR_LINKGRAPH_LEGEND_NONE                                       :{BLACK}Mitte ükski
STR_LINKGRAPH_LEGEND_SELECT_COMPANIES                           :{BLACK}Vali näitamiseks ettevõtted
STR_LINKGRAPH_LEGEND_COMPANY_TOOLTIP                            :{BLACK}{STRING}{}{COMPANY}

# Linkgraph legend window and linkgraph legend in smallmap
STR_LINKGRAPH_LEGEND_UNUSED                                     :{TINY_FONT}{BLACK}ei kasutata
STR_LINKGRAPH_LEGEND_SATURATED                                  :{TINY_FONT}{BLACK}küllastunud
STR_LINKGRAPH_LEGEND_OVERLOADED                                 :{TINY_FONT}{BLACK}ülekoormatud

# Linkgraph tooltip
STR_LINKGRAPH_STATS_TOOLTIP_MONTH                               :{BLACK}{CARGO_LONG} mida transporditakse kuus {STATION}st asukohta {STATION} ({COMMA}% mahutavusest){STRING}
STR_LINKGRAPH_STATS_TOOLTIP_MINUTE                              :{BLACK}{CARGO_LONG} mida transporditakse minutis {STATION}st asukohta {STATION} ({COMMA}% mahutavusest){STRING}
STR_LINKGRAPH_STATS_TOOLTIP_RETURN_EXTENSION                    :{}{CARGO_LONG} mida transporditakse tagasi ({COMMA}% kogumahust)
STR_LINKGRAPH_STATS_TOOLTIP_TIME_EXTENSION                      :{}Keskmine sõidukestus: {UNITS_DAYS_OR_SECONDS}

# Base for station construction window(s)
STR_STATION_BUILD_COVERAGE_AREA_TITLE                           :{BLACK}Mõjupiirkonna näitamine
STR_STATION_BUILD_COVERAGE_OFF                                  :{BLACK}Väljas
STR_STATION_BUILD_COVERAGE_ON                                   :{BLACK}Sees
STR_STATION_BUILD_COVERAGE_AREA_OFF_TOOLTIP                     :{BLACK}Lülita välja jaama mõjupiirkonna näitamine
STR_STATION_BUILD_COVERAGE_AREA_ON_TOOLTIP                      :{BLACK}Lülita sisse jaama mõjupiirkonna näitamine
STR_STATION_BUILD_ACCEPTS_CARGO                                 :{BLACK}Võtab vastu: {GOLD}{CARGO_LIST}
STR_STATION_BUILD_SUPPLIES_CARGO                                :{BLACK}Tarnib: {GOLD}{CARGO_LIST}

# Join station window
STR_JOIN_STATION_CAPTION                                        :{WHITE}Liida jaamale
STR_JOIN_STATION_CREATE_SPLITTED_STATION                        :{YELLOW}Ehita eraldi jaam

STR_JOIN_WAYPOINT_CAPTION                                       :{WHITE}Liida teemärgis
STR_JOIN_WAYPOINT_CREATE_SPLITTED_WAYPOINT                      :{YELLOW}Ehita eraldi teemärgis

# Generic toolbar
STR_TOOLBAR_DISABLED_NO_VEHICLE_AVAILABLE                       :{BLACK}Välja lülitatud, sest ükski saadaval sõiduk ei sobi selle infrastruktuuriga

# Rail construction toolbar
STR_RAIL_TOOLBAR_RAILROAD_CONSTRUCTION_CAPTION                  :Rööbasteede ehitamine
STR_RAIL_TOOLBAR_ELRAIL_CONSTRUCTION_CAPTION                    :Elektriraudtee ehitamine
STR_RAIL_TOOLBAR_MONORAIL_CONSTRUCTION_CAPTION                  :Monorelsi ehitamine
STR_RAIL_TOOLBAR_MAGLEV_CONSTRUCTION_CAPTION                    :Magnethõljuktee ehitamine

STR_RAIL_TOOLBAR_TOOLTIP_BUILD_RAILROAD_TRACK                   :{BLACK}Ehita raudteed. Ctrl vahetab ehitamise eemaldamise vastu. Shift valib ehitamise/hinna kuvamise režiimi
STR_RAIL_TOOLBAR_TOOLTIP_BUILD_AUTORAIL                         :{BLACK}Rööbaste ehitamine kasutades Autotram režiimi. Ctrl valib rööbaste ehitamise/eemaldamise. Shift valib ehitamise/hinna kuvamise režiimi
STR_RAIL_TOOLBAR_TOOLTIP_BUILD_TRAIN_DEPOT_FOR_BUILDING         :{BLACK}Ehita rongidepoo (rongide ehitamiseks ja hoolduseks). Shift valib ehitamise/hinna kuvamise režiimi
STR_RAIL_TOOLBAR_TOOLTIP_CONVERT_RAIL_TO_WAYPOINT               :{BLACK}Muuda rööpad meldepunktiks. Ctrl võimaldab meldepunkte ühendada. Shift valib ehitamise/hinna kuvamise režiimi
STR_RAIL_TOOLBAR_TOOLTIP_BUILD_RAILROAD_STATION                 :{BLACK}Ehita raudteejaam. Ctrl võimaldab jaamasid ühendada. Shift valib ehitamise/hinna kuvamise režiimi
STR_RAIL_TOOLBAR_TOOLTIP_BUILD_RAILROAD_SIGNALS                 :{BLACK}Ehita rööbastee signaale. Ctrl valib semaforide ja fooride vahel{}Hiirega lohistades paigaldatakse foore sirgel teelõigul. Ctrl paigaldab foorid kuni järgmise jaamani{}Ctrl+klõps avab foori valikuakna. Shift valib ehitamise/hinna kuvamise režiimi
STR_RAIL_TOOLBAR_TOOLTIP_BUILD_RAILROAD_BRIDGE                  :{BLACK}Ehita raudteesild. Shift valib ehitamise/hinna kuvamise režiimi
STR_RAIL_TOOLBAR_TOOLTIP_BUILD_RAILROAD_TUNNEL                  :{BLACK}Ehita rongitunnel. Shift valib ehitamise/hinna kuvamise režiimi
STR_RAIL_TOOLBAR_TOOLTIP_TOGGLE_BUILD_REMOVE_FOR                :{BLACK}Vaheta rongitee, signaalide, meldepunktide ja jaamade ehitamise ja lammutamise vahel. Ctrl-klahviga eemaldatakse meldepunktid ja jaamad.
STR_RAIL_TOOLBAR_TOOLTIP_CONVERT_RAIL                           :{BLACK}Muuda/uuenda rööpaliiki. Shift valib ehitamise/hinna kuvamise režiimi

STR_RAIL_NAME_RAILROAD                                          :Raudtee
STR_RAIL_NAME_ELRAIL                                            :Elektriraudtee
STR_RAIL_NAME_MONORAIL                                          :Monorelss
STR_RAIL_NAME_MAGLEV                                            :Magnethõljuk

# Rail depot construction window
STR_BUILD_DEPOT_TRAIN_ORIENTATION_CAPTION                       :{WHITE}Depoo suund
STR_BUILD_DEPOT_TRAIN_ORIENTATION_TOOLTIP                       :{BLACK}Depoole suuna valimine

# Rail waypoint construction window
STR_WAYPOINT_CAPTION                                            :{WHITE}Meldepunkt
STR_WAYPOINT_GRAPHICS_TOOLTIP                                   :{BLACK}Vali meldepunkti liik

# Rail station construction window
STR_STATION_BUILD_RAIL_CAPTION                                  :{WHITE}Raudteejaama valik
STR_STATION_BUILD_ORIENTATION                                   :{BLACK}Suund
STR_STATION_BUILD_RAILROAD_ORIENTATION_TOOLTIP                  :{BLACK}Raudteejaamale suuna valimine
STR_STATION_BUILD_NUMBER_OF_TRACKS                              :{BLACK}Radade arv
STR_STATION_BUILD_NUMBER_OF_TRACKS_TOOLTIP                      :{BLACK}Vali raudteejaama perroonide arv
STR_STATION_BUILD_PLATFORM_LENGTH                               :{BLACK}Perrooni pikkus
STR_STATION_BUILD_PLATFORM_LENGTH_TOOLTIP                       :{BLACK}Vali raudteejaama pikkus
STR_STATION_BUILD_DRAG_DROP                                     :{BLACK}Lohistamine
STR_STATION_BUILD_DRAG_DROP_TOOLTIP                             :{BLACK}Ehita jaam kasutades hiirega lohistamist

STR_STATION_BUILD_STATION_CLASS_TOOLTIP                         :{BLACK}Vali näidatav jaamajärk
STR_STATION_BUILD_STATION_TYPE_TOOLTIP                          :{BLACK}Vali näidatav jaamaliik

STR_STATION_CLASS_DFLT                                          :Esialgne jaam
STR_STATION_CLASS_WAYP                                          :Meldepunktid

# Signal window
STR_BUILD_SIGNAL_CAPTION                                        :{WHITE}Signaali valik
STR_BUILD_SIGNAL_TOGGLE_ADVANCED_SIGNAL_TOOLTIP                 :{BLACK}Lülita sisse keerukate signaalitüüpide näitamine
STR_BUILD_SIGNAL_SEMAPHORE_NORM_TOOLTIP                         :{BLACK}Läbisõidusignaal (semafor){}Signaale läheb tarvis vältimaks kokkupõrkeid enam kui ühe rongiga rööbasteedel
STR_BUILD_SIGNAL_SEMAPHORE_ENTRY_TOOLTIP                        :{BLACK}Sissesõidusignaal (semafor){}Roheline, kuni vähemalt üks väljasõidusignaal on roheline. Muudel juhtudel näitab punast
STR_BUILD_SIGNAL_SEMAPHORE_EXIT_TOOLTIP                         :{BLACK}Väljasõidusignaal (semafor){}Käitub samamoodi, nagu läbisõidusignaal, kuid läheb vaja et sissesõidu- ja mitmik-hoiatussignaalid näitaksid õiget värvi
STR_BUILD_SIGNAL_SEMAPHORE_COMBO_TOOLTIP                        :{BLACK}Kombineeritud signaal (semafor){}Kombineeritud signaal toimib nii sissesõidu-, kui ka väljasõidusignaalina. See võimaldab laialiulatuvaid eelsignaalide harusid ehitada
STR_BUILD_SIGNAL_SEMAPHORE_PBS_TOOLTIP                          :{BLACK}Täiustatud signaal (semafor){}Kui rongide tee kahe signaali vahel kordagi ei ristu, siis täiustatud signaalidega saab signaalivahedesse siseneda korraga mitu rongi. Täiustatud signaalidest saab tagant mööduda
STR_BUILD_SIGNAL_SEMAPHORE_PBS_OWAY_TOOLTIP                     :{BLACK}Ühesuunaline täiustatud signaal (semafor){}Kui rongide tee kahe signaali vahel kordagi ei ristu, siis täiustatud signaalidega saab signaalivahedesse siseneda korraga mitu rongi. Ühesuunalistest täiustatud signaalidest ei saa tagant mööduda
STR_BUILD_SIGNAL_ELECTRIC_NORM_TOOLTIP                          :{BLACK}Läbisõidusignaal (elektriline){}Signaale läheb tarvis vältimaks kokkupõrkeid enam kui ühe rongiga rööbasteedel.
STR_BUILD_SIGNAL_ELECTRIC_ENTRY_TOOLTIP                         :{BLACK}Sissesõidusignaal (elektriline){}Roheline, kuni vähemalt üks väljasõidusignaal on roheline. Muudel juhtudel näitab punast
STR_BUILD_SIGNAL_ELECTRIC_EXIT_TOOLTIP                          :{BLACK}Väljasõidusignaal (elektriline){}Käitub samamoodi, nagu läbisõidusignaal, kuid läheb vaja et sissesõidu- ja mitmik-hoiatussignaalid näitaksid õiget värvi
STR_BUILD_SIGNAL_ELECTRIC_COMBO_TOOLTIP                         :{BLACK}Kombineeritud signaal (elektriline){}Kombineeritud signaal toimib nii sisse-, kui ka väljasõidusignaalina. See võimaldab laialiulatuvaid eelsignaalide harusid ehitada
STR_BUILD_SIGNAL_ELECTRIC_PBS_TOOLTIP                           :{BLACK}Täiustatud signaal (elektriline){}Kui rongide tee kahe signaali vahel kordagi ei ristu, siis täiustatud signaalidega saab signaalivahedesse siseneda korraga mitu rongi. Täiustatud signaalidest saab tagant mööduda
STR_BUILD_SIGNAL_ELECTRIC_PBS_OWAY_TOOLTIP                      :{BLACK}Ühesuunaline täiustatud signaal (elektriline){}Kui rongide tee kahe signaali vahel kordagi ei ristu, siis täiustatud signaalidega saab signaalivahedesse siseneda korraga mitu rongi. Ühesuunalistest täiustatud signaalidest ei saa tagant mööduda
STR_BUILD_SIGNAL_CONVERT_TOOLTIP                                :{BLACK}Signaalide teisendamine{}Kui see on valitud, siis olemasoleval signaalil klõpsates teisendatakse see määratud signaalitüübiks ja -variandiks. Samal ajal Ctrl klahvi all hoides lülitutakse olemasoleva variandi vahel. Shift+klõps näitab teisendamise eeldatavat maksumust
STR_BUILD_SIGNAL_DRAG_SIGNALS_DENSITY_TOOLTIP                   :{BLACK}Signaalide paigalduskaugus
STR_BUILD_SIGNAL_DRAG_SIGNALS_DENSITY_DECREASE_TOOLTIP          :{BLACK}Kahanda signaalide paigaldustihedust
STR_BUILD_SIGNAL_DRAG_SIGNALS_DENSITY_INCREASE_TOOLTIP          :{BLACK}Suurenda signaalide paigaldustihedust

# Bridge selection window
STR_SELECT_RAIL_BRIDGE_CAPTION                                  :{WHITE}Vali raudteesild
STR_SELECT_ROAD_BRIDGE_CAPTION                                  :{WHITE}Vali sillatüüp
STR_SELECT_BRIDGE_SELECTION_TOOLTIP                             :{BLACK}Silla valik - ehitamiseks klõpsi sobival sillal
STR_SELECT_BRIDGE_INFO_NAME                                     :{GOLD}{STRING}
STR_SELECT_BRIDGE_INFO_NAME_MAX_SPEED                           :{GOLD}{STRING},{} {VELOCITY}
STR_SELECT_BRIDGE_INFO_NAME_COST                                :{GOLD}{0:STRING},{} {WHITE}{2:CURRENCY_LONG}
STR_SELECT_BRIDGE_INFO_NAME_MAX_SPEED_COST                      :{GOLD}{STRING},{} {VELOCITY} {WHITE}{CURRENCY_LONG}
STR_BRIDGE_NAME_SUSPENSION_STEEL                                :Rippsild, terasest
STR_BRIDGE_NAME_GIRDER_STEEL                                    :Raamistikuga, terasest
STR_BRIDGE_NAME_CANTILEVER_STEEL                                :Konsool, terasest
STR_BRIDGE_NAME_SUSPENSION_CONCRETE                             :Rippsild, betoonist
STR_BRIDGE_NAME_WOODEN                                          :Puidust
STR_BRIDGE_NAME_CONCRETE                                        :Betoonist
STR_BRIDGE_NAME_TUBULAR_STEEL                                   :Torujas, terasest
STR_BRIDGE_TUBULAR_SILICON                                      :Torujas, Räni


# Road construction toolbar
STR_ROAD_TOOLBAR_ROAD_CONSTRUCTION_CAPTION                      :{WHITE}Sõiduteede ehitamine
STR_ROAD_TOOLBAR_TRAM_CONSTRUCTION_CAPTION                      :{WHITE}Trammiteede ehitamine
STR_ROAD_TOOLBAR_TOOLTIP_BUILD_ROAD_SECTION                     :{BLACK}Ehita sõidutee lõik. Ctrl vahetab tee ehitamise/eemaldamise vahel. Shift kuvab ehitamisehinna.
STR_ROAD_TOOLBAR_TOOLTIP_BUILD_TRAMWAY_SECTION                  :{BLACK}Ehita trammitee blokk. Ctrl valib tee ehitamise/eemaldamise. Shift valib ehitamise/hinna kuvamise režiimi
STR_ROAD_TOOLBAR_TOOLTIP_BUILD_AUTOROAD                         :{BLACK}Ehita autotee osa kasutades Autoroad režiimi. Ctrl valib tee ehitamise/eemaldamise. Shift valib ehitamise/hinna kuvamise režiimi
STR_ROAD_TOOLBAR_TOOLTIP_BUILD_AUTOTRAM                         :{BLACK}Ehita trammitee lõik «Autotram» režiimis. Ctrl valib trammitee ehitamise/eemaldamise. Shift valib ehitamise/hinna kuvamise režiimi
STR_ROAD_TOOLBAR_TOOLTIP_BUILD_ROAD_VEHICLE_DEPOT               :{BLACK}Depoo ehitamine (veovahendite ostmiseks ja hooldamiseks). Shift valib ehitamise/hinna kuvamise režiimi
STR_ROAD_TOOLBAR_TOOLTIP_BUILD_TRAM_VEHICLE_DEPOT               :{BLACK}Ehita trammidepoo (veeremi ehitamiseks ja hoolduseks). Shift valib ehitamise/hinna kuvamise režiimi
STR_ROAD_TOOLBAR_TOOLTIP_BUILD_BUS_STATION                      :{BLACK}Ehita bussijaam. Ctrl võimaldab jaamasid ühendada. Shift valib ehitamise/hinna kuvamise režiimi
STR_ROAD_TOOLBAR_TOOLTIP_BUILD_PASSENGER_TRAM_STATION           :{BLACK}Ehita reisitrammijaam. Ctrl võimaldab jaamasid ühendada. Shift valib ehitamise/hinna kuvamise režiimi
STR_ROAD_TOOLBAR_TOOLTIP_BUILD_TRUCK_LOADING_BAY                :{BLACK}Ehita veokite laadimisplats. Ctrl võimaldab jaamasid ühendada. Shift valib ehitamise/hinna kuvamise režiimi
STR_ROAD_TOOLBAR_TOOLTIP_BUILD_CARGO_TRAM_STATION               :{BLACK}Ehita kaubatrammijaam. Ctrl võimaldab jaamasid ühendada. Shift valib ehitamise/hinna kuvamise režiimi
STR_ROAD_TOOLBAR_TOOLTIP_TOGGLE_ONE_WAY_ROAD                    :{BLACK}Lülita ühesuunalised teed sisse/välja
STR_ROAD_TOOLBAR_TOOLTIP_BUILD_ROAD_BRIDGE                      :{BLACK}Ehita sild. Shift valib ehitamise/hinna kuvamise režiimi
STR_ROAD_TOOLBAR_TOOLTIP_BUILD_TRAMWAY_BRIDGE                   :{BLACK}Ehita trammisild. Shift valib ehitamise/hinna kuvamise režiimi
STR_ROAD_TOOLBAR_TOOLTIP_BUILD_ROAD_TUNNEL                      :{BLACK}Ehita tunnel. Shift valib ehitamise/hinna kuvamise režiimi
STR_ROAD_TOOLBAR_TOOLTIP_BUILD_TRAMWAY_TUNNEL                   :{BLACK}Ehita trammitunnel. Shift valib ehitamise/hinna kuvamise režiimi
STR_ROAD_TOOLBAR_TOOLTIP_TOGGLE_BUILD_REMOVE_FOR_ROAD           :{BLACK}Lülitu maanteede ehitamise ja lammutamise vahel
STR_ROAD_TOOLBAR_TOOLTIP_TOGGLE_BUILD_REMOVE_FOR_TRAMWAYS       :{BLACK}Lülitu trammitee ehitamise ja lammutamise vahel
STR_ROAD_TOOLBAR_TOOLTIP_CONVERT_ROAD                           :{BLACK}Muuda/uuenda teeliiki. Shift vaheldab ehitamist/eeldatavat maksumust
STR_ROAD_TOOLBAR_TOOLTIP_CONVERT_TRAM                           :{BLACK}Vaheta/uuenda trammiliiki. Shift-nupuga vahelduvad ehitamine ja eeldatav hind

STR_ROAD_NAME_ROAD                                              :Sõidutee
STR_ROAD_NAME_TRAM                                              :Trammitee

# Road depot construction window
STR_BUILD_DEPOT_ROAD_ORIENTATION_CAPTION                        :{WHITE}Depoo suund
STR_BUILD_DEPOT_ROAD_ORIENTATION_SELECT_TOOLTIP                 :{BLACK}Vali depoole suund
STR_BUILD_DEPOT_TRAM_ORIENTATION_CAPTION                        :{WHITE}Trammidepoo suund
STR_BUILD_DEPOT_TRAM_ORIENTATION_SELECT_TOOLTIP                 :{BLACK}Vali trammidepoo suund

# Road vehicle station construction window
STR_STATION_BUILD_BUS_ORIENTATION                               :{WHITE}Bussijaama suund
STR_STATION_BUILD_BUS_ORIENTATION_TOOLTIP                       :{BLACK}Vali bussijaamale suund
STR_STATION_BUILD_TRUCK_ORIENTATION                             :{WHITE}Laadimisplatsi suund
STR_STATION_BUILD_TRUCK_ORIENTATION_TOOLTIP                     :{BLACK}Vali laadimisplatsile suund
STR_STATION_BUILD_PASSENGER_TRAM_ORIENTATION                    :{WHITE}Reisitrammijaama suund
STR_STATION_BUILD_PASSENGER_TRAM_ORIENTATION_TOOLTIP            :{BLACK}Vali reisitrammijaama suund
STR_STATION_BUILD_CARGO_TRAM_ORIENTATION                        :{WHITE}Kaubatrammi Jaama Suund
STR_STATION_BUILD_CARGO_TRAM_ORIENTATION_TOOLTIP                :{BLACK}Vali kaubatrammijaama suund

# Waterways toolbar (last two for SE only)
STR_WATERWAYS_TOOLBAR_CAPTION                                   :{WHITE}Veeteede ehitamine
STR_WATERWAYS_TOOLBAR_CAPTION_SE                                :{WHITE}Veeteed
STR_WATERWAYS_TOOLBAR_BUILD_CANALS_TOOLTIP                      :{BLACK}Ehita kanaleid. Shift valib ehitamise/hinna kuvamise režiimi
STR_WATERWAYS_TOOLBAR_BUILD_LOCKS_TOOLTIP                       :{BLACK}Lüüsi ehitamine. Shift valib ehitamise/hinna kuvamise režiimi
STR_WATERWAYS_TOOLBAR_BUILD_DEPOT_TOOLTIP                       :{BLACK}Ehita laevaremonditehas (laevade ehitamiseks ja hoolduseks). Shift valib ehitamise/hinna kuvamise režiimi
STR_WATERWAYS_TOOLBAR_BUILD_DOCK_TOOLTIP                        :{BLACK}Ehita laevadokk. Ctrl võimaldab jaamu ühendada. Shift valib ehitamise/hinna kuvamise režiimi
STR_WATERWAYS_TOOLBAR_BUOY_TOOLTIP                              :{BLACK}Paigalda poi, mis on kasutatav teemärgisena. Shift valib ehitamise/hinna kuvamise režiimi
STR_WATERWAYS_TOOLBAR_BUILD_AQUEDUCT_TOOLTIP                    :{BLACK}Ehita veesild. Shift valib ehitamise/hinna kuvamise režiimi
STR_WATERWAYS_TOOLBAR_CREATE_LAKE_TOOLTIP                       :{BLACK}Määratle veealad.{}Ehita kanal. Veekõrgusel Ctrl-klahvi all hoidmine ujutab ümbruskonna üle
STR_WATERWAYS_TOOLBAR_CREATE_RIVER_TOOLTIP                      :{BLACK}Jõgede paigutamine. Ctrl valib ala põiki

# Ship depot construction window
STR_DEPOT_BUILD_SHIP_CAPTION                                    :{WHITE}Laevaremonditehase suund
STR_DEPOT_BUILD_SHIP_ORIENTATION_TOOLTIP                        :{BLACK}Laevaremonditehase suuna valimine

# Dock construction window
STR_STATION_BUILD_DOCK_CAPTION                                  :{WHITE}Dokk

# Airport toolbar
STR_TOOLBAR_AIRCRAFT_CAPTION                                    :{WHITE}Lennuväljad
STR_TOOLBAR_AIRCRAFT_BUILD_AIRPORT_TOOLTIP                      :{BLACK}Ehita lennuväli. Ctrl võimaldab jaamade ühendamist. Shift valib ehitamise/hinna kuvamise režiimi

# Airport construction window
STR_STATION_BUILD_AIRPORT_CAPTION                               :{WHITE}Lennuvälja valik
STR_STATION_BUILD_AIRPORT_TOOLTIP                               :{BLACK}Vali lennuvälja suurus ja tüüp
STR_STATION_BUILD_AIRPORT_CLASS_LABEL                           :{BLACK}Lennuvälja järk
STR_STATION_BUILD_AIRPORT_LAYOUT_NAME                           :{BLACK}Paigutus {NUM}

STR_AIRPORT_SMALL                                               :Väike
STR_AIRPORT_CITY                                                :Linna
STR_AIRPORT_METRO                                               :Suurlinna
STR_AIRPORT_INTERNATIONAL                                       :Rahvusvaheline
STR_AIRPORT_COMMUTER                                            :Pendelrände
STR_AIRPORT_INTERCONTINENTAL                                    :Kontinentidevaheline
STR_AIRPORT_HELIPORT                                            :Kopteriterminal
STR_AIRPORT_HELIDEPOT                                           :Kopteriväljak
STR_AIRPORT_HELISTATION                                         :Kopterijaam

STR_AIRPORT_CLASS_SMALL                                         :Väikelennujaamad
STR_AIRPORT_CLASS_LARGE                                         :Suurlennujaamad
STR_AIRPORT_CLASS_HUB                                           :Sõlmlennujaamad
STR_AIRPORT_CLASS_HELIPORTS                                     :Kopterilennuväljad

STR_STATION_BUILD_NOISE                                         :{BLACK}Tekitatud müra: {GOLD}{COMMA}

# Landscaping toolbar
STR_LANDSCAPING_TOOLBAR                                         :{WHITE}Maastik
STR_LANDSCAPING_TOOLTIP_LOWER_A_CORNER_OF_LAND                  :{BLACK}Maapinna madaldamine. Hiirega lohistades langetatakse esimesena valitud punkt ja ülejäänud ala tasandatakse vastavalt selle kõrgusele. Ctrl valib ala diagonaalselt. Shift valib ehitamise/hinna kuvamise režiimi
STR_LANDSCAPING_TOOLTIP_RAISE_A_CORNER_OF_LAND                  :{BLACK}Maapinna kõrgendamine. Hiirega lohistades tõstetakse esimesena valitud punkti ja tasandatakse ülejäänud ala selle järgi. Ctrl valib ala diagonaalselt. Shift valib ehitamise/hinna kuvamise režiimi
STR_LANDSCAPING_LEVEL_LAND_TOOLTIP                              :{BLACK}Tasanda maapinda esimesena valitud punkti kõrgusel. Ctrl valib ala diagonaalselt. Shift valib ehitamise/hinna kuvamise režiimi
STR_LANDSCAPING_TOOLTIP_PURCHASE_LAND                           :{BLACK}Maa ostmine tulevaseks kasutamiseks. Shift valib ehitamise/eeldatava maksumuse kuvamise režiimi vahel

# Object construction window
STR_OBJECT_BUILD_CAPTION                                        :{WHITE}Objekti valik
STR_OBJECT_BUILD_TOOLTIP                                        :{BLACK}Vali ehitatav objekt. Ctrl valib ala diagonaaliti. Shift valib ehitamise/hinna kuvamise režiimi vahel
STR_OBJECT_BUILD_CLASS_TOOLTIP                                  :{BLACK}Vali ehitatava objekti järk
STR_OBJECT_BUILD_PREVIEW_TOOLTIP                                :{BLACK}Objekti eelvaade
STR_OBJECT_BUILD_SIZE                                           :{BLACK}Suurus: {GOLD}{NUM} x {NUM} ruutu

STR_OBJECT_CLASS_LTHS                                           :Majakad
STR_OBJECT_CLASS_TRNS                                           :Saatejaamad

# Tree planting window (last eight for SE only)
STR_PLANT_TREE_CAPTION                                          :{WHITE}Puud
STR_PLANT_TREE_TOOLTIP                                          :{BLACK}Vali istutatava puu liik. Kui ruudus juba on puu, siis lisatakse rohkem eri liikide puid, olenemata valikust
STR_TREES_RANDOM_TYPE                                           :{BLACK}Suvalised puutüübid
STR_TREES_RANDOM_TYPE_TOOLTIP                                   :{BLACK}Istutab suvalisi puid. Ctrl valib ala diagonaaliti. Shift valib ehitamise/hinna kuvamise režiimi vahel
STR_TREES_RANDOM_TREES_BUTTON                                   :{BLACK}Suvalised puud
STR_TREES_RANDOM_TREES_TOOLTIP                                  :{BLACK}Istutab puid suvaliselt üle kogu maa-ala
STR_TREES_MODE_NORMAL_BUTTON                                    :{BLACK}Tavaline
STR_TREES_MODE_NORMAL_TOOLTIP                                   :{BLACK}Istuta üksikuid puid lohistades selleks üle maastiku.
STR_TREES_MODE_FOREST_SM_BUTTON                                 :{BLACK}Metsatukk
STR_TREES_MODE_FOREST_SM_TOOLTIP                                :{BLACK}Istuta väikeseid metsi selleks üle maastiku lohistades
STR_TREES_MODE_FOREST_LG_BUTTON                                 :{BLACK}Mets
STR_TREES_MODE_FOREST_LG_TOOLTIP                                :{BLACK}Istuta suuri metsi selleks üle maastiku lohistades.

# Land generation window (SE)
STR_TERRAFORM_TOOLBAR_LAND_GENERATION_CAPTION                   :{WHITE}Maa tekitamine
STR_TERRAFORM_TOOLTIP_PLACE_ROCKY_AREAS_ON_LANDSCAPE            :{BLACK}Loo maastikule kivised alad
STR_TERRAFORM_TOOLTIP_DEFINE_DESERT_AREA                        :{BLACK}Määra kõrbealad.{}Ctrl-klahvi allhoidmine eemaldab selle
STR_TERRAFORM_TOOLTIP_INCREASE_SIZE_OF_LAND_AREA                :{BLACK}Suurenda kõrgendatava/madaldatava maa-ala pindala
STR_TERRAFORM_TOOLTIP_DECREASE_SIZE_OF_LAND_AREA                :{BLACK}Vähenda kõrgendatava/madaldatava maa-ala pindala
STR_TERRAFORM_TOOLTIP_GENERATE_RANDOM_LAND                      :{BLACK}Suvalise kaardi tekitamine
STR_TERRAFORM_SE_NEW_WORLD                                      :{BLACK}Alusta uut stsenaariumit
STR_TERRAFORM_RESET_LANDSCAPE                                   :{BLACK}Nulli maastik
STR_TERRAFORM_RESET_LANDSCAPE_TOOLTIP                           :{BLACK}Eemalda kõik mängija omandid

STR_QUERY_RESET_LANDSCAPE_CAPTION                               :{WHITE}Nulli maastik
STR_RESET_LANDSCAPE_CONFIRMATION_TEXT                           :{WHITE}Kas oled kindel, et tahad lammutada kõik mängija omandid?

# Town generation window (SE)
STR_FOUND_TOWN_CAPTION                                          :{WHITE}Asulate tekitamine
STR_FOUND_TOWN_NEW_TOWN_BUTTON                                  :{BLACK}Uus asula
STR_FOUND_TOWN_NEW_TOWN_TOOLTIP                                 :{BLACK}Raja uus asula. Shift+klõpsuga kuvatakse eeldatav maksumus
STR_FOUND_TOWN_RANDOM_TOWN_BUTTON                               :{BLACK}Suvaline asula
STR_FOUND_TOWN_RANDOM_TOWN_TOOLTIP                              :{BLACK}Raja asula suvalisse kohta
STR_FOUND_TOWN_MANY_RANDOM_TOWNS                                :{BLACK}Palju suvalisi asulaid
STR_FOUND_TOWN_RANDOM_TOWNS_TOOLTIP                             :{BLACK}Kaardi katmine suvaliselt paigutatud asulatega
STR_FOUND_TOWN_EXPAND_ALL_TOWNS                                 :{BLACK}Laienda kõiki asulaid
STR_FOUND_TOWN_EXPAND_ALL_TOWNS_TOOLTIP                         :{BLACK}Kõik asulad kasvavad vaikselt

STR_FOUND_TOWN_NAME_TITLE                                       :{YELLOW}Asula nimi:
STR_FOUND_TOWN_NAME_EDITOR_TITLE                                :{BLACK}Sisesta asula nimi
STR_FOUND_TOWN_NAME_EDITOR_HELP                                 :{BLACK}Klõpsa asulale nime andmiseks
STR_FOUND_TOWN_NAME_RANDOM_BUTTON                               :{BLACK}Suvaline nimi
STR_FOUND_TOWN_NAME_RANDOM_TOOLTIP                              :{BLACK}Loo suvaline nimi

STR_FOUND_TOWN_INITIAL_SIZE_TITLE                               :{YELLOW}Asula suurus:
STR_FOUND_TOWN_INITIAL_SIZE_SMALL_BUTTON                        :{BLACK}Väike
STR_FOUND_TOWN_INITIAL_SIZE_MEDIUM_BUTTON                       :{BLACK}Keskmine
STR_FOUND_TOWN_INITIAL_SIZE_LARGE_BUTTON                        :{BLACK}Suur
STR_FOUND_TOWN_SIZE_RANDOM                                      :{BLACK}Suvaline
STR_FOUND_TOWN_INITIAL_SIZE_TOOLTIP                             :{BLACK}Vali asula suurus
STR_FOUND_TOWN_CITY                                             :{BLACK}Linn
STR_FOUND_TOWN_CITY_TOOLTIP                                     :{BLACK}Linnad kasvavad kiiremini, kui tavalised asulad{}Sõltuvalt seadetest on need ka alguses suuremad

STR_FOUND_TOWN_ROAD_LAYOUT                                      :{YELLOW}Asula teeplaneering
STR_FOUND_TOWN_SELECT_TOWN_ROAD_LAYOUT                          :{BLACK}Vali selle asula teeplaneering
STR_FOUND_TOWN_SELECT_LAYOUT_ORIGINAL                           :{BLACK}Algne
STR_FOUND_TOWN_SELECT_LAYOUT_BETTER_ROADS                       :{BLACK}Paremad teed
STR_FOUND_TOWN_SELECT_LAYOUT_2X2_GRID                           :{BLACK}2x2 ruudustik
STR_FOUND_TOWN_SELECT_LAYOUT_3X3_GRID                           :{BLACK}3x3 ruudustik
STR_FOUND_TOWN_SELECT_LAYOUT_RANDOM                             :{BLACK}Suvaline

# Fund new industry window
STR_FUND_INDUSTRY_CAPTION                                       :{WHITE}Uue tööstuse rahastamine
STR_FUND_INDUSTRY_SELECTION_TOOLTIP                             :{BLACK}Vali siit nimistust sobiv tööstus
STR_FUND_INDUSTRY_MANY_RANDOM_INDUSTRIES                        :{BLACK}Tekita suvalised tööstused
STR_FUND_INDUSTRY_MANY_RANDOM_INDUSTRIES_TOOLTIP                :{BLACK}Katab kaardi suvaliselt paigutatud tööstustega
STR_FUND_INDUSTRY_MANY_RANDOM_INDUSTRIES_CAPTION                :{WHITE}Tekita suvalised tööstused
STR_FUND_INDUSTRY_MANY_RANDOM_INDUSTRIES_QUERY                  :{YELLOW}Kas oled kindel, et sa tahad tekitada palju suvalisi tööstuseid?
STR_FUND_INDUSTRY_INDUSTRY_BUILD_COST                           :{BLACK}Hind: {YELLOW}{CURRENCY_LONG}
STR_FUND_INDUSTRY_PROSPECT_NEW_INDUSTRY                         :{BLACK}Rahasta
STR_FUND_INDUSTRY_BUILD_NEW_INDUSTRY                            :{BLACK}Ehita
STR_FUND_INDUSTRY_FUND_NEW_INDUSTRY                             :{BLACK}Rahasta
STR_FUND_INDUSTRY_REMOVE_ALL_INDUSTRIES                         :{BLACK}Kõrvalda kõik tööstused
STR_FUND_INDUSTRY_REMOVE_ALL_INDUSTRIES_TOOLTIP                 :{BLACK}Kõrvalda kõik hetkel kaardil asuvad tööstused
STR_FUND_INDUSTRY_REMOVE_ALL_INDUSTRIES_CAPTION                 :{WHITE}Kõrvalda kõik tööstused
STR_FUND_INDUSTRY_REMOVE_ALL_INDUSTRIES_QUERY                   :{YELLOW}Kas oled kindel, et sa tahad kõrvaldada kõik tööstused?

# Industry cargoes window
STR_INDUSTRY_CARGOES_INDUSTRY_CAPTION                           :{WHITE}Tööstuse {STRING} tööstusahel
STR_INDUSTRY_CARGOES_CARGO_CAPTION                              :{WHITE}Kauba {STRING} tööstusahel
STR_INDUSTRY_CARGOES_PRODUCERS                                  :{WHITE}Tootvad tööstused
STR_INDUSTRY_CARGOES_CUSTOMERS                                  :{WHITE}Vastuvõtvad tööstused
STR_INDUSTRY_CARGOES_HOUSES                                     :{WHITE}Majad
STR_INDUSTRY_CARGOES_INDUSTRY_TOOLTIP                           :{BLACK}Klõpsa tööstusel et näha selle pakkujaid ja kliente
STR_INDUSTRY_CARGOES_CARGO_TOOLTIP                              :{BLACK}{STRING}{}Klõpsa kaubal et näha selle pakkujaid ja kliente
STR_INDUSTRY_DISPLAY_CHAIN                                      :{BLACK}Näita ahelat
STR_INDUSTRY_DISPLAY_CHAIN_TOOLTIP                              :{BLACK}Näita kaupa pakkuvaid ja vastuvõtvaid tööstuseid
STR_INDUSTRY_CARGOES_NOTIFY_SMALLMAP                            :{BLACK}Seo pisikaardiga
STR_INDUSTRY_CARGOES_NOTIFY_SMALLMAP_TOOLTIP                    :{BLACK}Vali näidatud tööstuseid ka pisikaardil
STR_INDUSTRY_CARGOES_SELECT_CARGO                               :{BLACK}Vali kaup
STR_INDUSTRY_CARGOES_SELECT_CARGO_TOOLTIP                       :{BLACK}Vali kaup, mida sa soovid kuvada
STR_INDUSTRY_CARGOES_SELECT_INDUSTRY                            :{BLACK}Vali tööstus
STR_INDUSTRY_CARGOES_SELECT_INDUSTRY_TOOLTIP                    :{BLACK}Vali tööstus mida sa soovid kuvada

# Land area window
STR_LAND_AREA_INFORMATION_CAPTION                               :{WHITE}Maa-ala andmed
STR_LAND_AREA_INFORMATION_LOCATION_TOOLTIP                      :{BLACK}Keskenda vaade ruudu asukohale. Ctrl+klõps avab asukohas uue vaate
STR_LAND_AREA_INFORMATION_COST_TO_CLEAR_N_A                     :{BLACK}Tühjendamise kulu: {LTBLUE}N/A
STR_LAND_AREA_INFORMATION_COST_TO_CLEAR                         :{BLACK}Tühjendamise kulu: {RED}{CURRENCY_LONG}
STR_LAND_AREA_INFORMATION_REVENUE_WHEN_CLEARED                  :{BLACK}Tühjendamise tulu: {LTBLUE}{CURRENCY_LONG}
STR_LAND_AREA_INFORMATION_OWNER_N_A                             :puudub
STR_LAND_AREA_INFORMATION_OWNER                                 :{BLACK}Omanik: {LTBLUE}{STRING}
STR_LAND_AREA_INFORMATION_ROAD_OWNER                            :{BLACK}Maantee omanik: {LTBLUE}{STRING}
STR_LAND_AREA_INFORMATION_TRAM_OWNER                            :{BLACK}Trammitee omanik: {LTBLUE}{STRING}
STR_LAND_AREA_INFORMATION_RAIL_OWNER                            :{BLACK}Raudtee omanik: {LTBLUE}{STRING}
STR_LAND_AREA_INFORMATION_LOCAL_AUTHORITY                       :{BLACK}Kohalik omavalitsus: {LTBLUE}{STRING}
STR_LAND_AREA_INFORMATION_LOCAL_AUTHORITY_NONE                  :puudub
STR_LAND_AREA_INFORMATION_LANDINFO_COORDS                       :{BLACK}Koordinaadid: {LTBLUE}{NUM} x {NUM} x {NUM} ({STRING})
STR_LAND_AREA_INFORMATION_BUILD_DATE                            :{BLACK}Ehitatud: {LTBLUE}{DATE_LONG}
STR_LAND_AREA_INFORMATION_STATION_CLASS                         :{BLACK}Jaama järk: {LTBLUE}{STRING}
STR_LAND_AREA_INFORMATION_STATION_TYPE                          :{BLACK}Jaama liik: {LTBLUE}{STRING}
STR_LAND_AREA_INFORMATION_AIRPORT_CLASS                         :{BLACK}Lennuvälja järk: {LTBLUE}{STRING}
STR_LAND_AREA_INFORMATION_AIRPORT_NAME                          :{BLACK}Lennujaama nimi: {LTBLUE}{STRING}
STR_LAND_AREA_INFORMATION_AIRPORTTILE_NAME                      :{BLACK}Lennujaama osa nimi: {LTBLUE}{STRING}
STR_LAND_AREA_INFORMATION_NEWGRF_NAME                           :{BLACK}NewGRF: {LTBLUE}{STRING}
STR_LAND_AREA_INFORMATION_CARGO_ACCEPTED                        :{BLACK}Vastuvõetavad veosed: {LTBLUE}
STR_LAND_AREA_INFORMATION_CARGO_EIGHTS                          :({COMMA}/8 {STRING})
STR_LANG_AREA_INFORMATION_RAIL_TYPE                             :{BLACK}Rööpa liik: {LTBLUE}{STRING}
STR_LANG_AREA_INFORMATION_ROAD_TYPE                             :{BLACK}Teeliik: {LTBLUE}{STRING}
STR_LANG_AREA_INFORMATION_TRAM_TYPE                             :{BLACK}Trammi tüüp: {LTBLUE}{STRING}
STR_LANG_AREA_INFORMATION_RAIL_SPEED_LIMIT                      :{BLACK}Raudtee kiiruspiirang: {LTBLUE}{VELOCITY}
STR_LANG_AREA_INFORMATION_ROAD_SPEED_LIMIT                      :{BLACK}Lubatud piirkiirus: {LTBLUE}{VELOCITY}
STR_LANG_AREA_INFORMATION_TRAM_SPEED_LIMIT                      :{BLACK}Trammi kiiruspiirang: {LTBLUE}{VELOCITY}

# Description of land area of different tiles
STR_LAI_CLEAR_DESCRIPTION_ROCKS                                 :Kaljud
STR_LAI_CLEAR_DESCRIPTION_ROUGH_LAND                            :Konarlik maa
STR_LAI_CLEAR_DESCRIPTION_BARE_LAND                             :Lage maa
STR_LAI_CLEAR_DESCRIPTION_GRASS                                 :Rohi
STR_LAI_CLEAR_DESCRIPTION_FIELDS                                :Põllud
STR_LAI_CLEAR_DESCRIPTION_SNOW_COVERED_LAND                     :Lumine maa
STR_LAI_CLEAR_DESCRIPTION_DESERT                                :Kõrb

STR_LAI_RAIL_DESCRIPTION_TRACK                                  :Raudteerööbas
STR_LAI_RAIL_DESCRIPTION_TRACK_WITH_NORMAL_SIGNALS              :Raudtee rööpad koos blokksignaalidega
STR_LAI_RAIL_DESCRIPTION_TRACK_WITH_PRESIGNALS                  :Raudtee rööpad koos eelsignaalidega
STR_LAI_RAIL_DESCRIPTION_TRACK_WITH_EXITSIGNALS                 :Raudtee rööpad väljasõidusignaalidega
STR_LAI_RAIL_DESCRIPTION_TRACK_WITH_COMBOSIGNALS                :Raudtee rööpad kombineeritud signaalidega
STR_LAI_RAIL_DESCRIPTION_TRACK_WITH_PBSSIGNALS                  :Raudtee rööpad koos täiustatud signaalidega
STR_LAI_RAIL_DESCRIPTION_TRACK_WITH_NOENTRYSIGNALS              :Raudtee tööpad koos ühesuunaliste täiustatud signaalidega
STR_LAI_RAIL_DESCRIPTION_TRACK_WITH_NORMAL_PRESIGNALS           :Raudtee rööpad koos blokk- ja eelsignaalidega
STR_LAI_RAIL_DESCRIPTION_TRACK_WITH_NORMAL_EXITSIGNALS          :Raudtee rööpad koos blokk- ja väljumissignaalidega
STR_LAI_RAIL_DESCRIPTION_TRACK_WITH_NORMAL_COMBOSIGNALS         :Raudtee rööpad koos blokk- ja kombineeritud signaalidega
STR_LAI_RAIL_DESCRIPTION_TRACK_WITH_NORMAL_PBSSIGNALS           :Raudtee rööpad koos blokk- ja täiustatud signaalidega
STR_LAI_RAIL_DESCRIPTION_TRACK_WITH_NORMAL_NOENTRYSIGNALS       :Raudtee rööpad koos blokksignaalidega ja ühesuunaliste täiustatud signaalidega
STR_LAI_RAIL_DESCRIPTION_TRACK_WITH_PRE_EXITSIGNALS             :Raudtee rööpad koos eel- ja väljumissignaalidega
STR_LAI_RAIL_DESCRIPTION_TRACK_WITH_PRE_COMBOSIGNALS            :Raudtee rööpad koos eel- ja kombineeritud signaalidega
STR_LAI_RAIL_DESCRIPTION_TRACK_WITH_PRE_PBSSIGNALS              :Raudtee rööpad koos eel- ja täiustatud signaalidega
STR_LAI_RAIL_DESCRIPTION_TRACK_WITH_PRE_NOENTRYSIGNALS          :Raudtee rööpad koos eel- ja ühesuunaliste täiustatud signaaligeda
STR_LAI_RAIL_DESCRIPTION_TRACK_WITH_EXIT_COMBOSIGNALS           :Raudtee rööpad koos väljumis- ja kombineeritud signaalidega
STR_LAI_RAIL_DESCRIPTION_TRACK_WITH_EXIT_PBSSIGNALS             :Raudtee rööpad koos väljumis- ja täiustatud signaalidega
STR_LAI_RAIL_DESCRIPTION_TRACK_WITH_EXIT_NOENTRYSIGNALS         :Raudtee rööpad koos väljumis. ja ühesuunaliste täiustatud signaalidega
STR_LAI_RAIL_DESCRIPTION_TRACK_WITH_COMBO_PBSSIGNALS            :Raudtee rööpad koos komineeriutd ja täiustatud signaalidega
STR_LAI_RAIL_DESCRIPTION_TRACK_WITH_COMBO_NOENTRYSIGNALS        :Raudtee rööpad koos komineeritud ja ühesuunaliste täiustatud signaalidega
STR_LAI_RAIL_DESCRIPTION_TRACK_WITH_PBS_NOENTRYSIGNALS          :Raudtee rööpad koos täisutatud ja ühesuunaliste täiustatud signaalidega
STR_LAI_RAIL_DESCRIPTION_TRAIN_DEPOT                            :Raudteedepoo

STR_LAI_ROAD_DESCRIPTION_ROAD                                   :Sõidutee
STR_LAI_ROAD_DESCRIPTION_ROAD_WITH_STREETLIGHTS                 :Valgustatud sõidutee
STR_LAI_ROAD_DESCRIPTION_TREE_LINED_ROAD                        :Puiestee
STR_LAI_ROAD_DESCRIPTION_ROAD_VEHICLE_DEPOT                     :Depoo
STR_LAI_ROAD_DESCRIPTION_ROAD_RAIL_LEVEL_CROSSING               :Raudteeületuskoht
STR_LAI_ROAD_DESCRIPTION_TRAMWAY                                :Trammitee

# Houses come directly from their building names
STR_LAI_TOWN_INDUSTRY_DESCRIPTION_UNDER_CONSTRUCTION            :{STRING} (ehitusel)

STR_LAI_TREE_NAME_TREES                                         :Puud
STR_LAI_TREE_NAME_RAINFOREST                                    :Vihmamets
STR_LAI_TREE_NAME_CACTUS_PLANTS                                 :Kaktused

STR_LAI_STATION_DESCRIPTION_RAILROAD_STATION                    :Raudteejaam
STR_LAI_STATION_DESCRIPTION_AIRCRAFT_HANGAR                     :Angaar
STR_LAI_STATION_DESCRIPTION_AIRPORT                             :Lennuväli
STR_LAI_STATION_DESCRIPTION_TRUCK_LOADING_AREA                  :Laadimisplats
STR_LAI_STATION_DESCRIPTION_BUS_STATION                         :Bussijaam
STR_LAI_STATION_DESCRIPTION_SHIP_DOCK                           :Laevadokk
STR_LAI_STATION_DESCRIPTION_BUOY                                :Poi
STR_LAI_STATION_DESCRIPTION_WAYPOINT                            :Meldepunkt

STR_LAI_WATER_DESCRIPTION_WATER                                 :Vesi
STR_LAI_WATER_DESCRIPTION_CANAL                                 :Kanal
STR_LAI_WATER_DESCRIPTION_LOCK                                  :Lüüs
STR_LAI_WATER_DESCRIPTION_RIVER                                 :Jõgi
STR_LAI_WATER_DESCRIPTION_COAST_OR_RIVERBANK                    :Kallas
STR_LAI_WATER_DESCRIPTION_SHIP_DEPOT                            :Laevaremonditehas

# Industries come directly from their industry names

STR_LAI_TUNNEL_DESCRIPTION_RAILROAD                             :Raudteetunnel
STR_LAI_TUNNEL_DESCRIPTION_ROAD                                 :Maanteetunnel

STR_LAI_BRIDGE_DESCRIPTION_RAIL_SUSPENSION_STEEL                :Terasest raudteerippsild
STR_LAI_BRIDGE_DESCRIPTION_RAIL_GIRDER_STEEL                    :Terasest võrestikuga raudteesild
STR_LAI_BRIDGE_DESCRIPTION_RAIL_CANTILEVER_STEEL                :Terasest ulgtoestikuga raudteesild
STR_LAI_BRIDGE_DESCRIPTION_RAIL_SUSPENSION_CONCRETE             :Raudbetoonist raudteerippsild
STR_LAI_BRIDGE_DESCRIPTION_RAIL_WOODEN                          :Puitraudteesild
STR_LAI_BRIDGE_DESCRIPTION_RAIL_CONCRETE                        :Betoonist raudteesild
STR_LAI_BRIDGE_DESCRIPTION_RAIL_TUBULAR_STEEL                   :Torujas raudteesild

STR_LAI_BRIDGE_DESCRIPTION_ROAD_SUSPENSION_STEEL                :Terasest autoteerippsild
STR_LAI_BRIDGE_DESCRIPTION_ROAD_GIRDER_STEEL                    :Terasraamistikuga autoteesild
STR_LAI_BRIDGE_DESCRIPTION_ROAD_CANTILEVER_STEEL                :Terasest ulgtoestikuga autoteesild
STR_LAI_BRIDGE_DESCRIPTION_ROAD_SUSPENSION_CONCRETE             :Raudbetoonist autotee rippsild
STR_LAI_BRIDGE_DESCRIPTION_ROAD_WOODEN                          :Puidust autoteesild
STR_LAI_BRIDGE_DESCRIPTION_ROAD_CONCRETE                        :Betoonist autoteesild
STR_LAI_BRIDGE_DESCRIPTION_ROAD_TUBULAR_STEEL                   :Torujas autoteesild

STR_LAI_BRIDGE_DESCRIPTION_AQUEDUCT                             :Veesild

STR_LAI_OBJECT_DESCRIPTION_TRANSMITTER                          :Retranslaator
STR_LAI_OBJECT_DESCRIPTION_LIGHTHOUSE                           :Tuletorn
STR_LAI_OBJECT_DESCRIPTION_COMPANY_HEADQUARTERS                 :Ettevõtte peakorter
STR_LAI_OBJECT_DESCRIPTION_COMPANY_OWNED_LAND                   :Ettevõtte maa

# About OpenTTD window
STR_ABOUT_OPENTTD                                               :{WHITE}OpenTTD lisainfo
STR_ABOUT_ORIGINAL_COPYRIGHT                                    :{BLACK}Algne autorikaitse {COPYRIGHT} 1995 Chris Sawyer, kõik õigused kaitstud
STR_ABOUT_VERSION                                               :{BLACK}OpenTTD versioon {REV}
STR_ABOUT_COPYRIGHT_OPENTTD                                     :{BLACK}OpenTTD {COPYRIGHT}2002-{STRING} OpenTTD meeskond

# Framerate display window
STR_FRAMERATE_CAPTION                                           :{WHITE}Kaadrisagedus
STR_FRAMERATE_CAPTION_SMALL                                     :{STRING}{WHITE} ({DECIMAL}x)
STR_FRAMERATE_RATE_GAMELOOP                                     :{BLACK} Simuleerimissagedus: {STRING}
STR_FRAMERATE_RATE_GAMELOOP_TOOLTIP                             :{BLACK}Simuleeritud mänguhetkede arv sekundis.
STR_FRAMERATE_RATE_BLITTER                                      :{BLACK}Graafika kaadrisagedus: {STRING}
STR_FRAMERATE_RATE_BLITTER_TOOLTIP                              :{BLACK}Renderdatud videokaadrite arv sekundis.
STR_FRAMERATE_SPEED_FACTOR                                      :{BLACK}Mängu kiiruskordaja hetkel: {DECIMAL}x
STR_FRAMERATE_SPEED_FACTOR_TOOLTIP                              :{BLACK}Kui kiiresti mäng jookseb võrreldes eeldatava kiirusega tavapärase simuleerimiskiiruse juures
STR_FRAMERATE_CURRENT                                           :{WHITE}Hetkel
STR_FRAMERATE_AVERAGE                                           :{WHITE}Keskmine
STR_FRAMERATE_MEMORYUSE                                         :{WHITE}Mälu
STR_FRAMERATE_DATA_POINTS                                       :{BLACK}Andmed põhinevad {COMMA} mõõtmisel
STR_FRAMERATE_MS_GOOD                                           :{LTBLUE}{DECIMAL} ms
STR_FRAMERATE_MS_WARN                                           :{YELLOW}{DECIMAL} ms
STR_FRAMERATE_MS_BAD                                            :{RED}{DECIMAL} ms
STR_FRAMERATE_FPS_GOOD                                          :{LTBLUE}{DECIMAL} kaadrit/s
STR_FRAMERATE_FPS_WARN                                          :{YELLOW}{DECIMAL} kaadrit/s
STR_FRAMERATE_FPS_BAD                                           :{RED}{DECIMAL} kaadrit/s
STR_FRAMERATE_BYTES_GOOD                                        :{LTBLUE}{BYTES}
STR_FRAMERATE_GRAPH_MILLISECONDS                                :{TINY_FONT}{COMMA} ms
STR_FRAMERATE_GRAPH_SECONDS                                     :{TINY_FONT}{COMMA} s

###length 15
STR_FRAMERATE_GAMELOOP                                          :{BLACK}Mängutsükli lõppkokkuvõte:
STR_FRAMERATE_GL_ECONOMY                                        :{BLACK}  Veoste käsitlemine:
STR_FRAMERATE_GL_TRAINS                                         :{BLACK}  Rongide sammud:
STR_FRAMERATE_GL_ROADVEHS                                       :{BLACK}  Maanteesõiduki sammud:
STR_FRAMERATE_GL_SHIPS                                          :{BLACK}  Laevade sammud:
STR_FRAMERATE_GL_AIRCRAFT                                       :{BLACK}  Õhusõiduki sammud:
STR_FRAMERATE_GL_LANDSCAPE                                      :{BLACK}  Maailma sammud:
STR_FRAMERATE_GL_LINKGRAPH                                      :{BLACK}  Ahelgraafiku viide:
STR_FRAMERATE_DRAWING                                           :{BLACK}Graafika renderdamine:
STR_FRAMERATE_DRAWING_VIEWPORTS                                 :{BLACK}  Maalmavaated:
STR_FRAMERATE_VIDEO                                             :{BLACK}Videoväljund:
STR_FRAMERATE_SOUND                                             :{BLACK}Helide segamine:
STR_FRAMERATE_ALLSCRIPTS                                        :{BLACK}  GS/AI kokku:
STR_FRAMERATE_GAMESCRIPT                                        :{BLACK}   GameScript:
STR_FRAMERATE_AI                                                :{BLACK}   AI {NUM} {STRING}

###length 15
STR_FRAMETIME_CAPTION_GAMELOOP                                  :Mängutsükkel
STR_FRAMETIME_CAPTION_GL_ECONOMY                                :Veoste käsitlemine
STR_FRAMETIME_CAPTION_GL_TRAINS                                 :Rongi sammud
STR_FRAMETIME_CAPTION_GL_ROADVEHS                               :Maanteesõidukite sammud
STR_FRAMETIME_CAPTION_GL_SHIPS                                  :Laeva sammud
STR_FRAMETIME_CAPTION_GL_AIRCRAFT                               :Õhusõiduki sammud
STR_FRAMETIME_CAPTION_GL_LANDSCAPE                              :Maailma sammud
STR_FRAMETIME_CAPTION_GL_LINKGRAPH                              :Transpordisõlmede graafiku viivitus
STR_FRAMETIME_CAPTION_DRAWING                                   :Graafika renderdamine
STR_FRAMETIME_CAPTION_DRAWING_VIEWPORTS                         :Maailmavaate renderdamine
STR_FRAMETIME_CAPTION_VIDEO                                     :Videoväljund
STR_FRAMETIME_CAPTION_SOUND                                     :Helide segamine
STR_FRAMETIME_CAPTION_ALLSCRIPTS                                :GS/AI skriptide üldarv
STR_FRAMETIME_CAPTION_GAMESCRIPT                                :GameScript
STR_FRAMETIME_CAPTION_AI                                        :AI {NUM} {STRING}


# Save/load game/scenario
STR_SAVELOAD_SAVE_CAPTION                                       :{WHITE}Mängu salvestamine
STR_SAVELOAD_LOAD_CAPTION                                       :{WHITE}Mängu jätkamine
STR_SAVELOAD_SAVE_SCENARIO                                      :{WHITE}Salvesta stsenaarium
STR_SAVELOAD_LOAD_SCENARIO                                      :{WHITE}Laadi stsenaariumit
STR_SAVELOAD_LOAD_HEIGHTMAP                                     :{WHITE}Laadi kõrguskaart
STR_SAVELOAD_SAVE_HEIGHTMAP                                     :{WHITE}Salvesta kõrguskaart
STR_SAVELOAD_HOME_BUTTON                                        :{BLACK}Vajutamisel avaneb salvestuste ja jätkamiste jaoks määratud algne kataloog
STR_SAVELOAD_BYTES_FREE                                         :{BLACK}{BYTES} vaba
STR_SAVELOAD_LIST_TOOLTIP                                       :{BLACK}Nimekiri ketastest, kataloogidest ja salvestatud mängudest
STR_SAVELOAD_EDITBOX_TOOLTIP                                    :{BLACK}Mängu salvestuse nimi
STR_SAVELOAD_DELETE_BUTTON                                      :{BLACK}Kustuta
STR_SAVELOAD_DELETE_TOOLTIP                                     :{BLACK}Kustuta valitud salvestus
STR_SAVELOAD_SAVE_BUTTON                                        :{BLACK}Salvesta
STR_SAVELOAD_SAVE_TOOLTIP                                       :{BLACK}Salvesta mäng valitud nimega
STR_SAVELOAD_LOAD_BUTTON                                        :{BLACK}Jätka
STR_SAVELOAD_LOAD_TOOLTIP                                       :{BLACK}Jätka valitud mängu
STR_SAVELOAD_LOAD_HEIGHTMAP_TOOLTIP                             :{BLACK}Laadi valitud kõrguskaart
STR_SAVELOAD_DETAIL_CAPTION                                     :{BLACK}Mängust
STR_SAVELOAD_DETAIL_NOT_AVAILABLE                               :{BLACK}Andmed puuduvad
STR_SAVELOAD_DETAIL_COMPANY_INDEX                               :{SILVER}{COMMA}: {WHITE}{STRING}
STR_SAVELOAD_DETAIL_GRFSTATUS                                   :{SILVER}NewGRF: {WHITE}{STRING}
STR_SAVELOAD_FILTER_TITLE                                       :{BLACK}Märksõna:
STR_SAVELOAD_OVERWRITE_TITLE                                    :{WHITE}Ülekirjuta fail
STR_SAVELOAD_OVERWRITE_WARNING                                  :{YELLOW}Kas oled kindel, et soovid olemasoleva faili üle kirjutada?
STR_SAVELOAD_DIRECTORY                                          :{STRING} (Kataloog)
STR_SAVELOAD_PARENT_DIRECTORY                                   :{STRING} (Ülemkataloog)

STR_SAVELOAD_OSKTITLE                                           :{BLACK}Sisesta salvestatavale mängule nimi

# World generation
STR_MAPGEN_WORLD_GENERATION_CAPTION                             :{WHITE}Maailma tekitamine
STR_MAPGEN_MAPSIZE                                              :{BLACK}Kaardi mõõtmed:
STR_MAPGEN_MAPSIZE_TOOLTIP                                      :{BLACK}Määrab kaardi mõõtmed ruutudes. Ruute, mida saab kasutada, on pisut vähem
STR_MAPGEN_BY                                                   :{BLACK}*
STR_MAPGEN_NUMBER_OF_TOWNS                                      :{BLACK}Asustuste arv:
STR_MAPGEN_NUMBER_OF_TOWNS_TOOLTIP                              :{BLACK}Vali linnade tihedus või nende arv
STR_MAPGEN_TOWN_NAME_LABEL                                      :{BLACK}Asulanimed:
STR_MAPGEN_TOWN_NAME_DROPDOWN_TOOLTIP                           :{BLACK}Vali asulanimede stiil
STR_MAPGEN_DATE                                                 :{BLACK}Algus:
STR_MAPGEN_DATE_TOOLTIP                                         :{BLACK}Vali alguskuupäev
STR_MAPGEN_NUMBER_OF_INDUSTRIES                                 :{BLACK}Tööstustihedus:
STR_MAPGEN_NUMBER_OF_INDUSTRIES_TOOLTIP                         :Vali tööstuste tihedus või nende arv
STR_MAPGEN_HEIGHTMAP_HEIGHT                                     :{BLACK}Kõrgpunkt:
STR_MAPGEN_HEIGHTMAP_HEIGHT_TOOLTIP                             :{BLACK}Vali kõrgeim punkt, mida mäng saab teha, mõõtes kõrguses üle merepinna
STR_MAPGEN_HEIGHTMAP_HEIGHT_UP                                  :{BLACK}Suurenda kaardi kõrgpunkti ühe võrra
STR_MAPGEN_HEIGHTMAP_HEIGHT_DOWN                                :{BLACK}Vähenda kaardi kõrgpunkti ühe võrra
STR_MAPGEN_SNOW_COVERAGE                                        :{BLACK}Lumekatvus:
STR_MAPGEN_SNOW_COVERAGE_UP                                     :{BLACK}Suurenda lumekatvust kümne protsendi võrra
STR_MAPGEN_SNOW_COVERAGE_DOWN                                   :{BLACK}Vähenda lumekatvust kümne protsendi võrra
STR_MAPGEN_SNOW_COVERAGE_TEXT                                   :{BLACK}{NUM}%
STR_MAPGEN_DESERT_COVERAGE                                      :{BLACK}Kõrbekatvus:
STR_MAPGEN_DESERT_COVERAGE_UP                                   :{BLACK}Suurenda kõrbekatvust kümne protsendi võrra
STR_MAPGEN_DESERT_COVERAGE_DOWN                                 :{BLACK}Vähenda kõrbekatvust kümne protsendi võrra
STR_MAPGEN_DESERT_COVERAGE_TEXT                                 :{BLACK}{NUM}%
STR_MAPGEN_TERRAIN_TYPE                                         :{BLACK}Maapinna tüüp:
STR_MAPGEN_SEA_LEVEL                                            :{BLACK}Merepinna tase:
STR_MAPGEN_QUANTITY_OF_RIVERS                                   :{BLACK}Jõgesid:
STR_MAPGEN_SMOOTHNESS                                           :{BLACK}Laugus:
STR_MAPGEN_VARIETY                                              :{BLACK}Iseärasuste jaotus:
STR_MAPGEN_GENERATE                                             :{WHITE}Tekita
STR_MAPGEN_GENERATE_TOOLTIP                                     :{BLACK}Loo maailm ja mängu OpenTTD-d!
STR_MAPGEN_NEWGRF_SETTINGS                                      :{BLACK}NewGRF-i seadistus
STR_MAPGEN_NEWGRF_SETTINGS_TOOLTIP                              :Näita NewGRF-i seadeid
STR_MAPGEN_AI_SETTINGS                                          :{BLACK}TI Seaded
STR_MAPGEN_AI_SETTINGS_TOOLTIP                                  :{BLACK}Näita TI seadeid
STR_MAPGEN_GS_SETTINGS                                          :{BLACK}GameScript'i Seaded
STR_MAPGEN_GS_SETTINGS_TOOLTIP                                  :{BLACK}Näita GameSript'i seadeid

###length 21
STR_MAPGEN_TOWN_NAME_ORIGINAL_ENGLISH                           :Inglise (algne)
STR_MAPGEN_TOWN_NAME_FRENCH                                     :Prantsusmaa
STR_MAPGEN_TOWN_NAME_GERMAN                                     :Saksamaa
STR_MAPGEN_TOWN_NAME_ADDITIONAL_ENGLISH                         :Inglise (täiendatud)
STR_MAPGEN_TOWN_NAME_LATIN_AMERICAN                             :Ladina-Ameerika
STR_MAPGEN_TOWN_NAME_SILLY                                      :Tobedad
STR_MAPGEN_TOWN_NAME_SWEDISH                                    :Rootsi
STR_MAPGEN_TOWN_NAME_DUTCH                                      :Hollandi
STR_MAPGEN_TOWN_NAME_FINNISH                                    :Soome
STR_MAPGEN_TOWN_NAME_POLISH                                     :Poola
STR_MAPGEN_TOWN_NAME_SLOVAK                                     :Slovakkia
STR_MAPGEN_TOWN_NAME_NORWEGIAN                                  :Norra
STR_MAPGEN_TOWN_NAME_HUNGARIAN                                  :Ungari
STR_MAPGEN_TOWN_NAME_AUSTRIAN                                   :Austria
STR_MAPGEN_TOWN_NAME_ROMANIAN                                   :Rumeenia
STR_MAPGEN_TOWN_NAME_CZECH                                      :Tšehhi
STR_MAPGEN_TOWN_NAME_SWISS                                      :Šveitsi
STR_MAPGEN_TOWN_NAME_DANISH                                     :Taani
STR_MAPGEN_TOWN_NAME_TURKISH                                    :Türgi
STR_MAPGEN_TOWN_NAME_ITALIAN                                    :Itaalia
STR_MAPGEN_TOWN_NAME_CATALAN                                    :Katalaani

# Strings for map borders at game generation
STR_MAPGEN_BORDER_TYPE                                          :{BLACK}Kaardi ääred:
STR_MAPGEN_BORDER_TYPE_TOOLTIP                                  :{BLACK}Vali mängukaardi piirid
STR_MAPGEN_NORTHWEST                                            :{BLACK}Loe
STR_MAPGEN_NORTHEAST                                            :{BLACK}Kirre
STR_MAPGEN_SOUTHEAST                                            :{BLACK}Kagu
STR_MAPGEN_SOUTHWEST                                            :{BLACK}Edel
STR_MAPGEN_BORDER_FREEFORM                                      :{BLACK}Vaba
STR_MAPGEN_BORDER_WATER                                         :{BLACK}Vesi
STR_MAPGEN_BORDER_RANDOM                                        :{BLACK}Suvaline
STR_MAPGEN_BORDER_RANDOMIZE                                     :{BLACK}Suvaline
STR_MAPGEN_BORDER_MANUAL                                        :{BLACK}Määratud

STR_MAPGEN_HEIGHTMAP_ROTATION                                   :{BLACK}Kõrguskaardi pööre:
STR_MAPGEN_HEIGHTMAP_NAME                                       :{BLACK}Kõrguskaardi nimi:
STR_MAPGEN_HEIGHTMAP_NAME_TOOLTIP                               :{BLACK}Kõrguskaardi pildifaili nimi
STR_MAPGEN_HEIGHTMAP_SIZE_LABEL                                 :{BLACK}Suurus:
STR_MAPGEN_HEIGHTMAP_SIZE                                       :{ORANGE}{NUM} x {NUM}

STR_MAPGEN_TERRAIN_TYPE_QUERY_CAPT                              :{WHITE}Soovitud kõrgpunkt
STR_MAPGEN_HEIGHTMAP_HEIGHT_QUERY_CAPT                          :{WHITE}Kõrgpunkt
STR_MAPGEN_SNOW_COVERAGE_QUERY_CAPT                             :{WHITE}Lumekatvus (%)
STR_MAPGEN_DESERT_COVERAGE_QUERY_CAPT                           :{WHITE}Kõrbekatvus (%)
STR_MAPGEN_START_DATE_QUERY_CAPT                                :{WHITE}Muuda algusaastat

# SE Map generation
STR_SE_MAPGEN_CAPTION                                           :{WHITE}Stsenaariumi tüüp
STR_SE_MAPGEN_FLAT_WORLD                                        :{WHITE}Tasane maa
STR_SE_MAPGEN_FLAT_WORLD_TOOLTIP                                :{BLACK}Tekita tasane maa
STR_SE_MAPGEN_RANDOM_LAND                                       :{WHITE}Suvaline maa
STR_SE_MAPGEN_FLAT_WORLD_HEIGHT                                 :{BLACK}Lameda maa kõrgus:
STR_SE_MAPGEN_FLAT_WORLD_HEIGHT_DOWN                            :{BLACK}Lameda maa kõrguse langetamine ühe võrra
STR_SE_MAPGEN_FLAT_WORLD_HEIGHT_UP                              :{BLACK}Lameda maa kõrguse tõstmine ühe võrra

STR_SE_MAPGEN_FLAT_WORLD_HEIGHT_QUERY_CAPT                      :{WHITE}Muuda maa kõrgust lamedal maal

# Map generation progress
STR_GENERATION_WORLD                                            :{WHITE}Maailma tekitamine...
STR_GENERATION_ABORT                                            :{BLACK}Loobu
STR_GENERATION_ABORT_CAPTION                                    :{WHITE}Lõpeta maailma tekitamine
STR_GENERATION_ABORT_MESSAGE                                    :{YELLOW}Kas sa tõesti tahad tekitamise lõpetada?
STR_GENERATION_PROGRESS                                         :{WHITE}{NUM}% valmis
STR_GENERATION_PROGRESS_NUM                                     :{BLACK}{NUM} / {NUM}
STR_GENERATION_WORLD_GENERATION                                 :{BLACK}Maailma tekitamine
STR_GENERATION_RIVER_GENERATION                                 :{BLACK}Jõgede tekitamine
STR_GENERATION_TREE_GENERATION                                  :{BLACK}Puude tekitamine
STR_GENERATION_OBJECT_GENERATION                                :{BLACK}Objekti tekitamine
STR_GENERATION_CLEARING_TILES                                   :{BLACK}Mägise ja kivise maa-ala tekitamine
STR_GENERATION_SETTINGUP_GAME                                   :{BLACK}Mängu seadistamine
STR_GENERATION_PREPARING_TILELOOP                               :{BLACK}Ruudustiku töötlemine
STR_GENERATION_PREPARING_SCRIPT                                 :{BLACK}Täitmisel olev skript
STR_GENERATION_PREPARING_GAME                                   :{BLACK}Mängu ettevalmistamine

# NewGRF settings
STR_NEWGRF_SETTINGS_CAPTION                                     :{WHITE}NewGRF-i seadistus
STR_NEWGRF_SETTINGS_INFO_TITLE                                  :{WHITE}Põhjalikud NewGRF-i andmed
STR_NEWGRF_SETTINGS_ACTIVE_LIST                                 :{WHITE}Tegusad NewGRF failid
STR_NEWGRF_SETTINGS_INACTIVE_LIST                               :{WHITE}Mittetegusad NewGRF failid
STR_NEWGRF_SETTINGS_SELECT_PRESET                               :{ORANGE}Eelseadistus:
STR_NEWGRF_FILTER_TITLE                                         :{ORANGE}Märksõna:
STR_NEWGRF_SETTINGS_PRESET_LIST_TOOLTIP                         :{BLACK}Laadi valitud eelseadistused
STR_NEWGRF_SETTINGS_PRESET_SAVE                                 :{BLACK}Salvesta eelseadistus
STR_NEWGRF_SETTINGS_PRESET_SAVE_TOOLTIP                         :{BLACK}Salvesta praegune loend eelseadistusena
STR_NEWGRF_SETTINGS_PRESET_DELETE                               :{BLACK}Kustuta eelseadistus
STR_NEWGRF_SETTINGS_PRESET_DELETE_TOOLTIP                       :{BLACK}Kustuta hetkel valitud eelseadistus
STR_NEWGRF_SETTINGS_ADD                                         :{BLACK}Lisa
STR_NEWGRF_SETTINGS_ADD_FILE_TOOLTIP                            :{BLACK}Lisa valitud NewGRF fail enda seadistusse
STR_NEWGRF_SETTINGS_RESCAN_FILES                                :{BLACK}Skanni failid uuesti
STR_NEWGRF_SETTINGS_RESCAN_FILES_TOOLTIP                        :{BLACK}Uuenda saadaval olevate NewGRF failide nimekirja
STR_NEWGRF_SETTINGS_REMOVE                                      :{BLACK}Eemalda
STR_NEWGRF_SETTINGS_REMOVE_TOOLTIP                              :{BLACK}Eemalda nimekirjast valitud NewGRF fail
STR_NEWGRF_SETTINGS_MOVEUP                                      :{BLACK}Liiguta üles
STR_NEWGRF_SETTINGS_MOVEUP_TOOLTIP                              :{BLACK}NewGRF-faili liigutamine loendis üles.
STR_NEWGRF_SETTINGS_MOVEDOWN                                    :{BLACK}Liiguta alla
STR_NEWGRF_SETTINGS_MOVEDOWN_TOOLTIP                            :{BLACK}NewGRF-faili liigutamine loendis alla
STR_NEWGRF_SETTINGS_UPGRADE                                     :{BLACK}Uuenda
STR_NEWGRF_SETTINGS_UPGRADE_TOOLTIP                             :{BLACK}Uuenda NewGRF faile mille uuema versiooni oled installinud
STR_NEWGRF_SETTINGS_FILE_TOOLTIP                                :{BLACK}Nimekiri installitud NewGRF failidest

STR_NEWGRF_SETTINGS_SET_PARAMETERS                              :{BLACK}Vali parameetrid
STR_NEWGRF_SETTINGS_SHOW_PARAMETERS                             :{BLACK}Näita parameetreid
STR_NEWGRF_SETTINGS_TOGGLE_PALETTE                              :{BLACK}Vaheta paletti
STR_NEWGRF_SETTINGS_TOGGLE_PALETTE_TOOLTIP                      :{BLACK}Vaheta valitud NewGRF-i paletti.{}Tee seda, kui NewGRF-i graafika paistab mängus roosa.
STR_NEWGRF_SETTINGS_APPLY_CHANGES                               :{BLACK}Rakenda muudatused

STR_NEWGRF_SETTINGS_FIND_MISSING_CONTENT_BUTTON                 :{BLACK}Otsi internetist vajalike aineseid
STR_NEWGRF_SETTINGS_FIND_MISSING_CONTENT_TOOLTIP                :{BLACK}Proovi puuduvat ainest internetist leida

STR_NEWGRF_SETTINGS_FILENAME                                    :{BLACK}Faili nimi: {SILVER}{STRING}
STR_NEWGRF_SETTINGS_GRF_ID                                      :{BLACK}GRF ID: {SILVER}{STRING}
STR_NEWGRF_SETTINGS_VERSION                                     :{BLACK}Versioon: {SILVER}{NUM}
STR_NEWGRF_SETTINGS_MIN_VERSION                                 :{BLACK}Vanim ühilduv versioon: {SILVER}{NUM}
STR_NEWGRF_SETTINGS_MD5SUM                                      :{BLACK}MD5sum: {SILVER}{STRING}
STR_NEWGRF_SETTINGS_PALETTE                                     :{BLACK}Palett: {SILVER}{STRING}
STR_NEWGRF_SETTINGS_PALETTE_DEFAULT                             :Vaikimisi (D)
STR_NEWGRF_SETTINGS_PALETTE_DEFAULT_32BPP                       :Vaikimisi (D) / 32 bpp
STR_NEWGRF_SETTINGS_PALETTE_LEGACY                              :Pärand (W)
STR_NEWGRF_SETTINGS_PALETTE_LEGACY_32BPP                        :Pärand (W) / 32 bpp
STR_NEWGRF_SETTINGS_PARAMETER                                   :{BLACK}Parameetrid: {SILVER}{STRING}
STR_NEWGRF_SETTINGS_PARAMETER_NONE                              :Puudub

STR_NEWGRF_SETTINGS_NO_INFO                                     :{BLACK}Andmed puuduvad
STR_NEWGRF_SETTINGS_NOT_FOUND                                   :{RED}Sobivat faili ei leitud
STR_NEWGRF_SETTINGS_DISABLED                                    :{RED}Väljas
STR_NEWGRF_SETTINGS_INCOMPATIBLE                                :{RED}Mitteühilduv selle OpenTTD versiooniga

# NewGRF save preset window
STR_SAVE_PRESET_CAPTION                                         :{WHITE}Salvesta eelseadistus
STR_SAVE_PRESET_LIST_TOOLTIP                                    :{BLACK}Võimalike eeltöötluste nimekiri, vali üks et see kopeerida allpool asuvasse salvestuse nimesse
STR_SAVE_PRESET_TITLE                                           :{BLACK}Sisesta eelseadistuse nimi
STR_SAVE_PRESET_EDITBOX_TOOLTIP                                 :{BLACK}Hetkel eelseadistusele valitud nimi
STR_SAVE_PRESET_CANCEL                                          :{BLACK}Tühista
STR_SAVE_PRESET_CANCEL_TOOLTIP                                  :{BLACK}Ära muuda eelseadistust
STR_SAVE_PRESET_SAVE                                            :{BLACK}Salvesta
STR_SAVE_PRESET_SAVE_TOOLTIP                                    :{BLACK}Salvesta eelseadistus praegusele valitud nimele

# NewGRF parameters window
STR_NEWGRF_PARAMETERS_CAPTION                                   :{WHITE}Muuda NewGRF parameetreid
STR_NEWGRF_PARAMETERS_CLOSE                                     :{BLACK}Sulge
STR_NEWGRF_PARAMETERS_RESET                                     :{BLACK}Nulli
STR_NEWGRF_PARAMETERS_RESET_TOOLTIP                             :{BLACK}Säti kõikidele parameetritele vaikeväärtused
STR_NEWGRF_PARAMETERS_DEFAULT_NAME                              :Parameeter {NUM}
STR_NEWGRF_PARAMETERS_SETTING                                   :{STRING}: {ORANGE}{STRING}
STR_NEWGRF_PARAMETERS_NUM_PARAM                                 :{LTBLUE}Parameetrite arv: {ORANGE}{NUM}

# NewGRF inspect window
STR_NEWGRF_INSPECT_CAPTION                                      :{WHITE}Inspekteeri- {STRING}
STR_NEWGRF_INSPECT_PARENT_BUTTON                                :{BLACK}Vanem
STR_NEWGRF_INSPECT_PARENT_TOOLTIP                               :{BLACK}Inspect the object of the parent scope

STR_NEWGRF_INSPECT_CAPTION_OBJECT_AT                            :{STRING} kohast {HEX}
STR_NEWGRF_INSPECT_CAPTION_OBJECT_AT_OBJECT                     :Objekt
STR_NEWGRF_INSPECT_CAPTION_OBJECT_AT_RAIL_TYPE                  :Rööpa tüüp
STR_NEWGRF_INSPECT_CAPTION_OBJECT_AT_ROAD_TYPE                  :Tee tüüp

STR_NEWGRF_INSPECT_QUERY_CAPTION                                :{WHITE}NewGRF muutuf 60+x parameeter (kuueteistkümnendsüsteemis)

# Sprite aligner window
STR_SPRITE_ALIGNER_CAPTION                                      :{WHITE}Aligning sprite {COMMA} ({STRING})
STR_SPRITE_ALIGNER_NEXT_BUTTON                                  :{BLACK}Järgmine sprait
STR_SPRITE_ALIGNER_NEXT_TOOLTIP                                 :{BLACK}Jätka järgmise normaalse spraidini, Jättes vahele iga pseudo/taasvärvitud/fondi spraidid ja pakkides lõpu ümber
STR_SPRITE_ALIGNER_GOTO_BUTTON                                  :{BLACK}Mine spraidini
STR_SPRITE_ALIGNER_GOTO_TOOLTIP                                 :{BLACK}Mine etteantud spraidini. Kui sprait ei ole normaalne mine järgmise spraidini.
STR_SPRITE_ALIGNER_PREVIOUS_BUTTON                              :{BLACK}Eelmine spait
STR_SPRITE_ALIGNER_PREVIOUS_TOOLTIP                             :{BLACK}Proceed to the previous normal sprite, skipping any pseudo/recolour/font sprites and wrapping around at the begin
STR_SPRITE_ALIGNER_SPRITE_TOOLTIP                               :{BLACK}Representation of the currently selected sprite. The alignment is ignored when drawing this sprite
STR_SPRITE_ALIGNER_MOVE_TOOLTIP                                 :{BLACK}Liiguta spraiti, muutes X ja Y tasakaalu. Ctrl+klõps, et liigutada kaheksa ühiku võrra korraga

###length 2
STR_SPRITE_ALIGNER_CENTRE_OFFSET                                :{BLACK}Kõrvalekalletega tsentreerimine
STR_SPRITE_ALIGNER_CENTRE_SPRITE                                :{BLACK}Sprite keskne

STR_SPRITE_ALIGNER_CROSSHAIR                                    :{BLACK}Rist

STR_SPRITE_ALIGNER_RESET_BUTTON                                 :{BLACK}Lähtesta suhteline
STR_SPRITE_ALIGNER_RESET_TOOLTIP                                :{BLACK}Lähtesta praegused suhtelised kõrvalekalded
STR_SPRITE_ALIGNER_OFFSETS_ABS                                  :{BLACK}X kõrvalekalle: {NUM}, Y kõrvalekalle: {NUM} (Absoluutne)
STR_SPRITE_ALIGNER_OFFSETS_REL                                  :{BLACK}X kõrvalekalle: {NUM}, Y kõrvalekalle: {NUM} (Suhteline)
STR_SPRITE_ALIGNER_PICKER_BUTTON                                :{BLACK}Korja sprite
STR_SPRITE_ALIGNER_PICKER_TOOLTIP                               :{BLACK}Korja sprite ükskõik kust ekraanil

STR_SPRITE_ALIGNER_GOTO_CAPTION                                 :{WHITE}Mine spraidini

# NewGRF (self) generated warnings/errors
STR_NEWGRF_ERROR_MSG_INFO                                       :{SILVER}{STRING}
STR_NEWGRF_ERROR_MSG_WARNING                                    :{RED}Hoiatus: {SILVER}{STRING}
STR_NEWGRF_ERROR_MSG_ERROR                                      :{RED}Viga: {SILVER}{STRING}
STR_NEWGRF_ERROR_MSG_FATAL                                      :{RED}Saatuslik viga: {SILVER}{STRING}
STR_NEWGRF_ERROR_FATAL_POPUP                                    :{WHITE} NewGRF "{STRING}" väljastas raske tõrke:{}{STRING}
STR_NEWGRF_ERROR_POPUP                                          :{WHITE}NewGRF "{STRING}" on väljastanud tõrke:{}{STRING}
STR_NEWGRF_ERROR_VERSION_NUMBER                                 :OpenTTD väitel {1:STRING} ei tööta selle TTDPatch versiooniga.
STR_NEWGRF_ERROR_DOS_OR_WINDOWS                                 :{1:STRING} on {2:STRING} TTD osa jaoks.
STR_NEWGRF_ERROR_UNSET_SWITCH                                   :{1:STRING} on mõeldud kasutamiseks {2:STRING}
STR_NEWGRF_ERROR_INVALID_PARAMETER                              :kõlbmatu «{1:STRING}» parameeter: parameeter {2:STRING} ({3:NUM})
STR_NEWGRF_ERROR_LOAD_BEFORE                                    :{1:STRING} peab olema laetud enne {2:STRING}
STR_NEWGRF_ERROR_LOAD_AFTER                                     :{1:STRING} peab olema laetud pärast {2:STRING}
STR_NEWGRF_ERROR_OTTD_VERSION_NUMBER                            :{1:STRING} nõuab OpenTTD versiooni {2:STRING} või uuemat
STR_NEWGRF_ERROR_AFTER_TRANSLATED_FILE                          :GRF fail, mis tehti tõlkimiseks,
STR_NEWGRF_ERROR_TOO_MANY_NEWGRFS_LOADED                        :Liiga palju NewGRF-e on laaditud
STR_NEWGRF_ERROR_STATIC_GRF_CAUSES_DESYNC                       :Laadides {1:STRING} staatilise NewGRF-na koos {2:STRING} võib põhjustada sünkrooni katkemist.
STR_NEWGRF_ERROR_UNEXPECTED_SPRITE                              :Ootamatu sprite (sprite {3:NUM})
STR_NEWGRF_ERROR_UNKNOWN_PROPERTY                               :Ootamatu tegevus 0 property {4:HEX} (sprite {3:NUM})
STR_NEWGRF_ERROR_INVALID_ID                                     :Kasutati kõlbmatut ID-d («sprite» {3:NUM})
STR_NEWGRF_ERROR_CORRUPT_SPRITE                                 :{YELLOW}{STRING} sisaldab vigast pilti. Kõiki vigaseid pilte näidatakse punase küsimärgina (?)
STR_NEWGRF_ERROR_MULTIPLE_ACTION_8                              :Sisaldab mitut Action 8 kirjet (sprite {3:NUM})
STR_NEWGRF_ERROR_READ_BOUNDS                                    :Loe pseudo-sprite lõpust edasi (sprite {3:NUM})
STR_NEWGRF_ERROR_GRM_FAILED                                     :Soovitud GRFi ressursid ei ole saadaval (sprite {3:NUM})
STR_NEWGRF_ERROR_FORCEFULLY_DISABLED                            :{1:STRING} blokeeriti {STRING} poolt
STR_NEWGRF_ERROR_INVALID_SPRITE_LAYOUT                          :«Sprite» paigutus kõlbmatus vormis («sprite» {3:NUM})
STR_NEWGRF_ERROR_LIST_PROPERTY_TOO_LONG                         :Liiga palju elemente omaduse väärtuse loendis (sprite {3:NUM}, omadus {4:HEX})
STR_NEWGRF_ERROR_INDPROD_CALLBACK                               :Vigane tööstustoodangu callback (sprite {3:NUM}, "{2:STRING}")

# NewGRF related 'general' warnings
STR_NEWGRF_POPUP_CAUTION_CAPTION                                :{WHITE}Ettevaatust!
STR_NEWGRF_CONFIRMATION_TEXT                                    :{YELLOW}Sa soovid muuta jooksvat mängu. See võib OpenTTD kokku jooksutada ja rikkuda pooleli oleva mängu. Ära nende vigade kohta vearaportit edasta.{}Kas sa oled jätkamises täiesti kindel?

STR_NEWGRF_DUPLICATE_GRFID                                      :{WHITE}Ei saa faili lisada: korduv GRF ID
STR_NEWGRF_COMPATIBLE_LOADED                                    :{ORANGE}Sobivat faili ei leitud (ühilduv GRF fail on laaditud)
STR_NEWGRF_TOO_MANY_NEWGRFS                                     :{WHITE}Ei saa faili lisada: NewGRF failide limiit on saavutatud

STR_NEWGRF_COMPATIBLE_LOAD_WARNING                              :{WHITE}Puuduvatele failidele on laaditud ühilduvad GRF failid
STR_NEWGRF_DISABLED_WARNING                                     :{WHITE}Puuduvad GRF failid on välja lülitatud
STR_NEWGRF_UNPAUSE_WARNING_TITLE                                :{YELLOW}Puuduolevad GRF failid
STR_NEWGRF_UNPAUSE_WARNING                                      :{WHITE}Seisatuse lõpetamine võib põhjustada OpenTTD krahhi. Ära teavita järgnevatest krahhidest.{}Oled sa tõepoolest veendunud, et sa soovid seisatuse lõpetada?

# NewGRF status
STR_NEWGRF_LIST_NONE                                            :Ei
###length 3
STR_NEWGRF_LIST_ALL_FOUND                                       :Kõik failid olemas
STR_NEWGRF_LIST_COMPATIBLE                                      :{YELLOW}Sobivad failid leitud
STR_NEWGRF_LIST_MISSING                                         :{RED}Puuduvad failid

# NewGRF 'it's broken' warnings
STR_NEWGRF_BROKEN                                               :{WHITE}NewGRF '{STRING}' käitumine põhjustab tõenäoliselt sünkrooni katkemisi ja/või mängu kokkujooksmiseid.
STR_NEWGRF_BROKEN_POWERED_WAGON                                 :{WHITE}See muutis sõiduki '{1:ENGINE}' vedavate vagunite olekut väljaspool depood
STR_NEWGRF_BROKEN_VEHICLE_LENGTH                                :{WHITE}Depoost väljas asudes on sõiduki '{1:ENGINE}' pikkus muudetud.
STR_NEWGRF_BROKEN_CAPACITY                                      :{WHITE}Sõiduki '{1:ENGINE}' kandevõimet muudeti, kuid sõiduk ei olnud depoos ega ümberseadistamisel
STR_BROKEN_VEHICLE_LENGTH                                       :{WHITE}Ettevõtte «{1:COMPANY}» rongil «{0:VEHICLE}» pikkus on kõlbmatu. Midagi on valesti NewGRF-iga. Mäng võib kokku joosta või sünkroonist välja minna

STR_NEWGRF_BUGGY                                                :{WHITE}NewGRF '{STRING}' sisaldab väära teavet.
STR_NEWGRF_BUGGY_ARTICULATED_CARGO                              :{WHITE}Veose/ümberseadistamise teave sõidukil '{1:ENGINE}' erineb ehitamisaegsest ostunimekirjast. Seetõttu võib uuendamisel või asendamisel ümberseadistamine ebaõnnestuda
STR_NEWGRF_BUGGY_ENDLESS_PRODUCTION_CALLBACK                    :{WHITE}'{1:STRING}' põhjustas toodangu tagasikutsumises lõpmatu korduse
STR_NEWGRF_BUGGY_UNKNOWN_CALLBACK_RESULT                        :{WHITE}Tagasikutse «{1:HEX}» tulemus «{2:HEX}» on kõlbmatu
STR_NEWGRF_BUGGY_INVALID_CARGO_PRODUCTION_CALLBACK              :{WHITE}'{1:STRING}' vastas vigase veoseliigiga toodangu callback'is asukohas {2:HEX}

# 'User removed essential NewGRFs'-placeholders for stuff without specs
STR_NEWGRF_INVALID_CARGO                                        :<kõlbmatu kaup>
STR_NEWGRF_INVALID_CARGO_ABBREV                                 :??
STR_NEWGRF_INVALID_CARGO_QUANTITY                               :{COMMA} <kõlbmatu kaup>
STR_NEWGRF_INVALID_ENGINE                                       :<kõlbmatu sõiduki mudel>
STR_NEWGRF_INVALID_INDUSTRYTYPE                                 :<kõlbmatu tööstus>

# Placeholders for other invalid stuff, e.g. vehicles that have gone (Game Script).
STR_INVALID_VEHICLE                                             :<kõlbmatu sõiduk>

# NewGRF scanning window
STR_NEWGRF_SCAN_CAPTION                                         :{WHITE}NewGRF-ide skanneerimine
STR_NEWGRF_SCAN_MESSAGE                                         :{BLACK}NewGRF-de skanneerimine. Olenevalt failide arvust võib selleks kuluda mõni aeg...
STR_NEWGRF_SCAN_STATUS                                          :{BLACK}Skanneeritud {NUM} NewGRF{P "" i} {NUM} NewGRF-ist
STR_NEWGRF_SCAN_ARCHIVES                                        :Arhiivide otsimine

# Sign list window
STR_SIGN_LIST_CAPTION                                           :{WHITE}Siltide register - {COMMA} silt{P "" i}
STR_SIGN_LIST_MATCH_CASE                                        :{BLACK}Tõstutundlik
STR_SIGN_LIST_MATCH_CASE_TOOLTIP                                :{BLACK}Lülita sisse/välja tõstutundlikkuse kasutamine siltide filtreerimisel

# Sign window
STR_EDIT_SIGN_CAPTION                                           :{WHITE}Sildi muutmine
STR_EDIT_SIGN_LOCATION_TOOLTIP                                  :{BLACK}Keskenda põhivaade sildi asukohale. Ctrl+klõps avab sildi asukohas uue vaate
STR_EDIT_SIGN_NEXT_SIGN_TOOLTIP                                 :{BLACK}Mine järgmise märgi juurde
STR_EDIT_SIGN_PREVIOUS_SIGN_TOOLTIP                             :{BLACK}Mine eelmise märgi juurde

STR_EDIT_SIGN_SIGN_OSKTITLE                                     :{BLACK}Sisesta sildile nimi

# Town directory window
STR_TOWN_DIRECTORY_CAPTION                                      :{WHITE}Asustused
STR_TOWN_DIRECTORY_NONE                                         :{ORANGE}- Puudub -
STR_TOWN_DIRECTORY_TOWN                                         :{ORANGE}{TOWN}{BLACK} ({COMMA})
STR_TOWN_DIRECTORY_CITY                                         :{ORANGE}{TOWN}{YELLOW} (Linn){BLACK} ({COMMA})
STR_TOWN_DIRECTORY_LIST_TOOLTIP                                 :{BLACK}Astuste nimed - vajuta nimele, et viia vaade asustusele. Ctrl+klõps avab uue vaate linna asukohas
STR_TOWN_POPULATION                                             :{BLACK}Maailma rahvaarv: {COMMA}

# Town view window
STR_TOWN_VIEW_TOWN_CAPTION                                      :{WHITE}{TOWN}
STR_TOWN_VIEW_CITY_CAPTION                                      :{WHITE}{TOWN} (Linn)
STR_TOWN_VIEW_POPULATION_HOUSES                                 :{BLACK}Rahvaarv: {ORANGE}{COMMA}{BLACK}  Ehitisi: {ORANGE}{COMMA}
STR_TOWN_VIEW_CARGO_LAST_MONTH_MAX                              :{BLACK}{CARGO_LIST} eelmisel kuul: {ORANGE}{COMMA}{BLACK} Kuni: {ORANGE}{COMMA}
STR_TOWN_VIEW_CARGO_FOR_TOWNGROWTH                              :{BLACK}Asula kasvuks nõutud veosed:
STR_TOWN_VIEW_CARGO_FOR_TOWNGROWTH_REQUIRED_GENERAL             :{ORANGE}{STRING}{RED} vajalik
STR_TOWN_VIEW_CARGO_FOR_TOWNGROWTH_REQUIRED_WINTER              :{ORANGE}{STRING}{BLACK} on talvel vajalik
STR_TOWN_VIEW_CARGO_FOR_TOWNGROWTH_DELIVERED_GENERAL            :{ORANGE}{STRING}{GREEN} äraveetud
STR_TOWN_VIEW_CARGO_FOR_TOWNGROWTH_REQUIRED                     :{ORANGE}{CARGO_TINY} / {CARGO_LONG}{RED} (ikka veel vaja)
STR_TOWN_VIEW_CARGO_FOR_TOWNGROWTH_DELIVERED                    :{ORANGE}{CARGO_TINY} / {CARGO_LONG}{GREEN} (äraveetud)
STR_TOWN_VIEW_TOWN_GROWS_EVERY                                  :{BLACK}Asustus kasvab igal {ORANGE}{UNITS_DAYS_OR_SECONDS}
STR_TOWN_VIEW_TOWN_GROWS_EVERY_FUNDED                           :{BLACK}Asustus kasvab igal {ORANGE}{UNITS_DAYS_OR_SECONDS} (rahastatud)
STR_TOWN_VIEW_TOWN_GROW_STOPPED                                 :{BLACK}Asustus {RED}ei{BLACK} kasva
STR_TOWN_VIEW_NOISE_IN_TOWN                                     :{BLACK}Mürapiirang asustuses: {ORANGE}{COMMA}{BLACK}  suurim: {ORANGE}{COMMA}
STR_TOWN_VIEW_CENTER_TOOLTIP                                    :{BLACK}Keskenda vaade asustusele. Ctrl+klõps avab asustuse kohal uue vaate
STR_TOWN_VIEW_LOCAL_AUTHORITY_BUTTON                            :{BLACK}Omavalitsus
STR_TOWN_VIEW_LOCAL_AUTHORITY_TOOLTIP                           :{BLACK}Näita teavet kohaliku omavalitsuse kohta
STR_TOWN_VIEW_RENAME_TOOLTIP                                    :{BLACK}Muuda asustuse nime

STR_TOWN_VIEW_EXPAND_BUTTON                                     :{BLACK}Laienda
STR_TOWN_VIEW_EXPAND_TOOLTIP                                    :{BLACK}Asustuse suurendamine
STR_TOWN_VIEW_DELETE_BUTTON                                     :{BLACK}Kustuta
STR_TOWN_VIEW_DELETE_TOOLTIP                                    :{BLACK}Hävita see asustus täielikult

STR_TOWN_VIEW_RENAME_TOWN_BUTTON                                :Ümbernimeta asustus

# Town local authority window
STR_LOCAL_AUTHORITY_CAPTION                                     :{WHITE}{TOWN} kohalik omavalitsus
STR_LOCAL_AUTHORITY_ZONE                                        :{BLACK}Ala
STR_LOCAL_AUTHORITY_ZONE_TOOLTIP                                :{BLACK}Näita kohaliku omavalitsuse haldusala
STR_LOCAL_AUTHORITY_COMPANY_RATINGS                             :{BLACK}Ettevõtete hinnangud:
STR_LOCAL_AUTHORITY_COMPANY_RATING                              :{YELLOW}{COMPANY} {COMPANY_NUM}: {ORANGE}{STRING}
STR_LOCAL_AUTHORITY_ACTIONS_TITLE                               :{BLACK}Pakutavad toimingud:
STR_LOCAL_AUTHORITY_ACTIONS_TOOLTIP                             :{BLACK}Nimekiri asjadest, mida saab selles asulas teha - täpsustused esemele klõpsatel
STR_LOCAL_AUTHORITY_DO_IT_BUTTON                                :{BLACK}Soorita toiming
STR_LOCAL_AUTHORITY_DO_IT_TOOLTIP                               :{BLACK}Soorita ülalpool valitud toiming

###length 8
STR_LOCAL_AUTHORITY_ACTION_SMALL_ADVERTISING_CAMPAIGN           :Väike reklaamikampaania
STR_LOCAL_AUTHORITY_ACTION_MEDIUM_ADVERTISING_CAMPAIGN          :Keskmine reklaamikampaania
STR_LOCAL_AUTHORITY_ACTION_LARGE_ADVERTISING_CAMPAIGN           :Suur reklaamikampaania
STR_LOCAL_AUTHORITY_ACTION_ROAD_RECONSTRUCTION                  :Rahasta kohalikke teehoiutöid
STR_LOCAL_AUTHORITY_ACTION_STATUE_OF_COMPANY                    :Ehita ettevõtte omaniku kuju
STR_LOCAL_AUTHORITY_ACTION_NEW_BUILDINGS                        :Rahasta uute hoonete ehitust
STR_LOCAL_AUTHORITY_ACTION_EXCLUSIVE_TRANSPORT                  :Osta monopoolsed veoõigused
STR_LOCAL_AUTHORITY_ACTION_BRIBE                                :Paku kohalikule omavalitsusele altkäemaksu
###next-name-looks-similar

STR_LOCAL_AUTHORITY_ACTION_TOOLTIP_SMALL_ADVERTISING            :{PUSH_COLOUR}{YELLOW}Pisikese kohaliku reklaamikampaania korraldamine meelitab rohkem reisijaid ja kaupu sinu veoteenuseid kasutama.{}Tõstab asulakeskuse lähiümbruses ajutiselt jaamade tegevushinnanguid.{}{POP_COLOUR}Maksumus: {CURRENCY_LONG}
STR_LOCAL_AUTHORITY_ACTION_TOOLTIP_MEDIUM_ADVERTISING           :PUSH_COLOUR}{YELLOW}Keskmise reklaamikampaania korraldamine, et meelitada rohkem reisijaid ja kaupu sinu teenuste juurede.{}Tõstab ajutiselt asulakeskuse ümbruses jaamade tegevushinnanguid.{}{POP_COLOUR}Maksumus: {CURRENCY_LONG}
STR_LOCAL_AUTHORITY_ACTION_TOOLTIP_LARGE_ADVERTISING            :{PUSH_COLOUR}{YELLOW}Suure reklaamikampaania korraldamine, et meelitada rohkem reisijaid ja kaupu sinu teenuste juurede.{}Tõstab asulakeskuse kaugümbruses ajutiselt jaamade tegevushinnanguid.{}{POP_COLOUR}Maksumus: {CURRENCY_LONG}
STR_LOCAL_AUTHORITY_ACTION_TOOLTIP_STATUE_OF_COMPANY            :{PUSH_COLOUR}{YELLOW}Oma ettevõtte auks kuju ehitamine.{}Tõstab püsivalt jaamade tegevushinnanguid selles asulas.{}{POP_COLOUR}Maksumus: {CURRENCY_LONG}
STR_LOCAL_AUTHORITY_ACTION_TOOLTIP_NEW_BUILDINGS                :{PUSH_COLOUR}{YELLOW}Uute hooneehituste rahastamine selles asulas.{}Tõstab ajutiselt asula kasvutempot selles asulas.{}{POP_COLOUR}Maksumus: {CURRENCY_LONG}
STR_LOCAL_AUTHORITY_ACTION_TOOLTIP_BRIBE                        :{PUSH_COLOUR}{YELLOW}Kohalikule omavalitusele ettevõtte hinnangu tõstmise eesmärgil altkäemaksu pakkumine. Vahele jäädes tuleb trahvi maksta.{}{POP_COLOUR}Maksumus: {CURRENCY_LONG}

# Goal window
STR_GOALS_CAPTION                                               :{WHITE}{COMPANY} eesmärgid
STR_GOALS_SPECTATOR_CAPTION                                     :{WHITE}Üldeesmärgid
STR_GOALS_SPECTATOR                                             :Üleilmsed eesmärgid
STR_GOALS_GLOBAL_BUTTON                                         :{BLACK}Üleilmne
STR_GOALS_GLOBAL_BUTTON_HELPTEXT                                :{BLACK}Näita üleilmseid eesmärke
STR_GOALS_COMPANY_BUTTON                                        :{BLACK}Ettevõte
STR_GOALS_COMPANY_BUTTON_HELPTEXT                               :{BLACK}Näita ettevõtte eesmärke
STR_GOALS_TEXT                                                  :{ORANGE}{STRING}
STR_GOALS_NONE                                                  :{ORANGE}- Mitte ühtegi -
STR_GOALS_PROGRESS                                              :{ORANGE}{STRING}
STR_GOALS_PROGRESS_COMPLETE                                     :{GREEN}{STRING}
STR_GOALS_TOOLTIP_CLICK_ON_SERVICE_TO_CENTER                    :{BLACK}Klõpsa eesmärgil, et liigutada vaateaken tööstuse/asula/ruudu asukohale. Ctrl+klõps avab uue vaateakna tööstuse/asula/ruudu asukohas

# Goal question window
STR_GOAL_QUESTION_CAPTION_QUESTION                              :{BLACK}Küsimus
STR_GOAL_QUESTION_CAPTION_INFORMATION                           :{BLACK}Teave
STR_GOAL_QUESTION_CAPTION_WARNING                               :{BLACK}Hoiatus
STR_GOAL_QUESTION_CAPTION_ERROR                                 :{YELLOW}Viga

# Goal Question button list
###length 18
STR_GOAL_QUESTION_BUTTON_CANCEL                                 :Tühista
STR_GOAL_QUESTION_BUTTON_OK                                     :OK
STR_GOAL_QUESTION_BUTTON_NO                                     :Ei
STR_GOAL_QUESTION_BUTTON_YES                                    :Jah
STR_GOAL_QUESTION_BUTTON_DECLINE                                :Keeldu
STR_GOAL_QUESTION_BUTTON_ACCEPT                                 :Nõustu
STR_GOAL_QUESTION_BUTTON_IGNORE                                 :Eira
STR_GOAL_QUESTION_BUTTON_RETRY                                  :Proovi uuesti
STR_GOAL_QUESTION_BUTTON_PREVIOUS                               :Eelmine
STR_GOAL_QUESTION_BUTTON_NEXT                                   :Järgmine
STR_GOAL_QUESTION_BUTTON_STOP                                   :Peata
STR_GOAL_QUESTION_BUTTON_START                                  :Alusta
STR_GOAL_QUESTION_BUTTON_GO                                     :Mine
STR_GOAL_QUESTION_BUTTON_CONTINUE                               :Jätka
STR_GOAL_QUESTION_BUTTON_RESTART                                :Alusta uuesti
STR_GOAL_QUESTION_BUTTON_POSTPONE                               :Lükka edasi
STR_GOAL_QUESTION_BUTTON_SURRENDER                              :Anna alla
STR_GOAL_QUESTION_BUTTON_CLOSE                                  :Sulge

# Subsidies window
STR_SUBSIDIES_CAPTION                                           :{WHITE}Toetused
STR_SUBSIDIES_OFFERED_TITLE                                     :{BLACK}Pakutavad toetused teenusepakkumise eest:
STR_SUBSIDIES_OFFERED_FROM_TO                                   :{ORANGE}{STRING} kohast {STRING} kohta {STRING}{YELLOW} ({STRING})
STR_SUBSIDIES_NONE                                              :{ORANGE}Mitte ühtegi
STR_SUBSIDIES_SUBSIDISED_TITLE                                  :{BLACK}Juba toetatavad veoteenused:
STR_SUBSIDIES_SUBSIDISED_FROM_TO                                :{ORANGE}{STRING} kohast {STRING} kohta {STRING}{YELLOW} ({COMPANY}{YELLOW}, {STRING})
STR_SUBSIDIES_TOOLTIP_CLICK_ON_SERVICE_TO_CENTER                :{BLACK}Vajuta pakkumisele, et keskendada vaade tööstusele/asustusele. Ctrl+klõps avab uue vaate ettevõtte/asustuse asukohas

# Story book window
STR_STORY_BOOK_CAPTION                                          :{WHITE}«{COMPANY}» juturaamat
STR_STORY_BOOK_SPECTATOR_CAPTION                                :{WHITE}Üldjuturaamat
STR_STORY_BOOK_SPECTATOR                                        :Üleilmne juturaamat
STR_STORY_BOOK_TITLE                                            :{YELLOW}{STRING}
STR_STORY_BOOK_GENERIC_PAGE_ITEM                                :Lehekülg {NUM}
STR_STORY_BOOK_SEL_PAGE_TOOLTIP                                 :{BLACK}Vali lehekülg rippmenüüst.
STR_STORY_BOOK_PREV_PAGE                                        :{BLACK}Eelmine
STR_STORY_BOOK_PREV_PAGE_TOOLTIP                                :{BLACK}Mine eelmisele leheküljele
STR_STORY_BOOK_NEXT_PAGE                                        :{BLACK}Järgmine
STR_STORY_BOOK_NEXT_PAGE_TOOLTIP                                :{BLACK}Mine järgmisele leheküljele
STR_STORY_BOOK_INVALID_GOAL_REF                                 :{RED}Vigane viide eesmärgile

# Station list window
STR_STATION_LIST_TOOLTIP                                        :{BLACK}Jaamanimed - nimel vajutades viiakse vaade jaamale. Ctrl+klõps avab jaama asukohas uue vaate.
STR_STATION_LIST_USE_CTRL_TO_SELECT_MORE                        :{BLACK}Mitme asja valimiseks kasuta Ctrl-klahvi
STR_STATION_LIST_CAPTION                                        :{WHITE}{COMPANY} - {COMMA} jaam{P "" a}
STR_STATION_LIST_STATION                                        :{YELLOW}{STATION} {STATION_FEATURES}
STR_STATION_LIST_WAYPOINT                                       :{YELLOW}{WAYPOINT}
STR_STATION_LIST_NONE                                           :{YELLOW}- Puudub -
STR_STATION_LIST_SELECT_ALL_FACILITIES                          :{BLACK}Vali kõik tööstused
<<<<<<< HEAD
=======
STR_STATION_LIST_CARGO_FILTER_ALL_AND_NO_RATING                 :Kõik veoseliigid ja mitte hinnang
STR_STATION_LIST_CARGO_FILTER_MULTIPLE                          :Mitu kaubaliiki
STR_STATION_LIST_CARGO_FILTER_NO_CARGO_TYPES                    :Ilma kaubaliikideta
STR_STATION_LIST_CARGO_FILTER_ONLY_NO_RATING                    :Ainult ilma kaubahinnanguta
STR_STATION_LIST_CARGO_FILTER_NO_RATING                         :Ilma kaubahinnanguta
STR_STATION_LIST_CARGO_FILTER_EXPAND                            :Näita rohkem...
>>>>>>> 8bccb580

# Station view window
STR_STATION_VIEW_CAPTION                                        :{WHITE}{STATION} {STATION_FEATURES}
STR_STATION_VIEW_WAITING_CARGO                                  :{WHITE}{CARGO_LONG}
STR_STATION_VIEW_RESERVED                                       :{YELLOW}({CARGO_SHORT} kinni laadimiseks)

STR_STATION_VIEW_ACCEPTS_BUTTON                                 :{BLACK}Võtab vastu
STR_STATION_VIEW_ACCEPTS_TOOLTIP                                :{BLACK}Näita vastuvõetavate veoste nimistut
STR_STATION_VIEW_ACCEPTS_CARGO                                  :{BLACK}Võtab vastu: {WHITE}{CARGO_LIST}

STR_STATION_VIEW_EXCLUSIVE_RIGHTS_SELF                          :{BLACK}Sellel jaamal on asulas vedude ainuõigus.
STR_STATION_VIEW_EXCLUSIVE_RIGHTS_COMPANY                       :{YELLOW}{COMPANY}{BLACK} ostis vedude ainuõiguse selles asustuses.

STR_STATION_VIEW_RATINGS_BUTTON                                 :{BLACK}Hinnangud
STR_STATION_VIEW_RATINGS_TOOLTIP                                :{BLACK}Näita jaamahinnangut
STR_STATION_VIEW_SUPPLY_RATINGS_TITLE_MONTH                     :{BLACK}Toodangut minutis ja kohalik hinnang:
STR_STATION_VIEW_SUPPLY_RATINGS_TITLE_MINUTE                    :{BLACK}Toodangut minutis ja kohalik hinnang:
STR_STATION_VIEW_CARGO_SUPPLY_RATING                            :{WHITE}{STRING}: {YELLOW}{COMMA} / {STRING} ({COMMA}%)

STR_STATION_VIEW_GROUP                                          :{BLACK}Jaotusalus
STR_STATION_VIEW_WAITING_STATION                                :Jaam: ootel
STR_STATION_VIEW_WAITING_AMOUNT                                 :Kogus: ootel
STR_STATION_VIEW_PLANNED_STATION                                :Jaam: eeldatav
STR_STATION_VIEW_PLANNED_AMOUNT                                 :Summa: eeldatav
STR_STATION_VIEW_FROM                                           :{YELLOW}{CARGO_SHORT} jaamast {STATION}
STR_STATION_VIEW_VIA                                            :{YELLOW}{CARGO_SHORT} läbi jaama {STATION}
STR_STATION_VIEW_TO                                             :{YELLOW}{CARGO_SHORT} jaama {STATION}
STR_STATION_VIEW_FROM_ANY                                       :{RED}{CARGO_SHORT} teadmata jaamast
STR_STATION_VIEW_TO_ANY                                         :{RED}{CARGO_SHORT} ühte jaama
STR_STATION_VIEW_VIA_ANY                                        :{RED}{CARGO_SHORT} läbi ühe jaama
STR_STATION_VIEW_FROM_HERE                                      :{GREEN}{CARGO_SHORT} sellest jaamast
STR_STATION_VIEW_VIA_HERE                                       :{GREEN}{CARGO_SHORT} peatumas selles jaamas
STR_STATION_VIEW_TO_HERE                                        :{GREEN}{CARGO_SHORT} siia jaama
STR_STATION_VIEW_NONSTOP                                        :{YELLOW}{CARGO_SHORT} vahepeatusteta

STR_STATION_VIEW_GROUP_S_V_D                                    :Algus-, vahe- ja sihtpunkt
STR_STATION_VIEW_GROUP_S_D_V                                    :Algus-, siht- ja vahepunkt
STR_STATION_VIEW_GROUP_V_S_D                                    :Vahe-, algus- ja sihtpunkt
STR_STATION_VIEW_GROUP_V_D_S                                    :Vahe-, siht- ja alguspunkt
STR_STATION_VIEW_GROUP_D_S_V                                    :Siht-, algus- ja vahepunkt
STR_STATION_VIEW_GROUP_D_V_S                                    :Siht-, vahe- ja alguspunkt

###length 8
STR_CARGO_RATING_APPALLING                                      :Kohutav
STR_CARGO_RATING_VERY_POOR                                      :Väga halb
STR_CARGO_RATING_POOR                                           :Vilets
STR_CARGO_RATING_MEDIOCRE                                       :Keskpärane
STR_CARGO_RATING_GOOD                                           :Hea
STR_CARGO_RATING_VERY_GOOD                                      :Väga hea
STR_CARGO_RATING_EXCELLENT                                      :Suurepärane
STR_CARGO_RATING_OUTSTANDING                                    :Suurepärane

STR_STATION_VIEW_CENTER_TOOLTIP                                 :{BLACK}Vaate viimine jaama juurde
STR_STATION_VIEW_RENAME_TOOLTIP                                 :{BLACK}Muuda jaama nime

STR_STATION_VIEW_SCHEDULED_TRAINS_TOOLTIP                       :{BLACK}Näita kõiki ronge, mille sõidugraafik sisaldab seda rongijaama
STR_STATION_VIEW_SCHEDULED_ROAD_VEHICLES_TOOLTIP                :{BLACK}Näita kõiki mootorsõidukeid, mille sõidugraafik sisaldab seda jaama
STR_STATION_VIEW_SCHEDULED_AIRCRAFT_TOOLTIP                     :{BLACK}Näita kõiki õhusõidukeid, mille graafik sisaldab seda jaama
STR_STATION_VIEW_SCHEDULED_SHIPS_TOOLTIP                        :{BLACK}Näita kõiki laevu, mille sõidugraafik sisaldab seda sadamat

STR_STATION_VIEW_RENAME_STATION_CAPTION                         :Ümbernimeta jaam/laadimisala

STR_STATION_VIEW_CLOSE_AIRPORT                                  :{BLACK}Sulge lennujaam
STR_STATION_VIEW_CLOSE_AIRPORT_TOOLTIP                          :{BLACK}Keela õhusõidukite maandumine selles lennujaamas

# Waypoint/buoy view window
STR_WAYPOINT_VIEW_CAPTION                                       :{WHITE}{WAYPOINT}
STR_WAYPOINT_VIEW_CENTER_TOOLTIP                                :{BLACK}Keskenda vaade teemärgisel. Ctrl+klõps avab teemärgisel uue vaate
STR_WAYPOINT_VIEW_CHANGE_WAYPOINT_NAME                          :{BLACK}Muuda meldepunkti nime
STR_BUOY_VIEW_CENTER_TOOLTIP                                    :{BLACK}Keskenda vaade poile. Ctrl+klõps avab poil uue vaate
STR_BUOY_VIEW_CHANGE_BUOY_NAME                                  :{BLACK}Muuda poi nime

STR_EDIT_WAYPOINT_NAME                                          :{WHITE}Muuda meldepunkti nime

# Finances window
STR_FINANCES_CAPTION                                            :{WHITE}{COMPANY} rahavoogude aruanne {BLACK}{COMPANY_NUM}
STR_FINANCES_YEAR                                               :{WHITE}{NUM}

###length 3
STR_FINANCES_REVENUE_TITLE                                      :{WHITE}Tulu
STR_FINANCES_OPERATING_EXPENSES_TITLE                           :{WHITE}Opereerimiskulud
STR_FINANCES_CAPITAL_EXPENSES_TITLE                             :{WHITE}Kapitalikulud


###length 13
STR_FINANCES_SECTION_CONSTRUCTION                               :{GOLD}Ehituskulud
STR_FINANCES_SECTION_NEW_VEHICLES                               :{GOLD}Uus veerem
STR_FINANCES_SECTION_TRAIN_RUNNING_COSTS                        :{GOLD}Rongid
STR_FINANCES_SECTION_ROAD_VEHICLE_RUNNING_COSTS                 :{GOLD}Maanteesõidukite käituskulud
STR_FINANCES_SECTION_AIRCRAFT_RUNNING_COSTS                     :{GOLD}Õhusõidukid
STR_FINANCES_SECTION_SHIP_RUNNING_COSTS                         :{GOLD}Laevad
STR_FINANCES_SECTION_INFRASTRUCTURE                             :{GOLD}Taristu
STR_FINANCES_SECTION_TRAIN_REVENUE                              :{GOLD}Rongid
STR_FINANCES_SECTION_ROAD_VEHICLE_REVENUE                       :{GOLD}Maanteesõidukid
STR_FINANCES_SECTION_AIRCRAFT_REVENUE                           :{GOLD}Õhusõidukid
STR_FINANCES_SECTION_SHIP_REVENUE                               :{GOLD}Laevad
STR_FINANCES_SECTION_LOAN_INTEREST                              :{GOLD}Laenuintressid
STR_FINANCES_SECTION_OTHER                                      :{GOLD}Muud

STR_FINANCES_TOTAL_CAPTION                                      :{WHITE}Kokku
STR_FINANCES_NEGATIVE_INCOME                                    :-{CURRENCY_LONG}
STR_FINANCES_ZERO_INCOME                                        :{CURRENCY_LONG}
STR_FINANCES_POSITIVE_INCOME                                    :+{CURRENCY_LONG}
STR_FINANCES_PROFIT                                             :{WHITE}Tulu
STR_FINANCES_BANK_BALANCE_TITLE                                 :{WHITE}Kontojääk
STR_FINANCES_OWN_FUNDS_TITLE                                    :{WHITE}Omavahendid
STR_FINANCES_LOAN_TITLE                                         :{WHITE}Laen
STR_FINANCES_INTEREST_RATE                                      :{WHITE}Laenuintress: {BLACK}{NUM}%
STR_FINANCES_MAX_LOAN                                           :{WHITE}Laenulimiit: {BLACK}{CURRENCY_LONG}
STR_FINANCES_TOTAL_CURRENCY                                     :{BLACK}{CURRENCY_LONG}
STR_FINANCES_BANK_BALANCE                                       :{WHITE}{CURRENCY_LONG}
STR_FINANCES_BORROW_BUTTON                                      :{BLACK}Laena {CURRENCY_LONG}
STR_FINANCES_BORROW_TOOLTIP                                     :{BLACK}Laena raha
STR_FINANCES_REPAY_BUTTON                                       :{BLACK}Tagasimakse {CURRENCY_LONG}
STR_FINANCES_REPAY_TOOLTIP                                      :{BLACK}Maksa laen osaliselt tagasi
STR_FINANCES_INFRASTRUCTURE_BUTTON                              :{BLACK}Taristu

# Company view
STR_COMPANY_VIEW_CAPTION                                        :{WHITE}{COMPANY}{BLACK}{COMPANY_NUM}
STR_COMPANY_VIEW_PRESIDENT_MANAGER_TITLE                        :{WHITE}{PRESIDENT_NAME}{}{GOLD}(President)

STR_COMPANY_VIEW_INAUGURATED_TITLE                              :{GOLD}Asutatud: {WHITE}{NUM}
STR_COMPANY_VIEW_COLOUR_SCHEME_TITLE                            :{GOLD}Värvivalik:
STR_COMPANY_VIEW_VEHICLES_TITLE                                 :{GOLD}Sõidukeid:
STR_COMPANY_VIEW_TRAINS                                         :{WHITE}{COMMA} rong{P "" i}
STR_COMPANY_VIEW_ROAD_VEHICLES                                  :{WHITE}{COMMA} veok {P "" it}
STR_COMPANY_VIEW_AIRCRAFT                                       :{WHITE}{COMMA} õhusõiduk
STR_COMPANY_VIEW_SHIPS                                          :{WHITE}{COMMA} laev{P "" a}
STR_COMPANY_VIEW_VEHICLES_NONE                                  :{WHITE}Mitte ühtegi
STR_COMPANY_VIEW_COMPANY_VALUE                                  :{GOLD}Firmaväärtus: {WHITE}{CURRENCY_LONG}
STR_COMPANY_VIEW_INFRASTRUCTURE                                 :{GOLD}Taristu:
STR_COMPANY_VIEW_INFRASTRUCTURE_RAIL                            :{WHITE}{COMMA} rööpajupp{P "" i}
STR_COMPANY_VIEW_INFRASTRUCTURE_ROAD                            :{WHITE}{COMMA} teejupp{P "" i}
STR_COMPANY_VIEW_INFRASTRUCTURE_WATER                           :{WHITE}{COMMA} veeruut{P "" u}
STR_COMPANY_VIEW_INFRASTRUCTURE_STATION                         :{WHITE}{COMMA} jaamaruut{P "" u}
STR_COMPANY_VIEW_INFRASTRUCTURE_AIRPORT                         :{WHITE}{COMMA} lennuväl{P i ja}
STR_COMPANY_VIEW_INFRASTRUCTURE_NONE                            :{WHITE}Puudub

STR_COMPANY_VIEW_BUILD_HQ_BUTTON                                :{BLACK}Ehita peakorter
STR_COMPANY_VIEW_BUILD_HQ_TOOLTIP                               :{BLACK}Ehita ettevõtte peakorter
STR_COMPANY_VIEW_VIEW_HQ_BUTTON                                 :{BLACK}Vaata peakorterit
STR_COMPANY_VIEW_VIEW_HQ_TOOLTIP                                :{BLACK}Ettevõtte peakorteri vaatamine
STR_COMPANY_VIEW_RELOCATE_HQ                                    :{BLACK}Liiguta peakorterit
STR_COMPANY_VIEW_RELOCATE_COMPANY_HEADQUARTERS                  :{BLACK}Ehita ettevõtte peakorter mujale 1% firmaväärtuse tasu eest. Shift+klõps näitab toimingu eeldatavat maksumust
STR_COMPANY_VIEW_INFRASTRUCTURE_BUTTON                          :{BLACK}Täpsustused
STR_COMPANY_VIEW_INFRASTRUCTURE_TOOLTIP                         :{BLACK}Vaata täpset taristu hulka
STR_COMPANY_VIEW_GIVE_MONEY_BUTTON                              :{BLACK}Saada raha
STR_COMPANY_VIEW_GIVE_MONEY_TOOLTIP                             :{BLACK}Saada sellele ettevõttele raha

STR_COMPANY_VIEW_NEW_FACE_BUTTON                                :{BLACK}Uus nägu
STR_COMPANY_VIEW_NEW_FACE_TOOLTIP                               :{BLACK}Vali presidendile uus nägu
STR_COMPANY_VIEW_COLOUR_SCHEME_BUTTON                           :{BLACK}Värvivalik
STR_COMPANY_VIEW_COLOUR_SCHEME_TOOLTIP                          :{BLACK}Muuda ettevõtte veovahendite värvi
STR_COMPANY_VIEW_COMPANY_NAME_BUTTON                            :{BLACK}Ettevõtte nimi
STR_COMPANY_VIEW_COMPANY_NAME_TOOLTIP                           :{BLACK}Muuda ettevõtte nime
STR_COMPANY_VIEW_PRESIDENT_NAME_BUTTON                          :{BLACK}Presidendi nimi
STR_COMPANY_VIEW_PRESIDENT_NAME_TOOLTIP                         :{BLACK}Muuda presidendi nägu

STR_COMPANY_VIEW_COMPANY_NAME_QUERY_CAPTION                     :Ettevõtte nimi
STR_COMPANY_VIEW_PRESIDENT_S_NAME_QUERY_CAPTION                 :Presidendi nimi
STR_COMPANY_VIEW_GIVE_MONEY_QUERY_CAPTION                       :Sisesta saadetav rahasumma

STR_BUY_COMPANY_MESSAGE                                         :{WHITE}Otsime ettevõtet, kes võtaks meie firma üle.{}{}Kas soovite osta ettevõtte {COMPANY} {CURRENCY_LONG} eest?

# Company infrastructure window
STR_COMPANY_INFRASTRUCTURE_VIEW_CAPTION                         :{WHITE} {COMPANY} Taristu
STR_COMPANY_INFRASTRUCTURE_VIEW_RAIL_SECT                       :{GOLD}Raudtee tükid:
STR_COMPANY_INFRASTRUCTURE_VIEW_SIGNALS                         :{WHITE}Signaalid
STR_COMPANY_INFRASTRUCTURE_VIEW_ROAD_SECT                       :{GOLD}Tee tükid:
STR_COMPANY_INFRASTRUCTURE_VIEW_TRAM_SECT                       :{GOLD}Trammiosad:
STR_COMPANY_INFRASTRUCTURE_VIEW_WATER_SECT                      :{GOLD}Veekogu ruudud:
STR_COMPANY_INFRASTRUCTURE_VIEW_CANALS                          :{WHITE}Kanalid
STR_COMPANY_INFRASTRUCTURE_VIEW_STATION_SECT                    :{GOLD}Jaamad:
STR_COMPANY_INFRASTRUCTURE_VIEW_STATIONS                        :{WHITE}Jaama ruudud
STR_COMPANY_INFRASTRUCTURE_VIEW_AIRPORTS                        :{WHITE}Lennuväljad
STR_COMPANY_INFRASTRUCTURE_VIEW_TOTAL_YEAR                      :{WHITE}{CURRENCY_LONG}/aasta
STR_COMPANY_INFRASTRUCTURE_VIEW_TOTAL_PERIOD                    :{WHITE}{CURRENCY_LONG}/ajavahemik

# Industry directory
STR_INDUSTRY_DIRECTORY_CAPTION                                  :{WHITE}Tööstused
STR_INDUSTRY_DIRECTORY_NONE                                     :{ORANGE}- Puudub -
STR_INDUSTRY_DIRECTORY_ITEM_INFO                                :{BLACK}{CARGO_LONG}{STRING}{YELLOW} ({COMMA}% äraveetud){BLACK}
STR_INDUSTRY_DIRECTORY_ITEM_NOPROD                              :{ORANGE}{INDUSTRY}
STR_INDUSTRY_DIRECTORY_ITEM_PROD1                               :{ORANGE}{INDUSTRY} {STRING}
STR_INDUSTRY_DIRECTORY_ITEM_PROD2                               :{ORANGE}{INDUSTRY} {STRING}, {STRING}
STR_INDUSTRY_DIRECTORY_ITEM_PROD3                               :{ORANGE}{INDUSTRY} {STRING}, {STRING}, {STRING}
STR_INDUSTRY_DIRECTORY_ITEM_PRODMORE                            :{ORANGE}{INDUSTRY} {STRING}, {STRING}, {STRING} ja veel {NUM}...
STR_INDUSTRY_DIRECTORY_LIST_CAPTION                             :{BLACK}Tööstuste nimed - klõpsates keskendatakse vaade tööstusele. Ctrl+klõps avab uue vaate ettevõtte asukohast
STR_INDUSTRY_DIRECTORY_ACCEPTED_CARGO_FILTER                    :{BLACK}Vastuvõetud veosed: {SILVER}{STRING}
STR_INDUSTRY_DIRECTORY_PRODUCED_CARGO_FILTER                    :{BLACK}Toodetud veosed: {SILVER}{STRING}
STR_INDUSTRY_DIRECTORY_FILTER_ALL_TYPES                         :Kõik veoseliigid
STR_INDUSTRY_DIRECTORY_FILTER_NONE                              :Puudub

# Industry view
STR_INDUSTRY_VIEW_CAPTION                                       :{WHITE}{INDUSTRY}
STR_INDUSTRY_VIEW_PRODUCTION_LAST_MONTH_TITLE                   :{BLACK}Eelmise kuu toodang:
STR_INDUSTRY_VIEW_TRANSPORTED                                   :{YELLOW}{CARGO_LONG}{STRING}{BLACK} ({COMMA}% veetud)
STR_INDUSTRY_VIEW_LOCATION_TOOLTIP                              :{BLACK}Vaate keskendamine tööstusele
STR_INDUSTRY_VIEW_PRODUCTION_LEVEL                              :{BLACK}Tootlikkuse tase: {YELLOW}{COMMA}%
STR_INDUSTRY_VIEW_INDUSTRY_ANNOUNCED_CLOSURE                    :{YELLOW}Tööstus teatab kohesest sulgemisest!

STR_INDUSTRY_VIEW_REQUIRES_N_CARGO                              :{BLACK}Vajab: {YELLOW}{STRING}{STRING}
STR_INDUSTRY_VIEW_PRODUCES_N_CARGO                              :{BLACK}Toodab: {YELLOW}{STRING}{STRING}
STR_INDUSTRY_VIEW_CARGO_LIST_EXTENSION                          :, {STRING}{STRING}

STR_INDUSTRY_VIEW_REQUIRES                                      :{BLACK}Nõuab:
STR_INDUSTRY_VIEW_ACCEPT_CARGO                                  :{YELLOW}{0:STRING}{BLACK}{3:STRING}
STR_INDUSTRY_VIEW_ACCEPT_CARGO_AMOUNT                           :{YELLOW}{STRING}{BLACK}: {CARGO_SHORT} ootel{STRING}

STR_CONFIG_GAME_PRODUCTION                                      :{WHITE}Tootlikuse muutmine (kaheksaga jaguv, kuni 2040)
STR_CONFIG_GAME_PRODUCTION_LEVEL                                :{WHITE}Muuda tootlikkuse taset (protsent, kuni 800%)

# Vehicle lists
###length VEHICLE_TYPES
STR_VEHICLE_LIST_TRAIN_CAPTION                                  :{WHITE}{STRING} - {COMMA} rong{P "" i}
STR_VEHICLE_LIST_ROAD_VEHICLE_CAPTION                           :{WHITE}{STRING} - {COMMA} mootorsõiduk{P "" it}
STR_VEHICLE_LIST_SHIP_CAPTION                                   :{WHITE}{STRING} - {COMMA} laev{P "" a}
STR_VEHICLE_LIST_AIRCRAFT_CAPTION                               :{WHITE}{STRING} - {COMMA} õhusõiduk{P "" it}

###length VEHICLE_TYPES
STR_VEHICLE_LIST_TRAIN_LIST_TOOLTIP                             :{BLACK}Rongid - vajuta rongile info jaoks
STR_VEHICLE_LIST_ROAD_VEHICLE_TOOLTIP                           :{BLACK}Veokid - info saamiseks vajuta veokile
STR_VEHICLE_LIST_SHIP_TOOLTIP                                   :{BLACK}Laevad - info saamiseks klõpsa laevale
STR_VEHICLE_LIST_AIRCRAFT_TOOLTIP                               :{BLACK}Õhusõiduk - info saamiseks vajuta õhusõidukile

###length VEHICLE_TYPES
STR_VEHICLE_LIST_AVAILABLE_TRAINS                               :Saadaval rongid
STR_VEHICLE_LIST_AVAILABLE_ROAD_VEHICLES                        :Saadaval sõidukid
STR_VEHICLE_LIST_AVAILABLE_SHIPS                                :Saadaval laevad
STR_VEHICLE_LIST_AVAILABLE_AIRCRAFT                             :Saadaval õhusõidukid

STR_VEHICLE_LIST_MANAGE_LIST                                    :{BLACK}Halda registrit
STR_VEHICLE_LIST_MANAGE_LIST_TOOLTIP                            :{BLACK}Saada juhised kõikidele selles nimekirjas olevatele veovahenditele
STR_VEHICLE_LIST_REPLACE_VEHICLES                               :Asenda veovahendeid
STR_VEHICLE_LIST_SEND_FOR_SERVICING                             :Saada hooldusesse
STR_VEHICLE_LIST_PROFIT_THIS_YEAR_LAST_YEAR                     :{TINY_FONT}{BLACK}Selle aasta kasum: {CURRENCY_LONG} (eelneval: {CURRENCY_LONG})
STR_VEHICLE_LIST_CARGO                                          :[{CARGO_LIST}]
STR_VEHICLE_LIST_NAME_AND_CARGO                                 :{STRING} {STRING}

STR_VEHICLE_LIST_SEND_TRAIN_TO_DEPOT                            :Saada depoose
STR_VEHICLE_LIST_SEND_ROAD_VEHICLE_TO_DEPOT                     :Saada depoose
STR_VEHICLE_LIST_SEND_SHIP_TO_DEPOT                             :Saada depoose
STR_VEHICLE_LIST_SEND_AIRCRAFT_TO_HANGAR                        :Saada angaari

STR_VEHICLE_LIST_MASS_STOP_LIST_TOOLTIP                         :{BLACK}Klõpsa, et kõik nimekirjas olevad masinad peatada
STR_VEHICLE_LIST_MASS_START_LIST_TOOLTIP                        :{BLACK}Vajuta, kui tahad käivitada kõiki masinaid nimekirjas
STR_VEHICLE_LIST_AVAILABLE_ENGINES_TOOLTIP                      :{BLACK}Vaata nimekirja saadaolevatest seda tüüpi veovahenditest

STR_VEHICLE_LIST_SHARED_ORDERS_LIST_CAPTION                     :{WHITE}{COMMA} sõiduki vahel jagatud sõidugraafik

# Group window
###length VEHICLE_TYPES
STR_GROUP_ALL_TRAINS                                            :Kõik raudteeveerem
STR_GROUP_ALL_ROAD_VEHICLES                                     :Kõik mootorsõidukid
STR_GROUP_ALL_SHIPS                                             :Kõik laevad
STR_GROUP_ALL_AIRCRAFTS                                         :Kõik õhusõidukid

###length VEHICLE_TYPES
STR_GROUP_DEFAULT_TRAINS                                        :Jaotamata rongid
STR_GROUP_DEFAULT_ROAD_VEHICLES                                 :Jaotamata maanteesõidukid
STR_GROUP_DEFAULT_SHIPS                                         :Jaotamata laevad
STR_GROUP_DEFAULT_AIRCRAFTS                                     :Jaotamata õhusõidukid

STR_GROUP_COUNT_WITH_SUBGROUP                                   :{TINY_FONT}{COMMA} (+{COMMA})

STR_GROUPS_CLICK_ON_GROUP_FOR_TOOLTIP                           :{BLACK}Jagu - jaol klõpsates loetletakse kõik jakku kuuluvad sõidukid. Jagusid lohistades saab luua hierarhia.
STR_GROUP_CREATE_TOOLTIP                                        :{BLACK}Klõpsa jao loomiseks
STR_GROUP_DELETE_TOOLTIP                                        :{BLACK}Eemalda valitud jagu
STR_GROUP_RENAME_TOOLTIP                                        :{BLACK}Ümbernimeta valitud jagu
STR_GROUP_LIVERY_TOOLTIP                                        :{BLACK}Muuda valitud jao värvistikku
STR_GROUP_REPLACE_PROTECTION_TOOLTIP                            :{BLACK}Klõpsa, et kaitsta seda jagu globaalse automaatasenduse eest. Ctrl+klõps kaitsmaks ka alamkategooriaid.

STR_QUERY_GROUP_DELETE_CAPTION                                  :{WHITE}Kõrvalda jagu
STR_GROUP_DELETE_QUERY_TEXT                                     :{WHITE}Kas oled kindel, et tahad kustutada selle grupi ja kõik järglased?

STR_GROUP_ADD_SHARED_VEHICLE                                    :Kõik jagatud sõidukid
STR_GROUP_REMOVE_ALL_VEHICLES                                   :Eemalda kõik sõidukid

STR_GROUP_RENAME_CAPTION                                        :{BLACK}Ümbernimeta jagu

STR_GROUP_PROFIT_THIS_YEAR                                      :Selle aasta kasum:
STR_GROUP_PROFIT_LAST_YEAR                                      :Eelmise aasta kasum:
STR_GROUP_OCCUPANCY                                             :Koormatus:
STR_GROUP_OCCUPANCY_VALUE                                       :{NUM}%

# Build vehicle window
###length 4
STR_BUY_VEHICLE_TRAIN_RAIL_CAPTION                              :Uued rööbassõidukid
STR_BUY_VEHICLE_TRAIN_ELRAIL_CAPTION                            :Uus elektriraudteesõiduk
STR_BUY_VEHICLE_TRAIN_MONORAIL_CAPTION                          :Uus monorelsssõiduk
STR_BUY_VEHICLE_TRAIN_MAGLEV_CAPTION                            :Uus magnethõljuksõiduk

STR_BUY_VEHICLE_ROAD_VEHICLE_CAPTION                            :Uued maanteesõidukid
STR_BUY_VEHICLE_TRAM_VEHICLE_CAPTION                            :Uued trammid

# Vehicle availability
###length VEHICLE_TYPES
STR_BUY_VEHICLE_TRAIN_ALL_CAPTION                               :Rööbassõidukid
STR_BUY_VEHICLE_ROAD_VEHICLE_ALL_CAPTION                        :Uued maanteesõidukid
STR_BUY_VEHICLE_SHIP_CAPTION                                    :Uued laevad
STR_BUY_VEHICLE_AIRCRAFT_CAPTION                                :Uus õhusõiduk

STR_PURCHASE_INFO_COST_WEIGHT                                   :{BLACK}Hind: {GOLD}{CURRENCY_LONG}{BLACK} Tühimass: {GOLD}{WEIGHT_SHORT}
STR_PURCHASE_INFO_COST_REFIT_WEIGHT                             :{BLACK}Maksumus: {GOLD}{CURRENCY_LONG}{BLACK} (Ümberseadistamise maksumus: {GOLD}{CURRENCY_LONG}{BLACK}) Mass: {GOLD}{WEIGHT_SHORT}
STR_PURCHASE_INFO_SPEED_POWER                                   :{BLACK}Tippkiirus: {GOLD}{VELOCITY}{BLACK} Võimsus: {GOLD}{POWER}
STR_PURCHASE_INFO_SPEED                                         :{BLACK}Tippkiirus: {GOLD}{VELOCITY}
STR_PURCHASE_INFO_SPEED_OCEAN                                   :{BLACK}Kiirus ookeanil: {GOLD}{VELOCITY}
STR_PURCHASE_INFO_SPEED_CANAL                                   :{BLACK}Kiirus kanalil/jõel: {GOLD}{VELOCITY}
STR_PURCHASE_INFO_RUNNINGCOST_YEAR                              :{BLACK}Jooksvad kulud: {GOLD}{CURRENCY_LONG}/aasta
STR_PURCHASE_INFO_RUNNINGCOST_PERIOD                            :{BLACK}Jooksvad kulud: {GOLD}{CURRENCY_LONG}/ajavahemik
STR_PURCHASE_INFO_CAPACITY                                      :{BLACK}Kandevõime: {GOLD}{CARGO_LONG} {STRING}
STR_PURCHASE_INFO_REFITTABLE                                    :(ümberseadistatav)
STR_PURCHASE_INFO_DESIGNED_LIFE                                 :{BLACK}Kujundatud: {GOLD}{NUM}{BLACK} Vanus: {GOLD}{COMMA} aasta{P "" t}
STR_PURCHASE_INFO_RELIABILITY                                   :{BLACK}Parim tehnoseisund: {GOLD}{COMMA}%
STR_PURCHASE_INFO_COST                                          :{BLACK}Hind: {GOLD}{CURRENCY_LONG}
STR_PURCHASE_INFO_COST_REFIT                                    :{BLACK}Maksumus: {GOLD}{CURRENCY_LONG}{BLACK} (Ümberseadistamise maksumus: {GOLD}{CURRENCY_LONG}{BLACK})
STR_PURCHASE_INFO_WEIGHT_CWEIGHT                                :{BLACK}Mass: {GOLD}{WEIGHT_SHORT} ({WEIGHT_SHORT})
STR_PURCHASE_INFO_COST_SPEED                                    :{BLACK}Hind: {GOLD}{CURRENCY_LONG}{BLACK} Tippkiirus: {GOLD}{VELOCITY}
STR_PURCHASE_INFO_COST_REFIT_SPEED                              :{BLACK}Hind: {GOLD}{CURRENCY_LONG}{BLACK} (Ümberseadistamise maksumus: {GOLD}{CURRENCY_LONG}{BLACK}) Kiirus: {GOLD}{VELOCITY}
STR_PURCHASE_INFO_AIRCRAFT_CAPACITY                             :{BLACK}Kandevõime: {GOLD}{CARGO_LONG}, {CARGO_LONG}
STR_PURCHASE_INFO_PWAGPOWER_PWAGWEIGHT                          :{BLACK}Kiirendavad vagunid: {GOLD}+{POWER}{BLACK} Mass: {GOLD}+{WEIGHT_SHORT}
STR_PURCHASE_INFO_REFITTABLE_TO                                 :{BLACK}Ümberseadistatav: {GOLD}{STRING}
STR_PURCHASE_INFO_ALL_TYPES                                     :Kõik kaubatüübid
STR_PURCHASE_INFO_NONE                                          :Puudub
STR_PURCHASE_INFO_ENGINES_ONLY                                  :Vaid vedurid
STR_PURCHASE_INFO_ALL_BUT                                       :Kõik, välja arvatud {CARGO_LIST}
STR_PURCHASE_INFO_MAX_TE                                        :{BLACK}Suurim veojõud: {GOLD}{FORCE}
STR_PURCHASE_INFO_AIRCRAFT_RANGE                                :{BLACK}Tegevusradius: {GOLD}{COMMA} ruutu
STR_PURCHASE_INFO_AIRCRAFT_TYPE                                 :{BLACK}Õhusõiduki liik: {GOLD}{STRING}

###length 3
STR_CARGO_TYPE_FILTER_ALL                                       :Kõik veoseliigid
STR_CARGO_TYPE_FILTER_FREIGHT                                   :Kaubad
STR_CARGO_TYPE_FILTER_NONE                                      :Puudub

###length VEHICLE_TYPES
STR_BUY_VEHICLE_TRAIN_LIST_TOOLTIP                              :{BLACK}Nimekiri raudteesõidukitest - andmete saamiseks klõpsa raudteesõidukile
STR_BUY_VEHICLE_ROAD_VEHICLE_LIST_TOOLTIP                       :{BLACK}Mootorsõidukite nimekiri - andmete saamiseks klõpsa sõidukile
STR_BUY_VEHICLE_SHIP_LIST_TOOLTIP                               :{BLACK}Laevade nimekiri - info saamiseks klõps laevale
STR_BUY_VEHICLE_AIRCRAFT_LIST_TOOLTIP                           :{BLACK}Õhusõidukite loend - info saamiseks vajuta õhusõidukile. Ctrl + klõps vaheldab õhusõiduki liigi peitmist

###length VEHICLE_TYPES
STR_BUY_VEHICLE_TRAIN_BUY_VEHICLE_BUTTON                        :{BLACK}Ehita sõiduk
STR_BUY_VEHICLE_ROAD_VEHICLE_BUY_VEHICLE_BUTTON                 :{BLACK}Ehita veovahend
STR_BUY_VEHICLE_SHIP_BUY_VEHICLE_BUTTON                         :{BLACK}Ehita laev
STR_BUY_VEHICLE_AIRCRAFT_BUY_VEHICLE_BUTTON                     :{BLACK}Ehita õhusõiduk

###length VEHICLE_TYPES
STR_BUY_VEHICLE_TRAIN_BUY_REFIT_VEHICLE_BUTTON                  :{BLACK}Osta ja ümberseadista sõiduk
STR_BUY_VEHICLE_ROAD_VEHICLE_BUY_REFIT_VEHICLE_BUTTON           :{BLACK}Osta ja ümberseadista sõiduk
STR_BUY_VEHICLE_SHIP_BUY_REFIT_VEHICLE_BUTTON                   :{BLACK}Osta ja ümberseadista laev
STR_BUY_VEHICLE_AIRCRAFT_BUY_REFIT_VEHICLE_BUTTON               :{BLACK}Osta ja ümberseadista õhusõiduk

###length VEHICLE_TYPES
STR_BUY_VEHICLE_TRAIN_BUY_VEHICLE_TOOLTIP                       :{BLACK}Osta valitud raudteesõiduk. Shift+klõpsuga kuvatakse eeldatav ostuhind
STR_BUY_VEHICLE_ROAD_VEHICLE_BUY_VEHICLE_TOOLTIP                :{BLACK}Osta valitud mootorsõiduk. Shift+klõpsuga kuvatakse eeldatav ostuhind
STR_BUY_VEHICLE_SHIP_BUY_VEHICLE_TOOLTIP                        :{BLACK}Osta valitud laev. Shift+klõpsuga kuvatakse eeldatav ostuhind
STR_BUY_VEHICLE_AIRCRAFT_BUY_VEHICLE_TOOLTIP                    :{BLACK}Osta valitud õhusõiduk. Shift+klõpsuga kuvatakse eeldatav ostuhind

###length VEHICLE_TYPES
STR_BUY_VEHICLE_TRAIN_BUY_REFIT_VEHICLE_TOOLTIP                 :{BLACK}Osta ja ümberseadista valitud rööbassõiduk. Shift+klõps näitab eeldatava maksumuse ilma ostu sooritamata
STR_BUY_VEHICLE_ROAD_VEHICLE_BUY_REFIT_VEHICLE_TOOLTIP          :{BLACK}Osta ja ümberseadista valitud maanteesõiduk. Shift+klõps näitab eeldatava maksumuse ilma ostu sooritamata
STR_BUY_VEHICLE_SHIP_BUY_REFIT_VEHICLE_TOOLTIP                  :{BLACK}Osta ja ümberseadista valitud laev. Shift+klõps näitab eeldatava maksumuse ilma ostu sooritamata
STR_BUY_VEHICLE_AIRCRAFT_BUY_REFIT_VEHICLE_TOOLTIP              :{BLACK}Osta ja ümberseadista valitud õhusõiduk. Shift+klõps näitab eeldatava maksumuse ilma ostu sooritamata

###length VEHICLE_TYPES
STR_BUY_VEHICLE_TRAIN_RENAME_BUTTON                             :{BLACK}Ümbernimeta
STR_BUY_VEHICLE_ROAD_VEHICLE_RENAME_BUTTON                      :{BLACK}Ümbernimeta
STR_BUY_VEHICLE_SHIP_RENAME_BUTTON                              :{BLACK}Ümbernimeta
STR_BUY_VEHICLE_AIRCRAFT_RENAME_BUTTON                          :{BLACK}Ümbernimeta

###length VEHICLE_TYPES
STR_BUY_VEHICLE_TRAIN_RENAME_TOOLTIP                            :{BLACK}Ümbernimeta rööbassõiduki liik
STR_BUY_VEHICLE_ROAD_VEHICLE_RENAME_TOOLTIP                     :{BLACK}Ümbernimeta maanteesõiduki liik
STR_BUY_VEHICLE_SHIP_RENAME_TOOLTIP                             :{BLACK}Ümbernimeta laeva liik
STR_BUY_VEHICLE_AIRCRAFT_RENAME_TOOLTIP                         :{BLACK}Ümbernimeta õhusõiduki liik

###length VEHICLE_TYPES
STR_BUY_VEHICLE_TRAIN_HIDE_TOGGLE_BUTTON                        :{BLACK}Peida
STR_BUY_VEHICLE_ROAD_VEHICLE_HIDE_TOGGLE_BUTTON                 :{BLACK}Peida
STR_BUY_VEHICLE_SHIP_HIDE_TOGGLE_BUTTON                         :{BLACK}Peida
STR_BUY_VEHICLE_AIRCRAFT_HIDE_TOGGLE_BUTTON                     :{BLACK}Peida

###length VEHICLE_TYPES
STR_BUY_VEHICLE_TRAIN_SHOW_TOGGLE_BUTTON                        :{BLACK}Näita
STR_BUY_VEHICLE_ROAD_VEHICLE_SHOW_TOGGLE_BUTTON                 :{BLACK}Näita
STR_BUY_VEHICLE_SHIP_SHOW_TOGGLE_BUTTON                         :{BLACK}Näita
STR_BUY_VEHICLE_AIRCRAFT_SHOW_TOGGLE_BUTTON                     :{BLACK}Näita

###length VEHICLE_TYPES
STR_BUY_VEHICLE_TRAIN_HIDE_SHOW_TOGGLE_TOOLTIP                  :{BLACK}Sätesta rongitüübi peitmine/kuvamine
STR_BUY_VEHICLE_ROAD_VEHICLE_HIDE_SHOW_TOGGLE_TOOLTIP           :{BLACK}Sätesta sõidukitüübi peitmine/kuvamine
STR_BUY_VEHICLE_SHIP_HIDE_SHOW_TOGGLE_TOOLTIP                   :{BLACK}Sätesta laevatüübi peitmine/kuvamine
STR_BUY_VEHICLE_AIRCRAFT_HIDE_SHOW_TOGGLE_TOOLTIP               :{BLACK}Vahelda õhusõiduki liigi peitmist/näitamist

###length VEHICLE_TYPES
STR_QUERY_RENAME_TRAIN_TYPE_CAPTION                             :{WHITE}Ümbernimeta rööbassõiduki liik
STR_QUERY_RENAME_ROAD_VEHICLE_TYPE_CAPTION                      :{WHITE}Ümbernimeta maanteesõiduki liik
STR_QUERY_RENAME_SHIP_TYPE_CAPTION                              :{WHITE}Ümbernimeta laeva liik
STR_QUERY_RENAME_AIRCRAFT_TYPE_CAPTION                          :{WHITE}Ümbernimeta õhusõiduki liik

# Depot window
STR_DEPOT_CAPTION                                               :{WHITE}{DEPOT}

STR_DEPOT_RENAME_TOOLTIP                                        :{BLACK}Muuda depoo nime
STR_DEPOT_RENAME_DEPOT_CAPTION                                  :Ümbernimeta depoo

STR_DEPOT_NO_ENGINE                                             :{BLACK}-
STR_DEPOT_VEHICLE_TOOLTIP                                       :{BLACK}{ENGINE}{STRING}
STR_DEPOT_VEHICLE_TOOLTIP_CHAIN                                 :{BLACK}{NUM} sõiduk{P "" id}{STRING}
STR_DEPOT_VEHICLE_TOOLTIP_CARGO                                 :{}{CARGO_LONG} ({CARGO_SHORT})

###length VEHICLE_TYPES
STR_DEPOT_TRAIN_LIST_TOOLTIP                                    :{BLACK}Rongid - vasaku hiireklahviga lisatakse ja eemaldatakse veeremit, paremklõpsuga saadakse teavet. Ctrl klahvi kasutatakse operatsiooni kordamiseks järgnevas ahelas.
STR_DEPOT_ROAD_VEHICLE_LIST_TOOLTIP                             :{BLACK}Veovahendid - paremklõpsuga näidatakse teavet
STR_DEPOT_SHIP_LIST_TOOLTIP                                     :{BLACK}Laevad - paremklõpsuga näidatakse teavet
STR_DEPOT_AIRCRAFT_LIST_TOOLTIP                                 :{BLACK}Õhusõiduk - paremklõpsuga näidatakse teavet

###length VEHICLE_TYPES
STR_DEPOT_TRAIN_SELL_TOOLTIP                                    :{BLACK}Tiri rongi veok siia et müüa
STR_DEPOT_ROAD_VEHICLE_SELL_TOOLTIP                             :{BLACK}Et müüa, tiri sõiduk siia
STR_DEPOT_SHIP_SELL_TOOLTIP                                     :{BLACK}Müügiks tiri laev siia
STR_DEPOT_AIRCRAFT_SELL_TOOLTIP                                 :{BLACK}Müümiseks tiri õhusõiduk siia

###length VEHICLE_TYPES
STR_DEPOT_SELL_ALL_BUTTON_TRAIN_TOOLTIP                         :{BLACK}Müü kõik rongid jaamast
STR_DEPOT_SELL_ALL_BUTTON_ROAD_VEHICLE_TOOLTIP                  :{BLACK}Müü kõik autod garaažist
STR_DEPOT_SELL_ALL_BUTTON_SHIP_TOOLTIP                          :{BLACK}Müü kõik laevad sadamast
STR_DEPOT_SELL_ALL_BUTTON_AIRCRAFT_TOOLTIP                      :{BLACK}Müü kõik õhusõidukid angaarist

###length VEHICLE_TYPES
STR_DEPOT_AUTOREPLACE_TRAIN_TOOLTIP                             :{BLACK}Asenda kõik rongid jaamas ise
STR_DEPOT_AUTOREPLACE_ROAD_VEHICLE_TOOLTIP                      :{BLACK}Asenda kõik depoos olevad mootorsõidukid ise
STR_DEPOT_AUTOREPLACE_SHIP_TOOLTIP                              :{BLACK}Asenda kõik laevad depoos ise
STR_DEPOT_AUTOREPLACE_AIRCRAFT_TOOLTIP                          :{BLACK}Asenda kõik lennumasinad angaaris ise

###length VEHICLE_TYPES
STR_DEPOT_TRAIN_NEW_VEHICLES_BUTTON                             :{BLACK}Uus rong
STR_DEPOT_ROAD_VEHICLE_NEW_VEHICLES_BUTTON                      :{BLACK}Ostmine
STR_DEPOT_SHIP_NEW_VEHICLES_BUTTON                              :{BLACK}Uus laev
STR_DEPOT_AIRCRAFT_NEW_VEHICLES_BUTTON                          :{BLACK}Uus õhusõiduk

###length VEHICLE_TYPES
STR_DEPOT_TRAIN_NEW_VEHICLES_TOOLTIP                            :{BLACK}Osta uus rongi veok
STR_DEPOT_ROAD_VEHICLE_NEW_VEHICLES_TOOLTIP                     :{BLACK}Ehita uus mootorsõiduk
STR_DEPOT_SHIP_NEW_VEHICLES_TOOLTIP                             :{BLACK}Osta uus laev
STR_DEPOT_AIRCRAFT_NEW_VEHICLES_TOOLTIP                         :{BLACK}Ehita uus õhusõiduk

###length VEHICLE_TYPES
STR_DEPOT_CLONE_TRAIN                                           :{BLACK}Klooni rong
STR_DEPOT_CLONE_ROAD_VEHICLE                                    :{BLACK}Kloonimine
STR_DEPOT_CLONE_SHIP                                            :{BLACK}Klooni laev
STR_DEPOT_CLONE_AIRCRAFT                                        :{BLACK}Klooni õhusõiduk

###length VEHICLE_TYPES
STR_DEPOT_CLONE_TRAIN_DEPOT_INFO                                :{BLACK}Ostetakse samasugune rong koos kõikide vagunitega. Vajuta sellele nupule, ning seejärel rongile depoo sees või väljas. «Ctrl»+klõps jagab korraldusi. «Shift»+klõps näitab eeldatavat ostuhinda
STR_DEPOT_CLONE_ROAD_VEHICLE_DEPOT_INFO                         :{BLACK}Ostetakse samasugune mootorsõiduk. Vajuta sellele nupule, ning seejärel mootorsõidukil depoos või sellest väljas. «Ctrl»+klõps jagab korraldusi. «Shift»+klõps näitab eeldatavat ostuhinda
STR_DEPOT_CLONE_SHIP_DEPOT_INFO                                 :{BLACK}Ostetakse samasugune laev. Vajuta sellele nupule, ning seejärel laevale laevaremonditehase sees või väljas. «Ctrl»+klõps jagab korraldusi. «Shift»+klõps näitab eeldatavat ostuhinda
STR_DEPOT_CLONE_AIRCRAFT_INFO_HANGAR_WINDOW                     :{BLACK}Ostetakse samasugune õhusõiduk. Vajuta sellele nupule, ning seejärel õhusõidukile angaari sees või väljas. «Ctrl»+klõps jagab korraldusi. «Shift»+klõps näitab eeldatavat ostuhinda

###length VEHICLE_TYPES
STR_DEPOT_TRAIN_LOCATION_TOOLTIP                                :{BLACK}Keskenda põhivaade rongidepoo kohale
STR_DEPOT_ROAD_VEHICLE_LOCATION_TOOLTIP                         :{BLACK}Vii vaade garaažile. Ctrl+klõps avab garaažil uue vaate.
STR_DEPOT_SHIP_LOCATION_TOOLTIP                                 :{BLACK}Vii pea vaade paadikuuri juurde
STR_DEPOT_AIRCRAFT_LOCATION_TOOLTIP                             :{BLACK}Vii vaade angaarile

###length VEHICLE_TYPES
STR_DEPOT_VEHICLE_ORDER_LIST_TRAIN_TOOLTIP                      :{BLACK}Koosta nimekiri kõikidest rongidest, mille korralduste hulgas on see depoo
STR_DEPOT_VEHICLE_ORDER_LIST_ROAD_VEHICLE_TOOLTIP               :{BLACK}Koosta nimekiri kõikidest mootorsõidukitest, mille korralduste hulgas on see depoo
STR_DEPOT_VEHICLE_ORDER_LIST_SHIP_TOOLTIP                       :{BLACK}Koosta nimekiri kõikidest laevadest, mille korralduste hulgas on see angaar
STR_DEPOT_VEHICLE_ORDER_LIST_AIRCRAFT_TOOLTIP                   :{BLACK}Koosta nimekiri kõikidest rongidest, mille korralduste hulgas on selle lennujaama angaar

###length VEHICLE_TYPES
STR_DEPOT_MASS_STOP_DEPOT_TRAIN_TOOLTIP                         :{BLACK}Vajuta, kui tahad seisata kõiki ronge jaamas
STR_DEPOT_MASS_STOP_DEPOT_ROAD_VEHICLE_TOOLTIP                  :{BLACK}Vajuta, kui tahad seisata kõiki masinaid garaažis
STR_DEPOT_MASS_STOP_DEPOT_SHIP_TOOLTIP                          :{BLACK}Klõpsa, et peatada kõik sadamas olevad laevad.
STR_DEPOT_MASS_STOP_HANGAR_TOOLTIP                              :{BLACK}Vajuta, kui tahad seisata kõiki õhusõidukeid angaaris

###length VEHICLE_TYPES
STR_DEPOT_MASS_START_DEPOT_TRAIN_TOOLTIP                        :{BLACK}Klõpsa kõikide depoos asuvate rongide käivitamiseks
STR_DEPOT_MASS_START_DEPOT_ROAD_VEHICLE_TOOLTIP                 :{BLACK}Klõpsa, et käivitada kõik depoos olevad mootorsõidukid
STR_DEPOT_MASS_START_DEPOT_SHIP_TOOLTIP                         :{BLACK}Klõpsa kõikide angaaris asuvate laevade käivitamiseks
STR_DEPOT_MASS_START_HANGAR_TOOLTIP                             :{BLACK}Klõpsa kõikide angaaris asuvate õhusõidukite käivitamiseks

STR_DEPOT_DRAG_WHOLE_TRAIN_TO_SELL_TOOLTIP                      :{BLACK}Tõsta rongi vedur siia, et müüa rong täies koosseisus
STR_DEPOT_SELL_CONFIRMATION_TEXT                                :{YELLOW}Sa oled müümas kõiki depoos asuvaid masinaid. Kas sa oled kindel?

# Engine preview window
STR_ENGINE_PREVIEW_CAPTION                                      :{WHITE}Teade veovahendite tootjalt
STR_ENGINE_PREVIEW_MESSAGE                                      :{GOLD}Me töötasime välja uue {STRING}. Kas te oleksite huvitatud selle ainuõiguslikust katsetamisest ühe aasta jooksul, et me saaksime seda enne turule laskmist jälgida?

STR_ENGINE_PREVIEW_RAILROAD_LOCOMOTIVE                          :raudteeveduri
STR_ENGINE_PREVIEW_ELRAIL_LOCOMOTIVE                            :elektrirongivedur
STR_ENGINE_PREVIEW_MONORAIL_LOCOMOTIVE                          :monorelssveduri
STR_ENGINE_PREVIEW_MAGLEV_LOCOMOTIVE                            :magnethõljukveduri

STR_ENGINE_PREVIEW_ROAD_VEHICLE                                 :mootorsõiduki
STR_ENGINE_PREVIEW_TRAM_VEHICLE                                 :tramm

STR_ENGINE_PREVIEW_AIRCRAFT                                     :õhusõiduki
STR_ENGINE_PREVIEW_SHIP                                         :laeva

STR_ENGINE_PREVIEW_COST_WEIGHT                                  :Hind: {CURRENCY_LONG}  Kaal: {WEIGHT_SHORT}
STR_ENGINE_PREVIEW_COST_MAX_SPEED                               :Hind: {CURRENCY_LONG}  Tippkiirus: {VELOCITY}
STR_ENGINE_PREVIEW_SPEED_POWER                                  :Tippkiirus: {VELOCITY}  Võimsus: {POWER}
STR_ENGINE_PREVIEW_SPEED_POWER_MAX_TE                           :Tippkiirus: {VELOCITY}  Võimsus: {POWER}  Veojõud: {FORCE}
STR_ENGINE_PREVIEW_RUNCOST_YEAR                                 :Jooksvad kulud: {CURRENCY_LONG}/aasta
STR_ENGINE_PREVIEW_RUNCOST_PERIOD                               :Jooksvad kulud: {CURRENCY_LONG}/periood
STR_ENGINE_PREVIEW_CAPACITY                                     :Mahutavus: {CARGO_LONG}
STR_ENGINE_PREVIEW_CAPACITY_2                                   :Mahutavus: {CARGO_LONG}, {CARGO_LONG}

# Autoreplace window
STR_REPLACE_VEHICLES_WHITE                                      :{WHITE}Asenda {STRING} - {STRING}

STR_REPLACE_VEHICLE_VEHICLES_IN_USE                             :{YELLOW}Kasutuses sõidukid
STR_REPLACE_VEHICLE_VEHICLES_IN_USE_TOOLTIP                     :{BLACK}Tulp sõidukitega, mida omad
STR_REPLACE_VEHICLE_AVAILABLE_VEHICLES                          :{YELLOW}Saadaval sõidukid
STR_REPLACE_VEHICLE_AVAILABLE_VEHICLES_TOOLTIP                  :{BLACK}Tulp sõidukitega, mida on võimalik vahetada

###length VEHICLE_TYPES
STR_REPLACE_VEHICLE_TRAIN                                       :ronge
STR_REPLACE_VEHICLE_ROAD_VEHICLE                                :maanteesõidukeid
STR_REPLACE_VEHICLE_SHIP                                        :laevu
STR_REPLACE_VEHICLE_AIRCRAFT                                    :õhusõidukeid

STR_REPLACE_HELP_LEFT_ARRAY                                     :{BLACK}Vali asendatav veduritüüp
STR_REPLACE_HELP_RIGHT_ARRAY                                    :{BLACK}Vali uus vedur, millega sa soovid vasakult valitud vedurit asendada.

STR_REPLACE_VEHICLES_START                                      :{BLACK}Alusta sõidukite asendamist
STR_REPLACE_VEHICLES_NOW                                        :Asenda kohe kõik sõidukid
STR_REPLACE_VEHICLES_WHEN_OLD                                   :Asenda ainult vanu sõidukeid
STR_REPLACE_HELP_START_BUTTON                                   :{BLACK}Vajuta vasakul asuva veduri asendamiseks paremal valitud veduriga
STR_REPLACE_NOT_REPLACING                                       :{BLACK}Ei asenda praegu
STR_REPLACE_NOT_REPLACING_VEHICLE_SELECTED                      :{BLACK}Ühtegi sõidukit pole valitud
STR_REPLACE_REPLACING_WHEN_OLD                                  :{ENGINE} kui vana
STR_REPLACE_VEHICLES_STOP                                       :{BLACK}Lõpeta sõidukite asendamine
STR_REPLACE_HELP_STOP_BUTTON                                    :{BLACK}Vajuta lõpetamaks vasakult valitud veduri asendust

STR_REPLACE_ENGINE_WAGON_SELECT_HELP                            :{BLACK}Vaheta aken mootori ja vaguni asendamise aknate vahel
STR_REPLACE_ENGINES                                             :Vedurid
STR_REPLACE_WAGONS                                              :Vagunid
STR_REPLACE_ALL_RAILTYPE                                        :Kõik rööbassõidukid
STR_REPLACE_ALL_ROADTYPE                                        :Kõik maanteesõidukid

###length 2
STR_REPLACE_HELP_RAILTYPE                                       :{BLACK}Vali rööbasteetüüp mille vedureid sa soovid asendada
STR_REPLACE_HELP_ROADTYPE                                       :{BLACK}Vali teeliik, mille vedureid vahetada
###next-name-looks-similar

STR_REPLACE_HELP_REPLACE_INFO_TAB                               :{BLACK}Näitab mis veduriga soovitakse vasakult valitud vedurit asendada, kui üldse
STR_REPLACE_RAIL_VEHICLES                                       :Raudteesõidukid
STR_REPLACE_ELRAIL_VEHICLES                                     :Elektrirongid
STR_REPLACE_MONORAIL_VEHICLES                                   :Monorelssveerem
STR_REPLACE_MAGLEV_VEHICLES                                     :Magnethõljukveerem

STR_REPLACE_ROAD_VEHICLES                                       :Maanteesõidukid
STR_REPLACE_TRAM_VEHICLES                                       :Trammid

STR_REPLACE_REMOVE_WAGON                                        :{BLACK}Vagunite kõrvaldamine ({STRING}): {ORANGE}{STRING}
STR_REPLACE_REMOVE_WAGON_HELP                                   :{BLACK}Automaatne asendamine hoiab rongi pikkuse samana, vajadusel kõrvaldab vaguneid (alates esiotsast), kui muidu rongikoosseis suureneks
STR_REPLACE_REMOVE_WAGON_GROUP_HELP                             :{STRING}. Ctrl+klõps, et rakendada ka alamgruppidele

# Vehicle view
STR_VEHICLE_VIEW_CAPTION                                        :{WHITE}{VEHICLE}

###length VEHICLE_TYPES
STR_VEHICLE_VIEW_TRAIN_CENTER_TOOLTIP                           :{BLACK}Keskenda vaade rongi asukohale. Tõpeltklõpsuga jälitatakse rongi põhivaates. Ctrl+klõps avab rongi asukohas uue vaate
STR_VEHICLE_VIEW_ROAD_VEHICLE_CENTER_TOOLTIP                    :{BLACK}Keskenda põhivaade sõiduki asukohale. Topeltklõpsuga jälitatakse sõidukit põhivaates. Ctrl+klõps avab sõiduki asukohas uue vaate
STR_VEHICLE_VIEW_SHIP_CENTER_TOOLTIP                            :{BLACK}Keskenda põhivaade laeva asukohale. Topeltklõpsuga jälitatakse laeva põhivaates. Ctrl+klõps avab laeva asukohas uue vaate
STR_VEHICLE_VIEW_AIRCRAFT_CENTER_TOOLTIP                        :{BLACK}Keskenda vaade õhusõiduki asukohale.Topeltklõps jälitab õhusõidukit põhivaates. Ctrl+klõps avab õhusõiduki asukohas uue vaate.

###length VEHICLE_TYPES
STR_VEHICLE_VIEW_TRAIN_SEND_TO_DEPOT_TOOLTIP                    :{BLACK}Saada rong depoosse
STR_VEHICLE_VIEW_ROAD_VEHICLE_SEND_TO_DEPOT_TOOLTIP             :{BLACK}Saada sõiduk garaaži. Ctrl+klõps, et ainult teenindada
STR_VEHICLE_VIEW_SHIP_SEND_TO_DEPOT_TOOLTIP                     :{BLACK}Saada laev angaari. Ctrl+klõps ainult teenindab
STR_VEHICLE_VIEW_AIRCRAFT_SEND_TO_DEPOT_TOOLTIP                 :{BLACK}Saada õhusõiduk angaari. Ctrl + klõps ainult hooldab

###length VEHICLE_TYPES
STR_VEHICLE_VIEW_CLONE_TRAIN_INFO                               :{BLACK}Ostab samasuguse rongi koos kõikide vagunitega. «Ctrl»+klõps jagab korraldusi. «Shift»+klõps näitab eeldatavat ostuhinda
STR_VEHICLE_VIEW_CLONE_ROAD_VEHICLE_INFO                        :{BLACK}Ostab samasuguse maanteesõiduki. «Ctrl»+klõps jagab korraldusi. «Shift»+klõps näitab eeldatavat ostuhinda
STR_VEHICLE_VIEW_CLONE_SHIP_INFO                                :{BLACK}Ostab samasuguse laeva. Vajuta sellele nuppule, ning seejärel laevale laevaremonditehase sees või väljas. «Ctrl»+klõps jagab korraldusi. «Shift»+klõps näitab eeldatavat ostuhinda
STR_VEHICLE_VIEW_CLONE_AIRCRAFT_INFO                            :{BLACK}Ostab samasuguse õhusõiduki. Ctrl+klõpsuga jagatakse sihtpunkte. Shift+klõpsuga kuvatakse eeldatav ostuhind

STR_VEHICLE_VIEW_TRAIN_IGNORE_SIGNAL_TOOLTIP                    :{BLACK}Sunni rongi signaale eirama
STR_VEHICLE_VIEW_TRAIN_REVERSE_TOOLTIP                          :{BLACK}Pööra rong ümber
STR_VEHICLE_VIEW_ROAD_VEHICLE_REVERSE_TOOLTIP                   :{BLACK}Sunni veovahendit ümber pöörama
STR_VEHICLE_VIEW_ORDER_LOCATION_TOOLTIP                         :{BLACK}Keskenda põhivaade korralduse sihtpunktile. Ctrl+klõps avab korralduse sihtpunktis uue vaate

###length VEHICLE_TYPES
STR_VEHICLE_VIEW_TRAIN_REFIT_TOOLTIP                            :{BLACK}Ümberseadista rong muu veoseliigi jaoks
STR_VEHICLE_VIEW_ROAD_VEHICLE_REFIT_TOOLTIP                     :{BLACK}Ümberseadista maanteesõiduk muu veoseliigi jaoks
STR_VEHICLE_VIEW_SHIP_REFIT_TOOLTIP                             :{BLACK}Ümberseadista laev muu veoseliigi jaoks
STR_VEHICLE_VIEW_AIRCRAFT_REFIT_TOOLTIP                         :{BLACK}Ümberseadista õhusõiduk muu veoseliigi jaoks

###length VEHICLE_TYPES
STR_VEHICLE_VIEW_TRAIN_ORDERS_TOOLTIP                           :{BLACK}Näita rongi korraldusi. «Ctrl»+klõps näitab rongi graafikut
STR_VEHICLE_VIEW_ROAD_VEHICLE_ORDERS_TOOLTIP                    :{BLACK}Näita mootorsõiduki korraldusi. «Ctrl»+klõps näitab mootorsõiduki graafikut
STR_VEHICLE_VIEW_SHIP_ORDERS_TOOLTIP                            :{BLACK}Näita laeva korraldusi. «Ctrl»+klõps näitab laeva graafikut
STR_VEHICLE_VIEW_AIRCRAFT_ORDERS_TOOLTIP                        :{BLACK}Näita õhusõiduki korraldusi. «Ctrl»+klõps näitab õhusõiduki graafikut

###length VEHICLE_TYPES
STR_VEHICLE_VIEW_TRAIN_SHOW_DETAILS_TOOLTIP                     :{BLACK}Näita rongi täpsustusi
STR_VEHICLE_VIEW_ROAD_VEHICLE_SHOW_DETAILS_TOOLTIP              :{BLACK}Näita mootorsõiduki täpsustusi
STR_VEHICLE_VIEW_SHIP_SHOW_DETAILS_TOOLTIP                      :{BLACK}Näita laeva täpsustusi
STR_VEHICLE_VIEW_AIRCRAFT_SHOW_DETAILS_TOOLTIP                  :{BLACK}Näita õhusõiduki täpsustusi

###length VEHICLE_TYPES
STR_VEHICLE_VIEW_TRAIN_STATUS_START_STOP_TOOLTIP                :{BLACK}Valitud rongi tegevus - klõpsa rongi käivitamiseks/peatamiseks
STR_VEHICLE_VIEW_ROAD_VEHICLE_STATUS_START_STOP_TOOLTIP         :{BLACK}Valitud sõiduki tegevus - klõpsa sõiduki käivatamiseks/peatamiseks
STR_VEHICLE_VIEW_SHIP_STATE_STATUS_STOP_TOOLTIP                 :{BLACK}Valitud laeva tegevus - klõpsa laeva käivitamiseks/peatamiseks
STR_VEHICLE_VIEW_AIRCRAFT_STATUS_START_STOP_TOOLTIP             :{BLACK}Valitud õhusõiduki tegevus - klõpsa õhusõiduki käivitamiseks/peatamiseks

# Messages in the start stop button in the vehicle view
STR_VEHICLE_STATUS_LOADING_UNLOADING                            :{LTBLUE}Veose ümberlaadimine
STR_VEHICLE_STATUS_LEAVING                                      :{LTBLUE}Lahkub
STR_VEHICLE_STATUS_CRASHED                                      :{RED}Kokkupõrge!
STR_VEHICLE_STATUS_BROKEN_DOWN                                  :{RED}Rike
STR_VEHICLE_STATUS_STOPPED                                      :{RED}Peatatud
STR_VEHICLE_STATUS_TRAIN_STOPPING_VEL                           :{RED}Peatub, {VELOCITY}
STR_VEHICLE_STATUS_TRAIN_NO_POWER                               :{RED}Vool puudub
STR_VEHICLE_STATUS_TRAIN_STUCK                                  :{ORANGE}Vaba raja ootamine
STR_VEHICLE_STATUS_AIRCRAFT_TOO_FAR                             :{ORANGE}Liiga pikk vahemaa järgmise sihtpunktini

STR_VEHICLE_STATUS_HEADING_FOR_STATION_VEL                      :{LTBLUE}Siht: {STATION}, {VELOCITY}
STR_VEHICLE_STATUS_NO_ORDERS_VEL                                :{LTBLUE}Sihitu, {VELOCITY}
STR_VEHICLE_STATUS_HEADING_FOR_WAYPOINT_VEL                     :{LTBLUE}Suundub {WAYPOINT}, {VELOCITY}
STR_VEHICLE_STATUS_HEADING_FOR_DEPOT_VEL                        :{ORANGE}Suundub {DEPOT}, {VELOCITY}
STR_VEHICLE_STATUS_HEADING_FOR_DEPOT_SERVICE_VEL                :{LTBLUE}Järelevaatus: {DEPOT}, {VELOCITY}

STR_VEHICLE_STATUS_CANNOT_REACH_STATION_VEL                     :{LTBLUE}Ei leita teed jaama {STATION}, {VELOCITY}
STR_VEHICLE_STATUS_CANNOT_REACH_WAYPOINT_VEL                    :{LTBLUE}Ei leita teed sihtkohta {WAYPOINT}, {VELOCITY}
STR_VEHICLE_STATUS_CANNOT_REACH_DEPOT_VEL                       :{ORANGE}Ei leita teed sihtkohta {DEPOT}, {VELOCITY}
STR_VEHICLE_STATUS_CANNOT_REACH_DEPOT_SERVICE_VEL               :{LTBLUE}Ei leia teed sihtkohta {DEPOT}, {VELOCITY}

# Vehicle stopped/started animations
###length 2
STR_VEHICLE_COMMAND_STOPPED_SMALL                               :{TINY_FONT}{RED}peatatud
STR_VEHICLE_COMMAND_STOPPED                                     :{RED}Peatatud

###length 2
STR_VEHICLE_COMMAND_STARTED_SMALL                               :{TINY_FONT}{GREEN}Alustatud
STR_VEHICLE_COMMAND_STARTED                                     :{GREEN}Started

# Vehicle details
STR_VEHICLE_DETAILS_CAPTION                                     :{WHITE}{VEHICLE} (täpsustused)

###length VEHICLE_TYPES
STR_VEHICLE_DETAILS_TRAIN_RENAME                                :{BLACK}Nimeta rong
STR_VEHICLE_DETAILS_ROAD_VEHICLE_RENAME                         :{BLACK}Nimeta maanteesõiduk
STR_VEHICLE_DETAILS_SHIP_RENAME                                 :{BLACK}Nimeta laev
STR_VEHICLE_DETAILS_AIRCRAFT_RENAME                             :{BLACK}Nimeta õhusõiduk

STR_VEHICLE_INFO_AGE                                            :{COMMA} aasta{P "" t} ({COMMA})
STR_VEHICLE_INFO_AGE_RED                                        :{RED}{COMMA} aasta{P "" t} ({COMMA})
STR_VEHICLE_INFO_AGE_RUNNING_COST_YR                            :{BLACK}Vanus: {LTBLUE}{STRING}{BLACK}   Käituskulud: {LTBLUE}{CURRENCY_LONG}/a

STR_VEHICLE_INFO_MAX_SPEED                                      :{BLACK}Tippkiirus: {LTBLUE}{VELOCITY}
STR_VEHICLE_INFO_MAX_SPEED_TYPE                                 :{BLACK}Tippkiirus: {LTBLUE}{VELOCITY} {BLACK}Õhusõiduki liik: {LTBLUE}{STRING}
STR_VEHICLE_INFO_MAX_SPEED_TYPE_RANGE                           :{BLACK}Tippkiirus: {LTBLUE}{VELOCITY} {BLACK}Õhusõiduki liik: {LTBLUE}{STRING} {BLACK}Lennuulatus: {LTBLUE}{COMMA} ruutu
STR_VEHICLE_INFO_WEIGHT_POWER_MAX_SPEED                         :{BLACK}Tühimass: {LTBLUE}{WEIGHT_SHORT} {BLACK}Võimsus: {LTBLUE}{POWER}{BLACK} Tippkiirus: {LTBLUE}{VELOCITY}
STR_VEHICLE_INFO_WEIGHT_POWER_MAX_SPEED_MAX_TE                  :{BLACK}Tühimass: {LTBLUE}{WEIGHT_SHORT} {BLACK}Võimsus: {LTBLUE}{POWER}{BLACK} Tippkiirus: {LTBLUE}{VELOCITY} {BLACK}Veojõud: {LTBLUE}{FORCE}

STR_VEHICLE_INFO_PROFIT_THIS_YEAR_LAST_YEAR                     :{BLACK}Kasum sel aastal: {LTBLUE}{CURRENCY_LONG} (eelmisel: {CURRENCY_LONG})
STR_VEHICLE_INFO_PROFIT_THIS_YEAR_LAST_YEAR_MIN_PERFORMANCE     :{BLACK}Kasum sellel aastal: {LTBLUE}{CURRENCY_LONG} (eelmisel aastal: {CURRENCY_LONG}) {BLACK}Min. jõudlus: {LTBLUE}{POWER_TO_WEIGHT}
STR_VEHICLE_INFO_RELIABILITY_BREAKDOWNS                         :{BLACK}Tehnoseisund: {LTBLUE}{COMMA}%  {BLACK}Rikkeid eelmisest hooldusest: {LTBLUE}{COMMA}

STR_VEHICLE_INFO_BUILT_VALUE                                    :{LTBLUE}{ENGINE} {BLACK}Valmistatud: {LTBLUE}{NUM}{BLACK} Väärtus: {LTBLUE}{CURRENCY_LONG}
STR_VEHICLE_INFO_NO_CAPACITY                                    :{BLACK}Mahutavus: {LTBLUE}Pole{STRING}
STR_VEHICLE_INFO_CAPACITY                                       :{BLACK}Kandevõime: {LTBLUE}{0:CARGO_LONG}{3:STRING}
STR_VEHICLE_INFO_CAPACITY_MULT                                  :{BLACK}Kandevõime: {LTBLUE}{0:CARGO_LONG}{3:STRING} (x{4:NUM})
STR_VEHICLE_INFO_CAPACITY_CAPACITY                              :{BLACK}Kandevõime: {LTBLUE}{CARGO_LONG}, {CARGO_LONG}{STRING}

STR_VEHICLE_INFO_FEEDER_CARGO_VALUE                             :{BLACK}Ülekantud tulu: {LTBLUE}{CURRENCY_LONG}

STR_VEHICLE_DETAILS_SERVICING_INTERVAL_DAYS                     :{BLACK}Hooldusvälp: {LTBLUE}{COMMA}päeva{BLACK} {STRING}
STR_VEHICLE_DETAILS_SERVICING_INTERVAL_PERCENT                  :{BLACK}Hooldusvälp: {LTBLUE}{COMMA}%{BLACK} {STRING}
STR_VEHICLE_DETAILS_LAST_SERVICE_DATE                           :Viimane hooldus: {LTBLUE}{DATE_LONG}
STR_VEHICLE_DETAILS_LAST_SERVICE_MINUTES_AGO                    :Viimane hooldus: {LTBLUE}{NUM} minutit tagasi

STR_SERVICE_INTERVAL_DROPDOWN_TOOLTIP                           :{BLACK}Muuda hooldusvälba liiki
STR_VEHICLE_DETAILS_DEFAULT                                     :Esialgne
STR_VEHICLE_DETAILS_PERCENT                                     :Protsendid

###length VEHICLE_TYPES
STR_QUERY_RENAME_TRAIN_CAPTION                                  :{WHITE}Nimeta rong
STR_QUERY_RENAME_ROAD_VEHICLE_CAPTION                           :{WHITE}Nimeta maanteesõiduk
STR_QUERY_RENAME_SHIP_CAPTION                                   :{WHITE}Nimeta laev
STR_QUERY_RENAME_AIRCRAFT_CAPTION                               :{WHITE}Nimeta õhusõiduk

# Extra buttons for train details windows
STR_VEHICLE_DETAILS_TRAIN_ENGINE_BUILT_AND_VALUE                :{LTBLUE}{ENGINE}{BLACK}   Ehitatud: {LTBLUE}{NUM}{BLACK} Väärtus: {LTBLUE}{CURRENCY_LONG}
STR_VEHICLE_DETAILS_TRAIN_WAGON_VALUE                           :{LTBLUE}{ENGINE}{BLACK}   Väärtus: {LTBLUE}{CURRENCY_LONG}

STR_VEHICLE_DETAILS_TRAIN_TOTAL_CAPACITY_TEXT                   :{BLACK}Selle rongi kandevõime:
STR_VEHICLE_DETAILS_TRAIN_TOTAL_CAPACITY                        :{LTBLUE}{CARGO_LONG} ({CARGO_SHORT})
STR_VEHICLE_DETAILS_TRAIN_TOTAL_CAPACITY_MULT                   :{LTBLUE}{CARGO_LONG} ({CARGO_SHORT}) (x{NUM})

STR_VEHICLE_DETAILS_CARGO_EMPTY                                 :{LTBLUE}Tühi
STR_VEHICLE_DETAILS_CARGO_FROM                                  :{LTBLUE}{CARGO_LONG} jaamast {STATION}
STR_VEHICLE_DETAILS_CARGO_FROM_MULT                             :{LTBLUE}{CARGO_LONG} jaamast {STATION} (x{NUM})

STR_VEHICLE_DETAIL_TAB_CARGO                                    :{BLACK}Laadung
STR_VEHICLE_DETAILS_TRAIN_CARGO_TOOLTIP                         :{BLACK}Näita täpsustusi viidud kauba kohta
STR_VEHICLE_DETAIL_TAB_INFORMATION                              :{BLACK}Andmed
STR_VEHICLE_DETAILS_TRAIN_INFORMATION_TOOLTIP                   :{BLACK}Näita täpsutusi rongivagunite kohta
STR_VEHICLE_DETAIL_TAB_CAPACITIES                               :{BLACK}Kandevõimed
STR_VEHICLE_DETAILS_TRAIN_CAPACITIES_TOOLTIP                    :{BLACK}Näita iga rongivaguni kandevõimet
STR_VEHICLE_DETAIL_TAB_TOTAL_CARGO                              :{BLACK}Veoste üldarv
STR_VEHICLE_DETAILS_TRAIN_TOTAL_CARGO_TOOLTIP                   :{BLACK}Näita kogu rongi mahtu, jagatud veoseliigi järgi

STR_VEHICLE_DETAILS_TRAIN_ARTICULATED_RV_CAPACITY               :{BLACK}Kandevõime: {LTBLUE}

# Vehicle refit
STR_REFIT_CAPTION                                               :{WHITE}{VEHICLE} (Ümberseadista)
STR_REFIT_TITLE                                                 :{GOLD}Vali veetav veoseliik:
STR_REFIT_NEW_CAPACITY_COST_OF_REFIT                            :{BLACK}Uus kandevõime: {GOLD}{CARGO_LONG}{}{BLACK}Laeva ümberseadistamise hind: {RED}{CURRENCY_LONG}
STR_REFIT_NEW_CAPACITY_INCOME_FROM_REFIT                        :{BLACK}Uus mahtuvus: {GOLD}{CARGO_LONG}{}{BLACK}Ümberseadistamise tulu: {GREEN}{CURRENCY_LONG}
STR_REFIT_NEW_CAPACITY_COST_OF_AIRCRAFT_REFIT                   :{BLACK}Uus kandevõime: {GOLD}{CARGO_LONG}, {GOLD}{CARGO_LONG}{}{BLACK}Ümberseadistamise maksumus: {RED}{CURRENCY_LONG}
STR_REFIT_NEW_CAPACITY_INCOME_FROM_AIRCRAFT_REFIT               :{BLACK}Uus mahtuvus: {GOLD}{CARGO_LONG}, {GOLD}{CARGO_LONG}{}{BLACK}Ümberseadistamise tulu: {GREEN}{CURRENCY_LONG}
STR_REFIT_SELECT_VEHICLES_TOOLTIP                               :{BLACK}Vali ümberseadistatavad sõidukid. Hiirega lohistades saab valida mitu sõidukit. Klõpsates tühjal kohal valitakse terve sõiduk. Ctrl+klõps valib sõiduki ja temale järgneva keti

###length VEHICLE_TYPES
STR_REFIT_TRAIN_LIST_TOOLTIP                                    :{BLACK}Vali rongi veetav veoseliik
STR_REFIT_ROAD_VEHICLE_LIST_TOOLTIP                             :{BLACK}Vali maanteesõiduki veetav veoseliik
STR_REFIT_SHIP_LIST_TOOLTIP                                     :{BLACK}Vali kaubalaeva veetav veoseliik
STR_REFIT_AIRCRAFT_LIST_TOOLTIP                                 :{BLACK}Vali õhusõiduki veetav veoseliik

###length VEHICLE_TYPES
STR_REFIT_TRAIN_REFIT_BUTTON                                    :{BLACK}Ümberseadista
STR_REFIT_ROAD_VEHICLE_REFIT_BUTTON                             :{BLACK}Ümberseadista maanteesõiduk
STR_REFIT_SHIP_REFIT_BUTTON                                     :{BLACK}Ümberseadista laev
STR_REFIT_AIRCRAFT_REFIT_BUTTON                                 :{BLACK}Ümberseadista õhusõiduk

###length VEHICLE_TYPES
STR_REFIT_TRAIN_REFIT_TOOLTIP                                   :{BLACK}Ümberseadista rong valitud veoseliigi jaoks
STR_REFIT_ROAD_VEHICLE_REFIT_TOOLTIP                            :{BLACK}Ümberseadista maantesõiduk valitud veoseliigi jaoks
STR_REFIT_SHIP_REFIT_TOOLTIP                                    :{BLACK}Ümberseadista laev valitud veoseliigi jaoks
STR_REFIT_AIRCRAFT_REFIT_TOOLTIP                                :{BLACK}Ümberseadista õhusõiduk valitud veoseliigi jaoks

# Order view
STR_ORDERS_CAPTION                                              :{WHITE}{VEHICLE} (korraldused)
STR_ORDERS_TIMETABLE_VIEW                                       :{BLACK}Graafik
STR_ORDERS_TIMETABLE_VIEW_TOOLTIP                               :{BLACK}Näita graafikut

STR_ORDERS_LIST_TOOLTIP                                         :{BLACK}Korralduste register - korraldus valitakse klõpsamisega. Ctrl+klõps keskendab vaate korralduse sihtpunktile
STR_ORDER_INDEX                                                 :{COMMA}:{NBSP}
STR_ORDER_TEXT                                                  :{STRING} {STRING} {STRING} {STRING}

STR_ORDERS_END_OF_ORDERS                                        :- - Korralduste lõpp - -
STR_ORDERS_END_OF_SHARED_ORDERS                                 :- - Jagatud korralduste lõpp - -

# Order bottom buttons
STR_ORDER_NON_STOP                                              :{BLACK}Vahepeatusteta
STR_ORDER_GO_TO                                                 :Siht
STR_ORDER_GO_NON_STOP_TO                                        :Siht vahepeatusteta
STR_ORDER_GO_VIA                                                :Siht läbi
STR_ORDER_GO_NON_STOP_VIA                                       :Siht vahepeatusteta läbi
STR_ORDER_TOOLTIP_NON_STOP                                      :{BLACK}Muuda valitud korralduse peatumisprotseduuri

STR_ORDER_TOGGLE_FULL_LOAD                                      :{BLACK}Täislaadi üks veos
STR_ORDER_DROP_LOAD_IF_POSSIBLE                                 :Laadi peale
STR_ORDER_DROP_FULL_LOAD_ALL                                    :Täislaadi kõik veosed
STR_ORDER_DROP_FULL_LOAD_ANY                                    :Täislaadi üks veos
STR_ORDER_DROP_NO_LOADING                                       :Ei laadi
STR_ORDER_TOOLTIP_FULL_LOAD                                     :{BLACK}Muuda valitud korralduse laadimisprotseduuri

STR_ORDER_TOGGLE_UNLOAD                                         :{BLACK}Tühjenda kõik
STR_ORDER_DROP_UNLOAD_IF_ACCEPTED                               :Tühjenda nõudlusel
STR_ORDER_DROP_UNLOAD                                           :Tühjenda kõik
STR_ORDER_DROP_TRANSFER                                         :Ümberlaadi
STR_ORDER_DROP_NO_UNLOADING                                     :Ei tühjenda
STR_ORDER_TOOLTIP_UNLOAD                                        :{BLACK}Valitud korralduse tühjendusprotseduuri muutmine

STR_ORDER_REFIT                                                 :{BLACK}Ümberseadista
STR_ORDER_REFIT_TOOLTIP                                         :{BLACK}Vali, mis veoseliigile ümberseadistada. Ctrl+klõps kõrvaldab ümberseadistamise korralduse
STR_ORDER_REFIT_AUTO                                            :{BLACK}Ümberseadista jaamas
STR_ORDER_REFIT_AUTO_TOOLTIP                                    :{BLACK}Vali, millisele veoseliigile ümberseadistada. Ctrl-klõps eemaldab ümberseadistamise korralduse. Jaamas ümberseadistamine toimub ainult, kui sõiduk võimaldab
STR_ORDER_DROP_REFIT_AUTO                                       :Fikseeritud kaubatüüp
STR_ORDER_DROP_REFIT_AUTO_ANY                                   :Võimalikud kaubad

STR_ORDER_DROP_GO_ALWAYS_DEPOT                                  :Alati
STR_ORDER_DROP_SERVICE_DEPOT                                    :Vajadusel
STR_ORDER_DROP_HALT_DEPOT                                       :Peatu

# Depot action tooltips, one per vehicle type
###length VEHICLE_TYPES
STR_ORDER_HANGAR_ACTION_TOOLTIP                                 :{BLACK}Vali tegevus, mida selles angaaris teha
###next-name-looks-similar

STR_ORDER_CONDITIONAL_VARIABLE_TOOLTIP                          :{BLACK}Sõiduki andmed, millel korralduse vahelejätmine põhineb

# Conditional order variables, must follow order of OrderConditionVariable enum
###length 8
STR_ORDER_CONDITIONAL_LOAD_PERCENTAGE                           :Koorem protsentides
STR_ORDER_CONDITIONAL_RELIABILITY                               :Tehnoseisund
STR_ORDER_CONDITIONAL_MAX_SPEED                                 :Tippkiirus
STR_ORDER_CONDITIONAL_AGE                                       :Vanus (aastates)
STR_ORDER_CONDITIONAL_REQUIRES_SERVICE                          :Vajab hooldust
STR_ORDER_CONDITIONAL_UNCONDITIONALLY                           :Alati
STR_ORDER_CONDITIONAL_REMAINING_LIFETIME                        :Amortiseerumiseni (aastaid)
STR_ORDER_CONDITIONAL_MAX_RELIABILITY                           :Kõrgeim tehnoseisund
###next-name-looks-similar

STR_ORDER_CONDITIONAL_COMPARATOR_TOOLTIP                        :{BLACK}Kuidas sõiduki andmeid antud väärtusega võrreldakse
STR_ORDER_CONDITIONAL_COMPARATOR_EQUALS                         :on võrdne
STR_ORDER_CONDITIONAL_COMPARATOR_NOT_EQUALS                     :pole võrdne
STR_ORDER_CONDITIONAL_COMPARATOR_LESS_THAN                      :on vähem, kui
STR_ORDER_CONDITIONAL_COMPARATOR_LESS_EQUALS                    :on võrdne või vähem, kui
STR_ORDER_CONDITIONAL_COMPARATOR_MORE_THAN                      :on rohkem, kui
STR_ORDER_CONDITIONAL_COMPARATOR_MORE_EQUALS                    :on võrdne või rohkem, kui
STR_ORDER_CONDITIONAL_COMPARATOR_IS_TRUE                        :on tõene
STR_ORDER_CONDITIONAL_COMPARATOR_IS_FALSE                       :on väär

STR_ORDER_CONDITIONAL_VALUE_TOOLTIP                             :{BLACK}Väärtus, millega sõiduki andmeid võrreldakse
STR_ORDER_CONDITIONAL_VALUE_CAPT                                :{WHITE}Sisesta väärtus, millega võrrelda

STR_ORDERS_SKIP_BUTTON                                          :{BLACK}Jäta vahele
STR_ORDERS_SKIP_TOOLTIP                                         :{BLACK}Jäta praegune korraldus vahele ja alusta järgmisega. Ctrl+klõps valib korralduse ja jätab teised korraldused vahele

STR_ORDERS_DELETE_BUTTON                                        :{BLACK}Kustuta
STR_ORDERS_DELETE_TOOLTIP                                       :{BLACK}Kustuta valitud korraldus
STR_ORDERS_DELETE_ALL_TOOLTIP                                   :{BLACK}Eemalda kõik korraldused
STR_ORDERS_STOP_SHARING_BUTTON                                  :{BLACK}Lõpeta jagamine
STR_ORDERS_STOP_SHARING_TOOLTIP                                 :{BLACK}Lõpeta korralduste jagamine. Ctrl+klõps eemaldab kõik selle sõiduki korraldused

STR_ORDERS_GO_TO_BUTTON                                         :{BLACK}Siht
STR_ORDER_GO_TO_NEAREST_DEPOT                                   :Siht lähim depoo
STR_ORDER_GO_TO_NEAREST_HANGAR                                  :Siht lähim angaar
STR_ORDER_CONDITIONAL                                           :Korralduste tinglik vahelejätmine
STR_ORDER_SHARE                                                 :Korralduste jagamine
STR_ORDERS_GO_TO_TOOLTIP                                        :{BLACK}Lisa uus korraldus valitud korralduse ette, või nimekirja lõppu. «Ctrl» annab jaamas korralduse «täislaadida üks veos», meldepunktis korralduse «peatuseta», ning depoos korralduse «hooldus». «Korralduste jagamine» või «Ctrl» laseb sellel sõidukil jagada korraldusi valitud sõidukiga. Sõidukil klõpsates dubleeritakse selle korraldused. Depookorralduste olemasolul sõiduk ise hoolduses ei käi

STR_ORDERS_VEH_WITH_SHARED_ORDERS_LIST_TOOLTIP                  :{BLACK}Näita kõiki sama sõidugraafikuga mootorsõidukeid

# String parts to build the order string
STR_ORDER_GO_TO_WAYPOINT                                        :Siht läbida {WAYPOINT}
STR_ORDER_GO_NON_STOP_TO_WAYPOINT                               :Siht vahepeatusteta läbi {WAYPOINT}

STR_ORDER_SERVICE_AT                                            :Hooldus
STR_ORDER_SERVICE_NON_STOP_AT                                   :Hooldus vahepeatusteta

STR_ORDER_NEAREST_DEPOT                                         :lähim
STR_ORDER_NEAREST_HANGAR                                        :lähim angaar
###length 3
STR_ORDER_TRAIN_DEPOT                                           :rongidepoo
STR_ORDER_ROAD_VEHICLE_DEPOT                                    :maanteesõidukidepoo
STR_ORDER_SHIP_DEPOT                                            :laevaremonditehas
###next-name-looks-similar

STR_ORDER_GO_TO_NEAREST_DEPOT_FORMAT                            :{STRING} {STRING} {STRING}
STR_ORDER_GO_TO_DEPOT_FORMAT                                    :{STRING} {DEPOT}

STR_ORDER_REFIT_ORDER                                           :(Ümberseadista: {STRING})
STR_ORDER_REFIT_STOP_ORDER                                      :(Ümberseadista: {STRING}, peatu)
STR_ORDER_STOP_ORDER                                            :(Peatu)


STR_ORDER_GO_TO_STATION                                         :{STRING} {STATION} {STRING}
STR_ORDER_GO_TO_STATION_CAN_T_USE_STATION                       :{PUSH_COLOUR}{RED}(Ei saa jaama kasutada){POP_COLOUR} {STRING} {STATION} {STRING}

STR_ORDER_IMPLICIT                                              :(Automaatne)

STR_ORDER_FULL_LOAD                                             :(Täislaadi kõik)
STR_ORDER_FULL_LOAD_ANY                                         :(Täislaadi üks veos)
STR_ORDER_NO_LOAD                                               :(Ei laadi)
STR_ORDER_UNLOAD                                                :(Tühjenda, laadi veosed)
STR_ORDER_UNLOAD_FULL_LOAD                                      :(Tühjenda, täislaadi kõik)
STR_ORDER_UNLOAD_FULL_LOAD_ANY                                  :(Tühjenda, täislaadi üks)
STR_ORDER_UNLOAD_NO_LOAD                                        :(Tühjenda, ei laadi)
STR_ORDER_TRANSFER                                              :(Ümberlaadi, laadi)
STR_ORDER_TRANSFER_FULL_LOAD                                    :(Ümberlaadi, täislaadi kõik)
STR_ORDER_TRANSFER_FULL_LOAD_ANY                                :(Ümberlaadi, täislaadi üks)
STR_ORDER_TRANSFER_NO_LOAD                                      :(Ümberlaadi, jäta tühjaks)
STR_ORDER_NO_UNLOAD                                             :(Ei tühjenda, laadi veosed)
STR_ORDER_NO_UNLOAD_FULL_LOAD                                   :(Ei tühjenda, täislaadi kõik)
STR_ORDER_NO_UNLOAD_FULL_LOAD_ANY                               :(Ei tühjenda, täislaadi üks)
STR_ORDER_NO_UNLOAD_NO_LOAD                                     :(Ei tühjenda, ei laadi)

STR_ORDER_AUTO_REFIT                                            :(Ümberseadistamine: {STRING})
STR_ORDER_FULL_LOAD_REFIT                                       :(Täislaadi kõik, ümberseadista: {STRING})
STR_ORDER_FULL_LOAD_ANY_REFIT                                   :(Täislaadi üks veos, ümberseadista: {STRING})
STR_ORDER_UNLOAD_REFIT                                          :(Tühjenda, laadi, ümberseadista: {STRING})
STR_ORDER_UNLOAD_FULL_LOAD_REFIT                                :(Tühjenda, täislaadi kõik, ümberseadista: {STRING})
STR_ORDER_UNLOAD_FULL_LOAD_ANY_REFIT                            :(Tühjenda, täislaadi üks, ümberseadista: {STRING})
STR_ORDER_TRANSFER_REFIT                                        :(Ümberlaadi, laadi, ümberseadista: {STRING})
STR_ORDER_TRANSFER_FULL_LOAD_REFIT                              :(Ümberlaadi, täislaadi kõik, ümberseadista: {STRING})
STR_ORDER_TRANSFER_FULL_LOAD_ANY_REFIT                          :(Ümberlaadi, täislaadi üks, ümberseadista: {STRING})
STR_ORDER_NO_UNLOAD_REFIT                                       :(Ei tühjenda, laadi veos, ümberseadista: {STRING})
STR_ORDER_NO_UNLOAD_FULL_LOAD_REFIT                             :(Ei tühjenda, täislaadi kõik, ümberseadista: {STRING})
STR_ORDER_NO_UNLOAD_FULL_LOAD_ANY_REFIT                         :(Ei tühjenda, täislaadi üks, ümberseadista: {STRING})

STR_ORDER_AUTO_REFIT_ANY                                        :võimalikud kaubad

###length 3
STR_ORDER_STOP_LOCATION_NEAR_END                                :[alguses]
STR_ORDER_STOP_LOCATION_MIDDLE                                  :[keskel]
STR_ORDER_STOP_LOCATION_FAR_END                                 :[lõpus]

STR_ORDER_OUT_OF_RANGE                                          :{RED} (Järgmine sihtpunkt on väljaspool tegevusraadiust)

STR_ORDER_CONDITIONAL_UNCONDITIONAL                             :Mine sihtpunkti {COMMA}
STR_ORDER_CONDITIONAL_NUM                                       :Mine sihtpunkti {COMMA}, kui {STRING} {STRING} {COMMA}
STR_ORDER_CONDITIONAL_TRUE_FALSE                                :Mine sihtpunkti{COMMA}, kui {STRING} {STRING}

STR_INVALID_ORDER                                               :{RED} (Kõlbmatu korraldus)

# Time table window
STR_TIMETABLE_TITLE                                             :{WHITE}{VEHICLE} (Graafik)
STR_TIMETABLE_ORDER_VIEW                                        :{BLACK}Korraldused
STR_TIMETABLE_ORDER_VIEW_TOOLTIP                                :{BLACK}Lülita korralduste vaatesse

STR_TIMETABLE_TOOLTIP                                           :{BLACK}Graafik - korraldus märgitakse klõpsuga

STR_TIMETABLE_NO_TRAVEL                                         :Sõitu pole
STR_TIMETABLE_NOT_TIMETABLEABLE                                 :Reisi (automaatne; ajakava järgmise manuaalse käsu järgi)
STR_TIMETABLE_TRAVEL_NOT_TIMETABLED                             :Sõitmine (graafikuta)
STR_TIMETABLE_TRAVEL_NOT_TIMETABLED_SPEED                       :Reisi kõike suurema {2:VELOCITY} (ei ole ajastatud)
STR_TIMETABLE_TRAVEL_FOR                                        :Sõida {STRING}
STR_TIMETABLE_TRAVEL_FOR_SPEED                                  :Reisi selleks {STRING} kõige rohkema {VELOCITY}
STR_TIMETABLE_TRAVEL_FOR_ESTIMATED                              :Sõit ({STRING}, ei ole ajastatud)
STR_TIMETABLE_TRAVEL_FOR_SPEED_ESTIMATED                        :Sõit ({STRING}, ei ole ajastatud) kuni {VELOCITY}
STR_TIMETABLE_STAY_FOR_ESTIMATED                                :(Oode {STRING}, ajastamata)
STR_TIMETABLE_AND_TRAVEL_FOR_ESTIMATED                          :({STRING} sõidukestus, ajastamata)
STR_TIMETABLE_STAY_FOR                                          :ja oota {STRING}
STR_TIMETABLE_AND_TRAVEL_FOR                                    :ja sõida {STRING} jaoks

STR_TIMETABLE_TOTAL_TIME                                        :{BLACK}Selle graafiku läbimine võtab {STRING}
STR_TIMETABLE_TOTAL_TIME_INCOMPLETE                             :{BLACK}Selle graafiku läbimine võtab vähemalt {STRING} (kõik ei ole planeeritud)

STR_TIMETABLE_STATUS_ON_TIME                                    :{BLACK}Sõiduk on graafikus
STR_TIMETABLE_STATUS_LATE                                       :{BLACK}See sõiduk on {STRING} hiljaks jäämas
STR_TIMETABLE_STATUS_EARLY                                      :{BLACK}See sõiduk on {STRING} varajane
STR_TIMETABLE_STATUS_NOT_STARTED                                :{BLACK}Graafikuga pole veel alustatud
STR_TIMETABLE_STATUS_START_AT_DATE                              :{BLACK}See graafik algab {STRING}
STR_TIMETABLE_STATUS_START_IN_SECONDS                           :{BLACK}See graafik algab {COMMA}. sekundi pärast



STR_TIMETABLE_CHANGE_TIME                                       :{BLACK}Muuda aega
STR_TIMETABLE_WAIT_TIME_TOOLTIP                                 :{BLACK}Muuda märgitud korraldusele määratud aega. Ctrl+klõps seab aja kõigile korraldustele

STR_TIMETABLE_CLEAR_TIME                                        :{BLACK}Tühista aeg
STR_TIMETABLE_CLEAR_TIME_TOOLTIP                                :{BLACK}Tühista korralduse täitmiseks määratud aeg. Ctrl+klõps tühistab kõik korraldustele määratud ajad

STR_TIMETABLE_CHANGE_SPEED                                      :{BLACK}Muuda kiiruspiirangut
STR_TIMETABLE_CHANGE_SPEED_TOOLTIP                              :{BLACK}Muuda märgitud korralduse kiiruspiirangut. Ctrl+klõps seab kiiruspiirangu kõigile korraldustele

STR_TIMETABLE_CLEAR_SPEED                                       :{BLACK}Kustuta kiiruspiirang
STR_TIMETABLE_CLEAR_SPEED_TOOLTIP                               :{BLACK}Eemalda märgitud korralduse kiiruspiirang. Ctrl+klõps tühistab kõik korraldustele määratud kiiruspiirangud

STR_TIMETABLE_RESET_LATENESS                                    :{BLACK}Nulli hilinemisarvesti
STR_TIMETABLE_RESET_LATENESS_TOOLTIP                            :{BLACK}Nulli hilinemisarvesti, nii et sõiduk oleks graafikus

STR_TIMETABLE_AUTOFILL                                          :{BLACK}Isetäituv
STR_TIMETABLE_AUTOFILL_TOOLTIP                                  :{BLACK}Kasuta liiniplaani täitmiseks järgmise sõidu andmeid. Ctrl+klõps proovib säilitab ooteajad

STR_TIMETABLE_EXPECTED                                          :{BLACK}Eeldatav
STR_TIMETABLE_SCHEDULED                                         :{BLACK}Plaanis
STR_TIMETABLE_EXPECTED_TOOLTIP                                  :{BLACK}Vaheta eeldatava ja graafiku vahel

STR_TIMETABLE_ARRIVAL_SECONDS_IN_FUTURE                         :A: {COLOUR}{COMMA} sek
<<<<<<< HEAD
=======
STR_TIMETABLE_DEPARTURE_SECONDS_IN_FUTURE                       :D: {COLOUR}{COMMA} sek
>>>>>>> 8bccb580


# Date window (for timetable)
STR_DATE_CAPTION                                                :{WHITE}Määra kuupäev
STR_DATE_SET_DATE                                               :{BLACK}Määra kuupäev
STR_DATE_SET_DATE_TOOLTIP                                       :{BLACK}Kasuta graafiku alguskuupäevana
STR_DATE_DAY_TOOLTIP                                            :{BLACK}Vali päev
STR_DATE_MONTH_TOOLTIP                                          :{BLACK}Vali kuu
STR_DATE_YEAR_TOOLTIP                                           :{BLACK}Vali aasta


# AI debug window
STR_AI_DEBUG                                                    :{WHITE}AI/GameScripti debugimine
STR_AI_DEBUG_NAME_AND_VERSION                                   :{BLACK}{STRING} (ver{NUM})
STR_AI_DEBUG_NAME_TOOLTIP                                       :{BLACK}Skripti nimi
STR_AI_DEBUG_SETTINGS                                           :{BLACK}Seaded
STR_AI_DEBUG_SETTINGS_TOOLTIP                                   :{BLACK}Skripti seadistamine
STR_AI_DEBUG_RELOAD                                             :{BLACK}Taaslaadi AI
STR_AI_DEBUG_RELOAD_TOOLTIP                                     :{BLACK}Sulge AI, laadi skript uuesti ning taaskäivita AI
STR_AI_DEBUG_BREAK_STR_ON_OFF_TOOLTIP                           :{BLACK}Võimalda/ei võimalda peatamist kui AI logisõnum sisaldab peatamiskirjet
STR_AI_DEBUG_BREAK_ON_LABEL                                     :{BLACK}Vahe sees:
STR_AI_DEBUG_BREAK_STR_OSKTITLE                                 :{BLACK}Vahe sees
STR_AI_DEBUG_BREAK_STR_TOOLTIP                                  :{BLACK}Kui AI logi sõnum vastab selle stringiga, mäng seisatakse.
STR_AI_DEBUG_MATCH_CASE                                         :{BLACK}Tõstutundlik
STR_AI_DEBUG_MATCH_CASE_TOOLTIP                                 :{BLACK}Vaheldab tõstutundlikkust, kui AI debug-sõnumeid võrreldakse peatamiskirjega
STR_AI_DEBUG_CONTINUE                                           :{BLACK}Jätka
STR_AI_DEBUG_CONTINUE_TOOLTIP                                   :{BLACK}Lõpeta paus ja jätka AI-d
STR_AI_DEBUG_SELECT_AI_TOOLTIP                                  :{BLACK}Vaata selle AI debug-väljundit
STR_AI_GAME_SCRIPT                                              :{BLACK}GameScript
STR_AI_GAME_SCRIPT_TOOLTIP                                      :{BLACK}Kontrolli GameScripti logi

STR_ERROR_AI_NO_AI_FOUND                                        :Laadimiseks sobivat AI-d ei leitud.{}See AI on makett, ning ei tee midagi.{}AI-sid alla saab laadida kasutades 'aineste allalaadimise' süsteemi.
STR_ERROR_AI_PLEASE_REPORT_CRASH                                :{WHITE}Üks skriptidest jooksis kokku. Palun teatada sellest skripti autorit koos ekraanipildiga AI/GamesScripti debugimise aknast
STR_ERROR_AI_DEBUG_SERVER_ONLY                                  :{YELLOW}AI/GameScripti debugimise akent saab kasutada ainult serveris

# AI configuration window
STR_AI_CONFIG_CAPTION_AI                                        :{WHITE}AI seaded
STR_AI_CONFIG_CAPTION_GAMESCRIPT                                :{WHITE}GameScript'i seaded
STR_AI_CONFIG_GAMELIST_TOOLTIP                                  :{BLACK}Järgmises mängus laaditav GameScript
STR_AI_CONFIG_AILIST_TOOLTIP                                    :{BLACK}AI-d järgmises mängus
STR_AI_CONFIG_HUMAN_PLAYER                                      :Inimene
STR_AI_CONFIG_RANDOM_AI                                         :Suvaline AI
STR_AI_CONFIG_NONE                                              :(mitte ühtegi)
STR_AI_CONFIG_NAME_VERSION                                      :{STRING} {YELLOW}v{NUM}
STR_AI_CONFIG_MAX_COMPETITORS                                   :{LTBLUE}Vastaseid kuni: {ORANGE}{COMMA}
STR_AI_CONFIG_COMPETITORS_INTERVAL                              :{LTBLUE}Ajavahemik, millal konkurendid alustavad: {ORANGE}{COMMA} minut{P "" it}

STR_AI_CONFIG_MOVE_UP                                           :{BLACK}Tõsta
STR_AI_CONFIG_MOVE_UP_TOOLTIP                                   :{BLACK}Tõsta valitud AI loendis kõrgemale
STR_AI_CONFIG_MOVE_DOWN                                         :{BLACK}Langeta
STR_AI_CONFIG_MOVE_DOWN_TOOLTIP                                 :{BLACK}Langeta valitud AI loendis madalamale

STR_AI_CONFIG_GAMESCRIPT                                        :{SILVER}GameScript
STR_AI_CONFIG_GAMESCRIPT_PARAM                                  :{SILVER}Parameetrid
STR_AI_CONFIG_AI                                                :{SILVER}AI-d

STR_AI_CONFIG_CHANGE_AI                                         :{BLACK} Vali TI
STR_AI_CONFIG_CHANGE_GAMESCRIPT                                 :{BLACK} Vali GameScript
STR_AI_CONFIG_CHANGE_GAMESCRIPT.g                               :GameScripti
STR_AI_CONFIG_CHANGE_TOOLTIP                                    :{BLACK}Lae teine skript. Ctrl+klõps näitab kõiki saadaolevaid versioone
STR_AI_CONFIG_CONFIGURE                                         :{BLACK}Seadistamine
STR_AI_CONFIG_CONFIGURE_TOOLTIP                                 :{BLACK}Muuda skripti parameetreid

# Available AIs window
STR_AI_LIST_CAPTION                                             :{WHITE}Kasutatav {STRING}
STR_AI_LIST_CAPTION_AI                                          :AI-d
STR_AI_LIST_CAPTION_GAMESCRIPT                                  :GameScriptid
STR_AI_LIST_TOOLTIP                                             :{BLACK}Klõpsa skripti valimiseks

STR_AI_LIST_AUTHOR                                              :{LTBLUE}Autor: {ORANGE}{STRING}
STR_AI_LIST_VERSION                                             :{LTBLUE}Versioon: {ORANGE}{NUM}
STR_AI_LIST_URL                                                 :{LTBLUE}URL: {ORANGE}{STRING}

STR_AI_LIST_ACCEPT                                              :{BLACK}Nõustu
STR_AI_LIST_ACCEPT_TOOLTIP                                      :{BLACK}Vali esiletõstetud skript
STR_AI_LIST_CANCEL                                              :{BLACK}Loobu
STR_AI_LIST_CANCEL_TOOLTIP                                      :{BLACK}Ära skripti muuda

STR_SCREENSHOT_CAPTION                                          :{WHITE}Tee ekraanipilt
STR_SCREENSHOT_SCREENSHOT                                       :{BLACK}Tavaline ekraanipilt
STR_SCREENSHOT_ZOOMIN_SCREENSHOT                                :{BLACK}Täissuurendusega ekraanipilt
STR_SCREENSHOT_DEFAULTZOOM_SCREENSHOT                           :{BLACK}Ekraanipildi vaikimisi suurendus
STR_SCREENSHOT_WORLD_SCREENSHOT                                 :{BLACK}Terve kaardi ekraanipilt
STR_SCREENSHOT_HEIGHTMAP_SCREENSHOT                             :{BLACK}Kõrguskaardi ekraanipilt
STR_SCREENSHOT_MINIMAP_SCREENSHOT                               :{BLACK}Pisikaardi ekraanipilt

# Script Parameters
STR_AI_SETTINGS_CAPTION                                         :{WHITE}{STRING} Parameetrid
STR_AI_SETTINGS_CAPTION_AI                                      :AI
STR_AI_SETTINGS_CAPTION_GAMESCRIPT                              :GameScript
STR_AI_SETTINGS_CLOSE                                           :{BLACK}Sulge
STR_AI_SETTINGS_RESET                                           :{BLACK}Nulli
STR_AI_SETTINGS_SETTING                                         :{STRING}: {ORANGE}{STRING}
STR_AI_SETTINGS_SETTING_DEVIATION                               :{STRING}: {ORANGE}[{STRING}, {STRING}]
STR_AI_SETTINGS_JUST_DEVIATION                                  :[{STRING}, {STRING}]


# Textfile window
STR_TEXTFILE_WRAP_TEXT                                          :{WHITE}Tekstiridade murdmine
STR_TEXTFILE_WRAP_TEXT_TOOLTIP                                  :{BLACK}Murrab tekstirida, et lugeda vaadet liigutamata
STR_TEXTFILE_VIEW_README                                        :{BLACK}Vaata abi
STR_TEXTFILE_VIEW_CHANGELOG                                     :{BLACK}Muudatuste logi
STR_TEXTFILE_VIEW_LICENCE                                       :{BLACK}Litsents
###length 5
STR_TEXTFILE_README_CAPTION                                     :{WHITE}{STRING} {STRING} abi.
STR_TEXTFILE_CHANGELOG_CAPTION                                  :{WHITE}{STRING} muudatuste logi {STRING}
STR_TEXTFILE_LICENCE_CAPTION                                    :{WHITE}{STRING} litsents {STRING}


# Vehicle loading indicators
STR_PERCENT_UP_SMALL                                            :{TINY_FONT}{WHITE}{NUM}%{UP_ARROW}
STR_PERCENT_UP                                                  :{WHITE}{NUM}%{UP_ARROW}
STR_PERCENT_DOWN_SMALL                                          :{TINY_FONT}{WHITE}{NUM}%{DOWN_ARROW}
STR_PERCENT_DOWN                                                :{WHITE}{NUM}%{DOWN_ARROW}
STR_PERCENT_UP_DOWN_SMALL                                       :{TINY_FONT}{WHITE}{NUM}%{UP_ARROW}{DOWN_ARROW}
STR_PERCENT_UP_DOWN                                             :{WHITE}{NUM}%{UP_ARROW}{DOWN_ARROW}
STR_PERCENT_NONE_SMALL                                          :{TINY_FONT}{WHITE}{NUM}%
STR_PERCENT_NONE                                                :{WHITE}{NUM}%

# Income 'floats'
STR_INCOME_FLOAT_COST_SMALL                                     :{TINY_FONT}{RED}Hind: {CURRENCY_LONG}
STR_INCOME_FLOAT_COST                                           :{RED}Hind: {CURRENCY_LONG}
STR_INCOME_FLOAT_INCOME_SMALL                                   :{TINY_FONT}{GREEN}Tulu: {CURRENCY_LONG}
STR_INCOME_FLOAT_INCOME                                         :{GREEN}Tulu: {CURRENCY_LONG}
STR_FEEDER_TINY                                                 :{TINY_FONT}{YELLOW}Kanna üle: {CURRENCY_LONG}
STR_FEEDER                                                      :{YELLOW}Kanna üle: {CURRENCY_LONG}
STR_FEEDER_INCOME_TINY                                          :{TINY_FONT}{YELLOW}Ümberlaadimine: {CURRENCY_LONG}{WHITE} / {GREEN}Sissetulek: {CURRENCY_LONG}
STR_FEEDER_INCOME                                               :{YELLOW}Ümberlaadimine: {CURRENCY_LONG}{WHITE} / {GREEN}Sissetulek: {CURRENCY_LONG}
STR_FEEDER_COST_TINY                                            :{TINY_FONT}{YELLOW}Ümberlaadimine: {CURRENCY_LONG}{WHITE} / {RED}Hind: {CURRENCY_LONG}
STR_FEEDER_COST                                                 :{YELLOW}Ümberlaadimine: {CURRENCY_LONG}{WHITE} / {RED}Hind: {CURRENCY_LONG}
STR_MESSAGE_ESTIMATED_COST                                      :{WHITE}Eeldatav kulu: {CURRENCY_LONG}
STR_MESSAGE_ESTIMATED_INCOME                                    :{WHITE}Eeldatavad tulud: {CURRENCY_LONG}

# Saveload messages
STR_ERROR_SAVE_STILL_IN_PROGRESS                                :{WHITE}Ikka salvestamisel,{}palun oota salvestuse lõpuni!
STR_ERROR_AUTOSAVE_FAILED                                       :{WHITE}Välpsalvestus ebaõnnestus
STR_ERROR_UNABLE_TO_READ_DRIVE                                  :{BLACK}Ei suuda kettalt lugeda
STR_ERROR_GAME_SAVE_FAILED                                      :{WHITE}Mängu salvestamine nurjus{}{STRING}
STR_ERROR_UNABLE_TO_DELETE_FILE                                 :{WHITE}Faili ei saa kustutada
STR_ERROR_GAME_LOAD_FAILED                                      :{WHITE}Mängu laadimine nurjus{}{STRING}
STR_GAME_SAVELOAD_ERROR_BROKEN_INTERNAL_ERROR                   :Süsteemi viga: {STRING}
STR_GAME_SAVELOAD_ERROR_BROKEN_SAVEGAME                         :Katkine salvestus - {STRING}
STR_GAME_SAVELOAD_ERROR_TOO_NEW_SAVEGAME                        :Salvestus on tehtud uuemas osas
STR_GAME_SAVELOAD_ERROR_FILE_NOT_READABLE                       :Fail pole loetav
STR_GAME_SAVELOAD_ERROR_FILE_NOT_WRITEABLE                      :Faili ei saanud kirjutada
STR_GAME_SAVELOAD_ERROR_DATA_INTEGRITY_CHECK_FAILED             :Andmeterviklikkuse kontrolli ei läbitud
STR_GAME_SAVELOAD_ERROR_PATCHPACK                               :Mäng on salvestatud muudetud versiooniga
STR_GAME_SAVELOAD_NOT_AVAILABLE                                 :<mitte saadaval>
STR_WARNING_LOADGAME_REMOVED_TRAMS                              :{WHITE}Mäng on salvestatud osas, kus trammid ei olnud toetatud. Kõik trammid on eemaldatud

# Map generation messages
STR_ERROR_COULD_NOT_CREATE_TOWN                                 :{WHITE}Kaardi tekitamine katkes...{}... pole sobivaid kohti asulatele
STR_ERROR_NO_TOWN_IN_SCENARIO                                   :{WHITE}... stsenaariumis pole ühtegi asulat

STR_ERROR_PNGMAP                                                :{WHITE}Ei suuda laadida maastiku PNG failist...
STR_ERROR_PNGMAP_FILE_NOT_FOUND                                 :{WHITE}... faili ei leitud
STR_ERROR_PNGMAP_IMAGE_TYPE                                     :{WHITE}... ei suutnud pilditüüpi teisendada. Vaja läheb 8 või 24-bitist PNG pilti.
STR_ERROR_PNGMAP_MISC                                           :{WHITE}... midagi läks just valesti (tõenäoliselt rikutud fail)

STR_ERROR_BMPMAP                                                :{WHITE}Ei suuda laadida maastikku BMP failist...
STR_ERROR_BMPMAP_IMAGE_TYPE                                     :{WHITE}... ei suutnud muuta pildi tüüpi

STR_ERROR_HEIGHTMAP_TOO_LARGE                                   :{WHITE}... pilt on liiga suur

STR_WARNING_HEIGHTMAP_SCALE_CAPTION                             :{WHITE}Skaala hoiatus
STR_WARNING_HEIGHTMAP_SCALE_MESSAGE                             :{YELLOW}Kaardi mõõtmeid ei soovitata väga palju muuta. Jätka?

# Soundset messages
STR_WARNING_FALLBACK_SOUNDSET                                   :{WHITE}Mäng ei leidnud helisid. Helid saad paigaldada Internetisisu laadimise aknast

# Screenshot related messages
STR_WARNING_SCREENSHOT_SIZE_CAPTION                             :{WHITE}Hiigelsuur ekraanipilt
STR_WARNING_SCREENSHOT_SIZE_MESSAGE                             :{YELLOW}Ekraanipildi mõõtmed saavad olema {COMMA} x {COMMA} pikslit. Ekraanipildi tegemine võib võtta tükk aega. Kas sa oled kindel, et sa soovid jätkata?

STR_MESSAGE_HEIGHTMAP_SUCCESSFULLY                              :{WHITE}Kõrguskaart edukalt salvestatud, kui '{STRING}'. Kõrgpunkt on {NUM}
STR_MESSAGE_SCREENSHOT_SUCCESSFULLY                             :{WHITE}Ekraanipilt on edukalt salvestatud nimega '{STRING}'
STR_ERROR_SCREENSHOT_FAILED                                     :{WHITE}Ekraanipildi tegemine nurjus!

# Error message titles
STR_ERROR_MESSAGE_CAPTION                                       :{YELLOW}Sõnum
STR_ERROR_MESSAGE_CAPTION_OTHER_COMPANY                         :{YELLOW}{STRING} teatab

# Generic construction errors
STR_ERROR_OFF_EDGE_OF_MAP                                       :{WHITE}Väljaspool kaardi piire
STR_ERROR_TOO_CLOSE_TO_EDGE_OF_MAP                              :{WHITE}Kaardi äärele liiga lähedal
STR_ERROR_NOT_ENOUGH_CASH_REQUIRES_CURRENCY                     :{WHITE}Pole piisavalt raha - vajad {CURRENCY_LONG}
STR_ERROR_FLAT_LAND_REQUIRED                                    :{WHITE}Maapind peab olema tasane
STR_ERROR_LAND_SLOPED_IN_WRONG_DIRECTION                        :{WHITE}Maa on vales suunas kaldu
STR_ERROR_CAN_T_DO_THIS                                         :{WHITE}Seda ei saa teha...
STR_ERROR_BUILDING_MUST_BE_DEMOLISHED                           :{WHITE}Hoone tuleb enne lammutada
STR_ERROR_CAN_T_CLEAR_THIS_AREA                                 :{WHITE}Seda ala ei saa tühjendada...
STR_ERROR_SITE_UNSUITABLE                                       :{WHITE}... ebasobiv koht
STR_ERROR_ALREADY_BUILT                                         :{WHITE}... juba ehitatud
STR_ERROR_OWNED_BY                                              :{WHITE}... omanik on {STRING}
STR_ERROR_AREA_IS_OWNED_BY_ANOTHER                              :{WHITE}... ala kuulub teisele ettevõttele
STR_ERROR_TERRAFORM_LIMIT_REACHED                               :{WHITE}... maastikukujunduse limiit täis
STR_ERROR_CLEARING_LIMIT_REACHED                                :{WHITE}... ruudutühjenduse limiit täis
STR_ERROR_TREE_PLANT_LIMIT_REACHED                              :{WHITE}... puu istutamise limiit täis
STR_ERROR_NAME_MUST_BE_UNIQUE                                   :{WHITE}Nime ei tohi korduda
STR_ERROR_GENERIC_OBJECT_IN_THE_WAY                             :{WHITE}{1:STRING} on ees
STR_ERROR_NOT_ALLOWED_WHILE_PAUSED                              :{WHITE}Pole lubatud kui mäng seisab

# Local authority errors
STR_ERROR_LOCAL_AUTHORITY_REFUSES_TO_ALLOW_THIS                 :{WHITE}{TOWN} kohalik omavalitsus keeldub seda lubamast
STR_ERROR_LOCAL_AUTHORITY_REFUSES_AIRPORT                       :{WHITE}Asula {TOWN} omavalitsus keeldub uut lennujaama lubamast
STR_ERROR_LOCAL_AUTHORITY_REFUSES_NOISE                         :{WHITE}{TOWN} kohalik omavalitsus keeldub ehitusluba lennujaamale väljastamast kuna on mures müra pärast
STR_ERROR_BRIBE_FAILED                                          :{WHITE}Teie altkäemaksu andmise katse on avastatud kohaliku uurija poolt

# Levelling errors
STR_ERROR_CAN_T_RAISE_LAND_HERE                                 :{WHITE}Siin ei saa maad kõrgendada...
STR_ERROR_CAN_T_LOWER_LAND_HERE                                 :{WHITE}Siin ei saa maad madaldada...
STR_ERROR_CAN_T_LEVEL_LAND_HERE                                 :{WHITE}Ei saa maad siin tasandada...
STR_ERROR_EXCAVATION_WOULD_DAMAGE                               :{WHITE}Kaevandamine kahjustaks tunnelit
STR_ERROR_ALREADY_AT_SEA_LEVEL                                  :{WHITE}Juba jõutud meretasemeni
STR_ERROR_TOO_HIGH                                              :{WHITE}Liiga kõrge
STR_ERROR_ALREADY_LEVELLED                                      :{WHITE}... juba tasane
STR_ERROR_BRIDGE_TOO_HIGH_AFTER_LOWER_LAND                      :{WHITE}Selle kohal olev sild oleks hiljem liiga kõrge

# Company related errors
STR_ERROR_CAN_T_CHANGE_COMPANY_NAME                             :{WHITE}Ei saa ettevõtte nime muuta...
STR_ERROR_CAN_T_CHANGE_PRESIDENT                                :{WHITE}Ei saa presidendi nime muuta...

STR_ERROR_MAXIMUM_PERMITTED_LOAN                                :{WHITE}... suurim lubatud laen on {CURRENCY_LONG}
STR_ERROR_CAN_T_BORROW_ANY_MORE_MONEY                           :{WHITE}Rohkem raha ei saa laenata...
STR_ERROR_LOAN_ALREADY_REPAYED                                  :{WHITE}... pole laenu, mida tagasi maksta
STR_ERROR_CURRENCY_REQUIRED                                     :{WHITE}... vajad {CURRENCY_LONG}
STR_ERROR_CAN_T_REPAY_LOAN                                      :{WHITE}Ei saa laenu tagasi maksta...
STR_ERROR_INSUFFICIENT_FUNDS                                    :{WHITE}Ei saa anda raha, mis on laenatud pangast.
STR_ERROR_CAN_T_GIVE_MONEY                                      :{WHITE}Ei saa sellele ettevõttele raha saata...
STR_ERROR_CAN_T_BUY_COMPANY                                     :{WHITE}Ettevõtet ei saa osta...
STR_ERROR_CAN_T_BUILD_COMPANY_HEADQUARTERS                      :{WHITE}Ettevõtte peakorterit ei saa ehitada...

# Town related errors
STR_ERROR_CAN_T_GENERATE_TOWN                                   :{WHITE}Ei saa ühtegi asulat ehitada...
STR_ERROR_CAN_T_RENAME_TOWN                                     :{WHITE}Ei saa asulat ümbernimetada...
STR_ERROR_CAN_T_FOUND_TOWN_HERE                                 :{WHITE}Siia ei saa asulat rajada...
STR_ERROR_CAN_T_EXPAND_TOWN                                     :{WHITE}Asulat ei saa laiendada...
STR_ERROR_TOO_CLOSE_TO_EDGE_OF_MAP_SUB                          :{WHITE}... liiga lähedal kaardi servale
STR_ERROR_TOO_CLOSE_TO_ANOTHER_TOWN                             :{WHITE}... liiga lähedal teisele asulale
STR_ERROR_TOO_MANY_TOWNS                                        :{WHITE}... liiga palju asulaid
STR_ERROR_NO_SPACE_FOR_TOWN                                     :{WHITE}... pole enam ruumi kaardil
STR_ERROR_ROAD_WORKS_IN_PROGRESS                                :{WHITE}Teede ehitamine
STR_ERROR_TOWN_CAN_T_DELETE                                     :{WHITE}Seda asulat ei saa kõrvaldada...{}Jaam või depoo viitab asulale, või asulale kuuluvat ruutu ei saa kõrvaldada
STR_ERROR_STATUE_NO_SUITABLE_PLACE                              :{WHITE}... asula keskuses ei leidu kujule sobivat kohta

# Industry related errors
STR_ERROR_TOO_MANY_INDUSTRIES                                   :{WHITE}... liiga palju tööstuseid
STR_ERROR_CAN_T_GENERATE_INDUSTRIES                             :{WHITE}Tööstust ei saa tekitada...
STR_ERROR_CAN_T_BUILD_HERE                                      :{WHITE}{STRING} ei saa siia ehitada...
STR_ERROR_CAN_T_CONSTRUCT_THIS_INDUSTRY                         :{WHITE}Seda tüüpi tööstust ei saa siia ehitada...
STR_ERROR_CAN_T_PROSPECT_INDUSTRY                               :{WHITE}Tööstust ei saa rahastada...
STR_ERROR_INDUSTRY_TOO_CLOSE                                    :{WHITE}... liiga lähedal mõnele teisele tööstusele
STR_ERROR_MUST_FOUND_TOWN_FIRST                                 :{WHITE}... enne pead asula rajama
STR_ERROR_ONLY_ONE_ALLOWED_PER_TOWN                             :{WHITE}... iga asula kohta lubatud ainult üks
STR_ERROR_CAN_ONLY_BE_BUILT_IN_TOWNS_WITH_POPULATION_OF_1200    :{WHITE}... saab ainult ehitada asulatesse, mille elanikearv ületab 1200
STR_ERROR_CAN_ONLY_BE_BUILT_IN_RAINFOREST                       :{WHITE}... saab ehitada ainult vihmametsadesse
STR_ERROR_CAN_ONLY_BE_BUILT_IN_DESERT                           :{WHITE}... saab ehitada ainult kõrbesse
STR_ERROR_CAN_ONLY_BE_BUILT_IN_TOWNS                            :{WHITE}... saab ainult asulatesse ehitada (majade asemele)
STR_ERROR_CAN_ONLY_BE_BUILT_NEAR_TOWN_CENTER                    :{WHITE}... saab ainult asulekeskuste lähedale ehitada
STR_ERROR_CAN_ONLY_BE_BUILT_IN_LOW_AREAS                        :{WHITE}... saab ainult madalatele aladele ehitada
STR_ERROR_CAN_ONLY_BE_POSITIONED                                :{WHITE}... saab ainult ehitada kaardi serva
STR_ERROR_FOREST_CAN_ONLY_BE_PLANTED                            :{WHITE}... metsa saab istutada ainult lumepiirist kõrgemale
STR_ERROR_CAN_ONLY_BE_BUILT_ABOVE_SNOW_LINE                     :{WHITE}... saab ehitada ainult ülespoole lumepiiri
STR_ERROR_CAN_ONLY_BE_BUILT_BELOW_SNOW_LINE                     :{WHITE}... saab ehitada ainult allapoole lumepiiri

STR_ERROR_PROSPECTING_WAS_UNLUCKY                               :{WHITE}Halva õnne tõttu ei viinud rahastus tööstuse rajamiseni; proovi uuesti
STR_ERROR_NO_SUITABLE_PLACES_FOR_PROSPECTING                    :{WHITE}Antud tööstusele ei leitud perspektiivikat asukohta
STR_ERROR_NO_SUITABLE_PLACES_FOR_INDUSTRIES                     :{WHITE} '{STRING}' tööstuste jaoks polnud sobivaid asukohti
STR_ERROR_NO_SUITABLE_PLACES_FOR_INDUSTRIES_EXPLANATION         :{WHITE}Muuda kaardigeneratsiooni parameetreid, et saada parem kaart

# Station construction related errors
STR_ERROR_CAN_T_BUILD_RAILROAD_STATION                          :{WHITE}Siia ei saa raudteejaama ehitada...
STR_ERROR_CAN_T_BUILD_BUS_STATION                               :{WHITE}Siia ei saa bussijaama ehitada...
STR_ERROR_CAN_T_BUILD_TRUCK_STATION                             :{WHITE}Siia ei saa laadimisplatsi ehitada...
STR_ERROR_CAN_T_BUILD_PASSENGER_TRAM_STATION                    :{WHITE}Siia ei saa reisitrammijaama rajada...
STR_ERROR_CAN_T_BUILD_CARGO_TRAM_STATION                        :{WHITE}Siia ei saa kaubatrammijaama rajada...
STR_ERROR_CAN_T_BUILD_DOCK_HERE                                 :{WHITE}Dokki ei saa siia ehitada...
STR_ERROR_CAN_T_BUILD_AIRPORT_HERE                              :{WHITE}Siia ei saa lennuvälja rajada...

STR_ERROR_ADJOINS_MORE_THAN_ONE_EXISTING                        :{WHITE}Mitme olemasoleva jaama ühendamine
STR_ERROR_STATION_TOO_SPREAD_OUT                                :{WHITE}... jaam on liiga laiaks venitatud
STR_ERROR_TOO_MANY_STATIONS_LOADING                             :{WHITE}Liiga palju jaamu
STR_ERROR_TOO_MANY_STATION_SPECS                                :{WHITE}Liiga palju raudteejaama osasid
STR_ERROR_TOO_MANY_BUS_STOPS                                    :{WHITE}Liiga palju bussipeatusi
STR_ERROR_TOO_MANY_TRUCK_STOPS                                  :{WHITE}Liiga palju laadimisplatvorme
STR_ERROR_TOO_CLOSE_TO_ANOTHER_DOCK                             :{WHITE}Liiga lähedal teisele dokile
STR_ERROR_TOO_CLOSE_TO_ANOTHER_AIRPORT                          :{WHITE}Liiga lähedal teisele lennuväljale
STR_ERROR_CAN_T_RENAME_STATION                                  :{WHITE}Ei saa jaama ümbernimetada...
STR_ERROR_DRIVE_THROUGH_ON_TOWN_ROAD                            :{WHITE}... see on asulale kuuluv tee
STR_ERROR_DRIVE_THROUGH_DIRECTION                               :{WHITE}... tee on vales suunas
STR_ERROR_DRIVE_THROUGH_CORNER                                  :{WHITE}... nurgad ei saa läbisõidupeatustes olla
STR_ERROR_DRIVE_THROUGH_JUNCTION                                :{WHITE}... ristmikud ei saa olla läbisõidupeatustes

# Station destruction related errors
STR_ERROR_CAN_T_REMOVE_PART_OF_STATION                          :{WHITE}Siinset jaamablokki ei saa lammutada...
STR_ERROR_MUST_REMOVE_RAILWAY_STATION_FIRST                     :{WHITE}Raudteejaama peab eelnevalt lammutama
STR_ERROR_CAN_T_REMOVE_BUS_STATION                              :{WHITE}Siinset bussijaama ei saa lammutada...
STR_ERROR_CAN_T_REMOVE_TRUCK_STATION                            :{WHITE}Siinset laadimisplatsi ei saa lammutada...
STR_ERROR_CAN_T_REMOVE_PASSENGER_TRAM_STATION                   :{WHITE}Siinset reisitrammijaama ei saa lammutada...
STR_ERROR_CAN_T_REMOVE_CARGO_TRAM_STATION                       :{WHITE}Siinset kaubatrammijaama ei saa lammutada...
STR_ERROR_MUST_REMOVE_ROAD_STOP_FIRST                           :{WHITE}Peatus tuleb enne lammutada
STR_ERROR_THERE_IS_NO_STATION                                   :{WHITE}... siin pole peatust

STR_ERROR_MUST_DEMOLISH_RAILROAD                                :{WHITE}Raudteejaam tuleb enne lammutada
STR_ERROR_MUST_DEMOLISH_BUS_STATION_FIRST                       :{WHITE}Bussijaam tuleb enne lammutada
STR_ERROR_MUST_DEMOLISH_TRUCK_STATION_FIRST                     :{WHITE}Laadimisplats tuleb enne lammutada
STR_ERROR_MUST_DEMOLISH_PASSENGER_TRAM_STATION_FIRST            :{WHITE}Reisitrammijaam tuleb enne lammutada
STR_ERROR_MUST_DEMOLISH_CARGO_TRAM_STATION_FIRST                :{WHITE}Kaubatrammijaam tuleb enne lammutada
STR_ERROR_MUST_DEMOLISH_DOCK_FIRST                              :{WHITE}Dokk tuleb enne lammutada
STR_ERROR_MUST_DEMOLISH_AIRPORT_FIRST                           :{WHITE}Lennuväli tuleb enne lammutada

# Waypoint related errors
STR_ERROR_WAYPOINT_ADJOINS_MORE_THAN_ONE_EXISTING               :{WHITE}Liidab teemärgised
STR_ERROR_TOO_CLOSE_TO_ANOTHER_WAYPOINT                         :{WHITE}Liiga lähedal teisele teemärgisele

STR_ERROR_CAN_T_BUILD_TRAIN_WAYPOINT                            :{WHITE}Meldepunkti ei saa siia rajada...
STR_ERROR_CAN_T_POSITION_BUOY_HERE                              :{WHITE}Poid ei saa siia asetada...
STR_ERROR_CAN_T_CHANGE_WAYPOINT_NAME                            :{WHITE}Meldepunkti nime ei saa muuta...

STR_ERROR_CAN_T_REMOVE_TRAIN_WAYPOINT                           :{WHITE}Meldepunkti ei saa siit eemaldada...
STR_ERROR_MUST_REMOVE_RAILWAYPOINT_FIRST                        :{WHITE}Enne peab rööbastelt kõik teemärgid eemaldama
STR_ERROR_BUOY_IN_THE_WAY                                       :{WHITE}... poi on ees
STR_ERROR_BUOY_IS_IN_USE                                        :{WHITE}... poi on kasutuses teise ettevõtte poolt!

# Depot related errors
STR_ERROR_CAN_T_BUILD_TRAIN_DEPOT                               :{WHITE}Siia ei saa depood ehitada...
STR_ERROR_CAN_T_BUILD_ROAD_DEPOT                                :{WHITE}Siia ei saa depood ehitada...
STR_ERROR_CAN_T_BUILD_TRAM_DEPOT                                :{WHITE}Trammidepood ei saa siia rajada
STR_ERROR_CAN_T_BUILD_SHIP_DEPOT                                :{WHITE}Laevaremonditehast ei saa siia ehitada...

STR_ERROR_CAN_T_RENAME_DEPOT                                    :{WHITE}Ei saa depood ümbernimetada...

STR_ERROR_TRAIN_MUST_BE_STOPPED_INSIDE_DEPOT                    :{WHITE}... peab olema depoos peatatud
STR_ERROR_ROAD_VEHICLE_MUST_BE_STOPPED_INSIDE_DEPOT             :{WHITE}... peab garaažis peatatud olema
STR_ERROR_SHIP_MUST_BE_STOPPED_INSIDE_DEPOT                     :{WHITE}... peab olema sadamas peatatud
STR_ERROR_AIRCRAFT_MUST_BE_STOPPED_INSIDE_HANGAR                :{WHITE}... peab olema peatatud angaari sees

STR_ERROR_TRAINS_CAN_ONLY_BE_ALTERED_INSIDE_A_DEPOT             :{WHITE}Ainult depoos peatunud ronge saab muuta
STR_ERROR_TRAIN_TOO_LONG                                        :{WHITE}Rong on liiga pikk
STR_ERROR_CAN_T_REVERSE_DIRECTION_RAIL_VEHICLE                  :{WHITE}Sõidusuunda ei saa pöörata...
STR_ERROR_CAN_T_REVERSE_DIRECTION_RAIL_VEHICLE_MULTIPLE_UNITS   :{WHITE}... koosneb mitmest osast
STR_ERROR_INCOMPATIBLE_RAIL_TYPES                               :Ühildamatud rööbasteetüübid

STR_ERROR_CAN_T_MOVE_VEHICLE                                    :{WHITE}Transpordivahendit ei saa liigutada...
STR_ERROR_REAR_ENGINE_FOLLOW_FRONT                              :{WHITE}Tagumine vedur järgneb alati eesmisele
STR_ERROR_UNABLE_TO_FIND_ROUTE_TO                               :{WHITE}Ei leia teed kohalikku depoosse
STR_ERROR_UNABLE_TO_FIND_LOCAL_DEPOT                            :{WHITE}Ei leia kohalikku garaaži üles

STR_ERROR_DEPOT_WRONG_DEPOT_TYPE                                :Vale depootüüp

# Depot unbunching related errors

# Autoreplace related errors
STR_ERROR_TRAIN_TOO_LONG_AFTER_REPLACEMENT                      :{WHITE}{VEHICLE} on pärast asendamist liiga pikk
STR_ERROR_AUTOREPLACE_NOTHING_TO_DO                             :{WHITE}Automaatse asendamise/uuendamise reegleid ei ole rakendatud
STR_ERROR_AUTOREPLACE_MONEY_LIMIT                               :(rahalimiit)
STR_ERROR_AUTOREPLACE_INCOMPATIBLE_CARGO                        :{WHITE}Uus sõiduk ei saa vedada {STRING}
STR_ERROR_AUTOREPLACE_INCOMPATIBLE_REFIT                        :{WHITE}Uus sõiduk ei saa ümberseadistada korralduses {NUM}

# Rail construction errors
STR_ERROR_IMPOSSIBLE_TRACK_COMBINATION                          :{WHITE}Teostamatu rööbasteede kooslus
STR_ERROR_MUST_REMOVE_SIGNALS_FIRST                             :{WHITE}Signaalid tuleb enne lammutada
STR_ERROR_NO_SUITABLE_RAILROAD_TRACK                            :{WHITE}Sobiv rongitee puudub
STR_ERROR_MUST_REMOVE_RAILROAD_TRACK                            :{WHITE}Rööbastee tuleb eelnevalt lammutada
STR_ERROR_CROSSING_ON_ONEWAY_ROAD                               :{WHITE}Läbipääsmatu või ühesuunaline maantee
STR_ERROR_CROSSING_DISALLOWED_RAIL                              :{WHITE}Ülesõidukohad on selle raudteetüübi puhul keelatud
STR_ERROR_CROSSING_DISALLOWED_ROAD                              :{WHITE}See teeliik ei luba tasaseid ristmikke
STR_ERROR_CAN_T_BUILD_SIGNALS_HERE                              :{WHITE}Siia ei saa signaale rajada...
STR_ERROR_CAN_T_BUILD_RAILROAD_TRACK                            :{WHITE}Siia ei saa raudteed ehitada...
STR_ERROR_CAN_T_REMOVE_RAILROAD_TRACK                           :{WHITE}Siit ei saa raudteed lammutada...
STR_ERROR_CAN_T_REMOVE_SIGNALS_FROM                             :{WHITE}Siit ei saa signaale lammutada...
STR_ERROR_SIGNAL_CAN_T_CONVERT_SIGNALS_HERE                     :{WHITE}Siin ei saa signaale teisendada...
STR_ERROR_THERE_IS_NO_RAILROAD_TRACK                            :{WHITE}... siin pole rongiteed
STR_ERROR_THERE_ARE_NO_SIGNALS                                  :{WHITE}... siin pole signaale

STR_ERROR_CAN_T_CONVERT_RAIL                                    :{WHITE}Siin ei saa raudtee tüüpi muuta...

# Road construction errors
STR_ERROR_MUST_REMOVE_ROAD_FIRST                                :{WHITE}Enne on vaja sõidutee lammutada
STR_ERROR_ONEWAY_ROADS_CAN_T_HAVE_JUNCTION                      :{WHITE}... ühesuunalised teed ei saa teedesõlmi omada
STR_ERROR_CAN_T_BUILD_ROAD_HERE                                 :{WHITE}Siia ei saa sõiduteed ehitada...
STR_ERROR_CAN_T_BUILD_TRAMWAY_HERE                              :{WHITE}Trammiteed ei ole võimalik siia rajada...
STR_ERROR_CAN_T_REMOVE_ROAD_FROM                                :{WHITE}Siinset sõiduteed ei saa lammutada...
STR_ERROR_CAN_T_REMOVE_TRAMWAY_FROM                             :{WHITE}Siinset trammiteed ei saa lammutada...
STR_ERROR_THERE_IS_NO_ROAD                                      :{WHITE}... siin pole autoteed
STR_ERROR_THERE_IS_NO_TRAMWAY                                   :{WHITE}... siin pole trammiteed
STR_ERROR_CAN_T_CONVERT_ROAD                                    :{WHITE}Siin ei saa teeliiki ümber muuta...
STR_ERROR_CAN_T_CONVERT_TRAMWAY                                 :{WHITE}Siin ei saa trammiliiki ümber muuta...
STR_ERROR_NO_SUITABLE_ROAD                                      :{WHITE}Puudub sobilik tee
STR_ERROR_NO_SUITABLE_TRAMWAY                                   :{WHITE}Puudub sobiv trammitee

# Waterway construction errors
STR_ERROR_CAN_T_BUILD_CANALS                                    :{WHITE}Siia ei saa kanaleid ehitada...
STR_ERROR_CAN_T_BUILD_LOCKS                                     :{WHITE}Siia ei saa lüüse ehitada...
STR_ERROR_CAN_T_PLACE_RIVERS                                    :{WHITE}Jõgesid ei saa siia teha...
STR_ERROR_MUST_BE_BUILT_ON_WATER                                :{WHITE}... peab ehitama vette
STR_ERROR_CAN_T_BUILD_ON_WATER                                  :{WHITE}... vette ei saa ehitada
STR_ERROR_CAN_T_BUILD_ON_SEA                                    :{WHITE}... ei saa ehitada avamerele
STR_ERROR_CAN_T_BUILD_ON_CANAL                                  :{WHITE}... ei saa ehitada kanali peale
STR_ERROR_CAN_T_BUILD_ON_RIVER                                  :{WHITE}... ei saa ehitada jõe peale
STR_ERROR_MUST_DEMOLISH_CANAL_FIRST                             :{WHITE}Kanal tuleb enne lammutada
STR_ERROR_CAN_T_BUILD_AQUEDUCT_HERE                             :{WHITE}Siia ei saa veesilda ehitada...

# Tree related errors
STR_ERROR_TREE_ALREADY_HERE                                     :{WHITE}... siin on juba puu olemas
STR_ERROR_TREE_WRONG_TERRAIN_FOR_TREE_TYPE                      :{WHITE}... vale maa tüüp puu jaoks
STR_ERROR_CAN_T_PLANT_TREE_HERE                                 :{WHITE}Siia ei saa puud istutada...

# Bridge related errors
STR_ERROR_CAN_T_BUILD_BRIDGE_HERE                               :{WHITE}Siia ei saa silda ehitada...
STR_ERROR_MUST_DEMOLISH_BRIDGE_FIRST                            :{WHITE}Sild tuleb enne lammutada
STR_ERROR_CAN_T_START_AND_END_ON                                :{WHITE}Ei saa alata ja lõppeda samas kohas
STR_ERROR_BRIDGEHEADS_NOT_SAME_HEIGHT                           :{WHITE}Sillaotsad pole samal kõrgusel
STR_ERROR_BRIDGE_TOO_LOW_FOR_TERRAIN                            :{WHITE}Sild on maastiku suhtes liiga madal
STR_ERROR_BRIDGE_TOO_HIGH_FOR_TERRAIN                           :{WHITE}Sild on selle maastiku jaoks liiga kõrge
STR_ERROR_START_AND_END_MUST_BE_IN                              :{WHITE}Algus ja lõpp peavad samal joonel olema
STR_ERROR_ENDS_OF_BRIDGE_MUST_BOTH                              :{WHITE}... mõlemad sillaotsad peavad olema maal
STR_ERROR_BRIDGE_TOO_LONG                                       :{WHITE}.. sild on liiga pik
STR_ERROR_BRIDGE_THROUGH_MAP_BORDER                             :{WHITE}Sild lõpeks väljaspool kaarti

# Tunnel related errors
STR_ERROR_CAN_T_BUILD_TUNNEL_HERE                               :{WHITE}Siia ei saa tunnelit ehitada...
STR_ERROR_SITE_UNSUITABLE_FOR_TUNNEL                            :{WHITE}Koht ei sobi tunneli sissekäiguks
STR_ERROR_MUST_DEMOLISH_TUNNEL_FIRST                            :{WHITE}Tunnel tuleb enne lammutada
STR_ERROR_ANOTHER_TUNNEL_IN_THE_WAY                             :{WHITE}Teine tunnel on ees
STR_ERROR_TUNNEL_THROUGH_MAP_BORDER                             :{WHITE}Tunnel lõpeks väljaspool kaarti
STR_ERROR_UNABLE_TO_EXCAVATE_LAND                               :{WHITE}Ei saa tunneli teise otsa jaoks maad parajaks kaevata
STR_ERROR_TUNNEL_TOO_LONG                                       :{WHITE}... tunnel on liiga pikk

# Object related errors
STR_ERROR_TOO_MANY_OBJECTS                                      :{WHITE}... liiga palju objekte
STR_ERROR_CAN_T_BUILD_OBJECT                                    :{WHITE}Objekti ei saa ehitada...
STR_ERROR_OBJECT_IN_THE_WAY                                     :{WHITE}Mingi objekt on ees
STR_ERROR_COMPANY_HEADQUARTERS_IN                               :{WHITE}... ettevõtte peakorter on ees
STR_ERROR_CAN_T_PURCHASE_THIS_LAND                              :{WHITE}Seda maad ei saa osta...
STR_ERROR_YOU_ALREADY_OWN_IT                                    :{WHITE}... see on juba sinu oma!
STR_ERROR_BUILD_OBJECT_LIMIT_REACHED                            :{WHITE}... objekti rajamise limiit täis

# Group related errors
STR_ERROR_GROUP_CAN_T_CREATE                                    :{WHITE}Ei saa jagu luua...
STR_ERROR_GROUP_CAN_T_DELETE                                    :{WHITE}Seda jagu ei saa kõrvaldada...
STR_ERROR_GROUP_CAN_T_RENAME                                    :{WHITE}Ei saa jagu ümbernimetada...
STR_ERROR_GROUP_CAN_T_SET_PARENT                                :{WHITE}Ülemjagu ei saa määrata...
STR_ERROR_GROUP_CAN_T_SET_PARENT_RECURSION                      :{WHITE}... jaotuste hierarhias ei tohi olla ringseoseid
STR_ERROR_GROUP_CAN_T_REMOVE_ALL_VEHICLES                       :{WHITE}Ei saa kõiki sõidukeid sellest jaost kõrvaldada...
STR_ERROR_GROUP_CAN_T_ADD_VEHICLE                               :{WHITE}Antud sõidukit ei saa sellesse jakku lisada...
STR_ERROR_GROUP_CAN_T_ADD_SHARED_VEHICLE                        :{WHITE}Jagatud sõidukeid ei saa jakku lisada...

# Generic vehicle errors

###length VEHICLE_TYPES
STR_ERROR_TRAIN_IN_THE_WAY                                      :{WHITE}Rong on ees
STR_ERROR_ROAD_VEHICLE_IN_THE_WAY                               :{WHITE}Mootorsõiduk takistab teed
STR_ERROR_SHIP_IN_THE_WAY                                       :{WHITE}Laev on ees
STR_ERROR_AIRCRAFT_IN_THE_WAY                                   :{WHITE}Õhusõiduk on teel

###length VEHICLE_TYPES
STR_ERROR_RAIL_VEHICLE_NOT_AVAILABLE                            :{WHITE}Sõiduk pole saadaval
STR_ERROR_ROAD_VEHICLE_NOT_AVAILABLE                            :{WHITE}Sõiduk pole saadaval
STR_ERROR_SHIP_NOT_AVAILABLE                                    :{WHITE}Laev pole saadaval
STR_ERROR_AIRCRAFT_NOT_AVAILABLE                                :{WHITE}Õhusõiduk pole saadaval

###length VEHICLE_TYPES
STR_ERROR_CAN_T_REFIT_TRAIN                                     :{WHITE}Ei saa rongi ümberseadistada...
STR_ERROR_CAN_T_REFIT_ROAD_VEHICLE                              :{WHITE}Ei saa maanteesõidukit ümberseadistada...
STR_ERROR_CAN_T_REFIT_SHIP                                      :{WHITE}Ei saa laeva ümberseadistada...
STR_ERROR_CAN_T_REFIT_AIRCRAFT                                  :{WHITE}Ei saa õhusõidukit ümberseadistada...

###length VEHICLE_TYPES
STR_ERROR_CAN_T_RENAME_TRAIN                                    :{WHITE}Ei saa rongi ümbernimetada...
STR_ERROR_CAN_T_RENAME_ROAD_VEHICLE                             :{WHITE}Ei saa maanteesõidukit ümbernimetada...
STR_ERROR_CAN_T_RENAME_SHIP                                     :{WHITE}Ei saa laeva ümbernimetada...
STR_ERROR_CAN_T_RENAME_AIRCRAFT                                 :{WHITE}Ei saa õhusõidukit ümbernimetada...

###length VEHICLE_TYPES
STR_ERROR_CAN_T_STOP_START_TRAIN                                :{WHITE}Ei saa peatada/startida rongi...
STR_ERROR_CAN_T_STOP_START_ROAD_VEHICLE                         :{WHITE}Ei saa veokit peatada, ega startida...
STR_ERROR_CAN_T_STOP_START_SHIP                                 :{WHITE}Ei saa peatada/käivitada laeva...
STR_ERROR_CAN_T_STOP_START_AIRCRAFT                             :{WHITE}Ei saa õhusõidukit peatada/käivitada...

###length VEHICLE_TYPES
STR_ERROR_CAN_T_SEND_TRAIN_TO_DEPOT                             :{WHITE}Rongi ei saa depoosse saata...
STR_ERROR_CAN_T_SEND_ROAD_VEHICLE_TO_DEPOT                      :{WHITE}Ei saa veokit garaaži saata
STR_ERROR_CAN_T_SEND_SHIP_TO_DEPOT                              :{WHITE}Ei saa laeva angaari saata...
STR_ERROR_CAN_T_SEND_AIRCRAFT_TO_HANGAR                         :{WHITE}Ei saa õhusõidukit angaari saata...

###length VEHICLE_TYPES
STR_ERROR_CAN_T_BUY_TRAIN                                       :{WHITE}Rööbassõidukit ei saa osta...
STR_ERROR_CAN_T_BUY_ROAD_VEHICLE                                :{WHITE}Mootorsõidukit ei saa osta...
STR_ERROR_CAN_T_BUY_SHIP                                        :{WHITE}Laeva ei saa osta...
STR_ERROR_CAN_T_BUY_AIRCRAFT                                    :{WHITE}Õhusõidukit ei saa osta...

###length VEHICLE_TYPES
STR_ERROR_CAN_T_RENAME_TRAIN_TYPE                               :{WHITE}Ei saa rööbassõiduki liiki ümbernimetada...
STR_ERROR_CAN_T_RENAME_ROAD_VEHICLE_TYPE                        :{WHITE}Ei saa maanteesõiduki liiki ümbernimetada...
STR_ERROR_CAN_T_RENAME_SHIP_TYPE                                :{WHITE}Ei saa laevaliiki ümbernimetada...
STR_ERROR_CAN_T_RENAME_AIRCRAFT_TYPE                            :{WHITE}Ei saa õhusõiduki liiki ümbernimetada...

###length VEHICLE_TYPES
STR_ERROR_CAN_T_SELL_TRAIN                                      :{WHITE}Rööbassõidukit ei saa müüa...
STR_ERROR_CAN_T_SELL_ROAD_VEHICLE                               :{WHITE}Ei saa veokit müüa...
STR_ERROR_CAN_T_SELL_SHIP                                       :{WHITE}Ei saa laeva müüa
STR_ERROR_CAN_T_SELL_AIRCRAFT                                   :{WHITE}Ei saa õhusõidukit müüa...

STR_ERROR_TOO_MANY_VEHICLES_IN_GAME                             :{WHITE}Mängus on liiga palju veovahendeid
STR_ERROR_CAN_T_CHANGE_SERVICING                                :{WHITE}Hooldusvahemikku ei saa muuta...

STR_ERROR_VEHICLE_IS_DESTROYED                                  :{WHITE}... sõiduk hävitatud

STR_ERROR_CAN_T_CLONE_VEHICLE_LIST                              :{WHITE}... kõik sõidukid ei ole identsed

STR_ERROR_NO_VEHICLES_AVAILABLE_AT_ALL                          :{WHITE}Ühtegi sõidukit ei ole saadaval
STR_ERROR_NO_VEHICLES_AVAILABLE_AT_ALL_EXPLANATION              :{WHITE}Muuda NewGRF-i seadistust
STR_ERROR_NO_VEHICLES_AVAILABLE_YET                             :{WHITE}Sõidukeid ei ole veel saadaval
STR_ERROR_NO_VEHICLES_AVAILABLE_YET_EXPLANATION                 :{WHITE}Alusta mängu pärast {DATE_SHORT} või kasuta NewGRF-i, milles on varasemaid sõidukeid

# Specific vehicle errors
STR_ERROR_CAN_T_MAKE_TRAIN_PASS_SIGNAL                          :{WHITE}Rongi ei saa ohu korral sundida signaale eirama...
STR_ERROR_CAN_T_REVERSE_DIRECTION_TRAIN                         :{WHITE}Ei saa rongi ümber pöörata.
STR_ERROR_TRAIN_START_NO_POWER                                  :Rongil puudub jõud

STR_ERROR_CAN_T_MAKE_ROAD_VEHICLE_TURN                          :{WHITE}Maanteesõiduk ei saa ümber pöörata...

STR_ERROR_AIRCRAFT_IS_IN_FLIGHT                                 :{WHITE}Õhusõiduk lendab

# Order related errors
STR_ERROR_NO_MORE_SPACE_FOR_ORDERS                              :{WHITE}Korraldustele pole rohkem ruumi
STR_ERROR_TOO_MANY_ORDERS                                       :{WHITE}Liiga palju korraldusi
STR_ERROR_CAN_T_INSERT_NEW_ORDER                                :{WHITE}Ei saa lisada uut korraldust...
STR_ERROR_CAN_T_DELETE_THIS_ORDER                               :{WHITE}Seda korraldust ei saa kustutada...
STR_ERROR_CAN_T_MODIFY_THIS_ORDER                               :{WHITE}Seda korraldust ei saa muuta...
STR_ERROR_CAN_T_MOVE_THIS_ORDER                                 :{WHITE}Seda korraldust ei saa liigutada...
STR_ERROR_CAN_T_SKIP_ORDER                                      :{WHITE}Praegust korraldust pole võimalik vahele jätta...
STR_ERROR_CAN_T_SKIP_TO_ORDER                                   :{WHITE}Teisi korraldusi ei saa vahele jätta...
STR_ERROR_CAN_T_COPY_SHARE_ORDER                                :{WHITE}sõiduk ei saa igasse jaama minna
STR_ERROR_CAN_T_ADD_ORDER                                       :{WHITE}sõiduk ei saa antud jaama minna
STR_ERROR_CAN_T_ADD_ORDER_SHARED                                :{WHITE}... seda korraldust jagav sõiduk ei saa sinna jaama minna
STR_ERROR_CAN_T_COPY_ORDER_VEHICLE_LIST                         :{WHITE}... kõigil sõidukitel ei ole ühesugused korraldused
STR_ERROR_CAN_T_SHARE_ORDER_VEHICLE_LIST                        :{WHITE}... mitte kõik sõidukid ei jaga korraldusi

STR_ERROR_CAN_T_SHARE_ORDER_LIST                                :{WHITE}Sihtpunktide nimekirja ei saa jagada...
STR_ERROR_CAN_T_STOP_SHARING_ORDER_LIST                         :{WHITE}Korralduste jagamist ei saa peatada...
STR_ERROR_CAN_T_COPY_ORDER_LIST                                 :{WHITE}Sihtpunktide nimekirja ei saa kopeerida...
STR_ERROR_TOO_FAR_FROM_PREVIOUS_DESTINATION                     :{WHITE}... liiga kaugel eelmisest sihtpunktist
STR_ERROR_AIRCRAFT_NOT_ENOUGH_RANGE                             :{WHITE}... ebapiisav õhusõiduki lennuulatus

# Extra messages which go on the third line of errors, explaining why orders failed
STR_ERROR_NO_RAIL_STATION                                       :{WHITE}Ei ole ühtegi rongijaama
STR_ERROR_NO_BUS_STATION                                        :{WHITE}Ei ole ühtegi bussijaama
STR_ERROR_NO_TRUCK_STATION                                      :{WHITE}Veoautojaamu ei ole
STR_ERROR_NO_DOCK                                               :{WHITE}Ei ole ühtegi dokki
STR_ERROR_NO_AIRPORT                                            :{WHITE}Ei ole ühtegi lennuvälja/kopteriväljakut
STR_ERROR_NO_STOP_COMPATIBLE_ROAD_TYPE                          :{WHITE}Ei ole ühtegi peatust, mis on ühilduva teeliigiga
STR_ERROR_NO_STOP_COMPATIBLE_TRAM_TYPE                          :{WHITE}Ei ole ühtegi peatust, mis on ühilduva trammiliigiga
STR_ERROR_NO_STOP_ARTICULATED_VEHICLE                           :{WHITE}Ei ole ühtegi peatust, mis sobiks liigendsõidukitele.{}Liigendsõiduk nõuab platsi asemel läbisõidupeatust
STR_ERROR_NO_RAIL_WAYPOINT                                      :{WHITE}Ei ole ühtegi rongitee meldepunkti
STR_ERROR_NO_BUOY                                               :{WHITE}Ei ole ühtegi poid

# Timetable related errors
STR_ERROR_CAN_T_TIMETABLE_VEHICLE                               :{WHITE}Sõidukile ei saa graafikut määrata...
STR_ERROR_TIMETABLE_ONLY_WAIT_AT_STATIONS                       :{WHITE}Sõidukid saavad ainult peatustes oodata
STR_ERROR_TIMETABLE_NOT_STOPPING_HERE                           :{WHITE}See sõiduk ei peatu selles jaamas

# Sign related errors
STR_ERROR_TOO_MANY_SIGNS                                        :{WHITE}... liiga palju silte
STR_ERROR_CAN_T_PLACE_SIGN_HERE                                 :{WHITE}Siia ei saa silti paigaldada...
STR_ERROR_CAN_T_CHANGE_SIGN_NAME                                :{WHITE}Silti ei saa muuta...
STR_ERROR_CAN_T_DELETE_SIGN                                     :{WHITE}Silti ei saa kustutada...

# Translatable comment for OpenTTD's desktop shortcut
###external 1
STR_DESKTOP_SHORTCUT_COMMENT                                    :Transport Tycoon Deluxe'il põhinev simulatsioonimäng

# Translatable descriptions in media/baseset/*.ob* files
###external 10
STR_BASEGRAPHICS_DOS_DESCRIPTION                                :Algse Transport Tycoon Deluxe DOSi versiooni graafika.
STR_BASEGRAPHICS_DOS_DE_DESCRIPTION                             :Algse Transport Tycoon Deluxe DOSi (Saksa) versiooni graafika.
STR_BASEGRAPHICS_WIN_DESCRIPTION                                :Algse Transport Tycoon Deluxe Windowsi versiooni graafika.
STR_BASESOUNDS_DOS_DESCRIPTION                                  :Algse Transport Tycoon Deluxe DOSi versiooni helid.
STR_BASESOUNDS_WIN_DESCRIPTION                                  :Algse Transport Tycoon Deluxe Windowsi versiooni helid.
STR_BASESOUNDS_NONE_DESCRIPTION                                 :Helikogu ilma helideta.
STR_BASEMUSIC_WIN_DESCRIPTION                                   :Algse Transport Tycoon Deluxe Windowsi versiooni muusika.
STR_BASEMUSIC_DOS_DESCRIPTION                                   :Algse Transport Tycoon Deluxe DOSi versiooni muusika.
STR_BASEMUSIC_TTO_DESCRIPTION                                   :Algupärase Transport Tycooni (Original/World Editor) DOS-versiooni muusika.
STR_BASEMUSIC_NONE_DESCRIPTION                                  :Muusikakogu ilma muusikata.

##id 0x2000
# Town building names
STR_TOWN_BUILDING_NAME_TALL_OFFICE_BLOCK_1                      :Kõrge büroohoone
STR_TOWN_BUILDING_NAME_OFFICE_BLOCK_1                           :Büroohoone
STR_TOWN_BUILDING_NAME_SMALL_BLOCK_OF_FLATS_1                   :Väike kortermaja
STR_TOWN_BUILDING_NAME_CHURCH_1                                 :Kirik
STR_TOWN_BUILDING_NAME_LARGE_OFFICE_BLOCK_1                     :Suur büroohoone
STR_TOWN_BUILDING_NAME_TOWN_HOUSES_1                            :Asustuse majad
STR_TOWN_BUILDING_NAME_HOTEL_1                                  :Hotell
STR_TOWN_BUILDING_NAME_STATUE_1                                 :Kuju
STR_TOWN_BUILDING_NAME_FOUNTAIN_1                               :Purskkaev
STR_TOWN_BUILDING_NAME_PARK_1                                   :Park
STR_TOWN_BUILDING_NAME_OFFICE_BLOCK_2                           :Büroohoone
STR_TOWN_BUILDING_NAME_SHOPS_AND_OFFICES_1                      :Poed ja bürood
STR_TOWN_BUILDING_NAME_MODERN_OFFICE_BUILDING_1                 :Moodne büroohoone
STR_TOWN_BUILDING_NAME_WAREHOUSE_1                              :Ladu
STR_TOWN_BUILDING_NAME_OFFICE_BLOCK_3                           :Büroohoone
STR_TOWN_BUILDING_NAME_STADIUM_1                                :Staadion
STR_TOWN_BUILDING_NAME_OLD_HOUSES_1                             :Vanad majad
STR_TOWN_BUILDING_NAME_COTTAGES_1                               :Suvilad
STR_TOWN_BUILDING_NAME_HOUSES_1                                 :Majad
STR_TOWN_BUILDING_NAME_FLATS_1                                  :Korterid
STR_TOWN_BUILDING_NAME_TALL_OFFICE_BLOCK_2                      :Kõrge büroohoone
STR_TOWN_BUILDING_NAME_SHOPS_AND_OFFICES_2                      :Poed ja bürood
STR_TOWN_BUILDING_NAME_SHOPS_AND_OFFICES_3                      :Poed ja bürood
STR_TOWN_BUILDING_NAME_THEATER_1                                :Teater
STR_TOWN_BUILDING_NAME_STADIUM_2                                :Staadion
STR_TOWN_BUILDING_NAME_OFFICES_1                                :Bürood
STR_TOWN_BUILDING_NAME_HOUSES_2                                 :Majad
STR_TOWN_BUILDING_NAME_CINEMA_1                                 :Kino
STR_TOWN_BUILDING_NAME_SHOPPING_MALL_1                          :Ostukeskus
STR_TOWN_BUILDING_NAME_IGLOO_1                                  :Iglu
STR_TOWN_BUILDING_NAME_TEPEES_1                                 :Tipid
STR_TOWN_BUILDING_NAME_TEAPOT_HOUSE_1                           :Teekannu maja
STR_TOWN_BUILDING_NAME_PIGGY_BANK_1                             :Krossu pank

##id 0x4800
# industry names
STR_INDUSTRY_NAME_COAL_MINE                                     :kivisöekaevandus
STR_INDUSTRY_NAME_POWER_STATION                                 :elektrijaam
STR_INDUSTRY_NAME_SAWMILL                                       :saeveski
STR_INDUSTRY_NAME_FOREST                                        :mets
STR_INDUSTRY_NAME_OIL_REFINERY                                  :naftatöötlustehas
STR_INDUSTRY_NAME_OIL_RIG                                       :naftaplatvorm
STR_INDUSTRY_NAME_FACTORY                                       :vabrik
STR_INDUSTRY_NAME_PRINTING_WORKS                                :trükikoda
STR_INDUSTRY_NAME_STEEL_MILL                                    :terasetööstus
STR_INDUSTRY_NAME_FARM                                          :talu
STR_INDUSTRY_NAME_COPPER_ORE_MINE                               :vasemaagikaevandus
STR_INDUSTRY_NAME_OIL_WELLS                                     :naftapuurauk
STR_INDUSTRY_NAME_BANK                                          :pank
STR_INDUSTRY_NAME_FOOD_PROCESSING_PLANT                         :toiduainetetööstus
STR_INDUSTRY_NAME_PAPER_MILL                                    :paberivabrik
STR_INDUSTRY_NAME_GOLD_MINE                                     :kullakaevandus
STR_INDUSTRY_NAME_BANK_TROPIC_ARCTIC                            :pank
STR_INDUSTRY_NAME_DIAMOND_MINE                                  :teemantikaevandus
STR_INDUSTRY_NAME_IRON_ORE_MINE                                 :rauamaagikaevandus
STR_INDUSTRY_NAME_FRUIT_PLANTATION                              :puuviljaistandus
STR_INDUSTRY_NAME_RUBBER_PLANTATION                             :kummipuuistandus
STR_INDUSTRY_NAME_WATER_SUPPLY                                  :veepumbad
STR_INDUSTRY_NAME_WATER_TOWER                                   :veetorn
STR_INDUSTRY_NAME_FACTORY_2                                     :vabrik
STR_INDUSTRY_NAME_FARM_2                                        :talu
STR_INDUSTRY_NAME_LUMBER_MILL                                   :saeveski
STR_INDUSTRY_NAME_COTTON_CANDY_FOREST                           :suhkruvatimets
STR_INDUSTRY_NAME_CANDY_FACTORY                                 :kommivabrik
STR_INDUSTRY_NAME_BATTERY_FARM                                  :patareitalu
STR_INDUSTRY_NAME_COLA_WELLS                                    :koolapumbad
STR_INDUSTRY_NAME_TOY_SHOP                                      :mänguasjapood
STR_INDUSTRY_NAME_TOY_FACTORY                                   :mänguasjatehas
STR_INDUSTRY_NAME_PLASTIC_FOUNTAINS                             :plastmassiallikas
STR_INDUSTRY_NAME_FIZZY_DRINK_FACTORY                           :kihisevate jookide tehas
STR_INDUSTRY_NAME_BUBBLE_GENERATOR                              :mullide tekitaja
STR_INDUSTRY_NAME_TOFFEE_QUARRY                                 :iirisekaevandus
STR_INDUSTRY_NAME_SUGAR_MINE                                    :suhkrukaevandus

############ WARNING, using range 0x6000 for strings that are stored in the savegame
############ These strings may never get a new id, or savegames will break!

##id 0x6000
STR_SV_EMPTY                                                    :
STR_SV_UNNAMED                                                  :Nimetu
STR_SV_TRAIN_NAME                                               :Rong nr {COMMA}
STR_SV_ROAD_VEHICLE_NAME                                        :Mootorsõiduk nr {COMMA}
STR_SV_SHIP_NAME                                                :Laev nr {COMMA}
STR_SV_AIRCRAFT_NAME                                            :Õhusõiduk nr {COMMA}

###length 27
STR_SV_STNAME                                                   :{STRING}
STR_SV_STNAME_NORTH                                             :Põhja {STRING}
STR_SV_STNAME_SOUTH                                             :{STRING} Lõuna
STR_SV_STNAME_EAST                                              :{STRING} Ida
STR_SV_STNAME_WEST                                              :{STRING} Lääne
STR_SV_STNAME_CENTRAL                                           :{STRING} keskus
STR_SV_STNAME_TRANSFER                                          :{STRING} ümberlaadimispaik
STR_SV_STNAME_HALT                                              :{STRING} peatus
STR_SV_STNAME_VALLEY                                            :{STRING} org
STR_SV_STNAME_HEIGHTS                                           :{STRING} kõrgendikud
STR_SV_STNAME_WOODS                                             :{STRING} metsad
STR_SV_STNAME_LAKESIDE                                          :{STRING} järveäärne
STR_SV_STNAME_EXCHANGE                                          :{STRING} vahetus
STR_SV_STNAME_AIRPORT                                           :{STRING} lennuväli
STR_SV_STNAME_OILFIELD                                          :{STRING} naftaväli
STR_SV_STNAME_MINES                                             :{STRING} kaevandused
STR_SV_STNAME_DOCKS                                             :{STRING} dokid
STR_SV_STNAME_BUOY                                              :{STRING}
STR_SV_STNAME_WAYPOINT                                          :{STRING}
##id 0x6020
STR_SV_STNAME_ANNEXE                                            :{STRING} juurdeehitis
STR_SV_STNAME_SIDINGS                                           :{STRING} hargnemine
STR_SV_STNAME_BRANCH                                            :{STRING} filiaal
STR_SV_STNAME_UPPER                                             :Ülemine {STRING}
STR_SV_STNAME_LOWER                                             :Alumine {STRING}
STR_SV_STNAME_HELIPORT                                          :{STRING} Kopteriväljak
STR_SV_STNAME_FOREST                                            :{STRING} mets
STR_SV_STNAME_FALLBACK                                          :{STRING} {NUM}. jaam

############ end of savegame specific region!

##id 0x8000
###length 116
# Vehicle names
STR_VEHICLE_NAME_TRAIN_ENGINE_RAIL_KIRBY_PAUL_TANK_STEAM        :Kirby Paul Tank (auruvedur)
STR_VEHICLE_NAME_TRAIN_ENGINE_RAIL_MJS_250_DIESEL               :MJS 250 (diisel)
STR_VEHICLE_NAME_TRAIN_ENGINE_RAIL_PLODDYPHUT_CHOO_CHOO         :Ploddyphuti tšuhh-tšuhh
STR_VEHICLE_NAME_TRAIN_ENGINE_RAIL_POWERNAUT_CHOO_CHOO          :Powernauti tšuhh-tšuhh
STR_VEHICLE_NAME_TRAIN_ENGINE_RAIL_MIGHTYMOVER_CHOO_CHOO        :MightyMoveri tšuhh-tšuhh
STR_VEHICLE_NAME_TRAIN_ENGINE_RAIL_PLODDYPHUT_DIESEL            :Ploddyphut diisel
STR_VEHICLE_NAME_TRAIN_ENGINE_RAIL_POWERNAUT_DIESEL             :Powernaut diisel
STR_VEHICLE_NAME_TRAIN_ENGINE_RAIL_WILLS_2_8_0_STEAM            :Wills 2-8-0 (auruvedur)
STR_VEHICLE_NAME_TRAIN_ENGINE_RAIL_CHANEY_JUBILEE_STEAM         :Chaney 'Jubilee' (auruvedur)
STR_VEHICLE_NAME_TRAIN_ENGINE_RAIL_GINZU_A4_STEAM               :Ginzu 'A4' (auruvedur)
STR_VEHICLE_NAME_TRAIN_ENGINE_RAIL_SH_8P_STEAM                  :SH '8P' (auruvedur)
STR_VEHICLE_NAME_TRAIN_ENGINE_RAIL_MANLEY_MOREL_DMU_DIESEL      :Manley-Morel DMU (diisel)
STR_VEHICLE_NAME_TRAIN_ENGINE_RAIL_DASH_DIESEL                  :'Dash' (diisel)
STR_VEHICLE_NAME_TRAIN_ENGINE_RAIL_SH_HENDRY_25_DIESEL          :SH/Hendry '25' (diisel)
STR_VEHICLE_NAME_TRAIN_ENGINE_RAIL_UU_37_DIESEL                 :UU '37' (diisel)
STR_VEHICLE_NAME_TRAIN_ENGINE_RAIL_FLOSS_47_DIESEL              :Floss '47' (diisel)
STR_VEHICLE_NAME_TRAIN_ENGINE_RAIL_CS_4000_DIESEL               :CS 4000 (diisel)
STR_VEHICLE_NAME_TRAIN_ENGINE_RAIL_CS_2400_DIESEL               :CS 2400 (diisel)
STR_VEHICLE_NAME_TRAIN_ENGINE_RAIL_CENTENNIAL_DIESEL            :Centennial (diisel)
STR_VEHICLE_NAME_TRAIN_ENGINE_RAIL_KELLING_3100_DIESEL          :Kelling 3100 (diisel)
STR_VEHICLE_NAME_TRAIN_ENGINE_RAIL_TURNER_TURBO_DIESEL          :Turner Turbo (diisel)
STR_VEHICLE_NAME_TRAIN_ENGINE_RAIL_MJS_1000_DIESEL              :MJS 1000 (diisel)
STR_VEHICLE_NAME_TRAIN_ENGINE_RAIL_SH_125_DIESEL                :SH '125' (diisel)
STR_VEHICLE_NAME_TRAIN_ENGINE_RAIL_SH_30_ELECTRIC               :SH '30' (elektrivedur)
STR_VEHICLE_NAME_TRAIN_ENGINE_RAIL_SH_40_ELECTRIC               :SH '40' (elektrivedur)
STR_VEHICLE_NAME_TRAIN_ENGINE_RAIL_T_I_M_ELECTRIC               :'T.I.M.' (elektrivedur)
STR_VEHICLE_NAME_TRAIN_ENGINE_RAIL_ASIASTAR_ELECTRIC            :'AsiaStar' (elektrivedur)
STR_VEHICLE_NAME_TRAIN_WAGON_RAIL_PASSENGER_CAR                 :Reisivagun
STR_VEHICLE_NAME_TRAIN_WAGON_RAIL_MAIL_VAN                      :Postivagun
STR_VEHICLE_NAME_TRAIN_WAGON_RAIL_COAL_CAR                      :Kivisöevagun
STR_VEHICLE_NAME_TRAIN_WAGON_RAIL_OIL_TANKER                    :Naftatanker
STR_VEHICLE_NAME_TRAIN_WAGON_RAIL_LIVESTOCK_VAN                 :Loomavagun
STR_VEHICLE_NAME_TRAIN_WAGON_RAIL_GOODS_VAN                     :Kaubavagun
STR_VEHICLE_NAME_TRAIN_WAGON_RAIL_GRAIN_HOPPER                  :Teraviljavagun
STR_VEHICLE_NAME_TRAIN_WAGON_RAIL_WOOD_TRUCK                    :Palgivagun
STR_VEHICLE_NAME_TRAIN_WAGON_RAIL_IRON_ORE_HOPPER               :Rauamaagivagun
STR_VEHICLE_NAME_TRAIN_WAGON_RAIL_STEEL_TRUCK                   :Terasevagun
STR_VEHICLE_NAME_TRAIN_WAGON_RAIL_ARMORED_VAN                   :Soomusvagun
STR_VEHICLE_NAME_TRAIN_WAGON_RAIL_FOOD_VAN                      :Toiduvagun
STR_VEHICLE_NAME_TRAIN_WAGON_RAIL_PAPER_TRUCK                   :Paberivagun
STR_VEHICLE_NAME_TRAIN_WAGON_RAIL_COPPER_ORE_HOPPER             :Vasemaagivagun
STR_VEHICLE_NAME_TRAIN_WAGON_RAIL_WATER_TANKER                  :Veetanker
STR_VEHICLE_NAME_TRAIN_WAGON_RAIL_FRUIT_TRUCK                   :Puuviljavagun
STR_VEHICLE_NAME_TRAIN_WAGON_RAIL_RUBBER_TRUCK                  :Kummivagun
STR_VEHICLE_NAME_TRAIN_WAGON_RAIL_SUGAR_TRUCK                   :Suhkruvagun
STR_VEHICLE_NAME_TRAIN_WAGON_RAIL_COTTON_CANDY_HOPPER           :Suhkruvativagun
STR_VEHICLE_NAME_TRAIN_WAGON_RAIL_TOFFEE_HOPPER                 :Iirisevagun
STR_VEHICLE_NAME_TRAIN_WAGON_RAIL_BUBBLE_VAN                    :Mullivagun
STR_VEHICLE_NAME_TRAIN_WAGON_RAIL_COLA_TANKER                   :Koolavagun
STR_VEHICLE_NAME_TRAIN_WAGON_RAIL_CANDY_VAN                     :Maiustuste vagun
STR_VEHICLE_NAME_TRAIN_WAGON_RAIL_TOY_VAN                       :Mänguasjavagun
STR_VEHICLE_NAME_TRAIN_WAGON_RAIL_BATTERY_TRUCK                 :Patareivagun
STR_VEHICLE_NAME_TRAIN_WAGON_RAIL_FIZZY_DRINK_TRUCK             :Kihisevate jookide vagun
STR_VEHICLE_NAME_TRAIN_WAGON_RAIL_PLASTIC_TRUCK                 :Plastikuvagun
STR_VEHICLE_NAME_TRAIN_ENGINE_MONORAIL_X2001_ELECTRIC           :'X2001' (elektri)
STR_VEHICLE_NAME_TRAIN_ENGINE_MONORAIL_MILLENNIUM_Z1_ELECTRIC   :'Millennium Z1' (elektri)
STR_VEHICLE_NAME_TRAIN_ENGINE_MONORAIL_WIZZOWOW_Z99             :Wizzowow Z99
STR_VEHICLE_NAME_TRAIN_WAGON_MONORAIL_PASSENGER_CAR             :Reisivagun
STR_VEHICLE_NAME_TRAIN_WAGON_MONORAIL_MAIL_VAN                  :Postivagun
STR_VEHICLE_NAME_TRAIN_WAGON_MONORAIL_COAL_CAR                  :Kivisöevagun
STR_VEHICLE_NAME_TRAIN_WAGON_MONORAIL_OIL_TANKER                :Naftatanker
STR_VEHICLE_NAME_TRAIN_WAGON_MONORAIL_LIVESTOCK_VAN             :Loomavagun
STR_VEHICLE_NAME_TRAIN_WAGON_MONORAIL_GOODS_VAN                 :Kaubavagun
STR_VEHICLE_NAME_TRAIN_WAGON_MONORAIL_GRAIN_HOPPER              :Teraviljavagun
STR_VEHICLE_NAME_TRAIN_WAGON_MONORAIL_WOOD_TRUCK                :Palgivagun
STR_VEHICLE_NAME_TRAIN_WAGON_MONORAIL_IRON_ORE_HOPPER           :Rauamaagivagun
STR_VEHICLE_NAME_TRAIN_WAGON_MONORAIL_STEEL_TRUCK               :Terasevagun
STR_VEHICLE_NAME_TRAIN_WAGON_MONORAIL_ARMORED_VAN               :Soomusvagun
STR_VEHICLE_NAME_TRAIN_WAGON_MONORAIL_FOOD_VAN                  :Toiduvagun
STR_VEHICLE_NAME_TRAIN_WAGON_MONORAIL_PAPER_TRUCK               :Paberivagun
STR_VEHICLE_NAME_TRAIN_WAGON_MONORAIL_COPPER_ORE_HOPPER         :Vasemaagivagun
STR_VEHICLE_NAME_TRAIN_WAGON_MONORAIL_WATER_TANKER              :Veetanker
STR_VEHICLE_NAME_TRAIN_WAGON_MONORAIL_FRUIT_TRUCK               :Puuviljavagun
STR_VEHICLE_NAME_TRAIN_WAGON_MONORAIL_RUBBER_TRUCK              :Kummivagun
STR_VEHICLE_NAME_TRAIN_WAGON_MONORAIL_SUGAR_TRUCK               :Suhkruvagun
STR_VEHICLE_NAME_TRAIN_WAGON_MONORAIL_COTTON_CANDY_HOPPER       :Suhkruvativagun
STR_VEHICLE_NAME_TRAIN_WAGON_MONORAIL_TOFFEE_HOPPER             :Iirisevagun
STR_VEHICLE_NAME_TRAIN_WAGON_MONORAIL_BUBBLE_VAN                :Mullivagun
STR_VEHICLE_NAME_TRAIN_WAGON_MONORAIL_COLA_TANKER               :Koolatanker
STR_VEHICLE_NAME_TRAIN_WAGON_MONORAIL_CANDY_VAN                 :Maiustustevagun
STR_VEHICLE_NAME_TRAIN_WAGON_MONORAIL_TOY_VAN                   :Mänguasjavagun
STR_VEHICLE_NAME_TRAIN_WAGON_MONORAIL_BATTERY_TRUCK             :Patareivagun
STR_VEHICLE_NAME_TRAIN_WAGON_MONORAIL_FIZZY_DRINK_TRUCK         :Kihisevate jookide vagun
STR_VEHICLE_NAME_TRAIN_WAGON_MONORAIL_PLASTIC_TRUCK             :Plastikuvagun
STR_VEHICLE_NAME_TRAIN_ENGINE_MAGLEV_LEV1_LEVIATHAN_ELECTRIC    :Lev1 'Leviathan' (elektri)
STR_VEHICLE_NAME_TRAIN_ENGINE_MAGLEV_LEV2_CYCLOPS_ELECTRIC      :Lev2 'Cyclops' (elektri)
STR_VEHICLE_NAME_TRAIN_ENGINE_MAGLEV_LEV3_PEGASUS_ELECTRIC      :Lev3 'Pegasus' (elektri)
STR_VEHICLE_NAME_TRAIN_ENGINE_MAGLEV_LEV4_CHIMAERA_ELECTRIC     :Lev4 'Chimaera' (elektri)
STR_VEHICLE_NAME_TRAIN_ENGINE_MAGLEV_WIZZOWOW_ROCKETEER         :Wizzowow Rocketeer
STR_VEHICLE_NAME_TRAIN_WAGON_MAGLEV_PASSENGER_CAR               :Reisivagun
STR_VEHICLE_NAME_TRAIN_WAGON_MAGLEV_MAIL_VAN                    :Postivagun
STR_VEHICLE_NAME_TRAIN_WAGON_MAGLEV_COAL_CAR                    :Kivisöevagun
STR_VEHICLE_NAME_TRAIN_WAGON_MAGLEV_OIL_TANKER                  :Naftatanker
STR_VEHICLE_NAME_TRAIN_WAGON_MAGLEV_LIVESTOCK_VAN               :Loomavagun
STR_VEHICLE_NAME_TRAIN_WAGON_MAGLEV_GOODS_VAN                   :Kaubavagun
STR_VEHICLE_NAME_TRAIN_WAGON_MAGLEV_GRAIN_HOPPER                :Teraviljavagun
STR_VEHICLE_NAME_TRAIN_WAGON_MAGLEV_WOOD_TRUCK                  :Palgivagun
STR_VEHICLE_NAME_TRAIN_WAGON_MAGLEV_IRON_ORE_HOPPER             :Rauamaagivagun
STR_VEHICLE_NAME_TRAIN_WAGON_MAGLEV_STEEL_TRUCK                 :Terasevagun
STR_VEHICLE_NAME_TRAIN_WAGON_MAGLEV_ARMORED_VAN                 :Soomusvagun
STR_VEHICLE_NAME_TRAIN_WAGON_MAGLEV_FOOD_VAN                    :Toiduvagun
STR_VEHICLE_NAME_TRAIN_WAGON_MAGLEV_PAPER_TRUCK                 :Paberivagun
STR_VEHICLE_NAME_TRAIN_WAGON_MAGLEV_COPPER_ORE_HOPPER           :Vasemaagivagun
STR_VEHICLE_NAME_TRAIN_WAGON_MAGLEV_WATER_TANKER                :Veetanker
STR_VEHICLE_NAME_TRAIN_WAGON_MAGLEV_FRUIT_TRUCK                 :Puuviljavagun
STR_VEHICLE_NAME_TRAIN_WAGON_MAGLEV_RUBBER_TRUCK                :Kummivagun
STR_VEHICLE_NAME_TRAIN_WAGON_MAGLEV_SUGAR_TRUCK                 :Suhkruvagun
STR_VEHICLE_NAME_TRAIN_WAGON_MAGLEV_COTTON_CANDY_HOPPER         :Suhkruvativagun
STR_VEHICLE_NAME_TRAIN_WAGON_MAGLEV_TOFFEE_HOPPER               :Iirisevagun
STR_VEHICLE_NAME_TRAIN_WAGON_MAGLEV_BUBBLE_VAN                  :Mullivagun
STR_VEHICLE_NAME_TRAIN_WAGON_MAGLEV_COLA_TANKER                 :Koolatanker
STR_VEHICLE_NAME_TRAIN_WAGON_MAGLEV_CANDY_VAN                   :Maiustustevagun
STR_VEHICLE_NAME_TRAIN_WAGON_MAGLEV_TOY_VAN                     :Mänguasjavagun
STR_VEHICLE_NAME_TRAIN_WAGON_MAGLEV_BATTERY_TRUCK               :Patareivagun
STR_VEHICLE_NAME_TRAIN_WAGON_MAGLEV_FIZZY_DRINK_TRUCK           :Kihisevate jookide vagun
STR_VEHICLE_NAME_TRAIN_WAGON_MAGLEV_PLASTIC_TRUCK               :Plastikuvagun

###length 88
STR_VEHICLE_NAME_ROAD_VEHICLE_MPS_REGAL_BUS                     :Kuninglik MPS buss
STR_VEHICLE_NAME_ROAD_VEHICLE_HEREFORD_LEOPARD_BUS              :Hereford Leopard buss
STR_VEHICLE_NAME_ROAD_VEHICLE_FOSTER_BUS                        :Foster buss
STR_VEHICLE_NAME_ROAD_VEHICLE_FOSTER_MKII_SUPERBUS              :Foster MkII superbuss
STR_VEHICLE_NAME_ROAD_VEHICLE_PLODDYPHUT_MKI_BUS                :Ploddyphut MkI buss
STR_VEHICLE_NAME_ROAD_VEHICLE_PLODDYPHUT_MKII_BUS               :Ploddyphut MkII buss
STR_VEHICLE_NAME_ROAD_VEHICLE_PLODDYPHUT_MKIII_BUS              :Ploddyphut MkIII buss
STR_VEHICLE_NAME_ROAD_VEHICLE_BALOGH_COAL_TRUCK                 :Balogh kivisöeveok
STR_VEHICLE_NAME_ROAD_VEHICLE_UHL_COAL_TRUCK                    :Uhl kivisöeveok
STR_VEHICLE_NAME_ROAD_VEHICLE_DW_COAL_TRUCK                     :DW kivisöeveok
STR_VEHICLE_NAME_ROAD_VEHICLE_MPS_MAIL_TRUCK                    :MPS postiauto
STR_VEHICLE_NAME_ROAD_VEHICLE_REYNARD_MAIL_TRUCK                :Reynard postiauto
STR_VEHICLE_NAME_ROAD_VEHICLE_PERRY_MAIL_TRUCK                  :Perry postiauto
STR_VEHICLE_NAME_ROAD_VEHICLE_MIGHTYMOVER_MAIL_TRUCK            :MightyMover postiauto
STR_VEHICLE_NAME_ROAD_VEHICLE_POWERNAUGHT_MAIL_TRUCK            :Powernaught postiauto
STR_VEHICLE_NAME_ROAD_VEHICLE_WIZZOWOW_MAIL_TRUCK               :Wizzowow postiauto
STR_VEHICLE_NAME_ROAD_VEHICLE_WITCOMBE_OIL_TANKER               :Witcombe naftaveok
STR_VEHICLE_NAME_ROAD_VEHICLE_FOSTER_OIL_TANKER                 :Foster naftaveok
STR_VEHICLE_NAME_ROAD_VEHICLE_PERRY_OIL_TANKER                  :Perry naftaveok
STR_VEHICLE_NAME_ROAD_VEHICLE_TALBOTT_LIVESTOCK_VAN             :Talbott loomaveok
STR_VEHICLE_NAME_ROAD_VEHICLE_UHL_LIVESTOCK_VAN                 :Uhl loomaveok
STR_VEHICLE_NAME_ROAD_VEHICLE_FOSTER_LIVESTOCK_VAN              :Foster loomaveok
STR_VEHICLE_NAME_ROAD_VEHICLE_BALOGH_GOODS_TRUCK                :Balogh kaubaveok
STR_VEHICLE_NAME_ROAD_VEHICLE_CRAIGHEAD_GOODS_TRUCK             :Craighead kaubaveok
STR_VEHICLE_NAME_ROAD_VEHICLE_GOSS_GOODS_TRUCK                  :Goss kaubaveok
STR_VEHICLE_NAME_ROAD_VEHICLE_HEREFORD_GRAIN_TRUCK              :Hereford viljaveok
STR_VEHICLE_NAME_ROAD_VEHICLE_THOMAS_GRAIN_TRUCK                :Thomas viljaveok
STR_VEHICLE_NAME_ROAD_VEHICLE_GOSS_GRAIN_TRUCK                  :Goss viljaveok
STR_VEHICLE_NAME_ROAD_VEHICLE_WITCOMBE_WOOD_TRUCK               :Witcombe palgiveok
STR_VEHICLE_NAME_ROAD_VEHICLE_FOSTER_WOOD_TRUCK                 :Foster palgiveok
STR_VEHICLE_NAME_ROAD_VEHICLE_MORELAND_WOOD_TRUCK               :Moreland palgiveok
STR_VEHICLE_NAME_ROAD_VEHICLE_MPS_IRON_ORE_TRUCK                :MPS rauamaagiveok
STR_VEHICLE_NAME_ROAD_VEHICLE_UHL_IRON_ORE_TRUCK                :Uhl rauamaagiveok
STR_VEHICLE_NAME_ROAD_VEHICLE_CHIPPY_IRON_ORE_TRUCK             :Chippy rauamaagiveok
STR_VEHICLE_NAME_ROAD_VEHICLE_BALOGH_STEEL_TRUCK                :Balogh teraseveok
STR_VEHICLE_NAME_ROAD_VEHICLE_UHL_STEEL_TRUCK                   :Uhl teraseveok
STR_VEHICLE_NAME_ROAD_VEHICLE_KELLING_STEEL_TRUCK               :Kelling teraseveok
STR_VEHICLE_NAME_ROAD_VEHICLE_BALOGH_ARMORED_TRUCK              :Balogh soomusauto
STR_VEHICLE_NAME_ROAD_VEHICLE_UHL_ARMORED_TRUCK                 :Uhl soomusauto
STR_VEHICLE_NAME_ROAD_VEHICLE_FOSTER_ARMORED_TRUCK              :Foster soomusauto
STR_VEHICLE_NAME_ROAD_VEHICLE_FOSTER_FOOD_VAN                   :Foster toiduveok
STR_VEHICLE_NAME_ROAD_VEHICLE_PERRY_FOOD_VAN                    :Perry toiduveok
STR_VEHICLE_NAME_ROAD_VEHICLE_CHIPPY_FOOD_VAN                   :Chippy toiduveok
STR_VEHICLE_NAME_ROAD_VEHICLE_UHL_PAPER_TRUCK                   :Uhl paberiveok
STR_VEHICLE_NAME_ROAD_VEHICLE_BALOGH_PAPER_TRUCK                :Balogh paberiveok
STR_VEHICLE_NAME_ROAD_VEHICLE_MPS_PAPER_TRUCK                   :MPS paberiveok
STR_VEHICLE_NAME_ROAD_VEHICLE_MPS_COPPER_ORE_TRUCK              :MPS vasemaagiveok
STR_VEHICLE_NAME_ROAD_VEHICLE_UHL_COPPER_ORE_TRUCK              :Uhl vasemaagiveok
STR_VEHICLE_NAME_ROAD_VEHICLE_GOSS_COPPER_ORE_TRUCK             :Goss vasemaagiveok
STR_VEHICLE_NAME_ROAD_VEHICLE_UHL_WATER_TANKER                  :Uhl veeveok
STR_VEHICLE_NAME_ROAD_VEHICLE_BALOGH_WATER_TANKER               :Balogh veeveok
STR_VEHICLE_NAME_ROAD_VEHICLE_MPS_WATER_TANKER                  :MPS veeveok
STR_VEHICLE_NAME_ROAD_VEHICLE_BALOGH_FRUIT_TRUCK                :Balogh puuviljaveok
STR_VEHICLE_NAME_ROAD_VEHICLE_UHL_FRUIT_TRUCK                   :Uhl puuviljaveok
STR_VEHICLE_NAME_ROAD_VEHICLE_KELLING_FRUIT_TRUCK               :Kelling puuviljaveok
STR_VEHICLE_NAME_ROAD_VEHICLE_BALOGH_RUBBER_TRUCK               :Balogh kummiveok
STR_VEHICLE_NAME_ROAD_VEHICLE_UHL_RUBBER_TRUCK                  :Uhl kummiveok
STR_VEHICLE_NAME_ROAD_VEHICLE_RMT_RUBBER_TRUCK                  :RMT kummiveok
STR_VEHICLE_NAME_ROAD_VEHICLE_MIGHTYMOVER_SUGAR_TRUCK           :MightyMover suhkruveok
STR_VEHICLE_NAME_ROAD_VEHICLE_POWERNAUGHT_SUGAR_TRUCK           :Powernaught suhkruveok
STR_VEHICLE_NAME_ROAD_VEHICLE_WIZZOWOW_SUGAR_TRUCK              :Wizzowow suhkruveok
STR_VEHICLE_NAME_ROAD_VEHICLE_MIGHTYMOVER_COLA_TRUCK            :MightyMover koolaveok
STR_VEHICLE_NAME_ROAD_VEHICLE_POWERNAUGHT_COLA_TRUCK            :Powernaught koolaveok
STR_VEHICLE_NAME_ROAD_VEHICLE_WIZZOWOW_COLA_TRUCK               :Wizzowow koolaveok
STR_VEHICLE_NAME_ROAD_VEHICLE_MIGHTYMOVER_COTTON_CANDY          :MightyMover suhkruvativeok
STR_VEHICLE_NAME_ROAD_VEHICLE_POWERNAUGHT_COTTON_CANDY          :Powernaught suhkruvativeok
STR_VEHICLE_NAME_ROAD_VEHICLE_WIZZOWOW_COTTON_CANDY_TRUCK       :Wizzowow suhkruvativeok
STR_VEHICLE_NAME_ROAD_VEHICLE_MIGHTYMOVER_TOFFEE_TRUCK          :MightyMover iiriseveok
STR_VEHICLE_NAME_ROAD_VEHICLE_POWERNAUGHT_TOFFEE_TRUCK          :Powernaught iiriseveok
STR_VEHICLE_NAME_ROAD_VEHICLE_WIZZOWOW_TOFFEE_TRUCK             :Wizzowow iiriseveok
STR_VEHICLE_NAME_ROAD_VEHICLE_MIGHTYMOVER_TOY_VAN               :MightyMover mänguasjaveok
STR_VEHICLE_NAME_ROAD_VEHICLE_POWERNAUGHT_TOY_VAN               :Powernaught mänguasjaveok
STR_VEHICLE_NAME_ROAD_VEHICLE_WIZZOWOW_TOY_VAN                  :Wizzowow mänguasjaveok
STR_VEHICLE_NAME_ROAD_VEHICLE_MIGHTYMOVER_CANDY_TRUCK           :MightyMover maiustusteveok
STR_VEHICLE_NAME_ROAD_VEHICLE_POWERNAUGHT_CANDY_TRUCK           :Powernaught maiustusteveok
STR_VEHICLE_NAME_ROAD_VEHICLE_WIZZOWOW_CANDY_TRUCK              :Wizzowow maiustusteveok
STR_VEHICLE_NAME_ROAD_VEHICLE_MIGHTYMOVER_BATTERY_TRUCK         :MightyMover patareiveok
STR_VEHICLE_NAME_ROAD_VEHICLE_POWERNAUGHT_BATTERY_TRUCK         :Powernaught patareiveok
STR_VEHICLE_NAME_ROAD_VEHICLE_WIZZOWOW_BATTERY_TRUCK            :Wizzowow patareiveok
STR_VEHICLE_NAME_ROAD_VEHICLE_MIGHTYMOVER_FIZZY_DRINK           :MightyMover limonaadiveok
STR_VEHICLE_NAME_ROAD_VEHICLE_POWERNAUGHT_FIZZY_DRINK           :Powernaught limonaadiveok
STR_VEHICLE_NAME_ROAD_VEHICLE_WIZZOWOW_FIZZY_DRINK_TRUCK        :Wizzowow limonaadiveok
STR_VEHICLE_NAME_ROAD_VEHICLE_MIGHTYMOVER_PLASTIC_TRUCK         :MightyMover plastikuveok
STR_VEHICLE_NAME_ROAD_VEHICLE_POWERNAUGHT_PLASTIC_TRUCK         :Powernaught plastikuveok
STR_VEHICLE_NAME_ROAD_VEHICLE_WIZZOWOW_PLASTIC_TRUCK            :Wizzowow plastikuveok
STR_VEHICLE_NAME_ROAD_VEHICLE_MIGHTYMOVER_BUBBLE_TRUCK          :MightyMover mulliveok
STR_VEHICLE_NAME_ROAD_VEHICLE_POWERNAUGHT_BUBBLE_TRUCK          :Powernaught mulliveok
STR_VEHICLE_NAME_ROAD_VEHICLE_WIZZOWOW_BUBBLE_TRUCK             :Wizzowow mulliveok

###length 11
STR_VEHICLE_NAME_SHIP_MPS_OIL_TANKER                            :MPS naftatanker
STR_VEHICLE_NAME_SHIP_CS_INC_OIL_TANKER                         :CS-Inc. naftatanker
STR_VEHICLE_NAME_SHIP_MPS_PASSENGER_FERRY                       :MPS reisipraam
STR_VEHICLE_NAME_SHIP_FFP_PASSENGER_FERRY                       :FFP reisipraam
STR_VEHICLE_NAME_SHIP_BAKEWELL_300_HOVERCRAFT                   :Bakewell 300 hõljuklaev
STR_VEHICLE_NAME_SHIP_CHUGGER_CHUG_PASSENGER                    :Chugger-Chug reisipraam
STR_VEHICLE_NAME_SHIP_SHIVERSHAKE_PASSENGER_FERRY               :Shivershake reisipraam
STR_VEHICLE_NAME_SHIP_YATE_CARGO_SHIP                           :Yate kaubalaev
STR_VEHICLE_NAME_SHIP_BAKEWELL_CARGO_SHIP                       :Bakewell kaubalaev
STR_VEHICLE_NAME_SHIP_MIGHTYMOVER_CARGO_SHIP                    :MightyMover kaubalaev
STR_VEHICLE_NAME_SHIP_POWERNAUT_CARGO_SHIP                      :Powernaut kaubalaev

###length 41
STR_VEHICLE_NAME_AIRCRAFT_SAMPSON_U52                           :Sampson U52
STR_VEHICLE_NAME_AIRCRAFT_COLEMAN_COUNT                         :Coleman Count
STR_VEHICLE_NAME_AIRCRAFT_FFP_DART                              :FFP Dart
STR_VEHICLE_NAME_AIRCRAFT_YATE_HAUGAN                           :Yate Haugan
STR_VEHICLE_NAME_AIRCRAFT_BAKEWELL_COTSWALD_LB_3                :Bakewell Cotswald LB-3
STR_VEHICLE_NAME_AIRCRAFT_BAKEWELL_LUCKETT_LB_8                 :Bakewell Luckett LB-8
STR_VEHICLE_NAME_AIRCRAFT_BAKEWELL_LUCKETT_LB_9                 :Bakewell Luckett LB-9
STR_VEHICLE_NAME_AIRCRAFT_BAKEWELL_LUCKETT_LB80                 :Bakewell Luckett LB80
STR_VEHICLE_NAME_AIRCRAFT_BAKEWELL_LUCKETT_LB_10                :Bakewell Luckett LB-10
STR_VEHICLE_NAME_AIRCRAFT_BAKEWELL_LUCKETT_LB_11                :Bakewell Luckett LB-11
STR_VEHICLE_NAME_AIRCRAFT_YATE_AEROSPACE_YAC_1_11               :Yate Aerospace YAC 1-11
STR_VEHICLE_NAME_AIRCRAFT_DARWIN_100                            :Darwin 100
STR_VEHICLE_NAME_AIRCRAFT_DARWIN_200                            :Darwin 200
STR_VEHICLE_NAME_AIRCRAFT_DARWIN_300                            :Darwin 300
STR_VEHICLE_NAME_AIRCRAFT_DARWIN_400                            :Darwin 400
STR_VEHICLE_NAME_AIRCRAFT_DARWIN_500                            :Darwin 500
STR_VEHICLE_NAME_AIRCRAFT_DARWIN_600                            :Darwin 600
STR_VEHICLE_NAME_AIRCRAFT_GURU_GALAXY                           :Guru Galaxy
STR_VEHICLE_NAME_AIRCRAFT_AIRTAXI_A21                           :Airtaxi A21
STR_VEHICLE_NAME_AIRCRAFT_AIRTAXI_A31                           :Airtaxi A31
STR_VEHICLE_NAME_AIRCRAFT_AIRTAXI_A32                           :Airtaxi A32
STR_VEHICLE_NAME_AIRCRAFT_AIRTAXI_A33                           :Airtaxi A33
STR_VEHICLE_NAME_AIRCRAFT_YATE_AEROSPACE_YAE46                  :Yate Aerospace YAe46
STR_VEHICLE_NAME_AIRCRAFT_DINGER_100                            :Dinger 100
STR_VEHICLE_NAME_AIRCRAFT_AIRTAXI_A34_1000                      :AirTaxi A34-1000
STR_VEHICLE_NAME_AIRCRAFT_YATE_Z_SHUTTLE                        :Yate Z-süstik
STR_VEHICLE_NAME_AIRCRAFT_KELLING_K1                            :Kelling K1
STR_VEHICLE_NAME_AIRCRAFT_KELLING_K6                            :Kelling K6
STR_VEHICLE_NAME_AIRCRAFT_KELLING_K7                            :Kelling K7
STR_VEHICLE_NAME_AIRCRAFT_DARWIN_700                            :Darwin 700
STR_VEHICLE_NAME_AIRCRAFT_FFP_HYPERDART_2                       :FFP Hyperdart 2
STR_VEHICLE_NAME_AIRCRAFT_DINGER_200                            :Dinger 200
STR_VEHICLE_NAME_AIRCRAFT_DINGER_1000                           :Dinger 1000
STR_VEHICLE_NAME_AIRCRAFT_PLODDYPHUT_100                        :Ploddyphut 100
STR_VEHICLE_NAME_AIRCRAFT_PLODDYPHUT_500                        :Ploddyphut 500
STR_VEHICLE_NAME_AIRCRAFT_FLASHBANG_X1                          :Flashbang X1
STR_VEHICLE_NAME_AIRCRAFT_JUGGERPLANE_M1                        :Juggerplane M1
STR_VEHICLE_NAME_AIRCRAFT_FLASHBANG_WIZZER                      :Flashbang Wizzer
STR_VEHICLE_NAME_AIRCRAFT_TRICARIO_HELICOPTER                   :Tricario helikopter
STR_VEHICLE_NAME_AIRCRAFT_GURU_X2_HELICOPTER                    :Guru X2 helikopter
STR_VEHICLE_NAME_AIRCRAFT_POWERNAUT_HELICOPTER                  :Powernaut helikopter

##id 0x8800
# Formatting of some strings
STR_FORMAT_DATE_TINY                                            :{ZEROFILL_NUM}-{ZEROFILL_NUM}-{NUM}
STR_FORMAT_DATE_SHORT                                           :{1:NUM}. {0:STRING}
STR_FORMAT_DATE_LONG                                            :{STRING} {STRING} {NUM}
STR_FORMAT_DATE_ISO                                             :{2:NUM}-{1:ZEROFILL_NUM}-{0:ZEROFILL_NUM}

STR_FORMAT_COMPANY_NUM                                          :(Ettevõte {COMMA})
STR_FORMAT_GROUP_NAME                                           :Jagu {COMMA}
STR_FORMAT_GROUP_VEHICLE_NAME                                   :{GROUP} nr {COMMA}
STR_FORMAT_INDUSTRY_NAME                                        :{TOWN} {STRING}

###length 2
STR_FORMAT_BUOY_NAME                                            :{TOWN} Poi
STR_FORMAT_BUOY_NAME_SERIAL                                     :{TOWN} Poi nr. {COMMA}

###length 2
STR_FORMAT_WAYPOINT_NAME                                        :{TOWN} meldepunkt
STR_FORMAT_WAYPOINT_NAME_SERIAL                                 :Meldepunkt {TOWN} nr {COMMA}

###length 6
STR_FORMAT_DEPOT_NAME_TRAIN                                     :{TOWN} Rongi depoo
STR_FORMAT_DEPOT_NAME_TRAIN_SERIAL                              :{TOWN} Rongi depoo nr {COMMA}
STR_FORMAT_DEPOT_NAME_ROAD_VEHICLE                              :{TOWN} Maanteesõidukite depoo
STR_FORMAT_DEPOT_NAME_ROAD_VEHICLE_SERIAL                       :{TOWN} Maanteesõidukite depoo nr {COMMA}
STR_FORMAT_DEPOT_NAME_SHIP                                      :{TOWN} Laeva depoo
STR_FORMAT_DEPOT_NAME_SHIP_SERIAL                               :{TOWN} Laeva depoo nr {COMMA}
###next-name-looks-similar

STR_FORMAT_DEPOT_NAME_AIRCRAFT                                  :{STATION} Hangaar
# _SERIAL version of AIRACRAFT doesn't exist

STR_UNKNOWN_STATION                                             :tundmatu jaam
STR_DEFAULT_SIGN_NAME                                           :Silt
STR_COMPANY_SOMEONE                                             :keegi

STR_SAVEGAME_NAME_DEFAULT                                       :{COMPANY}, {STRING}
STR_SAVEGAME_NAME_SPECTATOR                                     :Vaatleja, {1:STRING}

# Viewport strings
STR_VIEWPORT_TOWN_POP                                           :{WHITE}{TOWN} ({COMMA})
STR_VIEWPORT_TOWN                                               :{WHITE}{TOWN}
STR_VIEWPORT_TOWN_TINY_BLACK                                    :{TINY_FONT}{BLACK}{TOWN}
STR_VIEWPORT_TOWN_TINY_WHITE                                    :{TINY_FONT}{WHITE}{TOWN}

STR_VIEWPORT_SIGN_SMALL_BLACK                                   :{TINY_FONT}{BLACK}{SIGN}
STR_VIEWPORT_SIGN_SMALL_WHITE                                   :{TINY_FONT}{WHITE}{SIGN}

STR_VIEWPORT_STATION                                            :{STATION} {STATION_FEATURES}
STR_VIEWPORT_STATION_TINY                                       :{TINY_FONT}{STATION}

STR_VIEWPORT_WAYPOINT                                           :{WAYPOINT}
STR_VIEWPORT_WAYPOINT_TINY                                      :{TINY_FONT}{WAYPOINT}

# Simple strings to get specific types of data
STR_COMPANY_NAME                                                :{COMPANY}
STR_COMPANY_NAME_COMPANY_NUM                                    :{COMPANY} {COMPANY_NUM}
STR_DEPOT_NAME                                                  :{DEPOT}
STR_ENGINE_NAME                                                 :{ENGINE}
STR_HIDDEN_ENGINE_NAME                                          :{ENGINE} (peidetud)
STR_GROUP_NAME                                                  :{GROUP}
STR_INDUSTRY_NAME                                               :{INDUSTRY}
STR_PRESIDENT_NAME                                              :{PRESIDENT_NAME}
STR_SIGN_NAME                                                   :{SIGN}
STR_STATION_NAME                                                :{STATION}
STR_TOWN_NAME                                                   :{TOWN}
STR_VEHICLE_NAME                                                :{VEHICLE}
STR_WAYPOINT_NAME                                               :{WAYPOINT}

STR_CURRENCY_SHORT_KILO                                         :{NBSP}k
STR_CURRENCY_SHORT_MEGA                                         :{NBSP}m
STR_CURRENCY_SHORT_GIGA                                         :{NBSP}bn
STR_CURRENCY_SHORT_TERA                                         :{NBSP}tn

STR_JUST_CARGO                                                  :{CARGO_LONG}
STR_JUST_CHECKMARK                                              :{CHECKMARK}
STR_JUST_COMMA                                                  :{COMMA}
STR_JUST_CURRENCY_SHORT                                         :{CURRENCY_SHORT}
STR_JUST_CURRENCY_LONG                                          :{CURRENCY_LONG}
STR_JUST_CARGO_LIST                                             :{CARGO_LIST}
STR_JUST_INT                                                    :{NUM}
STR_JUST_DATE_TINY                                              :{DATE_TINY}
STR_JUST_DATE_SHORT                                             :{DATE_SHORT}
STR_JUST_DATE_LONG                                              :{DATE_LONG}
STR_JUST_DATE_ISO                                               :{DATE_ISO}
STR_JUST_STRING                                                 :{STRING}
STR_JUST_STRING_STRING                                          :{STRING}{STRING}
STR_JUST_RAW_STRING                                             :{STRING}
STR_JUST_BIG_RAW_STRING                                         :{BIG_FONT}{STRING}

# Slightly 'raw' stringcodes with colour or size
STR_WHITE_SIGN                                                  :{WHITE}{SIGN}
STR_TINY_BLACK_HEIGHT                                           :{TINY_FONT}{BLACK}{HEIGHT}

STR_BLACK_1                                                     :{BLACK}1
STR_BLACK_2                                                     :{BLACK}2
STR_BLACK_3                                                     :{BLACK}3
STR_BLACK_4                                                     :{BLACK}4
STR_BLACK_5                                                     :{BLACK}5
STR_BLACK_6                                                     :{BLACK}6
STR_BLACK_7                                                     :{BLACK}7

STR_TRAIN                                                       :{BLACK}{TRAIN}
STR_BUS                                                         :{BLACK}{BUS}
STR_LORRY                                                       :{BLACK}{LORRY}
STR_PLANE                                                       :{BLACK}{PLANE}
STR_SHIP                                                        :{BLACK}{SHIP}

STR_TOOLBAR_RAILTYPE_VELOCITY                                   :{STRING} ({VELOCITY})<|MERGE_RESOLUTION|>--- conflicted
+++ resolved
@@ -247,10 +247,6 @@
 STR_COLOUR_RANDOM                                               :Suvaline
 
 ###length 17
-<<<<<<< HEAD
-STR_COLOUR_SECONDARY_BLUE                                       :Sinine
-STR_COLOUR_SECONDARY_BROWN                                      :Pruun
-=======
 STR_COLOUR_SECONDARY_DARK_BLUE                                  :Tumesinine
 STR_COLOUR_SECONDARY_PALE_GREEN                                 :Kahvaturoheline
 STR_COLOUR_SECONDARY_RED                                        :Punane
@@ -265,7 +261,6 @@
 STR_COLOUR_SECONDARY_BROWN                                      :Pruun
 STR_COLOUR_SECONDARY_GREY                                       :Hall
 STR_COLOUR_SECONDARY_SAME_AS_PRIMARY                            :Sama mis põhiline
->>>>>>> 8bccb580
 
 
 # Units used in OpenTTD
@@ -3692,15 +3687,12 @@
 STR_STATION_LIST_WAYPOINT                                       :{YELLOW}{WAYPOINT}
 STR_STATION_LIST_NONE                                           :{YELLOW}- Puudub -
 STR_STATION_LIST_SELECT_ALL_FACILITIES                          :{BLACK}Vali kõik tööstused
-<<<<<<< HEAD
-=======
 STR_STATION_LIST_CARGO_FILTER_ALL_AND_NO_RATING                 :Kõik veoseliigid ja mitte hinnang
 STR_STATION_LIST_CARGO_FILTER_MULTIPLE                          :Mitu kaubaliiki
 STR_STATION_LIST_CARGO_FILTER_NO_CARGO_TYPES                    :Ilma kaubaliikideta
 STR_STATION_LIST_CARGO_FILTER_ONLY_NO_RATING                    :Ainult ilma kaubahinnanguta
 STR_STATION_LIST_CARGO_FILTER_NO_RATING                         :Ilma kaubahinnanguta
 STR_STATION_LIST_CARGO_FILTER_EXPAND                            :Näita rohkem...
->>>>>>> 8bccb580
 
 # Station view window
 STR_STATION_VIEW_CAPTION                                        :{WHITE}{STATION} {STATION_FEATURES}
@@ -4662,10 +4654,7 @@
 STR_TIMETABLE_EXPECTED_TOOLTIP                                  :{BLACK}Vaheta eeldatava ja graafiku vahel
 
 STR_TIMETABLE_ARRIVAL_SECONDS_IN_FUTURE                         :A: {COLOUR}{COMMA} sek
-<<<<<<< HEAD
-=======
 STR_TIMETABLE_DEPARTURE_SECONDS_IN_FUTURE                       :D: {COLOUR}{COMMA} sek
->>>>>>> 8bccb580
 
 
 # Date window (for timetable)
