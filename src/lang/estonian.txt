##name Estonian
##ownname Eesti keel
##isocode et_EE
##plural 0
##textdir ltr
##digitsep .
##digitsepcur .
##decimalsep ,
##winlangid 0x0425
##grflangid 0x34
##case g in sü


# This file is part of OpenTTD.
# OpenTTD is free software; you can redistribute it and/or modify it under the terms of the GNU General Public License as published by the Free Software Foundation, version 2.
# OpenTTD is distributed in the hope that it will be useful, but WITHOUT ANY WARRANTY; without even the implied warranty of MERCHANTABILITY or FITNESS FOR A PARTICULAR PURPOSE.
# See the GNU General Public License for more details. You should have received a copy of the GNU General Public License along with OpenTTD. If not, see <http://www.gnu.org/licenses/>.


##id 0x0000
STR_NULL                                                        :
STR_EMPTY                                                       :
STR_UNDEFINED                                                   :(määratlemata väljend)
STR_JUST_NOTHING                                                :Mitte midagi

# Cargo related strings
# Plural cargo name
STR_CARGO_PLURAL_NOTHING                                        :
STR_CARGO_PLURAL_PASSENGERS                                     :Reisijad
STR_CARGO_PLURAL_PASSENGERS.g                                   :Reisijate
STR_CARGO_PLURAL_COAL                                           :Kivisüsi
STR_CARGO_PLURAL_COAL.g                                         :Kivisöe
STR_CARGO_PLURAL_MAIL                                           :Post
STR_CARGO_PLURAL_MAIL.g                                         :Posti
STR_CARGO_PLURAL_OIL                                            :Nafta
STR_CARGO_PLURAL_OIL.g                                          :Nafta
STR_CARGO_PLURAL_LIVESTOCK                                      :Kariloomad
STR_CARGO_PLURAL_LIVESTOCK.g                                    :Kariloomade
STR_CARGO_PLURAL_GOODS                                          :Kaubad
STR_CARGO_PLURAL_GOODS.g                                        :Kaupade
STR_CARGO_PLURAL_GRAIN                                          :Teravili
STR_CARGO_PLURAL_GRAIN.g                                        :Teravilja
STR_CARGO_PLURAL_WOOD                                           :Puit
STR_CARGO_PLURAL_WOOD.g                                         :Puidu
STR_CARGO_PLURAL_IRON_ORE                                       :Rauamaak
STR_CARGO_PLURAL_IRON_ORE.g                                     :Rauamaagi
STR_CARGO_PLURAL_STEEL                                          :Teras
STR_CARGO_PLURAL_STEEL.g                                        :Terase
STR_CARGO_PLURAL_VALUABLES                                      :Väärisesemed
STR_CARGO_PLURAL_VALUABLES.g                                    :Väärisesemete
STR_CARGO_PLURAL_COPPER_ORE                                     :Vasemaak
STR_CARGO_PLURAL_COPPER_ORE.g                                   :Vasemaagi
STR_CARGO_PLURAL_MAIZE                                          :Mais
STR_CARGO_PLURAL_MAIZE.g                                        :Maisi
STR_CARGO_PLURAL_FRUIT                                          :Puuviljad
STR_CARGO_PLURAL_FRUIT.g                                        :Puuviljade
STR_CARGO_PLURAL_DIAMONDS                                       :Teemantid
STR_CARGO_PLURAL_DIAMONDS.g                                     :Teemantite
STR_CARGO_PLURAL_FOOD                                           :Toit
STR_CARGO_PLURAL_FOOD.g                                         :Toidu
STR_CARGO_PLURAL_PAPER                                          :Paber
STR_CARGO_PLURAL_PAPER.g                                        :Paberi
STR_CARGO_PLURAL_GOLD                                           :Kuld
STR_CARGO_PLURAL_GOLD.g                                         :Kulla
STR_CARGO_PLURAL_WATER                                          :Vesi
STR_CARGO_PLURAL_WATER.g                                        :Vee
STR_CARGO_PLURAL_WHEAT                                          :Nisu
STR_CARGO_PLURAL_WHEAT.g                                        :Nisu
STR_CARGO_PLURAL_RUBBER                                         :Kumm
STR_CARGO_PLURAL_RUBBER.g                                       :Kummi
STR_CARGO_PLURAL_SUGAR                                          :Suhkur
STR_CARGO_PLURAL_SUGAR.g                                        :Suhkru
STR_CARGO_PLURAL_TOYS                                           :Mänguasjad
STR_CARGO_PLURAL_TOYS.g                                         :Mänguasjade
STR_CARGO_PLURAL_SWEETS                                         :Maiustused
STR_CARGO_PLURAL_SWEETS.g                                       :Maiustuste
STR_CARGO_PLURAL_COLA                                           :Koola
STR_CARGO_PLURAL_COLA.g                                         :Koola
STR_CARGO_PLURAL_CANDYFLOSS                                     :Suhkruvatt
STR_CARGO_PLURAL_CANDYFLOSS.g                                   :Suhkruvati
STR_CARGO_PLURAL_BUBBLES                                        :Mullid
STR_CARGO_PLURAL_BUBBLES.g                                      :Mullide
STR_CARGO_PLURAL_TOFFEE                                         :Iiris
STR_CARGO_PLURAL_TOFFEE.g                                       :Iirise
STR_CARGO_PLURAL_BATTERIES                                      :Patareid
STR_CARGO_PLURAL_BATTERIES.g                                    :Patareide
STR_CARGO_PLURAL_PLASTIC                                        :Plastmass
STR_CARGO_PLURAL_PLASTIC.g                                      :Plastmassi
STR_CARGO_PLURAL_FIZZY_DRINKS                                   :Kihisevad joogid
STR_CARGO_PLURAL_FIZZY_DRINKS.g                                 :Kihisevate jookide

# Singular cargo name
STR_CARGO_SINGULAR_NOTHING                                      :
STR_CARGO_SINGULAR_PASSENGER                                    :Reisija
STR_CARGO_SINGULAR_PASSENGER.g                                  :Reisijate
STR_CARGO_SINGULAR_COAL                                         :Kivisüsi
STR_CARGO_SINGULAR_COAL.g                                       :Kivisöe
STR_CARGO_SINGULAR_MAIL                                         :Post
STR_CARGO_SINGULAR_MAIL.g                                       :Posti
STR_CARGO_SINGULAR_OIL                                          :Nafta
STR_CARGO_SINGULAR_OIL.g                                        :Nafta
STR_CARGO_SINGULAR_LIVESTOCK                                    :Kariloom
STR_CARGO_SINGULAR_LIVESTOCK.g                                  :Kariloomade
STR_CARGO_SINGULAR_GOODS                                        :Kaubad
STR_CARGO_SINGULAR_GOODS.g                                      :Kaupade
STR_CARGO_SINGULAR_GRAIN                                        :Teravili
STR_CARGO_SINGULAR_GRAIN.g                                      :Teravilja
STR_CARGO_SINGULAR_WOOD                                         :Puit
STR_CARGO_SINGULAR_WOOD.g                                       :Puidu
STR_CARGO_SINGULAR_IRON_ORE                                     :Rauamaak
STR_CARGO_SINGULAR_IRON_ORE.g                                   :Rauamaagi
STR_CARGO_SINGULAR_STEEL                                        :Teras
STR_CARGO_SINGULAR_STEEL.g                                      :Terase
STR_CARGO_SINGULAR_VALUABLES                                    :Väärisesemed
STR_CARGO_SINGULAR_VALUABLES.g                                  :Väärisesemete
STR_CARGO_SINGULAR_COPPER_ORE                                   :Vasemaak
STR_CARGO_SINGULAR_COPPER_ORE.g                                 :Vasemaagi
STR_CARGO_SINGULAR_MAIZE                                        :Mais
STR_CARGO_SINGULAR_MAIZE.g                                      :Maisi
STR_CARGO_SINGULAR_FRUIT                                        :Puuviljad
STR_CARGO_SINGULAR_FRUIT.g                                      :Puuviljade
STR_CARGO_SINGULAR_DIAMOND                                      :Teemant
STR_CARGO_SINGULAR_DIAMOND.g                                    :Teemantite
STR_CARGO_SINGULAR_FOOD                                         :Toit
STR_CARGO_SINGULAR_FOOD.g                                       :Toidu
STR_CARGO_SINGULAR_PAPER                                        :Paber
STR_CARGO_SINGULAR_PAPER.g                                      :Paberi
STR_CARGO_SINGULAR_GOLD                                         :Kuld
STR_CARGO_SINGULAR_GOLD.g                                       :Kulla
STR_CARGO_SINGULAR_WATER                                        :Vesi
STR_CARGO_SINGULAR_WATER.g                                      :Vee
STR_CARGO_SINGULAR_WHEAT                                        :Nisu
STR_CARGO_SINGULAR_WHEAT.g                                      :Nisu
STR_CARGO_SINGULAR_RUBBER                                       :Kumm
STR_CARGO_SINGULAR_RUBBER.g                                     :Kummi
STR_CARGO_SINGULAR_SUGAR                                        :Suhkur
STR_CARGO_SINGULAR_SUGAR.g                                      :Suhkru
STR_CARGO_SINGULAR_TOY                                          :Mänguasjad
STR_CARGO_SINGULAR_TOY.g                                        :Mänguasjade
STR_CARGO_SINGULAR_SWEETS                                       :Maiustus
STR_CARGO_SINGULAR_COLA                                         :Koola
STR_CARGO_SINGULAR_CANDYFLOSS                                   :Suhkruvatt
STR_CARGO_SINGULAR_BUBBLE                                       :Mullid
STR_CARGO_SINGULAR_TOFFEE                                       :Iiris
STR_CARGO_SINGULAR_TOFFEE.g                                     :Iirise
STR_CARGO_SINGULAR_BATTERY                                      :Patarei
STR_CARGO_SINGULAR_PLASTIC                                      :Plastmass
STR_CARGO_SINGULAR_PLASTIC.g                                    :Plastmassi
STR_CARGO_SINGULAR_FIZZY_DRINK                                  :Kihisevad joogid

# Quantity of cargo
STR_QUANTITY_NOTHING                                            :
STR_QUANTITY_PASSENGERS                                         :{COMMA}{NBSP}reisija{P "" s}
STR_QUANTITY_COAL                                               :{WEIGHT_LONG} kivisütt
STR_QUANTITY_MAIL                                               :{COMMA} postipakk{P "" i}
STR_QUANTITY_OIL                                                :{VOLUME_LONG} naftat
STR_QUANTITY_LIVESTOCK                                          :{COMMA} loom{P "" a}
STR_QUANTITY_GOODS                                              :{COMMA} kast{P "" i} kaupa
STR_QUANTITY_GRAIN                                              :{WEIGHT_LONG} teravilja
STR_QUANTITY_WOOD                                               :{WEIGHT_LONG} puitu
STR_QUANTITY_IRON_ORE                                           :{WEIGHT_LONG} rauamaaki
STR_QUANTITY_STEEL                                              :{WEIGHT_LONG} terast
STR_QUANTITY_VALUABLES                                          :{COMMA}{NBSP}kotitäi{P s t} väärisesemeid
STR_QUANTITY_COPPER_ORE                                         :{WEIGHT_LONG} vasemaaki
STR_QUANTITY_MAIZE                                              :{WEIGHT_LONG} maisi
STR_QUANTITY_FRUIT                                              :{WEIGHT_LONG} puuvilju
STR_QUANTITY_DIAMONDS                                           :{COMMA} kotitäi{P s t} teemante{P id ""}
STR_QUANTITY_FOOD                                               :{WEIGHT_LONG} toitu
STR_QUANTITY_PAPER                                              :{WEIGHT_LONG} paberit
STR_QUANTITY_GOLD                                               :{COMMA} kotitäi{P s t} kulda
STR_QUANTITY_WATER                                              :{VOLUME_LONG} vett
STR_QUANTITY_WHEAT                                              :{WEIGHT_LONG} nisu
STR_QUANTITY_RUBBER                                             :{VOLUME_LONG} kummi
STR_QUANTITY_SUGAR                                              :{WEIGHT_LONG} suhkrut
STR_QUANTITY_TOYS                                               :{COMMA} mänguas{P i ja}
STR_QUANTITY_SWEETS                                             :{COMMA} kontitäi{P s t} maiustusi
STR_QUANTITY_COLA                                               :{VOLUME_LONG} koolat
STR_QUANTITY_CANDYFLOSS                                         :{WEIGHT_LONG} suhkruvatti
STR_QUANTITY_BUBBLES                                            :{COMMA} mull{P "" i}
STR_QUANTITY_TOFFEE                                             :{WEIGHT_LONG} iirist
STR_QUANTITY_BATTERIES                                          :{COMMA} patarei{P "" d}
STR_QUANTITY_PLASTIC                                            :{VOLUME_LONG} plastmassi
STR_QUANTITY_FIZZY_DRINKS                                       :{COMMA} kihisevaid jooke
STR_QUANTITY_N_A                                                :N/A

# Two letter abbreviation of cargo name
STR_ABBREV_NOTHING                                              :
STR_ABBREV_PASSENGERS                                           :{TINY_FONT}PS
STR_ABBREV_COAL                                                 :{TINY_FONT}CL
STR_ABBREV_MAIL                                                 :{TINY_FONT}ML
STR_ABBREV_OIL                                                  :{TINY_FONT}OL
STR_ABBREV_LIVESTOCK                                            :{TINY_FONT}LV
STR_ABBREV_GOODS                                                :{TINY_FONT}GD
STR_ABBREV_GRAIN                                                :{TINY_FONT}GR
STR_ABBREV_WOOD                                                 :{TINY_FONT}WD
STR_ABBREV_IRON_ORE                                             :{TINY_FONT}OR
STR_ABBREV_STEEL                                                :{TINY_FONT}ST
STR_ABBREV_VALUABLES                                            :{TINY_FONT}VL
STR_ABBREV_COPPER_ORE                                           :{TINY_FONT}CO
STR_ABBREV_MAIZE                                                :{TINY_FONT}MZ
STR_ABBREV_FRUIT                                                :{TINY_FONT}FT
STR_ABBREV_DIAMONDS                                             :{TINY_FONT}DM
STR_ABBREV_FOOD                                                 :{TINY_FONT}FD
STR_ABBREV_PAPER                                                :{TINY_FONT}PR
STR_ABBREV_GOLD                                                 :{TINY_FONT}GD
STR_ABBREV_WATER                                                :{TINY_FONT}WR
STR_ABBREV_WHEAT                                                :{TINY_FONT}WH
STR_ABBREV_RUBBER                                               :{TINY_FONT}RB
STR_ABBREV_SUGAR                                                :{TINY_FONT}SG
STR_ABBREV_TOYS                                                 :{TINY_FONT}TY
STR_ABBREV_SWEETS                                               :{TINY_FONT}SW
STR_ABBREV_COLA                                                 :{TINY_FONT}CL
STR_ABBREV_CANDYFLOSS                                           :{TINY_FONT}CF
STR_ABBREV_BUBBLES                                              :{TINY_FONT}BU
STR_ABBREV_TOFFEE                                               :{TINY_FONT}TF
STR_ABBREV_BATTERIES                                            :{TINY_FONT}BA
STR_ABBREV_PLASTIC                                              :{TINY_FONT}PL
STR_ABBREV_FIZZY_DRINKS                                         :{TINY_FONT}FZ
STR_ABBREV_NONE                                                 :{TINY_FONT}EI
STR_ABBREV_ALL                                                  :{TINY_FONT}KÕIK

# 'Mode' of transport for cargoes
STR_PASSENGERS                                                  :{COMMA} reisija{P "" d}
STR_BAGS                                                        :{COMMA} kot{P t id}
STR_TONS                                                        :{COMMA} tonn{P "" i}
STR_LITERS                                                      :{COMMA} liit{P er rit}
STR_ITEMS                                                       :{COMMA} ühik{P "" ut}
STR_CRATES                                                      :{COMMA} kast{P "" i}

# Colours, do not shuffle
STR_COLOUR_DARK_BLUE                                            :Tumesinine
STR_COLOUR_PALE_GREEN                                           :Kahvaturoheline
STR_COLOUR_PINK                                                 :Roosa
STR_COLOUR_YELLOW                                               :Kollane
STR_COLOUR_RED                                                  :Punane
STR_COLOUR_LIGHT_BLUE                                           :Helesinine
STR_COLOUR_GREEN                                                :Roheline
STR_COLOUR_DARK_GREEN                                           :Tumeroheline
STR_COLOUR_BLUE                                                 :Sinine
STR_COLOUR_CREAM                                                :Kreemjas
STR_COLOUR_MAUVE                                                :Kahvatulilla
STR_COLOUR_PURPLE                                               :Lilla
STR_COLOUR_ORANGE                                               :Oranž
STR_COLOUR_BROWN                                                :Pruun
STR_COLOUR_GREY                                                 :Hall
STR_COLOUR_WHITE                                                :Valge
STR_COLOUR_RANDOM                                               :Suvaline
STR_COLOUR_DEFAULT                                              :Esialgne

# Units used in OpenTTD
STR_UNITS_VELOCITY_IMPERIAL                                     :{COMMA} miili tunnis
STR_UNITS_VELOCITY_METRIC                                       :{COMMA} km/h
STR_UNITS_VELOCITY_SI                                           :{COMMA} m/s
STR_UNITS_VELOCITY_GAMEUNITS                                    :{DECIMAL}{NBSP}ruutu/päev

STR_UNITS_POWER_IMPERIAL                                        :{COMMA}hj
STR_UNITS_POWER_METRIC                                          :{COMMA}hj
STR_UNITS_POWER_SI                                              :{COMMA}kW

STR_UNITS_WEIGHT_SHORT_IMPERIAL                                 :{COMMA}t
STR_UNITS_WEIGHT_SHORT_METRIC                                   :{COMMA}t
STR_UNITS_WEIGHT_SHORT_SI                                       :{COMMA}kg

STR_UNITS_WEIGHT_LONG_IMPERIAL                                  :{COMMA} tonn{P "" i}
STR_UNITS_WEIGHT_LONG_METRIC                                    :{COMMA} tonn{P "" i}
STR_UNITS_WEIGHT_LONG_SI                                        :{COMMA} kg

STR_UNITS_VOLUME_SHORT_IMPERIAL                                 :{COMMA}gal
STR_UNITS_VOLUME_SHORT_METRIC                                   :{COMMA}l
STR_UNITS_VOLUME_SHORT_SI                                       :{COMMA}m³

STR_UNITS_VOLUME_LONG_IMPERIAL                                  :{COMMA} gallon{P "" it}
STR_UNITS_VOLUME_LONG_METRIC                                    :{COMMA} liit{P er rit}
STR_UNITS_VOLUME_LONG_SI                                        :{COMMA} m³

STR_UNITS_FORCE_IMPERIAL                                        :{COMMA} lbf
STR_UNITS_FORCE_METRIC                                          :{COMMA} kgf
STR_UNITS_FORCE_SI                                              :{COMMA} kN

STR_UNITS_HEIGHT_IMPERIAL                                       :{COMMA} meeter
STR_UNITS_HEIGHT_METRIC                                         :{COMMA} m
STR_UNITS_HEIGHT_SI                                             :{COMMA} m

# Common window strings
STR_LIST_FILTER_TITLE                                           :{BLACK}Märksõna:
STR_LIST_FILTER_OSKTITLE                                        :{BLACK}Sisesta märksõna
STR_LIST_FILTER_TOOLTIP                                         :{BLACK}Sisesta märksõna mida loendist otsida

STR_TOOLTIP_GROUP_ORDER                                         :{BLACK}Vali jaotamise järjestus
STR_TOOLTIP_SORT_ORDER                                          :{BLACK}Vali järjestus (kahanev/kasvav)
STR_TOOLTIP_SORT_CRITERIA                                       :{BLACK}Vali järjestus
STR_TOOLTIP_FILTER_CRITERIA                                     :{BLACK}Vali sõelumisalused
STR_BUTTON_SORT_BY                                              :{BLACK}Järjestus:
<<<<<<< HEAD
STR_BUTTON_RENAME                                               :{BLACK}Nimevahetus
=======
STR_BUTTON_CATCHMENT                                            :{BLACK}Mõjupiirkond
STR_TOOLTIP_CATCHMENT                                           :{BLACK}Vahelda mõjuala näitamist
>>>>>>> 069fb542

STR_TOOLTIP_CLOSE_WINDOW                                        :{BLACK}Sulge aken
STR_TOOLTIP_WINDOW_TITLE_DRAG_THIS                              :{BLACK}Akna pealkiri. Liigutamiseks lohista seda hiirega.
STR_TOOLTIP_SHADE                                               :{BLACK}Akna peitmine - näidatakse ainult pealkirjariba
STR_TOOLTIP_DEBUG                                               :{BLACK}Näita NewGRF debug-i informatsiooni
STR_TOOLTIP_DEFSIZE                                             :{BLACK}Taasta akna esialgne suurus. Ctrl+klõps muudab praeguse suuruse esialgseks
STR_TOOLTIP_STICKY                                              :{BLACK}Märgib, et «Sulge kõik aknad» nupp seda akent ei sulge. «Ctrl+klõps» jätab suletamatuse vaikekäitumiseks
STR_TOOLTIP_RESIZE                                              :{BLACK}Klõpsa ja lohista, et akna suurust muuta
STR_TOOLTIP_TOGGLE_LARGE_SMALL_WINDOW                           :{BLACK}Lülita aken suureks/väikseks
STR_TOOLTIP_VSCROLL_BAR_SCROLLS_LIST                            :{BLACK}Kerimisriba - kerib nimistut üles/alla
STR_TOOLTIP_HSCROLL_BAR_SCROLLS_LIST                            :{BLACK}Kerimisriba - kerib listi üles/alla
STR_TOOLTIP_DEMOLISH_BUILDINGS_ETC                              :{BLACK}Ruudul asuvate hoonete jms. õhkamine. Ctrl valib ala diagonaalselt. Shift-nupuga vaheldub ehitamine ja maksumuse hindamine

# Show engines button
STR_SHOW_HIDDEN_ENGINES_VEHICLE_TRAIN                           :{BLACK}Näita peidetud
STR_SHOW_HIDDEN_ENGINES_VEHICLE_ROAD_VEHICLE                    :{BLACK}Näita peidetud
STR_SHOW_HIDDEN_ENGINES_VEHICLE_SHIP                            :{BLACK}Näita peidetud
STR_SHOW_HIDDEN_ENGINES_VEHICLE_AIRCRAFT                        :{BLACK}Näita peidetud

STR_SHOW_HIDDEN_ENGINES_VEHICLE_TRAIN_TOOLTIP                   :{BLACK}Selle nupu lubamisega kuvatakse ka peidetud rongid
STR_SHOW_HIDDEN_ENGINES_VEHICLE_ROAD_VEHICLE_TOOLTIP            :{BLACK}Selle nupu lubamisega kuvatakse ka peidetud sõidukid
STR_SHOW_HIDDEN_ENGINES_VEHICLE_SHIP_TOOLTIP                    :{BLACK}Selle nupu lubamisega kuvatakse ka peidetud laevad
STR_SHOW_HIDDEN_ENGINES_VEHICLE_AIRCRAFT_TOOLTIP                :{BLACK}Selle nupu lubamisega kuvatakse ka peidetud lennukid

# Query window
STR_BUTTON_DEFAULT                                              :{BLACK}Esialgne
STR_BUTTON_CANCEL                                               :{BLACK}Tühista
STR_BUTTON_OK                                                   :{BLACK}OK
STR_WARNING_PASSWORD_SECURITY                                   :{YELLOW}Hoiatus: Serveriadministraatorid võivad olla võimelised lugema siinset teksti.

# On screen keyboard window
STR_OSK_KEYBOARD_LAYOUT                                         :`1234567890-=\qwertyuiop[]asdfghjkl;'  zxcvbnm,./ .
STR_OSK_KEYBOARD_LAYOUT_CAPS                                    :~!@#$%^&*()_+|QWERTYUIOP{{}}ASDFGHJKL:"  ZXCVBNM<>? .

# Measurement tooltip
STR_MEASURE_LENGTH                                              :{BLACK}Pikkus: {NUM}
STR_MEASURE_AREA                                                :{BLACK}Pindala: {NUM} x {NUM}
STR_MEASURE_LENGTH_HEIGHTDIFF                                   :{BLACK}Pikkus: {NUM}{}Kõrguserinevus: {HEIGHT}
STR_MEASURE_AREA_HEIGHTDIFF                                     :{BLACK}Pindala: {NUM} x {NUM}{}Kõrguste erinevus: {HEIGHT}


# These are used in buttons
STR_SORT_BY_CAPTION_NAME                                        :{BLACK}Nimi
STR_SORT_BY_CAPTION_DATE                                        :{BLACK}Kuupäev
# These are used in dropdowns
STR_SORT_BY_NAME                                                :Nimi
STR_SORT_BY_PRODUCTION                                          :Toodang
STR_SORT_BY_TYPE                                                :Tüüp
STR_SORT_BY_TRANSPORTED                                         :Veetud
STR_SORT_BY_NUMBER                                              :Number
STR_SORT_BY_PROFIT_LAST_YEAR                                    :Eelmise aasta kasum
STR_SORT_BY_PROFIT_THIS_YEAR                                    :Selle aasta kasum
STR_SORT_BY_AGE                                                 :Vanus
STR_SORT_BY_RELIABILITY                                         :Tehnoseisund
STR_SORT_BY_TOTAL_CAPACITY_PER_CARGOTYPE                        :Täielik kandevõime veoseliigi kohta
STR_SORT_BY_MAX_SPEED                                           :Tippkiirus
STR_SORT_BY_MODEL                                               :Mudel
STR_SORT_BY_VALUE                                               :Väärtus
STR_SORT_BY_LENGTH                                              :Pikkus
STR_SORT_BY_LIFE_TIME                                           :Amortiseerumiseni
STR_SORT_BY_TIMETABLE_DELAY                                     :Hilinemine graafikus
STR_SORT_BY_FACILITY                                            :Jaama tüüp
STR_SORT_BY_WAITING_TOTAL                                       :Kaupa kokku
STR_SORT_BY_WAITING_AVAILABLE                                   :Kaupa saadaval
STR_SORT_BY_RATING_MAX                                          :Kõrgeim kaubahinnang
STR_SORT_BY_RATING_MIN                                          :Madalaim kaubahinnang
STR_SORT_BY_ENGINE_ID                                           :MootoriID (algne)
STR_SORT_BY_COST                                                :Hind
STR_SORT_BY_POWER                                               :Võimsus
STR_SORT_BY_TRACTIVE_EFFORT                                     :Veojõud
STR_SORT_BY_INTRO_DATE                                          :Esmaesitluse kuupäev
STR_SORT_BY_RUNNING_COST                                        :Käituskulud
STR_SORT_BY_POWER_VS_RUNNING_COST                               :Kasutegur
STR_SORT_BY_CARGO_CAPACITY                                      :Kandevõime
STR_SORT_BY_RANGE                                               :Vahekaugus
STR_SORT_BY_POPULATION                                          :Rahvaarv
STR_SORT_BY_RATING                                              :Hinnang
STR_SORT_BY_NUM_VEHICLES                                        :Sõidukite koguarv
STR_SORT_BY_TOTAL_PROFIT_LAST_YEAR                              :Eelmise aasta kogukasum
STR_SORT_BY_TOTAL_PROFIT_THIS_YEAR                              :Selle aasta kogukasum
STR_SORT_BY_AVERAGE_PROFIT_LAST_YEAR                            :Eelmise aasta keskmine kasum
STR_SORT_BY_AVERAGE_PROFIT_THIS_YEAR                            :Selle aasta keskmine kasum

# Group by options for vehicle list
STR_GROUP_BY_NONE                                               :Puudub
STR_GROUP_BY_SHARED_ORDERS                                      :Jagatud korraldused

# Tooltips for the main toolbar
STR_TOOLBAR_TOOLTIP_PAUSE_GAME                                  :{BLACK}Seiska mäng
STR_TOOLBAR_TOOLTIP_FORWARD                                     :{BLACK}Kiirenda mängu
STR_TOOLBAR_TOOLTIP_OPTIONS                                     :{BLACK}Seadistus
STR_TOOLBAR_TOOLTIP_SAVE_GAME_ABANDON_GAME                      :{BLACK}Mängu salvestamine/jätkamine, mängust lahkumine, väljumine
STR_TOOLBAR_TOOLTIP_DISPLAY_MAP                                 :{BLACK}Ava kaart, vaateaken või siltide loend
STR_TOOLBAR_TOOLTIP_DISPLAY_TOWN_DIRECTORY                      :{BLACK}Ava linnade register
STR_TOOLBAR_TOOLTIP_DISPLAY_SUBSIDIES                           :{BLACK}Ava toetuste loend
STR_TOOLBAR_TOOLTIP_DISPLAY_LIST_OF_COMPANY_STATIONS            :{BLACK}Avab ettevõtte jaamade registri
STR_TOOLBAR_TOOLTIP_DISPLAY_COMPANY_FINANCES                    :{BLACK}Ava ettevõtte rahavoogude aruanne
STR_TOOLBAR_TOOLTIP_DISPLAY_COMPANY_GENERAL                     :{BLACK}Ava ettevõtte ülevaade
STR_TOOLBAR_TOOLTIP_DISPLAY_STORY_BOOK                          :{BLACK}Näita juturaamatut
STR_TOOLBAR_TOOLTIP_DISPLAY_GOALS_LIST                          :{BLACK}Näita eesmärke
STR_TOOLBAR_TOOLTIP_DISPLAY_GRAPHS                              :{BLACK}Ava graafik
STR_TOOLBAR_TOOLTIP_DISPLAY_COMPANY_LEAGUE                      :{BLACK}Ava ettevõtete edetabel
STR_TOOLBAR_TOOLTIP_FUND_CONSTRUCTION_OF_NEW                    :{BLACK}Uue tööstuse rajamise rahastamine või tööstuste registri avamine
STR_TOOLBAR_TOOLTIP_DISPLAY_LIST_OF_COMPANY_TRAINS              :{BLACK}Ava ettevõtte rongide register. Jaotus- ja sõidukiregistrit vahetatakse Ctrl+klõpsu abil
STR_TOOLBAR_TOOLTIP_DISPLAY_LIST_OF_COMPANY_ROAD_VEHICLES       :{BLACK}Ava ettevõtte mootorsõidukite register. Jaotus- ja sõidukiregistrit vahetatakse Ctrl+klõpsu abil
STR_TOOLBAR_TOOLTIP_DISPLAY_LIST_OF_COMPANY_SHIPS               :{BLACK}Ava ettevõtte laevade register. Jaotus- ja sõidukiregistrit vahetatakse Ctrl+klõpsu abil
STR_TOOLBAR_TOOLTIP_DISPLAY_LIST_OF_COMPANY_AIRCRAFT            :{BLACK}Ava ettevõtte õhusõidukite register. Jaotus- ja sõidukiregistrit vahetatakse Ctrl+klõpsu abil
STR_TOOLBAR_TOOLTIP_ZOOM_THE_VIEW_IN                            :{BLACK}Suurenda vaadet
STR_TOOLBAR_TOOLTIP_ZOOM_THE_VIEW_OUT                           :{BLACK}Vähenda vaadet
STR_TOOLBAR_TOOLTIP_BUILD_RAILROAD_TRACK                        :{BLACK}Ehita raudtee
STR_TOOLBAR_TOOLTIP_BUILD_ROADS                                 :{BLACK}Ehita maantee
STR_TOOLBAR_TOOLTIP_BUILD_TRAMWAYS                              :{BLACK}Ehita trammiteid
STR_TOOLBAR_TOOLTIP_BUILD_SHIP_DOCKS                            :{BLACK}Ehita laevakai
STR_TOOLBAR_TOOLTIP_BUILD_AIRPORTS                              :{BLACK}Ehita lennuväli
STR_TOOLBAR_TOOLTIP_LANDSCAPING                                 :{BLACK}Ava riba maastikutarvikutega, millega saab maad tõsta/langetada, puid istutada, jne.
STR_TOOLBAR_TOOLTIP_SHOW_SOUND_MUSIC_WINDOW                     :{BLACK}Näita heli/muusika akent
STR_TOOLBAR_TOOLTIP_SHOW_LAST_MESSAGE_NEWS                      :{BLACK}Näita viimast teadet, ava teadete seadistus
STR_TOOLBAR_TOOLTIP_LAND_BLOCK_INFORMATION                      :{BLACK}Maa-ala andmed, konsool, skriptide debug, ekraanitõmmised, OpenTTDst
STR_TOOLBAR_TOOLTIP_SWITCH_TOOLBAR                              :{BLACK}Vaheta tarvikuribad

# Extra tooltips for the scenario editor toolbar
STR_SCENEDIT_TOOLBAR_TOOLTIP_SAVE_SCENARIO_LOAD_SCENARIO        :{BLACK}Kaardi salvestamine, kaardi laadimine, kaarditegemisest lahkumine, mängust väljumine
STR_SCENEDIT_TOOLBAR_OPENTTD                                    :{YELLOW}OpenTTD
STR_SCENEDIT_TOOLBAR_SCENARIO_EDITOR                            :{YELLOW}Stsenaariumiredaktor
STR_SCENEDIT_TOOLBAR_TOOLTIP_MOVE_THE_STARTING_DATE_BACKWARD    :{BLACK}Alguse liigutamine 1 aasta võrra tagasi
STR_SCENEDIT_TOOLBAR_TOOLTIP_MOVE_THE_STARTING_DATE_FORWARD     :{BLACK}Alguse liigutamine 1 aasta võrra edasi
STR_SCENEDIT_TOOLBAR_TOOLTIP_SET_DATE                           :{BLACK}Alustamise aasta valikuks klõpsi siin
STR_SCENEDIT_TOOLBAR_TOOLTIP_DISPLAY_MAP_TOWN_DIRECTORY         :{BLACK}Ava kaart, linnade register
STR_SCENEDIT_TOOLBAR_LANDSCAPE_GENERATION                       :{BLACK}Maastiku tekitamine
STR_SCENEDIT_TOOLBAR_TOWN_GENERATION                            :{BLACK}Linnade tekitamine
STR_SCENEDIT_TOOLBAR_INDUSTRY_GENERATION                        :{BLACK}Tööstuste tekitamine
STR_SCENEDIT_TOOLBAR_ROAD_CONSTRUCTION                          :{BLACK}Maanteede ehitamine
STR_SCENEDIT_TOOLBAR_TRAM_CONSTRUCTION                          :{BLACK}Trammiteede ehitamine
STR_SCENEDIT_TOOLBAR_PLANT_TREES                                :{BLACK}Istuta puid. Shift valib ehitamise/hinna kuvamise režiimi
STR_SCENEDIT_TOOLBAR_PLACE_SIGN                                 :{BLACK}Paigalda silt
STR_SCENEDIT_TOOLBAR_PLACE_OBJECT                               :{BLACK}Paigalda objekt. Shift valib ehitamise/hinna kuvamise režiimi

############ range for SE file menu starts
STR_SCENEDIT_FILE_MENU_SAVE_SCENARIO                            :Salvesta kaart
STR_SCENEDIT_FILE_MENU_LOAD_SCENARIO                            :Laadi kaart
STR_SCENEDIT_FILE_MENU_SAVE_HEIGHTMAP                           :Salvesta kõrguskaart
STR_SCENEDIT_FILE_MENU_LOAD_HEIGHTMAP                           :Laadi kõrguskaart
STR_SCENEDIT_FILE_MENU_QUIT_EDITOR                              :Lahku redaktorist
STR_SCENEDIT_FILE_MENU_SEPARATOR                                :
STR_SCENEDIT_FILE_MENU_QUIT                                     :Välju
############ range for SE file menu starts

############ range for settings menu starts
STR_SETTINGS_MENU_GAME_OPTIONS                                  :Mängu seadistus
STR_SETTINGS_MENU_CONFIG_SETTINGS_TREE                          :Seaded
STR_SETTINGS_MENU_SCRIPT_SETTINGS                               :AI/GameScripti seaded
STR_SETTINGS_MENU_NEWGRF_SETTINGS                               :NewGRF-i seadistus
STR_SETTINGS_MENU_TRANSPARENCY_OPTIONS                          :Läbipaistvuse seadistus
STR_SETTINGS_MENU_TOWN_NAMES_DISPLAYED                          :Näidatavad linnanimed
STR_SETTINGS_MENU_STATION_NAMES_DISPLAYED                       :Näidatavad jaamanimed
STR_SETTINGS_MENU_WAYPOINTS_DISPLAYED                           :Näidatavad meldepunktid
STR_SETTINGS_MENU_SIGNS_DISPLAYED                               :Näidatavad sildid
STR_SETTINGS_MENU_SHOW_COMPETITOR_SIGNS                         :Konkurentide nimesid ja silte kuvatakse
STR_SETTINGS_MENU_FULL_ANIMATION                                :Täielik animeerimine
STR_SETTINGS_MENU_FULL_DETAIL                                   :Kõik täpsustused
STR_SETTINGS_MENU_TRANSPARENT_BUILDINGS                         :Läbipaistvad hooned
STR_SETTINGS_MENU_TRANSPARENT_SIGNS                             :Läbipaistvad sildid
############ range ends here

############ range for file menu starts
STR_FILE_MENU_SAVE_GAME                                         :Mängu salvestamine
STR_FILE_MENU_LOAD_GAME                                         :Mängu jätkamine
STR_FILE_MENU_QUIT_GAME                                         :Lahku mängust
STR_FILE_MENU_SEPARATOR                                         :
STR_FILE_MENU_EXIT                                              :Välju
############ range ends here

# map menu
STR_MAP_MENU_MAP_OF_WORLD                                       :Maailmakaart
STR_MAP_MENU_EXTRA_VIEWPORT                                     :Lisa vaateaken
STR_MAP_MENU_LINGRAPH_LEGEND                                    :Kaubavoo legend
STR_MAP_MENU_SIGN_LIST                                          :Siltide register

############ range for town menu starts
STR_TOWN_MENU_TOWN_DIRECTORY                                    :Linnade register
STR_TOWN_MENU_FOUND_TOWN                                        :Raja linn
############ range ends here

############ range for subsidies menu starts
STR_SUBSIDIES_MENU_SUBSIDIES                                    :Toetused
############ range ends here

############ range for graph menu starts
STR_GRAPH_MENU_OPERATING_PROFIT_GRAPH                           :Opereerimiskasumi graafik
STR_GRAPH_MENU_INCOME_GRAPH                                     :Tulugraafik
STR_GRAPH_MENU_DELIVERED_CARGO_GRAPH                            :Äraveetud kauba graafik
STR_GRAPH_MENU_PERFORMANCE_HISTORY_GRAPH                        :Tegevustulemuste graafik
STR_GRAPH_MENU_COMPANY_VALUE_GRAPH                              :Firmaväärtuse graafik
STR_GRAPH_MENU_CARGO_PAYMENT_RATES                              :Veotasude määrad
############ range ends here

############ range for company league menu starts
STR_GRAPH_MENU_COMPANY_LEAGUE_TABLE                             :Ettevõtete edetabel
STR_GRAPH_MENU_DETAILED_PERFORMANCE_RATING                      :Täpsustatud tulemushinnang
STR_GRAPH_MENU_HIGHSCORE                                        :Edetabel
############ range ends here

############ range for industry menu starts
STR_INDUSTRY_MENU_INDUSTRY_DIRECTORY                            :Tööstuste register
STR_INDUSTRY_MENU_INDUSTRY_CHAIN                                :Tööstuste ahel
STR_INDUSTRY_MENU_FUND_NEW_INDUSTRY                             :Uue tööstuse rahastamine
############ range ends here

############ range for railway construction menu starts
STR_RAIL_MENU_RAILROAD_CONSTRUCTION                             :Rööbastee ehitamine
STR_RAIL_MENU_ELRAIL_CONSTRUCTION                               :Elektriraudtee ehitamine
STR_RAIL_MENU_MONORAIL_CONSTRUCTION                             :Monorelsi ehitamine
STR_RAIL_MENU_MAGLEV_CONSTRUCTION                               :Magnethõljuktee ehitamine
############ range ends here

############ range for road construction menu starts
STR_ROAD_MENU_ROAD_CONSTRUCTION                                 :Maanteede ehitamine
STR_ROAD_MENU_TRAM_CONSTRUCTION                                 :Trammiteede ehitamine
############ range ends here

############ range for waterways construction menu starts
STR_WATERWAYS_MENU_WATERWAYS_CONSTRUCTION                       :Veeteede ehitamine
############ range ends here

############ range for airport construction menu starts
STR_AIRCRAFT_MENU_AIRPORT_CONSTRUCTION                          :Lennuväljade ehitamine
############ range ends here

############ range for landscaping menu starts
STR_LANDSCAPING_MENU_LANDSCAPING                                :Maapinna kujundamine
STR_LANDSCAPING_MENU_PLANT_TREES                                :Puude istutamine
STR_LANDSCAPING_MENU_PLACE_SIGN                                 :Paigalda silt
############ range ends here

############ range for music menu starts
STR_TOOLBAR_SOUND_MUSIC                                         :Heli/muusika
############ range ends here

############ range for message menu starts
STR_NEWS_MENU_LAST_MESSAGE_NEWS_REPORT                          :Viimane teade
STR_NEWS_MENU_MESSAGE_HISTORY_MENU                              :Teadete ajalugu
STR_NEWS_MENU_DELETE_ALL_MESSAGES                               :Kustuta kõik teated
############ range ends here

############ range for about menu starts
STR_ABOUT_MENU_LAND_BLOCK_INFO                                  :Maa-ala andmed
STR_ABOUT_MENU_SEPARATOR                                        :
STR_ABOUT_MENU_TOGGLE_CONSOLE                                   :Lülita konsool sisse/välja
STR_ABOUT_MENU_AI_DEBUG                                         :AI/GameScripti debugimine
STR_ABOUT_MENU_SCREENSHOT                                       :Kuvapaugutus
STR_ABOUT_MENU_SHOW_FRAMERATE                                   :Näita kaadrisagedust
STR_ABOUT_MENU_ABOUT_OPENTTD                                    :'OpenTTD' kohta
STR_ABOUT_MENU_SPRITE_ALIGNER                                   :Sprite aligner
STR_ABOUT_MENU_TOGGLE_BOUNDING_BOXES                            :Kontuuride kuvamine
STR_ABOUT_MENU_TOGGLE_DIRTY_BLOCKS                              :Vaheta toon määrdunud plokil
############ range ends here

############ range for ordinal numbers used for the place in the highscore window
STR_ORDINAL_NUMBER_1ST                                          :1.
STR_ORDINAL_NUMBER_2ND                                          :2.
STR_ORDINAL_NUMBER_3RD                                          :3.
STR_ORDINAL_NUMBER_4TH                                          :4.
STR_ORDINAL_NUMBER_5TH                                          :5.
STR_ORDINAL_NUMBER_6TH                                          :6.
STR_ORDINAL_NUMBER_7TH                                          :7.
STR_ORDINAL_NUMBER_8TH                                          :8.
STR_ORDINAL_NUMBER_9TH                                          :9.
STR_ORDINAL_NUMBER_10TH                                         :10.
STR_ORDINAL_NUMBER_11TH                                         :11.
STR_ORDINAL_NUMBER_12TH                                         :12.
STR_ORDINAL_NUMBER_13TH                                         :13.
STR_ORDINAL_NUMBER_14TH                                         :14.
STR_ORDINAL_NUMBER_15TH                                         :15.
############ range for ordinal numbers ends

############ range for days starts
STR_DAY_NUMBER_1ST                                              :1.
STR_DAY_NUMBER_2ND                                              :2.
STR_DAY_NUMBER_3RD                                              :3.
STR_DAY_NUMBER_4TH                                              :4.
STR_DAY_NUMBER_5TH                                              :5.
STR_DAY_NUMBER_6TH                                              :6.
STR_DAY_NUMBER_7TH                                              :7.
STR_DAY_NUMBER_8TH                                              :8.
STR_DAY_NUMBER_9TH                                              :9.
STR_DAY_NUMBER_10TH                                             :10.
STR_DAY_NUMBER_11TH                                             :11.
STR_DAY_NUMBER_12TH                                             :12.
STR_DAY_NUMBER_13TH                                             :13.
STR_DAY_NUMBER_14TH                                             :14.
STR_DAY_NUMBER_15TH                                             :15.
STR_DAY_NUMBER_16TH                                             :16.
STR_DAY_NUMBER_17TH                                             :17.
STR_DAY_NUMBER_18TH                                             :18.
STR_DAY_NUMBER_19TH                                             :19.
STR_DAY_NUMBER_20TH                                             :20.
STR_DAY_NUMBER_21ST                                             :21.
STR_DAY_NUMBER_22ND                                             :22.
STR_DAY_NUMBER_23RD                                             :23.
STR_DAY_NUMBER_24TH                                             :24.
STR_DAY_NUMBER_25TH                                             :25.
STR_DAY_NUMBER_26TH                                             :26.
STR_DAY_NUMBER_27TH                                             :27.
STR_DAY_NUMBER_28TH                                             :28.
STR_DAY_NUMBER_29TH                                             :29.
STR_DAY_NUMBER_30TH                                             :30.
STR_DAY_NUMBER_31ST                                             :31.
############ range for days ends

############ range for months starts
STR_MONTH_ABBREV_JAN                                            :jaan
STR_MONTH_ABBREV_FEB                                            :veebr
STR_MONTH_ABBREV_MAR                                            :märts
STR_MONTH_ABBREV_APR                                            :apr
STR_MONTH_ABBREV_MAY                                            :mai
STR_MONTH_ABBREV_JUN                                            :juuni
STR_MONTH_ABBREV_JUL                                            :juuli
STR_MONTH_ABBREV_AUG                                            :aug
STR_MONTH_ABBREV_SEP                                            :sept
STR_MONTH_ABBREV_OCT                                            :okt
STR_MONTH_ABBREV_NOV                                            :nov
STR_MONTH_ABBREV_DEC                                            :dets

STR_MONTH_JAN                                                   :Jaanuar
STR_MONTH_FEB                                                   :Veebruar
STR_MONTH_MAR                                                   :Märts
STR_MONTH_APR                                                   :Aprill
STR_MONTH_MAY                                                   :Mai
STR_MONTH_JUN                                                   :Juuni
STR_MONTH_JUL                                                   :Juuli
STR_MONTH_AUG                                                   :August
STR_MONTH_SEP                                                   :September
STR_MONTH_OCT                                                   :Oktoober
STR_MONTH_NOV                                                   :November
STR_MONTH_DEC                                                   :Detsember
############ range for months ends

# Graph window
STR_GRAPH_KEY_BUTTON                                            :{BLACK}Selgitus
STR_GRAPH_KEY_TOOLTIP                                           :{BLACK}Näita selgitust graafikute juures
STR_GRAPH_X_LABEL_MONTH                                         :{TINY_FONT}{STRING}{} {STRING}
STR_GRAPH_X_LABEL_MONTH_YEAR                                    :{TINY_FONT}{STRING}{} {STRING}{}{NUM}
STR_GRAPH_Y_LABEL                                               :{TINY_FONT}{STRING}
STR_GRAPH_Y_LABEL_NUMBER                                        :{TINY_FONT}{COMMA}

STR_GRAPH_OPERATING_PROFIT_CAPTION                              :{WHITE}Opereerimiskasumi graafik
STR_GRAPH_INCOME_CAPTION                                        :{WHITE}Tulugraafik
STR_GRAPH_CARGO_DELIVERED_CAPTION                               :{WHITE}Äraveetud kaubaühikute arv
STR_GRAPH_COMPANY_PERFORMANCE_RATINGS_CAPTION                   :{WHITE}Ettevõtte tegevushinnang (suurim hinnang saab olla 1000)
STR_GRAPH_COMPANY_VALUES_CAPTION                                :{WHITE}Firmaväärtus

STR_GRAPH_CARGO_PAYMENT_RATES_CAPTION                           :{WHITE}Veotariifid
STR_GRAPH_CARGO_PAYMENT_RATES_X_LABEL                           :{TINY_FONT}{BLACK}Teelolekuaeg päevades
STR_GRAPH_CARGO_PAYMENT_RATES_TITLE                             :{TINY_FONT}{BLACK}Tasu 10 ühiku (või 10 000 liitri) kauba äraveo eest üle 20 ruudu
STR_GRAPH_CARGO_ENABLE_ALL                                      :{TINY_FONT}{BLACK}Kõik sisse
STR_GRAPH_CARGO_DISABLE_ALL                                     :{TINY_FONT}{BLACK}Kõik välja
STR_GRAPH_CARGO_TOOLTIP_ENABLE_ALL                              :{BLACK}Näita kõiki kaubatüüpe kaubamaksumuste määrade graafikul
STR_GRAPH_CARGO_TOOLTIP_DISABLE_ALL                             :{BLACK}Ära näita kaubatüüpe kaubamaksumuste määrade graafikul
STR_GRAPH_CARGO_PAYMENT_TOGGLE_CARGO                            :{BLACK}Lülita veoste graafik sisse/välja
STR_GRAPH_CARGO_PAYMENT_CARGO                                   :{TINY_FONT}{BLACK}{STRING}

STR_GRAPH_PERFORMANCE_DETAIL_TOOLTIP                            :{BLACK}Näita põhjalike tegevushinnanguid

# Graph key window
STR_GRAPH_KEY_CAPTION                                           :{WHITE}Ettevõttegraafiku selgitus
STR_GRAPH_KEY_COMPANY_SELECTION_TOOLTIP                         :{BLACK}Klõpsa, et ettevõtte graafikut sisse ja välja lülitada

# Company league window
STR_COMPANY_LEAGUE_TABLE_CAPTION                                :{WHITE}Ettevõtete edetabel
STR_COMPANY_LEAGUE_COMPANY_NAME                                 :{ORANGE}{COMPANY} {BLACK}{COMPANY_NUM} '{STRING}'
STR_COMPANY_LEAGUE_PERFORMANCE_TITLE_ENGINEER                   :Insener
STR_COMPANY_LEAGUE_PERFORMANCE_TITLE_TRAFFIC_MANAGER            :Liiklusmänedžer
STR_COMPANY_LEAGUE_PERFORMANCE_TITLE_TRANSPORT_COORDINATOR      :Transpordi koordineerija
STR_COMPANY_LEAGUE_PERFORMANCE_TITLE_ROUTE_SUPERVISOR           :Liiniinspektor
STR_COMPANY_LEAGUE_PERFORMANCE_TITLE_DIRECTOR                   :Direktor
STR_COMPANY_LEAGUE_PERFORMANCE_TITLE_CHIEF_EXECUTIVE            :Tegevjuht
STR_COMPANY_LEAGUE_PERFORMANCE_TITLE_CHAIRMAN                   :Esimees
STR_COMPANY_LEAGUE_PERFORMANCE_TITLE_PRESIDENT                  :President
STR_COMPANY_LEAGUE_PERFORMANCE_TITLE_TYCOON                     :Magnaat

# Performance detail window
STR_PERFORMANCE_DETAIL                                          :{WHITE}Täpsustatud tulemushinnang
STR_PERFORMANCE_DETAIL_KEY                                      :{BLACK}Täpsustatud
STR_PERFORMANCE_DETAIL_AMOUNT_CURRENCY                          :{BLACK}({CURRENCY_SHORT}/{CURRENCY_SHORT})
STR_PERFORMANCE_DETAIL_AMOUNT_INT                               :{BLACK}({COMMA}/{COMMA})
STR_PERFORMANCE_DETAIL_PERCENT                                  :{WHITE}{NUM}%
STR_PERFORMANCE_DETAIL_SELECT_COMPANY_TOOLTIP                   :{BLACK}Vaata lisainfot selle ettevõtte kohta
############ Those following lines need to be in this order!!
STR_PERFORMANCE_DETAIL_VEHICLES                                 :{BLACK}Sõidukeid:
STR_PERFORMANCE_DETAIL_STATIONS                                 :{BLACK}Jaamad:
STR_PERFORMANCE_DETAIL_MIN_PROFIT                               :{BLACK}Vähim kasum:
STR_PERFORMANCE_DETAIL_MIN_INCOME                               :{BLACK}Vähim tulu:
STR_PERFORMANCE_DETAIL_MAX_INCOME                               :{BLACK}Suurim tulu:
STR_PERFORMANCE_DETAIL_DELIVERED                                :{BLACK}Äraveetud:
STR_PERFORMANCE_DETAIL_CARGO                                    :{BLACK}Veoseid:
STR_PERFORMANCE_DETAIL_MONEY                                    :{BLACK}Raha:
STR_PERFORMANCE_DETAIL_LOAN                                     :{BLACK}Laen:
STR_PERFORMANCE_DETAIL_TOTAL                                    :{BLACK}Kokku:
############ End of order list
STR_PERFORMANCE_DETAIL_VEHICLES_TOOLTIP                         :{BLACK}Kasumlike sõidukite arv eelmisel aastal. Arvestatakse maanteesõidukeid, ronge, laevu ja õhusõidukeid
STR_PERFORMANCE_DETAIL_STATIONS_TOOLTIP                         :{BLACK}Hiljuti teenindatud jaamaosade arv. Iga osa jaamast (nt. raudteejaam, bussipeatus, lennujaam) loetakse eraldi, isegi kui need on üheks jaamaks ühendatud
STR_PERFORMANCE_DETAIL_MIN_PROFIT_TOOLTIP                       :{BLACK}Madalaima tuluga sõiduki kasum (arvestatakse vaid üle kaheaastaseid sõidukeid)
STR_PERFORMANCE_DETAIL_MIN_INCOME_TOOLTIP                       :{BLACK}Vähim kvartalikasum viimase 12 kvartali jooksul
STR_PERFORMANCE_DETAIL_MAX_INCOME_TOOLTIP                       :{BLACK}Suurim kvartalikasum viimase 12 kvartali jooksul
STR_PERFORMANCE_DETAIL_DELIVERED_TOOLTIP                        :{BLACK}Viimasel neljal kvartalil äraveetud kaubaühikute koguarv
STR_PERFORMANCE_DETAIL_CARGO_TOOLTIP                            :{BLACK}Viimasel kvartalil kohale toimetatud veoseliikide koguarv
STR_PERFORMANCE_DETAIL_MONEY_TOOLTIP                            :{BLACK}Rahakogus sellel firmal pangas
STR_PERFORMANCE_DETAIL_LOAN_TOOLTIP                             :{BLACK}Selle ettevõtte kogulaen
STR_PERFORMANCE_DETAIL_TOTAL_TOOLTIP                            :{BLACK}Kokku punkte võimalikest punktidest

# Music window
STR_MUSIC_JAZZ_JUKEBOX_CAPTION                                  :{WHITE}Muusikakeskus
STR_MUSIC_PLAYLIST_ALL                                          :{TINY_FONT}{BLACK}Kõik
STR_MUSIC_PLAYLIST_OLD_STYLE                                    :{TINY_FONT}{BLACK}Vana stiil
STR_MUSIC_PLAYLIST_NEW_STYLE                                    :{TINY_FONT}{BLACK}Uus stiil
STR_MUSIC_PLAYLIST_EZY_STREET                                   :{TINY_FONT}{BLACK}Ezy Street
STR_MUSIC_PLAYLIST_CUSTOM_1                                     :{TINY_FONT}{BLACK}Omatehtud 1
STR_MUSIC_PLAYLIST_CUSTOM_2                                     :{TINY_FONT}{BLACK}Omatehtud 2
STR_MUSIC_MUSIC_VOLUME                                          :{TINY_FONT}{BLACK}Muusika helitugevus
STR_MUSIC_EFFECTS_VOLUME                                        :{TINY_FONT}{BLACK}Efektide helitugevus
STR_MUSIC_TRACK_NONE                                            :{TINY_FONT}{DKGREEN}--
STR_MUSIC_TRACK_DIGIT                                           :{TINY_FONT}{DKGREEN}{ZEROFILL_NUM}
STR_MUSIC_TITLE_NONE                                            :{TINY_FONT}{DKGREEN}------
STR_MUSIC_TITLE_NOMUSIC                                         :{TINY_FONT}{DKGREEN}Muusikat pole saadaval
STR_MUSIC_TITLE_NAME                                            :{TINY_FONT}{DKGREEN}"{STRING}"
STR_MUSIC_TRACK                                                 :{TINY_FONT}{BLACK}Lugu
STR_MUSIC_XTITLE                                                :{TINY_FONT}{BLACK}Pealkiri
STR_MUSIC_SHUFFLE                                               :{TINY_FONT}{BLACK}Sega
STR_MUSIC_PROGRAM                                               :{TINY_FONT}{BLACK}Programm
STR_MUSIC_TOOLTIP_SKIP_TO_PREVIOUS_TRACK                        :{BLACK}Eelmine lugu
STR_MUSIC_TOOLTIP_SKIP_TO_NEXT_TRACK_IN_SELECTION               :{BLACK}Järgmine lugu
STR_MUSIC_TOOLTIP_STOP_PLAYING_MUSIC                            :{BLACK}Lõpeta muusika mängimine
STR_MUSIC_TOOLTIP_START_PLAYING_MUSIC                           :{BLACK}Alusta muusika mängimist
STR_MUSIC_TOOLTIP_DRAG_SLIDERS_TO_SET_MUSIC                     :{BLACK}Muusika ja efektide helitugevuse muutmiseks liiguta liugurit
STR_MUSIC_TOOLTIP_SELECT_ALL_TRACKS_PROGRAM                     :{BLACK}Vali 'kõikide lugude' programm
STR_MUSIC_TOOLTIP_SELECT_OLD_STYLE_MUSIC                        :{BLACK}Vali 'vanas stiilis muusika' programm
STR_MUSIC_TOOLTIP_SELECT_NEW_STYLE_MUSIC                        :{BLACK}Vali 'uues stiilis muusika' programm
STR_MUSIC_TOOLTIP_SELECT_EZY_STREET_STYLE                       :{BLACK}'Ezy Street' stiilis muusikaprogrammi valimine
STR_MUSIC_TOOLTIP_SELECT_CUSTOM_1_USER_DEFINED                  :{BLACK}Vali 'omatehtud 1' programm
STR_MUSIC_TOOLTIP_SELECT_CUSTOM_2_USER_DEFINED                  :{BLACK}Vali 'omatehtud 2' programm
STR_MUSIC_TOOLTIP_TOGGLE_PROGRAM_SHUFFLE                        :{BLACK}Lülita lugude segamine sisse ja välja
STR_MUSIC_TOOLTIP_SHOW_MUSIC_TRACK_SELECTION                    :{BLACK}Näita muusikalugude valimise akent

# Playlist window
STR_PLAYLIST_MUSIC_SELECTION_SETNAME                            :{WHITE}Muusikaprogramm - '{STRING}'
STR_PLAYLIST_TRACK_NAME                                         :{TINY_FONT}{LTBLUE}{ZEROFILL_NUM} "{STRING}"
STR_PLAYLIST_TRACK_INDEX                                        :{TINY_FONT}{BLACK}Loo number
STR_PLAYLIST_PROGRAM                                            :{TINY_FONT}{BLACK}Programm - '{STRING}'
STR_PLAYLIST_CLEAR                                              :{TINY_FONT}{BLACK}Puhasta
STR_PLAYLIST_CHANGE_SET                                         :{BLACK}Muuda kogu
STR_PLAYLIST_TOOLTIP_CLEAR_CURRENT_PROGRAM_CUSTOM1              :{BLACK}Tühjenda valitud programm (ainult omatehtud 1 ja omatehtud 2)
STR_PLAYLIST_TOOLTIP_CHANGE_SET                                 :{BLACK}Vaheta muusikavalik teise paigaldatud kogumi vastu
STR_PLAYLIST_TOOLTIP_CLICK_TO_ADD_TRACK                         :{BLACK}Vajuta loole, et seda programmi lisada (ainult omatehtud 1 ja omatehtud 2)
STR_PLAYLIST_TOOLTIP_CLICK_TO_REMOVE_TRACK                      :{BLACK}Vajuta laulule, et see eemaldada praegusest progammist (Custom1 või Custom2 ainult)

# Highscore window
STR_HIGHSCORE_TOP_COMPANIES_WHO_REACHED                         :{BIG_FONT}{BLACK}Parimad ettevõtted aastal {NUM}
STR_HIGHSCORE_TOP_COMPANIES_NETWORK_GAME                        :{BIG_FONT}{BLACK}Ettevõtete edetabelis {NUM} kohal
STR_HIGHSCORE_POSITION                                          :{BIG_FONT}{BLACK}{COMMA}.
STR_HIGHSCORE_PERFORMANCE_TITLE_BUSINESSMAN                     :Ärimees
STR_HIGHSCORE_PERFORMANCE_TITLE_ENTREPRENEUR                    :Ettevõtja
STR_HIGHSCORE_PERFORMANCE_TITLE_INDUSTRIALIST                   :Tööstur
STR_HIGHSCORE_PERFORMANCE_TITLE_CAPITALIST                      :Kapitalist
STR_HIGHSCORE_PERFORMANCE_TITLE_MAGNATE                         :Magnaat
STR_HIGHSCORE_PERFORMANCE_TITLE_MOGUL                           :Mogul
STR_HIGHSCORE_PERFORMANCE_TITLE_TYCOON_OF_THE_CENTURY           :Sajandi suurärimees
STR_HIGHSCORE_NAME                                              :{PRESIDENT_NAME}, {COMPANY}
STR_HIGHSCORE_STATS                                             :{BIG_FONT}'{STRING}'   ({COMMA})
STR_HIGHSCORE_COMPANY_ACHIEVES_STATUS                           :{BIG_FONT}{BLACK}{COMPANY} saavutas '{STRING}' staatuse!
STR_HIGHSCORE_PRESIDENT_OF_COMPANY_ACHIEVES_STATUS              :{BIG_FONT}{WHITE}{PRESIDENT_NAME} {COMPANY}'st saavutas '{STRING}' staatuse!

# Smallmap window
STR_SMALLMAP_CAPTION                                            :{WHITE}Kaart – {STRING}

STR_SMALLMAP_TYPE_CONTOURS                                      :maastik
STR_SMALLMAP_TYPE_VEHICLES                                      :sõidukid
STR_SMALLMAP_TYPE_INDUSTRIES                                    :tööstused
STR_SMALLMAP_TYPE_ROUTEMAP                                      :kaubavoog
STR_SMALLMAP_TYPE_ROUTES                                        :kaubaliinid
STR_SMALLMAP_TYPE_VEGETATION                                    :taimestik
STR_SMALLMAP_TYPE_OWNERS                                        :omanikud
STR_SMALLMAP_TOOLTIP_SHOW_LAND_CONTOURS_ON_MAP                  :{BLACK}Näitab kaardil maastikku
STR_SMALLMAP_TOOLTIP_SHOW_VEHICLES_ON_MAP                       :{BLACK}Näita kaardil veovahendeid
STR_SMALLMAP_TOOLTIP_SHOW_INDUSTRIES_ON_MAP                     :{BLACK}Näita kaardil tööstuseid
STR_SMALLMAP_TOOLTIP_SHOW_LINK_STATS_ON_MAP                     :{BLACK}Näita kaardil kaubavoogusid
STR_SMALLMAP_TOOLTIP_SHOW_TRANSPORT_ROUTES_ON                   :{BLACK}Näita kaardil veoliine
STR_SMALLMAP_TOOLTIP_SHOW_VEGETATION_ON_MAP                     :{BLACK}Näita kaardil taimestikku
STR_SMALLMAP_TOOLTIP_SHOW_LAND_OWNERS_ON_MAP                    :{BLACK}Näita kaardil maaomanikke
STR_SMALLMAP_TOOLTIP_INDUSTRY_SELECTION                         :{BLACK}Klõps tööstuse tüübil lülitab sisse/välja selle kuvamise. Ctrl+klõps lülitab välja kõik tüübid peale valitu. Teistkordne Ctrl+klõps lülitab sisse kõik tööstuse tüübid
STR_SMALLMAP_TOOLTIP_COMPANY_SELECTION                          :{BLACK}Klõpsa ettevõttel, et tema varade kuvamine sisse/välja lülitada. Ctrl+klõps eemaldab valikust kõik teised ettevõtted. Teiskordne Ctrl+klõps valib välja kõik ettevõtted
STR_SMALLMAP_TOOLTIP_CARGO_SELECTION                            :{BLACK}Kaubale klõpsamine vahetab selle omaduse näitamist. Kõik teised kaubad keelatakse CTRL-klõpsuga. Kõik kaubad lubatakse järgmise CTRL-klõpsuga

STR_SMALLMAP_LEGENDA_ROADS                                      :{TINY_FONT}{BLACK}Sõiduteed
STR_SMALLMAP_LEGENDA_RAILROADS                                  :{TINY_FONT}{BLACK}Rööbasteed
STR_SMALLMAP_LEGENDA_STATIONS_AIRPORTS_DOCKS                    :{TINY_FONT}{BLACK}Jaamad/lennuväljad/dokid
STR_SMALLMAP_LEGENDA_BUILDINGS_INDUSTRIES                       :{TINY_FONT}{BLACK}Hooned/tööstused
STR_SMALLMAP_LEGENDA_VEHICLES                                   :{TINY_FONT}{BLACK}Sõidukid
STR_SMALLMAP_LEGENDA_TRAINS                                     :{TINY_FONT}{BLACK}Rongid
STR_SMALLMAP_LEGENDA_ROAD_VEHICLES                              :{TINY_FONT}{BLACK}Mootorsõidukid
STR_SMALLMAP_LEGENDA_SHIPS                                      :{TINY_FONT}{BLACK}Laevad
STR_SMALLMAP_LEGENDA_AIRCRAFT                                   :{TINY_FONT}{BLACK}Õhusõidukid
STR_SMALLMAP_LEGENDA_TRANSPORT_ROUTES                           :{TINY_FONT}{BLACK}Veoliinid
STR_SMALLMAP_LEGENDA_FOREST                                     :{TINY_FONT}{BLACK}Mets
STR_SMALLMAP_LEGENDA_RAILROAD_STATION                           :{TINY_FONT}{BLACK}Raudteejaam
STR_SMALLMAP_LEGENDA_TRUCK_LOADING_BAY                          :{TINY_FONT}{BLACK}Veoautode laadimisplats
STR_SMALLMAP_LEGENDA_BUS_STATION                                :{TINY_FONT}{BLACK}Bussijaam
STR_SMALLMAP_LEGENDA_AIRPORT_HELIPORT                           :{TINY_FONT}{BLACK}Lennuväli/kopteriväljak
STR_SMALLMAP_LEGENDA_DOCK                                       :{TINY_FONT}{BLACK}Dokk
STR_SMALLMAP_LEGENDA_ROUGH_LAND                                 :{TINY_FONT}{BLACK}Konarlik maa
STR_SMALLMAP_LEGENDA_GRASS_LAND                                 :{TINY_FONT}{BLACK}Rohuväli
STR_SMALLMAP_LEGENDA_BARE_LAND                                  :{TINY_FONT}{BLACK}Lage maa
STR_SMALLMAP_LEGENDA_RAINFOREST                                 :{TINY_FONT}{BLACK}Vihmamets
STR_SMALLMAP_LEGENDA_FIELDS                                     :{TINY_FONT}{BLACK}Põllud
STR_SMALLMAP_LEGENDA_TREES                                      :{TINY_FONT}{BLACK}Puud
STR_SMALLMAP_LEGENDA_ROCKS                                      :{TINY_FONT}{BLACK}Kivid
STR_SMALLMAP_LEGENDA_WATER                                      :{TINY_FONT}{BLACK}Vesi
STR_SMALLMAP_LEGENDA_NO_OWNER                                   :{TINY_FONT}{BLACK}Omanikuta
STR_SMALLMAP_LEGENDA_TOWNS                                      :{TINY_FONT}{BLACK}Linnad
STR_SMALLMAP_LEGENDA_INDUSTRIES                                 :{TINY_FONT}{BLACK}Tööstused
STR_SMALLMAP_LEGENDA_DESERT                                     :{TINY_FONT}{BLACK}Kõrb
STR_SMALLMAP_LEGENDA_SNOW                                       :{TINY_FONT}{BLACK}Lumi

STR_SMALLMAP_TOOLTIP_TOGGLE_TOWN_NAMES_ON_OFF                   :{BLACK}Linnanimede sisse- ja välja lülitamine
STR_SMALLMAP_CENTER                                             :{BLACK}Näita väikekaardil praegust asukohta
STR_SMALLMAP_INDUSTRY                                           :{TINY_FONT}{STRING} ({NUM})
STR_SMALLMAP_LINKSTATS                                          :{TINY_FONT}{STRING}
STR_SMALLMAP_COMPANY                                            :{TINY_FONT}{COMPANY}
STR_SMALLMAP_TOWN                                               :{TINY_FONT}{WHITE}{TOWN}
STR_SMALLMAP_DISABLE_ALL                                        :{BLACK}Kõik välja
STR_SMALLMAP_ENABLE_ALL                                         :{BLACK}Kõik sisse
STR_SMALLMAP_SHOW_HEIGHT                                        :{BLACK}Kõrguse näitamine
STR_SMALLMAP_TOOLTIP_DISABLE_ALL_INDUSTRIES                     :{BLACK}Kaardil tööstuseid ei näidata
STR_SMALLMAP_TOOLTIP_ENABLE_ALL_INDUSTRIES                      :{BLACK}Kaardil kõikide tööstuste näitamine
STR_SMALLMAP_TOOLTIP_SHOW_HEIGHT                                :{BLACK}Kõrguskaardi näitamise vahetamine
STR_SMALLMAP_TOOLTIP_DISABLE_ALL_COMPANIES                      :{BLACK}Ära ettevõtte varasid kaardil kuva
STR_SMALLMAP_TOOLTIP_ENABLE_ALL_COMPANIES                       :{BLACK}Kuva kaardil kõik ettevõtte varad
STR_SMALLMAP_TOOLTIP_DISABLE_ALL_CARGOS                         :{BLACK}Ära kaardil kaupu näita
STR_SMALLMAP_TOOLTIP_ENABLE_ALL_CARGOS                          :{BLACK}Näita kaardil kõiki kaupu

# Status bar messages
STR_STATUSBAR_TOOLTIP_SHOW_LAST_NEWS                            :{BLACK}Näita viimast teadet
STR_STATUSBAR_COMPANY_NAME                                      :{SILVER}- -  {COMPANY}  - -
STR_STATUSBAR_PAUSED                                            :{YELLOW}* *  SEISATUS  *  *
STR_STATUSBAR_PAUSED_LINK_GRAPH                                 :{ORANGE}*  *  SEISATUD (transpordisõlmede graafiku uuenduse ootel) *  *
STR_STATUSBAR_AUTOSAVE                                          :{RED}VÄLPSALVESTUS
STR_STATUSBAR_SAVING_GAME                                       :{RED}*  *  MÄNGU SALVESTAMINE  *  *

# News message history
STR_MESSAGE_HISTORY                                             :{WHITE}Sõnumite ajalugu
STR_MESSAGE_HISTORY_TOOLTIP                                     :{BLACK}Nimekiri hiljutistest uudistest
STR_MESSAGE_NEWS_FORMAT                                         :{STRING}  -  {STRING}

STR_NEWS_MESSAGE_CAPTION                                        :{WHITE}Teade
STR_NEWS_CUSTOM_ITEM                                            :{BIG_FONT}{BLACK}{STRING}

STR_NEWS_FIRST_TRAIN_ARRIVAL                                    :{BIG_FONT}{BLACK}Rahvas tervitab. . .{}{STATION} jaama saabus esimene rong!
STR_NEWS_FIRST_BUS_ARRIVAL                                      :{BIG_FONT}{BLACK}Rahvas tervitab. . .{}{STATION} jaama saabus esimene buss!
STR_NEWS_FIRST_TRUCK_ARRIVAL                                    :{BIG_FONT}{BLACK}Rahvas tervitab. . .{} esimene veok saabus {STATION} jaama!
STR_NEWS_FIRST_PASSENGER_TRAM_ARRIVAL                           :{BIG_FONT}{BLACK}Rahvas tervitab . . .{}Esimene reisitramm saabus trammijaama {STATION}!
STR_NEWS_FIRST_CARGO_TRAM_ARRIVAL                               :{BIG_FONT}{BLACK}Rahvas tervitab . . .{}Esimene kaubatramm saabus trammijaama {STATION}!
STR_NEWS_FIRST_SHIP_ARRIVAL                                     :{BIG_FONT}{BLACK}Rahvas tervitab . . .{}{STATION} terminali saabus esimene laev!
STR_NEWS_FIRST_AIRCRAFT_ARRIVAL                                 :{BIG_FONT}{BLACK}Rahvas tervitab. . .{}{STATION} terminali saabus esimene lennuk!

STR_NEWS_TRAIN_CRASH                                            :{BIG_FONT}{BLACK}RONGIKOKKUPÕRGE!{}{COMMA} surid tules peale kokkusõitmist
STR_NEWS_ROAD_VEHICLE_CRASH_DRIVER                              :{BIG_FONT}{BLACK}Rongikokkupõrge!{}Juht hukkus kokkupõrgest põhjustatud tulekeras
STR_NEWS_ROAD_VEHICLE_CRASH                                     :{BIG_FONT}{BLACK}Mootorsõiduki kokkupõrge rongiga!{}{COMMA} inimest suri õnnetuses
STR_NEWS_AIRCRAFT_CRASH                                         :{BIG_FONT}{BLACK}Lennuõnnetus!{}{COMMA} hukkus tules. {STATION} suletud.
STR_NEWS_PLANE_CRASH_OUT_OF_FUEL                                :{BIG_FONT}{BLACK}Lennuõnnetus!{}Lennukil lõppes kütus, {COMMA} surid tules!

STR_NEWS_DISASTER_ZEPPELIN                                      :{BIG_FONT}{BLACK}Tsepeliini õnnetus {STATION}s!
STR_NEWS_DISASTER_SMALL_UFO                                     :{BIG_FONT}{BLACK}Mootorsõiduk plahvatas kokkupõrkes 'UFO-ga'!
STR_NEWS_DISASTER_AIRPLANE_OIL_REFINERY                         :{BIG_FONT}{BLACK}Naftatöötlustehase plahvatus {TOWN} lähedal!
STR_NEWS_DISASTER_HELICOPTER_FACTORY                            :{BIG_FONT}{BLACK}Tehas purunes teadmata põhjustel {TOWN} lähedal!
STR_NEWS_DISASTER_BIG_UFO                                       :{BIG_FONT}{BLACK}'UFO' maandus {TOWN} lähedal!
STR_NEWS_DISASTER_COAL_MINE_SUBSIDENCE                          :{BIG_FONT}{BLACK}Söekaevanduse vajumine jättis endast linna {TOWN} lähedal purustused!
STR_NEWS_DISASTER_FLOOD_VEHICLE                                 :{BIG_FONT}{BLACK}Üleujutused!{}Vähemalt {COMMA} kadunut arvatakse surnuks peale olulist üleujutust!

STR_NEWS_COMPANY_IN_TROUBLE_TITLE                               :{BIG_FONT}{BLACK}Ettevõttel on probleeme!
STR_NEWS_COMPANY_IN_TROUBLE_DESCRIPTION                         :{BIG_FONT}{BLACK}Ettevõte {STRING} müüakse maha ja kuulutatakse pankrot, kui tulemused peatselt ei parane!
STR_NEWS_COMPANY_MERGER_TITLE                                   :{BIG_FONT}{BLACK}Ettevõtete ühinemine!
STR_NEWS_COMPANY_MERGER_DESCRIPTION                             :{BIG_FONT}{BLACK}{STRING} müüdi ettevõttele {STRING} {CURRENCY_LONG} eest!
STR_NEWS_COMPANY_BANKRUPT_TITLE                                 :{BIG_FONT}{BLACK}Pankrot!
STR_NEWS_COMPANY_BANKRUPT_DESCRIPTION                           :{BIG_FONT}{BLACK}{STRING} suleti asutajate poolt ja kõik varad müüakse maha!
STR_NEWS_COMPANY_LAUNCH_TITLE                                   :{BIG_FONT}{BLACK}Loodi uus ettevõte!
STR_NEWS_COMPANY_LAUNCH_DESCRIPTION                             :{BIG_FONT}{BLACK}Ettevõte {STRING} alustas linna {TOWN} lähedal ehitustöid!
STR_NEWS_MERGER_TAKEOVER_TITLE                                  :{BIG_FONT}{BLACK}{STRING} võeti üle ettevõtte {STRING} poolt!
STR_PRESIDENT_NAME_MANAGER                                      :{BLACK}{PRESIDENT_NAME}{}(President)

STR_NEWS_NEW_TOWN                                               :{BLACK}{BIG_FONT}{STRING} rahastas uue linna {TOWN} rajamist!
STR_NEWS_NEW_TOWN_UNSPONSORED                                   :{BLACK}{BIG_FONT}Uus linn nimega {TOWN} on asutatud!

STR_NEWS_INDUSTRY_CONSTRUCTION                                  :{BIG_FONT}{BLACK}Uus {STRING} on linna {TOWN} lähedal ehitamisel!
STR_NEWS_INDUSTRY_PLANTED                                       :{BIG_FONT}{BLACK}Uus {STRING} on istutatud linna {TOWN} lähedale!

STR_NEWS_INDUSTRY_CLOSURE_GENERAL                               :{BIG_FONT}{BLACK}{STRING} juhtkond teatab sulgemisest!
STR_NEWS_INDUSTRY_CLOSURE_SUPPLY_PROBLEMS                       :{BIG_FONT}{BLACK}{STRING} teatab sulgemisest varustusprobleemide tõttu!
STR_NEWS_INDUSTRY_CLOSURE_LACK_OF_TREES                         :{BIG_FONT}{BLACK}Lähiümbruse puude puudumine põhjustab {STRING} sulgemise!

STR_NEWS_EURO_INTRODUCTION                                      :{BIG_FONT}{BLACK}Euroopa rahaliit!{}{}Nüüdsest on riigi igapäevaseks käiberahaks Euro!
STR_NEWS_BEGIN_OF_RECESSION                                     :{BIG_FONT}{BLACK}Ülemaailmne majanduskriis!{}{}Finantseksperdid kardavad masu süvenedes halvimat!
STR_NEWS_END_OF_RECESSION                                       :{BIG_FONT}{BLACK}Kriis on möödas!{}{}Paranenud kaubandusnäitajad julgustavad tööstust ja majandus tugevneb!

STR_NEWS_INDUSTRY_PRODUCTION_INCREASE_GENERAL                   :{BIG_FONT}{BLACK}{INDUSTRY} toodang kasvas!
STR_NEWS_INDUSTRY_PRODUCTION_INCREASE_COAL                      :{BIG_FONT}{BLACK}{INDUSTRY} lähedal avati uus kivisöe kiht!{}Toodang kahekordistub!
STR_NEWS_INDUSTRY_PRODUCTION_INCREASE_OIL                       :{BIG_FONT}{BLACK}{INDUSTRY} lähedal avastati uusi naftareserve!{}Toodang kahekordistub!
STR_NEWS_INDUSTRY_PRODUCTION_INCREASE_FARM                      :{BIG_FONT}{BLACK}{INDUSTRY} võttis kasutusele uued põllutöövahendid! Toodang kahekordistub!
STR_NEWS_INDUSTRY_PRODUCTION_INCREASE_SMOOTH                    :{BIG_FONT}{BLACK}{STRING.g} toodang ettevõttes {INDUSTRY} langeb {COMMA}% võrra!
STR_NEWS_INDUSTRY_PRODUCTION_DECREASE_GENERAL                   :{BIG_FONT}{BLACK}{INDUSTRY} toodang langes 50%
STR_NEWS_INDUSTRY_PRODUCTION_DECREASE_FARM                      :{BIG_FONT}{BLACK}Putukate rünnak - {INDUSTRY}!{}Toodang langes 50%
STR_NEWS_INDUSTRY_PRODUCTION_DECREASE_SMOOTH                    :{BIG_FONT}{BLACK}{STRING.g} toodang ettevõttes {INDUSTRY} langeb {COMMA}% võrra!

STR_NEWS_TRAIN_IS_WAITING                                       :{WHITE}{VEHICLE} ootab depoos
STR_NEWS_ROAD_VEHICLE_IS_WAITING                                :{WHITE}{VEHICLE} ootab depoos
STR_NEWS_SHIP_IS_WAITING                                        :{WHITE}{VEHICLE} ootab depoos
STR_NEWS_AIRCRAFT_IS_WAITING                                    :{WHITE}{VEHICLE} ootab lennukiangaaris

# Order review system / warnings
STR_NEWS_VEHICLE_HAS_TOO_FEW_ORDERS                             :{WHITE}{VEHICLE}: graafikus pole piisavalt korraldusi
STR_NEWS_VEHICLE_HAS_VOID_ORDER                                 :{WHITE}Sõidukil {VEHICLE} on tühistatud korraldus
STR_NEWS_VEHICLE_HAS_DUPLICATE_ENTRY                            :{WHITE}Sõidukil {VEHICLE} on topeltkorraldusi
STR_NEWS_VEHICLE_HAS_INVALID_ENTRY                              :{WHITE}Sõiduki «{VEHICLE}» korraldustes on kõlbmatu jaam
STR_NEWS_PLANE_USES_TOO_SHORT_RUNWAY                            :{WHITE}{VEHICLE} lennugraafikus on lennujaam, mille maandumisrada on liiga lühike

STR_NEWS_VEHICLE_IS_GETTING_OLD                                 :{WHITE}{VEHICLE} on vanaks saamas
STR_NEWS_VEHICLE_IS_GETTING_VERY_OLD                            :{WHITE}{VEHICLE} on väga vanaks saamas
STR_NEWS_VEHICLE_IS_GETTING_VERY_OLD_AND                        :{WHITE}{VEHICLE} on väga vanaks saamas ja vajab kiiret väljavahetamist
STR_NEWS_TRAIN_IS_STUCK                                         :{WHITE}{VEHICLE} ei leia jätkamiseks rada
STR_NEWS_VEHICLE_IS_LOST                                        :{WHITE}{VEHICLE} on eksinud
STR_NEWS_VEHICLE_IS_UNPROFITABLE                                :{WHITE}{VEHICLE} tulud eelmisel aastal olid {CURRENCY_LONG}
STR_NEWS_AIRCRAFT_DEST_TOO_FAR                                  :{WHITE}{VEHICLE} ei pääse järgmisse sihtpunkti, sest see asub tegevusraadiusest väljas

STR_NEWS_ORDER_REFIT_FAILED                                     :{WHITE}{VEHICLE} - Sõiduk peatus, sest ümberseadistamine ebaõnnestus
STR_NEWS_VEHICLE_AUTORENEW_FAILED                               :{WHITE}{VEHICLE} uuendamine ebaõnnestus{}{STRING}

STR_NEWS_NEW_VEHICLE_NOW_AVAILABLE                              :{BIG_FONT}{BLACK}Uus {STRING} saadaval!
STR_NEWS_NEW_VEHICLE_TYPE                                       :{BIG_FONT}{BLACK}{ENGINE}
STR_NEWS_NEW_VEHICLE_NOW_AVAILABLE_WITH_TYPE                    :{BLACK}Uus {STRING} saadaval!  -  {ENGINE}

STR_NEWS_SHOW_VEHICLE_GROUP_TOOLTIP                             :{BLACK}Ava sõiduki jaole fokuseeritud jaoaken

STR_NEWS_STATION_NO_LONGER_ACCEPTS_CARGO                        :{WHITE}Jaam {STATION} ei võta enam vastu veost {STRING}
STR_NEWS_STATION_NO_LONGER_ACCEPTS_CARGO_OR_CARGO               :{WHITE}Jaam {STATION} ei võta enam vastu veoseid {STRING}, ega {STRING}
STR_NEWS_STATION_NOW_ACCEPTS_CARGO                              :{WHITE}Jaam {STATION} võtab nüüd vastu veost {STRING}
STR_NEWS_STATION_NOW_ACCEPTS_CARGO_AND_CARGO                    :{WHITE}Jaam {STATION} võtab nüüd vastu veoseid {STRING} ja {STRING}

STR_NEWS_OFFER_OF_SUBSIDY_EXPIRED                               :{BIG_FONT}{BLACK}Toetuse pakkumine lõppes:{}{}{STRING.g} kohast {STRING} kohta {STRING} veoste eest ei maksta enam toetusi
STR_NEWS_SUBSIDY_WITHDRAWN_SERVICE                              :{BIG_FONT}{BLACK}Toetuse maksmise aeg sai läbi:{}{}{STRING}kohast {STRING} kohta {STRING} eest ei maksta enam edaspidi toetust
STR_NEWS_SERVICE_SUBSIDY_OFFERED                                :{BIG_FONT}{BLACK}Veoteenusele pakutakse toetust:{}{}{STRING.g}veo eest linnast {STRING} linna {STRING}. Esimesele teenusepakkujale makstakse aasta läbi toetusi!
STR_NEWS_SERVICE_SUBSIDY_AWARDED_HALF                           :{BIG_FONT}{BLACK}Teenusetoetust makstakse ettevõttele {STRING}!{}{}{STRING} kohast {STRING} kohta {STRING} teenuse eest makstakse järgmisel aastal 50% rohkem!
STR_NEWS_SERVICE_SUBSIDY_AWARDED_DOUBLE                         :{BIG_FONT}{BLACK}Teenusetoetust makstakse ettevõttele {STRING}!{}{}{STRING} kohast {STRING} kohta {STRING} teenuse eest makstakse järgmisel aastal kahekordselt!
STR_NEWS_SERVICE_SUBSIDY_AWARDED_TRIPLE                         :{BIG_FONT}{BLACK}Teenusetoetust makstakse ettevõttele {STRING}!{}{}{STRING} kohast {STRING} kohta {STRING} teenuse eest makstakse järgmisel aastal kolmekordselt!
STR_NEWS_SERVICE_SUBSIDY_AWARDED_QUADRUPLE                      :{BIG_FONT}{BLACK}Teenusetoetust makstakse ettevõttele {STRING}!{}{}{STRING} kohast {STRING} kohta {STRING} teenuse eest makstakse järgmisel aastal neljakordselt!

STR_NEWS_ROAD_REBUILDING                                        :{BIG_FONT}{BLACK}Liikluskaos linnas {TOWN}!{}{}Ettevõtte {STRING} poolt rahastatud teedeehitus tekitab 6 kuu jooksul maanteedel liiklushäireid!
STR_NEWS_EXCLUSIVE_RIGHTS_TITLE                                 :{BIG_FONT}{BLACK}Transpordimonopol!
STR_NEWS_EXCLUSIVE_RIGHTS_DESCRIPTION                           :{BIG_FONT}{BLACK}Kohalik linnavõim{TOWN} allkirjastab lepingu {STRING} transpordi ainuõiguseks üheks aastaks!

# Extra view window
STR_EXTRA_VIEWPORT_TITLE                                        :{WHITE}Vaateaken {COMMA}
STR_EXTRA_VIEW_MOVE_VIEW_TO_MAIN                                :{BLACK}Kopeeri vaateaknasse
STR_EXTRA_VIEW_MOVE_VIEW_TO_MAIN_TT                             :{BLACK}Kopeeri praegune vaade vaateaknasse
STR_EXTRA_VIEW_MOVE_MAIN_TO_VIEW                                :{BLACK}Muuda peamist vaadet
STR_EXTRA_VIEW_MOVE_MAIN_TO_VIEW_TT                             :{BLACK}Vaateala koha võtmine peamiseks vaateks

# Game options window
STR_GAME_OPTIONS_CAPTION                                        :{WHITE}Liidese seadistus
STR_GAME_OPTIONS_CURRENCY_UNITS_FRAME                           :{BLACK}Valuuta
STR_GAME_OPTIONS_CURRENCY_UNITS_DROPDOWN_TOOLTIP                :{BLACK}Valuuta valimine

############ start of currency region
STR_GAME_OPTIONS_CURRENCY_GBP                                   :Suurbritannia nael (GBP)
STR_GAME_OPTIONS_CURRENCY_USD                                   :USA dollar (USD)
STR_GAME_OPTIONS_CURRENCY_EUR                                   :Euro (EUR)
STR_GAME_OPTIONS_CURRENCY_JPY                                   :Jaapani jeen (¥)
STR_GAME_OPTIONS_CURRENCY_ATS                                   :Austria ðilling (ATS)
STR_GAME_OPTIONS_CURRENCY_BEF                                   :Belgia frank (BEF)
STR_GAME_OPTIONS_CURRENCY_CHF                                   :Sveitði frank (CHF)
STR_GAME_OPTIONS_CURRENCY_CZK                                   :Tðehhi kroon (CZK)
STR_GAME_OPTIONS_CURRENCY_DEM                                   :Saksamargad (DEM)
STR_GAME_OPTIONS_CURRENCY_DKK                                   :Taani kroon (DKK)
STR_GAME_OPTIONS_CURRENCY_ESP                                   :Hispaania peseeta (ESP)
STR_GAME_OPTIONS_CURRENCY_FIM                                   :Soome mark (FIM)
STR_GAME_OPTIONS_CURRENCY_FRF                                   :Prantsuse frank (FRF)
STR_GAME_OPTIONS_CURRENCY_GRD                                   :Kreeka drahm (GRD)
STR_GAME_OPTIONS_CURRENCY_HUF                                   :Ungari Forint (HUF)
STR_GAME_OPTIONS_CURRENCY_ISK                                   :Islandi kroon (ISK)
STR_GAME_OPTIONS_CURRENCY_ITL                                   :Itaalia liir (ITL)
STR_GAME_OPTIONS_CURRENCY_NLG                                   :Hollandi kulden (NLG)
STR_GAME_OPTIONS_CURRENCY_NOK                                   :Norra kroon (NOK)
STR_GAME_OPTIONS_CURRENCY_PLN                                   :Poola Zlott (PLN)
STR_GAME_OPTIONS_CURRENCY_RON                                   :Rumeenia Leu (RON)
STR_GAME_OPTIONS_CURRENCY_RUR                                   :Vene rubla (RUR)
STR_GAME_OPTIONS_CURRENCY_SIT                                   :Sloveenia Talaar (SIT)
STR_GAME_OPTIONS_CURRENCY_SEK                                   :Rootsi kroon (SEK)
STR_GAME_OPTIONS_CURRENCY_TRY                                   :Türgi Liir (TRY)
STR_GAME_OPTIONS_CURRENCY_SKK                                   :Slovakkia Kroon (SKK)
STR_GAME_OPTIONS_CURRENCY_BRL                                   :Brasiilia Reaal (BRL
STR_GAME_OPTIONS_CURRENCY_EEK                                   :Eesti Kroon (EEK)
STR_GAME_OPTIONS_CURRENCY_LTL                                   :Leedu litt (LTL)
STR_GAME_OPTIONS_CURRENCY_KRW                                   :Lõuna-Korea vonn (KRW)
STR_GAME_OPTIONS_CURRENCY_ZAR                                   :Lõuna-Aafrika rand (ZAR)
STR_GAME_OPTIONS_CURRENCY_CUSTOM                                :Omatehtud...
STR_GAME_OPTIONS_CURRENCY_GEL                                   :Gruusia lari (GEL)
STR_GAME_OPTIONS_CURRENCY_IRR                                   :Iraani rial (IRR)
STR_GAME_OPTIONS_CURRENCY_RUB                                   :Uus Vene rubla (RUB)
STR_GAME_OPTIONS_CURRENCY_MXN                                   :Mehhiko Peeso (MXN)
STR_GAME_OPTIONS_CURRENCY_NTD                                   :Uus Taiwani dollar (NTD)
STR_GAME_OPTIONS_CURRENCY_CNY                                   :Hiina renminbi (CNY)
STR_GAME_OPTIONS_CURRENCY_HKD                                   :Hong Kongi dollar (HKD)
STR_GAME_OPTIONS_CURRENCY_INR                                   :India ruupia (INR)
############ end of currency region

STR_GAME_OPTIONS_ROAD_VEHICLES_FRAME                            :{BLACK}Sõidukid
STR_GAME_OPTIONS_ROAD_VEHICLES_DROPDOWN_TOOLTIP                 :{BLACK}Vali, kummal pool teed mootorsõidukid liiklevad
STR_GAME_OPTIONS_ROAD_VEHICLES_DROPDOWN_LEFT                    :Vasakpoolne liiklus
STR_GAME_OPTIONS_ROAD_VEHICLES_DROPDOWN_RIGHT                   :Parempoolne liiklus

STR_GAME_OPTIONS_TOWN_NAMES_FRAME                               :{BLACK}Linnanimed
STR_GAME_OPTIONS_TOWN_NAMES_DROPDOWN_TOOLTIP                    :{BLACK}Vali linnanimede stiil

############ start of townname region
STR_GAME_OPTIONS_TOWN_NAME_ORIGINAL_ENGLISH                     :Inglise (originaalne)
STR_GAME_OPTIONS_TOWN_NAME_FRENCH                               :Prantsusmaa
STR_GAME_OPTIONS_TOWN_NAME_GERMAN                               :Saksamaa
STR_GAME_OPTIONS_TOWN_NAME_ADDITIONAL_ENGLISH                   :Inglise (Lisa)
STR_GAME_OPTIONS_TOWN_NAME_LATIN_AMERICAN                       :Ladina-Ameerika
STR_GAME_OPTIONS_TOWN_NAME_SILLY                                :Tobedad
STR_GAME_OPTIONS_TOWN_NAME_SWEDISH                              :Rootsi
STR_GAME_OPTIONS_TOWN_NAME_DUTCH                                :Hollandi
STR_GAME_OPTIONS_TOWN_NAME_FINNISH                              :Soome
STR_GAME_OPTIONS_TOWN_NAME_POLISH                               :Poola
STR_GAME_OPTIONS_TOWN_NAME_SLOVAK                               :Slovakkia
STR_GAME_OPTIONS_TOWN_NAME_NORWEGIAN                            :Norra
STR_GAME_OPTIONS_TOWN_NAME_HUNGARIAN                            :Ungari
STR_GAME_OPTIONS_TOWN_NAME_AUSTRIAN                             :Austria
STR_GAME_OPTIONS_TOWN_NAME_ROMANIAN                             :Rumeenia
STR_GAME_OPTIONS_TOWN_NAME_CZECH                                :Tšehhi
STR_GAME_OPTIONS_TOWN_NAME_SWISS                                :Šveitsi
STR_GAME_OPTIONS_TOWN_NAME_DANISH                               :Taani
STR_GAME_OPTIONS_TOWN_NAME_TURKISH                              :Türgi
STR_GAME_OPTIONS_TOWN_NAME_ITALIAN                              :Itaalia
STR_GAME_OPTIONS_TOWN_NAME_CATALAN                              :Katalaani
############ end of townname region

STR_GAME_OPTIONS_AUTOSAVE_FRAME                                 :{BLACK}Salvestusvälp
STR_GAME_OPTIONS_AUTOSAVE_DROPDOWN_TOOLTIP                      :{BLACK}Vali salvestamise välp

############ start of autosave dropdown
STR_GAME_OPTIONS_AUTOSAVE_DROPDOWN_OFF                          :Väljas
STR_GAME_OPTIONS_AUTOSAVE_DROPDOWN_EVERY_1_MONTH                :1 kuu
STR_GAME_OPTIONS_AUTOSAVE_DROPDOWN_EVERY_3_MONTHS               :3 kuud
STR_GAME_OPTIONS_AUTOSAVE_DROPDOWN_EVERY_6_MONTHS               :6 kuud
STR_GAME_OPTIONS_AUTOSAVE_DROPDOWN_EVERY_12_MONTHS              :12 kuud
############ end of autosave dropdown

STR_GAME_OPTIONS_LANGUAGE                                       :{BLACK}Keel
STR_GAME_OPTIONS_LANGUAGE_TOOLTIP                               :{BLACK}Valib kasutajaliideses kasutatava keele

STR_GAME_OPTIONS_FULLSCREEN                                     :{BLACK}Täisekraan
STR_GAME_OPTIONS_FULLSCREEN_TOOLTIP                             :{BLACK}Märgi see kast, et OpenTTD täisekraanirežiimis mängida

STR_GAME_OPTIONS_RESOLUTION                                     :{BLACK}Ekraanilahutus
STR_GAME_OPTIONS_RESOLUTION_TOOLTIP                             :{BLACK}Ekraanilahutuse valimine
STR_GAME_OPTIONS_RESOLUTION_OTHER                               :muu

STR_GAME_OPTIONS_GUI_ZOOM_FRAME                                 :{BLACK}Liidese suurus
STR_GAME_OPTIONS_GUI_ZOOM_DROPDOWN_TOOLTIP                      :{BLACK}Vali kasutatav liideseelementide suurus

STR_GAME_OPTIONS_GUI_ZOOM_DROPDOWN_NORMAL                       :Tavaline
STR_GAME_OPTIONS_GUI_ZOOM_DROPDOWN_2X_ZOOM                      :Topeltsuurus
STR_GAME_OPTIONS_GUI_ZOOM_DROPDOWN_4X_ZOOM                      :Neljakordne suurus

STR_GAME_OPTIONS_FONT_ZOOM                                      :{BLACK}Kirja suurus
STR_GAME_OPTIONS_FONT_ZOOM_DROPDOWN_TOOLTIP                     :{BLACK}Vali kasutatav liideseelementide suurus

STR_GAME_OPTIONS_FONT_ZOOM_DROPDOWN_NORMAL                      :Tavaline
STR_GAME_OPTIONS_FONT_ZOOM_DROPDOWN_2X_ZOOM                     :Topeltsuurus
STR_GAME_OPTIONS_FONT_ZOOM_DROPDOWN_4X_ZOOM                     :Neljakordne suurus

STR_GAME_OPTIONS_BASE_GRF                                       :{BLACK}Lähtegraafikakogu
STR_GAME_OPTIONS_BASE_GRF_TOOLTIP                               :{BLACK}Valib kasutatava lähtegraafikakogu
STR_GAME_OPTIONS_BASE_GRF_STATUS                                :{RED}{NUM} puuduv{P "" ad}/viga{P ne sed} fail{P "" id}
STR_GAME_OPTIONS_BASE_GRF_DESCRIPTION_TOOLTIP                   :{BLACK}Lisateave lähtegraafikakogu kohta

STR_GAME_OPTIONS_BASE_SFX                                       :{BLACK}Lähtehelikogu
STR_GAME_OPTIONS_BASE_SFX_TOOLTIP                               :{BLACK}Valib kasutatava lähtehelikogu
STR_GAME_OPTIONS_BASE_SFX_DESCRIPTION_TOOLTIP                   :{BLACK}Lisateave lähtehelikogu kohta

STR_GAME_OPTIONS_BASE_MUSIC                                     :{BLACK}Lähtemuusikakogu
STR_GAME_OPTIONS_BASE_MUSIC_TOOLTIP                             :{BLACK}Valib kasutatava lähtemuusikakogu
STR_GAME_OPTIONS_BASE_MUSIC_STATUS                              :{RED}{NUM} viga{P "ne" "sed"} fail{P "" "id"}
STR_GAME_OPTIONS_BASE_MUSIC_DESCRIPTION_TOOLTIP                 :{BLACK}Rohkem teavet lähtemuusikakogu kohta

STR_ERROR_RESOLUTION_LIST_FAILED                                :{WHITE}Ei õnnestunud tuvastada toetatud resulutsioone
STR_ERROR_FULLSCREEN_FAILED                                     :{WHITE}Täisekraanrežiim ebaõnnestus

# Custom currency window

STR_CURRENCY_WINDOW                                             :{WHITE}Oma valuuta
STR_CURRENCY_EXCHANGE_RATE                                      :{LTBLUE}Vahetuskurss: {ORANGE}{CURRENCY_LONG} = £ {COMMA}
STR_CURRENCY_DECREASE_EXCHANGE_RATE_TOOLTIP                     :{BLACK}Langeta oma valuuta väärtust naela (£) suhtes
STR_CURRENCY_INCREASE_EXCHANGE_RATE_TOOLTIP                     :{BLACK}Tõsta oma valuuta väärtust naela (£) suhtes
STR_CURRENCY_SET_EXCHANGE_RATE_TOOLTIP                          :{BLACK}Määra oma valuuta kurss naela (£) suhtes

STR_CURRENCY_SEPARATOR                                          :{LTBLUE}Eraldusmärk: {ORANGE}{STRING}
STR_CURRENCY_SET_CUSTOM_CURRENCY_SEPARATOR_TOOLTIP              :{BLACK}Määra oma valuuta eraldusmärk

STR_CURRENCY_PREFIX                                             :{LTBLUE}Eesliide: {ORANGE}{STRING}
STR_CURRENCY_SET_CUSTOM_CURRENCY_PREFIX_TOOLTIP                 :{BLACK}Määra oma valuuta eesliide
STR_CURRENCY_SUFFIX                                             :{LTBLUE}Järelliide: {ORANGE}{STRING}
STR_CURRENCY_SET_CUSTOM_CURRENCY_SUFFIX_TOOLTIP                 :{BLACK}Määra oma valuuta järelliide

STR_CURRENCY_SWITCH_TO_EURO                                     :{LTBLUE}Mine eurole: {ORANGE}{NUM}
STR_CURRENCY_SWITCH_TO_EURO_NEVER                               :{LTBLUE}Mine eurole: {ORANGE}Mitte kunagi
STR_CURRENCY_SET_CUSTOM_CURRENCY_TO_EURO_TOOLTIP                :{BLACK}Määra eurole ülemineku aasta
STR_CURRENCY_DECREASE_CUSTOM_CURRENCY_TO_EURO_TOOLTIP           :{BLACK}Mine eurole varem
STR_CURRENCY_INCREASE_CUSTOM_CURRENCY_TO_EURO_TOOLTIP           :{BLACK}Mine eurole hiljem

STR_CURRENCY_PREVIEW                                            :{LTBLUE}Eelvaade: {ORANGE}{CURRENCY_LONG}
STR_CURRENCY_CUSTOM_CURRENCY_PREVIEW_TOOLTIP                    :{BLACK}10000 naela (£) sinu valuutas
STR_CURRENCY_CHANGE_PARAMETER                                   :{BLACK}Muuda personaalse valuuta parameetreid

STR_DIFFICULTY_LEVEL_SETTING_MAXIMUM_NO_COMPETITORS             :{LTBLUE}Vastaseid kuni: {ORANGE}{COMMA}

STR_NONE                                                        :Pole
STR_FUNDING_ONLY                                                :Ainult rahastatud
STR_MINIMAL                                                     :Vähene
STR_NUM_VERY_LOW                                                :Väga madal
STR_NUM_LOW                                                     :Madal
STR_NUM_NORMAL                                                  :Harilik
STR_NUM_HIGH                                                    :Kõrge
STR_NUM_CUSTOM                                                  :Oma
STR_NUM_CUSTOM_NUMBER                                           :Oma ({NUM})

STR_VARIETY_NONE                                                :Pole
STR_VARIETY_VERY_LOW                                            :Väga madal
STR_VARIETY_LOW                                                 :Madal
STR_VARIETY_MEDIUM                                              :Keskmine
STR_VARIETY_HIGH                                                :Kõrge
STR_VARIETY_VERY_HIGH                                           :Väga kõrge

STR_AI_SPEED_VERY_SLOW                                          :Väga aeglane
STR_AI_SPEED_SLOW                                               :Aeglane
STR_AI_SPEED_MEDIUM                                             :Keskmine
STR_AI_SPEED_FAST                                               :Kiire
STR_AI_SPEED_VERY_FAST                                          :Väga kiire

STR_SEA_LEVEL_VERY_LOW                                          :Väga madal
STR_SEA_LEVEL_LOW                                               :Madal
STR_SEA_LEVEL_MEDIUM                                            :Keskmine
STR_SEA_LEVEL_HIGH                                              :Kõrge
STR_SEA_LEVEL_CUSTOM                                            :Kohandatud
STR_SEA_LEVEL_CUSTOM_PERCENTAGE                                 :Kohandatud ({NUM}%)

STR_RIVERS_NONE                                                 :Mitte ühtegi
STR_RIVERS_FEW                                                  :Vähe
STR_RIVERS_MODERATE                                             :Keskmiselt
STR_RIVERS_LOT                                                  :Palju

STR_DISASTER_NONE                                               :Ei
STR_DISASTER_REDUCED                                            :Vähem
STR_DISASTER_NORMAL                                             :Keskmiselt

STR_SUBSIDY_X1_5                                                :1,5x
STR_SUBSIDY_X2                                                  :2x
STR_SUBSIDY_X3                                                  :3x
STR_SUBSIDY_X4                                                  :4x

STR_TERRAIN_TYPE_VERY_FLAT                                      :Väga tasane
STR_TERRAIN_TYPE_FLAT                                           :Tasane
STR_TERRAIN_TYPE_HILLY                                          :Künklik
STR_TERRAIN_TYPE_MOUNTAINOUS                                    :Mägine
STR_TERRAIN_TYPE_ALPINIST                                       :Alpinist

STR_CITY_APPROVAL_PERMISSIVE                                    :Soodustav
STR_CITY_APPROVAL_TOLERANT                                      :Salliv
STR_CITY_APPROVAL_HOSTILE                                       :Vaenulik

STR_WARNING_NO_SUITABLE_AI                                      :{WHITE}Sobiv AI puudub...{}Mitmesuguseid AI-sid saab alla laadida 'aineste allalaadimise' kaudu

# Settings tree window
STR_CONFIG_SETTING_TREE_CAPTION                                 :{WHITE}Seaded
STR_CONFIG_SETTING_FILTER_TITLE                                 :{BLACK}Märksõna:
STR_CONFIG_SETTING_EXPAND_ALL                                   :{BLACK}Ava kõik
STR_CONFIG_SETTING_COLLAPSE_ALL                                 :{BLACK}Sulge kõik
STR_CONFIG_SETTING_NO_EXPLANATION_AVAILABLE_HELPTEXT            :(seletus puudub)
STR_CONFIG_SETTING_DEFAULT_VALUE                                :{LTBLUE}Vaikeväärtus: {ORANGE}{STRING}
STR_CONFIG_SETTING_TYPE                                         :{LTBLUE}Seade rühm: {ORANGE}{STRING}
STR_CONFIG_SETTING_TYPE_CLIENT                                  :Kliendi seade (ei salvestu koos mänguga; mõjutab kõiki mänge)
STR_CONFIG_SETTING_TYPE_GAME_MENU                               :Mängu seade (salvestub koos mänguga; mõjutab ainult uusi mänge)
STR_CONFIG_SETTING_TYPE_GAME_INGAME                             :Mängu seaded (hoitakse salvestuses; mõjutab ainult praegust mängu)
STR_CONFIG_SETTING_TYPE_COMPANY_MENU                            :Ettevõtte seaded (hoitakse salvestuses; mõjutab ainult uusi mänge)
STR_CONFIG_SETTING_TYPE_COMPANY_INGAME                          :Ettevõtte seaded (hoitakse salvestuses; mõjutab ainult praegust ettevõtet)

STR_CONFIG_SETTING_RESTRICT_CATEGORY                            :{BLACK}Rühm:
STR_CONFIG_SETTING_RESTRICT_TYPE                                :{BLACK}Liik:
STR_CONFIG_SETTING_RESTRICT_DROPDOWN_HELPTEXT                   :{BLACK}Piirab varem tehtud filtridega alljärgnevat loendit
STR_CONFIG_SETTING_RESTRICT_BASIC                               :Põhilised (kuva vaid tähtsad seaded)
STR_CONFIG_SETTING_RESTRICT_ADVANCED                            :Täpsustatud (näita enamikke seadeid)
STR_CONFIG_SETTING_RESTRICT_ALL                                 :Asjatundja (näita kõiki seaded, s.h. ebatavalisi)
STR_CONFIG_SETTING_RESTRICT_CHANGED_AGAINST_DEFAULT             :Lähteväärtusest muudetud seaded
STR_CONFIG_SETTING_RESTRICT_CHANGED_AGAINST_NEW                 :Uue mängu seadetest erineva väärtusega seaded

STR_CONFIG_SETTING_TYPE_DROPDOWN_HELPTEXT                       :{BLACK}Piirab allolevat nimekirja valitud sätte tüübi järgi
STR_CONFIG_SETTING_TYPE_DROPDOWN_ALL                            :Kõik seadistused
STR_CONFIG_SETTING_TYPE_DROPDOWN_CLIENT                         :Kliendi seade (ei salvestu koos mänguga; mõjutab kõiki mänge)
STR_CONFIG_SETTING_TYPE_DROPDOWN_GAME_MENU                      :Mängu seaded (hoitakse salvestuses; mõjutab ainult uusi mänge)
STR_CONFIG_SETTING_TYPE_DROPDOWN_GAME_INGAME                    :Mängu seaded (hoitakse salvestuses; mõjutab ainult praegust mängu)
STR_CONFIG_SETTING_TYPE_DROPDOWN_COMPANY_MENU                   :Firma seaded (hoitakse salvestuses; mõjutab ainult uusi mänge)
STR_CONFIG_SETTING_TYPE_DROPDOWN_COMPANY_INGAME                 :Firma seaded (hoitakse salvestuses; mõjutab ainult praegust firmat)
STR_CONFIG_SETTING_CATEGORY_HIDES                               :{BLACK}Kõiki otsingu tulemusi näeb, kui{}{SILVER}jagu {BLACK}on {WHITE}{STRING}
STR_CONFIG_SETTING_TYPE_HIDES                                   :{BLACK}Kõiki otsingu tulemusi näeb, kui{}{SILVER}liik {BLACK}on {WHITE}Kõik seadistuste liigid
STR_CONFIG_SETTING_CATEGORY_AND_TYPE_HIDES                      :{BLACK}Kõiki otsingu tulemusi näeb, kui{}{SILVER}jagu {BLACK}on {WHITE}{STRING} {BLACK}ja {SILVER}liik {BLACK}on {WHITE}Kõik seadistuste liigid
STR_CONFIG_SETTINGS_NONE                                        :{WHITE}- Puudub -

STR_CONFIG_SETTING_OFF                                          :Väljas
STR_CONFIG_SETTING_ON                                           :Sees
STR_CONFIG_SETTING_DISABLED                                     :väljas

STR_CONFIG_SETTING_COMPANIES_OFF                                :Väljas
STR_CONFIG_SETTING_COMPANIES_OWN                                :Enda ettevõttes
STR_CONFIG_SETTING_COMPANIES_ALL                                :Igas ettevõttes

STR_CONFIG_SETTING_NONE                                         :Pole
STR_CONFIG_SETTING_ORIGINAL                                     :Originaal
STR_CONFIG_SETTING_REALISTIC                                    :Reaalne

STR_CONFIG_SETTING_HORIZONTAL_POS_LEFT                          :Vasakul
STR_CONFIG_SETTING_HORIZONTAL_POS_CENTER                        :Keskel
STR_CONFIG_SETTING_HORIZONTAL_POS_RIGHT                         :Paremal

STR_CONFIG_SETTING_MAXIMUM_INITIAL_LOAN                         :Stardilaenu ülempiir: {STRING}
STR_CONFIG_SETTING_MAXIMUM_INITIAL_LOAN_HELPTEXT                :Suurim summa, mida ettevõte saab laenata (arvestamata inflatsiooni)
STR_CONFIG_SETTING_INTEREST_RATE                                :Intressimäär: {STRING}
STR_CONFIG_SETTING_INTEREST_RATE_HELPTEXT                       :Laenu intressimäär; ühtlasi juhib inflatsiooni, kui inflatsioon on aktiveeritud
STR_CONFIG_SETTING_RUNNING_COSTS                                :Käituskulud: {STRING}
STR_CONFIG_SETTING_RUNNING_COSTS_HELPTEXT                       :Määrab sõidukite ja taristu hooldus- ja käituskulude hinnataseme
STR_CONFIG_SETTING_CONSTRUCTION_SPEED                           :Ehitustempo: {STRING}
STR_CONFIG_SETTING_CONSTRUCTION_SPEED_HELPTEXT                  :Piirab arvuti ehitustoimingute arvu
STR_CONFIG_SETTING_VEHICLE_BREAKDOWNS                           :Sõidukirikkeid: {STRING}
STR_CONFIG_SETTING_VEHICLE_BREAKDOWNS_HELPTEXT                  :Muudab hooldamata sõidukite rikkesagedust
STR_CONFIG_SETTING_SUBSIDY_MULTIPLIER                           :Toetuse kordaja: {STRING}
STR_CONFIG_SETTING_SUBSIDY_MULTIPLIER_HELPTEXT                  :Määra ära kui palju makstakse toetatud liinide eest
STR_CONFIG_SETTING_CONSTRUCTION_COSTS                           :Ehituse hinnad: {STRING}
STR_CONFIG_SETTING_CONSTRUCTION_COSTS_HELPTEXT                  :Määrab ehitus- ja ostukulude hinnataseme
STR_CONFIG_SETTING_RECESSIONS                                   :Majanduslangused: {STRING}
STR_CONFIG_SETTING_RECESSIONS_HELPTEXT                          :Kui on aktiveeritud siis võib majanduslangus toimuda iga paari aasta tagant. Majanduslanguse ajal on kõik tootmismahud tunduvalt madalamad (majanduslanguse lõppedes taastuvad endised tootmismahud)
STR_CONFIG_SETTING_TRAIN_REVERSING                              :Keela rongide ümberpöörd jaamades: {STRING}
STR_CONFIG_SETTING_TRAIN_REVERSING_HELPTEXT                     :Kui on aktiveeritud, siis ei pööra rongid vahejaamades ringi isegi siis kui ringi pööramisel oleks teekond järgmisse sihtpunkti lühem
STR_CONFIG_SETTING_DISASTERS                                    :Katastroofid: {STRING}
STR_CONFIG_SETTING_DISASTERS_HELPTEXT                           :Lülita sisse/välja katastroofid, mis aeg-ajalt hävitavad sõidukeid ja taristut
STR_CONFIG_SETTING_CITY_APPROVAL                                :Linnavalitusese suhtumine pinnase restruktureerimisse: {STRING}
STR_CONFIG_SETTING_CITY_APPROVAL_HELPTEXT                       :Vali kui suurt mõju tekitavad müra ning keskkonna muudatused ettevõtte mainele ja edasistele ehitustoimingutele antud piirkonnas

STR_CONFIG_SETTING_MAX_HEIGHTLEVEL                              :Maksimaalne mägede kõrgus: {STRING}
STR_CONFIG_SETTING_MAX_HEIGHTLEVEL_HELPTEXT                     :Sätesta kaardi maksimaalne lubatud mägede kõrgus
STR_CONFIG_SETTING_TOO_HIGH_MOUNTAIN                            :{WHITE}Kaardi maksimaalset kõrgust pole sellisele kõrgusele võimalik sätestada. Vähemalt üks mägi on antud kõrgusest suurem.
STR_CONFIG_SETTING_AUTOSLOPE                                    :Maastikukujundus majade, rööbaste jms. all (autoslope): {STRING}
STR_CONFIG_SETTING_AUTOSLOPE_HELPTEXT                           :Lase maja- ja rööpaalust maad kujundada ilma neid eemaldamata
STR_CONFIG_SETTING_CATCHMENT                                    :Reaalsemad veekogud: {STRING}
STR_CONFIG_SETTING_CATCHMENT_HELPTEXT                           :Erineva suurusega püüdmisala erinevat tüüpi jaamadele ja lennujaamadele.
STR_CONFIG_SETTING_SERVE_NEUTRAL_INDUSTRIES                     :Ettevõtte jaamad teenindavad ka liidetud, erapooletu jaamaga tööstuseid: {STRING}
STR_CONFIG_SETTING_SERVE_NEUTRAL_INDUSTRIES_HELPTEXT            :Kui lubatud, saavad liidetud jaamaga tööstuseid (nagu naftaplatvormid) teenindada ka lähedalolevad ettevõttele kuuluvad jaamad. Muidu võivad neid tööstuseid teenindada vaid nendega liidetud jaamad. Lähedale ehitatud ettevõtte jaamad neid teenindada ei saa, ning liidetud jaamad ei teeninda teisi tööstuseid
STR_CONFIG_SETTING_EXTRADYNAMITE                                :Linnateede, -sildade, -tunnelite jne lammutamine: {STRING}
STR_CONFIG_SETTING_EXTRADYNAMITE_HELPTEXT                       :Lihtsusta linnale kuuluva taristu ja majade eemaldamist
STR_CONFIG_SETTING_TRAIN_LENGTH                                 :Rongi pikkuse ülempiir: {STRING}
STR_CONFIG_SETTING_TRAIN_LENGTH_HELPTEXT                        :Määrab rongide pikkuse ülempiiri
STR_CONFIG_SETTING_TILE_LENGTH                                  :{COMMA} ruut{P 0 "" u}
STR_CONFIG_SETTING_SMOKE_AMOUNT                                 :Vedurisuitsu ja -sädemete hulk: {STRING}
STR_CONFIG_SETTING_SMOKE_AMOUNT_HELPTEXT                        :Määra kui palju suitsu või sädemeid eraldub sõidukist
STR_CONFIG_SETTING_TRAIN_ACCELERATION_MODEL                     :Rongide kiirendusmudel: {STRING}
STR_CONFIG_SETTING_TRAIN_ACCELERATION_MODEL_HELPTEXT            :Vali rongi kiirenduse füüsikaline mudel. "Originaal" karistab kõiki sõidukeid võrdselt. "Realistlik" karistab nõlvadel ja kurvides olenevalt erinevatest seadetest, nagu pikkusest ja lükke/tõuke jõust!
STR_CONFIG_SETTING_ROAD_VEHICLE_ACCELERATION_MODEL              :Maanteesõidukite kiirendusmudel: {STRING}
STR_CONFIG_SETTING_ROAD_VEHICLE_ACCELERATION_MODEL_HELPTEXT     :Vali sõidukite kiirenduse füüsikaline mudel. "Originaal" karistab kõiki sõidukeid võrdselt. "Realistlik" karistab nõlvadel ja kurvides olenevalt erinevatest seadetest, nagu pikkusest ja lükke/tõuke jõust!
STR_CONFIG_SETTING_TRAIN_SLOPE_STEEPNESS                        :Nõlva kalle rongidele: {STRING}
STR_CONFIG_SETTING_TRAIN_SLOPE_STEEPNESS_HELPTEXT               :Kaldus ruudu kalle rongidele. Mida kõrgem on valik seda raskem on mäest ronida
STR_CONFIG_SETTING_PERCENTAGE                                   :{COMMA}%
STR_CONFIG_SETTING_ROAD_VEHICLE_SLOPE_STEEPNESS                 :Kaldus ruudu kalle sõidukitele: {STRING}
STR_CONFIG_SETTING_ROAD_VEHICLE_SLOPE_STEEPNESS_HELPTEXT        :Kaldus ruudu kalle sõidukitele. Mida kõrgem on valik seda raskem on mäest ronida
STR_CONFIG_SETTING_FORBID_90_DEG                                :Rongidel ja laevadel keelatakse 90 kraadised pöörded: {STRING}
STR_CONFIG_SETTING_FORBID_90_DEG_HELPTEXT                       :90 kraadine pööre esineb, kui rõhtsele rööpale järgneb püstne rööbas, seega peab rong tegema 90 kraadise pöörde tavalise 45 kraadise pöörde asemel. Muudab ka laevade pöörderaadiust
STR_CONFIG_SETTING_DISTANT_JOIN_STATIONS                        :Mitte kõrvuti asetsevate jaamade liitmine: {STRING}
STR_CONFIG_SETTING_DISTANT_JOIN_STATIONS_HELPTEXT               :Lubab lisada uusi jaamade osi ilma puudutamata olemasolevaid osi. Vajalik Ctrl+Vajutus, kui asetada uut osa
STR_CONFIG_SETTING_INFLATION                                    :Inflatsioon: {STRING}
STR_CONFIG_SETTING_INFLATION_HELPTEXT                           :Tekitab majandusinflatsiooni, kus hinnad tõusevad pisut kiiremini kui maksed
STR_CONFIG_SETTING_MAX_BRIDGE_LENGTH                            :Maksimaalne silla pikkus: {STRING}
STR_CONFIG_SETTING_MAX_BRIDGE_LENGTH_HELPTEXT                   :Maksimaalne pikkus ehitatud sildadele
STR_CONFIG_SETTING_MAX_BRIDGE_HEIGHT                            :Maksimaalne silla kõrgus: {STRING}
STR_CONFIG_SETTING_MAX_BRIDGE_HEIGHT_HELPTEXT                   :Maksimaalne sildade ehitamise kõrgus
STR_CONFIG_SETTING_MAX_TUNNEL_LENGTH                            :Maksimaalne tunneli pikkus: {STRING}
STR_CONFIG_SETTING_MAX_TUNNEL_LENGTH_HELPTEXT                   :Maksimaalne pikkus ehitatud tunnelitele
STR_CONFIG_SETTING_RAW_INDUSTRY_CONSTRUCTION_METHOD             :Toorainetööstuse rajamise viis: {STRING}
STR_CONFIG_SETTING_RAW_INDUSTRY_CONSTRUCTION_METHOD_HELPTEXT    :Toorainetööstuse rajamise viis. Valides 'pole' ei saa üldse toorainetööstuseid rajada, 'uuringutega' rajatakse tööstus suvalisse kohta, ning 'nagu kõik tööstused' ehitatakse toorainetööstuseid nagu töötlevat tööstust
STR_CONFIG_SETTING_RAW_INDUSTRY_CONSTRUCTION_METHOD_NONE        :Pole
STR_CONFIG_SETTING_RAW_INDUSTRY_CONSTRUCTION_METHOD_NORMAL      :Nagu kõik tööstused
STR_CONFIG_SETTING_RAW_INDUSTRY_CONSTRUCTION_METHOD_PROSPECTING :Uuringutega
STR_CONFIG_SETTING_INDUSTRY_PLATFORM                            :Tasane ala ümber tehaste: {STRING}
STR_CONFIG_SETTING_INDUSTRY_PLATFORM_HELPTEXT                   :Summa kui palju tasast maad on ümber tehase. See tagab et ruumi jääb saadavale ehitiste jaoks
STR_CONFIG_SETTING_MULTIPINDTOWN                                :Samalaadsed tööstused ühes linnas: {STRING}
STR_CONFIG_SETTING_MULTIPINDTOWN_HELPTEXT                       :Tavaliselt, linn ei taha rohkem kui ühte tööstustharu igast tüübist. See seade lubab rohkem kui ühe tööstusharu samasse linna
STR_CONFIG_SETTING_SIGNALSIDE                                   :Signaale näidatakse: {STRING}
STR_CONFIG_SETTING_SIGNALSIDE_HELPTEXT                          :Vali kummale poole rada signaalid paigutatakse
STR_CONFIG_SETTING_SIGNALSIDE_LEFT                              :Vasakul
STR_CONFIG_SETTING_SIGNALSIDE_DRIVING_SIDE                      :Liikluse suunas
STR_CONFIG_SETTING_SIGNALSIDE_RIGHT                             :Paremal
STR_CONFIG_SETTING_SHOWFINANCES                                 :Aasta lõpul näidatakse rahavoogude aruannet: {STRING}
STR_CONFIG_SETTING_SHOWFINANCES_HELPTEXT                        :Sisse lülitamisel ilmub iga aasta lõpus rahavoogude aruanne, mis annab hea ülevaate ettevõtte rahalisest olukorrast
STR_CONFIG_SETTING_NONSTOP_BY_DEFAULT                           :Uued korraldused on esialgselt vahepeatusteta: {STRING}
STR_CONFIG_SETTING_NONSTOP_BY_DEFAULT_HELPTEXT                  :Tavaliselt peatub sõiduk igas peatuses, mida ta läbib. Selle seadega sõidab sõiduk lõppsihini ilma vahejaamades peatumata. NB! See seade määrab vaid uute korralduste esialgse seadistuse. Korraldusi saab hiljem eraldi ümber seadistada
STR_CONFIG_SETTING_STOP_LOCATION                                :Esialgne platvormi peatumisosa uute rongide korraldustes: {STRING}
STR_CONFIG_SETTING_STOP_LOCATION_HELPTEXT                       :Esialgne peatumiskoht rongiplatvormil. «alguses» tähendab sisenemispunkti lähistel. «keskel» tähendab keset platvormi. «lõpus» tähendab sisenemispunktist kaugeimal. NB! See seade määrab vaid uute korralduste esialgse seadistuse. Korraldusi saab hiljem eraldi ümber seadistada
STR_CONFIG_SETTING_STOP_LOCATION_NEAR_END                       :alguses
STR_CONFIG_SETTING_STOP_LOCATION_MIDDLE                         :keskel
STR_CONFIG_SETTING_STOP_LOCATION_FAR_END                        :lõpus
STR_CONFIG_SETTING_AUTOSCROLL                                   :Vaade liigub, kui hiireosuti on servas: {STRING}
STR_CONFIG_SETTING_AUTOSCROLL_HELPTEXT                          :Sisse lülitamisel liigub vaade, kui hiireosuti on aknaserva lähedal
STR_CONFIG_SETTING_AUTOSCROLL_DISABLED                          :Väljas
STR_CONFIG_SETTING_AUTOSCROLL_MAIN_VIEWPORT_FULLSCREEN          :Põhivaates, ainult täisekraaniga
STR_CONFIG_SETTING_AUTOSCROLL_MAIN_VIEWPORT                     :Põhivaates
STR_CONFIG_SETTING_AUTOSCROLL_EVERY_VIEWPORT                    :Igas vaates
STR_CONFIG_SETTING_BRIBE                                        :Altkäemaksud kohalikele omavalitsustele: {STRING}
STR_CONFIG_SETTING_BRIBE_HELPTEXT                               :Võimaldab linna omavalitsusele altkäemaksu pakkuda. Vahele jäämise korral võetakse ettevõttelt kuueks kuuks ära õigus tegutseda linnas
STR_CONFIG_SETTING_ALLOW_EXCLUSIVE                              :Ainuveoõiguste ostmine: {STRING}
STR_CONFIG_SETTING_ALLOW_EXCLUSIVE_HELPTEXT                     :Kui ettevõte ostab linnalt kaubaveo ainuõiguse, siis teised ettevõtted ei saa üks aasta uusi kaupu ega reisijaid
STR_CONFIG_SETTING_ALLOW_FUND_BUILDINGS                         :Luba ehitiste rahastamine: {STRING}
STR_CONFIG_SETTING_ALLOW_FUND_BUILDINGS_HELPTEXT                :Võimaldab ettevõttel linna kinnisvaraehitust rahastada
STR_CONFIG_SETTING_ALLOW_FUND_ROAD                              :Kohaliku omavalitsuse teede rekonstrueerimise rahastamine: {STRING}
STR_CONFIG_SETTING_ALLOW_FUND_ROAD_HELPTEXT                     :Võimaldab ettevõtetel linna tee-ehitustöid rahastada, šaboteerides sellega autode kaubavedu
STR_CONFIG_SETTING_ALLOW_GIVE_MONEY                             :Raha saatmine teistele ettevõtetele: {STRING}
STR_CONFIG_SETTING_ALLOW_GIVE_MONEY_HELPTEXT                    :Luba mitmikmängus kanda raha erinevate ettevõtete vahel
STR_CONFIG_SETTING_FREIGHT_TRAINS                               :Raskete rongide simuleerimiseks kasutatav raskustegur: {STRING}
STR_CONFIG_SETTING_FREIGHT_TRAINS_HELPTEXT                      :Seadke kaupa vedavate rongide mõju. Suurem väärtus muudab kauba vedamise rongide jaoks raskemaks, eriti mägedes
STR_CONFIG_SETTING_PLANE_SPEED                                  :Kiiruse tegur lennukitele: {STRING}
STR_CONFIG_SETTING_PLANE_SPEED_HELPTEXT                         :Määra suhteline kiirus lennukitele võrreldes teiste sõiduki tüüpidega, et vähendada lennukite sissetulekut
STR_CONFIG_SETTING_PLANE_SPEED_VALUE                            :1 / {COMMA}
STR_CONFIG_SETTING_PLANE_CRASHES                                :Lennuõnnetusi: {STRING}
STR_CONFIG_SETTING_PLANE_CRASHES_HELPTEXT                       :Määrab lennuõnnetuse toimumise tõenäosuse
STR_CONFIG_SETTING_PLANE_CRASHES_NONE                           :Ei
STR_CONFIG_SETTING_PLANE_CRASHES_REDUCED                        :Vähem
STR_CONFIG_SETTING_PLANE_CRASHES_NORMAL                         :Keskmiselt
STR_CONFIG_SETTING_STOP_ON_TOWN_ROAD                            :Läbisõidupeatused linnateedel: {STRING}
STR_CONFIG_SETTING_STOP_ON_TOWN_ROAD_HELPTEXT                   :Lubab linnale kuuluvatel teedel ehitada läbisõidupeatuseid
STR_CONFIG_SETTING_STOP_ON_COMPETITOR_ROAD                      :Läbisõidupeatused konkurentide teedel: {STRING}
STR_CONFIG_SETTING_STOP_ON_COMPETITOR_ROAD_HELPTEXT             :Lubab teisele ettevõttele kuulaval teel ehitada läbisõidupeatuseid
STR_CONFIG_SETTING_DYNAMIC_ENGINES_EXISTING_VEHICLES            :{WHITE}Sõidukite olemasolul ei saa seda seadet muuta
STR_CONFIG_SETTING_INFRASTRUCTURE_MAINTENANCE                   :Taristu hooldamine: {STRING}
STR_CONFIG_SETTING_INFRASTRUCTURE_MAINTENANCE_HELPTEXT          :Taristuga kaasnevad halduskulud. Kulud kasvavad taristu hulga suhtes ebaproportsionaalselt, ning mõjutavad pigem suurettevõtteid

STR_CONFIG_SETTING_COMPANY_STARTING_COLOUR                      :Ettevõtte esialgne värv: {STRING}
STR_CONFIG_SETTING_COMPANY_STARTING_COLOUR_HELPTEXT             :Vali ettevõttele esialgne värvus

STR_CONFIG_SETTING_NEVER_EXPIRE_AIRPORTS                        :Aegumatud lennuväljad: {STRING}
STR_CONFIG_SETTING_NEVER_EXPIRE_AIRPORTS_HELPTEXT               :Selle seade sisse lülitamine jätab kõik lennujaamade tüübid avatuks lõpmata ajaks peale nende avanemist

STR_CONFIG_SETTING_WARN_LOST_VEHICLE                            :Hoiata kui sõiduk on eksinud: {STRING}
STR_CONFIG_SETTING_WARN_LOST_VEHICLE_HELPTEXT                   :Tekita teateid kui sõidukid ei suuda leida teekonda nendele määratud sihtkohani
STR_CONFIG_SETTING_ORDER_REVIEW                                 :Sõiduki korralduste ülevaade: {STRING}
STR_CONFIG_SETTING_ORDER_REVIEW_HELPTEXT                        :Kui on aktiveeritud, siis kontrollitakse perioodiliselt sõidukitele antud käsklusi ja leitud vead raporteeritakse uudistena
STR_CONFIG_SETTING_ORDER_REVIEW_OFF                             :Ei
STR_CONFIG_SETTING_ORDER_REVIEW_EXDEPOT                         :V.a. seisatud sõidukid
STR_CONFIG_SETTING_ORDER_REVIEW_ON                              :Kõik sõidukid
STR_CONFIG_SETTING_WARN_INCOME_LESS                             :Hoiata, kui sõiduk on miinuses: {STRING}
STR_CONFIG_SETTING_WARN_INCOME_LESS_HELPTEXT                    :Kui on aktiveeritud, siis teavitatakse mängijat sõidukitest mis ei ole viimase aasta jooksul suutnud kasumit teenida
STR_CONFIG_SETTING_NEVER_EXPIRE_VEHICLES                        :Sõidukid ei aegu: {STRING}
STR_CONFIG_SETTING_NEVER_EXPIRE_VEHICLES_HELPTEXT               :Kui on aktiveeritud, siis jäävad kõik sõidukite tüübid igavesti avatuks
STR_CONFIG_SETTING_AUTORENEW_VEHICLE                            :Vananenud sõidukite uuendamine: {STRING}
STR_CONFIG_SETTING_AUTORENEW_VEHICLE_HELPTEXT                   :Kui on sisse lülitatud, siis uuendatalse kõik kasutusaja lõpu lähedal olevad sõidukid automaatselt, järgides uuendamise tingimusi
STR_CONFIG_SETTING_AUTORENEW_MONTHS                             :Automaatne sõiduki uuendamine kui sõduk on {STRING} maksimaalse vanuse
STR_CONFIG_SETTING_AUTORENEW_MONTHS_HELPTEXT                    :Relatiivne sõiduki iga mille järel on peaks sõiduk saama automaatselt uuendatud
STR_CONFIG_SETTING_AUTORENEW_MONTHS_VALUE_BEFORE                :{COMMA} kuu{P 0 "" d} enne
STR_CONFIG_SETTING_AUTORENEW_MONTHS_VALUE_AFTER                 :{COMMA} kuu{P 0 "" d} pärast
STR_CONFIG_SETTING_AUTORENEW_MONEY                              :Nõutud rahasumma uuendamiseks: {STRING}
STR_CONFIG_SETTING_AUTORENEW_MONEY_HELPTEXT                     :Pangakontol oleva raha alammäär sõidukite uuendamiseks
STR_CONFIG_SETTING_ERRMSG_DURATION                              :Veateadete kestvus: {STRING}
STR_CONFIG_SETTING_ERRMSG_DURATION_HELPTEXT                     :Punases aknas olevate veateadete näitamise kestvus. On ka mõned (tähtsad) veateated, mis ise ei sulgu, vaid mis tuleb käsitsi sulgeda
STR_CONFIG_SETTING_ERRMSG_DURATION_VALUE                        :{COMMA} sekund{P 0 "" it}
STR_CONFIG_SETTING_HOVER_DELAY                                  :Vihjeid näidatakse pärast: {STRING}
STR_CONFIG_SETTING_HOVER_DELAY_HELPTEXT                         :Viivitus, kui kaua peab hiirega liidese osale osutama, enne kui selle kohta vihjet näidatakse. On ka võimalik vihjeid parema hiireklõpsuga näidata
STR_CONFIG_SETTING_HOVER_DELAY_VALUE                            :{COMMA} sekundilist osutamist
STR_CONFIG_SETTING_HOVER_DELAY_DISABLED                         :Paremklõpsu
STR_CONFIG_SETTING_POPULATION_IN_LABEL                          :Linna rahvaarv nimesildil: {STRING}
STR_CONFIG_SETTING_POPULATION_IN_LABEL_HELPTEXT                 :Näitab linna nimesildil rahvaarvu
STR_CONFIG_SETTING_GRAPH_LINE_THICKNESS                         :Graafikujoone laius: {STRING}
STR_CONFIG_SETTING_GRAPH_LINE_THICKNESS_HELPTEXT                :Graafikutes kasutatava joone laius. Peenem joon on täpsem, laiem joon on paremini näha ja värvid on selgemini eristatavad
STR_CONFIG_SETTING_SHOW_NEWGRF_NAME                             :Näita sõidukiehitusaknas NewGRF-i nime: {STRING}
STR_CONFIG_SETTING_SHOW_NEWGRF_NAME_HELPTEXT                    :Lisa sõidukiehitusaknasse uus rida, mis näitab millisest NewGRF-ist sõiduk on pärit.

STR_CONFIG_SETTING_LANDSCAPE                                    :Maastik: {STRING}
STR_CONFIG_SETTING_LANDSCAPE_HELPTEXT                           :Maastikud määravad põhilised mängustsenaariumid erinevate veoste ja nõuetega linnade kasvamiseks. NewGRF ja GameScript abil saab siiski täpsemalt kontrollida
STR_CONFIG_SETTING_LAND_GENERATOR                               :Maatekituse meetod: {STRING}
STR_CONFIG_SETTING_LAND_GENERATOR_HELPTEXT                      :Originaalne generaator sõltub lähtegraafikast ja tekitab kindlaksmääratud maastikuvorme. TerraGenesis on Perlini müral põhinev generaator, mida saab täpsemalt seadistada
STR_CONFIG_SETTING_LAND_GENERATOR_ORIGINAL                      :Algupärane
STR_CONFIG_SETTING_LAND_GENERATOR_TERRA_GENESIS                 :TerraGenesis
STR_CONFIG_SETTING_TERRAIN_TYPE                                 :Maapinna tüüp: {STRING}
STR_CONFIG_SETTING_TERRAIN_TYPE_HELPTEXT                        :(TerraGenesis only) Maastiku mägisus
STR_CONFIG_SETTING_INDUSTRY_DENSITY                             :Tööstustihedus: {STRING}
STR_CONFIG_SETTING_INDUSTRY_DENSITY_HELPTEXT                    :Määrab, kui palju tööstuseid tekib, ning kui palju neid mängu kestel olema peaks
STR_CONFIG_SETTING_OIL_REF_EDGE_DISTANCE                        :Maksimaalne kaugus kaardi servast naftatöötlustehase jaoks: {STRING}
STR_CONFIG_SETTING_OIL_REF_EDGE_DISTANCE_HELPTEXT               :Naftatöötlemistehased ehitatakse ainult kaardi piirile, see on rannikul saartega mängitaval kaardil.
STR_CONFIG_SETTING_SNOWLINE_HEIGHT                              :Lumepiiri kõrgus: {STRING}
STR_CONFIG_SETTING_SNOWLINE_HEIGHT_HELPTEXT                     :Määra, millisel kõrgusel algab sub-arktiline maastik. Lumi mõjutab ka tööstuste loomist ja linna kasvamise tingimusi
STR_CONFIG_SETTING_ROUGHNESS_OF_TERRAIN                         :Maastiku järskus (ainult TerraGenesis) : {STRING}
STR_CONFIG_SETTING_ROUGHNESS_OF_TERRAIN_HELPTEXT                :(TerraGenesis only) Vali mägede tihedus: Laugetel maastikel on vähem, laiema ulatusega mägesid. Mägistel maastikel on palju mägesid, mis võivad näha välja samasugused
STR_CONFIG_SETTING_ROUGHNESS_OF_TERRAIN_VERY_SMOOTH             :Väga lauge
STR_CONFIG_SETTING_ROUGHNESS_OF_TERRAIN_SMOOTH                  :Lauge
STR_CONFIG_SETTING_ROUGHNESS_OF_TERRAIN_ROUGH                   :Järsk
STR_CONFIG_SETTING_ROUGHNESS_OF_TERRAIN_VERY_ROUGH              :Väga järsk
STR_CONFIG_SETTING_VARIETY                                      :Iseärasuste jaotus: {STRING}
STR_CONFIG_SETTING_VARIETY_HELPTEXT                             :(TerraGenesis only) Määra, kas kaardil on nii mägiseid kui laugeid alasid. Kuna see muudab kaarti ainult laugemaks, peaksid teised sätted olema seadistatud mägisteks
STR_CONFIG_SETTING_RIVER_AMOUNT                                 :Jõgede hulk: {STRING}
STR_CONFIG_SETTING_RIVER_AMOUNT_HELPTEXT                        :Vali kui palju jõgesid luua
STR_CONFIG_SETTING_TREE_PLACER                                  :Puuasetusalgoritm: {STRING}
STR_CONFIG_SETTING_TREE_PLACER_HELPTEXT                         :Vali puude jaotuvus kaardil: 'Algupärane' paigutab puud vormitult hajutatuna, 'Täiustatud' paigutab need gruppidena
STR_CONFIG_SETTING_TREE_PLACER_NONE                             :Pole
STR_CONFIG_SETTING_TREE_PLACER_ORIGINAL                         :Algupärane
STR_CONFIG_SETTING_TREE_PLACER_IMPROVED                         :Täiustatud
STR_CONFIG_SETTING_ROAD_SIDE                                    :Sõidukid: {STRING}
STR_CONFIG_SETTING_ROAD_SIDE_HELPTEXT                           :Vali liikluse suund
STR_CONFIG_SETTING_HEIGHTMAP_ROTATION                           :Kõrgustekaardi pööramine: {STRING}
STR_CONFIG_SETTING_HEIGHTMAP_ROTATION_COUNTER_CLOCKWISE         :Vastu-päevapidi
STR_CONFIG_SETTING_HEIGHTMAP_ROTATION_CLOCKWISE                 :Päevapidi
STR_CONFIG_SETTING_SE_FLAT_WORLD_HEIGHT                         :Kõrguse level kui kõrgele lapik kaart läheb: {STRING}
STR_CONFIG_SETTING_EDGES_NOT_EMPTY                              :{WHITE}Üks või enam ruutu põhjaäärel pole tühjad
STR_CONFIG_SETTING_EDGES_NOT_WATER                              :{WHITE}Üks või enam ääreruutu pole vesi

STR_CONFIG_SETTING_STATION_SPREAD                               :Jaama küljepikkuse ülempiir: {STRING}
STR_CONFIG_SETTING_STATION_SPREAD_HELPTEXT                      :Jaama ühe külje pikkuse ülempiir. Suur väärtus teeb mängu aeglaseks
STR_CONFIG_SETTING_SERVICEATHELIPAD                             :Automaatne helikopterihooldus maandumisplatsidel: {STRING}
STR_CONFIG_SETTING_SERVICEATHELIPAD_HELPTEXT                    :Hoolda helikoptereid peale igat maandumist, isegi kui lennujaamas pole depood
STR_CONFIG_SETTING_LINK_TERRAFORM_TOOLBAR                       :Maastikuriba sidumine rööbas-, maa-, vee- ja lennuväljaribadega: {STRING}
STR_CONFIG_SETTING_LINK_TERRAFORM_TOOLBAR_HELPTEXT              :Kui avatakse mingi transpordiliigi ehitamise menüü, siis ava ka maastiku muutmise menüü
STR_CONFIG_SETTING_SMALLMAP_LAND_COLOUR                         :Maa värv väikesel kaardil: {STRING}
STR_CONFIG_SETTING_SMALLMAP_LAND_COLOUR_HELPTEXT                :Maa värv väikesel kaardil
STR_CONFIG_SETTING_SMALLMAP_LAND_COLOUR_GREEN                   :Roheline
STR_CONFIG_SETTING_SMALLMAP_LAND_COLOUR_DARK_GREEN              :Tumeroheline
STR_CONFIG_SETTING_SMALLMAP_LAND_COLOUR_VIOLET                  :Violetne
STR_CONFIG_SETTING_SCROLLMODE                                   :Vaate liigutamine: {STRING}
STR_CONFIG_SETTING_SCROLLMODE_HELPTEXT                          :Kaardil liikumise viis
STR_CONFIG_SETTING_SCROLLMODE_DEFAULT                           :RMB liigutab vaadet, osuti seisab paigal
STR_CONFIG_SETTING_SCROLLMODE_RMB_LOCKED                        :RMB liigutab kaarti, osuti seisab paigal
STR_CONFIG_SETTING_SCROLLMODE_RMB                               :RMB liigutab kaarti
STR_CONFIG_SETTING_SCROLLMODE_LMB                               :Kaarti liigutatakse vasaku hiireklahviga
STR_CONFIG_SETTING_SMOOTH_SCROLLING                             :Keskenda vaade sujuvalt: {STRING}
STR_CONFIG_SETTING_SMOOTH_SCROLLING_HELPTEXT                    :Mõjutab, kuidas põhivõõde liigub sihtpunkti pärast pisikaardil klõpsamist, või vaate muutmise käsu sisestamist. Sisse lüliitades liigub vaade sujuvalt, muidu hüppab vaade kohe sihtpunkti
STR_CONFIG_SETTING_MEASURE_TOOLTIP                              :Näita ehitustarvikute kasutamisel mõõdistamisabi: {STRING}
STR_CONFIG_SETTING_MEASURE_TOOLTIP_HELPTEXT                     :Näitab ehitamise ajal kahe ruudu kaugus- ja kõrgusvahemikke
STR_CONFIG_SETTING_LIVERIES                                     :Ettevõtte värve näidatakse: {STRING}
STR_CONFIG_SETTING_LIVERIES_HELPTEXT                            :Vali, kas sõiduki värv sõltub sõiduki liigist või ettevõttest
STR_CONFIG_SETTING_LIVERIES_NONE                                :Mitte ühelgi
STR_CONFIG_SETTING_LIVERIES_OWN                                 :Oma ettevõttel
STR_CONFIG_SETTING_LIVERIES_ALL                                 :Igal ettevõttel
STR_CONFIG_SETTING_PREFER_TEAMCHAT                              :«ENTER» avab meeskonnavestluse: {STRING}
STR_CONFIG_SETTING_PREFER_TEAMCHAT_HELPTEXT                     :Vahetab «ENTER» ja «Ctrl+ENTER» klahvidega ettevõttesisese ja avaliku vestluse avamise
STR_CONFIG_SETTING_SCROLLWHEEL_SCROLLING                        :Hiirerulli otstarve: {STRING}
STR_CONFIG_SETTING_SCROLLWHEEL_SCROLLING_HELPTEXT               :Võimaldab vaadet liigutada kahesuunalise hiirerulliga
STR_CONFIG_SETTING_SCROLLWHEEL_ZOOM                             :Suurendab kaarti
STR_CONFIG_SETTING_SCROLLWHEEL_SCROLL                           :Liigutab kaarti
STR_CONFIG_SETTING_SCROLLWHEEL_OFF                              :Puudub
STR_CONFIG_SETTING_SCROLLWHEEL_MULTIPLIER                       :Hiirerulli tundlikkus: {STRING}
STR_CONFIG_SETTING_SCROLLWHEEL_MULTIPLIER_HELPTEXT              :Muudab hiirerulli tundlikkust
STR_CONFIG_SETTING_OSK_ACTIVATION                               :Virtuaalne klaviatuur: {STRING}
STR_CONFIG_SETTING_OSK_ACTIVATION_HELPTEXT                      :Vali viis, kuidas avada virtuaalne klaviatuur hiireosuti abil teksti sisestamiseks. See on mõeldud klaviatuurita väikeseadmetele
STR_CONFIG_SETTING_OSK_ACTIVATION_DISABLED                      :Väljas
STR_CONFIG_SETTING_OSK_ACTIVATION_DOUBLE_CLICK                  :Topeltklõpsuga
STR_CONFIG_SETTING_OSK_ACTIVATION_SINGLE_CLICK_FOCUS            :Ühe klõpsuga (kui on fookuses)
STR_CONFIG_SETTING_OSK_ACTIVATION_SINGLE_CLICK                  :Ühe klõpsuga (koheselt)

STR_CONFIG_SETTING_RIGHT_MOUSE_BTN_EMU                          :Paremklõpsu matkimine: {STRING}
STR_CONFIG_SETTING_RIGHT_MOUSE_BTN_EMU_HELPTEXT                 :Vali meetod mille järgi emuleeritakse hiite paremklõpse
STR_CONFIG_SETTING_RIGHT_MOUSE_BTN_EMU_COMMAND                  :Command+klõps
STR_CONFIG_SETTING_RIGHT_MOUSE_BTN_EMU_CONTROL                  :Ctrl+klõps
STR_CONFIG_SETTING_RIGHT_MOUSE_BTN_EMU_OFF                      :Väljas

STR_CONFIG_SETTING_RIGHT_MOUSE_WND_CLOSE                        :Aken suletakse paremklõpsuga: {STRING}
STR_CONFIG_SETTING_RIGHT_MOUSE_WND_CLOSE_HELPTEXT               :Sulgeb akna, kui selles paremklõps teha. Lülitab välja paremklõpsuga vihjed!

STR_CONFIG_SETTING_AUTOSAVE                                     :Välpsalvestus: {STRING}
STR_CONFIG_SETTING_AUTOSAVE_HELPTEXT                            :Vali välpsalvestuste vaheline ajavahemik

STR_CONFIG_SETTING_DATE_FORMAT_IN_SAVE_NAMES                    :Salvestatud mängu nimes kasutatakse {STRING} kuupäevavormingut
STR_CONFIG_SETTING_DATE_FORMAT_IN_SAVE_NAMES_HELPTEXT           :Kuupäeva vorming salvestatud mängu nimes
STR_CONFIG_SETTING_DATE_FORMAT_IN_SAVE_NAMES_LONG               :pikka (31. dets 2008)
STR_CONFIG_SETTING_DATE_FORMAT_IN_SAVE_NAMES_SHORT              :lühikest (31-12-2008)
STR_CONFIG_SETTING_DATE_FORMAT_IN_SAVE_NAMES_ISO                :ISO (2008-12-31)

STR_CONFIG_SETTING_PAUSE_ON_NEW_GAME                            :Mängu alguses mäng seisab: {STRING}
STR_CONFIG_SETTING_PAUSE_ON_NEW_GAME_HELPTEXT                   :Sisse lülitamisel mängu alguses aeg seisab, et oleks rohkem aega kaardiga tutvuda
STR_CONFIG_SETTING_COMMAND_PAUSE_LEVEL                          :Lubatud seisaku ajal: {STRING}
STR_CONFIG_SETTING_COMMAND_PAUSE_LEVEL_HELPTEXT                 :Vali tegevuseg millede teostamine on lubatud mängu pausi ajal
STR_CONFIG_SETTING_COMMAND_PAUSE_LEVEL_NO_ACTIONS               :Mitte ükski toiming
STR_CONFIG_SETTING_COMMAND_PAUSE_LEVEL_ALL_NON_CONSTRUCTION     :Kõik mitte-ehituslikud toimingud
STR_CONFIG_SETTING_COMMAND_PAUSE_LEVEL_ALL_NON_LANDSCAPING      :Kõik peale maastikku muutvate toimingute
STR_CONFIG_SETTING_COMMAND_PAUSE_LEVEL_ALL_ACTIONS              :Kõik tõimingud
STR_CONFIG_SETTING_ADVANCED_VEHICLE_LISTS                       :Põhjalikku sõidukiregistrit näidatakse: {STRING}
STR_CONFIG_SETTING_ADVANCED_VEHICLE_LISTS_HELPTEXT              :Laseb kasutada põhjalikke sõidukiregistreid sõidukite jaotamiseks
STR_CONFIG_SETTING_LOADING_INDICATORS                           :Kasuta laadimisnäidikuid: {STRING}
STR_CONFIG_SETTING_LOADING_INDICATORS_HELPTEXT                  :Vali, kas koorma peale- ja mahalaadimisel näidatakse laadimisnäidikuid
STR_CONFIG_SETTING_TIMETABLE_IN_TICKS                           :Graafik on sammudes, mitte päevades: {STRING}
STR_CONFIG_SETTING_TIMETABLE_IN_TICKS_HELPTEXT                  :Graafikus on ajad märgitud mitte päevades, vaid sammudes
STR_CONFIG_SETTING_TIMETABLE_SHOW_ARRIVAL_DEPARTURE             :Graafikus on saabumis- ja väljumisajad: {STRING}
STR_CONFIG_SETTING_TIMETABLE_SHOW_ARRIVAL_DEPARTURE_HELPTEXT    :Sõiduki graafikus esitatakse eeldatavaid saabumis- ja väljumisaegu
STR_CONFIG_SETTING_QUICKGOTO                                    :Sõiduki korralduste kiirloomine: {STRING}
STR_CONFIG_SETTING_QUICKGOTO_HELPTEXT                           :Sõiduki sihtide avamisel saab kohe «Mine» korraldusi anda
STR_CONFIG_SETTING_DEFAULT_RAIL_TYPE                            :Algne rööbastee liik (mängu alustamisel/jätkamisel): {STRING}
STR_CONFIG_SETTING_DEFAULT_RAIL_TYPE_HELPTEXT                   :Määrab mängu alguses või selle jätkamisel käibel oleva rööbastee liigi. «Vanim» valib kõige vanema rööbastee liigi, «Uusim» valib kõige uuema rööbastee liigi, ning «Enim kasutatud» valib kõige rohkem kasutatud rööbastee liigi
STR_CONFIG_SETTING_DEFAULT_RAIL_TYPE_FIRST                      :Vanim
STR_CONFIG_SETTING_DEFAULT_RAIL_TYPE_LAST                       :Uusim
STR_CONFIG_SETTING_DEFAULT_RAIL_TYPE_MOST_USED                  :Enim kasutatud
STR_CONFIG_SETTING_SHOW_TRACK_RESERVATION                       :Hõivatud blokkpiirkondade näitamine: {STRING}
STR_CONFIG_SETTING_SHOW_TRACK_RESERVATION_HELPTEXT              :Värvib hõivatud blokkpiirkonnad eri värvi, abistamaks tõrgete puhul, kus rongid ei sisene trajektoorijärgsetesse blokkidesse
STR_CONFIG_SETTING_PERSISTENT_BUILDINGTOOLS                     :Säilita tegev ehitustarvik pärast kasutamist: {STRING}
STR_CONFIG_SETTING_PERSISTENT_BUILDINGTOOLS_HELPTEXT            :Säilita sildade, tunnelite, jms. ehitustarvikud pärast kasutamist
STR_CONFIG_SETTING_EXPENSES_LAYOUT                              :Kulutuste jaotamine rahavoogude aruandes: {STRING}
STR_CONFIG_SETTING_EXPENSES_LAYOUT_HELPTEXT                     :Määrab rahavoogude aruande ülesehituse
STR_CONFIG_SETTING_AUTO_REMOVE_SIGNALS                          :Rööbastee ehitamisel on signaalid isekõrvalduvad: {STRING}
STR_CONFIG_SETTING_AUTO_REMOVE_SIGNALS_HELPTEXT                 :Rööbastee ehitamisel kõrvaldatakse ette jäävad signaalid automaatselt. Silmas pidada, et see võib põhjustada rongide kokkupõrkeid.

STR_CONFIG_SETTING_SOUND_TICKER                                 :Lühiteadetes: {STRING}
STR_CONFIG_SETTING_SOUND_TICKER_HELPTEXT                        :Lühiteate ilmumisel kostub helisignaal
STR_CONFIG_SETTING_SOUND_NEWS                                   :Ajalehes: {STRING}
STR_CONFIG_SETTING_SOUND_NEWS_HELPTEXT                          :Ajalehe avamisel kostub hääl
STR_CONFIG_SETTING_SOUND_NEW_YEAR                               :Aastalõpul: {STRING}
STR_CONFIG_SETTING_SOUND_NEW_YEAR_HELPTEXT                      :Kui aasta lõpus ilmub ettevõtte rahavoogude aruanne, kus võrreldakse ettevõtte tulemusi eelmise aastaga, kõlab heli
STR_CONFIG_SETTING_SOUND_CONFIRM                                :Ehitamisel: {STRING}
STR_CONFIG_SETTING_SOUND_CONFIRM_HELPTEXT                       :Ehitamise käigus ja selle lõppemisel kostuvad helid
STR_CONFIG_SETTING_SOUND_CLICK                                  :Nupuvajutustel: {STRING}
STR_CONFIG_SETTING_SOUND_CLICK_HELPTEXT                         :Nupu vajutamisel kostub helisignaal
STR_CONFIG_SETTING_SOUND_DISASTER                               :Katastroofides/õnnetustes: {STRING}
STR_CONFIG_SETTING_SOUND_DISASTER_HELPTEXT                      :Õnnetustes ja katastroofides kõlavad helid
STR_CONFIG_SETTING_SOUND_VEHICLE                                :Sõidukitel: {STRING}
STR_CONFIG_SETTING_SOUND_VEHICLE_HELPTEXT                       :Kostuvad sõidukite helid
STR_CONFIG_SETTING_SOUND_AMBIENT                                :Taustahelid: {STRING}
STR_CONFIG_SETTING_SOUND_AMBIENT_HELPTEXT                       :Maastikult, tööstustest ja linnadest kostuvad taustahelid

STR_CONFIG_SETTING_DISABLE_UNSUITABLE_BUILDING                  :Sobivate sõidukite puudumisel on taristu ehitamine keelatud: {STRING}
STR_CONFIG_SETTING_DISABLE_UNSUITABLE_BUILDING_HELPTEXT         :Sisse lülitamisel on taristu ehitamine võimalik ainult juhul, kui sellega seonduvad sõidukid on juba saadaval. Väldib mõttetut raha ja aja kulu, kui ehitatakse taristu, mida ei saa kasutada
STR_CONFIG_SETTING_MAX_TRAINS                                   :Ettevõtte rongide ülempiir: {STRING}
STR_CONFIG_SETTING_MAX_TRAINS_HELPTEXT                          :Ettevõttele kuuluvate rongide arvu ülempiir
STR_CONFIG_SETTING_MAX_ROAD_VEHICLES                            :Ettevõtte mootorsõidukite ülempiir: {STRING}
STR_CONFIG_SETTING_MAX_ROAD_VEHICLES_HELPTEXT                   :Ettevõttele kuuluvate mootorsõidukite arvu ülempiir
STR_CONFIG_SETTING_MAX_AIRCRAFT                                 :Ettevõtte õhusõidukite ülempiir: {STRING}
STR_CONFIG_SETTING_MAX_AIRCRAFT_HELPTEXT                        :Ettevõttele kuuluvate lennukite arvu ülempiir
STR_CONFIG_SETTING_MAX_SHIPS                                    :Ettevõtte laevade ülempiir: {STRING}
STR_CONFIG_SETTING_MAX_SHIPS_HELPTEXT                           :Ettevõttele kuuluvate laevade arvu ülempiir

STR_CONFIG_SETTING_AI_BUILDS_TRAINS                             :Rongikeeld arvutile: {STRING}
STR_CONFIG_SETTING_AI_BUILDS_TRAINS_HELPTEXT                    :Selle seade sisse lülitamise korral ei ole arvuti juhitud mängijal lubatud rongide ehitamine
STR_CONFIG_SETTING_AI_BUILDS_ROAD_VEHICLES                      :Sõidukikeeld arvutile: {STRING}
STR_CONFIG_SETTING_AI_BUILDS_ROAD_VEHICLES_HELPTEXT             :Selle seade sisse lülitamise korral ei ole arvuti juhitud mängijal lubatud veokite ehitamine
STR_CONFIG_SETTING_AI_BUILDS_AIRCRAFT                           :Õhusõidukikeeld arvutile: {STRING}
STR_CONFIG_SETTING_AI_BUILDS_AIRCRAFT_HELPTEXT                  :Selle seade sisse lülitamise korral ei ole arvuti juhitud mängijal lubatud lennukite ehitamine
STR_CONFIG_SETTING_AI_BUILDS_SHIPS                              :Laevakeeld arvutile: {STRING}
STR_CONFIG_SETTING_AI_BUILDS_SHIPS_HELPTEXT                     :Selle seade sisse lülitamise korral ei ole arvuti juhitud mängijal lubatud laevade ehitamine

STR_CONFIG_SETTING_AI_PROFILE                                   :Vaikeseadistus: {STRING}
STR_CONFIG_SETTING_AI_PROFILE_HELPTEXT                          :Vali seadistus, mida kasutada suvalistes AI-des või uue AI/GameScripti lisamisel
STR_CONFIG_SETTING_AI_PROFILE_EASY                              :Lihtne
STR_CONFIG_SETTING_AI_PROFILE_MEDIUM                            :Keskmine
STR_CONFIG_SETTING_AI_PROFILE_HARD                              :Keeruline

STR_CONFIG_SETTING_AI_IN_MULTIPLAYER                            :AI mitmikmängus: {STRING}
STR_CONFIG_SETTING_AI_IN_MULTIPLAYER_HELPTEXT                   :Võimaldab arvutil osaleda mitmikmängudes
STR_CONFIG_SETTING_SCRIPT_MAX_OPCODES                           :Tehete piirang skriptide peatamiseks: {STRING}
STR_CONFIG_SETTING_SCRIPT_MAX_OPCODES_HELPTEXT                  :Suurim lubatud arv arvutustehteid, mida skript saab ühe käigu jooksul teha
STR_CONFIG_SETTING_SCRIPT_MAX_MEMORY                            :Mälukasutuspiirang skripti kohta: {STRING}
STR_CONFIG_SETTING_SCRIPT_MAX_MEMORY_HELPTEXT                   :Kui palju vahemälu võib skript tarbida enne selle sunniviisilist kõrvaldamist. Suurtel kaartidel võib olla vajalik suurendada.
STR_CONFIG_SETTING_SCRIPT_MAX_MEMORY_VALUE                      :{COMMA} MiB

STR_CONFIG_SETTING_SERVINT_ISPERCENT                            :Hooldusvälp protsentides: {STRING}
STR_CONFIG_SETTING_SERVINT_ISPERCENT_HELPTEXT                   :Vali kas sõiduki hooldus käivitub vastavalt ajale mis on möödunud viimasest hooldusest või kui sõiduki usaldusväärsus langeb allapoole lubatud piiri sõiduki maksimaalsest usaldusväärsuse protsendist
STR_CONFIG_SETTING_SERVINT_TRAINS                               :Rongide esialgne hooldusvälp: {STRING}
STR_CONFIG_SETTING_SERVINT_TRAINS_HELPTEXT                      :Määrab uute rööbassõidukite hooldusvälba, kui sõidukile eraldi hooldusvälpa ei määrata
STR_CONFIG_SETTING_SERVINT_VALUE                                :{COMMA} päev{P 0 "" a}/%
STR_CONFIG_SETTING_SERVINT_DISABLED                             :Väljas
STR_CONFIG_SETTING_SERVINT_ROAD_VEHICLES                        :Mootorsõiduki hooldusvälba vaikeväärtus: {STRING}
STR_CONFIG_SETTING_SERVINT_ROAD_VEHICLES_HELPTEXT               :Määrab uute mootorsõidukite hooldusvälba, kui sõidukile eraldi hooldusvälpa ei määrata
STR_CONFIG_SETTING_SERVINT_AIRCRAFT                             :Lennuki hooldusvälba vaikeväärtus: {STRING}
STR_CONFIG_SETTING_SERVINT_AIRCRAFT_HELPTEXT                    :Määrab uute õhusõidukite hooldusvälba, kui sõidukile eraldi hooldusvälpa ei määrata
STR_CONFIG_SETTING_SERVINT_SHIPS                                :Laevade hooldusvälba vaikeväärtus: {STRING}
STR_CONFIG_SETTING_SERVINT_SHIPS_HELPTEXT                       :Määrab uute laevade hooldusvälba, kui sõidukile eraldi hooldusvälpa ei määrata
STR_CONFIG_SETTING_NOSERVICE                                    :Hoolduse keelamine rikete väljalülitamisel: {STRING}
STR_CONFIG_SETTING_NOSERVICE_HELPTEXT                           :Kui on aktiveeritud, siis ei teostata hooldust sõidukitele mille tõrkumine ei ole võimalik
STR_CONFIG_SETTING_WAGONSPEEDLIMITS                             :Vagunite kiiruspiirangud: {STRING}
STR_CONFIG_SETTING_WAGONSPEEDLIMITS_HELPTEXT                    :Kui on aktiveeritud siis kasutatakse rongi maksimaalse kiiruse arvutamiseks ka vagunite kiiruse piirangut
STR_CONFIG_SETTING_DISABLE_ELRAILS                              :Elektrirongide keeld: {STRING}
STR_CONFIG_SETTING_DISABLE_ELRAILS_HELPTEXT                     :Selle seade sisse lülitamise korral ei ole tarvis rööpaid elektrifitseerida, et lubada elektrisõidukitel nendel rööbastel liikuda

STR_CONFIG_SETTING_NEWS_ARRIVAL_FIRST_VEHICLE_OWN               :Esimese sõiduki saabumine mängija jaama: {STRING}
STR_CONFIG_SETTING_NEWS_ARRIVAL_FIRST_VEHICLE_OWN_HELPTEXT      :Kui ettevõtte uude jaama saabub esimene sõiduk, näidatakse seda ajalehes
STR_CONFIG_SETTING_NEWS_ARRIVAL_FIRST_VEHICLE_OTHER             :Esimese sõiduki saabumine vastase jaama: {STRING}
STR_CONFIG_SETTING_NEWS_ARRIVAL_FIRST_VEHICLE_OTHER_HELPTEXT    :Kui vastasettevõtte uude jaama saabub esimene sõiduk, näidatakse seda ajalehes
STR_CONFIG_SETTING_NEWS_ACCIDENTS_DISASTERS                     :Õnnetused / katastroofid: {STRING}
STR_CONFIG_SETTING_NEWS_ACCIDENTS_DISASTERS_HELPTEXT            :Õnnetusi või katastroofi esinemisel näidatakse seda ajalehes
STR_CONFIG_SETTING_NEWS_COMPANY_INFORMATION                     :Ettevõtte teave: {STRING}
STR_CONFIG_SETTING_NEWS_COMPANY_INFORMATION_HELPTEXT            :Kui uus ettevõte alustab, või ettevõte riskib pankrotiga, näidatakse seda ajalehes
STR_CONFIG_SETTING_NEWS_INDUSTRY_OPEN                           :Tööstuste avamine: {STRING}
STR_CONFIG_SETTING_NEWS_INDUSTRY_OPEN_HELPTEXT                  :Uue tööstuste avamisel näidatakse seda ajalehes
STR_CONFIG_SETTING_NEWS_INDUSTRY_CLOSE                          :Tööstuste sulgemine: {STRING}
STR_CONFIG_SETTING_NEWS_INDUSTRY_CLOSE_HELPTEXT                 :Tööstuste sulgemise korral näidatakse seda ajalehes
STR_CONFIG_SETTING_NEWS_ECONOMY_CHANGES                         :Muutused majanduses: {STRING}
STR_CONFIG_SETTING_NEWS_ECONOMY_CHANGES_HELPTEXT                :Maailmamajanduse muutumisel näidatakse seda ajalehes
STR_CONFIG_SETTING_NEWS_INDUSTRY_CHANGES_COMPANY                :Ettevõtte poolt teenindavate tööstuste toodangumuutused: {STRING}
STR_CONFIG_SETTING_NEWS_INDUSTRY_CHANGES_COMPANY_HELPTEXT       :Ettevõttega seotud toodangumahtude muutuse korral näidatakse seda ajalehes
STR_CONFIG_SETTING_NEWS_INDUSTRY_CHANGES_OTHER                  :Konkurentide poolt teenindavate tööstuste toodangumuutused: {STRING}
STR_CONFIG_SETTING_NEWS_INDUSTRY_CHANGES_OTHER_HELPTEXT         :Vastasettevõtetega seotud toodangumahtude muutuste korral näidatakse seda ajalehes
STR_CONFIG_SETTING_NEWS_INDUSTRY_CHANGES_UNSERVED               :Ülejäänud tööstuste toodangumuutused: {STRING}
STR_CONFIG_SETTING_NEWS_INDUSTRY_CHANGES_UNSERVED_HELPTEXT      :Ettevõtte või vastasettevõtetega mitteseotud toodangumahtude muutuste korral näidatakse seda ajalehes
STR_CONFIG_SETTING_NEWS_ADVICE                                  :Teave ja nõuanded ettevõtte sõidukite kohta: {STRING}
STR_CONFIG_SETTING_NEWS_ADVICE_HELPTEXT                         :Kuva teateid sõidukite kohta mis vajavad tähelepanu
STR_CONFIG_SETTING_NEWS_NEW_VEHICLES                            :Uued sõidukid: {STRING}
STR_CONFIG_SETTING_NEWS_NEW_VEHICLES_HELPTEXT                   :Uue sõiduki lisandumisel näidatakse seda ajalehes
STR_CONFIG_SETTING_NEWS_CHANGES_ACCEPTANCE                      :Veoste vastuvõtutingimuste muutumine: {STRING}
STR_CONFIG_SETTING_NEWS_CHANGES_ACCEPTANCE_HELPTEXT             :Teate näitamine, kui jaamas vastuvõetavad kaubad muutuvad
STR_CONFIG_SETTING_NEWS_SUBSIDIES                               :Toetused: {STRING}
STR_CONFIG_SETTING_NEWS_SUBSIDIES_HELPTEXT                      :Toetustega seotud sündmuste korral näidatakse seda ajalehes
STR_CONFIG_SETTING_NEWS_GENERAL_INFORMATION                     :Üldine teave: {STRING}
STR_CONFIG_SETTING_NEWS_GENERAL_INFORMATION_HELPTEXT            :Kuva ajalehe teated üldiste sündmuste kohta nagu eksklusiivsete õiguste ostmine ja kohalike teede rekonstrueerimine

STR_CONFIG_SETTING_NEWS_MESSAGES_OFF                            :Väljas
STR_CONFIG_SETTING_NEWS_MESSAGES_SUMMARY                        :Lühike
STR_CONFIG_SETTING_NEWS_MESSAGES_FULL                           :Täielik

STR_CONFIG_SETTING_COLOURED_NEWS_YEAR                           :Värvilised uudised ilmuvad aastast {STRING}
STR_CONFIG_SETTING_COLOURED_NEWS_YEAR_HELPTEXT                  :Värviliste uudiste ilmumise algusaasta. Varasematel aastatel ilmuvad uudised must-valgelt
STR_CONFIG_SETTING_STARTING_YEAR                                :Alustamise aeg: {STRING}
STR_CONFIG_SETTING_ENDING_YEAR                                  :Edetabeli lõppaasta: {STRING}
STR_CONFIG_SETTING_ENDING_YEAR_HELPTEXT                         :Aasta, millal edetabeli pidamine lõppeb. Selle aasta lõpus jäädvustatakse ettevõtte punktid, ning näidatakse edetabelit, kuid mängijad saavad pärast jätkata.{}Kui see on enne algusaastat, ei näidata edetabelit kunagi.
STR_CONFIG_SETTING_ENDING_YEAR_VALUE                            :{NUM}
STR_CONFIG_SETTING_ENDING_YEAR_ZERO                             :Mitte kunagi
STR_CONFIG_SETTING_ECONOMY_TYPE                                 :Majandusliik: {STRING}
STR_CONFIG_SETTING_ECONOMY_TYPE_HELPTEXT                        :Sujuvas majanduses muutub toodang sagedamini, kuid vähehaaval. Külmas majanduses on toodang muutumatu ja tööstuseid ei suleta. NewGRF-iga lisatud tööstusliigid võivad seda seadistust eirata.
STR_CONFIG_SETTING_ECONOMY_TYPE_ORIGINAL                        :Algupärane
STR_CONFIG_SETTING_ECONOMY_TYPE_SMOOTH                          :Sujuv
STR_CONFIG_SETTING_ECONOMY_TYPE_FROZEN                          :Külm
STR_CONFIG_SETTING_ALLOW_SHARES                                 :Aktsiatehingud teiste ettevõtetega: {STRING}
STR_CONFIG_SETTING_ALLOW_SHARES_HELPTEXT                        :Kui on aktiveeritud siis on ettevõtte aktsiate ostmine ja müümine lubatud. Aktsiad on saadaval ainult ettevõtetel mille vanus on üle teatud piiri
STR_CONFIG_SETTING_MIN_YEARS_FOR_SHARES                         :Ettevõtte vanuse alampiir aktsiakauplemiseks: {STRING}
STR_CONFIG_SETTING_MIN_YEARS_FOR_SHARES_HELPTEXT                :Määra alampiir ettevõtte vanusele, enne kui teised saavad selle aktsiaid osta ja müüa.
STR_CONFIG_SETTING_FEEDER_PAYMENT_SHARE                         :Protsent tuludest mis läheb 'kanna edasi' süsteemis alumistesse lülidesse: {STRING}
STR_CONFIG_SETTING_FEEDER_PAYMENT_SHARE_HELPTEXT                :Protsent tuludest mis antakse edasi 'kanna edasi' süsteemidele. Lubab täpsemalt jaotada kasumit erinevate harude vahel.
STR_CONFIG_SETTING_DRAG_SIGNALS_DENSITY                         :Kui lohistatakse siis paigutatakse foorid iga: {STRING}
STR_CONFIG_SETTING_DRAG_SIGNALS_DENSITY_HELPTEXT                :Määra vahemaa mille tagant paigutatakse rööbastele foorid kuni järgmise takistuseni (foor, ristmik), kui foore lohistatkse
STR_CONFIG_SETTING_DRAG_SIGNALS_DENSITY_VALUE                   :{COMMA} ruut{P 0 "" u}
STR_CONFIG_SETTING_DRAG_SIGNALS_FIXED_DISTANCE                  :Lohistades hoia kindlat vahemaad fooride vahel: {STRING}
STR_CONFIG_SETTING_DRAG_SIGNALS_FIXED_DISTANCE_HELPTEXT         :«Ctrl»+lohistamise abil signaalide paigutamise viis. Välja lülitades ümbritsetakse tunnelid ja sillad fooridega, et vähendada signaliseerimata lõike. Sisse lülitades paigutatakse signaalid ühtlaselt iga n ruudu järele, et paralleelrööbastel signaalid ühtlaselt jaotada
STR_CONFIG_SETTING_SEMAPHORE_BUILD_BEFORE_DATE                  :Semafore ehitatakse enne: {STRING}
STR_CONFIG_SETTING_SEMAPHORE_BUILD_BEFORE_DATE_HELPTEXT         :Määra aasta alates millest hakatakse kasutama elektriga foore. Ennem seda aastat kasutatakse semafoore (mis täidavad sama eesmärki, aga näevad teist moodi välja)
STR_CONFIG_SETTING_ENABLE_SIGNAL_GUI                            :Signaalide paigutamise graafiline kasutajaliides: {STRING}
STR_CONFIG_SETTING_ENABLE_SIGNAL_GUI_HELPTEXT                   :Kuva aken erinevate fooride tüüpidega mida saab ehitada, selle asemel et kuvada üks fooride nupp ja kasutada Ctrl+klõpsu fooride ehitamiseks
STR_CONFIG_SETTING_DEFAULT_SIGNAL_TYPE                          :Esialgselt ehitatav signaaliliik: {STRING}
STR_CONFIG_SETTING_DEFAULT_SIGNAL_TYPE_HELPTEXT                 :Esialgselt kasutatav signaaliliik
STR_CONFIG_SETTING_DEFAULT_SIGNAL_NORMAL                        :Tavaline
STR_CONFIG_SETTING_DEFAULT_SIGNAL_PBS                           :Täiustatud
STR_CONFIG_SETTING_DEFAULT_SIGNAL_PBSOWAY                       :Ühesuunaline täiustatud
STR_CONFIG_SETTING_CYCLE_SIGNAL_TYPES                           :Vaheta signaalide liike: {STRING}
STR_CONFIG_SETTING_CYCLE_SIGNAL_TYPES_HELPTEXT                  :Muuda saadaval signaaliliike, kui «Ctrl»+klõpsu abil muuta signaali liiki
STR_CONFIG_SETTING_CYCLE_SIGNAL_NORMAL                          :Ainult tavaline
STR_CONFIG_SETTING_CYCLE_SIGNAL_PBS                             :Ainult täiustatud
STR_CONFIG_SETTING_CYCLE_SIGNAL_ALL                             :Kõik

STR_CONFIG_SETTING_TOWN_LAYOUT                                  :Uute linnade tänavaplaneering: {STRING}
STR_CONFIG_SETTING_TOWN_LAYOUT_HELPTEXT                         :Teedevõrgu paigutus linnades
STR_CONFIG_SETTING_TOWN_LAYOUT_DEFAULT                          :Esialgne
STR_CONFIG_SETTING_TOWN_LAYOUT_BETTER_ROADS                     :Paremad teed
STR_CONFIG_SETTING_TOWN_LAYOUT_2X2_GRID                         :2x2 võrgustik
STR_CONFIG_SETTING_TOWN_LAYOUT_3X3_GRID                         :3x3 võrgustik
STR_CONFIG_SETTING_TOWN_LAYOUT_RANDOM                           :Suvaline
STR_CONFIG_SETTING_ALLOW_TOWN_ROADS                             :Linnapoolne teedeehitus: {STRING}
STR_CONFIG_SETTING_ALLOW_TOWN_ROADS_HELPTEXT                    :Luba linnadel ehitada teid, et soodustada kasvu. Lülita välja, et keelata linnadel rajada teid
STR_CONFIG_SETTING_ALLOW_TOWN_LEVEL_CROSSINGS                   :Linnadel on lubatud ehitada ülesõidukohti: {STRING}
STR_CONFIG_SETTING_ALLOW_TOWN_LEVEL_CROSSINGS_HELPTEXT          :Selle seade sisse lülitamine lubab linnadel ehitada ülesõidukohti
STR_CONFIG_SETTING_NOISE_LEVEL                                  :Lennujaamade mürapiirangud linnades: {STRING}
STR_CONFIG_SETTING_NOISE_LEVEL_HELPTEXT                         :Kui seade ei ole sisse lülitatud, siis igasse linna on lubatud ehitada kuni kaks lennuvälja. Kui see seade on lubatud, siis lennuväljade arvu ülempiiri määrab linna müratundlikkus, mis sõltub rahvaarvust ja lennuvälja suurusest ja kaugusest
STR_CONFIG_SETTING_TOWN_FOUNDING                                :Linnade rajamine keset mängu: {STRING}
STR_CONFIG_SETTING_TOWN_FOUNDING_HELPTEXT                       :Võimaldab ettevõttel uusi linnu rajada
STR_CONFIG_SETTING_TOWN_FOUNDING_FORBIDDEN                      :Keelatud
STR_CONFIG_SETTING_TOWN_FOUNDING_ALLOWED                        :Lubatud
STR_CONFIG_SETTING_TOWN_FOUNDING_ALLOWED_CUSTOM_LAYOUT          :Lubatud, koos linnaskeemi valimisega
STR_CONFIG_SETTING_TOWN_CARGOGENMODE                            :Kauba tekkimine linnades: {STRING}
STR_CONFIG_SETTING_TOWN_CARGOGENMODE_HELPTEXT                   :Kui palju kaupa toodavad majad linnades, võrreldes linnaelanike arvuga.{}Ruutfunktsioon: kaks korda suurem linn tekitab neli korda rohkem reisijaid.{}Lineaarne: kaks korda suurem linn tekitab kaks korda rohkem reisijaid.
STR_CONFIG_SETTING_TOWN_CARGOGENMODE_ORIGINAL                   :Ruutfunktsioon (algupärane)
STR_CONFIG_SETTING_TOWN_CARGOGENMODE_BITCOUNT                   :Lineaarne

STR_CONFIG_SETTING_EXTRA_TREE_PLACEMENT                         :Mängu jooksul kasvavad puud: {STRING}
STR_CONFIG_SETTING_EXTRA_TREE_PLACEMENT_HELPTEXT                :Juhib suvalist puude kasvu mängu jooksul. See seade võib mõjutada osade tööstuste tööd, mis sõltuvad puude kasvust (näiteks saekaater)
STR_CONFIG_SETTING_EXTRA_TREE_PLACEMENT_NO_SPREAD               :Kasvab, aga ei laiene {RED}(saeveski kasutamatu)
STR_CONFIG_SETTING_EXTRA_TREE_PLACEMENT_SPREAD_RAINFOREST       :Kasvab, kuid laieneb vaid vihmametsas
STR_CONFIG_SETTING_EXTRA_TREE_PLACEMENT_SPREAD_ALL              :Kasvab ja laieneb kõikjal
STR_CONFIG_SETTING_EXTRA_TREE_PLACEMENT_NO_GROWTH_NO_SPREAD     :Ei kasva, ei laiene {RED}(saeveski kasutamatu)

STR_CONFIG_SETTING_TOOLBAR_POS                                  :Peamine tarvikuriba paikneb: {STRING}
STR_CONFIG_SETTING_TOOLBAR_POS_HELPTEXT                         :Tarvikuriba rõhtne paiknemine ekraani ülaosas
STR_CONFIG_SETTING_STATUSBAR_POS                                :Näidikuriba paikneb: {STRING}
STR_CONFIG_SETTING_STATUSBAR_POS_HELPTEXT                       :Näidikuriba rõhtne paiknemine ekraani alaservas
STR_CONFIG_SETTING_SNAP_RADIUS                                  :Akende haardumise ulatus: {STRING}
STR_CONFIG_SETTING_SNAP_RADIUS_HELPTEXT                         :Akendevaheline kaugus, enne, kui liigutatav aken joondatakse kõrvalakendega
STR_CONFIG_SETTING_SNAP_RADIUS_VALUE                            :{COMMA} piks{P 0 el lit}
STR_CONFIG_SETTING_SNAP_RADIUS_DISABLED                         :Väljas
STR_CONFIG_SETTING_SOFT_LIMIT                                   :Suletavate akende arvu ülempiir: {STRING}
STR_CONFIG_SETTING_SOFT_LIMIT_HELPTEXT                          :Suletavate akende arv, enne, kui vanad aknad suletakse, et uutele akendele ruumi teha
STR_CONFIG_SETTING_SOFT_LIMIT_VALUE                             :{COMMA}
STR_CONFIG_SETTING_SOFT_LIMIT_DISABLED                          :väljas
STR_CONFIG_SETTING_ZOOM_MIN                                     :Suurim suurendusaste: {STRING}
STR_CONFIG_SETTING_ZOOM_MIN_HELPTEXT                            :Vaateakna suurendusastme ülempiir. Kõrgete suurendusastmete lubamisega kaasneb suurem vahemälu kasutamine
STR_CONFIG_SETTING_ZOOM_MAX                                     :Väikseim suurendusaste: {STRING}
STR_CONFIG_SETTING_ZOOM_MAX_HELPTEXT                            :Vaateakna suurendusastme alampiir. Madalate suurendusastmete kasutamine võib põhjustata viivitusi
STR_CONFIG_SETTING_ZOOM_LVL_MIN                                 :4x
STR_CONFIG_SETTING_ZOOM_LVL_IN_2X                               :2x
STR_CONFIG_SETTING_ZOOM_LVL_NORMAL                              :Tavaline
STR_CONFIG_SETTING_ZOOM_LVL_OUT_2X                              :2x
STR_CONFIG_SETTING_ZOOM_LVL_OUT_4X                              :4x
STR_CONFIG_SETTING_ZOOM_LVL_OUT_8X                              :8x
STR_CONFIG_SETTING_TOWN_GROWTH                                  :Linna kasvutempo: {STRING}
STR_CONFIG_SETTING_TOWN_GROWTH_HELPTEXT                         :Linna kasvamise kiirus
STR_CONFIG_SETTING_TOWN_GROWTH_NONE                             :Pole
STR_CONFIG_SETTING_TOWN_GROWTH_SLOW                             :Aeglane
STR_CONFIG_SETTING_TOWN_GROWTH_NORMAL                           :Normaalne
STR_CONFIG_SETTING_TOWN_GROWTH_FAST                             :Kiire
STR_CONFIG_SETTING_TOWN_GROWTH_VERY_FAST                        :Väga Kiire
STR_CONFIG_SETTING_LARGER_TOWNS                                 :Proportsioon asulatest millest kasvavad linnad: {STRING}
STR_CONFIG_SETTING_LARGER_TOWNS_HELPTEXT                        :Asulate arv mis kasvavad tulevikus linnadeks, elik asulate arv mis on alguses suuremad ja kasvavad kiiremini kui ülejäänud asulad
STR_CONFIG_SETTING_LARGER_TOWNS_VALUE                           :1 iga {COMMA} kohta
STR_CONFIG_SETTING_LARGER_TOWNS_DISABLED                        :Mitte ühtegi
STR_CONFIG_SETTING_CITY_SIZE_MULTIPLIER                         :Algne linnade suurustegur: {STRING}
STR_CONFIG_SETTING_CITY_SIZE_MULTIPLIER_HELPTEXT                :Keskmine linna suurus võrreldes tavalise asulaga mängu alguses

STR_CONFIG_SETTING_LINKGRAPH_INTERVAL                           :Jaotusgraafikuid uuendatakse igal {STRING}. päeval
STR_CONFIG_SETTING_LINKGRAPH_INTERVAL_HELPTEXT                  :Aega ahelgraafikute koostamise vahel. Koostamine uuendab plaane ainult ühes graafiku osas. Seega X väärtusega ei uuendata graafikut iga X päeva tagant. Uuendatakse vaid ühte osa. Väiksema arvuga kasutatakse protsessorit rohkem. Suurema arvuga läheb kauem aega, kuni uuel teel alustatakse kaubavedu.
STR_CONFIG_SETTING_LINKGRAPH_TIME                               :Jaotusgraafikud koostatakse {STRING} päeva jooksul
STR_CONFIG_SETTING_LINKGRAPH_TIME_HELPTEXT                      :Aega ahelgraafiku osa koostamiseks. Koostamise algul käivitatakse protsess, mis võib töötada määratud arv päevi. Väiksema väärtusega on suurem võimalus, et protsess lõppe. Kui protsess ei ole lõppenud, siis mäng seisatakse protsessi lõppemiseni (tekib viivitusi). Suurema arvuga läheb kauem, kuni muudetud teel uuendatakse kaubajaotust.
STR_CONFIG_SETTING_DISTRIBUTION_MANUAL                          :väljas
STR_CONFIG_SETTING_DISTRIBUTION_ASYMMETRIC                      :asümeetriline
STR_CONFIG_SETTING_DISTRIBUTION_SYMMETRIC                       :sümeetriline
STR_CONFIG_SETTING_DISTRIBUTION_PAX                             :Reisijate jaotuse viis: {STRING}
STR_CONFIG_SETTING_DISTRIBUTION_PAX_HELPTEXT                    :Kui jaamast A läheb jaama B umbes sama hulk reisijaid, kui jaamast B jaama A, siis jaotus on «sümeetriline». Kui mõlemas suunas võib liikuda ükskõik, kui palju resijaid, siis jaotus on «asümeetriline». Kui reisijate liikumist ei jaotata, siis jaotus on «väljas».
STR_CONFIG_SETTING_DISTRIBUTION_MAIL                            :Posti jaotuse viis: {STRING}
STR_CONFIG_SETTING_DISTRIBUTION_MAIL_HELPTEXT                   :Kui jaamast A viiakse jaama B umbes sama hulk posti, kui jaamast B jaama A, siis jaotus on «sümeetriline». Kui mõlemas suunas viiakse ükskõik, kui palju posti, siis jaotus on «asümeetriline». Kui posti liikumist ei jaotata, siis jaotus on «väljas».
STR_CONFIG_SETTING_DISTRIBUTION_ARMOURED                        :SOOMUSTATUD veoseliigi jaotuse viis: {STRING}
STR_CONFIG_SETTING_DISTRIBUTION_ARMOURED_HELPTEXT               :Parasvöötmes on SOOMUSTATUD veoseliik väärisesemed, lähistroopikas teemandid, ning lähisartikas kuld. Neid saab lisada NewGRF-iga. Kui jaamast A viiakse jaama B umbes sama hulk kaupa, kui jaamast B jaama A, siis jaotus on «sümeetriline». Kui mõlemas suunas viiakse ükskõik, kui palju kaupa, siis jaotus on «asümeetriline». Kui posti liikumist ei jaotata, siis jaotus on «väljas». Lähisartikas valida asümeetriline või väljas, sest pankadest kulda tagasi ei tule. Parasvöötmes ja lähistroopikas on võimalik valida ka sümeetriline, sest pangad saadavad lähtepanka väärisesemed tagasi.
STR_CONFIG_SETTING_DISTRIBUTION_DEFAULT                         :Teiste veoseliikide jaotuse viis: {STRING}
STR_CONFIG_SETTING_DISTRIBUTION_DEFAULT_HELPTEXT                :Kui jaamast A viiakse jaama B umbes sama hulk kaupa, kui jaamast B jaama A, siis jaotus on «sümeetriline». Kui mõlemas suunas viiakse ükskõik, kui palju kaupa, siis jaotus on «asümeetriline». Kui posti liikumist ei jaotata, siis jaotus on «väljas». Tavaliselt on head valikud «asümeetriline» ja «väljas».
STR_CONFIG_SETTING_LINKGRAPH_ACCURACY                           :Jaotuse täpsus: {STRING}
STR_CONFIG_SETTING_LINKGRAPH_ACCURACY_HELPTEXT                  :Kõrgema väärtusega kasutatakse ahelgraafiku koostamiseks protsessorit rohkem. Kui see võtab liiga kaua, võib täheldada viivitusi. Madala väärtusega tekib ebatäpne jaotus, ning kaup ei pruugi õigesse sihtpunkti jõuda.
STR_CONFIG_SETTING_DEMAND_DISTANCE                              :Kauguse mõju nõudlusele: {STRING}
STR_CONFIG_SETTING_DEMAND_DISTANCE_HELPTEXT                     :Juhul kui väärtus on suurem kui 0, siis jaama A ja B vaheline kaugus mõjutab jaamast A jaama B saadetava kauba hulka. Mida kaugeb jaam B on jaamast A, seda vähem kaupa saadetakse. Mida suurem väärtus, seda vähem kaupa saadetakse kaugel asuvatesse jaamadesse, ning rohkem kaupa saadetakse lähedal asuvatesse jaamadesse.
STR_CONFIG_SETTING_DEMAND_SIZE                                  :Tagasitulevat kaupa, kui jaotus on sümeetriline: {STRING}
STR_CONFIG_SETTING_DEMAND_SIZE_HELPTEXT                         :Kui väärtus on alla 100%, siis sümeetriline jaotus sarnaneb asümeetrilisele jaotusele, sest tagasi saadetakse vähem kaupa, kui tuli. Sümeetriline ja asümeetriline jaotusviis on samad, kui väärtus on 0%.
STR_CONFIG_SETTING_SHORT_PATH_SATURATION                        :Liikluskoormus, et otsida kõrgema läbilaskevõimega rada: {STRING}
STR_CONFIG_SETTING_SHORT_PATH_SATURATION_HELPTEXT               :Kauba vedamisel ühest jaamast teise saab kasutada mitu rada. Kaubajaotusel arvestatakse läbilaskevõimet ja liikluskoormust. Kui liikluskoormus on suurem kui läbilaskevõime, suunatakse kaup kõigepealt kõrgema läbilaskevõimega radadele. Läbilaskevõime arvutamine ei ole täpne; antud seaded määravad liikluskoormuse millal kaup suunatakse järgmisele rajale. Ülekoormuse vältimiseks on soovitatav liikluskoormus alla 100%.

STR_CONFIG_SETTING_LOCALISATION_UNITS_VELOCITY                  :Kiirusühikud: {STRING}
STR_CONFIG_SETTING_LOCALISATION_UNITS_VELOCITY_HELPTEXT         :Liideses näidatakse kiirust valitud mõõdustikus
STR_CONFIG_SETTING_LOCALISATION_UNITS_VELOCITY_IMPERIAL         :Inglise mõõdustik (mph)
STR_CONFIG_SETTING_LOCALISATION_UNITS_VELOCITY_METRIC           :Meetermõõdustik (km/h)
STR_CONFIG_SETTING_LOCALISATION_UNITS_VELOCITY_SI               :SI-süsteem (m/s)
STR_CONFIG_SETTING_LOCALISATION_UNITS_VELOCITY_GAMEUNITS        :Mänguühikud (ruutu/päev)

STR_CONFIG_SETTING_LOCALISATION_UNITS_POWER                     :Võimsusühikud: {STRING}
STR_CONFIG_SETTING_LOCALISATION_UNITS_POWER_HELPTEXT            :Liideses näidatakse võimsust valitud mõõdustikus
STR_CONFIG_SETTING_LOCALISATION_UNITS_POWER_IMPERIAL            :Inglise mõõdustik (hp)
STR_CONFIG_SETTING_LOCALISATION_UNITS_POWER_METRIC              :Meetermõõdustik (hj)
STR_CONFIG_SETTING_LOCALISATION_UNITS_POWER_SI                  :SI-süsteem (kW)

STR_CONFIG_SETTING_LOCALISATION_UNITS_WEIGHT                    :Kaaluühikud: {STRING}
STR_CONFIG_SETTING_LOCALISATION_UNITS_WEIGHT_HELPTEXT           :Liideses näidatakse kaalu valitud mõõdustikus
STR_CONFIG_SETTING_LOCALISATION_UNITS_WEIGHT_IMPERIAL           :Inglise mõõdustik (lühike t/tonn)
STR_CONFIG_SETTING_LOCALISATION_UNITS_WEIGHT_METRIC             :Meetermõõdustik (t/tonn)
STR_CONFIG_SETTING_LOCALISATION_UNITS_WEIGHT_SI                 :SI-süsteem (kg)

STR_CONFIG_SETTING_LOCALISATION_UNITS_VOLUME                    :Mahuühikud: {STRING}
STR_CONFIG_SETTING_LOCALISATION_UNITS_VOLUME_HELPTEXT           :Liideses näidatakse mahtu valitud mõõdustikus
STR_CONFIG_SETTING_LOCALISATION_UNITS_VOLUME_IMPERIAL           :Inglise mõõdustik (gal)
STR_CONFIG_SETTING_LOCALISATION_UNITS_VOLUME_METRIC             :Meetermõõdustik (l)
STR_CONFIG_SETTING_LOCALISATION_UNITS_VOLUME_SI                 :SI-süsteem (m³)

STR_CONFIG_SETTING_LOCALISATION_UNITS_FORCE                     :Jõuühikud: {STRING}
STR_CONFIG_SETTING_LOCALISATION_UNITS_FORCE_HELPTEXT            :Liideses näidatakse jõudu valitud mõõdustikus
STR_CONFIG_SETTING_LOCALISATION_UNITS_FORCE_IMPERIAL            :Inglise mõõdustik (lbf)
STR_CONFIG_SETTING_LOCALISATION_UNITS_FORCE_METRIC              :Meetermõõdustik (kgf)
STR_CONFIG_SETTING_LOCALISATION_UNITS_FORCE_SI                  :SI-süsteem (kN)

STR_CONFIG_SETTING_LOCALISATION_UNITS_HEIGHT                    :Kõrgusühikud: {STRING}
STR_CONFIG_SETTING_LOCALISATION_UNITS_HEIGHT_HELPTEXT           :Liideses näidatakse kõrgust valitud mõõdustikus
STR_CONFIG_SETTING_LOCALISATION_UNITS_HEIGHT_IMPERIAL           :Inglise mõõdustik (ft)
STR_CONFIG_SETTING_LOCALISATION_UNITS_HEIGHT_METRIC             :Meetermõõdustik (m)
STR_CONFIG_SETTING_LOCALISATION_UNITS_HEIGHT_SI                 :SI-süsteem (m)

STR_CONFIG_SETTING_LOCALISATION                                 :{ORANGE}Kohandused
STR_CONFIG_SETTING_GRAPHICS                                     :{ORANGE}Graafika
STR_CONFIG_SETTING_SOUND                                        :{ORANGE}Heliefektid
STR_CONFIG_SETTING_INTERFACE                                    :{ORANGE}Liides
STR_CONFIG_SETTING_INTERFACE_GENERAL                            :{ORANGE}Üldine
STR_CONFIG_SETTING_INTERFACE_VIEWPORTS                          :{ORANGE}Vaated
STR_CONFIG_SETTING_INTERFACE_CONSTRUCTION                       :{ORANGE}Ehitus
STR_CONFIG_SETTING_ADVISORS                                     :{ORANGE}Uudised / Nõunikud
STR_CONFIG_SETTING_COMPANY                                      :{ORANGE}Ettevõte
STR_CONFIG_SETTING_ACCOUNTING                                   :{ORANGE}Arveldamine
STR_CONFIG_SETTING_VEHICLES                                     :{ORANGE}Sõidukid
STR_CONFIG_SETTING_VEHICLES_PHYSICS                             :{ORANGE}Füüsika
STR_CONFIG_SETTING_VEHICLES_ROUTING                             :{ORANGE}Marsruutimine
STR_CONFIG_SETTING_LIMITATIONS                                  :{ORANGE}Piirangud
STR_CONFIG_SETTING_ACCIDENTS                                    :{ORANGE}Katastroofid / Õnnetused
STR_CONFIG_SETTING_GENWORLD                                     :{ORANGE}Maailma tekitamine
STR_CONFIG_SETTING_ENVIRONMENT                                  :{ORANGE}Keskkond
STR_CONFIG_SETTING_ENVIRONMENT_AUTHORITIES                      :{ORANGE}Linnavõimud
STR_CONFIG_SETTING_ENVIRONMENT_TOWNS                            :{ORANGE}Linnad
STR_CONFIG_SETTING_ENVIRONMENT_INDUSTRIES                       :{ORANGE}Tööstused
STR_CONFIG_SETTING_ENVIRONMENT_CARGODIST                        :{ORANGE}Kaubajaotus
STR_CONFIG_SETTING_AI                                           :{ORANGE}Konkurendid
STR_CONFIG_SETTING_AI_NPC                                       :{ORANGE}Arvuti

STR_CONFIG_SETTING_PATHFINDER_NPF                               :NPF
STR_CONFIG_SETTING_PATHFINDER_YAPF_RECOMMENDED                  :YAPF {BLUE}(soovitatud)

STR_CONFIG_SETTING_PATHFINDER_FOR_TRAINS                        :Rongide marsruudileidja: {STRING}
STR_CONFIG_SETTING_PATHFINDER_FOR_TRAINS_HELPTEXT               :Marsruudileidja rongide jaoks
STR_CONFIG_SETTING_PATHFINDER_FOR_ROAD_VEHICLES                 :Maanteesõidukite marsruudileidja: {STRING}
STR_CONFIG_SETTING_PATHFINDER_FOR_ROAD_VEHICLES_HELPTEXT        :Marsruudileidja maanteesõidukite jaoks
STR_CONFIG_SETTING_PATHFINDER_FOR_SHIPS                         :Laevade marsruudileidja: {STRING}
STR_CONFIG_SETTING_PATHFINDER_FOR_SHIPS_HELPTEXT                :Marsruudileidja veesõidukite jaoks
STR_CONFIG_SETTING_REVERSE_AT_SIGNALS                           :Automaatne tagasipööre signaalide juures: {STRING}
STR_CONFIG_SETTING_REVERSE_AT_SIGNALS_HELPTEXT                  :Luba rongidel ümber pöörata kui nad on pikka aega foori taga oodanud

STR_CONFIG_SETTING_QUERY_CAPTION                                :{WHITE}Määra seade väärtus

# Config errors
STR_CONFIG_ERROR                                                :{WHITE}Eksitus konfiguratsiooni failiga...
STR_CONFIG_ERROR_ARRAY                                          :{WHITE}... vigane massiiv '{STRING}'
STR_CONFIG_ERROR_INVALID_VALUE                                  :{WHITE}... väärtus «{STRING}» on «{STRING}» jaoks kõlbmatu
STR_CONFIG_ERROR_TRAILING_CHARACTERS                            :{WHITE}... seadistuse lõpule järgnevad tähed '{STRING}'
STR_CONFIG_ERROR_DUPLICATE_GRFID                                :{WHITE}... vigast NewGRF-i '{STRING}' ei arvestata: korduv GRF-i ID '{STRING}'
STR_CONFIG_ERROR_INVALID_GRF                                    :{WHITE}... eiratakse kõlbmatut NewGRF-i «{STRING}»: {STRING}
STR_CONFIG_ERROR_INVALID_GRF_NOT_FOUND                          :ei leitud
STR_CONFIG_ERROR_INVALID_GRF_UNSAFE                             :muutumatus kasutuses ohtlik
STR_CONFIG_ERROR_INVALID_GRF_SYSTEM                             :süsteem NewGRF
STR_CONFIG_ERROR_INVALID_GRF_INCOMPATIBLE                       :Mitteühilduv selle OpenTTD versiooniga
STR_CONFIG_ERROR_INVALID_GRF_UNKNOWN                            :tundmatu
STR_CONFIG_ERROR_INVALID_SAVEGAME_COMPRESSION_LEVEL             :{WHITE}... tihendusaste «{STRING}» ei sobi
STR_CONFIG_ERROR_INVALID_SAVEGAME_COMPRESSION_ALGORITHM         :{WHITE}... mängu salvestamise vormingut «{STRING}» ei ole. Taastatakse «{STRING}»
STR_CONFIG_ERROR_INVALID_BASE_GRAPHICS_NOT_FOUND                :{WHITE}... eiratakse lähtegraafikakogu «{STRING}»: ei leitud
STR_CONFIG_ERROR_INVALID_BASE_SOUNDS_NOT_FOUND                  :{WHITE}... eiratakse lähtehelikogu «{STRING}»: ei leitud
STR_CONFIG_ERROR_INVALID_BASE_MUSIC_NOT_FOUND                   :{WHITE}... eiratakse lähtemuusikakogu «{STRING}»: ei leitud
STR_CONFIG_ERROR_OUT_OF_MEMORY                                  :{WHITE}Vahemälu on täis
STR_CONFIG_ERROR_SPRITECACHE_TOO_BIG                            :{WHITE}Pildipuhvri (ingl k «spritecache») suurendamine {BYTES} võrra ebaõnnestus. Pildipuhvri uus suurus on {BYTES}. Seetõttu on OpenTTD nüüd aeglasem. 32 bpp graafika keelamine ja suurendusastme ülempiiri vähendamine piirab vahemälu tarbimist

# Intro window
STR_INTRO_CAPTION                                               :{WHITE}OpenTTD {REV}

STR_INTRO_NEW_GAME                                              :{BLACK}Uus mäng
STR_INTRO_LOAD_GAME                                             :{BLACK}Mängu jätk
STR_INTRO_PLAY_SCENARIO                                         :{BLACK}Stsenaarium
STR_INTRO_PLAY_HEIGHTMAP                                        :{BLACK}Kõrguskaart
STR_INTRO_SCENARIO_EDITOR                                       :{BLACK}Stsenaariumiredaktor
STR_INTRO_MULTIPLAYER                                           :{BLACK}Mitmikmäng

STR_INTRO_GAME_OPTIONS                                          :{BLACK}Liidese seadistus
STR_INTRO_HIGHSCORE                                             :{BLACK}Edetabel
STR_INTRO_CONFIG_SETTINGS_TREE                                  :{BLACK}Seaded
STR_INTRO_NEWGRF_SETTINGS                                       :{BLACK}NewGRF-i seadistus
STR_INTRO_ONLINE_CONTENT                                        :{BLACK}Aineste allalaadimine
STR_INTRO_SCRIPT_SETTINGS                                       :{BLACK}AI/GameScripti seaded
STR_INTRO_QUIT                                                  :{BLACK}Välju

STR_INTRO_TOOLTIP_NEW_GAME                                      :{BLACK}Alusta uut mängu. Ctrl+klõps jätab kaardi seadistamise vahele
STR_INTRO_TOOLTIP_LOAD_GAME                                     :{BLACK}Jätka lõpetamata mängu
STR_INTRO_TOOLTIP_PLAY_HEIGHTMAP                                :{BLACK}Alusta uut, kõrguskaardi põhjal koostatud mängu
STR_INTRO_TOOLTIP_PLAY_SCENARIO                                 :{BLACK}Alusta uut, oma stsenaariumis toimuvat mängu
STR_INTRO_TOOLTIP_SCENARIO_EDITOR                               :{BLACK}Loo oma mängukaart
STR_INTRO_TOOLTIP_MULTIPLAYER                                   :{BLACK}Alusta mitmikmängu

STR_INTRO_TOOLTIP_TEMPERATE                                     :{BLACK}Vali 'parasvöötme' maastik
STR_INTRO_TOOLTIP_SUB_ARCTIC_LANDSCAPE                          :{BLACK}Vali 'lähispolaarne' maastik
STR_INTRO_TOOLTIP_SUB_TROPICAL_LANDSCAPE                        :{BLACK}Vali 'lähistroopiline' maastik
STR_INTRO_TOOLTIP_TOYLAND_LANDSCAPE                             :{BLACK}Vali 'mänguasjamaa' maastik

STR_INTRO_TOOLTIP_GAME_OPTIONS                                  :{BLACK}Ava liidese seadistamine
STR_INTRO_TOOLTIP_HIGHSCORE                                     :{BLACK}Ava edetabel
STR_INTRO_TOOLTIP_CONFIG_SETTINGS_TREE                          :{BLACK}Ava seaded
STR_INTRO_TOOLTIP_NEWGRF_SETTINGS                               :{BLACK}Ava NewGRF-i seadistamine
STR_INTRO_TOOLTIP_ONLINE_CONTENT                                :{BLACK}Otsi allalaadimiseks uusi ja uuendatud aineseid
STR_INTRO_TOOLTIP_SCRIPT_SETTINGS                               :{BLACK}Ava AI/GameScripti seaded
STR_INTRO_TOOLTIP_QUIT                                          :{BLACK}Välju 'OpenTTD'st

STR_INTRO_BASESET                                               :{BLACK}Hetkel valitud lähtegraafikakogust puudub {NUM} sprite{P "" 'i}. Kontrolli, kas lähtekogu on uuendatud.
STR_INTRO_TRANSLATION                                           :{BLACK}Puudub {NUM} tõlge{P "" t}. Aita teha OpenTTD paremaks, panusta tõlkimisega. Rohkem teavet leiad «readme.txt» failist.

# Quit window
STR_QUIT_CAPTION                                                :{WHITE}Mängust väljumine
STR_QUIT_ARE_YOU_SURE_YOU_WANT_TO_EXIT_OPENTTD                  :{YELLOW}Kas olete kindel, et soovite OpenTTD-st väljuda?
STR_QUIT_YES                                                    :{BLACK}Jah
STR_QUIT_NO                                                     :{BLACK}Ei

# Abandon game
STR_ABANDON_GAME_CAPTION                                        :{WHITE}Mängu lõpetamine
STR_ABANDON_GAME_QUERY                                          :{YELLOW}Kas lõpetada mäng?
STR_ABANDON_SCENARIO_QUERY                                      :{YELLOW}Kas sa oled kindel, et sa tahad stsenaariumi tegemise lõpetada?

# Cheat window
STR_CHEATS                                                      :{WHITE}Petmine
STR_CHEATS_TOOLTIP                                              :{BLACK}Märgistatud kastid näitavad et, kas sa oled varem seda pettust kasutanud
STR_CHEATS_NOTE                                                 :{BLACK}Tähelepanu: nende seadete kasutamine jäädvustub salvestatud mängu
STR_CHEAT_MONEY                                                 :{LTBLUE}Suurenda raha hulka {CURRENCY_LONG} võrra
STR_CHEAT_CHANGE_COMPANY                                        :{LTBLUE}Mängimine ettevõttena: {ORANGE}{COMMA}
STR_CHEAT_EXTRA_DYNAMITE                                        :{LTBLUE}Võlubuldooser (eemaldab tööstused, paiksed objektid): {ORANGE}{STRING}
STR_CHEAT_CROSSINGTUNNELS                                       :{LTBLUE}Tunnelid võivad üksteist läbida: {ORANGE}{STRING}
STR_CHEAT_NO_JETCRASH                                           :{LTBLUE}Reaktiivlennukid ei kuku (tihti) väikestel lennuväljadel alla: {ORANGE} {STRING}
STR_CHEAT_EDIT_MAX_HL                                           :{LTBLUE}Muuda maksimaalset kaardi kõrgust {ORANGE}{NUM}
STR_CHEAT_EDIT_MAX_HL_QUERY_CAPT                                :{WHITE}Muuda kaardi maksimaalset mägede kõrgust
STR_CHEAT_SWITCH_CLIMATE_TEMPERATE_LANDSCAPE                    :Parasvöötme maastik
STR_CHEAT_SWITCH_CLIMATE_SUB_ARCTIC_LANDSCAPE                   :Arktiline maastik
STR_CHEAT_SWITCH_CLIMATE_SUB_TROPICAL_LANDSCAPE                 :Troopiline maastik
STR_CHEAT_SWITCH_CLIMATE_TOYLAND_LANDSCAPE                      :Mänguasjamaa
STR_CHEAT_CHANGE_DATE                                           :{LTBLUE}Muuda kuupäeva: {ORANGE} {DATE_SHORT}
STR_CHEAT_CHANGE_DATE_QUERY_CAPT                                :{WHITE}Muuda jooksvat aastaarvu
STR_CHEAT_SETUP_PROD                                            :{LTBLUE}Tootmisväärtuste muutmine: {ORANGE}{STRING}

# Livery window
STR_LIVERY_CAPTION                                              :{WHITE}{COMPANY} - Värvivalik

STR_LIVERY_GENERAL_TOOLTIP                                      :{BLACK}Näita üldiseid värvistikke
STR_LIVERY_TRAIN_TOOLTIP                                        :{BLACK}Näita rongide värvistikke
STR_LIVERY_ROAD_VEHICLE_TOOLTIP                                 :{BLACK}Näita mootorsõidukite värvistikke
STR_LIVERY_SHIP_TOOLTIP                                         :{BLACK}Näita laevavärvistikke
STR_LIVERY_AIRCRAFT_TOOLTIP                                     :{BLACK}Näita lennukivärvistikke
STR_LIVERY_PRIMARY_TOOLTIP                                      :{BLACK}Vali põhivärv värvistikule. Ctrl+Klikk valib selle värvi tervele värvistikule
STR_LIVERY_SECONDARY_TOOLTIP                                    :{BLACK}Vali teine värv valitud värvistikule. Ctrl+Klõps valib selle värvi tervele värvistikule
STR_LIVERY_PANEL_TOOLTIP                                        :{BLACK}Vali muudetav värvivalik - või mitu Ctrl+klõps abil. Klõpsa kastil, et muuta värvivaliku kasutust

STR_LIVERY_DEFAULT                                              :Firmavärv
STR_LIVERY_STEAM                                                :Aurumootorvedur
STR_LIVERY_DIESEL                                               :Diiselmootorvedur
STR_LIVERY_ELECTRIC                                             :Elektrimootorvedur
STR_LIVERY_MONORAIL                                             :Monorelssvedur
STR_LIVERY_MAGLEV                                               :Magnethõljukvedur
STR_LIVERY_DMU                                                  :DMU
STR_LIVERY_EMU                                                  :EMU
STR_LIVERY_PASSENGER_WAGON_STEAM                                :Reisivagun (auru)
STR_LIVERY_PASSENGER_WAGON_DIESEL                               :Reisivagun (diisel)
STR_LIVERY_PASSENGER_WAGON_ELECTRIC                             :Reisivagun (elektri)
STR_LIVERY_PASSENGER_WAGON_MONORAIL                             :Reisivagun (monorelss)
STR_LIVERY_PASSENGER_WAGON_MAGLEV                               :Reisivagun (magnethõljukrong)
STR_LIVERY_FREIGHT_WAGON                                        :Kaubavagun
STR_LIVERY_BUS                                                  :Buss
STR_LIVERY_TRUCK                                                :Veoauto
STR_LIVERY_PASSENGER_SHIP                                       :Reisipraam
STR_LIVERY_FREIGHT_SHIP                                         :Kaubalaev
STR_LIVERY_HELICOPTER                                           :Helikopter
STR_LIVERY_SMALL_PLANE                                          :Väikelennuk
STR_LIVERY_LARGE_PLANE                                          :Suurlennuk
STR_LIVERY_PASSENGER_TRAM                                       :Reisitramm
STR_LIVERY_FREIGHT_TRAM                                         :Kaubatramm

# Face selection window
STR_FACE_CAPTION                                                :{WHITE}Näo valik
STR_FACE_CANCEL_TOOLTIP                                         :{BLACK}Tühista uue näo valimine
STR_FACE_OK_TOOLTIP                                             :{BLACK}Uue näo valimine
STR_FACE_RANDOM                                                 :{BLACK}Suvaline

STR_FACE_MALE_BUTTON                                            :{BLACK}Mees
STR_FACE_MALE_TOOLTIP                                           :{BLACK}Vali mehe nägu
STR_FACE_FEMALE_BUTTON                                          :{BLACK}Naine
STR_FACE_FEMALE_TOOLTIP                                         :{BLACK}Vali naise nägu
STR_FACE_NEW_FACE_BUTTON                                        :{BLACK}Uus nägu
STR_FACE_NEW_FACE_TOOLTIP                                       :{BLACK}Tekita uus suvaline nägu
STR_FACE_ADVANCED                                               :{BLACK}Täpsem
STR_FACE_ADVANCED_TOOLTIP                                       :{BLACK}Täpsem näovalik
STR_FACE_SIMPLE                                                 :{BLACK}Lihtne
STR_FACE_SIMPLE_TOOLTIP                                         :{BLACK}Lihtne näo valik
STR_FACE_LOAD                                                   :{BLACK}Lae
STR_FACE_LOAD_TOOLTIP                                           :{BLACK}Lae lemmik nägu
STR_FACE_LOAD_DONE                                              :{WHITE}OpenTTD seadistusfailist laeti sinu lemmiknägu
STR_FACE_FACECODE                                               :{BLACK}Mängja nägu no.
STR_FACE_FACECODE_TOOLTIP                                       :{BLACK}Vaata ja/või säti ettevõtte presidendi näonumbrit
STR_FACE_FACECODE_CAPTION                                       :{WHITE}Vaata või säti presidendi näonumbrit
STR_FACE_FACECODE_SET                                           :{WHITE}Uus näonumbri kood on sätitud
STR_FACE_FACECODE_ERR                                           :{WHITE}Ei saanud näonumbrit sättida - peab olema number 0 ja 4,294,967,295 vahel!
STR_FACE_SAVE                                                   :{BLACK}Salvesta
STR_FACE_SAVE_TOOLTIP                                           :{BLACK}Salvesta lemmiknägu
STR_FACE_SAVE_DONE                                              :{WHITE}See nägu salvestatakse sinu lemmikuna OpenTTD seadete faili.
STR_FACE_EUROPEAN                                               :{BLACK}Eurooplane
STR_FACE_SELECT_EUROPEAN                                        :{BLACK}Vali euroopa näod
STR_FACE_AFRICAN                                                :{BLACK}Aafriklane
STR_FACE_SELECT_AFRICAN                                         :{BLACK}Vali aafrika näod
STR_FACE_YES                                                    :Jah
STR_FACE_NO                                                     :Ei
STR_FACE_MOUSTACHE_EARRING_TOOLTIP                              :{BLACK}Vuntsid või kõrvarõngad on lubatud
STR_FACE_HAIR                                                   :Soeng:
STR_FACE_HAIR_TOOLTIP                                           :{BLACK}Vaheta juukseid
STR_FACE_EYEBROWS                                               :Kulmud:
STR_FACE_EYEBROWS_TOOLTIP                                       :{BLACK}Vaheta kulmusid
STR_FACE_EYECOLOUR                                              :Silmavärv:
STR_FACE_EYECOLOUR_TOOLTIP                                      :{BLACK}Vaheta silmavärvi
STR_FACE_GLASSES                                                :Prillid:
STR_FACE_GLASSES_TOOLTIP                                        :{BLACK}Prillid on lubatud
STR_FACE_GLASSES_TOOLTIP_2                                      :{BLACK}Vaheta prille
STR_FACE_NOSE                                                   :Nina:
STR_FACE_NOSE_TOOLTIP                                           :{BLACK}Vaheta nina
STR_FACE_LIPS                                                   :Huuled:
STR_FACE_MOUSTACHE                                              :Vuntsid:
STR_FACE_LIPS_MOUSTACHE_TOOLTIP                                 :{BLACK}Vaheta huuli või vuntse
STR_FACE_CHIN                                                   :Lõug:
STR_FACE_CHIN_TOOLTIP                                           :{BLACK}Vaheta lõuga
STR_FACE_JACKET                                                 :Pintsak:
STR_FACE_JACKET_TOOLTIP                                         :{BLACK}Vaheta pintsakut
STR_FACE_COLLAR                                                 :Krae:
STR_FACE_COLLAR_TOOLTIP                                         :{BLACK}Vaheta kraed
STR_FACE_TIE                                                    :Lips:
STR_FACE_EARRING                                                :Kõrvarõngas:
STR_FACE_TIE_EARRING_TOOLTIP                                    :{BLACK}Vaheta kraed või kõrvarõngast

# Network server list
STR_NETWORK_SERVER_LIST_CAPTION                                 :{WHITE}Mitmikmäng
STR_NETWORK_SERVER_LIST_PLAYER_NAME                             :{BLACK}Mängija nimi:
STR_NETWORK_SERVER_LIST_ENTER_NAME_TOOLTIP                      :{BLACK}Teised mängijad tunnevad sind selle nime järgi

STR_NETWORK_SERVER_LIST_GAME_NAME                               :{BLACK}Nimi
STR_NETWORK_SERVER_LIST_GAME_NAME_TOOLTIP                       :{BLACK}Mängu nimi
STR_NETWORK_SERVER_LIST_GENERAL_ONLINE                          :{BLACK}{COMMA}/{COMMA} - {COMMA}/{COMMA}
STR_NETWORK_SERVER_LIST_CLIENTS_CAPTION                         :{BLACK}Kliente
STR_NETWORK_SERVER_LIST_CLIENTS_CAPTION_TOOLTIP                 :{BLACK}Kliente sees / enim kliente{}Ettevõtteid sees / enim ettevõtteid
STR_NETWORK_SERVER_LIST_MAP_SIZE_SHORT                          :{BLACK}{COMMA}x{COMMA}
STR_NETWORK_SERVER_LIST_MAP_SIZE_CAPTION                        :{BLACK}Kaardi mõõtmed
STR_NETWORK_SERVER_LIST_MAP_SIZE_CAPTION_TOOLTIP                :{BLACK}Kaardisuurus mängus{}Klõpsa, et järjestada pindala järgi
STR_NETWORK_SERVER_LIST_DATE_CAPTION                            :{BLACK}Kuupäev
STR_NETWORK_SERVER_LIST_DATE_CAPTION_TOOLTIP                    :{BLACK}Kuupäev hetkel
STR_NETWORK_SERVER_LIST_YEARS_CAPTION                           :{BLACK}Kestnud
STR_NETWORK_SERVER_LIST_YEARS_CAPTION_TOOLTIP                   :{BLACK}Mitu aastat{}on mäng kestnud
STR_NETWORK_SERVER_LIST_INFO_ICONS_TOOLTIP                      :{BLACK}Suhtluskeel, serveri osa, jne.

STR_NETWORK_SERVER_LIST_CLICK_GAME_TO_SELECT                    :{BLACK}Loendis mängu klõpsamine valib selle
STR_NETWORK_SERVER_LIST_LAST_JOINED_SERVER                      :{BLACK}Server, kus sa viimati mängisid:
STR_NETWORK_SERVER_LIST_CLICK_TO_SELECT_LAST                    :{BLACK}Klõpsa, et valida server, kus sa viimati mängisid

STR_NETWORK_SERVER_LIST_GAME_INFO                               :{SILVER}MÄNGU ANDMED
STR_NETWORK_SERVER_LIST_CLIENTS                                 :{SILVER}Kliente: {WHITE}{COMMA} / {COMMA} - {COMMA} / {COMMA}
STR_NETWORK_SERVER_LIST_LANGUAGE                                :{SILVER}Keel: {WHITE}{STRING}
STR_NETWORK_SERVER_LIST_LANDSCAPE                               :{SILVER}Maastik: {WHITE}{STRING}
STR_NETWORK_SERVER_LIST_MAP_SIZE                                :{SILVER}Kaardi mõõtmed: {WHITE}{COMMA}x{COMMA}
STR_NETWORK_SERVER_LIST_SERVER_VERSION                          :{SILVER}Serveri versioon: {WHITE}{STRING}
STR_NETWORK_SERVER_LIST_SERVER_ADDRESS                          :{SILVER}Serveri aadress: {WHITE}{STRING}
STR_NETWORK_SERVER_LIST_START_DATE                              :{SILVER}Aeg alguses: {WHITE}{DATE_SHORT}
STR_NETWORK_SERVER_LIST_CURRENT_DATE                            :{SILVER}Aeg hetkel: {WHITE}{DATE_SHORT}
STR_NETWORK_SERVER_LIST_PASSWORD                                :{SILVER}Kaitstud salasõnaga!
STR_NETWORK_SERVER_LIST_SERVER_OFFLINE                          :{SILVER}SERVER ON MAAS
STR_NETWORK_SERVER_LIST_SERVER_FULL                             :{SILVER}SERVER ON TÄIS
STR_NETWORK_SERVER_LIST_VERSION_MISMATCH                        :{SILVER}OSAD EI SOBI
STR_NETWORK_SERVER_LIST_GRF_MISMATCH                            :{SILVER}NEWGRF SOBIMATUS

STR_NETWORK_SERVER_LIST_JOIN_GAME                               :{BLACK}Liitu mänguga
STR_NETWORK_SERVER_LIST_REFRESH                                 :{BLACK}Uuenda andmeid
STR_NETWORK_SERVER_LIST_REFRESH_TOOLTIP                         :{BLACK}Serveri info värskendamine

STR_NETWORK_SERVER_LIST_SEARCH_SERVER_INTERNET                  :{BLACK}Otsing internetis
STR_NETWORK_SERVER_LIST_SEARCH_SERVER_INTERNET_TOOLTIP          :{BLACK}Internetis avalike serverite otsimine
STR_NETWORK_SERVER_LIST_SEARCH_SERVER_LAN                       :{BLACK}Otsing LANis
STR_NETWORK_SERVER_LIST_SEARCH_SERVER_LAN_TOOLTIP               :{BLACK}Kohtvõrgus serverite otsimine
STR_NETWORK_SERVER_LIST_ADD_SERVER                              :{BLACK}Sisesta server
STR_NETWORK_SERVER_LIST_ADD_SERVER_TOOLTIP                      :{BLACK}Sisesta loendisse uus server, milles toimuvaid mänge jälgida
STR_NETWORK_SERVER_LIST_START_SERVER                            :{BLACK}Tee server
STR_NETWORK_SERVER_LIST_START_SERVER_TOOLTIP                    :{BLACK}Tee oma server

STR_NETWORK_SERVER_LIST_PLAYER_NAME_OSKTITLE                    :{BLACK}Sisesta enda nimi
STR_NETWORK_SERVER_LIST_ENTER_IP                                :{BLACK}Sisesta serveri aadress

# Start new multiplayer server
STR_NETWORK_START_SERVER_CAPTION                                :{WHITE}Mitmikmängu alustamine

STR_NETWORK_START_SERVER_NEW_GAME_NAME                          :{BLACK}Mängu nimi:
STR_NETWORK_START_SERVER_NEW_GAME_NAME_TOOLTIP                  :{BLACK}Serveriloendis mängu valimisel nähakse mängu mängunime all
STR_NETWORK_START_SERVER_SET_PASSWORD                           :{BLACK}Määra salasõna
STR_NETWORK_START_SERVER_PASSWORD_TOOLTIP                       :{BLACK}Et server ei oleks avalik, kaitse oma mäng salasõnaga

STR_NETWORK_START_SERVER_ADVERTISED_LABEL                       :{BLACK}Reklaami
STR_NETWORK_START_SERVER_ADVERTISED_TOOLTIP                     :{BLACK}Valib reklaamitava (internet) või mittereklaamitava (kohtvõrk, LAN) mängu
STR_NETWORK_START_SERVER_UNADVERTISED                           :Ei
STR_NETWORK_START_SERVER_ADVERTISED                             :Jah
STR_NETWORK_START_SERVER_CLIENTS_SELECT                         :{BLACK}{NUM} klient{P "" i}
STR_NETWORK_START_SERVER_NUMBER_OF_CLIENTS                      :{BLACK}Kliente kuni:
STR_NETWORK_START_SERVER_NUMBER_OF_CLIENTS.in                   :sees
STR_NETWORK_START_SERVER_NUMBER_OF_CLIENTS_TOOLTIP              :{BLACK}Määrab klientide arvule ülempiiri. Kõiki vabu kohti ei pea täitma
STR_NETWORK_START_SERVER_COMPANIES_SELECT                       :{BLACK}{NUM} ettevõte{P "" t}
STR_NETWORK_START_SERVER_NUMBER_OF_COMPANIES                    :{BLACK}Ettevõtteid kuni:
STR_NETWORK_START_SERVER_NUMBER_OF_COMPANIES_TOOLTIP            :{BLACK}Piirab serveris olevate ettevõtete arvu
STR_NETWORK_START_SERVER_SPECTATORS_SELECT                      :{BLACK}{NUM} vaatleja{P "" t}
STR_NETWORK_START_SERVER_NUMBER_OF_SPECTATORS                   :{BLACK}Vaatlejaid kuni:
STR_NETWORK_START_SERVER_NUMBER_OF_SPECTATORS_TOOLTIP           :{BLACK}Piirab serveris olevate vaatlejate arvu
STR_NETWORK_START_SERVER_LANGUAGE_SPOKEN                        :{BLACK}Suhtluskeel:
STR_NETWORK_START_SERVER_LANGUAGE_TOOLTIP                       :{BLACK}Teavitab teisi mängijaid, mis keeles serveris rääkida

STR_NETWORK_START_SERVER_NEW_GAME_NAME_OSKTITLE                 :{BLACK}Sisesta mitmikmängu nimi

# Network game languages
############ Leave those lines in this order!!
STR_NETWORK_LANG_ANY                                            :Suvaline
STR_NETWORK_LANG_ENGLISH                                        :Inglise keel
STR_NETWORK_LANG_GERMAN                                         :Saksa keel
STR_NETWORK_LANG_FRENCH                                         :Prantsuse keel
STR_NETWORK_LANG_BRAZILIAN                                      :Brasiilia
STR_NETWORK_LANG_BULGARIAN                                      :Bulgaaria
STR_NETWORK_LANG_CHINESE                                        :Hiina
STR_NETWORK_LANG_CZECH                                          :Tšehhi
STR_NETWORK_LANG_DANISH                                         :Taani
STR_NETWORK_LANG_DUTCH                                          :Hollandi
STR_NETWORK_LANG_ESPERANTO                                      :Esperanto
STR_NETWORK_LANG_FINNISH                                        :Soome
STR_NETWORK_LANG_HUNGARIAN                                      :Ungari
STR_NETWORK_LANG_ICELANDIC                                      :Islandi
STR_NETWORK_LANG_ITALIAN                                        :Itaalia
STR_NETWORK_LANG_JAPANESE                                       :Jaapani
STR_NETWORK_LANG_KOREAN                                         :Korea
STR_NETWORK_LANG_LITHUANIAN                                     :Leedu
STR_NETWORK_LANG_NORWEGIAN                                      :Norra
STR_NETWORK_LANG_POLISH                                         :Poola
STR_NETWORK_LANG_PORTUGUESE                                     :Portugali
STR_NETWORK_LANG_ROMANIAN                                       :Rumeenia
STR_NETWORK_LANG_RUSSIAN                                        :Vene
STR_NETWORK_LANG_SLOVAK                                         :Slovakkia
STR_NETWORK_LANG_SLOVENIAN                                      :Sloveenia
STR_NETWORK_LANG_SPANISH                                        :Hispaania
STR_NETWORK_LANG_SWEDISH                                        :Rootsi
STR_NETWORK_LANG_TURKISH                                        :Türgi
STR_NETWORK_LANG_UKRAINIAN                                      :Ukraina
STR_NETWORK_LANG_AFRIKAANS                                      :Afrikaani
STR_NETWORK_LANG_CROATIAN                                       :Horvaadi
STR_NETWORK_LANG_CATALAN                                        :Katalaani
STR_NETWORK_LANG_ESTONIAN                                       :Eesti
STR_NETWORK_LANG_GALICIAN                                       :Galeegi
STR_NETWORK_LANG_GREEK                                          :Kreeka
STR_NETWORK_LANG_LATVIAN                                        :Läti
############ End of leave-in-this-order

# Network game lobby
STR_NETWORK_GAME_LOBBY_CAPTION                                  :{WHITE}Mitmikmängu jututuba

STR_NETWORK_GAME_LOBBY_PREPARE_TO_JOIN                          :{BLACK}Liitumiseks valmistumine: {ORANGE}{STRING}
STR_NETWORK_GAME_LOBBY_COMPANY_LIST_TOOLTIP                     :{BLACK}Nimekiri mängus oelvatest ettevõtetest. Saad liituda ühega või alustada uut, kui on vabu kohti

STR_NETWORK_GAME_LOBBY_COMPANY_INFO                             :{SILVER}ETTEVÕTTE ANDMED
STR_NETWORK_GAME_LOBBY_COMPANY_NAME                             :{SILVER}Ettevõtte nimi: {WHITE}{STRING}
STR_NETWORK_GAME_LOBBY_INAUGURATION_YEAR                        :{SILVER}Avamine: {WHITE}{NUM}
STR_NETWORK_GAME_LOBBY_VALUE                                    :{SILVER}Firmaväärtus: {WHITE}{CURRENCY_LONG}
STR_NETWORK_GAME_LOBBY_CURRENT_BALANCE                          :{SILVER}Rahaline seis: {WHITE}{CURRENCY_LONG}
STR_NETWORK_GAME_LOBBY_LAST_YEARS_INCOME                        :{SILVER}Eelmise aasta tulud: {WHITE}{CURRENCY_LONG}
STR_NETWORK_GAME_LOBBY_PERFORMANCE                              :{SILVER}Suutlikus: {WHITE}{NUM}

STR_NETWORK_GAME_LOBBY_VEHICLES                                 :{SILVER}Sõidukid: {WHITE}{NUM} {TRAIN}, {NUM} {LORRY}, {NUM} {BUS}, {NUM} {SHIP}, {NUM} {PLANE}
STR_NETWORK_GAME_LOBBY_STATIONS                                 :{SILVER}Jaamad: {WHITE}{NUM} {TRAIN}, {NUM} {LORRY}, {NUM} {BUS}, {NUM} {SHIP}, {NUM} {PLANE}
STR_NETWORK_GAME_LOBBY_PLAYERS                                  :{SILVER}Mängijad: {WHITE}{STRING}

STR_NETWORK_GAME_LOBBY_NEW_COMPANY                              :{BLACK}Uus ettevõte
STR_NETWORK_GAME_LOBBY_NEW_COMPANY_TOOLTIP                      :{BLACK}Uue ettevõtte loomine
STR_NETWORK_GAME_LOBBY_SPECTATE_GAME                            :{BLACK}Jälgi mängu
STR_NETWORK_GAME_LOBBY_SPECTATE_GAME_TOOLTIP                    :{BLACK}Ole mängu vaatleja
STR_NETWORK_GAME_LOBBY_JOIN_COMPANY                             :{BLACK}Liitu ettevõttega
STR_NETWORK_GAME_LOBBY_JOIN_COMPANY_TOOLTIP                     :{BLACK}Aita seda ettevõtet töös hoida

# Network connecting window
STR_NETWORK_CONNECTING_CAPTION                                  :{WHITE}Ühendumine...

############ Leave those lines in this order!!
STR_NETWORK_CONNECTING_1                                        :{BLACK}(1/6) Ühendumine...
STR_NETWORK_CONNECTING_2                                        :{BLACK}(2/6) Kontrollin õigusi...
STR_NETWORK_CONNECTING_3                                        :{BLACK}(3/6) Ootel...
STR_NETWORK_CONNECTING_4                                        :{BLACK}(4/6) Kaardi allalaadimine...
STR_NETWORK_CONNECTING_5                                        :{BLACK}(5/6) Andmete töötlemine...
STR_NETWORK_CONNECTING_6                                        :{BLACK}(6/6) Registreerimine...

STR_NETWORK_CONNECTING_SPECIAL_1                                :{BLACK}Hangin mängu infot...
STR_NETWORK_CONNECTING_SPECIAL_2                                :{BLACK}Hangin ettevõtte infot...
############ End of leave-in-this-order
STR_NETWORK_CONNECTING_WAITING                                  :{BLACK}{NUM} klient{P "" i} sinu ees
STR_NETWORK_CONNECTING_DOWNLOADING_1                            :{BLACK}{BYTES} alla laaditud
STR_NETWORK_CONNECTING_DOWNLOADING_2                            :{BLACK}{BYTES} / {BYTES} alla laaditud

STR_NETWORK_CONNECTION_DISCONNECT                               :{BLACK}Katkesta

STR_NETWORK_NEED_GAME_PASSWORD_CAPTION                          :{WHITE}Server on kaitstud. Sisesta salasõna
STR_NETWORK_NEED_COMPANY_PASSWORD_CAPTION                       :{WHITE}Ettevõte on kaitstud. Sisesta salasõna
STR_NETWORK_COMPANY_LIST_CLIENT_LIST_CAPTION                    :{WHITE}Klientide nimekiri

# Network company list added strings
STR_NETWORK_COMPANY_LIST_CLIENT_LIST                            :Klientide nimekiri
STR_NETWORK_COMPANY_LIST_SPECTATE                               :Jälgi
STR_NETWORK_COMPANY_LIST_NEW_COMPANY                            :Uus ettevõte

# Network client list
STR_NETWORK_CLIENTLIST_KICK                                     :Viska välja
STR_NETWORK_CLIENTLIST_BAN                                      :Bänn
STR_NETWORK_CLIENTLIST_SPEAK_TO_ALL                             :Räägi kõigiga
STR_NETWORK_CLIENTLIST_SPEAK_TO_COMPANY                         :Räägi ettevõttega
STR_NETWORK_CLIENTLIST_SPEAK_TO_CLIENT                          :Privaatne sõnum

STR_NETWORK_SERVER                                              :Server
STR_NETWORK_CLIENT                                              :Klient
STR_NETWORK_SPECTATORS                                          :Vaatlejad

# Network set password
STR_COMPANY_PASSWORD_CANCEL                                     :{BLACK}Sisestatud salasõna ei salvestata
STR_COMPANY_PASSWORD_OK                                         :{BLACK}Määra ettevõtte uus salasõna
STR_COMPANY_PASSWORD_CAPTION                                    :{WHITE}Ettevõtte salasõna
STR_COMPANY_PASSWORD_MAKE_DEFAULT                               :{BLACK}Esialgne ettevõtte salasõna
STR_COMPANY_PASSWORD_MAKE_DEFAULT_TOOLTIP                       :{BLACK}Määra ettevõtte salasõna uute ettevõtete esialgseks salasõnaks

# Network company info join/password
STR_COMPANY_VIEW_JOIN                                           :{BLACK}Liitu
STR_COMPANY_VIEW_JOIN_TOOLTIP                                   :{BLACK}Liitu ja mängi selle ettevõttena
STR_COMPANY_VIEW_PASSWORD                                       :{BLACK}Salasõna
STR_COMPANY_VIEW_PASSWORD_TOOLTIP                               :{BLACK}Ettevõtte kaitsmine salasõnaga, et võõrad ei saaks ilma loata ühineda
STR_COMPANY_VIEW_SET_PASSWORD                                   :{BLACK}Vali ettevõttele salasõna

# Network chat
STR_NETWORK_CHAT_SEND                                           :{BLACK}Saada
STR_NETWORK_CHAT_COMPANY_CAPTION                                :[Team] :
STR_NETWORK_CHAT_CLIENT_CAPTION                                 :[Privaatne] {STRING}:
STR_NETWORK_CHAT_ALL_CAPTION                                    :[All] :

STR_NETWORK_CHAT_COMPANY                                        :[Team] {STRING}: {WHITE}{STRING}
STR_NETWORK_CHAT_TO_COMPANY                                     :[Team] kohta {STRING}: {WHITE}{STRING}
STR_NETWORK_CHAT_CLIENT                                         :[Private] {STRING}: {WHITE}{STRING}
STR_NETWORK_CHAT_TO_CLIENT                                      :[Private] kohta {STRING}: {WHITE}{STRING}
STR_NETWORK_CHAT_ALL                                            :[All] {STRING}: {WHITE}{STRING}
STR_NETWORK_CHAT_OSKTITLE                                       :{BLACK}Sisesta tekst võrgus suhtlemiseks

# Network messages
STR_NETWORK_ERROR_NOTAVAILABLE                                  :{WHITE}Võrgukaarti ei leitud või kompileeritud ilma võtmeta ENABLE_NETWORK
STR_NETWORK_ERROR_NOSERVER                                      :{WHITE}Ei leidnud ühtegi mitmikmängu
STR_NETWORK_ERROR_NOCONNECTION                                  :{WHITE}Server ei vastanud päringule
STR_NETWORK_ERROR_NEWGRF_MISMATCH                               :{WHITE}Ühendus ebaõnnestus NewGRF-i sobimatuse tõttu
STR_NETWORK_ERROR_DESYNC                                        :{WHITE}Mitmikmängu sünkroonimine ebaõnnestus
STR_NETWORK_ERROR_LOSTCONNECTION                                :{WHITE}Mitmikmängu ühendus katkes
STR_NETWORK_ERROR_SAVEGAMEERROR                                 :{WHITE}Salvestatud mängu laadimine ebaõnnestus
STR_NETWORK_ERROR_SERVER_START                                  :{WHITE}Ei saa uut serverit alustada
STR_NETWORK_ERROR_CLIENT_START                                  :{WHITE}Ei õnnestu ühendada
STR_NETWORK_ERROR_TIMEOUT                                       :{WHITE}Ühendus nr {NUM} aegus
STR_NETWORK_ERROR_SERVER_ERROR                                  :{WHITE}Tekkis protokolliviga ja ühendus katkes
STR_NETWORK_ERROR_WRONG_REVISION                                :{WHITE}Kliendi osa ei vasta serveri osaga
STR_NETWORK_ERROR_WRONG_PASSWORD                                :{WHITE}Vale salasõna
STR_NETWORK_ERROR_SERVER_FULL                                   :{WHITE}Server on täis
STR_NETWORK_ERROR_SERVER_BANNED                                 :{WHITE}Sinu sisenemine siia serverisse on keelatud
STR_NETWORK_ERROR_KICKED                                        :{WHITE}Sind visati mängust välja
STR_NETWORK_ERROR_KICK_MESSAGE                                  :{WHITE}Põhjus: {STRING}
STR_NETWORK_ERROR_CHEATER                                       :{WHITE}Selles serveris on petmine keelatud
STR_NETWORK_ERROR_TOO_MANY_COMMANDS                             :{WHITE}Sa saatsid serverile liiga palju käsklusi korraga
STR_NETWORK_ERROR_TIMEOUT_PASSWORD                              :{WHITE}Sisestasid salasõna liiga kaua
STR_NETWORK_ERROR_TIMEOUT_COMPUTER                              :{WHITE}Arvutil võttis liitumisega liiga kaua aega
STR_NETWORK_ERROR_TIMEOUT_MAP                                   :{WHITE}Kaardi allalaadimine võttis liiga kaua aega
STR_NETWORK_ERROR_TIMEOUT_JOIN                                  :{WHITE}Serveriga liitumine võttis liiga kaua aega

############ Leave those lines in this order!!
STR_NETWORK_ERROR_CLIENT_GENERAL                                :üldine viga
STR_NETWORK_ERROR_CLIENT_DESYNC                                 :sünkroniseerimise viga
STR_NETWORK_ERROR_CLIENT_SAVEGAME                               :ei saa kaarti laadida
STR_NETWORK_ERROR_CLIENT_CONNECTION_LOST                        :ühendus katkes
STR_NETWORK_ERROR_CLIENT_PROTOCOL_ERROR                         :protokolli viga
STR_NETWORK_ERROR_CLIENT_NEWGRF_MISMATCH                        :NewGRF-i kokkusobimatus
STR_NETWORK_ERROR_CLIENT_NOT_AUTHORIZED                         :keelatud
STR_NETWORK_ERROR_CLIENT_NOT_EXPECTED                           :saadud pakett on kõlbmatu
STR_NETWORK_ERROR_CLIENT_WRONG_REVISION                         :vale osa
STR_NETWORK_ERROR_CLIENT_NAME_IN_USE                            :nimi on juba kasutusel
STR_NETWORK_ERROR_CLIENT_WRONG_PASSWORD                         :vale salasõna
STR_NETWORK_ERROR_CLIENT_COMPANY_MISMATCH                       :vale ettevõtte id DoCommand-is
STR_NETWORK_ERROR_CLIENT_KICKED                                 :server viskas välja
STR_NETWORK_ERROR_CLIENT_CHEATER                                :üritas pettust kasutada
STR_NETWORK_ERROR_CLIENT_SERVER_FULL                            :server on täis
STR_NETWORK_ERROR_CLIENT_TOO_MANY_COMMANDS                      :saatis liiga palju käsklusi
STR_NETWORK_ERROR_CLIENT_TIMEOUT_PASSWORD                       :ei saanud õigeaegselt salasõna
STR_NETWORK_ERROR_CLIENT_TIMEOUT_COMPUTER                       :üldine aegumine
STR_NETWORK_ERROR_CLIENT_TIMEOUT_MAP                            :kaardi laadimine võttis liiga kaua aega
STR_NETWORK_ERROR_CLIENT_TIMEOUT_JOIN                           :kaardi töötlemine võttis liiga kaua aega
############ End of leave-in-this-order

STR_NETWORK_ERROR_CLIENT_GUI_LOST_CONNECTION_CAPTION            :{WHITE}Võimalik ühenduse katkemine
STR_NETWORK_ERROR_CLIENT_GUI_LOST_CONNECTION                    :{WHITE}Viimase {NUM} sekundi jooksul pole serverilt andmeid saabunud

# Network related errors
STR_NETWORK_SERVER_MESSAGE                                      :*** {1:STRING}
############ Leave those lines in this order!!
STR_NETWORK_SERVER_MESSAGE_GAME_PAUSED                          :Mäng seisatud ({STRING})
STR_NETWORK_SERVER_MESSAGE_GAME_STILL_PAUSED_1                  :Mäng on endiselt seisatud ({STRING})
STR_NETWORK_SERVER_MESSAGE_GAME_STILL_PAUSED_2                  :Mäng on endiselt seisatud ({STRING}, {STRING})
STR_NETWORK_SERVER_MESSAGE_GAME_STILL_PAUSED_3                  :Mäng on endiselt seisatud ({STRING}, {STRING}, {STRING})
STR_NETWORK_SERVER_MESSAGE_GAME_STILL_PAUSED_4                  :Mäng on endiselt peatatud ({STRING}, {STRING}, {STRING}, {STRING})
STR_NETWORK_SERVER_MESSAGE_GAME_STILL_PAUSED_5                  :Mäng on endiselt seisatud ({STRING}, {STRING}, {STRING}, {STRING}, {STRING})
STR_NETWORK_SERVER_MESSAGE_GAME_UNPAUSED                        :Mäng jätkub ({STRING})
STR_NETWORK_SERVER_MESSAGE_GAME_REASON_NOT_ENOUGH_PLAYERS       :pole piisavalt mängijaid
STR_NETWORK_SERVER_MESSAGE_GAME_REASON_CONNECTING_CLIENTS       :klientide ühendamine
STR_NETWORK_SERVER_MESSAGE_GAME_REASON_MANUAL                   :manuaalne
STR_NETWORK_SERVER_MESSAGE_GAME_REASON_GAME_SCRIPT              :mängu skript
STR_NETWORK_SERVER_MESSAGE_GAME_REASON_LINK_GRAPH               :transpordisõlmede graafiku uuenduse ootel
############ End of leave-in-this-order
STR_NETWORK_MESSAGE_CLIENT_LEAVING                              :lahkub
STR_NETWORK_MESSAGE_CLIENT_JOINED                               :*** {STRING} liitus mänguga
STR_NETWORK_MESSAGE_CLIENT_JOINED_ID                            :*** {STRING} liitus mänguga ({2:NUM}. klient)
STR_NETWORK_MESSAGE_CLIENT_COMPANY_JOIN                         :*** {STRING} liitus {2:NUM}. ettevõttega
STR_NETWORK_MESSAGE_CLIENT_COMPANY_SPECTATE                     :*** {STRING} liitus vaatlejatega
STR_NETWORK_MESSAGE_CLIENT_COMPANY_NEW                          :*** {STRING} alustas uue ettevõtte (nr {2:NUM})
STR_NETWORK_MESSAGE_CLIENT_LEFT                                 :*** {STRING} lahkus mängust ({2:STRING})
STR_NETWORK_MESSAGE_NAME_CHANGE                                 :*** {STRING} uus nimi on {STRING}
STR_NETWORK_MESSAGE_GIVE_MONEY                                  :*** {STRING} saatis {2:CURRENCY_LONG} ettevõttele {1:STRING}
STR_NETWORK_MESSAGE_SERVER_SHUTDOWN                             :{WHITE}Server sulges sessiooni
STR_NETWORK_MESSAGE_SERVER_REBOOT                               :{WHITE}Server restardib...{}Palun oota...
STR_NETWORK_MESSAGE_KICKED                                      :*** {STRING} visati välja. Põhjendus: ({STRING})

# Content downloading window
STR_CONTENT_TITLE                                               :{WHITE}Aineste allalaadimine
STR_CONTENT_TYPE_CAPTION                                        :{BLACK}Liik
STR_CONTENT_TYPE_CAPTION_TOOLTIP                                :{BLACK}Ainese liik
STR_CONTENT_NAME_CAPTION                                        :{BLACK}Nimi
STR_CONTENT_NAME_CAPTION_TOOLTIP                                :{BLACK}Ainese nimi
STR_CONTENT_MATRIX_TOOLTIP                                      :{BLACK}Reale klõpsates näidatakse täpsustust{}Märkeruudule klõpsates märgitakse allalaaditavaks
STR_CONTENT_SELECT_ALL_CAPTION                                  :{BLACK}Vali kõik
STR_CONTENT_SELECT_ALL_CAPTION_TOOLTIP                          :{BLACK}Märgi kõik ainesed allalaadimiseks
STR_CONTENT_SELECT_UPDATES_CAPTION                              :{BLACK}Märgi uuendused
STR_CONTENT_SELECT_UPDATES_CAPTION_TOOLTIP                      :{BLACK}Märgi kõik aineste uuendused allalaadimiseks
STR_CONTENT_UNSELECT_ALL_CAPTION                                :{BLACK}Eemalda märgistus kõigilt
STR_CONTENT_UNSELECT_ALL_CAPTION_TOOLTIP                        :{BLACK}Eemaldatakse allalaadimise märgistus
STR_CONTENT_SEARCH_EXTERNAL                                     :{BLACK}Otsi kolmandatest lehtedest
STR_CONTENT_SEARCH_EXTERNAL_TOOLTIP                             :{BLACK}Otsi OpenTTD-st sõltumatutest lehtedest aineseid, mida OpenTTD aineste keskserverist ei saa
STR_CONTENT_SEARCH_EXTERNAL_DISCLAIMER_CAPTION                  :{WHITE}Sa oled lahkumas OpenTTD-st!
STR_CONTENT_SEARCH_EXTERNAL_DISCLAIMER                          :{WHITE}Kolmandatest lehtedest allalaadimise tingimused sõltuvad lehest.{}Aineste paigaldamisel kasutada kolmandate lehtede juhiseid.{}Kas jätkata?
STR_CONTENT_FILTER_TITLE                                        :{BLACK}Sildi- ja nimefilter:
STR_CONTENT_OPEN_URL                                            :{BLACK}Külasta lehekülge
STR_CONTENT_OPEN_URL_TOOLTIP                                    :{BLACK}Külasta lehekülge selle sisu jaoks.
STR_CONTENT_DOWNLOAD_CAPTION                                    :{BLACK}Laadi alla
STR_CONTENT_DOWNLOAD_CAPTION_TOOLTIP                            :{BLACK}Alusta valitud aineste allalaadimist
STR_CONTENT_TOTAL_DOWNLOAD_SIZE                                 :{SILVER}Allalaadimiste kogusuurus: {WHITE}{BYTES}
STR_CONTENT_DETAIL_TITLE                                        :{SILVER}AINESE KIRJELDUS
STR_CONTENT_DETAIL_SUBTITLE_UNSELECTED                          :{SILVER}Sa pole seda allalaaditavaks märkinud
STR_CONTENT_DETAIL_SUBTITLE_SELECTED                            :{SILVER}Te olete valinud selle allalaadimiseks
STR_CONTENT_DETAIL_SUBTITLE_AUTOSELECTED                        :{SILVER}See sõltuvus on valitud allalaadimiseks
STR_CONTENT_DETAIL_SUBTITLE_ALREADY_HERE                        :{SILVER}Sul on juba see
STR_CONTENT_DETAIL_SUBTITLE_DOES_NOT_EXIST                      :{SILVER}See ei ole ainesena tuvastatav, seega OpenTTD ei saa seda alla laadida
STR_CONTENT_DETAIL_UPDATE                                       :{SILVER}See on asendus olemasolevale {STRING}
STR_CONTENT_DETAIL_NAME                                         :{SILVER}Nimi: {WHITE}{STRING}
STR_CONTENT_DETAIL_VERSION                                      :{SILVER}Osa: {WHITE}{STRING}
STR_CONTENT_DETAIL_DESCRIPTION                                  :{SILVER}Seletus: {WHITE}{STRING}
STR_CONTENT_DETAIL_URL                                          :{SILVER}Aadress: {WHITE}{STRING}
STR_CONTENT_DETAIL_TYPE                                         :{SILVER}Liik: {WHITE}{STRING}
STR_CONTENT_DETAIL_FILESIZE                                     :{SILVER}Faili maht: {WHITE}{BYTES}
STR_CONTENT_DETAIL_SELECTED_BECAUSE_OF                          :{SILVER}Valitud kuna: {WHITE}{STRING}
STR_CONTENT_DETAIL_DEPENDENCIES                                 :{SILVER}Sõltuvused: {WHITE}{STRING}
STR_CONTENT_DETAIL_TAGS                                         :{SILVER}Sildid: {WHITE}{STRING}
STR_CONTENT_NO_ZLIB                                             :{WHITE}OpenTTD on kompileeritud ilma «zlib» toeta...
STR_CONTENT_NO_ZLIB_SUB                                         :{WHITE}... aineste allalaadimine pole võimalik!

# Order of these is important!
STR_CONTENT_TYPE_BASE_GRAPHICS                                  :Lähtegraafika
STR_CONTENT_TYPE_NEWGRF                                         :NewGRF
STR_CONTENT_TYPE_AI                                             :AI
STR_CONTENT_TYPE_AI_LIBRARY                                     :AI teek
STR_CONTENT_TYPE_SCENARIO                                       :Stsenaarium
STR_CONTENT_TYPE_HEIGHTMAP                                      :Kõrguskaart
STR_CONTENT_TYPE_BASE_SOUNDS                                    :Lähtehelid
STR_CONTENT_TYPE_BASE_MUSIC                                     :Lähtemuusika
STR_CONTENT_TYPE_GAME_SCRIPT                                    :Mängu skript
STR_CONTENT_TYPE_GS_LIBRARY                                     :GS teek

# Content downloading progress window
STR_CONTENT_DOWNLOAD_TITLE                                      :{WHITE}Aineste allalaadimine...
STR_CONTENT_DOWNLOAD_INITIALISE                                 :{WHITE}Küsin faile...
STR_CONTENT_DOWNLOAD_FILE                                       :{WHITE}Hetkel laaditakse alla {STRING} ({NUM}/{NUM})
STR_CONTENT_DOWNLOAD_COMPLETE                                   :{WHITE}Allalaadimine valmis
STR_CONTENT_DOWNLOAD_PROGRESS_SIZE                              :{WHITE}{BYTES}/{BYTES} baiti alla laaditud ({NUM} %)

# Content downloading error messages
STR_CONTENT_ERROR_COULD_NOT_CONNECT                             :{WHITE}Aineste keskserveriga ei õnnestu ühenduda...
STR_CONTENT_ERROR_COULD_NOT_DOWNLOAD                            :{WHITE}Allalaadimine ebaõnnestus...
STR_CONTENT_ERROR_COULD_NOT_DOWNLOAD_CONNECTION_LOST            :{WHITE}... ühendus katkes
STR_CONTENT_ERROR_COULD_NOT_DOWNLOAD_FILE_NOT_WRITABLE          :{WHITE}... fail pole kirjutatav
STR_CONTENT_ERROR_COULD_NOT_EXTRACT                             :{WHITE}Alla laaditud faili ei saa lahti pakkida

STR_MISSING_GRAPHICS_SET_CAPTION                                :{WHITE}Graafikafailid on puudu
STR_MISSING_GRAPHICS_SET_MESSAGE                                :{BLACK}OpenTTD töötamiseks on vaja eraldi graafikafaile, mida ei leitud. Kas OpenTTD võib need graafikafailid alla laadida ja need paigaldada?
STR_MISSING_GRAPHICS_YES_DOWNLOAD                               :{BLACK}Jah, laadi graafika alla
STR_MISSING_GRAPHICS_NO_QUIT                                    :{BLACK}Ei, välju OpenTTD-st

# Transparency settings window
STR_TRANSPARENCY_CAPTION                                        :{WHITE}Läbipaistvuse seadistus
STR_TRANSPARENT_SIGNS_TOOLTIP                                   :{BLACK}Muuda jaamamärkide läbipaistvust. Ctrl+klõps lukustab
STR_TRANSPARENT_TREES_TOOLTIP                                   :{BLACK}Vaheta puude läbipaistvust. Ctrl+klõps lukustab
STR_TRANSPARENT_HOUSES_TOOLTIP                                  :{BLACK}Vaheta majade läbipaistvust. Ctrl+klõps lukustab
STR_TRANSPARENT_INDUSTRIES_TOOLTIP                              :{BLACK}Vaheta tööstusehitiste läbipaistvust. Ctrl+klõps lukustab
STR_TRANSPARENT_BUILDINGS_TOOLTIP                               :{BLACK}Vaheta läbipaistvust hoonetel nagu jaamad, depood, vahepunktid ja elektriliinid. Ctrl+klõps lukustab
STR_TRANSPARENT_BRIDGES_TOOLTIP                                 :{BLACK}Vaheta sildade läbipaistvust. Ctrl+klõps lukustab
STR_TRANSPARENT_STRUCTURES_TOOLTIP                              :{BLACK}Vaheta läbipaistvust rajatistel, nagu majakad ja antennid. Ctrl+klõps lukustab
STR_TRANSPARENT_CATENARY_TOOLTIP                                :{BLACK}Õhuliinide läbipaistvuse vahetamine. Ctrl+klõps lukustab
STR_TRANSPARENT_LOADING_TOOLTIP                                 :{BLACK}Vaheta laadimisnäidikute läbipaistvust. Ctrl+klõps lukustab
STR_TRANSPARENT_INVISIBLE_TOOLTIP                               :{BLACK}Muuda esemed nähtamatuks, mitte läbipaistvaks

# Linkgraph legend window
STR_LINKGRAPH_LEGEND_CAPTION                                    :{BLACK}Kaubavoo legend
STR_LINKGRAPH_LEGEND_ALL                                        :{BLACK}Kõik
STR_LINKGRAPH_LEGEND_NONE                                       :{BLACK}Mitte ükski
STR_LINKGRAPH_LEGEND_SELECT_COMPANIES                           :{BLACK}Vali näitamiseks ettevõtted
STR_LINKGRAPH_LEGEND_COMPANY_TOOLTIP                            :{BLACK}{STRING}{}{COMPANY}

# Linkgraph legend window and linkgraph legend in smallmap
STR_LINKGRAPH_LEGEND_UNUSED                                     :{TINY_FONT}{BLACK}ei kasutata
STR_LINKGRAPH_LEGEND_SATURATED                                  :{TINY_FONT}{BLACK}küllastunud
STR_LINKGRAPH_LEGEND_OVERLOADED                                 :{TINY_FONT}{BLACK}ülekoormatud

# Base for station construction window(s)
STR_STATION_BUILD_COVERAGE_AREA_TITLE                           :{BLACK}Mõjupiirkonna näitamine
STR_STATION_BUILD_COVERAGE_OFF                                  :{BLACK}Väljas
STR_STATION_BUILD_COVERAGE_ON                                   :{BLACK}Sees
STR_STATION_BUILD_COVERAGE_AREA_OFF_TOOLTIP                     :{BLACK}Lülita välja jaama mõjupiirkonna näitamine
STR_STATION_BUILD_COVERAGE_AREA_ON_TOOLTIP                      :{BLACK}Lülita sisse jaama mõjupiirkonna näitamine
STR_STATION_BUILD_ACCEPTS_CARGO                                 :{BLACK}Võtab vastu: {GOLD}{CARGO_LIST}
STR_STATION_BUILD_SUPPLIES_CARGO                                :{BLACK}Tarnib: {GOLD}{CARGO_LIST}

# Join station window
STR_JOIN_STATION_CAPTION                                        :{WHITE}Liida jaamale
STR_JOIN_STATION_CREATE_SPLITTED_STATION                        :{YELLOW}Ehita eraldi jaam

STR_JOIN_WAYPOINT_CAPTION                                       :{WHITE}Liida teemärgis
STR_JOIN_WAYPOINT_CREATE_SPLITTED_WAYPOINT                      :{YELLOW}Ehita eraldi teemärgis

# Generic toolbar
STR_TOOLBAR_DISABLED_NO_VEHICLE_AVAILABLE                       :{BLACK}Välja lülitatud, sest ükski saadaval sõiduk ei sobi selle infrastruktuuriga

# Rail construction toolbar
STR_RAIL_TOOLBAR_RAILROAD_CONSTRUCTION_CAPTION                  :Rööbasteede ehitamine
STR_RAIL_TOOLBAR_ELRAIL_CONSTRUCTION_CAPTION                    :Elektriraudtee ehitamine
STR_RAIL_TOOLBAR_MONORAIL_CONSTRUCTION_CAPTION                  :Monorelsi ehitamine
STR_RAIL_TOOLBAR_MAGLEV_CONSTRUCTION_CAPTION                    :Magnethõljuktee ehitamine

STR_RAIL_TOOLBAR_TOOLTIP_BUILD_RAILROAD_TRACK                   :{BLACK}Ehita raudteed. Ctrl vahetab ehitamise eemaldamise vastu. Shift valib ehitamise/hinna kuvamise režiimi
STR_RAIL_TOOLBAR_TOOLTIP_BUILD_AUTORAIL                         :{BLACK}Rööbaste ehitamine kasutades Autotram režiimi. Ctrl valib rööbaste ehitamise/eemaldamise. Shift valib ehitamise/hinna kuvamise režiimi
STR_RAIL_TOOLBAR_TOOLTIP_BUILD_TRAIN_DEPOT_FOR_BUILDING         :{BLACK}Ehita rongidepoo (rongide ehitamiseks ja hoolduseks). Shift valib ehitamise/hinna kuvamise režiimi
STR_RAIL_TOOLBAR_TOOLTIP_CONVERT_RAIL_TO_WAYPOINT               :{BLACK}Muuda rööpad meldepunktiks. Ctrl võimaldab meldepunkte ühendada. Shift valib ehitamise/hinna kuvamise režiimi
STR_RAIL_TOOLBAR_TOOLTIP_BUILD_RAILROAD_STATION                 :{BLACK}Ehita raudteejaam. Ctrl võimaldab jaamasid ühendada. Shift valib ehitamise/hinna kuvamise režiimi
STR_RAIL_TOOLBAR_TOOLTIP_BUILD_RAILROAD_SIGNALS                 :{BLACK}Ehita rööbastee signaale. Ctrl valib semaforide ja fooride vahel{}Hiirega lohistades paigaldatakse foore sirgel teelõigul. Ctrl paigaldab foorid kuni järgmise jaamani{}Ctrl+klõps avab foori valikuakna. Shift valib ehitamise/hinna kuvamise režiimi
STR_RAIL_TOOLBAR_TOOLTIP_BUILD_RAILROAD_BRIDGE                  :{BLACK}Ehita raudteesild. Shift valib ehitamise/hinna kuvamise režiimi
STR_RAIL_TOOLBAR_TOOLTIP_BUILD_RAILROAD_TUNNEL                  :{BLACK}Ehita rongitunnel. Shift valib ehitamise/hinna kuvamise režiimi
STR_RAIL_TOOLBAR_TOOLTIP_TOGGLE_BUILD_REMOVE_FOR                :{BLACK}Vaheta rongitee, signaalide, meldepunktide ja jaamade ehitamise ja lammutamise vahel. Ctrl-klahviga eemaldatakse meldepunktid ja jaamad.
STR_RAIL_TOOLBAR_TOOLTIP_CONVERT_RAIL                           :{BLACK}Muuda/uuenda rööpaliiki. Shift valib ehitamise/hinna kuvamise režiimi

STR_RAIL_NAME_RAILROAD                                          :Raudtee
STR_RAIL_NAME_ELRAIL                                            :Elektriraudtee
STR_RAIL_NAME_MONORAIL                                          :Monorelss
STR_RAIL_NAME_MAGLEV                                            :Magnethõljuk

# Rail depot construction window
STR_BUILD_DEPOT_TRAIN_ORIENTATION_CAPTION                       :{WHITE}Depoo suund
STR_BUILD_DEPOT_TRAIN_ORIENTATION_TOOLTIP                       :{BLACK}Depoole suuna valimine

# Rail waypoint construction window
STR_WAYPOINT_CAPTION                                            :{WHITE}Meldepunkt
STR_WAYPOINT_GRAPHICS_TOOLTIP                                   :{BLACK}Vali meldepunkti liik

# Rail station construction window
STR_STATION_BUILD_RAIL_CAPTION                                  :{WHITE}Raudteejaama valik
STR_STATION_BUILD_ORIENTATION                                   :{BLACK}Orientatsioon
STR_STATION_BUILD_RAILROAD_ORIENTATION_TOOLTIP                  :{BLACK}Raudteejaamale suuna valimine
STR_STATION_BUILD_NUMBER_OF_TRACKS                              :{BLACK}Radade arv
STR_STATION_BUILD_NUMBER_OF_TRACKS_TOOLTIP                      :{BLACK}Vali raudteejaama perroonide arv
STR_STATION_BUILD_PLATFORM_LENGTH                               :{BLACK}Perrooni pikkus
STR_STATION_BUILD_PLATFORM_LENGTH_TOOLTIP                       :{BLACK}Vali raudteejaama pikkus
STR_STATION_BUILD_DRAG_DROP                                     :{BLACK}Lohistamine
STR_STATION_BUILD_DRAG_DROP_TOOLTIP                             :{BLACK}Ehita jaam kasutades hiirega lohistamist

STR_STATION_BUILD_STATION_CLASS_TOOLTIP                         :{BLACK}Vali jaama klass mida tahad näidata
STR_STATION_BUILD_STATION_TYPE_TOOLTIP                          :{BLACK}Vali ehitatava jaama tüüp

STR_STATION_CLASS_DFLT                                          :Esialgne jaam
STR_STATION_CLASS_WAYP                                          :Meldepunktid

# Signal window
STR_BUILD_SIGNAL_CAPTION                                        :{WHITE}Signaali valik
STR_BUILD_SIGNAL_SEMAPHORE_NORM_TOOLTIP                         :{BLACK}Läbisõidusignaal (semafor){}Signaale läheb tarvis vältimaks kokkupõrkeid enam kui ühe rongiga rööbasteedel
STR_BUILD_SIGNAL_SEMAPHORE_ENTRY_TOOLTIP                        :{BLACK}Sissesõidusignaal (semafor){}Roheline, kuni vähemalt üks väljasõidusignaal on roheline. Muudel juhtudel näitab punast
STR_BUILD_SIGNAL_SEMAPHORE_EXIT_TOOLTIP                         :{BLACK}Väljasõidusignaal (semafor){}Käitub samamoodi, nagu läbisõidusignaal, kuid läheb vaja et sissesõidu- ja mitmik-hoiatussignaalid näitaksid õiget värvi
STR_BUILD_SIGNAL_SEMAPHORE_COMBO_TOOLTIP                        :{BLACK}Kombineeritud signaal (semafor){}Kombineeritud signaal toimib nii sissesõidu-, kui ka väljasõidusignaalina. See võimaldab laialiulatuvaid eelsignaalide harusid ehitada
STR_BUILD_SIGNAL_SEMAPHORE_PBS_TOOLTIP                          :{BLACK}Täiustatud signaal (semafor){}Kui rongide tee kahe signaali vahel kordagi ei ristu, siis täiustatud signaalidega saab signaalivahedesse siseneda korraga mitu rongi. Täiustatud signaalidest saab tagant mööduda
STR_BUILD_SIGNAL_SEMAPHORE_PBS_OWAY_TOOLTIP                     :{BLACK}Ühesuunaline täiustatud signaal (semafor){}Kui rongide tee kahe signaali vahel kordagi ei ristu, siis täiustatud signaalidega saab signaalivahedesse siseneda korraga mitu rongi. Ühesuunalistest täiustatud signaalidest ei saa tagant mööduda
STR_BUILD_SIGNAL_ELECTRIC_NORM_TOOLTIP                          :{BLACK}Läbisõidusignaal (elektriline){}Signaale läheb tarvis vältimaks kokkupõrkeid enam kui ühe rongiga rööbasteedel.
STR_BUILD_SIGNAL_ELECTRIC_ENTRY_TOOLTIP                         :{BLACK}Sissesõidusignaal (elektriline){}Roheline, kuni vähemalt üks väljasõidusignaal on roheline. Muudel juhtudel näitab punast
STR_BUILD_SIGNAL_ELECTRIC_EXIT_TOOLTIP                          :{BLACK}Väljasõidusignaal (elektriline){}Käitub samamoodi, nagu läbisõidusignaal, kuid läheb vaja et sissesõidu- ja mitmik-hoiatussignaalid näitaksid õiget värvi
STR_BUILD_SIGNAL_ELECTRIC_COMBO_TOOLTIP                         :{BLACK}Kombineeritud signaal (elektriline){}Kombineeritud signaal toimib nii sisse-, kui ka väljasõidusignaalina. See võimaldab laialiulatuvaid eelsignaalide harusid ehitada
STR_BUILD_SIGNAL_ELECTRIC_PBS_TOOLTIP                           :{BLACK}Täiustatud signaal (elektriline){}Kui rongide tee kahe signaali vahel kordagi ei ristu, siis täiustatud signaalidega saab signaalivahedesse siseneda korraga mitu rongi. Täiustatud signaalidest saab tagant mööduda
STR_BUILD_SIGNAL_ELECTRIC_PBS_OWAY_TOOLTIP                      :{BLACK}Ühesuunaline täiustatud signaal (elektriline){}Kui rongide tee kahe signaali vahel kordagi ei ristu, siis täiustatud signaalidega saab signaalivahedesse siseneda korraga mitu rongi. Ühesuunalistest täiustatud signaalidest ei saa tagant mööduda
STR_BUILD_SIGNAL_CONVERT_TOOLTIP                                :{BLACK}Signaalide teisendamine{}Kui see on valitud, siis olemasoleval signaalil klõpsates teisendatakse see määratud signaalitüübiks ja -variandiks. Samal ajal Ctrl klahvi all hoides lülitutakse olemasoleva variandi vahel. Shift+klõps näitab teisendamise eeldatavat maksumust
STR_BUILD_SIGNAL_DRAG_SIGNALS_DENSITY_TOOLTIP                   :{BLACK}Signaalide paigalduskaugus
STR_BUILD_SIGNAL_DRAG_SIGNALS_DENSITY_DECREASE_TOOLTIP          :{BLACK}Kahanda signaalide paigaldustihedust
STR_BUILD_SIGNAL_DRAG_SIGNALS_DENSITY_INCREASE_TOOLTIP          :{BLACK}Suurenda signaalide paigaldustihedust

# Bridge selection window
STR_SELECT_RAIL_BRIDGE_CAPTION                                  :{WHITE}Vali raudteesild
STR_SELECT_ROAD_BRIDGE_CAPTION                                  :{WHITE}Vali sillatüüp
STR_SELECT_BRIDGE_SELECTION_TOOLTIP                             :{BLACK}Silla valik - ehitamiseks klõpsi sobival sillal
STR_SELECT_BRIDGE_INFO                                          :{GOLD}{STRING},{} {VELOCITY} {WHITE}{CURRENCY_LONG}
STR_SELECT_BRIDGE_SCENEDIT_INFO                                 :{GOLD}{STRING},{} {VELOCITY}
STR_BRIDGE_NAME_SUSPENSION_STEEL                                :Rippsild, terasest
STR_BRIDGE_NAME_GIRDER_STEEL                                    :Raamistikuga, terasest
STR_BRIDGE_NAME_CANTILEVER_STEEL                                :Konsool, terasest
STR_BRIDGE_NAME_SUSPENSION_CONCRETE                             :Rippsild, betoonist
STR_BRIDGE_NAME_WOODEN                                          :Puidust
STR_BRIDGE_NAME_CONCRETE                                        :Betoonist
STR_BRIDGE_NAME_TUBULAR_STEEL                                   :Torujas, terasest
STR_BRIDGE_TUBULAR_SILICON                                      :Torujas, Räni


# Road construction toolbar
STR_ROAD_TOOLBAR_ROAD_CONSTRUCTION_CAPTION                      :{WHITE}Sõiduteede ehitamine
STR_ROAD_TOOLBAR_TRAM_CONSTRUCTION_CAPTION                      :{WHITE}Trammiteede ehitamine
STR_ROAD_TOOLBAR_TOOLTIP_BUILD_ROAD_SECTION                     :{BLACK}Ehita sõidutee lõik. Ctrl vahetab tee ehitamise/eemaldamise vahel. Shift kuvab ehitamisehinna.
STR_ROAD_TOOLBAR_TOOLTIP_BUILD_TRAMWAY_SECTION                  :{BLACK}Ehita trammitee blokk. Ctrl valib tee ehitamise/eemaldamise. Shift valib ehitamise/hinna kuvamise režiimi
STR_ROAD_TOOLBAR_TOOLTIP_BUILD_AUTOROAD                         :{BLACK}Ehita autotee osa kasutades Autoroad režiimi. Ctrl valib tee ehitamise/eemaldamise. Shift valib ehitamise/hinna kuvamise režiimi
STR_ROAD_TOOLBAR_TOOLTIP_BUILD_AUTOTRAM                         :{BLACK}Ehita trammitee lõik «Autotram» režiimis. Ctrl valib trammitee ehitamise/eemaldamise. Shift valib ehitamise/hinna kuvamise režiimi
STR_ROAD_TOOLBAR_TOOLTIP_BUILD_ROAD_VEHICLE_DEPOT               :{BLACK}Depoo ehitamine (veovahendite ostmiseks ja hooldamiseks). Shift valib ehitamise/hinna kuvamise režiimi
STR_ROAD_TOOLBAR_TOOLTIP_BUILD_TRAM_VEHICLE_DEPOT               :{BLACK}Ehita trammidepoo (veeremi ehitamiseks ja hoolduseks). Shift valib ehitamise/hinna kuvamise režiimi
STR_ROAD_TOOLBAR_TOOLTIP_BUILD_BUS_STATION                      :{BLACK}Ehita bussijaam. Ctrl võimaldab jaamasid ühendada. Shift valib ehitamise/hinna kuvamise režiimi
STR_ROAD_TOOLBAR_TOOLTIP_BUILD_PASSENGER_TRAM_STATION           :{BLACK}Ehita reisitrammijaam. Ctrl võimaldab jaamasid ühendada. Shift valib ehitamise/hinna kuvamise režiimi
STR_ROAD_TOOLBAR_TOOLTIP_BUILD_TRUCK_LOADING_BAY                :{BLACK}Ehita veokite laadimisplats. Ctrl võimaldab jaamasid ühendada. Shift valib ehitamise/hinna kuvamise režiimi
STR_ROAD_TOOLBAR_TOOLTIP_BUILD_CARGO_TRAM_STATION               :{BLACK}Ehita kaubatrammijaam. Ctrl võimaldab jaamasid ühendada. Shift valib ehitamise/hinna kuvamise režiimi
STR_ROAD_TOOLBAR_TOOLTIP_TOGGLE_ONE_WAY_ROAD                    :{BLACK}Lülita ühesuunalised teed sisse/välja
STR_ROAD_TOOLBAR_TOOLTIP_BUILD_ROAD_BRIDGE                      :{BLACK}Ehita sild. Shift valib ehitamise/hinna kuvamise režiimi
STR_ROAD_TOOLBAR_TOOLTIP_BUILD_TRAMWAY_BRIDGE                   :{BLACK}Ehita trammisild. Shift valib ehitamise/hinna kuvamise režiimi
STR_ROAD_TOOLBAR_TOOLTIP_BUILD_ROAD_TUNNEL                      :{BLACK}Ehita tunnel. Shift valib ehitamise/hinna kuvamise režiimi
STR_ROAD_TOOLBAR_TOOLTIP_BUILD_TRAMWAY_TUNNEL                   :{BLACK}Ehita trammitunnel. Shift valib ehitamise/hinna kuvamise režiimi
STR_ROAD_TOOLBAR_TOOLTIP_TOGGLE_BUILD_REMOVE_FOR_ROAD           :{BLACK}Lülitu maanteede ehitamise ja lammutamise vahel
STR_ROAD_TOOLBAR_TOOLTIP_TOGGLE_BUILD_REMOVE_FOR_TRAMWAYS       :{BLACK}Lülitu trammitee ehitamise ja lammutamise vahel
STR_ROAD_TOOLBAR_TOOLTIP_CONVERT_ROAD                           :{BLACK}Muuda/uuenda teeliiki. Shift vaheldab ehitamist/eeldatavat maksumust
STR_ROAD_TOOLBAR_TOOLTIP_CONVERT_TRAM                           :{BLACK}Vaheta/uuenda trammiliiki. Shift-nupuga vahelduvad ehitamine ja eeldatav hind

STR_ROAD_NAME_ROAD                                              :Sõidutee
STR_ROAD_NAME_TRAM                                              :Trammitee

# Road depot construction window
STR_BUILD_DEPOT_ROAD_ORIENTATION_CAPTION                        :{WHITE}Depoo suund
STR_BUILD_DEPOT_ROAD_ORIENTATION_SELECT_TOOLTIP                 :{BLACK}Vali depoole suund
STR_BUILD_DEPOT_TRAM_ORIENTATION_CAPTION                        :{WHITE}Trammidepoo suund
STR_BUILD_DEPOT_TRAM_ORIENTATION_SELECT_TOOLTIP                 :{BLACK}Vali trammidepoo suund

# Road vehicle station construction window
STR_STATION_BUILD_BUS_ORIENTATION                               :{WHITE}Bussijaama suund
STR_STATION_BUILD_BUS_ORIENTATION_TOOLTIP                       :{BLACK}Vali bussijaamale suund
STR_STATION_BUILD_TRUCK_ORIENTATION                             :{WHITE}Laadimisplatsi suund
STR_STATION_BUILD_TRUCK_ORIENTATION_TOOLTIP                     :{BLACK}Vali laadimisplatsile suund
STR_STATION_BUILD_PASSENGER_TRAM_ORIENTATION                    :{WHITE}Reisitrammi Jaama Suund
STR_STATION_BUILD_PASSENGER_TRAM_ORIENTATION_TOOLTIP            :{BLACK}Vali reisitrammijaama suund
STR_STATION_BUILD_CARGO_TRAM_ORIENTATION                        :{WHITE}Kaubatrammi Jaama Suund
STR_STATION_BUILD_CARGO_TRAM_ORIENTATION_TOOLTIP                :{BLACK}Vali kaubatrammijaama suund

# Waterways toolbar (last two for SE only)
STR_WATERWAYS_TOOLBAR_CAPTION                                   :{WHITE}Veeteede ehitamine
STR_WATERWAYS_TOOLBAR_CAPTION_SE                                :{WHITE}Veeteed
STR_WATERWAYS_TOOLBAR_BUILD_CANALS_TOOLTIP                      :{BLACK}Ehita kanaleid. Shift valib ehitamise/hinna kuvamise režiimi
STR_WATERWAYS_TOOLBAR_BUILD_LOCKS_TOOLTIP                       :{BLACK}Lüüsi ehitamine. Shift valib ehitamise/hinna kuvamise režiimi
STR_WATERWAYS_TOOLBAR_BUILD_DEPOT_TOOLTIP                       :{BLACK}Ehita laevaremonditehas (laevade ehitamiseks ja hoolduseks). Shift valib ehitamise/hinna kuvamise režiimi
STR_WATERWAYS_TOOLBAR_BUILD_DOCK_TOOLTIP                        :{BLACK}Ehita laevadokk. Ctrl võimaldab jaamu ühendada. Shift valib ehitamise/hinna kuvamise režiimi
STR_WATERWAYS_TOOLBAR_BUOY_TOOLTIP                              :{BLACK}Paigalda poi mis on kasutatav teemärgisena. Shift valib ehitamise/hinna kuvamise režiimi
STR_WATERWAYS_TOOLBAR_BUILD_AQUEDUCT_TOOLTIP                    :{BLACK}Ehita veejuhe. Shift valib ehitamise/hinna kuvamise režiimi
STR_WATERWAYS_TOOLBAR_CREATE_LAKE_TOOLTIP                       :{BLACK}Määratle veealad.{}Ehita kanal. Veekõrgusel Ctrl-klahvi all hoidmine ujutab ümbruskonna üle
STR_WATERWAYS_TOOLBAR_CREATE_RIVER_TOOLTIP                      :{BLACK}Jõgede paigutamine

# Ship depot construction window
STR_DEPOT_BUILD_SHIP_CAPTION                                    :{WHITE}Laevaremonditehase suund
STR_DEPOT_BUILD_SHIP_ORIENTATION_TOOLTIP                        :{BLACK}Laevaremonditehase suuna valimine

# Dock construction window
STR_STATION_BUILD_DOCK_CAPTION                                  :{WHITE}Dokk

# Airport toolbar
STR_TOOLBAR_AIRCRAFT_CAPTION                                    :{WHITE}Lennuväljad
STR_TOOLBAR_AIRCRAFT_BUILD_AIRPORT_TOOLTIP                      :{BLACK}Ehita lennuväli. Ctrl võimaldab jaamade ühendamist. Shift valib ehitamise/hinna kuvamise režiimi

# Airport construction window
STR_STATION_BUILD_AIRPORT_CAPTION                               :{WHITE}Lennuvälja valik
STR_STATION_BUILD_AIRPORT_TOOLTIP                               :{BLACK}Vali lennuvälja suurus ja tüüp
STR_STATION_BUILD_AIRPORT_CLASS_LABEL                           :{BLACK}Lennujaama tüüp
STR_STATION_BUILD_AIRPORT_LAYOUT_NAME                           :{BLACK}Paigutus {NUM}

STR_AIRPORT_SMALL                                               :Väike
STR_AIRPORT_CITY                                                :Linn
STR_AIRPORT_METRO                                               :Metropoli lennujaam
STR_AIRPORT_INTERNATIONAL                                       :Rahvusvaheline lennujaam
STR_AIRPORT_COMMUTER                                            :Turisti
STR_AIRPORT_INTERCONTINENTAL                                    :Ülemaailmne lennuväli
STR_AIRPORT_HELIPORT                                            :Kopteriväljak
STR_AIRPORT_HELIDEPOT                                           :Helikopteridepoo
STR_AIRPORT_HELISTATION                                         :Helijaam

STR_AIRPORT_CLASS_SMALL                                         :Väikesed lennuväljad
STR_AIRPORT_CLASS_LARGE                                         :Suured lennuväljad
STR_AIRPORT_CLASS_HUB                                           :Suured lennuväljad
STR_AIRPORT_CLASS_HELIPORTS                                     :Helikopteri lennuväljad

STR_STATION_BUILD_NOISE                                         :{BLACK}Tekitatud müra: {GOLD}{COMMA}

# Landscaping toolbar
STR_LANDSCAPING_TOOLBAR                                         :{WHITE}Maastik
STR_LANDSCAPING_TOOLTIP_LOWER_A_CORNER_OF_LAND                  :{BLACK}Maapinna madaldamine. Hiirega lohistades langetatakse esimesena valitud punkt ja ülejäänud ala tasandatakse vastavalt selle kõrgusele. Ctrl valib ala diagonaalselt. Shift valib ehitamise/hinna kuvamise režiimi
STR_LANDSCAPING_TOOLTIP_RAISE_A_CORNER_OF_LAND                  :{BLACK}Maapinna kõrgendamine. Hiirega lohistades tõstetakse esimesena valitud punkti ja tasandatakse ülejäänud ala selle järgi. Ctrl valib ala diagonaalselt. Shift valib ehitamise/hinna kuvamise režiimi
STR_LANDSCAPING_LEVEL_LAND_TOOLTIP                              :{BLACK}Tasanda maapinda esimesena valitud punkti kõrgusel. Ctrl valib piirkonna diagonaalselt. Shift valib ehitamise/hinna kuvamise režiimi
STR_LANDSCAPING_TOOLTIP_PURCHASE_LAND                           :{BLACK}Maa ostmine tulevaseks kasutamiseks. Shift valib ehitamise/eeldatava maksumuse kuvamise režiimi

# Object construction window
STR_OBJECT_BUILD_CAPTION                                        :{WHITE}Objekti valik
STR_OBJECT_BUILD_TOOLTIP                                        :{BLACK}Vali ehitatav objekt. Shift valib ehitamise/hinna kuvamise režiimi
STR_OBJECT_BUILD_CLASS_TOOLTIP                                  :{BLACK}Vali ehitatava objekti klass
STR_OBJECT_BUILD_PREVIEW_TOOLTIP                                :{BLACK}Objekti eelvaade
STR_OBJECT_BUILD_SIZE                                           :{BLACK}Suurus: {GOLD}{NUM} x {NUM} ruutu

STR_OBJECT_CLASS_LTHS                                           :Majakad
STR_OBJECT_CLASS_TRNS                                           :Saatejaamad

# Tree planting window (last eight for SE only)
STR_PLANT_TREE_CAPTION                                          :{WHITE}Puud
STR_PLANT_TREE_TOOLTIP                                          :{BLACK}Vali istutatava puu liik. Kui ruudus juba on puu, siis lisatakse rohkem eri liikide puid, olenemata valikust
STR_TREES_RANDOM_TYPE                                           :{BLACK}Suvalised puutüübid
STR_TREES_RANDOM_TYPE_TOOLTIP                                   :{BLACK}Istutab suvalisi puid. Shift valib ehitamise/hinna kuvamise režiimi
STR_TREES_RANDOM_TREES_BUTTON                                   :{BLACK}Suvalised puud
STR_TREES_RANDOM_TREES_TOOLTIP                                  :{BLACK}Istutab puid suvaliselt üle kogu maa-ala
STR_TREES_MODE_NORMAL_BUTTON                                    :{BLACK}Tavaline
STR_TREES_MODE_NORMAL_TOOLTIP                                   :{BLACK}Istuta üksikuid puid lohistades selleks üle maastiku.
STR_TREES_MODE_FOREST_SM_BUTTON                                 :{BLACK}Metsatukk
STR_TREES_MODE_FOREST_SM_TOOLTIP                                :{BLACK}Istuta väikeseid metsi selleks üle maastiku lohistades
STR_TREES_MODE_FOREST_LG_BUTTON                                 :{BLACK}Mets
STR_TREES_MODE_FOREST_LG_TOOLTIP                                :{BLACK}Istuta suuri metsi selleks üle maastiku lohistades.

# Land generation window (SE)
STR_TERRAFORM_TOOLBAR_LAND_GENERATION_CAPTION                   :{WHITE}Maa tekitamine
STR_TERRAFORM_TOOLTIP_PLACE_ROCKY_AREAS_ON_LANDSCAPE            :{BLACK}Loo maastikule kivised alad
STR_TERRAFORM_TOOLTIP_DEFINE_DESERT_AREA                        :{BLACK}Määra kõrbealad.{}Ctrl-klahvi allhoidmine eemaldab selle
STR_TERRAFORM_TOOLTIP_INCREASE_SIZE_OF_LAND_AREA                :{BLACK}Suurenda kõrgendatava/madaldatava maa-ala pindala
STR_TERRAFORM_TOOLTIP_DECREASE_SIZE_OF_LAND_AREA                :{BLACK}Vähenda kõrgendatava/madaldatava maa-ala pindala
STR_TERRAFORM_TOOLTIP_GENERATE_RANDOM_LAND                      :{BLACK}Suvalise kaardi tekitamine
STR_TERRAFORM_SE_NEW_WORLD                                      :{BLACK}Alusta uut stsenaariumit
STR_TERRAFORM_RESET_LANDSCAPE                                   :{BLACK}Nulli maastik
STR_TERRAFORM_RESET_LANDSCAPE_TOOLTIP                           :{BLACK}Eemalda kõik mängija omandid

STR_QUERY_RESET_LANDSCAPE_CAPTION                               :{WHITE}Nulli maastik
STR_RESET_LANDSCAPE_CONFIRMATION_TEXT                           :{WHITE}Kas oled kindel, et tahad lammutada kõik mängija omandid?

# Town generation window (SE)
STR_FOUND_TOWN_CAPTION                                          :{WHITE}Linnade tekitamine
STR_FOUND_TOWN_NEW_TOWN_BUTTON                                  :{BLACK}Uus linn
STR_FOUND_TOWN_NEW_TOWN_TOOLTIP                                 :{BLACK}Ehita uus linn. Shift+klõpsuga kuvatakse eeldatav maksumus
STR_FOUND_TOWN_RANDOM_TOWN_BUTTON                               :{BLACK}Suvaline linn
STR_FOUND_TOWN_RANDOM_TOWN_TOOLTIP                              :{BLACK}Ehita linn suvalisse kohta
STR_FOUND_TOWN_MANY_RANDOM_TOWNS                                :{BLACK}Palju suvalisi linnu
STR_FOUND_TOWN_RANDOM_TOWNS_TOOLTIP                             :{BLACK}Kaardi katmine suvaliselt asetatud linnadega

STR_FOUND_TOWN_NAME_TITLE                                       :{YELLOW}Linnanimi:
STR_FOUND_TOWN_NAME_EDITOR_TITLE                                :{BLACK}Sisesta linnanimi
STR_FOUND_TOWN_NAME_EDITOR_HELP                                 :{BLACK}Klõpsa linnale nime andmiseks
STR_FOUND_TOWN_NAME_RANDOM_BUTTON                               :{BLACK}Suvaline nimi
STR_FOUND_TOWN_NAME_RANDOM_TOOLTIP                              :{BLACK}Loo suvaline nimi

STR_FOUND_TOWN_INITIAL_SIZE_TITLE                               :{YELLOW}Linna suurus:
STR_FOUND_TOWN_INITIAL_SIZE_SMALL_BUTTON                        :{BLACK}Väike
STR_FOUND_TOWN_INITIAL_SIZE_MEDIUM_BUTTON                       :{BLACK}Keskmine
STR_FOUND_TOWN_INITIAL_SIZE_LARGE_BUTTON                        :{BLACK}Suur
STR_FOUND_TOWN_SIZE_RANDOM                                      :{BLACK}Suvaline
STR_FOUND_TOWN_INITIAL_SIZE_TOOLTIP                             :{BLACK}Vali linna suurus
STR_FOUND_TOWN_CITY                                             :{BLACK}Linn
STR_FOUND_TOWN_CITY_TOOLTIP                                     :{BLACK}Suuremad linnad kasvavad kiiremini kui väikesed{}Sõltuvalt seadetest on need ka alguses suuremad

STR_FOUND_TOWN_ROAD_LAYOUT                                      :{YELLOW}Linna teeplaneering
STR_FOUND_TOWN_SELECT_TOWN_ROAD_LAYOUT                          :{BLACK}Vali linnas kasutatav teeplaneering
STR_FOUND_TOWN_SELECT_LAYOUT_ORIGINAL                           :{BLACK}Algne
STR_FOUND_TOWN_SELECT_LAYOUT_BETTER_ROADS                       :{BLACK}Paremad teed
STR_FOUND_TOWN_SELECT_LAYOUT_2X2_GRID                           :{BLACK}2x2 ruudustik
STR_FOUND_TOWN_SELECT_LAYOUT_3X3_GRID                           :{BLACK}3x3 ruudustik
STR_FOUND_TOWN_SELECT_LAYOUT_RANDOM                             :{BLACK}Suvaline

# Fund new industry window
STR_FUND_INDUSTRY_CAPTION                                       :{WHITE}Uue tööstuse rahastamine
STR_FUND_INDUSTRY_SELECTION_TOOLTIP                             :{BLACK}Vali siit nimistust sobiv tööstus
STR_FUND_INDUSTRY_MANY_RANDOM_INDUSTRIES                        :Palju suvalisi tööstusi
STR_FUND_INDUSTRY_MANY_RANDOM_INDUSTRIES_TOOLTIP                :{BLACK}Katab kaardi suvaliselt paigutatud tööstustega
STR_FUND_INDUSTRY_INDUSTRY_BUILD_COST                           :{BLACK}Hind: {YELLOW}{CURRENCY_LONG}
STR_FUND_INDUSTRY_PROSPECT_NEW_INDUSTRY                         :{BLACK}Rahasta
STR_FUND_INDUSTRY_BUILD_NEW_INDUSTRY                            :{BLACK}Ehita
STR_FUND_INDUSTRY_FUND_NEW_INDUSTRY                             :{BLACK}Rahasta

# Industry cargoes window
STR_INDUSTRY_CARGOES_INDUSTRY_CAPTION                           :{WHITE}Tööstuse {STRING} tööstusahel
STR_INDUSTRY_CARGOES_CARGO_CAPTION                              :{WHITE}Kauba {STRING} tööstusahel
STR_INDUSTRY_CARGOES_PRODUCERS                                  :{WHITE}Tootvad tööstused
STR_INDUSTRY_CARGOES_CUSTOMERS                                  :{WHITE}Vastuvõtvad tööstused
STR_INDUSTRY_CARGOES_HOUSES                                     :{WHITE}Majad
STR_INDUSTRY_CARGOES_INDUSTRY_TOOLTIP                           :{BLACK}Klõpsa tööstusel et näha selle pakkujaid ja kliente
STR_INDUSTRY_CARGOES_CARGO_TOOLTIP                              :{BLACK}{STRING}{}Klõpsa kaubal et näha selle pakkujaid ja kliente
STR_INDUSTRY_DISPLAY_CHAIN                                      :{BLACK}Näita ahelat
STR_INDUSTRY_DISPLAY_CHAIN_TOOLTIP                              :{BLACK}Näita kaupa pakkuvaid ja vastuvõtvaid tööstuseid
STR_INDUSTRY_CARGOES_NOTIFY_SMALLMAP                            :{BLACK}Seo pisikaardiga
STR_INDUSTRY_CARGOES_NOTIFY_SMALLMAP_TOOLTIP                    :{BLACK}Vali näidatud tööstuseid ka pisikaardil
STR_INDUSTRY_CARGOES_SELECT_CARGO                               :{BLACK}Vali kaup
STR_INDUSTRY_CARGOES_SELECT_CARGO_TOOLTIP                       :{BLACK}Vali kaup, mida sa soovid kuvada
STR_INDUSTRY_CARGOES_SELECT_INDUSTRY                            :{BLACK}Vali tööstus
STR_INDUSTRY_CARGOES_SELECT_INDUSTRY_TOOLTIP                    :{BLACK}Vali tööstus mida sa soovid kuvada

# Land area window
STR_LAND_AREA_INFORMATION_CAPTION                               :{WHITE}Maa-ala andmed
STR_LAND_AREA_INFORMATION_LOCATION_TOOLTIP                      :{BLACK}Keskenda vaade ruudu asukohale. Ctrl+klõps avab asukohas uue vaate
STR_LAND_AREA_INFORMATION_COST_TO_CLEAR_N_A                     :{BLACK}Tühjendamise hind: {LTBLUE}N/A
STR_LAND_AREA_INFORMATION_COST_TO_CLEAR                         :{BLACK}Tühjendamise hind: {RED}{CURRENCY_LONG}
STR_LAND_AREA_INFORMATION_REVENUE_WHEN_CLEARED                  :{BLACK}Tühjendamise tulu: {LTBLUE}{CURRENCY_LONG}
STR_LAND_AREA_INFORMATION_OWNER_N_A                             :puudub
STR_LAND_AREA_INFORMATION_OWNER                                 :{BLACK}Omanik: {LTBLUE}{STRING}
STR_LAND_AREA_INFORMATION_ROAD_OWNER                            :{BLACK}Maantee omanik: {LTBLUE}{STRING}
STR_LAND_AREA_INFORMATION_TRAM_OWNER                            :{BLACK}Trammitee omanik: {LTBLUE}{STRING}
STR_LAND_AREA_INFORMATION_RAIL_OWNER                            :{BLACK}Raudtee omanik: {LTBLUE}{STRING}
STR_LAND_AREA_INFORMATION_LOCAL_AUTHORITY                       :{BLACK}Kohalik omavalitsus: {LTBLUE}{STRING}
STR_LAND_AREA_INFORMATION_LOCAL_AUTHORITY_NONE                  :puudub
STR_LAND_AREA_INFORMATION_LANDINFO_COORDS                       :{BLACK}Koordinaadid: {LTBLUE}{NUM} x {NUM} x {NUM} ({STRING})
STR_LAND_AREA_INFORMATION_BUILD_DATE                            :{BLACK}Ehitatud: {LTBLUE}{DATE_LONG}
STR_LAND_AREA_INFORMATION_STATION_CLASS                         :{BLACK}Jaama liik: {LTBLUE}{STRING}
STR_LAND_AREA_INFORMATION_STATION_TYPE                          :{BLACK}Jaama liik: {LTBLUE}{STRING}
STR_LAND_AREA_INFORMATION_AIRPORT_CLASS                         :{BLACK}Lennujaama liik: {LTBLUE}{STRING}
STR_LAND_AREA_INFORMATION_AIRPORT_NAME                          :{BLACK}Lennujaama nimi: {LTBLUE}{STRING}
STR_LAND_AREA_INFORMATION_AIRPORTTILE_NAME                      :{BLACK}Lennujaama osa nimi: {LTBLUE}{STRING}
STR_LAND_AREA_INFORMATION_NEWGRF_NAME                           :{BLACK}NewGRF: {LTBLUE}{STRING}
STR_LAND_AREA_INFORMATION_CARGO_ACCEPTED                        :{BLACK}Vastuvõetavad veosed: {LTBLUE}
STR_LAND_AREA_INFORMATION_CARGO_EIGHTS                          :({COMMA}/8 {STRING})
STR_LANG_AREA_INFORMATION_RAIL_TYPE                             :{BLACK}Rööpa liik: {LTBLUE}{STRING}
STR_LANG_AREA_INFORMATION_ROAD_TYPE                             :{BLACK}Teeliik: {LTBLUE}{STRING}
STR_LANG_AREA_INFORMATION_TRAM_TYPE                             :{BLACK}Trammi tüüp: {LTBLUE}{STRING}
STR_LANG_AREA_INFORMATION_RAIL_SPEED_LIMIT                      :{BLACK}Raudtee kiiruspiirang: {LTBLUE}{VELOCITY}
STR_LANG_AREA_INFORMATION_ROAD_SPEED_LIMIT                      :{BLACK}Lubatud piirkiirus: {LTBLUE}{VELOCITY}
STR_LANG_AREA_INFORMATION_TRAM_SPEED_LIMIT                      :{BLACK}Trammi kiiruspiirang: {LTBLUE}{VELOCITY}

# Description of land area of different tiles
STR_LAI_CLEAR_DESCRIPTION_ROCKS                                 :Kaljud
STR_LAI_CLEAR_DESCRIPTION_ROUGH_LAND                            :Konarlik maa
STR_LAI_CLEAR_DESCRIPTION_BARE_LAND                             :Lage maa
STR_LAI_CLEAR_DESCRIPTION_GRASS                                 :Rohi
STR_LAI_CLEAR_DESCRIPTION_FIELDS                                :Põllud
STR_LAI_CLEAR_DESCRIPTION_SNOW_COVERED_LAND                     :Lumine maa
STR_LAI_CLEAR_DESCRIPTION_DESERT                                :Kõrb

STR_LAI_RAIL_DESCRIPTION_TRACK                                  :Raudteerööbas
STR_LAI_RAIL_DESCRIPTION_TRACK_WITH_NORMAL_SIGNALS              :Raudtee rööpad koos blokksignaalidega
STR_LAI_RAIL_DESCRIPTION_TRACK_WITH_PRESIGNALS                  :Raudtee rööpad koos eelsignaalidega
STR_LAI_RAIL_DESCRIPTION_TRACK_WITH_EXITSIGNALS                 :Raudtee rööpad väljasõidusignaalidega
STR_LAI_RAIL_DESCRIPTION_TRACK_WITH_COMBOSIGNALS                :Raudtee rööpad kombineeritud signaalidega
STR_LAI_RAIL_DESCRIPTION_TRACK_WITH_PBSSIGNALS                  :Raudtee rööpad koos täiustatud signaalidega
STR_LAI_RAIL_DESCRIPTION_TRACK_WITH_NOENTRYSIGNALS              :Raudtee tööpad koos ühesuunaliste täiustatud signaalidega
STR_LAI_RAIL_DESCRIPTION_TRACK_WITH_NORMAL_PRESIGNALS           :Raudtee rööpad koos blokk- ja eelsignaalidega
STR_LAI_RAIL_DESCRIPTION_TRACK_WITH_NORMAL_EXITSIGNALS          :Raudtee rööpad koos blokk- ja väljumissignaalidega
STR_LAI_RAIL_DESCRIPTION_TRACK_WITH_NORMAL_COMBOSIGNALS         :Raudtee rööpad koos blokk- ja kombineeritud signaalidega
STR_LAI_RAIL_DESCRIPTION_TRACK_WITH_NORMAL_PBSSIGNALS           :Raudtee rööpad koos blokk- ja täiustatud signaalidega
STR_LAI_RAIL_DESCRIPTION_TRACK_WITH_NORMAL_NOENTRYSIGNALS       :Raudtee rööpad koos blokksignaalidega ja ühesuunaliste täiustatud signaalidega
STR_LAI_RAIL_DESCRIPTION_TRACK_WITH_PRE_EXITSIGNALS             :Raudtee rööpad koos eel- ja väljumissignaalidega
STR_LAI_RAIL_DESCRIPTION_TRACK_WITH_PRE_COMBOSIGNALS            :Raudtee rööpad koos eel- ja kombineeritud signaalidega
STR_LAI_RAIL_DESCRIPTION_TRACK_WITH_PRE_PBSSIGNALS              :Raudtee rööpad koos eel- ja täiustatud signaalidega
STR_LAI_RAIL_DESCRIPTION_TRACK_WITH_PRE_NOENTRYSIGNALS          :Raudtee rööpad koos eel- ja ühesuunaliste täiustatud signaaligeda
STR_LAI_RAIL_DESCRIPTION_TRACK_WITH_EXIT_COMBOSIGNALS           :Raudtee rööpad koos väljumis- ja kombineeritud signaalidega
STR_LAI_RAIL_DESCRIPTION_TRACK_WITH_EXIT_PBSSIGNALS             :Raudtee rööpad koos väljumis- ja täiustatud signaalidega
STR_LAI_RAIL_DESCRIPTION_TRACK_WITH_EXIT_NOENTRYSIGNALS         :Raudtee rööpad koos väljumis. ja ühesuunaliste täiustatud signaalidega
STR_LAI_RAIL_DESCRIPTION_TRACK_WITH_COMBO_PBSSIGNALS            :Raudtee rööpad koos komineeriutd ja täiustatud signaalidega
STR_LAI_RAIL_DESCRIPTION_TRACK_WITH_COMBO_NOENTRYSIGNALS        :Raudtee rööpad koos komineeritud ja ühesuunaliste täiustatud signaalidega
STR_LAI_RAIL_DESCRIPTION_TRACK_WITH_PBS_NOENTRYSIGNALS          :Raudtee rööpad koos täisutatud ja ühesuunaliste täiustatud signaalidega
STR_LAI_RAIL_DESCRIPTION_TRAIN_DEPOT                            :Raudteedepoo

STR_LAI_ROAD_DESCRIPTION_ROAD                                   :Sõidutee
STR_LAI_ROAD_DESCRIPTION_ROAD_WITH_STREETLIGHTS                 :Valgustatud sõidutee
STR_LAI_ROAD_DESCRIPTION_TREE_LINED_ROAD                        :Puiestee
STR_LAI_ROAD_DESCRIPTION_ROAD_VEHICLE_DEPOT                     :Depoo
STR_LAI_ROAD_DESCRIPTION_ROAD_RAIL_LEVEL_CROSSING               :Raudteeületuskoht
STR_LAI_ROAD_DESCRIPTION_TRAMWAY                                :Trammitee

# Houses come directly from their building names
STR_LAI_TOWN_INDUSTRY_DESCRIPTION_UNDER_CONSTRUCTION            :{STRING} (ehitusel)

STR_LAI_TREE_NAME_TREES                                         :Puud
STR_LAI_TREE_NAME_RAINFOREST                                    :Vihmamets
STR_LAI_TREE_NAME_CACTUS_PLANTS                                 :Kaktused

STR_LAI_STATION_DESCRIPTION_RAILROAD_STATION                    :Raudteejaam
STR_LAI_STATION_DESCRIPTION_AIRCRAFT_HANGAR                     :Angaar
STR_LAI_STATION_DESCRIPTION_AIRPORT                             :Lennuväli
STR_LAI_STATION_DESCRIPTION_TRUCK_LOADING_AREA                  :Laadimisplats
STR_LAI_STATION_DESCRIPTION_BUS_STATION                         :Bussijaam
STR_LAI_STATION_DESCRIPTION_SHIP_DOCK                           :Laevadokk
STR_LAI_STATION_DESCRIPTION_BUOY                                :Poi
STR_LAI_STATION_DESCRIPTION_WAYPOINT                            :Meldepunkt

STR_LAI_WATER_DESCRIPTION_WATER                                 :Vesi
STR_LAI_WATER_DESCRIPTION_CANAL                                 :Kanal
STR_LAI_WATER_DESCRIPTION_LOCK                                  :Lüüs
STR_LAI_WATER_DESCRIPTION_RIVER                                 :Jõgi
STR_LAI_WATER_DESCRIPTION_COAST_OR_RIVERBANK                    :Kallas
STR_LAI_WATER_DESCRIPTION_SHIP_DEPOT                            :Laevaremonditehas

# Industries come directly from their industry names

STR_LAI_TUNNEL_DESCRIPTION_RAILROAD                             :Raudteetunnel
STR_LAI_TUNNEL_DESCRIPTION_ROAD                                 :Maanteetunnel

STR_LAI_BRIDGE_DESCRIPTION_RAIL_SUSPENSION_STEEL                :Terasest raudteerippsild
STR_LAI_BRIDGE_DESCRIPTION_RAIL_GIRDER_STEEL                    :Terasest võrestikuga raudteesild
STR_LAI_BRIDGE_DESCRIPTION_RAIL_CANTILEVER_STEEL                :Terasest ulgtoestikuga raudteesild
STR_LAI_BRIDGE_DESCRIPTION_RAIL_SUSPENSION_CONCRETE             :Raudbetoonist raudteerippsild
STR_LAI_BRIDGE_DESCRIPTION_RAIL_WOODEN                          :Puitraudteesild
STR_LAI_BRIDGE_DESCRIPTION_RAIL_CONCRETE                        :Betoonist raudteesild
STR_LAI_BRIDGE_DESCRIPTION_RAIL_TUBULAR_STEEL                   :Torujas raudteesild

STR_LAI_BRIDGE_DESCRIPTION_ROAD_SUSPENSION_STEEL                :Terasest autoteerippsild
STR_LAI_BRIDGE_DESCRIPTION_ROAD_GIRDER_STEEL                    :Terasraamistikuga autoteesild
STR_LAI_BRIDGE_DESCRIPTION_ROAD_CANTILEVER_STEEL                :Terasest ulgtoestikuga autoteesild
STR_LAI_BRIDGE_DESCRIPTION_ROAD_SUSPENSION_CONCRETE             :Raudbetoonist autotee rippsild
STR_LAI_BRIDGE_DESCRIPTION_ROAD_WOODEN                          :Puidust autoteesild
STR_LAI_BRIDGE_DESCRIPTION_ROAD_CONCRETE                        :Betoonist autoteesild
STR_LAI_BRIDGE_DESCRIPTION_ROAD_TUBULAR_STEEL                   :Torujas autoteesild

STR_LAI_BRIDGE_DESCRIPTION_AQUEDUCT                             :Akvedukt

STR_LAI_OBJECT_DESCRIPTION_TRANSMITTER                          :Retranslaator
STR_LAI_OBJECT_DESCRIPTION_LIGHTHOUSE                           :Tuletorn
STR_LAI_OBJECT_DESCRIPTION_COMPANY_HEADQUARTERS                 :Ettevõtte peakorter
STR_LAI_OBJECT_DESCRIPTION_COMPANY_OWNED_LAND                   :Ettevõtte maa

# About OpenTTD window
STR_ABOUT_OPENTTD                                               :{WHITE}OpenTTD lisainfo
STR_ABOUT_ORIGINAL_COPYRIGHT                                    :{BLACK}Algne autorikaitse {COPYRIGHT} 1995 Chris Sawyer, kõik õigused kaitstud
STR_ABOUT_VERSION                                               :{BLACK}OpenTTD osa {REV}
STR_ABOUT_COPYRIGHT_OPENTTD                                     :{BLACK}OpenTTD {COPYRIGHT}2002-{STRING} OpenTTD meeskond

# Framerate display window
STR_FRAMERATE_CAPTION                                           :{WHITE}Kaadrisagedus
STR_FRAMERATE_CAPTION_SMALL                                     :{STRING}{WHITE} ({DECIMAL}x)
STR_FRAMERATE_RATE_GAMELOOP                                     :{BLACK} Simuleerimissagedus: {STRING}
STR_FRAMERATE_RATE_GAMELOOP_TOOLTIP                             :{BLACK}Simuleeritud mänguhetkede arv sekundis.
STR_FRAMERATE_RATE_BLITTER                                      :{BLACK}Graafika kaadrisagedus: {STRING}
STR_FRAMERATE_RATE_BLITTER_TOOLTIP                              :{BLACK}Renderdatud videokaadrite arv sekundis.
STR_FRAMERATE_SPEED_FACTOR                                      :{BLACK}Mängu kiiruskordaja hetkel: {DECIMAL}x
STR_FRAMERATE_SPEED_FACTOR_TOOLTIP                              :{BLACK}Kui kiiresti mäng jookseb võrreldes eeldatava kiirusega tavapärase simuleerimiskiiruse juures
STR_FRAMERATE_CURRENT                                           :{WHITE}Hetkel
STR_FRAMERATE_AVERAGE                                           :{WHITE}Keskmine
STR_FRAMERATE_MEMORYUSE                                         :{WHITE}Mälu
STR_FRAMERATE_DATA_POINTS                                       :{BLACK}Andmed põhinevad {COMMA} mõõtmisel
STR_FRAMERATE_MS_GOOD                                           :{LTBLUE}{DECIMAL} ms
STR_FRAMERATE_MS_WARN                                           :{YELLOW}{DECIMAL} ms
STR_FRAMERATE_MS_BAD                                            :{RED}{DECIMAL} ms
STR_FRAMERATE_FPS_GOOD                                          :{LTBLUE}{DECIMAL} kaadrit/s
STR_FRAMERATE_FPS_WARN                                          :{YELLOW}{DECIMAL} kaadrit/s
STR_FRAMERATE_FPS_BAD                                           :{RED}{DECIMAL} kaadrit/s
STR_FRAMERATE_BYTES_GOOD                                        :{LTBLUE}{BYTES}
STR_FRAMERATE_BYTES_WARN                                        :{YELLOW}{BYTES}
STR_FRAMERATE_BYTES_BAD                                         :{RED}{BYTES}
STR_FRAMERATE_GRAPH_MILLISECONDS                                :{TINY_FONT}{COMMA} ms
STR_FRAMERATE_GRAPH_SECONDS                                     :{TINY_FONT}{COMMA} s
############ Leave those lines in this order!!
STR_FRAMERATE_GAMELOOP                                          :{BLACK}Mängutsükli lõppkokkuvõte:
STR_FRAMERATE_GL_ECONOMY                                        :{BLACK}  Veoste käsitlemine:
STR_FRAMERATE_GL_TRAINS                                         :{BLACK}  Rongide sammud:
STR_FRAMERATE_GL_ROADVEHS                                       :{BLACK}  Maanteesõiduki sammud:
STR_FRAMERATE_GL_SHIPS                                          :{BLACK}  Laevade sammud:
STR_FRAMERATE_GL_AIRCRAFT                                       :{BLACK}  Õhusõiduki sammud:
STR_FRAMERATE_GL_LANDSCAPE                                      :{BLACK}  Maailma sammud:
STR_FRAMERATE_GL_LINKGRAPH                                      :{BLACK}  Ahelgraafiku viide:
STR_FRAMERATE_DRAWING                                           :{BLACK}Graafika renderdamine:
STR_FRAMERATE_DRAWING_VIEWPORTS                                 :{BLACK}  Maalmavaated:
STR_FRAMERATE_VIDEO                                             :{BLACK}Videoväljund:
STR_FRAMERATE_SOUND                                             :{BLACK}Helide segamine:
STR_FRAMERATE_ALLSCRIPTS                                        :{BLACK}  GS/AI kokku:
STR_FRAMERATE_GAMESCRIPT                                        :{BLACK}   GameScript:
STR_FRAMERATE_AI                                                :{BLACK}   AI {NUM} {STRING}
############ End of leave-in-this-order
############ Leave those lines in this order!!
STR_FRAMETIME_CAPTION_GAMELOOP                                  :Mängutsükkel
STR_FRAMETIME_CAPTION_GL_ECONOMY                                :Veoste käsitlemine
STR_FRAMETIME_CAPTION_GL_TRAINS                                 :Rongi sammud
STR_FRAMETIME_CAPTION_GL_ROADVEHS                               :Maanteesõidukite sammud
STR_FRAMETIME_CAPTION_GL_SHIPS                                  :Laeva sammud
STR_FRAMETIME_CAPTION_GL_AIRCRAFT                               :Õhusõiduki sammud
STR_FRAMETIME_CAPTION_GL_LANDSCAPE                              :Maailma sammud
STR_FRAMETIME_CAPTION_GL_LINKGRAPH                              :Transpordisõlmede graafiku viivitus
STR_FRAMETIME_CAPTION_DRAWING                                   :Graafika renderdamine
STR_FRAMETIME_CAPTION_DRAWING_VIEWPORTS                         :Maailmavaate renderdamine
STR_FRAMETIME_CAPTION_VIDEO                                     :Videoväljund
STR_FRAMETIME_CAPTION_SOUND                                     :Helide segamine
STR_FRAMETIME_CAPTION_ALLSCRIPTS                                :GS/AI skriptide üldarv
STR_FRAMETIME_CAPTION_GAMESCRIPT                                :GameScript
STR_FRAMETIME_CAPTION_AI                                        :AI {NUM} {STRING}
############ End of leave-in-this-order


# Save/load game/scenario
STR_SAVELOAD_SAVE_CAPTION                                       :{WHITE}Mängu salvestamine
STR_SAVELOAD_LOAD_CAPTION                                       :{WHITE}Mängu jätkamine
STR_SAVELOAD_SAVE_SCENARIO                                      :{WHITE}Salvesta stsenaarium
STR_SAVELOAD_LOAD_SCENARIO                                      :{WHITE}Laadi stsenaariumit
STR_SAVELOAD_LOAD_HEIGHTMAP                                     :{WHITE}Laadi kõrguskaart
STR_SAVELOAD_SAVE_HEIGHTMAP                                     :{WHITE}Salvesta kõrguskaart
STR_SAVELOAD_HOME_BUTTON                                        :{BLACK}Vajutamisel avaneb salvestuste ja jätkamiste jaoks määratud algne kataloog
STR_SAVELOAD_BYTES_FREE                                         :{BLACK}{BYTES} vaba
STR_SAVELOAD_LIST_TOOLTIP                                       :{BLACK}Nimekiri ketastest, kataloogidest ja salvestatud mängudest
STR_SAVELOAD_EDITBOX_TOOLTIP                                    :{BLACK}Mängu salvestuse nimi
STR_SAVELOAD_DELETE_BUTTON                                      :{BLACK}Kustuta
STR_SAVELOAD_DELETE_TOOLTIP                                     :{BLACK}Kustuta valitud salvestus
STR_SAVELOAD_SAVE_BUTTON                                        :{BLACK}Salvesta
STR_SAVELOAD_SAVE_TOOLTIP                                       :{BLACK}Salvesta mäng valitud nimega
STR_SAVELOAD_LOAD_BUTTON                                        :{BLACK}Jätka
STR_SAVELOAD_LOAD_TOOLTIP                                       :{BLACK}Jätka valitud mängu
STR_SAVELOAD_LOAD_HEIGHTMAP_TOOLTIP                             :{BLACK}Laadi valitud kõrguskaart
STR_SAVELOAD_DETAIL_CAPTION                                     :{BLACK}Mängust
STR_SAVELOAD_DETAIL_NOT_AVAILABLE                               :{BLACK}Andmed puuduvad
STR_SAVELOAD_DETAIL_COMPANY_INDEX                               :{SILVER}{COMMA}: {WHITE}{STRING}
STR_SAVELOAD_DETAIL_GRFSTATUS                                   :{SILVER}NewGRF: {WHITE}{STRING}
STR_SAVELOAD_FILTER_TITLE                                       :{BLACK}Märksõna:
STR_SAVELOAD_OVERWRITE_TITLE                                    :{WHITE}Ülekirjuta fail
STR_SAVELOAD_OVERWRITE_WARNING                                  :{YELLOW}Kas oled kindel, et soovid olemasoleva faili üle kirjutada?

STR_SAVELOAD_OSKTITLE                                           :{BLACK}Sisesta salvestatavale mängule nimi

# World generation
STR_MAPGEN_WORLD_GENERATION_CAPTION                             :{WHITE}Maailma tekitamine
STR_MAPGEN_MAPSIZE                                              :{BLACK}Kaardi mõõtmed:
STR_MAPGEN_MAPSIZE_TOOLTIP                                      :{BLACK}Määrab maakaardi mõõtmed ruutudes. Ruute, mida saab kasutada, on pisut vähem
STR_MAPGEN_BY                                                   :{BLACK}*
STR_MAPGEN_NUMBER_OF_TOWNS                                      :{BLACK}Linnade sagedus:
STR_MAPGEN_DATE                                                 :{BLACK}Algus:
STR_MAPGEN_NUMBER_OF_INDUSTRIES                                 :{BLACK}Tööstuste sagedus:
STR_MAPGEN_MAX_HEIGHTLEVEL                                      :{BLACK}Maksimaalne kaardi kõrgus:
STR_MAPGEN_MAX_HEIGHTLEVEL_UP                                   :{BLACK}Tõsta maksimaalset kaardi mägede kõrgust ühe võrra
STR_MAPGEN_MAX_HEIGHTLEVEL_DOWN                                 :{BLACK}Langeta maksimaalset kaardi mägede kõrgust ühe võrra
STR_MAPGEN_SNOW_LINE_HEIGHT                                     :{BLACK}Lumepiiri kõrgus:
STR_MAPGEN_SNOW_LINE_UP                                         :{BLACK}Lumepiiri liigutamine ühe võrra üles
STR_MAPGEN_SNOW_LINE_DOWN                                       :{BLACK}Lumepiiri liigutamine ühe võrra alla
STR_MAPGEN_LAND_GENERATOR                                       :{BLACK}Maatekituse meetod:
STR_MAPGEN_TREE_PLACER                                          :{BLACK}Puude algoritm:
STR_MAPGEN_TERRAIN_TYPE                                         :{BLACK}Maapinna tüüp:
STR_MAPGEN_QUANTITY_OF_SEA_LAKES                                :{BLACK}Merepinna tase:
STR_MAPGEN_QUANTITY_OF_RIVERS                                   :{BLACK}Jõgesid:
STR_MAPGEN_SMOOTHNESS                                           :{BLACK}Laugus:
STR_MAPGEN_VARIETY                                              :{BLACK}Iseärasuste jaotus:
STR_MAPGEN_GENERATE                                             :{WHITE}Tekita

# Strings for map borders at game generation
STR_MAPGEN_BORDER_TYPE                                          :{BLACK}Kaardi ääred:
STR_MAPGEN_NORTHWEST                                            :{BLACK}Loe
STR_MAPGEN_NORTHEAST                                            :{BLACK}Kirre
STR_MAPGEN_SOUTHEAST                                            :{BLACK}Kagu
STR_MAPGEN_SOUTHWEST                                            :{BLACK}Edel
STR_MAPGEN_BORDER_FREEFORM                                      :{BLACK}Vaba
STR_MAPGEN_BORDER_WATER                                         :{BLACK}Vesi
STR_MAPGEN_BORDER_RANDOM                                        :{BLACK}Suvaline
STR_MAPGEN_BORDER_RANDOMIZE                                     :{BLACK}Suvaline
STR_MAPGEN_BORDER_MANUAL                                        :{BLACK}Määratud

STR_MAPGEN_HEIGHTMAP_ROTATION                                   :{BLACK}Kõrgustekaardi pööre:
STR_MAPGEN_HEIGHTMAP_NAME                                       :{BLACK}Kõrgusekaardi nimi:
STR_MAPGEN_HEIGHTMAP_SIZE_LABEL                                 :{BLACK}Suurus:
STR_MAPGEN_HEIGHTMAP_SIZE                                       :{ORANGE}{NUM} x {NUM}

STR_MAPGEN_MAX_HEIGHTLEVEL_QUERY_CAPT                           :{WHITE}Muuda maksimaalset kaardi kõrgust
STR_MAPGEN_SNOW_LINE_QUERY_CAPT                                 :{WHITE}Muuda lumepiiri kõrgust
STR_MAPGEN_START_DATE_QUERY_CAPT                                :{WHITE}Muuda algusaastat

# SE Map generation
STR_SE_MAPGEN_CAPTION                                           :{WHITE}Stsenaariumi tüüp
STR_SE_MAPGEN_FLAT_WORLD                                        :{WHITE}Tasane maa
STR_SE_MAPGEN_FLAT_WORLD_TOOLTIP                                :{BLACK}Tekita tasane maa
STR_SE_MAPGEN_RANDOM_LAND                                       :{WHITE}Suvaline maa
STR_SE_MAPGEN_FLAT_WORLD_HEIGHT                                 :{BLACK}Lameda maa kõrgus:
STR_SE_MAPGEN_FLAT_WORLD_HEIGHT_DOWN                            :{BLACK}Lameda maa kõrguse langetamine ühe võrra
STR_SE_MAPGEN_FLAT_WORLD_HEIGHT_UP                              :{BLACK}Lameda maa kõrguse tõstmine ühe võrra

STR_SE_MAPGEN_FLAT_WORLD_HEIGHT_QUERY_CAPT                      :{WHITE}Muuda maa kõrgust lamedal maal

# Map generation progress
STR_GENERATION_WORLD                                            :{WHITE}Maailma tekitamine...
STR_GENERATION_ABORT                                            :{BLACK}Loobu
STR_GENERATION_ABORT_CAPTION                                    :{WHITE}Lõpeta maailma tekitamine
STR_GENERATION_ABORT_MESSAGE                                    :{YELLOW}Kas sa tõesti tahad tekitamise lõpetada?
STR_GENERATION_PROGRESS                                         :{WHITE}{NUM}% valmis
STR_GENERATION_PROGRESS_NUM                                     :{BLACK}{NUM} / {NUM}
STR_GENERATION_WORLD_GENERATION                                 :{BLACK}Maailma tekitamine
STR_GENERATION_RIVER_GENERATION                                 :{BLACK}Jõgede tekitamine
STR_GENERATION_TREE_GENERATION                                  :{BLACK}Puude tekitamine
STR_GENERATION_OBJECT_GENERATION                                :{BLACK}Objekti tekitamine
STR_GENERATION_CLEARING_TILES                                   :{BLACK}Mägise ja kivise maa-ala tekitamine
STR_GENERATION_SETTINGUP_GAME                                   :{BLACK}Mängu seadistamine
STR_GENERATION_PREPARING_TILELOOP                               :{BLACK}Ruudustiku töötlemine
STR_GENERATION_PREPARING_SCRIPT                                 :{BLACK}Täitmisel olev skript
STR_GENERATION_PREPARING_GAME                                   :{BLACK}Mängu ettevalmistamine

# NewGRF settings
STR_NEWGRF_SETTINGS_CAPTION                                     :{WHITE}NewGRF-i seadistus
STR_NEWGRF_SETTINGS_INFO_TITLE                                  :{WHITE}Põhjalikud NewGRF-i andmed
STR_NEWGRF_SETTINGS_ACTIVE_LIST                                 :{WHITE}Tegusad NewGRF failid
STR_NEWGRF_SETTINGS_INACTIVE_LIST                               :{WHITE}Mittetegusad NewGRF failid
STR_NEWGRF_SETTINGS_SELECT_PRESET                               :{ORANGE}Eelseadistus:
STR_NEWGRF_FILTER_TITLE                                         :{ORANGE}Märksõna:
STR_NEWGRF_SETTINGS_PRESET_LIST_TOOLTIP                         :{BLACK}Laadi valitud eelseadistused
STR_NEWGRF_SETTINGS_PRESET_SAVE                                 :{BLACK}Salvesta eelseadistus
STR_NEWGRF_SETTINGS_PRESET_SAVE_TOOLTIP                         :{BLACK}Salvesta praegune loend eelseadistusena
STR_NEWGRF_SETTINGS_PRESET_SAVE_QUERY                           :{BLACK}Sisesta eelseadistuse nimi
STR_NEWGRF_SETTINGS_PRESET_DELETE                               :{BLACK}Kustuta eelseadistus
STR_NEWGRF_SETTINGS_PRESET_DELETE_TOOLTIP                       :{BLACK}Kustuta hetkel valitud eelseadistus
STR_NEWGRF_SETTINGS_ADD                                         :{BLACK}Lisa
STR_NEWGRF_SETTINGS_ADD_FILE_TOOLTIP                            :{BLACK}Lisa valitud NewGRF fail enda seadistusse
STR_NEWGRF_SETTINGS_RESCAN_FILES                                :{BLACK}Skanni failid uuesti
STR_NEWGRF_SETTINGS_RESCAN_FILES_TOOLTIP                        :{BLACK}Uuenda saadaval olevate NewGRF failide nimekirja
STR_NEWGRF_SETTINGS_REMOVE                                      :{BLACK}Eemalda
STR_NEWGRF_SETTINGS_REMOVE_TOOLTIP                              :{BLACK}Eemalda nimekirjast valitud NewGRF fail
STR_NEWGRF_SETTINGS_MOVEUP                                      :{BLACK}Liiguta üles
STR_NEWGRF_SETTINGS_MOVEUP_TOOLTIP                              :{BLACK}NewGRF-faili liigutamine loendis üles.
STR_NEWGRF_SETTINGS_MOVEDOWN                                    :{BLACK}Liiguta alla
STR_NEWGRF_SETTINGS_MOVEDOWN_TOOLTIP                            :{BLACK}NewGRF-faili liigutamine loendis alla
STR_NEWGRF_SETTINGS_UPGRADE                                     :{BLACK}Uuenda
STR_NEWGRF_SETTINGS_UPGRADE_TOOLTIP                             :{BLACK}Uuenda NewGRF faile mille uuema versiooni oled installinud
STR_NEWGRF_SETTINGS_FILE_TOOLTIP                                :{BLACK}Nimekiri installitud NewGRF failidest

STR_NEWGRF_SETTINGS_SET_PARAMETERS                              :{BLACK}Vali parameetrid
STR_NEWGRF_SETTINGS_SHOW_PARAMETERS                             :{BLACK}Näita parameetreid
STR_NEWGRF_SETTINGS_TOGGLE_PALETTE                              :{BLACK}Vaheta paletti
STR_NEWGRF_SETTINGS_TOGGLE_PALETTE_TOOLTIP                      :{BLACK}Vaheta valitud NewGRF-i paletti.{}Tee seda, kui NewGRF-i graafika paistab mängus roosa.
STR_NEWGRF_SETTINGS_APPLY_CHANGES                               :{BLACK}Rakenda muudatused

STR_NEWGRF_SETTINGS_FIND_MISSING_CONTENT_BUTTON                 :{BLACK}Otsi internetist vajalike aineseid
STR_NEWGRF_SETTINGS_FIND_MISSING_CONTENT_TOOLTIP                :{BLACK}Proovi puuduvat ainest internetist leida

STR_NEWGRF_SETTINGS_FILENAME                                    :{BLACK}Faili nimi: {SILVER}{STRING}
STR_NEWGRF_SETTINGS_GRF_ID                                      :{BLACK}GRF ID: {SILVER}{STRING}
STR_NEWGRF_SETTINGS_VERSION                                     :{BLACK}Versioon: {SILVER}{NUM}
STR_NEWGRF_SETTINGS_MIN_VERSION                                 :{BLACK}Min. ühilduv versioon: {SILVER}{NUM}
STR_NEWGRF_SETTINGS_MD5SUM                                      :{BLACK}MD5sum: {SILVER}{STRING}
STR_NEWGRF_SETTINGS_PALETTE                                     :{BLACK}Palett: {SILVER}{STRING}
STR_NEWGRF_SETTINGS_PALETTE_DEFAULT                             :Vaikimisi (D)
STR_NEWGRF_SETTINGS_PALETTE_DEFAULT_32BPP                       :Vaikimisi (D) / 32 bpp
STR_NEWGRF_SETTINGS_PALETTE_LEGACY                              :Pärand (W)
STR_NEWGRF_SETTINGS_PALETTE_LEGACY_32BPP                        :Pärand (W) / 32 bpp
STR_NEWGRF_SETTINGS_PARAMETER                                   :{BLACK}Parameetrid: {SILVER}{STRING}
STR_NEWGRF_SETTINGS_PARAMETER_NONE                              :Puudub

STR_NEWGRF_SETTINGS_NO_INFO                                     :{BLACK}Andmed puuduvad
STR_NEWGRF_SETTINGS_NOT_FOUND                                   :{RED}Sobivat faili ei leitud
STR_NEWGRF_SETTINGS_DISABLED                                    :{RED}Väljas
STR_NEWGRF_SETTINGS_INCOMPATIBLE                                :{RED}Mitteühilduv selle OpenTTD versiooniga

# NewGRF save preset window
STR_SAVE_PRESET_CAPTION                                         :{WHITE}Salvesta eelseadistus
STR_SAVE_PRESET_LIST_TOOLTIP                                    :{BLACK}Võimalike eeltöötluste nimekiri, vali üks et see kopeerida allpool asuvasse salvestuse nimesse
STR_SAVE_PRESET_TITLE                                           :{BLACK}Sisesta eelseadistuse nimi
STR_SAVE_PRESET_EDITBOX_TOOLTIP                                 :{BLACK}Hetkel eelseadistusele valitud nimi
STR_SAVE_PRESET_CANCEL                                          :{BLACK}Tühista
STR_SAVE_PRESET_CANCEL_TOOLTIP                                  :{BLACK}Ära muuda eelseadistust
STR_SAVE_PRESET_SAVE                                            :{BLACK}Salvesta
STR_SAVE_PRESET_SAVE_TOOLTIP                                    :{BLACK}Salvesta eelseadistus praegusele valitud nimele

# NewGRF parameters window
STR_NEWGRF_PARAMETERS_CAPTION                                   :{WHITE}Muuda NewGRF parameetreid
STR_NEWGRF_PARAMETERS_CLOSE                                     :{BLACK}Sulge
STR_NEWGRF_PARAMETERS_RESET                                     :{BLACK}Nulli
STR_NEWGRF_PARAMETERS_RESET_TOOLTIP                             :{BLACK}Säti kõikidele parameetritele vaikeväärtused
STR_NEWGRF_PARAMETERS_DEFAULT_NAME                              :Parameeter {NUM}
STR_NEWGRF_PARAMETERS_SETTING                                   :{STRING}: {ORANGE}{STRING}
STR_NEWGRF_PARAMETERS_NUM_PARAM                                 :{LTBLUE}Parameetrite arv: {ORANGE}{NUM}

# NewGRF inspect window
STR_NEWGRF_INSPECT_CAPTION                                      :{WHITE}Inspekteeri- {STRING}
STR_NEWGRF_INSPECT_PARENT_BUTTON                                :{BLACK}Vanem
STR_NEWGRF_INSPECT_PARENT_TOOLTIP                               :{BLACK}Inspect the object of the parent scope

STR_NEWGRF_INSPECT_CAPTION_OBJECT_AT                            :{STRING} kohast {HEX}
STR_NEWGRF_INSPECT_CAPTION_OBJECT_AT_OBJECT                     :Objekt
STR_NEWGRF_INSPECT_CAPTION_OBJECT_AT_RAIL_TYPE                  :Rööpa tüüp

STR_NEWGRF_INSPECT_QUERY_CAPTION                                :{WHITE}NewGRF muutuf 60+x parameeter (kuueteistkümnendsüsteemis)

# Sprite aligner window
STR_SPRITE_ALIGNER_CAPTION                                      :{WHITE}Aligning sprite {COMMA} ({STRING})
STR_SPRITE_ALIGNER_NEXT_BUTTON                                  :{BLACK}Järgmine sprait
STR_SPRITE_ALIGNER_NEXT_TOOLTIP                                 :{BLACK}Jätka järgmise normaalse spraidini, Jättes vahele iga pseudo/taasvärvitud/fondi spraidid ja pakkides lõpu ümber
STR_SPRITE_ALIGNER_GOTO_BUTTON                                  :{BLACK}Mine spraidini
STR_SPRITE_ALIGNER_GOTO_TOOLTIP                                 :{BLACK}Mine etteantud spraidini. Kui sprait ei ole normaalne mine järgmise spraidini.
STR_SPRITE_ALIGNER_PREVIOUS_BUTTON                              :{BLACK}Eelmine spait
STR_SPRITE_ALIGNER_PREVIOUS_TOOLTIP                             :{BLACK}Proceed to the previous normal sprite, skipping any pseudo/recolour/font sprites and wrapping around at the begin
STR_SPRITE_ALIGNER_SPRITE_TOOLTIP                               :{BLACK}Representation of the currently selected sprite. The alignment is ignored when drawing this sprite
STR_SPRITE_ALIGNER_MOVE_TOOLTIP                                 :{BLACK}Liiguta spraiti, muutes X ja Y tasakaalu. Ctrl+klõps, et liigutada kaheksa ühiku võrra korraga
STR_SPRITE_ALIGNER_RESET_BUTTON                                 :{BLACK}Lähtesta suhteline
STR_SPRITE_ALIGNER_RESET_TOOLTIP                                :{BLACK}Lähtesta praegused suhtelised kõrvalekalded
STR_SPRITE_ALIGNER_OFFSETS_ABS                                  :{BLACK}X kõrvalekalle: {NUM}, Y kõrvalekalle: {NUM} (Absoluutne)
STR_SPRITE_ALIGNER_OFFSETS_REL                                  :{BLACK}X kõrvalekalle: {NUM}, Y kõrvalekalle: {NUM} (Suhteline)
STR_SPRITE_ALIGNER_PICKER_BUTTON                                :{BLACK}Korja sprite
STR_SPRITE_ALIGNER_PICKER_TOOLTIP                               :{BLACK}Korja sprite ükskõik kust ekraanil

STR_SPRITE_ALIGNER_GOTO_CAPTION                                 :{WHITE}Mine spraidini

# NewGRF (self) generated warnings/errors
STR_NEWGRF_ERROR_MSG_INFO                                       :{SILVER}{STRING}
STR_NEWGRF_ERROR_MSG_WARNING                                    :{RED}Hoiatus: {SILVER}{STRING}
STR_NEWGRF_ERROR_MSG_ERROR                                      :{RED}Viga: {SILVER}{STRING}
STR_NEWGRF_ERROR_MSG_FATAL                                      :{RED}Saatuslik viga: {SILVER}{STRING}
STR_NEWGRF_ERROR_FATAL_POPUP                                    :{WHITE}Esines raske NewGRF-i tõrge:{}{STRING}
STR_NEWGRF_ERROR_VERSION_NUMBER                                 :OpenTTD väitel {1:STRING} ei tööta selle TTDPatch osaga.
STR_NEWGRF_ERROR_DOS_OR_WINDOWS                                 :{1:STRING} on {STRING} TTD osa jaoks.
STR_NEWGRF_ERROR_UNSET_SWITCH                                   :{1:STRING} on mõeldud kasutamiseks {STRING}
STR_NEWGRF_ERROR_INVALID_PARAMETER                              :kõlbmatu «{1:STRING}» parameeter: parameeter {STRING} ({NUM})
STR_NEWGRF_ERROR_LOAD_BEFORE                                    :{1:STRING} peab olema laetud enne {STRING}
STR_NEWGRF_ERROR_LOAD_AFTER                                     :{1:STRING} peab olema laetud pärast {STRING}
STR_NEWGRF_ERROR_OTTD_VERSION_NUMBER                            :{1:STRING} nõuab OpenTTD osa {STRING} või uuemat
STR_NEWGRF_ERROR_AFTER_TRANSLATED_FILE                          :GRF fail, mis tehti tõlkimiseks,
STR_NEWGRF_ERROR_TOO_MANY_NEWGRFS_LOADED                        :Liiga palju NewGRF-e on laaditud
STR_NEWGRF_ERROR_STATIC_GRF_CAUSES_DESYNC                       :Laadides {1:STRING} staatilise NewGRF-na koos {STRING} võib põhjustada sünkrooni katkemist.
STR_NEWGRF_ERROR_UNEXPECTED_SPRITE                              :Ootamatu sprite (sprite {3:NUM})
STR_NEWGRF_ERROR_UNKNOWN_PROPERTY                               :Ootamatu tegevus 0 property {4:HEX} (sprite {3:NUM})
STR_NEWGRF_ERROR_INVALID_ID                                     :Kasutati kõlbmatut ID-d («sprite» {3:NUM})
STR_NEWGRF_ERROR_CORRUPT_SPRITE                                 :{YELLOW}{STRING} sisaldab vigast pilti. Kõiki vigaseid pilte näidatakse punase küsimärgina (?)
STR_NEWGRF_ERROR_MULTIPLE_ACTION_8                              :Sisaldab mitut Action 8 kirjet (sprite {3:NUM})
STR_NEWGRF_ERROR_READ_BOUNDS                                    :Loe pseudo-sprite lõpust edasi (sprite {3:NUM})
STR_NEWGRF_ERROR_GRM_FAILED                                     :Soovitud GRFi ressursid ei ole saadaval (sprite {3:NUM})
STR_NEWGRF_ERROR_FORCEFULLY_DISABLED                            :{1:STRING} blokeeriti {STRING} poolt
STR_NEWGRF_ERROR_INVALID_SPRITE_LAYOUT                          :«Sprite» paigutus kõlbmatus vormis («sprite» {3:NUM})
STR_NEWGRF_ERROR_LIST_PROPERTY_TOO_LONG                         :Liiga palju elemente omaduse väärtuse loendis (sprite {3:NUM}, omadus {4:HEX})
STR_NEWGRF_ERROR_INDPROD_CALLBACK                               :Vigane tööstustoodangu callback (sprite {3:NUM}, "{2:STRING}")

# NewGRF related 'general' warnings
STR_NEWGRF_POPUP_CAUTION_CAPTION                                :{WHITE}Ettevaatust!
STR_NEWGRF_CONFIRMATION_TEXT                                    :{YELLOW}Sa soovid muuta jooksvat mängu. See võib OpenTTD kokku jooksutada ja rikkuda pooleli oleva mängu. Ära nende vigade kohta vearaportit edasta.{}Kas sa oled jätkamises täiesti kindel?

STR_NEWGRF_DUPLICATE_GRFID                                      :{WHITE}Ei saa faili lisada: korduv GRF ID
STR_NEWGRF_COMPATIBLE_LOADED                                    :{ORANGE}Sobivat faili ei leitud (ühilduv GRF fail on laaditud)
STR_NEWGRF_TOO_MANY_NEWGRFS                                     :{WHITE}Ei saa faili lisada: NewGRF failide limiit on saavutatud

STR_NEWGRF_COMPATIBLE_LOAD_WARNING                              :{WHITE}Puuduvatele failidele on laaditud ühilduvad GRF failid
STR_NEWGRF_DISABLED_WARNING                                     :{WHITE}Puuduvad GRF failid on välja lülitatud
STR_NEWGRF_UNPAUSE_WARNING_TITLE                                :{YELLOW}Puuduolevad GRF failid
STR_NEWGRF_UNPAUSE_WARNING                                      :{WHITE}Seisatuse lõpetamine võib põhjustada OpenTTD krahhi. Ära teavita järgnevatest krahhidest.{}Oled sa tõepoolest veendunud, et sa soovid seisatuse lõpetada?

# NewGRF status
STR_NEWGRF_LIST_NONE                                            :Ei
STR_NEWGRF_LIST_ALL_FOUND                                       :Kõik failid olemas
STR_NEWGRF_LIST_COMPATIBLE                                      :{YELLOW}Sobivad failid leitud
STR_NEWGRF_LIST_MISSING                                         :{RED}Puuduvad failid

# NewGRF 'it's broken' warnings
STR_NEWGRF_BROKEN                                               :{WHITE}NewGRF '{STRING}' käitumine põhjustab tõenäoliselt sünkrooni katkemisi ja/või mängu kokkujooksmiseid.
STR_NEWGRF_BROKEN_POWERED_WAGON                                 :{WHITE}See muutis sõiduki '{1:ENGINE}' vedavate vagunite olekut väljaspool depood
STR_NEWGRF_BROKEN_VEHICLE_LENGTH                                :{WHITE}Depoost väljas asudes on sõiduki '{1:ENGINE}' pikkus muudetud.
STR_NEWGRF_BROKEN_CAPACITY                                      :{WHITE}Sõiduki '{1:ENGINE}' kandevõimet muudeti, kuid sõiduk ei olnud depoos ega ümberseadistamisel
STR_BROKEN_VEHICLE_LENGTH                                       :{WHITE}Ettevõtte «{1:COMPANY}» rongil «{0:VEHICLE}» pikkus on kõlbmatu. Midagi on valesti NewGRF-iga. Mäng võib kokku joosta või sünkroonist välja minna

STR_NEWGRF_BUGGY                                                :{WHITE}NewGRF '{STRING}' sisaldab väära teavet.
STR_NEWGRF_BUGGY_ARTICULATED_CARGO                              :{WHITE}Veose/ümberseadistamise teave sõidukil '{1:ENGINE}' erineb ehitamisaegsest ostunimekirjast. Seetõttu võib uuendamisel või asendamisel ümberseadistamine ebaõnnestuda
STR_NEWGRF_BUGGY_ENDLESS_PRODUCTION_CALLBACK                    :{WHITE}'{1:STRING}' põhjustas toodangu tagasikutsumises lõpmatu korduse
STR_NEWGRF_BUGGY_UNKNOWN_CALLBACK_RESULT                        :{WHITE}Tagasikutse «{1:HEX}» tulemus «{2:HEX}» on kõlbmatu
STR_NEWGRF_BUGGY_INVALID_CARGO_PRODUCTION_CALLBACK              :{WHITE}'{1:STRING}' vastas vigase veoseliigiga toodangu callback'is asukohas {2:HEX}

# 'User removed essential NewGRFs'-placeholders for stuff without specs
STR_NEWGRF_INVALID_CARGO                                        :<kõlbmatu kaup>
STR_NEWGRF_INVALID_CARGO_ABBREV                                 :??
STR_NEWGRF_INVALID_CARGO_QUANTITY                               :{COMMA} <kõlbmatu kaup>
STR_NEWGRF_INVALID_ENGINE                                       :<kõlbmatu sõiduki mudel>
STR_NEWGRF_INVALID_INDUSTRYTYPE                                 :<kõlbmatu tööstus>

# Placeholders for other invalid stuff, e.g. vehicles that have gone (Game Script).
STR_INVALID_VEHICLE                                             :<kõlbmatu sõiduk>

# NewGRF scanning window
STR_NEWGRF_SCAN_CAPTION                                         :{WHITE}NewGRF-ide skanneerimine
STR_NEWGRF_SCAN_MESSAGE                                         :{BLACK}NewGRF-de skanneerimine. Olenevalt failide arvust võib selleks kuluda mõni aeg...
STR_NEWGRF_SCAN_STATUS                                          :{BLACK}Skanneeritud {NUM} NewGRF{P "" i} {NUM} NewGRF-ist
STR_NEWGRF_SCAN_ARCHIVES                                        :Arhiivide otsimine

# Sign list window
STR_SIGN_LIST_CAPTION                                           :{WHITE}Siltide register - {COMMA} silt{P "" i}
STR_SIGN_LIST_MATCH_CASE                                        :{BLACK}Tõstutundlik
STR_SIGN_LIST_MATCH_CASE_TOOLTIP                                :{BLACK}Lülita sisse/välja tõstutundlikkuse kasutamine siltide filtreerimisel

# Sign window
STR_EDIT_SIGN_CAPTION                                           :{WHITE}Sildi muutmine
STR_EDIT_SIGN_LOCATION_TOOLTIP                                  :{BLACK}Keskenda põhivaade sildi asukohale. Ctrl+klõps avab sildi asukohas uue vaate
STR_EDIT_SIGN_NEXT_SIGN_TOOLTIP                                 :{BLACK}Mine järgmise märgi juurde
STR_EDIT_SIGN_PREVIOUS_SIGN_TOOLTIP                             :{BLACK}Mine eelmise märgi juurde

STR_EDIT_SIGN_SIGN_OSKTITLE                                     :{BLACK}Sisesta sildile nimi

# Town directory window
STR_TOWN_DIRECTORY_CAPTION                                      :{WHITE}Linnad
STR_TOWN_DIRECTORY_NONE                                         :{ORANGE}- Puudub -
STR_TOWN_DIRECTORY_TOWN                                         :{ORANGE}{TOWN}{BLACK} ({COMMA})
STR_TOWN_DIRECTORY_CITY                                         :{ORANGE}{TOWN}{YELLOW} (Linn){BLACK} ({COMMA})
STR_TOWN_DIRECTORY_LIST_TOOLTIP                                 :{BLACK}Linnanimed - vajuta linnanimele, et viia vaade linnale. Ctrl+klõps avab uue vaate linna asukohast
STR_TOWN_POPULATION                                             :{BLACK}Maailma rahvastik: {COMMA}

# Town view window
STR_TOWN_VIEW_TOWN_CAPTION                                      :{WHITE}{TOWN}
STR_TOWN_VIEW_CITY_CAPTION                                      :{WHITE}{TOWN} (Linn)
STR_TOWN_VIEW_POPULATION_HOUSES                                 :{BLACK}Rahvaarv: {ORANGE}{COMMA}{BLACK}  Ehitisi: {ORANGE}{COMMA}
STR_TOWN_VIEW_CARGO_LAST_MONTH_MAX                              :{BLACK}{CARGO_LIST} eelmisel kuul: {ORANGE}{COMMA}{BLACK} Kuni: {ORANGE}{COMMA}
STR_TOWN_VIEW_CARGO_FOR_TOWNGROWTH                              :{BLACK}Veoseid linna kasvamiseks:
STR_TOWN_VIEW_CARGO_FOR_TOWNGROWTH_REQUIRED_GENERAL             :{ORANGE}{STRING}{RED} vajalik
STR_TOWN_VIEW_CARGO_FOR_TOWNGROWTH_REQUIRED_WINTER              :{ORANGE}{STRING}{BLACK} on talvel vajalik
STR_TOWN_VIEW_CARGO_FOR_TOWNGROWTH_DELIVERED_GENERAL            :{ORANGE}{STRING}{GREEN} äraveetud
STR_TOWN_VIEW_CARGO_FOR_TOWNGROWTH_REQUIRED                     :{ORANGE}{CARGO_TINY} / {CARGO_LONG}{RED} (ikka veel vaja)
STR_TOWN_VIEW_CARGO_FOR_TOWNGROWTH_DELIVERED                    :{ORANGE}{CARGO_TINY} / {CARGO_LONG}{GREEN} (äraveetud)
STR_TOWN_VIEW_TOWN_GROWS_EVERY                                  :{BLACK}Linn kasvab {ORANGE}{COMMA}{BLACK} päevaga
STR_TOWN_VIEW_TOWN_GROWS_EVERY_FUNDED                           :{BLACK}Linn kasvab iga {ORANGE}{COMMA}{BLACK} päeva tagant (rahastatud)
STR_TOWN_VIEW_TOWN_GROW_STOPPED                                 :{BLACK}Linn {RED}ei{BLACK} kasva
STR_TOWN_VIEW_NOISE_IN_TOWN                                     :{BLACK}Mürapiirang linnas: {ORANGE}{COMMA}{BLACK}  suurim: {ORANGE}{COMMA}
STR_TOWN_VIEW_CENTER_TOOLTIP                                    :{BLACK}Vaate viimine linnale
STR_TOWN_VIEW_LOCAL_AUTHORITY_BUTTON                            :{BLACK}Omavalitsus
STR_TOWN_VIEW_LOCAL_AUTHORITY_TOOLTIP                           :{BLACK}Näita teavet kohaliku omavalitsuse kohta
STR_TOWN_VIEW_RENAME_TOOLTIP                                    :{BLACK}Muuda linna nime

STR_TOWN_VIEW_EXPAND_BUTTON                                     :{BLACK}Laienda
STR_TOWN_VIEW_EXPAND_TOOLTIP                                    :{BLACK}Linna suuruse suurendamine
STR_TOWN_VIEW_DELETE_BUTTON                                     :{BLACK}Kustuta
STR_TOWN_VIEW_DELETE_TOOLTIP                                    :{BLACK}Hävita see linn täielikult

STR_TOWN_VIEW_RENAME_TOWN_BUTTON                                :Ümbernimeta linn

# Town local authority window
STR_LOCAL_AUTHORITY_CAPTION                                     :{WHITE}{TOWN} kohalik omavalitsus
STR_LOCAL_AUTHORITY_ZONE                                        :{BLACK}Ala
STR_LOCAL_AUTHORITY_ZONE_TOOLTIP                                :{BLACK}Näita kohaliku omavalitsuse haldusala
STR_LOCAL_AUTHORITY_COMPANY_RATINGS                             :{BLACK}Ettevõtete hinnangud:
STR_LOCAL_AUTHORITY_COMPANY_RATING                              :{YELLOW}{COMPANY} {COMPANY_NUM}: {ORANGE}{STRING}
STR_LOCAL_AUTHORITY_ACTIONS_TITLE                               :{BLACK}Pakutavad toimingud:
STR_LOCAL_AUTHORITY_ACTIONS_TOOLTIP                             :{BLACK}Nimekiri asjadest, mida saab siin linnas teha - klõpsa esemel, et saada rohkem andmeid
STR_LOCAL_AUTHORITY_DO_IT_BUTTON                                :{BLACK}Soorita toiming
STR_LOCAL_AUTHORITY_DO_IT_TOOLTIP                               :{BLACK}Soorita ülalpool valitud toiming

STR_LOCAL_AUTHORITY_ACTION_SMALL_ADVERTISING_CAMPAIGN           :Väike reklaamikampaania
STR_LOCAL_AUTHORITY_ACTION_MEDIUM_ADVERTISING_CAMPAIGN          :Keskmine reklaamikampaania
STR_LOCAL_AUTHORITY_ACTION_LARGE_ADVERTISING_CAMPAIGN           :Suur reklaamikampaania
STR_LOCAL_AUTHORITY_ACTION_ROAD_RECONSTRUCTION                  :Rahasta kohalikke teehoiutöid
STR_LOCAL_AUTHORITY_ACTION_STATUE_OF_COMPANY                    :Ehita ettevõtte omaniku kuju
STR_LOCAL_AUTHORITY_ACTION_NEW_BUILDINGS                        :Rahasta uute hoonete ehitust
STR_LOCAL_AUTHORITY_ACTION_EXCLUSIVE_TRANSPORT                  :Osta monopoolsed veoõigused
STR_LOCAL_AUTHORITY_ACTION_BRIBE                                :Paku kohalikule omavalitsusele altkäemaksu

STR_LOCAL_AUTHORITY_ACTION_TOOLTIP_SMALL_ADVERTISING            :{YELLOW} Pisikese kohaliku reklaamikampaania korraldamine meelitab rohkem reisijaid ja kaupu sinu veoteenuseid kasutama.{} Hind: {CURRENCY_LONG}
STR_LOCAL_AUTHORITY_ACTION_TOOLTIP_MEDIUM_ADVERTISING           :{YELLOW} Keskmise reklaamikampaania korraldamine, et meelitada rohkem reisijaid ja kaupu sinu teenuste juurede.{} Hind: {CURRENCY_LONG}
STR_LOCAL_AUTHORITY_ACTION_TOOLTIP_LARGE_ADVERTISING            :{YELLOW} Suure reklaamikampaania korraldamine, et meelitada rohkem reisijaid ja kaupu sinu teenuste juurede.{} Hind: {CURRENCY_LONG}
STR_LOCAL_AUTHORITY_ACTION_TOOLTIP_ROAD_RECONSTRUCTION          :{YELLOW} Teehoiutööde rahastamine. Põhjustab linnatänavatel tõsiseid liiklusprobleeme kuni 6 kuuks.{} Hind: {CURRENCY_LONG}
STR_LOCAL_AUTHORITY_ACTION_TOOLTIP_STATUE_OF_COMPANY            :{YELLOW} Oma ettevõtte auks kuju ehitamine.{} Hind: {CURRENCY_LONG}
STR_LOCAL_AUTHORITY_ACTION_TOOLTIP_NEW_BUILDINGS                :{YELLOW} Uute ärihoonete ehitamise rahastamine selles linnas.{} Hind: {CURRENCY_LONG}
STR_LOCAL_AUTHORITY_ACTION_TOOLTIP_EXCLUSIVE_TRANSPORT          :{YELLOW} Üheks aastaks monopoolsete veoõiguste ostmine selles linnas. Linna omavalitsus lubab reisijate ja kauba veoks kasutada ainult sinu jaamasid.{} Hind: {CURRENCY_LONG}
STR_LOCAL_AUTHORITY_ACTION_TOOLTIP_BRIBE                        :{YELLOW} Linna omavalitusele ettevõtte hinnangu tõstmise eesmärgil altkäemaksu pakkumine. Vahele jäädes tuleb trahvi maksta.{} Hind: {CURRENCY_LONG}

# Goal window
STR_GOALS_CAPTION                                               :{WHITE}{COMPANY} eesmärgid
STR_GOALS_SPECTATOR_CAPTION                                     :{WHITE}Üldeesmärgid
STR_GOALS_SPECTATOR                                             :Üleilmsed eesmärgid
STR_GOALS_GLOBAL_TITLE                                          :{BLACK}Üldised eesmärgid:
STR_GOALS_TEXT                                                  :{ORANGE}{STRING}
STR_GOALS_NONE                                                  :{ORANGE}- Mitte ühtegi -
STR_GOALS_SPECTATOR_NONE                                        :{ORANGE}- Kehtetu -
STR_GOALS_PROGRESS                                              :{ORANGE}{STRING}
STR_GOALS_PROGRESS_COMPLETE                                     :{GREEN}{STRING}
STR_GOALS_COMPANY_TITLE                                         :{BLACK}Ettevõtte eesmärgid:
STR_GOALS_TOOLTIP_CLICK_ON_SERVICE_TO_CENTER                    :{BLACK}Klõpsa eesmärgil, et liigutada vaateaken tööstuse/linna/ruudu asukohale. Ctrl+klõps avab uue vaateakna tööstuse/linna/ruudu asukohas

# Goal question window
STR_GOAL_QUESTION_CAPTION_QUESTION                              :{BLACK}Küsimus
STR_GOAL_QUESTION_CAPTION_INFORMATION                           :{BLACK}Teave
STR_GOAL_QUESTION_CAPTION_WARNING                               :{BLACK}Hoiatus
STR_GOAL_QUESTION_CAPTION_ERROR                                 :{YELLOW}Viga

############ Start of Goal Question button list
STR_GOAL_QUESTION_BUTTON_CANCEL                                 :Tühista
STR_GOAL_QUESTION_BUTTON_OK                                     :OK
STR_GOAL_QUESTION_BUTTON_NO                                     :Ei
STR_GOAL_QUESTION_BUTTON_YES                                    :Jah
STR_GOAL_QUESTION_BUTTON_DECLINE                                :Keeldu
STR_GOAL_QUESTION_BUTTON_ACCEPT                                 :Nõustu
STR_GOAL_QUESTION_BUTTON_IGNORE                                 :Eira
STR_GOAL_QUESTION_BUTTON_RETRY                                  :Proovi uuesti
STR_GOAL_QUESTION_BUTTON_PREVIOUS                               :Eelmine
STR_GOAL_QUESTION_BUTTON_NEXT                                   :Järgmine
STR_GOAL_QUESTION_BUTTON_STOP                                   :Peata
STR_GOAL_QUESTION_BUTTON_START                                  :Alusta
STR_GOAL_QUESTION_BUTTON_GO                                     :Mine
STR_GOAL_QUESTION_BUTTON_CONTINUE                               :Jätka
STR_GOAL_QUESTION_BUTTON_RESTART                                :Alusta uuesti
STR_GOAL_QUESTION_BUTTON_POSTPONE                               :Lükka edasi
STR_GOAL_QUESTION_BUTTON_SURRENDER                              :Anna alla
STR_GOAL_QUESTION_BUTTON_CLOSE                                  :Sulge
############ End of Goal Question button list

# Subsidies window
STR_SUBSIDIES_CAPTION                                           :{WHITE}Toetused
STR_SUBSIDIES_OFFERED_TITLE                                     :{BLACK}Pakutavad toetused teenusepakkumise eest:
STR_SUBSIDIES_OFFERED_FROM_TO                                   :{ORANGE}{STRING} kohast {STRING} kohta {STRING}{YELLOW} (kuni {DATE_SHORT})
STR_SUBSIDIES_NONE                                              :{ORANGE}Mitte ühtegi
STR_SUBSIDIES_SUBSIDISED_TITLE                                  :{BLACK}Juba toetatavad veoteenused:
STR_SUBSIDIES_SUBSIDISED_FROM_TO                                :{ORANGE}{STRING} kohast {STRING} kohta {STRING}{YELLOW} ({COMPANY}{YELLOW}, kuni {DATE_SHORT})
STR_SUBSIDIES_TOOLTIP_CLICK_ON_SERVICE_TO_CENTER                :{BLACK}Vajuta pakkumisele, et näha linna või tööstuse asukohta. Ctrl+klõps avab uue vaate ettevõtte/linna asukohast

# Story book window
STR_STORY_BOOK_CAPTION                                          :{WHITE}«{COMPANY}» juturaamat
STR_STORY_BOOK_SPECTATOR_CAPTION                                :{WHITE}Üldjuturaamat
STR_STORY_BOOK_SPECTATOR                                        :Üleilmne juturaamat
STR_STORY_BOOK_TITLE                                            :{YELLOW}{STRING}
STR_STORY_BOOK_GENERIC_PAGE_ITEM                                :Lehekülg {NUM}
STR_STORY_BOOK_SEL_PAGE_TOOLTIP                                 :{BLACK}Vali lehekülg rippmenüüst.
STR_STORY_BOOK_PREV_PAGE                                        :{BLACK}Eelmine
STR_STORY_BOOK_PREV_PAGE_TOOLTIP                                :{BLACK}Mine eelmisele leheküljele
STR_STORY_BOOK_NEXT_PAGE                                        :{BLACK}Järgmine
STR_STORY_BOOK_NEXT_PAGE_TOOLTIP                                :{BLACK}Mine järgmisele leheküljele
STR_STORY_BOOK_INVALID_GOAL_REF                                 :{RED}Vigane viide eesmärgile

# Station list window
STR_STATION_LIST_TOOLTIP                                        :{BLACK}Jaamanimed - nimel vajutades viiakse vaade jaamale. Ctrl+klõps avab jaama asukohas uue vaate.
STR_STATION_LIST_USE_CTRL_TO_SELECT_MORE                        :{BLACK}Mitme asja valimiseks kasuta Ctrl-klahvi
STR_STATION_LIST_CAPTION                                        :{WHITE}{COMPANY} - {COMMA} jaam{P "" a}
STR_STATION_LIST_STATION                                        :{YELLOW}{STATION} {STATION_FEATURES}
STR_STATION_LIST_WAYPOINT                                       :{YELLOW}{WAYPOINT}
STR_STATION_LIST_NONE                                           :{YELLOW}- Puudub -
STR_STATION_LIST_SELECT_ALL_FACILITIES                          :{BLACK}Vali kõik tööstused
STR_STATION_LIST_SELECT_ALL_TYPES                               :{BLACK}Vali kõik kaubatüüpid (ka mitteoodatav kaup)
STR_STATION_LIST_NO_WAITING_CARGO                               :{BLACK}Veoseid pole ootamas

# Station view window
STR_STATION_VIEW_CAPTION                                        :{WHITE}{STATION} {STATION_FEATURES}
STR_STATION_VIEW_WAITING_CARGO                                  :{WHITE}{CARGO_LONG}
STR_STATION_VIEW_EN_ROUTE_FROM                                  :{YELLOW}({CARGO_SHORT} jaamast «{STATION}»)
STR_STATION_VIEW_RESERVED                                       :{YELLOW}({CARGO_SHORT} kinni laadimiseks)

STR_STATION_VIEW_ACCEPTS_BUTTON                                 :{BLACK}Võtab vastu
STR_STATION_VIEW_ACCEPTS_TOOLTIP                                :{BLACK}Näita vastuvõetavate veoste nimistut
STR_STATION_VIEW_ACCEPTS_CARGO                                  :{BLACK}Võtab vastu: {WHITE}{CARGO_LIST}

STR_STATION_VIEW_EXCLUSIVE_RIGHTS_SELF                          :{BLACK}Antud jaamal on eksklusiivsed transpordiõigused selles linnas.
STR_STATION_VIEW_EXCLUSIVE_RIGHTS_COMPANY                       :{YELLOW}{COMPANY}{BLACK} ostis eksklusiivsed transpordiõigused antud linnas.

STR_STATION_VIEW_RATINGS_BUTTON                                 :{BLACK}Hinnangud
STR_STATION_VIEW_RATINGS_TOOLTIP                                :{BLACK}Näita jaamahinnangut
STR_STATION_VIEW_SUPPLY_RATINGS_TITLE                           :{BLACK}Tarne kuus ja kohalik hinnang:
STR_STATION_VIEW_CARGO_SUPPLY_RATING                            :{WHITE}{STRING}: {YELLOW}{COMMA} / {STRING} ({COMMA}%)

STR_STATION_VIEW_GROUP                                          :{BLACK}Jaotusalus
STR_STATION_VIEW_WAITING_STATION                                :Jaam: ootel
STR_STATION_VIEW_WAITING_AMOUNT                                 :Summa: ootel
STR_STATION_VIEW_PLANNED_STATION                                :Jaam: eeldatav
STR_STATION_VIEW_PLANNED_AMOUNT                                 :Summa: eeldatav
STR_STATION_VIEW_FROM                                           :{YELLOW}{CARGO_SHORT} jaamast {STATION}
STR_STATION_VIEW_VIA                                            :{YELLOW}{CARGO_SHORT} läbi jaama {STATION}
STR_STATION_VIEW_TO                                             :{YELLOW}{CARGO_SHORT} jaama {STATION}
STR_STATION_VIEW_FROM_ANY                                       :{RED}{CARGO_SHORT} teadmata jaamast
STR_STATION_VIEW_TO_ANY                                         :{RED}{CARGO_SHORT} ühte jaama
STR_STATION_VIEW_VIA_ANY                                        :{RED}{CARGO_SHORT} läbi ühe jaama
STR_STATION_VIEW_FROM_HERE                                      :{GREEN}{CARGO_SHORT} sellest jaamast
STR_STATION_VIEW_VIA_HERE                                       :{GREEN}{CARGO_SHORT} peatumas selles jaamas
STR_STATION_VIEW_TO_HERE                                        :{GREEN}{CARGO_SHORT} siia jaama
STR_STATION_VIEW_NONSTOP                                        :{YELLOW}{CARGO_SHORT} ilma peatumata

STR_STATION_VIEW_GROUP_S_V_D                                    :Algus-, vahe- ja sihtpunkt
STR_STATION_VIEW_GROUP_S_D_V                                    :Algus-, siht- ja vahepunkt
STR_STATION_VIEW_GROUP_V_S_D                                    :Vahe-, algus- ja sihtpunkt
STR_STATION_VIEW_GROUP_V_D_S                                    :Vahe-, siht- ja alguspunkt
STR_STATION_VIEW_GROUP_D_S_V                                    :Siht-, algus- ja vahepunkt
STR_STATION_VIEW_GROUP_D_V_S                                    :Siht-, vahe- ja alguspunkt

############ range for rating starts
STR_CARGO_RATING_APPALLING                                      :Kohutav
STR_CARGO_RATING_VERY_POOR                                      :Väga halb
STR_CARGO_RATING_POOR                                           :Vilets
STR_CARGO_RATING_MEDIOCRE                                       :Keskpärane
STR_CARGO_RATING_GOOD                                           :Hea
STR_CARGO_RATING_VERY_GOOD                                      :Väga hea
STR_CARGO_RATING_EXCELLENT                                      :Suurepärane
STR_CARGO_RATING_OUTSTANDING                                    :Suurepärane
############ range for rating ends

STR_STATION_VIEW_CENTER_TOOLTIP                                 :{BLACK}Vaate viimine jaama juurde
STR_STATION_VIEW_RENAME_TOOLTIP                                 :{BLACK}Muuda jaama nime

STR_STATION_VIEW_SCHEDULED_TRAINS_TOOLTIP                       :{BLACK}Näita kõiki ronge, mille sõidugraafik sisaldab seda rongijaama
STR_STATION_VIEW_SCHEDULED_ROAD_VEHICLES_TOOLTIP                :{BLACK}Näita kõiki mootorsõidukeid, mille sõidugraafik sisaldab seda jaama
STR_STATION_VIEW_SCHEDULED_AIRCRAFT_TOOLTIP                     :{BLACK}Näita kõiki lennukeid, mille sõidugraafik sisaldab seda lennujaama
STR_STATION_VIEW_SCHEDULED_SHIPS_TOOLTIP                        :{BLACK}Näita kõiki laevu, mille sõidugraafik sisaldab seda sadamat

STR_STATION_VIEW_RENAME_STATION_CAPTION                         :Ümbernimeta jaam/laadimisala

STR_STATION_VIEW_CLOSE_AIRPORT                                  :{BLACK}Sulge lennujaam
STR_STATION_VIEW_CLOSE_AIRPORT_TOOLTIP                          :{BLACK}Keela lennukite maandumine selles lennujaamas

# Waypoint/buoy view window
STR_WAYPOINT_VIEW_CAPTION                                       :{WHITE}{WAYPOINT}
STR_WAYPOINT_VIEW_CENTER_TOOLTIP                                :{BLACK}Keskenda vaade teemärgisel. Ctrl+klõps avab teemärgisel uue vaate
STR_WAYPOINT_VIEW_CHANGE_WAYPOINT_NAME                          :{BLACK}Muuda meldepunkti nime
STR_BUOY_VIEW_CENTER_TOOLTIP                                    :{BLACK}Keskenda vaade poile. Ctrl+klõps avab poil uue vaate
STR_BUOY_VIEW_CHANGE_BUOY_NAME                                  :{BLACK}Muuda poi nime

STR_EDIT_WAYPOINT_NAME                                          :{WHITE}Muuda meldepunkti nime

# Finances window
STR_FINANCES_CAPTION                                            :{WHITE}{COMPANY} rahavoogude aruanne {BLACK}{COMPANY_NUM}
STR_FINANCES_EXPENDITURE_INCOME_TITLE                           :{WHITE}Kulud/tulud
STR_FINANCES_YEAR                                               :{WHITE}{NUM}
STR_FINANCES_SECTION_CONSTRUCTION                               :{GOLD}Ehituskulud
STR_FINANCES_SECTION_NEW_VEHICLES                               :{GOLD}Uus veerem
STR_FINANCES_SECTION_TRAIN_RUNNING_COSTS                        :{GOLD}Rongide käituskulud
STR_FINANCES_SECTION_ROAD_VEHICLE_RUNNING_COSTS                 :{GOLD}Mootorsõidukite käituskulud
STR_FINANCES_SECTION_AIRCRAFT_RUNNING_COSTS                     :{GOLD}Õhusõidukite käituskulud
STR_FINANCES_SECTION_SHIP_RUNNING_COSTS                         :{GOLD}Laevade käituskulud
STR_FINANCES_SECTION_PROPERTY_MAINTENANCE                       :{GOLD}Omandi korrashoid
STR_FINANCES_SECTION_TRAIN_INCOME                               :{GOLD}Rongide tulud
STR_FINANCES_SECTION_ROAD_VEHICLE_INCOME                        :{GOLD}Mootorsõidukite tulud
STR_FINANCES_SECTION_AIRCRAFT_INCOME                            :{GOLD}Õhusõidukite tulud
STR_FINANCES_SECTION_SHIP_INCOME                                :{GOLD}Laevade tulud
STR_FINANCES_SECTION_LOAN_INTEREST                              :{GOLD}Laenuintress
STR_FINANCES_SECTION_OTHER                                      :{GOLD}Muud
STR_FINANCES_NEGATIVE_INCOME                                    :{BLACK}-{CURRENCY_LONG}
STR_FINANCES_POSITIVE_INCOME                                    :{BLACK}+{CURRENCY_LONG}
STR_FINANCES_TOTAL_CAPTION                                      :{WHITE}Kokku:
STR_FINANCES_BANK_BALANCE_TITLE                                 :{WHITE}Kontojääk
STR_FINANCES_LOAN_TITLE                                         :{WHITE}Laen
STR_FINANCES_MAX_LOAN                                           :{WHITE}Laenulimiit: {BLACK}{CURRENCY_LONG}
STR_FINANCES_TOTAL_CURRENCY                                     :{BLACK}{CURRENCY_LONG}
STR_FINANCES_BORROW_BUTTON                                      :{BLACK}Laena {CURRENCY_LONG}
STR_FINANCES_BORROW_TOOLTIP                                     :{BLACK}Laena raha
STR_FINANCES_REPAY_BUTTON                                       :{BLACK}Tagasimakse {CURRENCY_LONG}
STR_FINANCES_REPAY_TOOLTIP                                      :{BLACK}Maksa laen osaliselt tagasi
STR_FINANCES_INFRASTRUCTURE_BUTTON                              :{BLACK}Taristu

# Company view
STR_COMPANY_VIEW_CAPTION                                        :{WHITE}{COMPANY}{BLACK}{COMPANY_NUM}
STR_COMPANY_VIEW_PRESIDENT_MANAGER_TITLE                        :{WHITE}{PRESIDENT_NAME}{}{GOLD}(President)

STR_COMPANY_VIEW_INAUGURATED_TITLE                              :{GOLD}Asutatud: {WHITE}{NUM}
STR_COMPANY_VIEW_COLOUR_SCHEME_TITLE                            :{GOLD}Värvivalik:
STR_COMPANY_VIEW_VEHICLES_TITLE                                 :{GOLD}Sõidukeid:
STR_COMPANY_VIEW_TRAINS                                         :{WHITE}{COMMA} rong{P "" i}
STR_COMPANY_VIEW_ROAD_VEHICLES                                  :{WHITE}{COMMA} veok {P "" it}
STR_COMPANY_VIEW_AIRCRAFT                                       :{WHITE}{COMMA} lennuk
STR_COMPANY_VIEW_SHIPS                                          :{WHITE}{COMMA} laev{P "" a}
STR_COMPANY_VIEW_VEHICLES_NONE                                  :{WHITE}Mitte ühtegi
STR_COMPANY_VIEW_COMPANY_VALUE                                  :{GOLD}Firmaväärtus: {WHITE}{CURRENCY_LONG}
STR_COMPANY_VIEW_SHARES_OWNED_BY                                :{WHITE}({COMMA}% on ettevõtte {COMPANY} käes)
STR_COMPANY_VIEW_INFRASTRUCTURE                                 :{GOLD}Taristu:
STR_COMPANY_VIEW_INFRASTRUCTURE_RAIL                            :{WHITE}{COMMA} röö{P bas pad}
STR_COMPANY_VIEW_INFRASTRUCTURE_ROAD                            :{WHITE}{COMMA} sõidutee tük{P k id}
STR_COMPANY_VIEW_INFRASTRUCTURE_WATER                           :{WHITE}{COMMA} veekogu ruu{P t dud}
STR_COMPANY_VIEW_INFRASTRUCTURE_STATION                         :{WHITE}{COMMA} jaama ruu{P t dud}
STR_COMPANY_VIEW_INFRASTRUCTURE_AIRPORT                         :{WHITE}{COMMA} lennuväl{P i jad}
STR_COMPANY_VIEW_INFRASTRUCTURE_NONE                            :{WHITE}Puudub

STR_COMPANY_VIEW_BUILD_HQ_BUTTON                                :{BLACK}Ehita peakorter
STR_COMPANY_VIEW_BUILD_HQ_TOOLTIP                               :{BLACK}Ehita ettevõtte peakorter
STR_COMPANY_VIEW_VIEW_HQ_BUTTON                                 :{BLACK}Vaata peakorterit
STR_COMPANY_VIEW_VIEW_HQ_TOOLTIP                                :{BLACK}Ettevõtte peakorteri vaatamine
STR_COMPANY_VIEW_RELOCATE_HQ                                    :{BLACK}Liiguta peakorterit
STR_COMPANY_VIEW_RELOCATE_COMPANY_HEADQUARTERS                  :{BLACK}Ehita ettevõtte peakorter mujale 1% firmaväärtuse tasu eest. Shift+klõps näitab toimingu eeldatavat maksumust
STR_COMPANY_VIEW_INFRASTRUCTURE_BUTTON                          :{BLACK}Täpsustused
STR_COMPANY_VIEW_INFRASTRUCTURE_TOOLTIP                         :{BLACK}Vaata täpset taristu hulka
<<<<<<< HEAD
STR_COMPANY_VIEW_GIVE_MONEY_BUTTON                              :{BLACK}Anna raha
=======
STR_COMPANY_VIEW_GIVE_MONEY_BUTTON                              :{BLACK}Saada raha
STR_COMPANY_VIEW_GIVE_MONEY_TOOLTIP                             :{BLACK}Saada sellele ettevõttele raha
>>>>>>> 069fb542

STR_COMPANY_VIEW_NEW_FACE_BUTTON                                :{BLACK}Uus nägu
STR_COMPANY_VIEW_NEW_FACE_TOOLTIP                               :{BLACK}Vali presidendile uus nägu
STR_COMPANY_VIEW_COLOUR_SCHEME_BUTTON                           :{BLACK}Värvivalik
STR_COMPANY_VIEW_COLOUR_SCHEME_TOOLTIP                          :{BLACK}Muuda ettevõtte veovahendite värvi
STR_COMPANY_VIEW_COMPANY_NAME_BUTTON                            :{BLACK}Ettevõtte nimi
STR_COMPANY_VIEW_COMPANY_NAME_TOOLTIP                           :{BLACK}Muuda ettevõtte nime
STR_COMPANY_VIEW_PRESIDENT_NAME_BUTTON                          :{BLACK}Presidendi nimi
STR_COMPANY_VIEW_PRESIDENT_NAME_TOOLTIP                         :{BLACK}Muuda presidendi nägu

STR_COMPANY_VIEW_BUY_SHARE_BUTTON                               :{BLACK}Osta 25% ettevõtte aktsiatest
STR_COMPANY_VIEW_SELL_SHARE_BUTTON                              :{BLACK}Müü 25% ettevõtte aktsiatest
STR_COMPANY_VIEW_BUY_SHARE_TOOLTIP                              :{BLACK}Osta 25% ettevõtte aktsiatest. Shift+klõpsuga kuvatakse aktsiate hind tehingut tegemata
STR_COMPANY_VIEW_SELL_SHARE_TOOLTIP                             :{BLACK}Müü 25% ettevõtte aktsiatest. Shift+klõpsuga kuvatakse aktsiate hind tehingut tegemata

STR_COMPANY_VIEW_COMPANY_NAME_QUERY_CAPTION                     :Ettevõtte nimi
STR_COMPANY_VIEW_PRESIDENT_S_NAME_QUERY_CAPTION                 :Presidendi nimi
<<<<<<< HEAD
STR_COMPANY_VIEW_GIVE_MONEY_QUERY_CAPTION                       :Sisesta summa mida anda
=======
STR_COMPANY_VIEW_GIVE_MONEY_QUERY_CAPTION                       :Sisesta saadetav rahasumma
>>>>>>> 069fb542

STR_BUY_COMPANY_MESSAGE                                         :{WHITE}Otsime ettevõtet, kes võtaks meie firma üle.{}{}Kas soovite osta ettevõtte {COMPANY} {CURRENCY_LONG} eest?

# Company infrastructure window
STR_COMPANY_INFRASTRUCTURE_VIEW_CAPTION                         :{WHITE} {COMPANY} Taristu
STR_COMPANY_INFRASTRUCTURE_VIEW_RAIL_SECT                       :{GOLD}Raudtee tükid:
STR_COMPANY_INFRASTRUCTURE_VIEW_SIGNALS                         :{WHITE}Signaalid
STR_COMPANY_INFRASTRUCTURE_VIEW_ROAD_SECT                       :{GOLD}Tee tükid:
STR_COMPANY_INFRASTRUCTURE_VIEW_TRAM_SECT                       :{GOLD}Trammiosad:
STR_COMPANY_INFRASTRUCTURE_VIEW_WATER_SECT                      :{GOLD}Veekogu ruudud:
STR_COMPANY_INFRASTRUCTURE_VIEW_CANALS                          :{WHITE}Kanalid
STR_COMPANY_INFRASTRUCTURE_VIEW_STATION_SECT                    :{GOLD}Jaamad:
STR_COMPANY_INFRASTRUCTURE_VIEW_STATIONS                        :{WHITE}Jaama ruudud
STR_COMPANY_INFRASTRUCTURE_VIEW_AIRPORTS                        :{WHITE}Lennuväljad
STR_COMPANY_INFRASTRUCTURE_VIEW_TOTAL                           :{WHITE}{CURRENCY_LONG}/a

# Industry directory
STR_INDUSTRY_DIRECTORY_CAPTION                                  :{WHITE}Tööstused
STR_INDUSTRY_DIRECTORY_NONE                                     :{ORANGE}- Puudub -
STR_INDUSTRY_DIRECTORY_ITEM_INFO                                :{BLACK}{CARGO_LONG}{STRING}{YELLOW} ({COMMA}% äraveetud){BLACK}
STR_INDUSTRY_DIRECTORY_ITEM_NOPROD                              :{ORANGE}{INDUSTRY}
STR_INDUSTRY_DIRECTORY_ITEM_PROD1                               :{ORANGE}{INDUSTRY} {STRING}
STR_INDUSTRY_DIRECTORY_ITEM_PROD2                               :{ORANGE}{INDUSTRY} {STRING}, {STRING}
STR_INDUSTRY_DIRECTORY_ITEM_PROD3                               :{ORANGE}{INDUSTRY} {STRING}, {STRING}, {STRING}
STR_INDUSTRY_DIRECTORY_ITEM_PRODMORE                            :{ORANGE}{INDUSTRY} {STRING}, {STRING}, {STRING} ja veel {NUM}...
STR_INDUSTRY_DIRECTORY_LIST_CAPTION                             :{BLACK}Tööstuste nimed - klõpsates keskendatakse vaade tööstusele. Ctrl+klõps avab uue vaate ettevõtte asukohast
STR_INDUSTRY_DIRECTORY_ACCEPTED_CARGO_FILTER                    :{BLACK}Vastuvõetud veosed: {SILVER}{STRING}
STR_INDUSTRY_DIRECTORY_PRODUCED_CARGO_FILTER                    :{BLACK}Toodetud veosed: {SILVER}{STRING}
STR_INDUSTRY_DIRECTORY_FILTER_ALL_TYPES                         :Kõik veoseliigid
STR_INDUSTRY_DIRECTORY_FILTER_NONE                              :Puudub

# Industry view
STR_INDUSTRY_VIEW_CAPTION                                       :{WHITE}{INDUSTRY}
STR_INDUSTRY_VIEW_PRODUCTION_LAST_MONTH_TITLE                   :{BLACK}Eelmise kuu toodang:
STR_INDUSTRY_VIEW_TRANSPORTED                                   :{YELLOW}{CARGO_LONG}{STRING}{BLACK} ({COMMA}% veetud)
STR_INDUSTRY_VIEW_LOCATION_TOOLTIP                              :{BLACK}Vaate keskendamine tööstusele
STR_INDUSTRY_VIEW_PRODUCTION_LEVEL                              :{BLACK}Tootlikkuse tase: {YELLOW}{COMMA}%
STR_INDUSTRY_VIEW_INDUSTRY_ANNOUNCED_CLOSURE                    :{YELLOW}Tööstus teatab kohesest sulgemisest!

STR_INDUSTRY_VIEW_REQUIRES_N_CARGO                              :{BLACK}Vajab: {YELLOW}{STRING}{STRING}
STR_INDUSTRY_VIEW_PRODUCES_N_CARGO                              :{BLACK}Toodab: {YELLOW}{STRING}{STRING}
STR_INDUSTRY_VIEW_CARGO_LIST_EXTENSION                          :, {STRING}{STRING}

STR_INDUSTRY_VIEW_REQUIRES                                      :{BLACK}Nõuab:
STR_INDUSTRY_VIEW_ACCEPT_CARGO                                  :{YELLOW}{STRING}{BLACK}{3:STRING}
STR_INDUSTRY_VIEW_ACCEPT_CARGO_AMOUNT                           :{YELLOW}{STRING}{BLACK}: {CARGO_SHORT} ootel{STRING}

STR_CONFIG_GAME_PRODUCTION                                      :{WHITE}Tootlikuse muutmine (kaheksaga jaguv, kuni 2040)
STR_CONFIG_GAME_PRODUCTION_LEVEL                                :{WHITE}Muuda tootlikkuse taset (protsent, kuni 800%)

# Vehicle lists
STR_VEHICLE_LIST_TRAIN_CAPTION                                  :{WHITE}{STRING} - {COMMA} rong{P "" i}
STR_VEHICLE_LIST_ROAD_VEHICLE_CAPTION                           :{WHITE}{STRING} - {COMMA} mootorsõiduk{P "" it}
STR_VEHICLE_LIST_SHIP_CAPTION                                   :{WHITE}{STRING} - {COMMA} laev{P "" a}
STR_VEHICLE_LIST_AIRCRAFT_CAPTION                               :{WHITE}{STRING} - {COMMA} lennuk{P "" it}

STR_VEHICLE_LIST_TRAIN_LIST_TOOLTIP                             :{BLACK}Rongid - vajuta rongile info jaoks
STR_VEHICLE_LIST_ROAD_VEHICLE_TOOLTIP                           :{BLACK}Veokid - info saamiseks vajuta veokile
STR_VEHICLE_LIST_SHIP_TOOLTIP                                   :{BLACK}Laevad - info saamiseks klõpsa laevale
STR_VEHICLE_LIST_AIRCRAFT_TOOLTIP                               :{BLACK}Lennuk - info saamiseks vajuta lennukile

STR_VEHICLE_LIST_PROFIT_THIS_YEAR_LAST_YEAR                     :{TINY_FONT}{BLACK}Selle aasta kasum: {CURRENCY_LONG} (eelneval: {CURRENCY_LONG})

STR_VEHICLE_LIST_AVAILABLE_TRAINS                               :Saadaval rongid
STR_VEHICLE_LIST_AVAILABLE_ROAD_VEHICLES                        :Saadaval sõidukid
STR_VEHICLE_LIST_AVAILABLE_SHIPS                                :Saadaval laevad
STR_VEHICLE_LIST_AVAILABLE_AIRCRAFT                             :Saadaval õhusõidukid
STR_VEHICLE_LIST_AVAILABLE_ENGINES_TOOLTIP                      :{BLACK}Vaata nimekirja saadaolevatest seda tüüpi veovahenditest

STR_VEHICLE_LIST_MANAGE_LIST                                    :{BLACK}Halda registrit
STR_VEHICLE_LIST_MANAGE_LIST_TOOLTIP                            :{BLACK}Saada juhised kõikidele selles nimekirjas olevatele veovahenditele
STR_VEHICLE_LIST_REPLACE_VEHICLES                               :Asenda veovahendeid
STR_VEHICLE_LIST_SEND_FOR_SERVICING                             :Saada hooldusesse

STR_VEHICLE_LIST_SEND_TRAIN_TO_DEPOT                            :Saada depoose
STR_VEHICLE_LIST_SEND_ROAD_VEHICLE_TO_DEPOT                     :Saada depoose
STR_VEHICLE_LIST_SEND_SHIP_TO_DEPOT                             :Saada depoose
STR_VEHICLE_LIST_SEND_AIRCRAFT_TO_HANGAR                        :Saada angaari

STR_VEHICLE_LIST_MASS_STOP_LIST_TOOLTIP                         :{BLACK}Klõpsa, et kõik nimekirjas olevad masinad peatada
STR_VEHICLE_LIST_MASS_START_LIST_TOOLTIP                        :{BLACK}Vajuta, kui tahad käivitada kõiki masinaid nimekirjas

STR_VEHICLE_LIST_SHARED_ORDERS_LIST_CAPTION                     :{WHITE}{COMMA} sõiduki vahel jagatud sõidugraafik

# Group window
STR_GROUP_ALL_TRAINS                                            :Kõik raudteeveerem
STR_GROUP_ALL_ROAD_VEHICLES                                     :Kõik mootorsõidukid
STR_GROUP_ALL_SHIPS                                             :Kõik laevad
STR_GROUP_ALL_AIRCRAFTS                                         :Kõik lennukid

STR_GROUP_DEFAULT_TRAINS                                        :Jaotamata rongid
STR_GROUP_DEFAULT_ROAD_VEHICLES                                 :Jaotamata maanteesõidukid
STR_GROUP_DEFAULT_SHIPS                                         :Jaotamata laevad
STR_GROUP_DEFAULT_AIRCRAFTS                                     :Jaotamata õhusõidukid

STR_GROUP_COUNT_WITH_SUBGROUP                                   :{TINY_FONT}{COMMA} (+{COMMA})

STR_GROUPS_CLICK_ON_GROUP_FOR_TOOLTIP                           :{BLACK}Jagu - jaol klõpsates loetletakse kõik jakku kuuluvad sõidukit. Jagusid lohistades saab luua hierarhia.
STR_GROUP_CREATE_TOOLTIP                                        :{BLACK}Klõpsa jao loomiseks
STR_GROUP_DELETE_TOOLTIP                                        :{BLACK}Eemalda valitud jagu
STR_GROUP_RENAME_TOOLTIP                                        :{BLACK}Ümbernimeta valitud jagu
STR_GROUP_LIVERY_TOOLTIP                                        :{BLACK}Muuda valitud jao värvistikku
STR_GROUP_REPLACE_PROTECTION_TOOLTIP                            :{BLACK}Klõpsa, et kaitsta seda jagu globaalse automaatasenduse eest

STR_QUERY_GROUP_DELETE_CAPTION                                  :{WHITE}Kustuta Grupp
STR_GROUP_DELETE_QUERY_TEXT                                     :{WHITE}Kas oled kindel, et tahad kustutada selle grupi ja kõik järglased?

STR_GROUP_ADD_SHARED_VEHICLE                                    :Kõik jagatud sõidukid
STR_GROUP_REMOVE_ALL_VEHICLES                                   :Eemalda kõik sõidukid

STR_GROUP_RENAME_CAPTION                                        :{BLACK}Ümbernimeta jagu

STR_GROUP_PROFIT_THIS_YEAR                                      :Selle aasta kasum:
STR_GROUP_PROFIT_LAST_YEAR                                      :Eelmise aasta kasum:
STR_GROUP_OCCUPANCY                                             :Koormatus:
STR_GROUP_OCCUPANCY_VALUE                                       :{NUM}%

# Build vehicle window
STR_BUY_VEHICLE_TRAIN_RAIL_CAPTION                              :Uued rööbassõidukid
STR_BUY_VEHICLE_TRAIN_ELRAIL_CAPTION                            :Uus elektriraudteesõiduk
STR_BUY_VEHICLE_TRAIN_MONORAIL_CAPTION                          :Uus monorelsssõiduk
STR_BUY_VEHICLE_TRAIN_MAGLEV_CAPTION                            :Uus magnethõljuksõiduk

STR_BUY_VEHICLE_ROAD_VEHICLE_CAPTION                            :Uued mootorsõidukid
STR_BUY_VEHICLE_TRAM_VEHICLE_CAPTION                            :Uued trammid

############ range for vehicle availability starts
STR_BUY_VEHICLE_TRAIN_ALL_CAPTION                               :Rööbassõidukid
STR_BUY_VEHICLE_ROAD_VEHICLE_ALL_CAPTION                        :Uued maanteesõidukid
STR_BUY_VEHICLE_SHIP_CAPTION                                    :Uued laevad
STR_BUY_VEHICLE_AIRCRAFT_CAPTION                                :Uus lennuk
############ range for vehicle availability ends

STR_PURCHASE_INFO_COST_WEIGHT                                   :{BLACK}Hind: {GOLD}{CURRENCY_LONG}{BLACK} Tühimass: {GOLD}{WEIGHT_SHORT}
STR_PURCHASE_INFO_COST_REFIT_WEIGHT                             :{BLACK}Maksumus: {GOLD}{CURRENCY_LONG}{BLACK} (Ümberseadistamise maksumus: {GOLD}{CURRENCY_LONG}{BLACK}) Mass: {GOLD}{WEIGHT_SHORT}
STR_PURCHASE_INFO_SPEED_POWER                                   :{BLACK}Tippkiirus: {GOLD}{VELOCITY}{BLACK} Võimsus: {GOLD}{POWER}
STR_PURCHASE_INFO_SPEED                                         :{BLACK}Tippkiirus: {GOLD}{VELOCITY}
STR_PURCHASE_INFO_SPEED_OCEAN                                   :{BLACK}Kiirus ookeanil: {GOLD}{VELOCITY}
STR_PURCHASE_INFO_SPEED_CANAL                                   :{BLACK}Kiirus kanalil/jõel: {GOLD}{VELOCITY}
STR_PURCHASE_INFO_RUNNINGCOST                                   :{BLACK}Käituskulud: {GOLD}{CURRENCY_LONG}/aastas
STR_PURCHASE_INFO_CAPACITY                                      :{BLACK}Kandevõime: {GOLD}{CARGO_LONG} {STRING}
STR_PURCHASE_INFO_REFITTABLE                                    :(ümberseadistatav)
STR_PURCHASE_INFO_DESIGNED_LIFE                                 :{BLACK}Kujundatud: {GOLD}{NUM}{BLACK} Vanus: {GOLD}{COMMA} aasta{P "" t}
STR_PURCHASE_INFO_RELIABILITY                                   :{BLACK}Parim tehnoseisund: {GOLD}{COMMA}%
STR_PURCHASE_INFO_COST                                          :{BLACK}Hind: {GOLD}{CURRENCY_LONG}
STR_PURCHASE_INFO_COST_REFIT                                    :{BLACK}Maksumus: {GOLD}{CURRENCY_LONG}{BLACK} (Ümberseadistamise maksumus: {GOLD}{CURRENCY_LONG}{BLACK})
STR_PURCHASE_INFO_WEIGHT_CWEIGHT                                :{BLACK}Mass: {GOLD}{WEIGHT_SHORT} {WEIGHT_SHORT})
STR_PURCHASE_INFO_COST_SPEED                                    :{BLACK}Hind: {GOLD}{CURRENCY_LONG}{BLACK} Tippkiirus: {GOLD}{VELOCITY}
STR_PURCHASE_INFO_COST_REFIT_SPEED                              :{BLACK}Hind: {GOLD}{CURRENCY_LONG}{BLACK} (Ümberseadistamise maksumus: {GOLD}{CURRENCY_LONG}{BLACK}) Kiirus: {GOLD}{VELOCITY}
STR_PURCHASE_INFO_AIRCRAFT_CAPACITY                             :{BLACK}Kandevõime: {GOLD}{CARGO_LONG}, {CARGO_LONG}
STR_PURCHASE_INFO_PWAGPOWER_PWAGWEIGHT                          :{BLACK}Kiirendavad vagunid: {GOLD}+{POWER}{BLACK} Mass: {GOLD}+{WEIGHT_SHORT}
STR_PURCHASE_INFO_REFITTABLE_TO                                 :{BLACK}Ümberseadistatav: {GOLD}{STRING}
STR_PURCHASE_INFO_ALL_TYPES                                     :Kõik kaubatüübid
STR_PURCHASE_INFO_NONE                                          :Puudub
STR_PURCHASE_INFO_ALL_BUT                                       :Kõik, välja arvatud {CARGO_LIST}
STR_PURCHASE_INFO_MAX_TE                                        :{BLACK}Suurim veojõud: {GOLD}{FORCE}
STR_PURCHASE_INFO_AIRCRAFT_RANGE                                :{BLACK}Tegevusradius: {GOLD}{COMMA} ruutu
STR_PURCHASE_INFO_AIRCRAFT_TYPE                                 :{BLACK}Õhusõiduki liik: {GOLD}{STRING}

STR_BUY_VEHICLE_TRAIN_LIST_TOOLTIP                              :{BLACK}Nimekiri raudteesõidukitest - andmete saamiseks klõpsa raudteesõidukile
STR_BUY_VEHICLE_ROAD_VEHICLE_LIST_TOOLTIP                       :{BLACK}Mootorsõidukite nimekiri - andmete saamiseks klõpsa sõidukile
STR_BUY_VEHICLE_SHIP_LIST_TOOLTIP                               :{BLACK}Laevade nimekiri - info saamiseks klõps laevale
STR_BUY_VEHICLE_AIRCRAFT_LIST_TOOLTIP                           :{BLACK}Lennukite nimekiri - info saamiseks vajuta lennukile

STR_BUY_VEHICLE_TRAIN_BUY_VEHICLE_BUTTON                        :{BLACK}Ehita sõiduk
STR_BUY_VEHICLE_ROAD_VEHICLE_BUY_VEHICLE_BUTTON                 :{BLACK}Ehita veovahend
STR_BUY_VEHICLE_SHIP_BUY_VEHICLE_BUTTON                         :{BLACK}Ehita laev
STR_BUY_VEHICLE_AIRCRAFT_BUY_VEHICLE_BUTTON                     :{BLACK}Ehita lennuk

STR_BUY_VEHICLE_TRAIN_BUY_REFIT_VEHICLE_BUTTON                  :{BLACK}Osta ja ümberseadista sõiduk
STR_BUY_VEHICLE_ROAD_VEHICLE_BUY_REFIT_VEHICLE_BUTTON           :{BLACK}Osta ja ümberseadista sõiduk
STR_BUY_VEHICLE_SHIP_BUY_REFIT_VEHICLE_BUTTON                   :{BLACK}Osta ja ümberseadista laev
STR_BUY_VEHICLE_AIRCRAFT_BUY_REFIT_VEHICLE_BUTTON               :{BLACK}Osta ja ümberseadista lennuk

STR_BUY_VEHICLE_TRAIN_BUY_VEHICLE_TOOLTIP                       :{BLACK}Osta valitud raudteesõiduk. Shift+klõpsuga kuvatakse eeldatav ostuhind
STR_BUY_VEHICLE_ROAD_VEHICLE_BUY_VEHICLE_TOOLTIP                :{BLACK}Osta valitud mootorsõiduk. Shift+klõpsuga kuvatakse eeldatav ostuhind
STR_BUY_VEHICLE_SHIP_BUY_VEHICLE_TOOLTIP                        :{BLACK}Osta valitud laev. Shift+klõpsuga kuvatakse eeldatav ostuhind
STR_BUY_VEHICLE_AIRCRAFT_BUY_VEHICLE_TOOLTIP                    :{BLACK}Osta valitud õhusõiduk. Shift+klõpsuga kuvatakse eeldatav ostuhind

STR_BUY_VEHICLE_TRAIN_BUY_REFIT_VEHICLE_TOOLTIP                 :{BLACK}Osta ja ümberseadista valitud rööbassõiduk. Shift+klõps näitab eeldatava maksumuse ilma ostu sooritamata
STR_BUY_VEHICLE_ROAD_VEHICLE_BUY_REFIT_VEHICLE_TOOLTIP          :{BLACK}Osta ja ümberseadista valitud maanteesõiduk. Shift+klõps näitab eeldatava maksumuse ilma ostu sooritamata
STR_BUY_VEHICLE_SHIP_BUY_REFIT_VEHICLE_TOOLTIP                  :{BLACK}Osta ja ümberseadista valitud laev. Shift+klõps näitab eeldatava maksumuse ilma ostu sooritamata
STR_BUY_VEHICLE_AIRCRAFT_BUY_REFIT_VEHICLE_TOOLTIP              :{BLACK}Osta ja ümberseadista valitud lennuk. Shift+klõps näitab eeldatava maksumuse ilma ostu sooritamata

STR_BUY_VEHICLE_TRAIN_RENAME_BUTTON                             :{BLACK}Ümbernimeta
STR_BUY_VEHICLE_ROAD_VEHICLE_RENAME_BUTTON                      :{BLACK}Ümbernimeta
STR_BUY_VEHICLE_SHIP_RENAME_BUTTON                              :{BLACK}Ümbernimeta
STR_BUY_VEHICLE_AIRCRAFT_RENAME_BUTTON                          :{BLACK}Ümbernimeta

STR_BUY_VEHICLE_TRAIN_RENAME_TOOLTIP                            :{BLACK}Ümbernimeta rööbassõiduki liik
STR_BUY_VEHICLE_ROAD_VEHICLE_RENAME_TOOLTIP                     :{BLACK}Ümbernimeta maanteesõiduki liik
STR_BUY_VEHICLE_SHIP_RENAME_TOOLTIP                             :{BLACK}Ümbernimeta laeva liik
STR_BUY_VEHICLE_AIRCRAFT_RENAME_TOOLTIP                         :{BLACK}Ümbernimeta õhusõiduki liik

STR_BUY_VEHICLE_TRAIN_HIDE_TOGGLE_BUTTON                        :{BLACK}Peida
STR_BUY_VEHICLE_ROAD_VEHICLE_HIDE_TOGGLE_BUTTON                 :{BLACK}Peida
STR_BUY_VEHICLE_SHIP_HIDE_TOGGLE_BUTTON                         :{BLACK}Peida
STR_BUY_VEHICLE_AIRCRAFT_HIDE_TOGGLE_BUTTON                     :{BLACK}Peida

STR_BUY_VEHICLE_TRAIN_SHOW_TOGGLE_BUTTON                        :{BLACK}Näita
STR_BUY_VEHICLE_ROAD_VEHICLE_SHOW_TOGGLE_BUTTON                 :{BLACK}Näita
STR_BUY_VEHICLE_SHIP_SHOW_TOGGLE_BUTTON                         :{BLACK}Näita
STR_BUY_VEHICLE_AIRCRAFT_SHOW_TOGGLE_BUTTON                     :{BLACK}Näita

STR_BUY_VEHICLE_TRAIN_HIDE_SHOW_TOGGLE_TOOLTIP                  :{BLACK}Sätesta rongitüübi peitmine/kuvamine
STR_BUY_VEHICLE_ROAD_VEHICLE_HIDE_SHOW_TOGGLE_TOOLTIP           :{BLACK}Sätesta sõidukitüübi peitmine/kuvamine
STR_BUY_VEHICLE_SHIP_HIDE_SHOW_TOGGLE_TOOLTIP                   :{BLACK}Sätesta laevatüübi peitmine/kuvamine
STR_BUY_VEHICLE_AIRCRAFT_HIDE_SHOW_TOGGLE_TOOLTIP               :{BLACK}Sätesta lennukitüübi peitmine/kuvamine

STR_QUERY_RENAME_TRAIN_TYPE_CAPTION                             :{WHITE}Ümbernimeta rööbassõiduki liik
STR_QUERY_RENAME_ROAD_VEHICLE_TYPE_CAPTION                      :{WHITE}Ümbernimeta maanteesõiduki liik
STR_QUERY_RENAME_SHIP_TYPE_CAPTION                              :{WHITE}Ümbernimeta laeva liik
STR_QUERY_RENAME_AIRCRAFT_TYPE_CAPTION                          :{WHITE}Ümbernimeta õhusõiduki liik

# Depot window
STR_DEPOT_CAPTION                                               :{WHITE}{DEPOT}

STR_DEPOT_RENAME_TOOLTIP                                        :{BLACK}Muuda depoo nime
STR_DEPOT_RENAME_DEPOT_CAPTION                                  :Ümbernimeta depoo

STR_DEPOT_NO_ENGINE                                             :{BLACK}-
STR_DEPOT_VEHICLE_TOOLTIP                                       :{BLACK}{ENGINE}{STRING}
STR_DEPOT_VEHICLE_TOOLTIP_CHAIN                                 :{BLACK}{NUM} sõiduk{P "" id}{STRING}
STR_DEPOT_VEHICLE_TOOLTIP_CARGO                                 :{}{CARGO_LONG} ({CARGO_SHORT})

STR_DEPOT_TRAIN_LIST_TOOLTIP                                    :{BLACK}Rongid - vasaku hiireklahviga lisatakse ja eemaldatakse veeremit, paremklõpsuga saadakse teavet. Ctrl klahvi kasutatakse operatsiooni kordamiseks järgnevas ahelas.
STR_DEPOT_ROAD_VEHICLE_LIST_TOOLTIP                             :{BLACK}Veovahendid - paremklõpsuga näidatakse teavet
STR_DEPOT_SHIP_LIST_TOOLTIP                                     :{BLACK}Laevad - paremklõpsuga näidatakse teavet
STR_DEPOT_AIRCRAFT_LIST_TOOLTIP                                 :{BLACK}Õhusõiduk - paremklõpsuga näidatakse teavet

STR_DEPOT_TRAIN_SELL_TOOLTIP                                    :{BLACK}Tiri rongi veok siia et müüa
STR_DEPOT_ROAD_VEHICLE_SELL_TOOLTIP                             :{BLACK}Et müüa, tiri sõiduk siia
STR_DEPOT_SHIP_SELL_TOOLTIP                                     :{BLACK}Müügiks tiri laev siia
STR_DEPOT_AIRCRAFT_SELL_TOOLTIP                                 :{BLACK}Müümiseks tiri lennuk siia

STR_DEPOT_DRAG_WHOLE_TRAIN_TO_SELL_TOOLTIP                      :{BLACK}Tõsta rongi vedur siia, et müüa rong täies koosseisus

STR_DEPOT_SELL_ALL_BUTTON_TRAIN_TOOLTIP                         :{BLACK}Müü kõik rongid jaamast
STR_DEPOT_SELL_ALL_BUTTON_ROAD_VEHICLE_TOOLTIP                  :{BLACK}Müü kõik autod garaažist
STR_DEPOT_SELL_ALL_BUTTON_SHIP_TOOLTIP                          :{BLACK}Müü kõik laevad sadamast
STR_DEPOT_SELL_ALL_BUTTON_AIRCRAFT_TOOLTIP                      :{BLACK}Müü kõik lennukid angaarist

STR_DEPOT_AUTOREPLACE_TRAIN_TOOLTIP                             :{BLACK}Asenda kõik rongid jaamas ise
STR_DEPOT_AUTOREPLACE_ROAD_VEHICLE_TOOLTIP                      :{BLACK}Asenda kõik depoos olevad mootorsõidukid ise
STR_DEPOT_AUTOREPLACE_SHIP_TOOLTIP                              :{BLACK}Asenda kõik laevad depoos ise
STR_DEPOT_AUTOREPLACE_AIRCRAFT_TOOLTIP                          :{BLACK}Asenda kõik lennumasinad angaaris ise

STR_DEPOT_TRAIN_NEW_VEHICLES_BUTTON                             :{BLACK}Uus rong
STR_DEPOT_ROAD_VEHICLE_NEW_VEHICLES_BUTTON                      :{BLACK}Ostmine
STR_DEPOT_SHIP_NEW_VEHICLES_BUTTON                              :{BLACK}Uus laev
STR_DEPOT_AIRCRAFT_NEW_VEHICLES_BUTTON                          :{BLACK}Uus lennuk

STR_DEPOT_TRAIN_NEW_VEHICLES_TOOLTIP                            :{BLACK}Osta uus rongi veok
STR_DEPOT_ROAD_VEHICLE_NEW_VEHICLES_TOOLTIP                     :{BLACK}Ehita uus mootorsõiduk
STR_DEPOT_SHIP_NEW_VEHICLES_TOOLTIP                             :{BLACK}Osta uus laev
STR_DEPOT_AIRCRAFT_NEW_VEHICLES_TOOLTIP                         :{BLACK}Ehita uus lennuk

STR_DEPOT_CLONE_TRAIN                                           :{BLACK}Klooni rong
STR_DEPOT_CLONE_ROAD_VEHICLE                                    :{BLACK}Kloonimine
STR_DEPOT_CLONE_SHIP                                            :{BLACK}Klooni laev
STR_DEPOT_CLONE_AIRCRAFT                                        :{BLACK}Klooni lennuk

STR_DEPOT_CLONE_TRAIN_DEPOT_INFO                                :{BLACK}Ostetakse samasugune rong koos kõikide vagunitega. Vajuta sellele nupule, ning seejärel rongile depoo sees või väljas. «Ctrl»+klõps jagab korraldusi. «Shift»+klõps näitab eeldatavat ostuhinda
STR_DEPOT_CLONE_ROAD_VEHICLE_DEPOT_INFO                         :{BLACK}Ostetakse samasugune mootorsõiduk. Vajuta sellele nupule, ning seejärel mootorsõidukil depoos või sellest väljas. «Ctrl»+klõps jagab korraldusi. «Shift»+klõps näitab eeldatavat ostuhinda
STR_DEPOT_CLONE_SHIP_DEPOT_INFO                                 :{BLACK}Ostetakse samasugune laev. Vajuta sellele nupule, ning seejärel laevale laevaremonditehase sees või väljas. «Ctrl»+klõps jagab korraldusi. «Shift»+klõps näitab eeldatavat ostuhinda
STR_DEPOT_CLONE_AIRCRAFT_INFO_HANGAR_WINDOW                     :{BLACK}Ostetakse samasugune õhusõiduk. Vajuta sellele nupule, ning seejärel lennukile angaari sees või väljas. «Ctrl»+klõps jagab korraldusi. «Shift»+klõps näitab eeldatavat ostuhinda

STR_DEPOT_TRAIN_LOCATION_TOOLTIP                                :{BLACK}Keskenda põhivaade rongidepoo kohale
STR_DEPOT_ROAD_VEHICLE_LOCATION_TOOLTIP                         :{BLACK}Vii vaade garaažile. Ctrl+klõps avab garaažil uue vaate.
STR_DEPOT_SHIP_LOCATION_TOOLTIP                                 :{BLACK}Vii pea vaade paadikuuri juurde
STR_DEPOT_AIRCRAFT_LOCATION_TOOLTIP                             :{BLACK}Vii vaade angaarile

STR_DEPOT_VEHICLE_ORDER_LIST_TRAIN_TOOLTIP                      :{BLACK}Koosta nimekiri kõikidest rongidest, mille korralduste hulgas on see depoo
STR_DEPOT_VEHICLE_ORDER_LIST_ROAD_VEHICLE_TOOLTIP               :{BLACK}Koosta nimekiri kõikidest mootorsõidukitest, mille korralduste hulgas on see depoo
STR_DEPOT_VEHICLE_ORDER_LIST_SHIP_TOOLTIP                       :{BLACK}Koosta nimekiri kõikidest laevadest, mille korralduste hulgas on see angaar
STR_DEPOT_VEHICLE_ORDER_LIST_AIRCRAFT_TOOLTIP                   :{BLACK}Koosta nimekiri kõikidest rongidest, mille korralduste hulgas on selle lennujaama angaar

STR_DEPOT_MASS_STOP_DEPOT_TRAIN_TOOLTIP                         :{BLACK}Vajuta, kui tahad seisata kõiki ronge jaamas
STR_DEPOT_MASS_STOP_DEPOT_ROAD_VEHICLE_TOOLTIP                  :{BLACK}Vajuta, kui tahad seisata kõiki masinaid garaažis
STR_DEPOT_MASS_STOP_DEPOT_SHIP_TOOLTIP                          :{BLACK}Klõpsa, et peatada kõik sadamas olevad laevad.
STR_DEPOT_MASS_STOP_HANGAR_TOOLTIP                              :{BLACK}Vajuta, kui tahad seisata kõiki lennukeid angaaris

STR_DEPOT_MASS_START_DEPOT_TRAIN_TOOLTIP                        :{BLACK}Klõpsa kõikide depoos asuvate rongide käivitamiseks
STR_DEPOT_MASS_START_DEPOT_ROAD_VEHICLE_TOOLTIP                 :{BLACK}Klõpsa, et käivitada kõik depoos olevad mootorsõidukid
STR_DEPOT_MASS_START_DEPOT_SHIP_TOOLTIP                         :{BLACK}Klõpsa kõikide angaaris asuvate laevade käivitamiseks
STR_DEPOT_MASS_START_HANGAR_TOOLTIP                             :{BLACK}Klõpsa kõikide angaaris asuvate lennukite käivitamiseks

STR_DEPOT_SELL_CONFIRMATION_TEXT                                :{YELLOW}Sa oled müümas kõiki depoos asuvaid masinaid. Kas sa oled kindel?

# Engine preview window
STR_ENGINE_PREVIEW_CAPTION                                      :{WHITE}Teade veovahendite tootjalt
STR_ENGINE_PREVIEW_MESSAGE                                      :{GOLD}Me töötasime välja uue {STRING}. Kas te oleksite huvitatud selle ainuõiguslikust katsetamisest ühe aasta jooksul, et me saaksime seda enne turule laskmist jälgida?

STR_ENGINE_PREVIEW_RAILROAD_LOCOMOTIVE                          :raudteeveduri
STR_ENGINE_PREVIEW_ELRAIL_LOCOMOTIVE                            :elektrirongivedur
STR_ENGINE_PREVIEW_MONORAIL_LOCOMOTIVE                          :monorelssveduri
STR_ENGINE_PREVIEW_MAGLEV_LOCOMOTIVE                            :magnethõljukveduri

STR_ENGINE_PREVIEW_ROAD_VEHICLE                                 :mootorsõiduki
STR_ENGINE_PREVIEW_TRAM_VEHICLE                                 :tramm

STR_ENGINE_PREVIEW_AIRCRAFT                                     :lennuki
STR_ENGINE_PREVIEW_SHIP                                         :laeva

STR_ENGINE_PREVIEW_COST_WEIGHT_SPEED_POWER                      :{BLACK}Hind: {CURRENCY_LONG} Tühimass: {WEIGHT_SHORT}{}Tippkiirus: {VELOCITY}  Võimsus: {POWER}{}Käituskulud: {CURRENCY_LONG}/aastas{}Kandevõime: {CARGO_LONG}
STR_ENGINE_PREVIEW_COST_WEIGHT_SPEED_POWER_MAX_TE               :{BLACK}Hind: {CURRENCY_LONG} Tühimass: {WEIGHT_SHORT}{}Kiirus: {VELOCITY}  Võimsus: {POWER}  Veojõud: {6:FORCE}{}Käituskulud: {4:CURRENCY_LONG}/aasta{}Mahutavus: {5:CARGO_LONG}
STR_ENGINE_PREVIEW_COST_MAX_SPEED_CAP_RUNCOST                   :{BLACK}Hind: {CURRENCY_LONG} Tippkiirus: {VELOCITY}{}Kandevõime: {CARGO_LONG}{}Käituskulud: {CURRENCY_LONG}/a
STR_ENGINE_PREVIEW_COST_MAX_SPEED_TYPE_CAP_CAP_RUNCOST          :{BLACK}Maksumus: {CURRENCY_LONG} Tippkiirus: {VELOCITY}{}Õhusõiduki liik: {STRING}{}Mahutavus: {CARGO_LONG}, {CARGO_LONG}{}Käituskulud: {CURRENCY_LONG}/aasta
STR_ENGINE_PREVIEW_COST_MAX_SPEED_TYPE_CAP_RUNCOST              :{BLACK}Hind: {CURRENCY_LONG} Tippkiirus: {VELOCITY}{}Lennuki tüüp: {STRING}{}kandevõime: {CARGO_LONG}{}Käitluskulud: {CURRENCY_LONG}/a
STR_ENGINE_PREVIEW_COST_MAX_SPEED_TYPE_RANGE_CAP_CAP_RUNCOST    :{BLACK}Hind: {CURRENCY_LONG} Tippkiirus: {VELOCITY}{}Lennuki tüüp: {STRING} Lennukaugus: {COMMA} ruutu{}Kandevõime: {CARGO_LONG}, {CARGO_LONG}{}Käituskulud: {CURRENCY_LONG}/a
STR_ENGINE_PREVIEW_COST_MAX_SPEED_TYPE_RANGE_CAP_RUNCOST        :{BLACK}Hind: {CURRENCY_LONG} Tippkiirus: {VELOCITY}{}Lennuki tüüp: {STRING} Lennukaugus: {COMMA} ruutu{}Kandevõime: {CARGO_LONG}{}Käituskulud: {CURRENCY_LONG}/a

# Autoreplace window
STR_REPLACE_VEHICLES_WHITE                                      :{WHITE}Asenda {STRING} - {STRING}
STR_REPLACE_VEHICLE_TRAIN                                       :ronge
STR_REPLACE_VEHICLE_ROAD_VEHICLE                                :maanteesõidukeid
STR_REPLACE_VEHICLE_SHIP                                        :laevu
STR_REPLACE_VEHICLE_AIRCRAFT                                    :õhusõidukeid

STR_REPLACE_VEHICLE_VEHICLES_IN_USE                             :{YELLOW}Kasutuses sõidukid
STR_REPLACE_VEHICLE_VEHICLES_IN_USE_TOOLTIP                     :{BLACK}Tulp sõidukitega, mida omad
STR_REPLACE_VEHICLE_AVAILABLE_VEHICLES                          :{YELLOW}Saadaval sõidukid
STR_REPLACE_VEHICLE_AVAILABLE_VEHICLES_TOOLTIP                  :{BLACK}Tulp sõidukitega, mida on võimalik vahetada

STR_REPLACE_HELP_LEFT_ARRAY                                     :{BLACK}Vali asendatav veduritüüp
STR_REPLACE_HELP_RIGHT_ARRAY                                    :{BLACK}Vali uus vedur, millega sa soovid vasakult valitud vedurit asendada.

STR_REPLACE_VEHICLES_START                                      :{BLACK}Alusta sõidukite asendamist
STR_REPLACE_VEHICLES_NOW                                        :Asenda kohe kõik sõidukid
STR_REPLACE_VEHICLES_WHEN_OLD                                   :Asenda ainult vanu sõidukeid
STR_REPLACE_HELP_START_BUTTON                                   :{BLACK}Vajuta vasakul asuva veduri asendamiseks paremal valitud veduriga
STR_REPLACE_NOT_REPLACING                                       :{BLACK}Ei asenda praegu
STR_REPLACE_NOT_REPLACING_VEHICLE_SELECTED                      :{BLACK}Ühtegi sõidukit pole valitud
STR_REPLACE_REPLACING_WHEN_OLD                                  :{ENGINE} kui vana
STR_REPLACE_VEHICLES_STOP                                       :{BLACK}Lõpeta sõidukite asendamine
STR_REPLACE_HELP_STOP_BUTTON                                    :{BLACK}Vajuta lõpetamaks vasakult valitud veduri asendust

STR_REPLACE_ENGINE_WAGON_SELECT_HELP                            :{BLACK}Vaheta aken mootori ja vaguni asendamise aknate vahel
STR_REPLACE_ENGINES                                             :Vedurid
STR_REPLACE_WAGONS                                              :Vagunid
STR_REPLACE_ALL_RAILTYPE                                        :Kõik rööbassõidukid
STR_REPLACE_ALL_ROADTYPE                                        :Kõik maanteesõidukid

STR_REPLACE_HELP_RAILTYPE                                       :{BLACK}Vali rööbasteetüüp mille vedureid sa soovid asendada
STR_REPLACE_HELP_ROADTYPE                                       :{BLACK}Vali teeliik, mille vedureid vahetada
STR_REPLACE_HELP_REPLACE_INFO_TAB                               :{BLACK}Näitab mis veduriga soovitakse vasakult valitud vedurit asendada, kui üldse
STR_REPLACE_RAIL_VEHICLES                                       :Raudteesõidukid
STR_REPLACE_ELRAIL_VEHICLES                                     :Elektrirongid
STR_REPLACE_MONORAIL_VEHICLES                                   :Monorelssveerem
STR_REPLACE_MAGLEV_VEHICLES                                     :Magnethõljukveerem

STR_REPLACE_ROAD_VEHICLES                                       :Maanteesõidukid
STR_REPLACE_TRAM_VEHICLES                                       :Trammid

STR_REPLACE_REMOVE_WAGON                                        :{BLACK}Vagunite kõrvaldamine: {ORANGE}{STRING}
STR_REPLACE_REMOVE_WAGON_HELP                                   :{BLACK}Automaatne asendamine hoiab rongi pikkuse samana, vajadusel kõrvaldab vaguneid (alates esiotsast), kui muidu rongikoosseis suureneks

# Vehicle view
STR_VEHICLE_VIEW_CAPTION                                        :{WHITE}{VEHICLE}

STR_VEHICLE_VIEW_TRAIN_CENTER_TOOLTIP                           :{BLACK}Keskenda vaade rongi asukohale. Tõpeltklõpsuga jälitatakse rongi põhivaates. Ctrl+klõps avab rongi asukohas uue vaate
STR_VEHICLE_VIEW_ROAD_VEHICLE_CENTER_TOOLTIP                    :{BLACK}Keskenda põhivaade sõiduki asukohale. Topeltklõpsuga jälitatakse sõidukit põhivaates. Ctrl+klõps avab sõiduki asukohas uue vaate
STR_VEHICLE_VIEW_SHIP_CENTER_TOOLTIP                            :{BLACK}Keskenda põhivaade laeva asukohale. Topeltklõpsuga jälitatakse laeva põhivaates. Ctrl+klõps avab laeva asukohas uue vaate
STR_VEHICLE_VIEW_AIRCRAFT_CENTER_TOOLTIP                        :{BLACK}Keskenda vaade õhusõiduki asukohale.Topeltklõps jälitab õhusõidukit põhivaates. Ctrl+klõps avab õhusõiduki asukohas uue vaate.

STR_VEHICLE_VIEW_TRAIN_SEND_TO_DEPOT_TOOLTIP                    :{BLACK}Saada rong depoosse
STR_VEHICLE_VIEW_ROAD_VEHICLE_SEND_TO_DEPOT_TOOLTIP             :{BLACK}Saada sõiduk garaaži. Ctrl+klõps, et ainult teenindada
STR_VEHICLE_VIEW_SHIP_SEND_TO_DEPOT_TOOLTIP                     :{BLACK}Saada laev angaari. Ctrl+klõps ainult teenindab
STR_VEHICLE_VIEW_AIRCRAFT_SEND_TO_DEPOT_TOOLTIP                 :{BLACK}Saada lennuk angaari

STR_VEHICLE_VIEW_CLONE_TRAIN_INFO                               :{BLACK}Ostab samasuguse rongi koos kõikide vagunitega. «Ctrl»+klõps jagab korraldusi. «Shift»+klõps näitab eeldatavat ostuhinda
STR_VEHICLE_VIEW_CLONE_ROAD_VEHICLE_INFO                        :{BLACK}Ostab samasuguse maanteesõiduki. «Ctrl»+klõps jagab korraldusi. «Shift»+klõps näitab eeldatavat ostuhinda
STR_VEHICLE_VIEW_CLONE_SHIP_INFO                                :{BLACK}Ostab samasuguse laeva. Vajuta sellele nuppule, ning seejärel laevale laevaremonditehase sees või väljas. «Ctrl»+klõps jagab korraldusi. «Shift»+klõps näitab eeldatavat ostuhinda
STR_VEHICLE_VIEW_CLONE_AIRCRAFT_INFO                            :{BLACK}Ostab samasuguse õhusõiduki. Ctrl+klõpsuga jagatakse sihtpunkte. Shift+klõpsuga kuvatakse eeldatav ostuhind

STR_VEHICLE_VIEW_TRAIN_IGNORE_SIGNAL_TOOLTIP                    :{BLACK}Sunni rongi signaale eirama

STR_VEHICLE_VIEW_TRAIN_REFIT_TOOLTIP                            :{BLACK}Ümberseadista rong muu veoseliigi jaoks
STR_VEHICLE_VIEW_ROAD_VEHICLE_REFIT_TOOLTIP                     :{BLACK}Ümberseadista maanteesõiduk muu veoseliigi jaoks
STR_VEHICLE_VIEW_SHIP_REFIT_TOOLTIP                             :{BLACK}Ümberseadista laev muu veoseliigi jaoks
STR_VEHICLE_VIEW_AIRCRAFT_REFIT_TOOLTIP                         :{BLACK}Ümberseadista õhusõiduk muu veoseliigi jaoks

STR_VEHICLE_VIEW_TRAIN_REVERSE_TOOLTIP                          :{BLACK}Pööra rong ümber
STR_VEHICLE_VIEW_ROAD_VEHICLE_REVERSE_TOOLTIP                   :{BLACK}Sunni veovahendit ümber pöörama

STR_VEHICLE_VIEW_TRAIN_ORDERS_TOOLTIP                           :{BLACK}Näita rongi korraldusi. «Ctrl»+klõps näitab rongi graafikut
STR_VEHICLE_VIEW_ROAD_VEHICLE_ORDERS_TOOLTIP                    :{BLACK}Näita mootorsõiduki korraldusi. «Ctrl»+klõps näitab mootorsõiduki graafikut
STR_VEHICLE_VIEW_SHIP_ORDERS_TOOLTIP                            :{BLACK}Näita laeva korraldusi. «Ctrl»+klõps näitab laeva graafikut
STR_VEHICLE_VIEW_AIRCRAFT_ORDERS_TOOLTIP                        :{BLACK}Näita lennuki korraldusi. «Ctrl»+klõps näitab õhusõiduki graafikut

STR_VEHICLE_VIEW_TRAIN_SHOW_DETAILS_TOOLTIP                     :{BLACK}Näita rongi täpsustusi
STR_VEHICLE_VIEW_ROAD_VEHICLE_SHOW_DETAILS_TOOLTIP              :{BLACK}Näita mootorsõiduki täpsustusi
STR_VEHICLE_VIEW_SHIP_SHOW_DETAILS_TOOLTIP                      :{BLACK}Näita laeva täpsustusi
STR_VEHICLE_VIEW_AIRCRAFT_SHOW_DETAILS_TOOLTIP                  :{BLACK}Näita lennuki täpsustusi

STR_VEHICLE_VIEW_TRAIN_STATUS_START_STOP_TOOLTIP                :{BLACK}Valitud rongi tegevus - klõpsa rongi käivitamiseks/peatamiseks
STR_VEHICLE_VIEW_ROAD_VEHICLE_STATUS_START_STOP_TOOLTIP         :{BLACK}Valitud sõiduki tegevus - klõpsa sõiduki käivatamiseks/peatamiseks
STR_VEHICLE_VIEW_SHIP_STATE_STATUS_STOP_TOOLTIP                 :{BLACK}Valitud laeva tegevus - klõpsa laeva käivitamiseks/peatamiseks
STR_VEHICLE_VIEW_AIRCRAFT_STATUS_START_STOP_TOOLTIP             :{BLACK}Valitud lennuki tegevus - klõpsa lennuki käivitamiseks/peatamiseks

STR_VEHICLE_VIEW_ORDER_LOCATION_TOOLTIP                         :{BLACK}Keskenda põhivaade korralduse sihtpunktile. Ctrl+klõps avab korralduse sihtpunktis uue vaate

# Messages in the start stop button in the vehicle view
STR_VEHICLE_STATUS_LOADING_UNLOADING                            :{LTBLUE}Veose ümberlaadimine
STR_VEHICLE_STATUS_LEAVING                                      :{LTBLUE}Lahkub
STR_VEHICLE_STATUS_CRASHED                                      :{RED}Kokkupõrge!
STR_VEHICLE_STATUS_BROKEN_DOWN                                  :{RED}Rike
STR_VEHICLE_STATUS_STOPPED                                      :{RED}Peatatud
STR_VEHICLE_STATUS_TRAIN_STOPPING_VEL                           :{RED}Peatub, {VELOCITY}
STR_VEHICLE_STATUS_TRAIN_NO_POWER                               :{RED}Vool puudub
STR_VEHICLE_STATUS_TRAIN_STUCK                                  :{ORANGE}Vaba raja ootamine
STR_VEHICLE_STATUS_AIRCRAFT_TOO_FAR                             :{ORANGE}Liiga pikk vahemaa järgmise sihtpunktini

STR_VEHICLE_STATUS_HEADING_FOR_STATION_VEL                      :{LTBLUE}Siht: {STATION}, {VELOCITY}
STR_VEHICLE_STATUS_NO_ORDERS_VEL                                :{LTBLUE}Sihitu, {VELOCITY}
STR_VEHICLE_STATUS_HEADING_FOR_WAYPOINT_VEL                     :{LTBLUE}Suundub {WAYPOINT}, {VELOCITY}
STR_VEHICLE_STATUS_HEADING_FOR_DEPOT_VEL                        :{ORANGE}Suundub {DEPOT}, {VELOCITY}
STR_VEHICLE_STATUS_HEADING_FOR_DEPOT_SERVICE_VEL                :{LTBLUE}Teenus kohas {DEPOT}, {VELOCITY}

# Vehicle stopped/started animations
STR_VEHICLE_COMMAND_STOPPED_SMALL                               :{TINY_FONT}{RED}peatatud
STR_VEHICLE_COMMAND_STOPPED                                     :{RED}Peatatud
STR_VEHICLE_COMMAND_STARTED_SMALL                               :{TINY_FONT}{GREEN}Alustatud
STR_VEHICLE_COMMAND_STARTED                                     :{GREEN}Started

# Vehicle details
STR_VEHICLE_DETAILS_CAPTION                                     :{WHITE}{VEHICLE} (täpsustused)
STR_VEHICLE_NAME_BUTTON                                         :{BLACK}Nimi

STR_VEHICLE_DETAILS_TRAIN_RENAME                                :{BLACK}Nimeta rong
STR_VEHICLE_DETAILS_ROAD_VEHICLE_RENAME                         :{BLACK}Nimeta maanteesõiduk
STR_VEHICLE_DETAILS_SHIP_RENAME                                 :{BLACK}Nimeta laev
STR_VEHICLE_DETAILS_AIRCRAFT_RENAME                             :{BLACK}Nimeta õhusõiduk

STR_VEHICLE_INFO_AGE_RUNNING_COST_YR                            :{BLACK}Vanus: {LTBLUE}{STRING}{BLACK}   Käituskulud: {LTBLUE}{CURRENCY_LONG}/a
# The next two need to stay in this order
STR_VEHICLE_INFO_AGE                                            :{COMMA} aasta{P "" t} ({COMMA})
STR_VEHICLE_INFO_AGE_RED                                        :{RED}{COMMA} aasta{P "" t} ({COMMA})

STR_VEHICLE_INFO_MAX_SPEED                                      :{BLACK}Tippkiirus: {LTBLUE}{VELOCITY}
STR_VEHICLE_INFO_MAX_SPEED_TYPE                                 :{BLACK}Tippkiirus: {LTBLUE}{VELOCITY} {BLACK}Lennuki tüüp: {LTBLUE}{STRING}
STR_VEHICLE_INFO_MAX_SPEED_TYPE_RANGE                           :{BLACK}Tippkiirus: {LTBLUE}{VELOCITY} {BLACK}Õhusõiduki liik: {LTBLUE}{STRING} {BLACK}Lennuulatus: {LTBLUE}{COMMA} ruutu
STR_VEHICLE_INFO_WEIGHT_POWER_MAX_SPEED                         :{BLACK}Tühimass: {LTBLUE}{WEIGHT_SHORT} {BLACK}Võimsus: {LTBLUE}{POWER}{BLACK} Tippkiirus: {LTBLUE}{VELOCITY}
STR_VEHICLE_INFO_WEIGHT_POWER_MAX_SPEED_MAX_TE                  :{BLACK}Tühimass: {LTBLUE}{WEIGHT_SHORT} {BLACK}Võimsus: {LTBLUE}{POWER}{BLACK} Tippkiirus: {LTBLUE}{VELOCITY} {BLACK}Veojõud: {LTBLUE}{FORCE}

STR_VEHICLE_INFO_PROFIT_THIS_YEAR_LAST_YEAR                     :{BLACK}Kasum sel aastal: {LTBLUE}{CURRENCY_LONG} (eelmisel: {CURRENCY_LONG})
STR_VEHICLE_INFO_RELIABILITY_BREAKDOWNS                         :{BLACK}Tehnoseisund: {LTBLUE}{COMMA}%  {BLACK}Rikkeid eelmisest hooldusest: {LTBLUE}{COMMA}

STR_VEHICLE_INFO_BUILT_VALUE                                    :{LTBLUE}{ENGINE} {BLACK}Valmistatud: {LTBLUE}{NUM}{BLACK} Väärtus: {LTBLUE}{CURRENCY_LONG}
STR_VEHICLE_INFO_NO_CAPACITY                                    :{BLACK}Mahutavus: {LTBLUE}Pole{STRING}
STR_VEHICLE_INFO_CAPACITY                                       :{BLACK}Kandevõime: {LTBLUE}{CARGO_LONG}{3:STRING}
STR_VEHICLE_INFO_CAPACITY_MULT                                  :{BLACK}Kandevõime: {LTBLUE}{CARGO_LONG}{3:STRING} (x{4:NUM})
STR_VEHICLE_INFO_CAPACITY_CAPACITY                              :{BLACK}Kandevõime: {LTBLUE}{CARGO_LONG}, {CARGO_LONG}{STRING}

STR_VEHICLE_INFO_FEEDER_CARGO_VALUE                             :{BLACK}Ülekantud tulu: {LTBLUE}{CURRENCY_LONG}

STR_VEHICLE_DETAILS_SERVICING_INTERVAL_DAYS                     :{BLACK}Hooldusvälp: {LTBLUE}{COMMA}päeva{BLACK}  Viimati hooldatud: {LTBLUE}{DATE_LONG}
STR_VEHICLE_DETAILS_SERVICING_INTERVAL_PERCENT                  :{BLACK}Hooldusvälp: {LTBLUE}{COMMA}%{BLACK}   Viimati hooldatud: {LTBLUE}{DATE_LONG}
STR_VEHICLE_DETAILS_INCREASE_SERVICING_INTERVAL_TOOLTIP         :{BLACK}Suurenda hooldusvahemiku 10 võrra. Ctrl-klahviga suurendatakse hooldusvahemiku 5 võrra.
STR_VEHICLE_DETAILS_DECREASE_SERVICING_INTERVAL_TOOLTIP         :{BLACK}Vähenda hooldusvahemiku 10 võrra. Ctrl+Klõps vähendab hooldusvahemikku 5 võrra.

STR_SERVICE_INTERVAL_DROPDOWN_TOOLTIP                           :{BLACK}Muuda hooldusvälba liiki
STR_VEHICLE_DETAILS_DEFAULT                                     :Esialgne
STR_VEHICLE_DETAILS_DAYS                                        :Päevad
STR_VEHICLE_DETAILS_PERCENT                                     :Protsendid

STR_QUERY_RENAME_TRAIN_CAPTION                                  :{WHITE}Nimeta rong
STR_QUERY_RENAME_ROAD_VEHICLE_CAPTION                           :{WHITE}Nimeta maanteesõiduk
STR_QUERY_RENAME_SHIP_CAPTION                                   :{WHITE}Nimeta laev
STR_QUERY_RENAME_AIRCRAFT_CAPTION                               :{WHITE}Nimeta lennuk

# Extra buttons for train details windows
STR_VEHICLE_DETAILS_TRAIN_ENGINE_BUILT_AND_VALUE                :{LTBLUE}{ENGINE}{BLACK}   Ehitatud: {LTBLUE}{NUM}{BLACK} Väärtus: {LTBLUE}{CURRENCY_LONG}
STR_VEHICLE_DETAILS_TRAIN_WAGON_VALUE                           :{LTBLUE}{ENGINE}{BLACK}   Väärtus: {LTBLUE}{CURRENCY_LONG}

STR_VEHICLE_DETAILS_TRAIN_TOTAL_CAPACITY_TEXT                   :{BLACK}Selle rongi kandevõime:
STR_VEHICLE_DETAILS_TRAIN_TOTAL_CAPACITY                        :{LTBLUE}- {CARGO_LONG} ({CARGO_SHORT})
STR_VEHICLE_DETAILS_TRAIN_TOTAL_CAPACITY_MULT                   :{LTBLUE}- {CARGO_LONG} ({CARGO_SHORT}) (x{NUM})

STR_VEHICLE_DETAILS_CARGO_EMPTY                                 :{LTBLUE}Tühi
STR_VEHICLE_DETAILS_CARGO_FROM                                  :{LTBLUE}{CARGO_LONG} jaamast {STATION}
STR_VEHICLE_DETAILS_CARGO_FROM_MULT                             :{LTBLUE}{CARGO_LONG} jaamast {STATION} (x{NUM})

STR_VEHICLE_DETAIL_TAB_CARGO                                    :{BLACK}Laadung
STR_VEHICLE_DETAILS_TRAIN_CARGO_TOOLTIP                         :{BLACK}Näita täpsustusi viidud kauba kohta
STR_VEHICLE_DETAIL_TAB_INFORMATION                              :{BLACK}Andmed
STR_VEHICLE_DETAILS_TRAIN_INFORMATION_TOOLTIP                   :{BLACK}Näita täpsutusi rongivagunite kohta
STR_VEHICLE_DETAIL_TAB_CAPACITIES                               :{BLACK}Kandevõimed
STR_VEHICLE_DETAILS_TRAIN_CAPACITIES_TOOLTIP                    :{BLACK}Näita iga rongivaguni kandevõimet
STR_VEHICLE_DETAIL_TAB_TOTAL_CARGO                              :{BLACK}Veoste üldarv
STR_VEHICLE_DETAILS_TRAIN_TOTAL_CARGO_TOOLTIP                   :{BLACK}Näita kogu rongi mahtu, jagatud veoseliigi järgi

STR_VEHICLE_DETAILS_TRAIN_ARTICULATED_RV_CAPACITY               :{BLACK}Kandevõime: {LTBLUE}

# Vehicle refit
STR_REFIT_CAPTION                                               :{WHITE}{VEHICLE} (Ümberseadista)
STR_REFIT_TITLE                                                 :{GOLD}Vali veetav veoseliik:
STR_REFIT_NEW_CAPACITY_COST_OF_REFIT                            :{BLACK}Uus kandevõime: {GOLD}{CARGO_LONG}{}{BLACK}Laeva ümberseadistamise hind: {RED}{CURRENCY_LONG}
STR_REFIT_NEW_CAPACITY_INCOME_FROM_REFIT                        :{BLACK}Uus mahtuvus: {GOLD}{CARGO_LONG}{}{BLACK}Ümberseadistamise tulu: {GREEN}{CURRENCY_LONG}
STR_REFIT_NEW_CAPACITY_COST_OF_AIRCRAFT_REFIT                   :{BLACK}Uus kandevõime: {GOLD}{CARGO_LONG}, {GOLD}{CARGO_LONG}{}{BLACK}Ümberseadistamise maksumus: {RED}{CURRENCY_LONG}
STR_REFIT_NEW_CAPACITY_INCOME_FROM_AIRCRAFT_REFIT               :{BLACK}Uus mahtuvus: {GOLD}{CARGO_LONG}, {GOLD}{CARGO_LONG}{}{BLACK}Ümberseadistamise tulu: {GREEN}{CURRENCY_LONG}
STR_REFIT_SELECT_VEHICLES_TOOLTIP                               :{BLACK}Vali ümberseadistatavad sõidukid. Hiirega lohistades saab valida mitu sõidukit. Klõpsates tühjal kohal valitakse terve sõiduk. Ctrl+klõps valib sõiduki ja temale järgneva keti

STR_REFIT_TRAIN_LIST_TOOLTIP                                    :{BLACK}Vali rongi veetav veoseliik
STR_REFIT_ROAD_VEHICLE_LIST_TOOLTIP                             :{BLACK}Vali maanteesõiduki veetav veoseliik
STR_REFIT_SHIP_LIST_TOOLTIP                                     :{BLACK}Vali kaubalaeva veetav veoseliik
STR_REFIT_AIRCRAFT_LIST_TOOLTIP                                 :{BLACK}Vali õhusõiduki veetav veoseliik

STR_REFIT_TRAIN_REFIT_BUTTON                                    :{BLACK}Ümberseadista
STR_REFIT_ROAD_VEHICLE_REFIT_BUTTON                             :{BLACK}Ümberseadista maanteesõiduk
STR_REFIT_SHIP_REFIT_BUTTON                                     :{BLACK}Ümberseadista laev
STR_REFIT_AIRCRAFT_REFIT_BUTTON                                 :{BLACK}Ümberseadista õhusõiduk

STR_REFIT_TRAIN_REFIT_TOOLTIP                                   :{BLACK}Ümberseadista rong valitud veoseliigi jaoks
STR_REFIT_ROAD_VEHICLE_REFIT_TOOLTIP                            :{BLACK}Ümberseadista maantesõiduk valitud veoseliigi jaoks
STR_REFIT_SHIP_REFIT_TOOLTIP                                    :{BLACK}Ümberseadista laev valitud veoseliigi jaoks
STR_REFIT_AIRCRAFT_REFIT_TOOLTIP                                :{BLACK}Ümberseadista õhusõiduk valitud veoseliigi jaoks

# Order view
STR_ORDERS_CAPTION                                              :{WHITE}{VEHICLE} (korraldused)
STR_ORDERS_TIMETABLE_VIEW                                       :{BLACK}Graafik
STR_ORDERS_TIMETABLE_VIEW_TOOLTIP                               :{BLACK}Näita graafikut

STR_ORDERS_LIST_TOOLTIP                                         :{BLACK}Korralduste register - korraldus valitakse klõpsamisega. Ctrl+klõps keskendab vaate korralduse sihtpunktile
STR_ORDER_INDEX                                                 :{COMMA}:{NBSP}
STR_ORDER_TEXT                                                  :{STRING} {STRING} {STRING}

STR_ORDERS_END_OF_ORDERS                                        :- - Korraldused läbi - -
STR_ORDERS_END_OF_SHARED_ORDERS                                 :- - Jagatud korraldused läbi - -

# Order bottom buttons
STR_ORDER_NON_STOP                                              :{BLACK}Vahepeatusteta
STR_ORDER_GO_TO                                                 :Siht
STR_ORDER_GO_NON_STOP_TO                                        :Siht vahepeatusteta
STR_ORDER_GO_VIA                                                :Siht läbi
STR_ORDER_GO_NON_STOP_VIA                                       :Siht peatumata läbi
STR_ORDER_TOOLTIP_NON_STOP                                      :{BLACK}Valitud korralduse peatumisprotseduuri muutmine

STR_ORDER_TOGGLE_FULL_LOAD                                      :{BLACK}Täislaadi üks veos
STR_ORDER_DROP_LOAD_IF_POSSIBLE                                 :Laadi peale
STR_ORDER_DROP_FULL_LOAD_ALL                                    :Täislaadi kõik veosed
STR_ORDER_DROP_FULL_LOAD_ANY                                    :Täislaadi üks veos
STR_ORDER_DROP_NO_LOADING                                       :Ei laadi
STR_ORDER_TOOLTIP_FULL_LOAD                                     :{BLACK}Valitud korralduse pealelaadimisprotseduuri muutmine

STR_ORDER_TOGGLE_UNLOAD                                         :{BLACK}Mahalaadi kõik
STR_ORDER_DROP_UNLOAD_IF_ACCEPTED                               :Mahalaadi nõudlusel
STR_ORDER_DROP_UNLOAD                                           :Mahalaadi kõik
STR_ORDER_DROP_TRANSFER                                         :Ümberlaadi
STR_ORDER_DROP_NO_UNLOADING                                     :Ei mahalaadi
STR_ORDER_TOOLTIP_UNLOAD                                        :{BLACK}Valitud korralduse tühjendusprotseduuri muutmine

STR_ORDER_REFIT                                                 :{BLACK}Ümberseadista
STR_ORDER_REFIT_TOOLTIP                                         :{BLACK}Vali, mis veoseliigile ümberseadistada. Ctrl+klõps kõrvaldab ümberseadistamise korralduse
STR_ORDER_REFIT_AUTO                                            :{BLACK}Ümberseadista jaamas
STR_ORDER_REFIT_AUTO_TOOLTIP                                    :{BLACK}Vali, millisele veoseliigile ümberseadistada. Ctrl-klõps eemaldab ümberseadistamise korralduse. Jaamas ümberseadistamine toimub ainult, kui sõiduk võimaldab
STR_ORDER_DROP_REFIT_AUTO                                       :Fikseeritud kaubatüüp
STR_ORDER_DROP_REFIT_AUTO_ANY                                   :Võimalikud kaubad

STR_ORDER_SERVICE                                               :{BLACK}Hooldus
STR_ORDER_DROP_GO_ALWAYS_DEPOT                                  :Alati
STR_ORDER_DROP_SERVICE_DEPOT                                    :Vajadusel
STR_ORDER_DROP_HALT_DEPOT                                       :Peatu
STR_ORDER_SERVICE_TOOLTIP                                       :{BLACK}Jäta see käsk vahele, kui hooldust ei vajata

STR_ORDER_CONDITIONAL_VARIABLE_TOOLTIP                          :{BLACK}Sõiduki andmed, millel korralduse vahelejätmine põhineb

# Conditional order variables, must follow order of OrderConditionVariable enum
STR_ORDER_CONDITIONAL_LOAD_PERCENTAGE                           :Koorem protsentides
STR_ORDER_CONDITIONAL_RELIABILITY                               :Tehnoseisund
STR_ORDER_CONDITIONAL_MAX_SPEED                                 :Tippkiirus
STR_ORDER_CONDITIONAL_AGE                                       :Vanus (aastates)
STR_ORDER_CONDITIONAL_REQUIRES_SERVICE                          :Vajab hooldust
STR_ORDER_CONDITIONAL_UNCONDITIONALLY                           :Alati
STR_ORDER_CONDITIONAL_REMAINING_LIFETIME                        :Amortiseerumiseni (aastaid)
STR_ORDER_CONDITIONAL_MAX_RELIABILITY                           :Kõrgeim tehnoseisund

STR_ORDER_CONDITIONAL_COMPARATOR_TOOLTIP                        :{BLACK}Kuidas sõiduki andmeid antud väärtusega võrreldakse
STR_ORDER_CONDITIONAL_COMPARATOR_EQUALS                         :on võrdne
STR_ORDER_CONDITIONAL_COMPARATOR_NOT_EQUALS                     :pole võrdne
STR_ORDER_CONDITIONAL_COMPARATOR_LESS_THAN                      :on vähem, kui
STR_ORDER_CONDITIONAL_COMPARATOR_LESS_EQUALS                    :on võrdne või vähem, kui
STR_ORDER_CONDITIONAL_COMPARATOR_MORE_THAN                      :on rohkem, kui
STR_ORDER_CONDITIONAL_COMPARATOR_MORE_EQUALS                    :on võrdne või rohkem, kui
STR_ORDER_CONDITIONAL_COMPARATOR_IS_TRUE                        :on tõene
STR_ORDER_CONDITIONAL_COMPARATOR_IS_FALSE                       :on väär

STR_ORDER_CONDITIONAL_VALUE_TOOLTIP                             :{BLACK}Väärtus, millega sõiduki andmeid võrreldakse
STR_ORDER_CONDITIONAL_VALUE_CAPT                                :{WHITE}Sisesta väärtus, millega võrrelda

STR_ORDERS_SKIP_BUTTON                                          :{BLACK}Jäta vahele
STR_ORDERS_SKIP_TOOLTIP                                         :{BLACK}Jäta praegune korraldus vahele ja alusta järgmisega. Ctrl+klõps valib korralduse ja jätab teised korraldused vahele

STR_ORDERS_DELETE_BUTTON                                        :{BLACK}Kustuta
STR_ORDERS_DELETE_TOOLTIP                                       :{BLACK}Kustuta valitud korraldus
STR_ORDERS_DELETE_ALL_TOOLTIP                                   :{BLACK}Eemalda kõik korraldused
STR_ORDERS_STOP_SHARING_BUTTON                                  :{BLACK}Lõpeta jagamine
STR_ORDERS_STOP_SHARING_TOOLTIP                                 :{BLACK}Lõpeta korralduste jagamine. Ctrl+klõps eemaldab kõik selle sõiduki korraldused

STR_ORDERS_GO_TO_BUTTON                                         :{BLACK}Siht
STR_ORDER_GO_TO_NEAREST_DEPOT                                   :Siht lähim depoo
STR_ORDER_GO_TO_NEAREST_HANGAR                                  :Siht lähim angaar
STR_ORDER_CONDITIONAL                                           :Korralduste tinglik vahelejätmine
STR_ORDER_SHARE                                                 :Korralduste jagamine
STR_ORDERS_GO_TO_TOOLTIP                                        :{BLACK}Lisa valitud käsu ette uus korraldus, või kui korraldust ei ole valitud, siis nimekirja lõppu. «Ctrl» määrab jaama puhul korralduseks «peale laadida üks kaup», meldepunkti puhul «peatuseta» ja depoo puhul «hooldus». «Jaga korraldusi» või «Ctrl» klahv lubab sellel sõidukil jagada korraldusi valitud sõidukiga. Klõpsates teisel sõidukil, dubleeritakse selle korraldused

STR_ORDERS_VEH_WITH_SHARED_ORDERS_LIST_TOOLTIP                  :{BLACK}Näita kõiki sama sõidugraafikuga mootorsõidukeid

# String parts to build the order string
STR_ORDER_GO_TO_WAYPOINT                                        :Siht läbida {WAYPOINT}
STR_ORDER_GO_NON_STOP_TO_WAYPOINT                               :Siht peatumata läbida {WAYPOINT}

STR_ORDER_SERVICE_AT                                            :Hooldus
STR_ORDER_SERVICE_NON_STOP_AT                                   :Hooldus ilma peatumata

STR_ORDER_NEAREST_DEPOT                                         :lähim
STR_ORDER_NEAREST_HANGAR                                        :lähim angaar
STR_ORDER_TRAIN_DEPOT                                           :rongidepoo
STR_ORDER_ROAD_VEHICLE_DEPOT                                    :maanteesõidukidepoo
STR_ORDER_SHIP_DEPOT                                            :laevaremonditehas
STR_ORDER_GO_TO_NEAREST_DEPOT_FORMAT                            :{STRING} {STRING} {STRING}
STR_ORDER_GO_TO_DEPOT_FORMAT                                    :{STRING} {DEPOT}

STR_ORDER_REFIT_ORDER                                           :(Ümberseadista: {STRING})
STR_ORDER_REFIT_STOP_ORDER                                      :(Ümberseadista: {STRING}, peatu)
STR_ORDER_STOP_ORDER                                            :(Peatu)

STR_ORDER_GO_TO_STATION                                         :{STRING} {STATION} {STRING}
STR_ORDER_GO_TO_STATION_CAN_T_USE_STATION                       :{PUSH_COLOUR}{RED}(Ei saa jaama kasutada){POP_COLOUR} {STRING} {STATION} {STRING}

STR_ORDER_IMPLICIT                                              :(Automaatne)

STR_ORDER_FULL_LOAD                                             :(Täislaadi kõik)
STR_ORDER_FULL_LOAD_ANY                                         :(Täislaadi üks veos)
STR_ORDER_NO_LOAD                                               :(Ei laadi)
STR_ORDER_UNLOAD                                                :(Mahalaadi, laadi)
STR_ORDER_UNLOAD_FULL_LOAD                                      :(Mahalaadi, täislaadi kõik)
STR_ORDER_UNLOAD_FULL_LOAD_ANY                                  :(Mahalaadi, täislaadi üks)
STR_ORDER_UNLOAD_NO_LOAD                                        :(Mahalaadi, jäta tühjaks)
STR_ORDER_TRANSFER                                              :(Ümberlaadi, laadi)
STR_ORDER_TRANSFER_FULL_LOAD                                    :(Ümberlaadi, täislaadi kõik)
STR_ORDER_TRANSFER_FULL_LOAD_ANY                                :(Ümberlaadi, täislaadi üks)
STR_ORDER_TRANSFER_NO_LOAD                                      :(Ümberlaadi, jäta tühjaks)
STR_ORDER_NO_UNLOAD                                             :(Ei mahalaadi, laadi)
STR_ORDER_NO_UNLOAD_FULL_LOAD                                   :(Ei mahalaadi, täislaadi kõik)
STR_ORDER_NO_UNLOAD_FULL_LOAD_ANY                               :(Ei mahalaadi, täislaadi üks)
STR_ORDER_NO_UNLOAD_NO_LOAD                                     :(Ei mahalaadi, ei laadi)

STR_ORDER_AUTO_REFIT                                            :(Ümberseadistamine: {STRING})
STR_ORDER_FULL_LOAD_REFIT                                       :(Täislaadi kõik, ümberseadista: {STRING})
STR_ORDER_FULL_LOAD_ANY_REFIT                                   :(Täislaadi üks veos, ümberseadista: {STRING})
STR_ORDER_UNLOAD_REFIT                                          :(Mahalaadi, laadi, ümberseadista: {STRING})
STR_ORDER_UNLOAD_FULL_LOAD_REFIT                                :(Mahalaadi, täislaadi kõik, ümberseadista: {STRING})
STR_ORDER_UNLOAD_FULL_LOAD_ANY_REFIT                            :(Mahalaadi, täislaadi üks, ümberlaadi: {STRING})
STR_ORDER_TRANSFER_REFIT                                        :(Ümberlaadi, laadi, ümberseadista: {STRING})
STR_ORDER_TRANSFER_FULL_LOAD_REFIT                              :(Ümberlaadi, täislaadi kõik, ümberseadista: {STRING})
STR_ORDER_TRANSFER_FULL_LOAD_ANY_REFIT                          :(Ümberlaadi, täislaadi üks, ümberseadista: {STRING})
STR_ORDER_NO_UNLOAD_REFIT                                       :(Ei mahalaadi, laadi veos, ümberseadista: {STRING})
STR_ORDER_NO_UNLOAD_FULL_LOAD_REFIT                             :(Ei mahalaadi, täislaadi kõik, ümberseadista: {STRING})
STR_ORDER_NO_UNLOAD_FULL_LOAD_ANY_REFIT                         :(Ei mahalaadi, täislaadi üks, ümberseadista: {STRING})

STR_ORDER_AUTO_REFIT_ANY                                        :võimalikud kaubad

STR_ORDER_STOP_LOCATION_NEAR_END                                :[alguses]
STR_ORDER_STOP_LOCATION_MIDDLE                                  :[keskel]
STR_ORDER_STOP_LOCATION_FAR_END                                 :[lõpus]

STR_ORDER_OUT_OF_RANGE                                          :{RED} (Järgmine sihtpunkt on väljaspool tegevusraadiust)

STR_ORDER_CONDITIONAL_UNCONDITIONAL                             :Mine sihtpunkti {COMMA}
STR_ORDER_CONDITIONAL_NUM                                       :Mine sihtpunkti {COMMA}, kui {STRING} {STRING} {COMMA}
STR_ORDER_CONDITIONAL_TRUE_FALSE                                :Mine sihtpunkti{COMMA}, kui {STRING} {STRING}

STR_INVALID_ORDER                                               :{RED} (Kõlbmatu korraldus)

# Time table window
STR_TIMETABLE_TITLE                                             :{WHITE}{VEHICLE} (Graafik)
STR_TIMETABLE_ORDER_VIEW                                        :{BLACK}Korraldused
STR_TIMETABLE_ORDER_VIEW_TOOLTIP                                :{BLACK}Lülita korralduste vaatesse

STR_TIMETABLE_TOOLTIP                                           :{BLACK}Graafik - korraldus märgitakse klõpsuga

STR_TIMETABLE_NO_TRAVEL                                         :Sõitu pole
STR_TIMETABLE_NOT_TIMETABLEABLE                                 :Reisi (automaatne; ajakava järgmise manuaalse käsu järgi)
STR_TIMETABLE_TRAVEL_NOT_TIMETABLED                             :Sõitmine (graafikuta)
STR_TIMETABLE_TRAVEL_NOT_TIMETABLED_SPEED                       :Reisi kõike suurema {2:VELOCITY} (ei ole ajastatud)
STR_TIMETABLE_TRAVEL_FOR                                        :Sõida {STRING}
STR_TIMETABLE_TRAVEL_FOR_SPEED                                  :Reisi selleks {STRING} kõige rohkema {VELOCITY}
STR_TIMETABLE_TRAVEL_FOR_ESTIMATED                              :Sõit ({STRING}, ei ole ajastatud)
STR_TIMETABLE_TRAVEL_FOR_SPEED_ESTIMATED                        :Sõit ({STRING}, ei ole ajastatud) kuni {VELOCITY}
STR_TIMETABLE_STAY_FOR_ESTIMATED                                :({STRING} oode, ei ole ajastatud)
STR_TIMETABLE_AND_TRAVEL_FOR_ESTIMATED                          :({STRING} sõidukestus, ei ole ajastatud)
STR_TIMETABLE_STAY_FOR                                          :ja oota {STRING}
STR_TIMETABLE_AND_TRAVEL_FOR                                    :ja sõida {STRING} jaoks
STR_TIMETABLE_DAYS                                              :{COMMA} päev{P "" a}
STR_TIMETABLE_TICKS                                             :{COMMA} samm{P "" u}

STR_TIMETABLE_TOTAL_TIME                                        :{BLACK}Selle graafiku läbimine võtab {STRING}
STR_TIMETABLE_TOTAL_TIME_INCOMPLETE                             :{BLACK}Selle graafiku läbimine võtab vähemalt {STRING} (kõik ei ole planeeritud)

STR_TIMETABLE_STATUS_ON_TIME                                    :{BLACK}Sõiduk on graafikus
STR_TIMETABLE_STATUS_LATE                                       :{BLACK}See sõiduk on {STRING} hiljaks jäämas
STR_TIMETABLE_STATUS_EARLY                                      :{BLACK}See sõiduk on {STRING} varajane
STR_TIMETABLE_STATUS_NOT_STARTED                                :{BLACK}Graafikuga pole veel alustatud
STR_TIMETABLE_STATUS_START_AT                                   :{BLACK}Graafikuga alustatakse {STRING}

STR_TIMETABLE_STARTING_DATE                                     :{BLACK}Alguskuupäev
STR_TIMETABLE_STARTING_DATE_TOOLTIP                             :{BLACK}Vali graafiku alguskuupäev. Ctrl-klõps määrab graafiku alguskuupäeva ja jaotab sõidukid ühtlaselt, kasutades järjestust, kui sihid on planeeritud

STR_TIMETABLE_CHANGE_TIME                                       :{BLACK}Muuda aega
STR_TIMETABLE_WAIT_TIME_TOOLTIP                                 :{BLACK}Muuda märgitud korraldusele määratud aega

STR_TIMETABLE_CLEAR_TIME                                        :{BLACK}Tühista aeg
STR_TIMETABLE_CLEAR_TIME_TOOLTIP                                :{BLACK}Tühista korralduse täitmiseks määratud aeg

STR_TIMETABLE_CHANGE_SPEED                                      :{BLACK}Muuda kiiruspiirangut
STR_TIMETABLE_CHANGE_SPEED_TOOLTIP                              :{BLACK}Muuda märgitud korralduse kiiruspiirangut

STR_TIMETABLE_CLEAR_SPEED                                       :{BLACK}Kustuta kiiruspiirang
STR_TIMETABLE_CLEAR_SPEED_TOOLTIP                               :{BLACK}Eemalda märgitud korralduse kiiruspiirang

STR_TIMETABLE_RESET_LATENESS                                    :{BLACK}Tühista hilinemisarvesti
STR_TIMETABLE_RESET_LATENESS_TOOLTIP                            :{BLACK}Tühista hilinemisarvesti, et sõiduk ei jääks hiljaks

STR_TIMETABLE_AUTOFILL                                          :{BLACK}Täida ise
STR_TIMETABLE_AUTOFILL_TOOLTIP                                  :{BLACK}Kasuta liiniplaani täitmiseks järgmise sõidu andmeid (Ctrl+klõps säilitab ooteajad)

STR_TIMETABLE_EXPECTED                                          :{BLACK}Eeldatav
STR_TIMETABLE_SCHEDULED                                         :{BLACK}Plaanis
STR_TIMETABLE_EXPECTED_TOOLTIP                                  :{BLACK}Vaheta eeldatava ja graafiku vahel

STR_TIMETABLE_ARRIVAL_ABBREVIATION                              :S:
STR_TIMETABLE_DEPARTURE_ABBREVIATION                            :V:


# Date window (for timetable)
STR_DATE_CAPTION                                                :{WHITE}Määra kuupäev
STR_DATE_SET_DATE                                               :{BLACK}Määra kuupäev
STR_DATE_SET_DATE_TOOLTIP                                       :{BLACK}Kasuta graafiku alguskuupäevana
STR_DATE_DAY_TOOLTIP                                            :{BLACK}Vali päev
STR_DATE_MONTH_TOOLTIP                                          :{BLACK}Vali kuu
STR_DATE_YEAR_TOOLTIP                                           :{BLACK}Vali aasta


# AI debug window
STR_AI_DEBUG                                                    :{WHITE}AI/GameScripti debugimine
STR_AI_DEBUG_NAME_AND_VERSION                                   :{BLACK}{STRING} (ver{NUM})
STR_AI_DEBUG_NAME_TOOLTIP                                       :{BLACK}Skripti nimi
STR_AI_DEBUG_SETTINGS                                           :{BLACK}Seaded
STR_AI_DEBUG_SETTINGS_TOOLTIP                                   :{BLACK}Skripti seadistamine
STR_AI_DEBUG_RELOAD                                             :{BLACK}Laadi AI uuesti
STR_AI_DEBUG_RELOAD_TOOLTIP                                     :{BLACK}Sulge AI, laadi skript uuesti ning taaskäivita AI
STR_AI_DEBUG_BREAK_STR_ON_OFF_TOOLTIP                           :{BLACK}Enable/disable breaking when an AI log message matches the break string
STR_AI_DEBUG_BREAK_ON_LABEL                                     :{BLACK}Vahe sees:
STR_AI_DEBUG_BREAK_STR_OSKTITLE                                 :{BLACK}Vahe sees
STR_AI_DEBUG_BREAK_STR_TOOLTIP                                  :{BLACK}Kui AI logi sõnum vastab selle stringiga, mäng seisatakse.
STR_AI_DEBUG_MATCH_CASE                                         :{BLACK}Sobita tähemärgisuurus
STR_AI_DEBUG_MATCH_CASE_TOOLTIP                                 :{BLACK}Toggle matching case when comparing AI log messages against the break string
STR_AI_DEBUG_CONTINUE                                           :{BLACK}Jätka
STR_AI_DEBUG_CONTINUE_TOOLTIP                                   :{BLACK}Jätka tee ja tee edasi AI-d
STR_AI_DEBUG_SELECT_AI_TOOLTIP                                  :{BLACK}Vaata selle AI silumisinfo väljundit
STR_AI_GAME_SCRIPT                                              :{BLACK}GameScript
STR_AI_GAME_SCRIPT_TOOLTIP                                      :{BLACK}Kontrolli GameScripti logi

STR_ERROR_AI_NO_AI_FOUND                                        :Laadimiseks sobivat AI-d ei leitud.{}See AI on makett, ning ei tee midagi.{}AI-sid alla saab laadida kasutades 'aineste allalaadimise' süsteemi.
STR_ERROR_AI_PLEASE_REPORT_CRASH                                :{WHITE}Üks skriptidest jooksis kokku. Palun teatada sellest skripti autorit koos ekraanipildiga AI/GamesScripti debugimise aknast
STR_ERROR_AI_DEBUG_SERVER_ONLY                                  :{YELLOW}AI/GameScripti debugimise akent saab kasutada ainult serveris

# AI configuration window
STR_AI_CONFIG_CAPTION                                           :{WHITE}AI/Game Script seadistus
STR_AI_CONFIG_GAMELIST_TOOLTIP                                  :{BLACK}Järgmises mängus laaditav GameScript
STR_AI_CONFIG_AILIST_TOOLTIP                                    :{BLACK}AI-d järgmises mängus
STR_AI_CONFIG_HUMAN_PLAYER                                      :Inimene
STR_AI_CONFIG_RANDOM_AI                                         :Suvaline AI
STR_AI_CONFIG_NONE                                              :(mitte ühtegi)

STR_AI_CONFIG_MOVE_UP                                           :{BLACK}Tõsta
STR_AI_CONFIG_MOVE_UP_TOOLTIP                                   :{BLACK}Valitud AI liigutamine loendis ülespoole
STR_AI_CONFIG_MOVE_DOWN                                         :{BLACK}Langeta
STR_AI_CONFIG_MOVE_DOWN_TOOLTIP                                 :{BLACK}Valitud AI liigutamine loendis allapoole

STR_AI_CONFIG_GAMESCRIPT                                        :{SILVER}GameScript
STR_AI_CONFIG_AI                                                :{SILVER}AI-d

STR_AI_CONFIG_CHANGE                                            :{BLACK}{STRING.g} valimine
STR_AI_CONFIG_CHANGE_NONE                                       :
STR_AI_CONFIG_CHANGE_AI                                         :AI
STR_AI_CONFIG_CHANGE_GAMESCRIPT                                 :GameScript
STR_AI_CONFIG_CHANGE_GAMESCRIPT.g                               :GameScripti
STR_AI_CONFIG_CHANGE_TOOLTIP                                    :{BLACK}Lae teine skript
STR_AI_CONFIG_CONFIGURE                                         :{BLACK}Seadistamine
STR_AI_CONFIG_CONFIGURE_TOOLTIP                                 :{BLACK}Muuda skripti parameetreid

# Available AIs window
STR_AI_LIST_CAPTION                                             :{WHITE}Kasutatav {STRING}
STR_AI_LIST_CAPTION_AI                                          :AI-d
STR_AI_LIST_CAPTION_GAMESCRIPT                                  :GameScriptid
STR_AI_LIST_TOOLTIP                                             :{BLACK}Klõpsa skripti valimiseks

STR_AI_LIST_AUTHOR                                              :{LTBLUE}Autor: {ORANGE}{STRING}
STR_AI_LIST_VERSION                                             :{LTBLUE}Versioon: {ORANGE}{NUM}
STR_AI_LIST_URL                                                 :{LTBLUE}URL: {ORANGE}{STRING}

STR_AI_LIST_ACCEPT                                              :{BLACK}Nõustu
STR_AI_LIST_ACCEPT_TOOLTIP                                      :{BLACK}Vali esiletõstetud skript
STR_AI_LIST_CANCEL                                              :{BLACK}Loobu
STR_AI_LIST_CANCEL_TOOLTIP                                      :{BLACK}Ära skripti muuda

STR_SCREENSHOT_CAPTION                                          :{WHITE}Tee kuvapaugutus
STR_SCREENSHOT_SCREENSHOT                                       :{BLACK}Tavaline kuvapaugutus
STR_SCREENSHOT_ZOOMIN_SCREENSHOT                                :{BLACK}Täiesti sisse suumitud kuvapaugutus
STR_SCREENSHOT_DEFAULTZOOM_SCREENSHOT                           :{BLACK}Vaikimisi kuvapaugutuse suum
STR_SCREENSHOT_WORLD_SCREENSHOT                                 :{BLACK}Terve kaardi kuvapaugutus
STR_SCREENSHOT_HEIGHTMAP_SCREENSHOT                             :{BLACK}Kõrguskaardi kuvapaugutus
STR_SCREENSHOT_MINIMAP_SCREENSHOT                               :{BLACK}Väikese kaardi kuvapaugutus

# AI Parameters
STR_AI_SETTINGS_CAPTION                                         :{WHITE}{STRING} Parameetrid
STR_AI_SETTINGS_CAPTION_AI                                      :AI
STR_AI_SETTINGS_CAPTION_GAMESCRIPT                              :GameScript
STR_AI_SETTINGS_CLOSE                                           :{BLACK}Sulge
STR_AI_SETTINGS_RESET                                           :{BLACK}Nulli
STR_AI_SETTINGS_SETTING                                         :{STRING}: {ORANGE}{STRING}
STR_AI_SETTINGS_START_DELAY                                     :Päevade arv pärast eelmise AI lõpetamist, millal see AI käivitub (umbkaudselt): {ORANGE}{STRING}


# Textfile window
STR_TEXTFILE_README_CAPTION                                     :{WHITE}{STRING} {STRING} abi.
STR_TEXTFILE_CHANGELOG_CAPTION                                  :{WHITE}{STRING} muudatuste logi {STRING}
STR_TEXTFILE_LICENCE_CAPTION                                    :{WHITE}{STRING} litsents {STRING}
STR_TEXTFILE_WRAP_TEXT                                          :{WHITE}Tekstiridade murdmine
STR_TEXTFILE_WRAP_TEXT_TOOLTIP                                  :{BLACK}Murrab tekstirida, et lugeda vaadet liigutamata
STR_TEXTFILE_VIEW_README                                        :{BLACK}Vaata abi
STR_TEXTFILE_VIEW_CHANGELOG                                     :{BLACK}Muudatuste logi
STR_TEXTFILE_VIEW_LICENCE                                       :{BLACK}Litsents


# Vehicle loading indicators
STR_PERCENT_UP_SMALL                                            :{TINY_FONT}{WHITE}{NUM}%{UP_ARROW}
STR_PERCENT_UP                                                  :{WHITE}{NUM}%{UP_ARROW}
STR_PERCENT_DOWN_SMALL                                          :{TINY_FONT}{WHITE}{NUM}%{DOWN_ARROW}
STR_PERCENT_DOWN                                                :{WHITE}{NUM}%{DOWN_ARROW}
STR_PERCENT_UP_DOWN_SMALL                                       :{TINY_FONT}{WHITE}{NUM}%{UP_ARROW}{DOWN_ARROW}
STR_PERCENT_UP_DOWN                                             :{WHITE}{NUM}%{UP_ARROW}{DOWN_ARROW}
STR_PERCENT_NONE_SMALL                                          :{TINY_FONT}{WHITE}{NUM}%
STR_PERCENT_NONE                                                :{WHITE}{NUM}%

# Income 'floats'
STR_INCOME_FLOAT_COST_SMALL                                     :{TINY_FONT}{RED}Hind: {CURRENCY_LONG}
STR_INCOME_FLOAT_COST                                           :{RED}Hind: {CURRENCY_LONG}
STR_INCOME_FLOAT_INCOME_SMALL                                   :{TINY_FONT}{GREEN}Tulu: {CURRENCY_LONG}
STR_INCOME_FLOAT_INCOME                                         :{GREEN}Tulu: {CURRENCY_LONG}
STR_FEEDER_TINY                                                 :{TINY_FONT}{YELLOW}Kanna üle: {CURRENCY_LONG}
STR_FEEDER                                                      :{YELLOW}Kanna üle: {CURRENCY_LONG}
STR_FEEDER_INCOME_TINY                                          :{TINY_FONT}{YELLOW}Ümberlaadimine: {CURRENCY_LONG}{WHITE} / {GREEN}Sissetulek: {CURRENCY_LONG}
STR_FEEDER_INCOME                                               :{YELLOW}Ümberlaadimine: {CURRENCY_LONG}{WHITE} / {GREEN}Sissetulek: {CURRENCY_LONG}
STR_FEEDER_COST_TINY                                            :{TINY_FONT}{YELLOW}Ümberlaadimine: {CURRENCY_LONG}{WHITE} / {RED}Hind: {CURRENCY_LONG}
STR_FEEDER_COST                                                 :{YELLOW}Ümberlaadimine: {CURRENCY_LONG}{WHITE} / {RED}Hind: {CURRENCY_LONG}
STR_MESSAGE_ESTIMATED_COST                                      :{WHITE}Eeldatav kulu: {CURRENCY_LONG}
STR_MESSAGE_ESTIMATED_INCOME                                    :{WHITE}Eeldatavad tulud: {CURRENCY_LONG}

# Saveload messages
STR_ERROR_SAVE_STILL_IN_PROGRESS                                :{WHITE}Ikka salvestamisel,{}palun oota salvestuse lõpuni!
STR_ERROR_AUTOSAVE_FAILED                                       :{WHITE}Välpsalvestus ebaõnnestus
STR_ERROR_UNABLE_TO_READ_DRIVE                                  :{BLACK}Ei suuda kettalt lugeda
STR_ERROR_GAME_SAVE_FAILED                                      :{WHITE}Mängu salvestamine nurjus{}{STRING}
STR_ERROR_UNABLE_TO_DELETE_FILE                                 :{WHITE}Faili ei saa kustutada
STR_ERROR_GAME_LOAD_FAILED                                      :{WHITE}Mängu laadimine nurjus{}{STRING}
STR_GAME_SAVELOAD_ERROR_BROKEN_INTERNAL_ERROR                   :Süsteemi viga: {STRING}
STR_GAME_SAVELOAD_ERROR_BROKEN_SAVEGAME                         :Katkine salvestus - {STRING}
STR_GAME_SAVELOAD_ERROR_TOO_NEW_SAVEGAME                        :Salvestus on tehtud uuemas osas
STR_GAME_SAVELOAD_ERROR_FILE_NOT_READABLE                       :Fail pole loetav
STR_GAME_SAVELOAD_ERROR_FILE_NOT_WRITEABLE                      :Faili ei saanud kirjutada
STR_GAME_SAVELOAD_ERROR_DATA_INTEGRITY_CHECK_FAILED             :Andmeterviklikkuse kontrolli ei läbitud
STR_GAME_SAVELOAD_ERROR_PATCHPACK                               :Mäng on salvestatud muudetud versiooniga
STR_GAME_SAVELOAD_NOT_AVAILABLE                                 :<mitte saadaval>
STR_WARNING_LOADGAME_REMOVED_TRAMS                              :{WHITE}Mäng on salvestatud osas, kus trammid ei olnud toetatud. Kõik trammid on eemaldatud

# Map generation messages
STR_ERROR_COULD_NOT_CREATE_TOWN                                 :{WHITE}Kaardi tekitamine katkes...{}... linnadele pole sobilike kohti
STR_ERROR_NO_TOWN_IN_SCENARIO                                   :{WHITE}... kaardil puudub linn

STR_ERROR_PNGMAP                                                :{WHITE}Ei suuda laadida maastiku PNG failist...
STR_ERROR_PNGMAP_FILE_NOT_FOUND                                 :{WHITE}... faili ei leitud
STR_ERROR_PNGMAP_IMAGE_TYPE                                     :{WHITE}... ei suutnud pilditüüpi teisendada. Vaja läheb 8 või 24-bitist PNG pilti.
STR_ERROR_PNGMAP_MISC                                           :{WHITE}... midagi läks just valesti (tõenäoliselt rikutud fail)

STR_ERROR_BMPMAP                                                :{WHITE}Ei suuda laadida maastikku BMP failist...
STR_ERROR_BMPMAP_IMAGE_TYPE                                     :{WHITE}... ei suutnud muuta pildi tüüpi

STR_ERROR_HEIGHTMAP_TOO_LARGE                                   :{WHITE}... pilt on liiga suur

STR_WARNING_HEIGHTMAP_SCALE_CAPTION                             :{WHITE}Skaala hoiatus
STR_WARNING_HEIGHTMAP_SCALE_MESSAGE                             :{YELLOW}Kaardi mõõtmeid ei soovitata väga palju muuta. Jätka?

# Soundset messages
STR_WARNING_FALLBACK_SOUNDSET                                   :{WHITE}Mäng ei leidnud helisid. Helid saad paigaldada Internetisisu laadimise aknast

# Screenshot related messages
STR_WARNING_SCREENSHOT_SIZE_CAPTION                             :{WHITE}Hiiglaslik kuvapaugutus
STR_WARNING_SCREENSHOT_SIZE_MESSAGE                             :{YELLOW}Kuvapaugutuse mõõtmed saavad olema {COMMA} x {COMMA} pikslit. Kuvapaugutuse tegemine võib võtta tükk aega. Kas sa oled kindel, et sa soovid jätkata?

STR_MESSAGE_SCREENSHOT_SUCCESSFULLY                             :{WHITE}Kuvapaugutus on edukalt salvestatud nimega '{STRING}'
STR_ERROR_SCREENSHOT_FAILED                                     :{WHITE}Kuvapaugutuse tegemine nurjus!

# Error message titles
STR_ERROR_MESSAGE_CAPTION                                       :{YELLOW}Sõnum
STR_ERROR_MESSAGE_CAPTION_OTHER_COMPANY                         :{YELLOW}{STRING} teatab

# Generic construction errors
STR_ERROR_OFF_EDGE_OF_MAP                                       :{WHITE}Väljaspool kaardi piire
STR_ERROR_TOO_CLOSE_TO_EDGE_OF_MAP                              :{WHITE}Kaardi äärele liiga lähedal
STR_ERROR_NOT_ENOUGH_CASH_REQUIRES_CURRENCY                     :{WHITE}Pole piisavalt raha - vajad {CURRENCY_LONG}
STR_ERROR_FLAT_LAND_REQUIRED                                    :{WHITE}Maapind peab olema tasane
STR_ERROR_LAND_SLOPED_IN_WRONG_DIRECTION                        :{WHITE}Maa on vales suunas kaldu
STR_ERROR_CAN_T_DO_THIS                                         :{WHITE}Seda ei saa teha...
STR_ERROR_BUILDING_MUST_BE_DEMOLISHED                           :{WHITE}Hoone tuleb enne lammutada
STR_ERROR_CAN_T_CLEAR_THIS_AREA                                 :{WHITE}Seda ala ei saa tühjendada...
STR_ERROR_SITE_UNSUITABLE                                       :{WHITE}... ebasobiv koht
STR_ERROR_ALREADY_BUILT                                         :{WHITE}... juba ehitatud
STR_ERROR_OWNED_BY                                              :{WHITE}... omanik on {STRING}
STR_ERROR_AREA_IS_OWNED_BY_ANOTHER                              :{WHITE}... ala kuulub teisele ettevõttele
STR_ERROR_TERRAFORM_LIMIT_REACHED                               :{WHITE}... maastikukujunduse limiit täis
STR_ERROR_CLEARING_LIMIT_REACHED                                :{WHITE}... ruudutühjenduse limiit täis
STR_ERROR_TREE_PLANT_LIMIT_REACHED                              :{WHITE}... puu istutamise limiit täis
STR_ERROR_NAME_MUST_BE_UNIQUE                                   :{WHITE}Nime ei tohi korduda
STR_ERROR_GENERIC_OBJECT_IN_THE_WAY                             :{WHITE}{1:STRING} on ees
STR_ERROR_NOT_ALLOWED_WHILE_PAUSED                              :{WHITE}Pole lubatud kui mäng seisab

# Local authority errors
STR_ERROR_LOCAL_AUTHORITY_REFUSES_TO_ALLOW_THIS                 :{WHITE}{TOWN} kohalik omavalitsus keeldub seda lubamast
STR_ERROR_LOCAL_AUTHORITY_REFUSES_AIRPORT                       :{WHITE}Linna {TOWN} kohalik omavalitsus keeldub uut lennujaama lubamast
STR_ERROR_LOCAL_AUTHORITY_REFUSES_NOISE                         :{WHITE}{TOWN} kohalik omavalitsus keeldub ehitusluba lennujaamale väljastamast kuna on mures müra pärast
STR_ERROR_BRIBE_FAILED                                          :{WHITE}Teie altkäemaksu andmise katse on avastatud kohaliku uurija poolt

# Levelling errors
STR_ERROR_CAN_T_RAISE_LAND_HERE                                 :{WHITE}Siin ei saa maad kõrgendada...
STR_ERROR_CAN_T_LOWER_LAND_HERE                                 :{WHITE}Siin ei saa maad madaldada...
STR_ERROR_CAN_T_LEVEL_LAND_HERE                                 :{WHITE}Ei saa maad siin tasandada...
STR_ERROR_EXCAVATION_WOULD_DAMAGE                               :{WHITE}Kaevandamine kahjustaks tunnelit
STR_ERROR_ALREADY_AT_SEA_LEVEL                                  :{WHITE}Juba jõutud meretasemeni
STR_ERROR_TOO_HIGH                                              :{WHITE}Liiga kõrge
STR_ERROR_ALREADY_LEVELLED                                      :{WHITE}... juba tasane
STR_ERROR_BRIDGE_TOO_HIGH_AFTER_LOWER_LAND                      :{WHITE}Selle kohal olev sild oleks hiljem liiga kõrge

# Company related errors
STR_ERROR_CAN_T_CHANGE_COMPANY_NAME                             :{WHITE}Ei saa ettevõtte nime muuta...
STR_ERROR_CAN_T_CHANGE_PRESIDENT                                :{WHITE}Ei saa presidendi nime muuta...

STR_ERROR_MAXIMUM_PERMITTED_LOAN                                :{WHITE}... suurim lubatud laen on {CURRENCY_LONG}
STR_ERROR_CAN_T_BORROW_ANY_MORE_MONEY                           :{WHITE}Rohkem raha ei saa laenata...
STR_ERROR_LOAN_ALREADY_REPAYED                                  :{WHITE}... pole laenu, mida tagasi maksta
STR_ERROR_CURRENCY_REQUIRED                                     :{WHITE}... vajad {CURRENCY_LONG}
STR_ERROR_CAN_T_REPAY_LOAN                                      :{WHITE}Ei saa laenu tagasi maksta...
STR_ERROR_INSUFFICIENT_FUNDS                                    :{WHITE}Ei saa anda raha, mis on laenatud pangast.
STR_ERROR_CAN_T_GIVE_MONEY                                      :{WHITE}Ei saa sellele ettevõttele raha saata...
STR_ERROR_CAN_T_BUY_COMPANY                                     :{WHITE}Ettevõtet ei saa osta...
STR_ERROR_CAN_T_BUILD_COMPANY_HEADQUARTERS                      :{WHITE}Ettevõtte peakorterit ei saa ehitada...
STR_ERROR_CAN_T_BUY_25_SHARE_IN_THIS                            :{WHITE}Selle ettevõtte aktsiatest ei saa 25% osta...
STR_ERROR_CAN_T_SELL_25_SHARE_IN                                :{WHITE}Selle ettevõtte aktsiatest ei saa 25% müüa...
STR_ERROR_PROTECTED                                             :{WHITE}See ettevõtte pole veel piisavalt vana, et aktsiaid vahetada...

# Town related errors
STR_ERROR_CAN_T_GENERATE_TOWN                                   :{WHITE}Ei saa ühtegi linna ehitada...
STR_ERROR_CAN_T_RENAME_TOWN                                     :{WHITE}Ei saa linna ümbernimetada...
STR_ERROR_CAN_T_FOUND_TOWN_HERE                                 :{WHITE}Siia ei saa linna ehitada...
STR_ERROR_CAN_T_EXPAND_TOWN                                     :{WHITE}Linna ei saa laiendada...
STR_ERROR_TOO_CLOSE_TO_EDGE_OF_MAP_SUB                          :{WHITE}... liiga lähedal kaardi servale
STR_ERROR_TOO_CLOSE_TO_ANOTHER_TOWN                             :{WHITE}... liiga lähedal teisele linnale
STR_ERROR_TOO_MANY_TOWNS                                        :{WHITE}... liiga palju linnu
STR_ERROR_NO_SPACE_FOR_TOWN                                     :{WHITE}... pole enam ruumi kaardil
STR_ERROR_TOWN_EXPAND_WARN_NO_ROADS                             :{WHITE}Linn ei ehita teid. Teedeehituse lubamiseks Põhjalik seadistus->Majandus->Linnad
STR_ERROR_ROAD_WORKS_IN_PROGRESS                                :{WHITE}Teede ehitamine
STR_ERROR_TOWN_CAN_T_DELETE                                     :{WHITE}Seda linna ei saa kustutada...{}Jaam või depoo viitab linnale või mõnd linna omanduses olevat tükki ei saa kustutada
STR_ERROR_STATUE_NO_SUITABLE_PLACE                              :{WHITE}... linnakeskuses ei leidu kujule sobivat kohta

# Industry related errors
STR_ERROR_TOO_MANY_INDUSTRIES                                   :{WHITE}... liiga palju tööstuseid
STR_ERROR_CAN_T_GENERATE_INDUSTRIES                             :{WHITE}Tööstust ei saa tekitada...
STR_ERROR_CAN_T_BUILD_HERE                                      :{WHITE}{STRING} ei saa siia ehitada...
STR_ERROR_CAN_T_CONSTRUCT_THIS_INDUSTRY                         :{WHITE}Seda tüüpi tööstust ei saa siia ehitada...
STR_ERROR_INDUSTRY_TOO_CLOSE                                    :{WHITE}... liiga lähedal mõnele teisele tööstusele
STR_ERROR_MUST_FOUND_TOWN_FIRST                                 :{WHITE}... enne pead linna ehitama
STR_ERROR_ONLY_ONE_ALLOWED_PER_TOWN                             :{WHITE}... iga linna kohta lubatud ainult üks
STR_ERROR_CAN_ONLY_BE_BUILT_IN_TOWNS_WITH_POPULATION_OF_1200    :{WHITE}... saab ainult ehitada linna, mille rahvastikuarv ületab 1200
STR_ERROR_CAN_ONLY_BE_BUILT_IN_RAINFOREST                       :{WHITE}... saab ehitada ainult vihmametsadesse
STR_ERROR_CAN_ONLY_BE_BUILT_IN_DESERT                           :{WHITE}... saab ehitada ainult kõrbesse
STR_ERROR_CAN_ONLY_BE_BUILT_IN_TOWNS                            :{WHITE}... saab ainult linnadesse ehitada
STR_ERROR_CAN_ONLY_BE_BUILT_NEAR_TOWN_CENTER                    :{WHITE}... saab ainult linna keskpunkti lähedale ehitada
STR_ERROR_CAN_ONLY_BE_BUILT_IN_LOW_AREAS                        :{WHITE}... saab ainult madalatele aladele ehitada
STR_ERROR_CAN_ONLY_BE_POSITIONED                                :{WHITE}... saab ainult ehitada kaardi serva
STR_ERROR_FOREST_CAN_ONLY_BE_PLANTED                            :{WHITE}... metsa saab istutada ainult lumepiirist kõrgemale
STR_ERROR_CAN_ONLY_BE_BUILT_ABOVE_SNOW_LINE                     :{WHITE}... saab ehitada ainult ülespoole lumepiiri
STR_ERROR_CAN_ONLY_BE_BUILT_BELOW_SNOW_LINE                     :{WHITE}... saab ehitada ainult allapoole lumepiiri

STR_ERROR_NO_SUITABLE_PLACES_FOR_INDUSTRIES                     :{WHITE} '{STRING}' tööstuste jaoks polnud sobivaid asukohti
STR_ERROR_NO_SUITABLE_PLACES_FOR_INDUSTRIES_EXPLANATION         :{WHITE}Muuda kaardigeneratsiooni parameetreid, et saada parem kaart

# Station construction related errors
STR_ERROR_CAN_T_BUILD_RAILROAD_STATION                          :{WHITE}Siia ei saa raudteejaama ehitada...
STR_ERROR_CAN_T_BUILD_BUS_STATION                               :{WHITE}Siia ei saa bussijaama ehitada...
STR_ERROR_CAN_T_BUILD_TRUCK_STATION                             :{WHITE}Siia ei saa laadimisplatsi ehitada...
STR_ERROR_CAN_T_BUILD_PASSENGER_TRAM_STATION                    :{WHITE}Siia ei saa reisitrammijaama rajada...
STR_ERROR_CAN_T_BUILD_CARGO_TRAM_STATION                        :{WHITE}Siia ei saa kaubatrammijaama rajada...
STR_ERROR_CAN_T_BUILD_DOCK_HERE                                 :{WHITE}Dokki ei saa siia ehitada...
STR_ERROR_CAN_T_BUILD_AIRPORT_HERE                              :{WHITE}Siia ei saa lennuvälja rajada...

STR_ERROR_ADJOINS_MORE_THAN_ONE_EXISTING                        :{WHITE}Mitme olemasoleva jaama ühendamine
STR_ERROR_STATION_TOO_SPREAD_OUT                                :{WHITE}... jaam on liiga laiaks venitatud
STR_ERROR_TOO_MANY_STATIONS_LOADING                             :{WHITE}Liiga palju jaamu
STR_ERROR_TOO_MANY_STATION_SPECS                                :{WHITE}Liiga palju raudteejaama osasid
STR_ERROR_TOO_MANY_BUS_STOPS                                    :{WHITE}Liiga palju bussipeatusi
STR_ERROR_TOO_MANY_TRUCK_STOPS                                  :{WHITE}Liiga palju laadimisplatvorme
STR_ERROR_TOO_CLOSE_TO_ANOTHER_DOCK                             :{WHITE}Liiga lähedal teisele dokile
STR_ERROR_TOO_CLOSE_TO_ANOTHER_AIRPORT                          :{WHITE}Liiga lähedal teisele lennuväljale
STR_ERROR_CAN_T_RENAME_STATION                                  :{WHITE}Ei saa jaama ümbernimetada...
STR_ERROR_DRIVE_THROUGH_ON_TOWN_ROAD                            :{WHITE}... see tee on omatud linna poolt
STR_ERROR_DRIVE_THROUGH_DIRECTION                               :{WHITE}... tee on vales suunas
STR_ERROR_DRIVE_THROUGH_CORNER                                  :{WHITE}... nurgad ei saa läbisõidupeatustes olla
STR_ERROR_DRIVE_THROUGH_JUNCTION                                :{WHITE}... ristmikud ei saa olla läbisõidupeatustes

# Station destruction related errors
STR_ERROR_CAN_T_REMOVE_PART_OF_STATION                          :{WHITE}Siinset jaamablokki ei saa lammutada...
STR_ERROR_MUST_REMOVE_RAILWAY_STATION_FIRST                     :{WHITE}Raudteejaama peab eelnevalt lammutama
STR_ERROR_CAN_T_REMOVE_BUS_STATION                              :{WHITE}Siinset bussijaama ei saa lammutada...
STR_ERROR_CAN_T_REMOVE_TRUCK_STATION                            :{WHITE}Siinset laadimisplatsi ei saa lammutada...
STR_ERROR_CAN_T_REMOVE_PASSENGER_TRAM_STATION                   :{WHITE}Siinset reisitrammijaama ei saa lammutada...
STR_ERROR_CAN_T_REMOVE_CARGO_TRAM_STATION                       :{WHITE}Siinset kaubatrammijaama ei saa lammutada...
STR_ERROR_MUST_REMOVE_ROAD_STOP_FIRST                           :{WHITE}Peatus tuleb enne lammutada
STR_ERROR_THERE_IS_NO_STATION                                   :{WHITE}... siin pole peatust

STR_ERROR_MUST_DEMOLISH_RAILROAD                                :{WHITE}Raudteejaam tuleb enne lammutada
STR_ERROR_MUST_DEMOLISH_BUS_STATION_FIRST                       :{WHITE}Bussijaam tuleb enne lammutada
STR_ERROR_MUST_DEMOLISH_TRUCK_STATION_FIRST                     :{WHITE}Laadimisplats tuleb enne lammutada
STR_ERROR_MUST_DEMOLISH_PASSENGER_TRAM_STATION_FIRST            :{WHITE}Reisitrammijaam tuleb enne lammutada
STR_ERROR_MUST_DEMOLISH_CARGO_TRAM_STATION_FIRST                :{WHITE}Kaubatrammijaam tuleb enne lammutada
STR_ERROR_MUST_DEMOLISH_DOCK_FIRST                              :{WHITE}Dokk tuleb enne lammutada
STR_ERROR_MUST_DEMOLISH_AIRPORT_FIRST                           :{WHITE}Lennuväli tuleb enne lammutada

# Waypoint related errors
STR_ERROR_WAYPOINT_ADJOINS_MORE_THAN_ONE_EXISTING               :{WHITE}Liidab teemärgised
STR_ERROR_TOO_CLOSE_TO_ANOTHER_WAYPOINT                         :{WHITE}Liiga lähedal teisele teemärgisele

STR_ERROR_CAN_T_BUILD_TRAIN_WAYPOINT                            :{WHITE}Meldepunkti ei saa siia rajada...
STR_ERROR_CAN_T_POSITION_BUOY_HERE                              :{WHITE}Poid ei saa siia asetada...
STR_ERROR_CAN_T_CHANGE_WAYPOINT_NAME                            :{WHITE}Meldepunkti nime ei saa muuta...

STR_ERROR_CAN_T_REMOVE_TRAIN_WAYPOINT                           :{WHITE}Meldepunkti ei saa siit eemaldada...
STR_ERROR_MUST_REMOVE_RAILWAYPOINT_FIRST                        :{WHITE}Enne peab rööbastelt kõik teemärgid eemaldama
STR_ERROR_BUOY_IN_THE_WAY                                       :{WHITE}... poi on ees
STR_ERROR_BUOY_IS_IN_USE                                        :{WHITE}... poi on kasutuses teise ettevõtte poolt!

# Depot related errors
STR_ERROR_CAN_T_BUILD_TRAIN_DEPOT                               :{WHITE}Siia ei saa depood ehitada...
STR_ERROR_CAN_T_BUILD_ROAD_DEPOT                                :{WHITE}Siia ei saa depood ehitada...
STR_ERROR_CAN_T_BUILD_TRAM_DEPOT                                :{WHITE}Trammidepood ei saa siia rajada
STR_ERROR_CAN_T_BUILD_SHIP_DEPOT                                :{WHITE}Laevaremonditehast ei saa siia ehitada...

STR_ERROR_CAN_T_RENAME_DEPOT                                    :{WHITE}Ei saa depood ümbernimetada...

STR_ERROR_TRAIN_MUST_BE_STOPPED_INSIDE_DEPOT                    :{WHITE}... peab olema depoos peatatud
STR_ERROR_ROAD_VEHICLE_MUST_BE_STOPPED_INSIDE_DEPOT             :{WHITE}... peab garaažis peatatud olema
STR_ERROR_SHIP_MUST_BE_STOPPED_INSIDE_DEPOT                     :{WHITE}... peab olema sadamas peatatud
STR_ERROR_AIRCRAFT_MUST_BE_STOPPED_INSIDE_HANGAR                :{WHITE}... peab olema peatatud angaari sees

STR_ERROR_TRAINS_CAN_ONLY_BE_ALTERED_INSIDE_A_DEPOT             :{WHITE}Ainult depoos peatunud ronge saab muuta
STR_ERROR_TRAIN_TOO_LONG                                        :{WHITE}Rong on liiga pikk
STR_ERROR_CAN_T_REVERSE_DIRECTION_RAIL_VEHICLE                  :{WHITE}Sõidusuunda ei saa pöörata...
STR_ERROR_CAN_T_REVERSE_DIRECTION_RAIL_VEHICLE_MULTIPLE_UNITS   :{WHITE}... koosneb mitmest osast
STR_ERROR_INCOMPATIBLE_RAIL_TYPES                               :Ühildamatud rööbasteetüübid

STR_ERROR_CAN_T_MOVE_VEHICLE                                    :{WHITE}Transpordivahendit ei saa liigutada...
STR_ERROR_REAR_ENGINE_FOLLOW_FRONT                              :{WHITE}Tagumine vedur järgneb alati eesmisele
STR_ERROR_UNABLE_TO_FIND_ROUTE_TO                               :{WHITE}Ei leia teed kohalikku depoosse
STR_ERROR_UNABLE_TO_FIND_LOCAL_DEPOT                            :{WHITE}Ei leia kohalikku garaaži üles

STR_ERROR_DEPOT_WRONG_DEPOT_TYPE                                :Vale depootüüp

# Autoreplace related errors
STR_ERROR_TRAIN_TOO_LONG_AFTER_REPLACEMENT                      :{WHITE}{VEHICLE} on pärast asendamist liiga pikk
STR_ERROR_AUTOREPLACE_NOTHING_TO_DO                             :{WHITE}Automaatse asendamise/uuendamise reegleid ei ole rakendatud
STR_ERROR_AUTOREPLACE_MONEY_LIMIT                               :(rahalimiit)
STR_ERROR_AUTOREPLACE_INCOMPATIBLE_CARGO                        :{WHITE}Uus sõiduk ei saa vedada {STRING}
STR_ERROR_AUTOREPLACE_INCOMPATIBLE_REFIT                        :{WHITE}Uus sõiduk ei saa ümberseadistada korralduses {NUM}

# Rail construction errors
STR_ERROR_IMPOSSIBLE_TRACK_COMBINATION                          :{WHITE}Teostamatu rööbasteede kooslus
STR_ERROR_MUST_REMOVE_SIGNALS_FIRST                             :{WHITE}Signaalid tuleb enne lammutada
STR_ERROR_NO_SUITABLE_RAILROAD_TRACK                            :{WHITE}Sobiv rongitee puudub
STR_ERROR_MUST_REMOVE_RAILROAD_TRACK                            :{WHITE}Rööbastee tuleb eelnevalt lammutada
STR_ERROR_CROSSING_ON_ONEWAY_ROAD                               :{WHITE}Läbipääsmatu või ühesuunaline maantee
STR_ERROR_CROSSING_DISALLOWED_RAIL                              :{WHITE}Ülesõidukohad on selle raudteetüübi puhul keelatud
STR_ERROR_CROSSING_DISALLOWED_ROAD                              :{WHITE}See teeliik ei luba tasaseid ristmikke
STR_ERROR_CAN_T_BUILD_SIGNALS_HERE                              :{WHITE}Siia ei saa signaale rajada...
STR_ERROR_CAN_T_BUILD_RAILROAD_TRACK                            :{WHITE}Siia ei saa raudteed ehitada...
STR_ERROR_CAN_T_REMOVE_RAILROAD_TRACK                           :{WHITE}Siit ei saa raudteed lammutada...
STR_ERROR_CAN_T_REMOVE_SIGNALS_FROM                             :{WHITE}Siit ei saa signaale lammutada...
STR_ERROR_SIGNAL_CAN_T_CONVERT_SIGNALS_HERE                     :{WHITE}Siin ei saa signaale teisendada...
STR_ERROR_THERE_IS_NO_RAILROAD_TRACK                            :{WHITE}... siin pole rongiteed
STR_ERROR_THERE_ARE_NO_SIGNALS                                  :{WHITE}... siin pole signaale

STR_ERROR_CAN_T_CONVERT_RAIL                                    :{WHITE}Siin ei saa raudtee tüüpi muuta...

# Road construction errors
STR_ERROR_MUST_REMOVE_ROAD_FIRST                                :{WHITE}Enne on vaja sõidutee lammutada
STR_ERROR_ONEWAY_ROADS_CAN_T_HAVE_JUNCTION                      :{WHITE}... ühesuunalised teed ei saa teedesõlmi omada
STR_ERROR_CAN_T_BUILD_ROAD_HERE                                 :{WHITE}Siia ei saa sõiduteed ehitada...
STR_ERROR_CAN_T_BUILD_TRAMWAY_HERE                              :{WHITE}Trammiteed ei ole võimalik siia rajada...
STR_ERROR_CAN_T_REMOVE_ROAD_FROM                                :{WHITE}Siinset sõiduteed ei saa lammutada...
STR_ERROR_CAN_T_REMOVE_TRAMWAY_FROM                             :{WHITE}Siinset trammiteed ei saa lammutada...
STR_ERROR_THERE_IS_NO_ROAD                                      :{WHITE}... siin pole autoteed
STR_ERROR_THERE_IS_NO_TRAMWAY                                   :{WHITE}... siin pole trammiteed
STR_ERROR_CAN_T_CONVERT_ROAD                                    :{WHITE}Siin ei saa teeliiki ümber muuta...
STR_ERROR_CAN_T_CONVERT_TRAMWAY                                 :{WHITE}Siin ei saa trammiliiki ümber muuta...
STR_ERROR_NO_SUITABLE_ROAD                                      :{WHITE}Puudub sobilik tee
STR_ERROR_NO_SUITABLE_TRAMWAY                                   :{WHITE}Puudub sobiv trammitee
STR_ERROR_INCOMPATIBLE_TRAMWAY                                  :{WHITE}... mitteühilduv trammitee

# Waterway construction errors
STR_ERROR_CAN_T_BUILD_CANALS                                    :{WHITE}Siia ei saa kanaleid ehitada...
STR_ERROR_CAN_T_BUILD_LOCKS                                     :{WHITE}Siia ei saa lüüse ehitada...
STR_ERROR_CAN_T_PLACE_RIVERS                                    :{WHITE}Jõgesid ei saa siia teha...
STR_ERROR_MUST_BE_BUILT_ON_WATER                                :{WHITE}... peab ehitama vette
STR_ERROR_CAN_T_BUILD_ON_WATER                                  :{WHITE}... vette ei saa ehitada
STR_ERROR_CAN_T_BUILD_ON_SEA                                    :{WHITE}... ei saa ehitada avamerele
STR_ERROR_CAN_T_BUILD_ON_CANAL                                  :{WHITE}... ei saa ehitada kanali peale
STR_ERROR_CAN_T_BUILD_ON_RIVER                                  :{WHITE}... ei saa ehitada jõe peale
STR_ERROR_MUST_DEMOLISH_CANAL_FIRST                             :{WHITE}Kanal tuleb enne lammutada
STR_ERROR_CAN_T_BUILD_AQUEDUCT_HERE                             :{WHITE}Siia ei saa veejuhet ehitada...

# Tree related errors
STR_ERROR_TREE_ALREADY_HERE                                     :{WHITE}... siin on juba puu olemas
STR_ERROR_TREE_WRONG_TERRAIN_FOR_TREE_TYPE                      :{WHITE}... vale maa tüüp puu jaoks
STR_ERROR_CAN_T_PLANT_TREE_HERE                                 :{WHITE}Siia ei saa puud istutada...

# Bridge related errors
STR_ERROR_CAN_T_BUILD_BRIDGE_HERE                               :{WHITE}Siia ei saa silda ehitada...
STR_ERROR_MUST_DEMOLISH_BRIDGE_FIRST                            :{WHITE}Sild tuleb enne lammutada
STR_ERROR_CAN_T_START_AND_END_ON                                :{WHITE}Ei saa alata ja lõppeda samas kohas
STR_ERROR_BRIDGEHEADS_NOT_SAME_HEIGHT                           :{WHITE}Sillaotsad pole samal kõrgusel
STR_ERROR_BRIDGE_TOO_LOW_FOR_TERRAIN                            :{WHITE}Sild on maastiku suhtes liiga madal
STR_ERROR_BRIDGE_TOO_HIGH_FOR_TERRAIN                           :{WHITE}Sild on selle maastiku jaoks liiga kõrge
STR_ERROR_START_AND_END_MUST_BE_IN                              :{WHITE}Algus ja lõpp peavad samal joonel olema
STR_ERROR_ENDS_OF_BRIDGE_MUST_BOTH                              :{WHITE}... mõlemad sillaotsad peavad olema maal
STR_ERROR_BRIDGE_TOO_LONG                                       :{WHITE}.. sild on liiga pik
STR_ERROR_BRIDGE_THROUGH_MAP_BORDER                             :{WHITE}Sild lõpeks väljaspool kaarti

# Tunnel related errors
STR_ERROR_CAN_T_BUILD_TUNNEL_HERE                               :{WHITE}Siia ei saa tunnelit ehitada...
STR_ERROR_SITE_UNSUITABLE_FOR_TUNNEL                            :{WHITE}Koht ei sobi tunneli sissekäiguks
STR_ERROR_MUST_DEMOLISH_TUNNEL_FIRST                            :{WHITE}Tunnel tuleb enne lammutada
STR_ERROR_ANOTHER_TUNNEL_IN_THE_WAY                             :{WHITE}Teine tunnel on ees
STR_ERROR_TUNNEL_THROUGH_MAP_BORDER                             :{WHITE}Tunnel lõpeks väljaspool kaarti
STR_ERROR_UNABLE_TO_EXCAVATE_LAND                               :{WHITE}Ei saa tunneli teise otsa jaoks maad parajaks kaevata
STR_ERROR_TUNNEL_TOO_LONG                                       :{WHITE}... tunnel on liiga pikk

# Object related errors
STR_ERROR_TOO_MANY_OBJECTS                                      :{WHITE}... liiga palju objekte
STR_ERROR_CAN_T_BUILD_OBJECT                                    :{WHITE}Objekti ei saa ehitada...
STR_ERROR_OBJECT_IN_THE_WAY                                     :{WHITE}Mingi objekt on ees
STR_ERROR_COMPANY_HEADQUARTERS_IN                               :{WHITE}... ettevõtte peakorter on ees
STR_ERROR_CAN_T_PURCHASE_THIS_LAND                              :{WHITE}Seda maad ei saa osta...
STR_ERROR_YOU_ALREADY_OWN_IT                                    :{WHITE}... see on juba sinu oma!

# Group related errors
STR_ERROR_GROUP_CAN_T_CREATE                                    :{WHITE}Ei saa jagu luua...
STR_ERROR_GROUP_CAN_T_DELETE                                    :{WHITE}Seda jagu ei saa kõrvaldada...
STR_ERROR_GROUP_CAN_T_RENAME                                    :{WHITE}Ei saa jagu ümbernimetada...
STR_ERROR_GROUP_CAN_T_SET_PARENT                                :{WHITE}Ülemjagu ei saa määrata...
STR_ERROR_GROUP_CAN_T_SET_PARENT_RECURSION                      :{WHITE}... jaotuste hierarhias ei tohi olla ringseoseid
STR_ERROR_GROUP_CAN_T_REMOVE_ALL_VEHICLES                       :{WHITE}Ei saa kõiki sõidukeid sellest jaost kõrvaldada...
STR_ERROR_GROUP_CAN_T_ADD_VEHICLE                               :{WHITE}Antud sõidukit ei saa sellesse jakku lisada...
STR_ERROR_GROUP_CAN_T_ADD_SHARED_VEHICLE                        :{WHITE}Jagatud sõidukeid ei saa jakku lisada...

# Generic vehicle errors
STR_ERROR_TRAIN_IN_THE_WAY                                      :{WHITE}Rong on ees
STR_ERROR_ROAD_VEHICLE_IN_THE_WAY                               :{WHITE}Mootorsõiduk takistab teed
STR_ERROR_SHIP_IN_THE_WAY                                       :{WHITE}Laev on ees
STR_ERROR_AIRCRAFT_IN_THE_WAY                                   :{WHITE}Lennuk on teel

STR_ERROR_CAN_T_REFIT_TRAIN                                     :{WHITE}Ei saa rongi ümberseadistada...
STR_ERROR_CAN_T_REFIT_ROAD_VEHICLE                              :{WHITE}Ei saa maanteesõidukit ümberseadistada...
STR_ERROR_CAN_T_REFIT_SHIP                                      :{WHITE}Ei saa laeva ümberseadistada...
STR_ERROR_CAN_T_REFIT_AIRCRAFT                                  :{WHITE}Ei saa õhusõidukit ümberseadistada...

STR_ERROR_CAN_T_RENAME_TRAIN                                    :{WHITE}Ei saa rongi ümbernimetada...
STR_ERROR_CAN_T_RENAME_ROAD_VEHICLE                             :{WHITE}Ei saa maanteesõidukit ümbernimetada...
STR_ERROR_CAN_T_RENAME_SHIP                                     :{WHITE}Ei saa laeva ümbernimetada...
STR_ERROR_CAN_T_RENAME_AIRCRAFT                                 :{WHITE}Ei saa õhusõidukit ümbernimetada...

STR_ERROR_CAN_T_STOP_START_TRAIN                                :{WHITE}Ei saa peatada/startida rongi...
STR_ERROR_CAN_T_STOP_START_ROAD_VEHICLE                         :{WHITE}Ei saa veokit peatada, ega startida...
STR_ERROR_CAN_T_STOP_START_SHIP                                 :{WHITE}Ei saa peatada/käivitada laeva...
STR_ERROR_CAN_T_STOP_START_AIRCRAFT                             :{WHITE}Ei saa lennukit peatada/käivitada...

STR_ERROR_CAN_T_SEND_TRAIN_TO_DEPOT                             :{WHITE}Rongi ei saa depoosse saata...
STR_ERROR_CAN_T_SEND_ROAD_VEHICLE_TO_DEPOT                      :{WHITE}Ei saa veokit garaaži saata
STR_ERROR_CAN_T_SEND_SHIP_TO_DEPOT                              :{WHITE}Ei saa laeva angaari saata...
STR_ERROR_CAN_T_SEND_AIRCRAFT_TO_HANGAR                         :{WHITE}Ei saa lennukit angaari saata...

STR_ERROR_CAN_T_BUY_TRAIN                                       :{WHITE}Rööbassõidukit ei saa osta...
STR_ERROR_CAN_T_BUY_ROAD_VEHICLE                                :{WHITE}Mootorsõidukit ei saa osta...
STR_ERROR_CAN_T_BUY_SHIP                                        :{WHITE}Laeva ei saa osta...
STR_ERROR_CAN_T_BUY_AIRCRAFT                                    :{WHITE}Lennukit ei saa osta...

STR_ERROR_CAN_T_RENAME_TRAIN_TYPE                               :{WHITE}Ei saa rööbassõiduki liiki ümbernimetada...
STR_ERROR_CAN_T_RENAME_ROAD_VEHICLE_TYPE                        :{WHITE}Ei saa maanteesõiduki liiki ümbernimetada...
STR_ERROR_CAN_T_RENAME_SHIP_TYPE                                :{WHITE}Ei saa laevaliiki ümbernimetada...
STR_ERROR_CAN_T_RENAME_AIRCRAFT_TYPE                            :{WHITE}Ei saa õhusõiduki liiki ümbernimetada...

STR_ERROR_CAN_T_SELL_TRAIN                                      :{WHITE}Rööbassõidukit ei saa müüa...
STR_ERROR_CAN_T_SELL_ROAD_VEHICLE                               :{WHITE}Ei saa veokit müüa...
STR_ERROR_CAN_T_SELL_SHIP                                       :{WHITE}Ei saa laeva müüa
STR_ERROR_CAN_T_SELL_AIRCRAFT                                   :{WHITE}Ei saa lennukit müüa...

STR_ERROR_RAIL_VEHICLE_NOT_AVAILABLE                            :{WHITE}Sõiduk pole saadaval
STR_ERROR_ROAD_VEHICLE_NOT_AVAILABLE                            :{WHITE}Sõiduk pole saadaval
STR_ERROR_SHIP_NOT_AVAILABLE                                    :{WHITE}Laev pole saadaval
STR_ERROR_AIRCRAFT_NOT_AVAILABLE                                :{WHITE}Lennuk pole saadaval

STR_ERROR_TOO_MANY_VEHICLES_IN_GAME                             :{WHITE}Mängus on liiga palju veovahendeid
STR_ERROR_CAN_T_CHANGE_SERVICING                                :{WHITE}Hooldusvahemikku ei saa muuta...

STR_ERROR_VEHICLE_IS_DESTROYED                                  :{WHITE}... sõiduk hävitatud

STR_ERROR_NO_VEHICLES_AVAILABLE_AT_ALL                          :{WHITE}Ühtegi sõidukit ei ole saadaval
STR_ERROR_NO_VEHICLES_AVAILABLE_AT_ALL_EXPLANATION              :{WHITE}Muuda NewGRF-i seadistust
STR_ERROR_NO_VEHICLES_AVAILABLE_YET                             :{WHITE}Sõidukeid ei ole veel saadaval
STR_ERROR_NO_VEHICLES_AVAILABLE_YET_EXPLANATION                 :{WHITE}Alusta mängu pärast {DATE_SHORT} või kasuta NewGRF-i, milles on varasemaid sõidukeid

# Specific vehicle errors
STR_ERROR_CAN_T_MAKE_TRAIN_PASS_SIGNAL                          :{WHITE}Rongi ei saa ohu korral sundida signaale eirama...
STR_ERROR_CAN_T_REVERSE_DIRECTION_TRAIN                         :{WHITE}Ei saa rongi ümber pöörata.
STR_ERROR_TRAIN_START_NO_POWER                                  :Rongil puudub jõud

STR_ERROR_CAN_T_MAKE_ROAD_VEHICLE_TURN                          :{WHITE}Maanteesõiduk ei saa ümber pöörata...

STR_ERROR_AIRCRAFT_IS_IN_FLIGHT                                 :{WHITE}Lennuk on õhus

# Order related errors
STR_ERROR_NO_MORE_SPACE_FOR_ORDERS                              :{WHITE}Korraldustele pole rohkem ruumi
STR_ERROR_TOO_MANY_ORDERS                                       :{WHITE}Liiga palju korraldusi
STR_ERROR_CAN_T_INSERT_NEW_ORDER                                :{WHITE}Ei saa lisada uut korraldust...
STR_ERROR_CAN_T_DELETE_THIS_ORDER                               :{WHITE}Seda korraldust ei saa kustutada...
STR_ERROR_CAN_T_MODIFY_THIS_ORDER                               :{WHITE}Seda korraldust ei saa muuta...
STR_ERROR_CAN_T_MOVE_THIS_ORDER                                 :{WHITE}Seda korraldust ei saa liigutada...
STR_ERROR_CAN_T_SKIP_ORDER                                      :{WHITE}Praegust korraldust pole võimalik vahele jätta...
STR_ERROR_CAN_T_SKIP_TO_ORDER                                   :{WHITE}Teisi korraldusi ei saa vahele jätta...
STR_ERROR_CAN_T_COPY_SHARE_ORDER                                :{WHITE}sõiduk ei saa igasse jaama minna
STR_ERROR_CAN_T_ADD_ORDER                                       :{WHITE}sõiduk ei saa antud jaama minna
STR_ERROR_CAN_T_ADD_ORDER_SHARED                                :{WHITE}... seda korraldust jagav sõiduk ei saa sinna jaama minna

STR_ERROR_CAN_T_SHARE_ORDER_LIST                                :{WHITE}Sihtpunktide nimekirja ei saa jagada...
STR_ERROR_CAN_T_STOP_SHARING_ORDER_LIST                         :{WHITE}Korralduste jagamist ei saa peatada...
STR_ERROR_CAN_T_COPY_ORDER_LIST                                 :{WHITE}Sihtpunktide nimekirja ei saa kopeerida...
STR_ERROR_TOO_FAR_FROM_PREVIOUS_DESTINATION                     :{WHITE}... liiga kaugel eelmisest sihtpunktist
STR_ERROR_AIRCRAFT_NOT_ENOUGH_RANGE                             :{WHITE}... lennukil pole piisavalt pikka tegevusraadiust

# Timetable related errors
STR_ERROR_CAN_T_TIMETABLE_VEHICLE                               :{WHITE}Sõidukile ei saa graafikut määrata...
STR_ERROR_TIMETABLE_ONLY_WAIT_AT_STATIONS                       :{WHITE}Sõidukid saavad ainult peatustes oodata
STR_ERROR_TIMETABLE_NOT_STOPPING_HERE                           :{WHITE}See sõiduk ei peatu selles jaamas

# Sign related errors
STR_ERROR_TOO_MANY_SIGNS                                        :{WHITE}... liiga palju silte
STR_ERROR_CAN_T_PLACE_SIGN_HERE                                 :{WHITE}Siia ei saa silti paigaldada...
STR_ERROR_CAN_T_CHANGE_SIGN_NAME                                :{WHITE}Silti ei saa muuta...
STR_ERROR_CAN_T_DELETE_SIGN                                     :{WHITE}Silti ei saa kustutada...

# Translatable comment for OpenTTD's desktop shortcut
STR_DESKTOP_SHORTCUT_COMMENT                                    :Transport Tycoon Deluxe'il põhinev simulatsioonimäng

# Translatable descriptions in media/baseset/*.ob* files
STR_BASEGRAPHICS_DOS_DESCRIPTION                                :Algse Transport Tycoon Deluxe DOSi versiooni graafika.
STR_BASEGRAPHICS_DOS_DE_DESCRIPTION                             :Algse Transport Tycoon Deluxe DOSi (Saksa) versiooni graafika.
STR_BASEGRAPHICS_WIN_DESCRIPTION                                :Algse Transport Tycoon Deluxe Windowsi versiooni graafika.
STR_BASESOUNDS_DOS_DESCRIPTION                                  :Algse Transport Tycoon Deluxe DOSi versiooni helid.
STR_BASESOUNDS_WIN_DESCRIPTION                                  :Algse Transport Tycoon Deluxe Windowsi versiooni helid.
STR_BASESOUNDS_NONE_DESCRIPTION                                 :Helikogu ilma helideta.
STR_BASEMUSIC_WIN_DESCRIPTION                                   :Algse Transport Tycoon Deluxe Windowsi versiooni muusika.
STR_BASEMUSIC_DOS_DESCRIPTION                                   :Algse Transport Tycoon Deluxe DOSi versiooni muusika.
STR_BASEMUSIC_TTO_DESCRIPTION                                   :Algupärase Transport Tycooni (Original/World Editor) DOS-versiooni muusika.
STR_BASEMUSIC_NONE_DESCRIPTION                                  :Muusikakogu ilma muusikata.

STR_TRADITIONAL_TRAIN_NAME                                      :Rong {COMMA}
STR_TRADITIONAL_ROAD_VEHICLE_NAME                               :Mootorsõiduk {COMMA}
STR_TRADITIONAL_SHIP_NAME                                       :Laev {COMMA}
STR_TRADITIONAL_AIRCRAFT_NAME                                   :Õhusõiduk {COMMA}

##id 0x2000
# Town building names
STR_TOWN_BUILDING_NAME_TALL_OFFICE_BLOCK_1                      :Kõrge büroohoone
STR_TOWN_BUILDING_NAME_OFFICE_BLOCK_1                           :Büroohoone
STR_TOWN_BUILDING_NAME_SMALL_BLOCK_OF_FLATS_1                   :Väike kortermaja
STR_TOWN_BUILDING_NAME_CHURCH_1                                 :Kirik
STR_TOWN_BUILDING_NAME_LARGE_OFFICE_BLOCK_1                     :Suur büroohoone
STR_TOWN_BUILDING_NAME_TOWN_HOUSES_1                            :Linna majad
STR_TOWN_BUILDING_NAME_HOTEL_1                                  :Hotell
STR_TOWN_BUILDING_NAME_STATUE_1                                 :Kuju
STR_TOWN_BUILDING_NAME_FOUNTAIN_1                               :Purskkaev
STR_TOWN_BUILDING_NAME_PARK_1                                   :Park
STR_TOWN_BUILDING_NAME_OFFICE_BLOCK_2                           :Büroohoone
STR_TOWN_BUILDING_NAME_SHOPS_AND_OFFICES_1                      :Poed ja bürood
STR_TOWN_BUILDING_NAME_MODERN_OFFICE_BUILDING_1                 :Moodne büroohoone
STR_TOWN_BUILDING_NAME_WAREHOUSE_1                              :Ladu
STR_TOWN_BUILDING_NAME_OFFICE_BLOCK_3                           :Büroohoone
STR_TOWN_BUILDING_NAME_STADIUM_1                                :Staadion
STR_TOWN_BUILDING_NAME_OLD_HOUSES_1                             :Vanad majad
STR_TOWN_BUILDING_NAME_COTTAGES_1                               :Suvilad
STR_TOWN_BUILDING_NAME_HOUSES_1                                 :Majad
STR_TOWN_BUILDING_NAME_FLATS_1                                  :Korterid
STR_TOWN_BUILDING_NAME_TALL_OFFICE_BLOCK_2                      :Kõrge büroohoone
STR_TOWN_BUILDING_NAME_SHOPS_AND_OFFICES_2                      :Poed ja bürood
STR_TOWN_BUILDING_NAME_SHOPS_AND_OFFICES_3                      :Poed ja bürood
STR_TOWN_BUILDING_NAME_THEATER_1                                :Teater
STR_TOWN_BUILDING_NAME_STADIUM_2                                :Staadion
STR_TOWN_BUILDING_NAME_OFFICES_1                                :Bürood
STR_TOWN_BUILDING_NAME_HOUSES_2                                 :Majad
STR_TOWN_BUILDING_NAME_CINEMA_1                                 :Kino
STR_TOWN_BUILDING_NAME_SHOPPING_MALL_1                          :Ostukeskus
STR_TOWN_BUILDING_NAME_IGLOO_1                                  :Iglu
STR_TOWN_BUILDING_NAME_TEPEES_1                                 :Tipid
STR_TOWN_BUILDING_NAME_TEAPOT_HOUSE_1                           :Teekannu maja
STR_TOWN_BUILDING_NAME_PIGGY_BANK_1                             :Krossu pank

##id 0x4800
# industry names
STR_INDUSTRY_NAME_COAL_MINE                                     :kivisöekaevandus
STR_INDUSTRY_NAME_POWER_STATION                                 :elektrijaam
STR_INDUSTRY_NAME_SAWMILL                                       :saeveski
STR_INDUSTRY_NAME_FOREST                                        :mets
STR_INDUSTRY_NAME_OIL_REFINERY                                  :naftatöötlustehas
STR_INDUSTRY_NAME_OIL_RIG                                       :naftaplatvorm
STR_INDUSTRY_NAME_FACTORY                                       :vabrik
STR_INDUSTRY_NAME_PRINTING_WORKS                                :trükikoda
STR_INDUSTRY_NAME_STEEL_MILL                                    :terasetööstus
STR_INDUSTRY_NAME_FARM                                          :talu
STR_INDUSTRY_NAME_COPPER_ORE_MINE                               :vasemaagikaevandus
STR_INDUSTRY_NAME_OIL_WELLS                                     :naftapuurauk
STR_INDUSTRY_NAME_BANK                                          :pank
STR_INDUSTRY_NAME_FOOD_PROCESSING_PLANT                         :toiduainetetööstus
STR_INDUSTRY_NAME_PAPER_MILL                                    :paberivabrik
STR_INDUSTRY_NAME_GOLD_MINE                                     :kullakaevandus
STR_INDUSTRY_NAME_BANK_TROPIC_ARCTIC                            :pank
STR_INDUSTRY_NAME_DIAMOND_MINE                                  :teemantikaevandus
STR_INDUSTRY_NAME_IRON_ORE_MINE                                 :rauamaagikaevandus
STR_INDUSTRY_NAME_FRUIT_PLANTATION                              :puuviljaistandus
STR_INDUSTRY_NAME_RUBBER_PLANTATION                             :kummipuuistandus
STR_INDUSTRY_NAME_WATER_SUPPLY                                  :veepumbad
STR_INDUSTRY_NAME_WATER_TOWER                                   :veetorn
STR_INDUSTRY_NAME_FACTORY_2                                     :vabrik
STR_INDUSTRY_NAME_FARM_2                                        :talu
STR_INDUSTRY_NAME_LUMBER_MILL                                   :saeveski
STR_INDUSTRY_NAME_COTTON_CANDY_FOREST                           :suhkruvatimets
STR_INDUSTRY_NAME_CANDY_FACTORY                                 :kommivabrik
STR_INDUSTRY_NAME_BATTERY_FARM                                  :patareitalu
STR_INDUSTRY_NAME_COLA_WELLS                                    :koolapumbad
STR_INDUSTRY_NAME_TOY_SHOP                                      :mänguasjapood
STR_INDUSTRY_NAME_TOY_FACTORY                                   :mänguasjatehas
STR_INDUSTRY_NAME_PLASTIC_FOUNTAINS                             :plastmassiallikas
STR_INDUSTRY_NAME_FIZZY_DRINK_FACTORY                           :kihisevate jookide tehas
STR_INDUSTRY_NAME_BUBBLE_GENERATOR                              :mullide tekitaja
STR_INDUSTRY_NAME_TOFFEE_QUARRY                                 :iirisekaevandus
STR_INDUSTRY_NAME_SUGAR_MINE                                    :suhkrukaevandus

############ WARNING, using range 0x6000 for strings that are stored in the savegame
############ These strings may never get a new id, or savegames will break!
##id 0x6000
STR_SV_EMPTY                                                    :
STR_SV_UNNAMED                                                  :Nimetu
STR_SV_TRAIN_NAME                                               :Rong #{COMMA}
STR_SV_ROAD_VEHICLE_NAME                                        :Mootorsõiduk #{COMMA}
STR_SV_SHIP_NAME                                                :Laev #{COMMA}
STR_SV_AIRCRAFT_NAME                                            :Õhusõiduk #{COMMA}

STR_SV_STNAME                                                   :{STRING}
STR_SV_STNAME_NORTH                                             :Põhja {STRING}
STR_SV_STNAME_SOUTH                                             :{STRING} Lõuna
STR_SV_STNAME_EAST                                              :{STRING} Ida
STR_SV_STNAME_WEST                                              :{STRING} Lääne
STR_SV_STNAME_CENTRAL                                           :{STRING} keskus
STR_SV_STNAME_TRANSFER                                          :{STRING} ümberlaadimispaik
STR_SV_STNAME_HALT                                              :{STRING} peatus
STR_SV_STNAME_VALLEY                                            :{STRING} org
STR_SV_STNAME_HEIGHTS                                           :{STRING} kõrgendikud
STR_SV_STNAME_WOODS                                             :{STRING} metsad
STR_SV_STNAME_LAKESIDE                                          :{STRING} järveäärne
STR_SV_STNAME_EXCHANGE                                          :{STRING} vahetus
STR_SV_STNAME_AIRPORT                                           :{STRING} lennuväli
STR_SV_STNAME_OILFIELD                                          :{STRING} naftaväli
STR_SV_STNAME_MINES                                             :{STRING} kaevandused
STR_SV_STNAME_DOCKS                                             :{STRING} dokid
STR_SV_STNAME_BUOY                                              :{STRING}
STR_SV_STNAME_WAYPOINT                                          :{STRING}
##id 0x6020
STR_SV_STNAME_ANNEXE                                            :{STRING} juurdeehitis
STR_SV_STNAME_SIDINGS                                           :{STRING} hargnemine
STR_SV_STNAME_BRANCH                                            :{STRING} filiaal
STR_SV_STNAME_UPPER                                             :Ülemine {STRING}
STR_SV_STNAME_LOWER                                             :Alumine {STRING}
STR_SV_STNAME_HELIPORT                                          :{STRING} Kopteriväljak
STR_SV_STNAME_FOREST                                            :{STRING} mets
STR_SV_STNAME_FALLBACK                                          :{STRING} {NUM}. jaam
############ end of savegame specific region!

##id 0x8000
# Vehicle names
STR_VEHICLE_NAME_TRAIN_ENGINE_RAIL_KIRBY_PAUL_TANK_STEAM        :Kirby Paul Tank (auruvedur)
STR_VEHICLE_NAME_TRAIN_ENGINE_RAIL_MJS_250_DIESEL               :MJS 250 (diisel)
STR_VEHICLE_NAME_TRAIN_ENGINE_RAIL_PLODDYPHUT_CHOO_CHOO         :Ploddyphuti tšuhh-tšuhh
STR_VEHICLE_NAME_TRAIN_ENGINE_RAIL_POWERNAUT_CHOO_CHOO          :Powernauti tšuhh-tšuhh
STR_VEHICLE_NAME_TRAIN_ENGINE_RAIL_MIGHTYMOVER_CHOO_CHOO        :MightyMoveri tšuhh-tšuhh
STR_VEHICLE_NAME_TRAIN_ENGINE_RAIL_PLODDYPHUT_DIESEL            :Ploddyphut diisel
STR_VEHICLE_NAME_TRAIN_ENGINE_RAIL_POWERNAUT_DIESEL             :Powernaut diisel
STR_VEHICLE_NAME_TRAIN_ENGINE_RAIL_WILLS_2_8_0_STEAM            :Wills 2-8-0 (auruvedur)
STR_VEHICLE_NAME_TRAIN_ENGINE_RAIL_CHANEY_JUBILEE_STEAM         :Chaney 'Jubilee' (auruvedur)
STR_VEHICLE_NAME_TRAIN_ENGINE_RAIL_GINZU_A4_STEAM               :Ginzu 'A4' (auruvedur)
STR_VEHICLE_NAME_TRAIN_ENGINE_RAIL_SH_8P_STEAM                  :SH '8P' (auruvedur)
STR_VEHICLE_NAME_TRAIN_ENGINE_RAIL_MANLEY_MOREL_DMU_DIESEL      :Manley-Morel DMU (diisel)
STR_VEHICLE_NAME_TRAIN_ENGINE_RAIL_DASH_DIESEL                  :'Dash' (diisel)
STR_VEHICLE_NAME_TRAIN_ENGINE_RAIL_SH_HENDRY_25_DIESEL          :SH/Hendry '25' (diisel)
STR_VEHICLE_NAME_TRAIN_ENGINE_RAIL_UU_37_DIESEL                 :UU '37' (diisel)
STR_VEHICLE_NAME_TRAIN_ENGINE_RAIL_FLOSS_47_DIESEL              :Floss '47' (diisel)
STR_VEHICLE_NAME_TRAIN_ENGINE_RAIL_CS_4000_DIESEL               :CS 4000 (diisel)
STR_VEHICLE_NAME_TRAIN_ENGINE_RAIL_CS_2400_DIESEL               :CS 2400 (diisel)
STR_VEHICLE_NAME_TRAIN_ENGINE_RAIL_CENTENNIAL_DIESEL            :Centennial (diisel)
STR_VEHICLE_NAME_TRAIN_ENGINE_RAIL_KELLING_3100_DIESEL          :Kelling 3100 (diisel)
STR_VEHICLE_NAME_TRAIN_ENGINE_RAIL_TURNER_TURBO_DIESEL          :Turner Turbo (diisel)
STR_VEHICLE_NAME_TRAIN_ENGINE_RAIL_MJS_1000_DIESEL              :MJS 1000 (diisel)
STR_VEHICLE_NAME_TRAIN_ENGINE_RAIL_SH_125_DIESEL                :SH '125' (diisel)
STR_VEHICLE_NAME_TRAIN_ENGINE_RAIL_SH_30_ELECTRIC               :SH '30' (elektrivedur)
STR_VEHICLE_NAME_TRAIN_ENGINE_RAIL_SH_40_ELECTRIC               :SH '40' (elektrivedur)
STR_VEHICLE_NAME_TRAIN_ENGINE_RAIL_T_I_M_ELECTRIC               :'T.I.M.' (elektrivedur)
STR_VEHICLE_NAME_TRAIN_ENGINE_RAIL_ASIASTAR_ELECTRIC            :'AsiaStar' (elektrivedur)
STR_VEHICLE_NAME_TRAIN_WAGON_RAIL_PASSENGER_CAR                 :Reisivagun
STR_VEHICLE_NAME_TRAIN_WAGON_RAIL_MAIL_VAN                      :Postivagun
STR_VEHICLE_NAME_TRAIN_WAGON_RAIL_COAL_CAR                      :Kivisöevagun
STR_VEHICLE_NAME_TRAIN_WAGON_RAIL_OIL_TANKER                    :Naftatanker
STR_VEHICLE_NAME_TRAIN_WAGON_RAIL_LIVESTOCK_VAN                 :Loomavagun
STR_VEHICLE_NAME_TRAIN_WAGON_RAIL_GOODS_VAN                     :Kaubavagun
STR_VEHICLE_NAME_TRAIN_WAGON_RAIL_GRAIN_HOPPER                  :Teraviljavagun
STR_VEHICLE_NAME_TRAIN_WAGON_RAIL_WOOD_TRUCK                    :Palgivagun
STR_VEHICLE_NAME_TRAIN_WAGON_RAIL_IRON_ORE_HOPPER               :Rauamaagivagun
STR_VEHICLE_NAME_TRAIN_WAGON_RAIL_STEEL_TRUCK                   :Terasevagun
STR_VEHICLE_NAME_TRAIN_WAGON_RAIL_ARMORED_VAN                   :Soomusvagun
STR_VEHICLE_NAME_TRAIN_WAGON_RAIL_FOOD_VAN                      :Toiduvagun
STR_VEHICLE_NAME_TRAIN_WAGON_RAIL_PAPER_TRUCK                   :Paberivagun
STR_VEHICLE_NAME_TRAIN_WAGON_RAIL_COPPER_ORE_HOPPER             :Vasemaagivagun
STR_VEHICLE_NAME_TRAIN_WAGON_RAIL_WATER_TANKER                  :Veetanker
STR_VEHICLE_NAME_TRAIN_WAGON_RAIL_FRUIT_TRUCK                   :Puuviljavagun
STR_VEHICLE_NAME_TRAIN_WAGON_RAIL_RUBBER_TRUCK                  :Kummivagun
STR_VEHICLE_NAME_TRAIN_WAGON_RAIL_SUGAR_TRUCK                   :Suhkruvagun
STR_VEHICLE_NAME_TRAIN_WAGON_RAIL_COTTON_CANDY_HOPPER           :Suhkruvativagun
STR_VEHICLE_NAME_TRAIN_WAGON_RAIL_TOFFEE_HOPPER                 :Iirisevagun
STR_VEHICLE_NAME_TRAIN_WAGON_RAIL_BUBBLE_VAN                    :Mullivagun
STR_VEHICLE_NAME_TRAIN_WAGON_RAIL_COLA_TANKER                   :Koolavagun
STR_VEHICLE_NAME_TRAIN_WAGON_RAIL_CANDY_VAN                     :Maiustuste vagun
STR_VEHICLE_NAME_TRAIN_WAGON_RAIL_TOY_VAN                       :Mänguasjavagun
STR_VEHICLE_NAME_TRAIN_WAGON_RAIL_BATTERY_TRUCK                 :Patareivagun
STR_VEHICLE_NAME_TRAIN_WAGON_RAIL_FIZZY_DRINK_TRUCK             :Kihisevate jookide vagun
STR_VEHICLE_NAME_TRAIN_WAGON_RAIL_PLASTIC_TRUCK                 :Plastikuvagun
STR_VEHICLE_NAME_TRAIN_ENGINE_MONORAIL_X2001_ELECTRIC           :'X2001' (elektri)
STR_VEHICLE_NAME_TRAIN_ENGINE_MONORAIL_MILLENNIUM_Z1_ELECTRIC   :'Millennium Z1' (elektri)
STR_VEHICLE_NAME_TRAIN_ENGINE_MONORAIL_WIZZOWOW_Z99             :Wizzowow Z99
STR_VEHICLE_NAME_TRAIN_WAGON_MONORAIL_PASSENGER_CAR             :Reisivagun
STR_VEHICLE_NAME_TRAIN_WAGON_MONORAIL_MAIL_VAN                  :Postivagun
STR_VEHICLE_NAME_TRAIN_WAGON_MONORAIL_COAL_CAR                  :Kivisöevagun
STR_VEHICLE_NAME_TRAIN_WAGON_MONORAIL_OIL_TANKER                :Naftatanker
STR_VEHICLE_NAME_TRAIN_WAGON_MONORAIL_LIVESTOCK_VAN             :Loomavagun
STR_VEHICLE_NAME_TRAIN_WAGON_MONORAIL_GOODS_VAN                 :Kaubavagun
STR_VEHICLE_NAME_TRAIN_WAGON_MONORAIL_GRAIN_HOPPER              :Teraviljavagun
STR_VEHICLE_NAME_TRAIN_WAGON_MONORAIL_WOOD_TRUCK                :Palgivagun
STR_VEHICLE_NAME_TRAIN_WAGON_MONORAIL_IRON_ORE_HOPPER           :Rauamaagivagun
STR_VEHICLE_NAME_TRAIN_WAGON_MONORAIL_STEEL_TRUCK               :Terasevagun
STR_VEHICLE_NAME_TRAIN_WAGON_MONORAIL_ARMORED_VAN               :Soomusvagun
STR_VEHICLE_NAME_TRAIN_WAGON_MONORAIL_FOOD_VAN                  :Toiduvagun
STR_VEHICLE_NAME_TRAIN_WAGON_MONORAIL_PAPER_TRUCK               :Paberivagun
STR_VEHICLE_NAME_TRAIN_WAGON_MONORAIL_COPPER_ORE_HOPPER         :Vasemaagivagun
STR_VEHICLE_NAME_TRAIN_WAGON_MONORAIL_WATER_TANKER              :Veetanker
STR_VEHICLE_NAME_TRAIN_WAGON_MONORAIL_FRUIT_TRUCK               :Puuviljavagun
STR_VEHICLE_NAME_TRAIN_WAGON_MONORAIL_RUBBER_TRUCK              :Kummivagun
STR_VEHICLE_NAME_TRAIN_WAGON_MONORAIL_SUGAR_TRUCK               :Suhkruvagun
STR_VEHICLE_NAME_TRAIN_WAGON_MONORAIL_COTTON_CANDY_HOPPER       :Suhkruvativagun
STR_VEHICLE_NAME_TRAIN_WAGON_MONORAIL_TOFFEE_HOPPER             :Iirisevagun
STR_VEHICLE_NAME_TRAIN_WAGON_MONORAIL_BUBBLE_VAN                :Mullivagun
STR_VEHICLE_NAME_TRAIN_WAGON_MONORAIL_COLA_TANKER               :Koolatanker
STR_VEHICLE_NAME_TRAIN_WAGON_MONORAIL_CANDY_VAN                 :Maiustustevagun
STR_VEHICLE_NAME_TRAIN_WAGON_MONORAIL_TOY_VAN                   :Mänguasjavagun
STR_VEHICLE_NAME_TRAIN_WAGON_MONORAIL_BATTERY_TRUCK             :Patareivagun
STR_VEHICLE_NAME_TRAIN_WAGON_MONORAIL_FIZZY_DRINK_TRUCK         :Kihisevate jookide vagun
STR_VEHICLE_NAME_TRAIN_WAGON_MONORAIL_PLASTIC_TRUCK             :Plastikuvagun
STR_VEHICLE_NAME_TRAIN_ENGINE_MAGLEV_LEV1_LEVIATHAN_ELECTRIC    :Lev1 'Leviathan' (elektri)
STR_VEHICLE_NAME_TRAIN_ENGINE_MAGLEV_LEV2_CYCLOPS_ELECTRIC      :Lev2 'Cyclops' (elektri)
STR_VEHICLE_NAME_TRAIN_ENGINE_MAGLEV_LEV3_PEGASUS_ELECTRIC      :Lev3 'Pegasus' (elektri)
STR_VEHICLE_NAME_TRAIN_ENGINE_MAGLEV_LEV4_CHIMAERA_ELECTRIC     :Lev4 'Chimaera' (elektri)
STR_VEHICLE_NAME_TRAIN_ENGINE_MAGLEV_WIZZOWOW_ROCKETEER         :Wizzowow Rocketeer
STR_VEHICLE_NAME_TRAIN_WAGON_MAGLEV_PASSENGER_CAR               :Reisivagun
STR_VEHICLE_NAME_TRAIN_WAGON_MAGLEV_MAIL_VAN                    :Postivagun
STR_VEHICLE_NAME_TRAIN_WAGON_MAGLEV_COAL_CAR                    :Kivisöevagun
STR_VEHICLE_NAME_TRAIN_WAGON_MAGLEV_OIL_TANKER                  :Naftatanker
STR_VEHICLE_NAME_TRAIN_WAGON_MAGLEV_LIVESTOCK_VAN               :Loomavagun
STR_VEHICLE_NAME_TRAIN_WAGON_MAGLEV_GOODS_VAN                   :Kaubavagun
STR_VEHICLE_NAME_TRAIN_WAGON_MAGLEV_GRAIN_HOPPER                :Teraviljavagun
STR_VEHICLE_NAME_TRAIN_WAGON_MAGLEV_WOOD_TRUCK                  :Palgivagun
STR_VEHICLE_NAME_TRAIN_WAGON_MAGLEV_IRON_ORE_HOPPER             :Rauamaagivagun
STR_VEHICLE_NAME_TRAIN_WAGON_MAGLEV_STEEL_TRUCK                 :Terasevagun
STR_VEHICLE_NAME_TRAIN_WAGON_MAGLEV_ARMORED_VAN                 :Soomusvagun
STR_VEHICLE_NAME_TRAIN_WAGON_MAGLEV_FOOD_VAN                    :Toiduvagun
STR_VEHICLE_NAME_TRAIN_WAGON_MAGLEV_PAPER_TRUCK                 :Paberivagun
STR_VEHICLE_NAME_TRAIN_WAGON_MAGLEV_COPPER_ORE_HOPPER           :Vasemaagivagun
STR_VEHICLE_NAME_TRAIN_WAGON_MAGLEV_WATER_TANKER                :Veetanker
STR_VEHICLE_NAME_TRAIN_WAGON_MAGLEV_FRUIT_TRUCK                 :Puuviljavagun
STR_VEHICLE_NAME_TRAIN_WAGON_MAGLEV_RUBBER_TRUCK                :Kummivagun
STR_VEHICLE_NAME_TRAIN_WAGON_MAGLEV_SUGAR_TRUCK                 :Suhkruvagun
STR_VEHICLE_NAME_TRAIN_WAGON_MAGLEV_COTTON_CANDY_HOPPER         :Suhkruvativagun
STR_VEHICLE_NAME_TRAIN_WAGON_MAGLEV_TOFFEE_HOPPER               :Iirisevagun
STR_VEHICLE_NAME_TRAIN_WAGON_MAGLEV_BUBBLE_VAN                  :Mullivagun
STR_VEHICLE_NAME_TRAIN_WAGON_MAGLEV_COLA_TANKER                 :Koolatanker
STR_VEHICLE_NAME_TRAIN_WAGON_MAGLEV_CANDY_VAN                   :Maiustustevagun
STR_VEHICLE_NAME_TRAIN_WAGON_MAGLEV_TOY_VAN                     :Mänguasjavagun
STR_VEHICLE_NAME_TRAIN_WAGON_MAGLEV_BATTERY_TRUCK               :Patareivagun
STR_VEHICLE_NAME_TRAIN_WAGON_MAGLEV_FIZZY_DRINK_TRUCK           :Kihisevate jookide vagun
STR_VEHICLE_NAME_TRAIN_WAGON_MAGLEV_PLASTIC_TRUCK               :Plastikuvagun
STR_VEHICLE_NAME_ROAD_VEHICLE_MPS_REGAL_BUS                     :Kuninglik MPS buss
STR_VEHICLE_NAME_ROAD_VEHICLE_HEREFORD_LEOPARD_BUS              :Hereford Leopard buss
STR_VEHICLE_NAME_ROAD_VEHICLE_FOSTER_BUS                        :Foster buss
STR_VEHICLE_NAME_ROAD_VEHICLE_FOSTER_MKII_SUPERBUS              :Foster MkII superbuss
STR_VEHICLE_NAME_ROAD_VEHICLE_PLODDYPHUT_MKI_BUS                :Ploddyphut MkI buss
STR_VEHICLE_NAME_ROAD_VEHICLE_PLODDYPHUT_MKII_BUS               :Ploddyphut MkII buss
STR_VEHICLE_NAME_ROAD_VEHICLE_PLODDYPHUT_MKIII_BUS              :Ploddyphut MkIII buss
STR_VEHICLE_NAME_ROAD_VEHICLE_BALOGH_COAL_TRUCK                 :Balogh kivisöeveok
STR_VEHICLE_NAME_ROAD_VEHICLE_UHL_COAL_TRUCK                    :Uhl kivisöeveok
STR_VEHICLE_NAME_ROAD_VEHICLE_DW_COAL_TRUCK                     :DW kivisöeveok
STR_VEHICLE_NAME_ROAD_VEHICLE_MPS_MAIL_TRUCK                    :MPS postiauto
STR_VEHICLE_NAME_ROAD_VEHICLE_REYNARD_MAIL_TRUCK                :Reynard postiauto
STR_VEHICLE_NAME_ROAD_VEHICLE_PERRY_MAIL_TRUCK                  :Perry postiauto
STR_VEHICLE_NAME_ROAD_VEHICLE_MIGHTYMOVER_MAIL_TRUCK            :MightyMover postiauto
STR_VEHICLE_NAME_ROAD_VEHICLE_POWERNAUGHT_MAIL_TRUCK            :Powernaught postiauto
STR_VEHICLE_NAME_ROAD_VEHICLE_WIZZOWOW_MAIL_TRUCK               :Wizzowow postiauto
STR_VEHICLE_NAME_ROAD_VEHICLE_WITCOMBE_OIL_TANKER               :Witcombe naftaveok
STR_VEHICLE_NAME_ROAD_VEHICLE_FOSTER_OIL_TANKER                 :Foster naftaveok
STR_VEHICLE_NAME_ROAD_VEHICLE_PERRY_OIL_TANKER                  :Perry naftaveok
STR_VEHICLE_NAME_ROAD_VEHICLE_TALBOTT_LIVESTOCK_VAN             :Talbott loomaveok
STR_VEHICLE_NAME_ROAD_VEHICLE_UHL_LIVESTOCK_VAN                 :Uhl loomaveok
STR_VEHICLE_NAME_ROAD_VEHICLE_FOSTER_LIVESTOCK_VAN              :Foster loomaveok
STR_VEHICLE_NAME_ROAD_VEHICLE_BALOGH_GOODS_TRUCK                :Balogh kaubaveok
STR_VEHICLE_NAME_ROAD_VEHICLE_CRAIGHEAD_GOODS_TRUCK             :Craighead kaubaveok
STR_VEHICLE_NAME_ROAD_VEHICLE_GOSS_GOODS_TRUCK                  :Goss kaubaveok
STR_VEHICLE_NAME_ROAD_VEHICLE_HEREFORD_GRAIN_TRUCK              :Hereford viljaveok
STR_VEHICLE_NAME_ROAD_VEHICLE_THOMAS_GRAIN_TRUCK                :Thomas viljaveok
STR_VEHICLE_NAME_ROAD_VEHICLE_GOSS_GRAIN_TRUCK                  :Goss viljaveok
STR_VEHICLE_NAME_ROAD_VEHICLE_WITCOMBE_WOOD_TRUCK               :Witcombe palgiveok
STR_VEHICLE_NAME_ROAD_VEHICLE_FOSTER_WOOD_TRUCK                 :Foster palgiveok
STR_VEHICLE_NAME_ROAD_VEHICLE_MORELAND_WOOD_TRUCK               :Moreland palgiveok
STR_VEHICLE_NAME_ROAD_VEHICLE_MPS_IRON_ORE_TRUCK                :MPS rauamaagiveok
STR_VEHICLE_NAME_ROAD_VEHICLE_UHL_IRON_ORE_TRUCK                :Uhl rauamaagiveok
STR_VEHICLE_NAME_ROAD_VEHICLE_CHIPPY_IRON_ORE_TRUCK             :Chippy rauamaagiveok
STR_VEHICLE_NAME_ROAD_VEHICLE_BALOGH_STEEL_TRUCK                :Balogh teraseveok
STR_VEHICLE_NAME_ROAD_VEHICLE_UHL_STEEL_TRUCK                   :Uhl teraseveok
STR_VEHICLE_NAME_ROAD_VEHICLE_KELLING_STEEL_TRUCK               :Kelling teraseveok
STR_VEHICLE_NAME_ROAD_VEHICLE_BALOGH_ARMORED_TRUCK              :Balogh soomusauto
STR_VEHICLE_NAME_ROAD_VEHICLE_UHL_ARMORED_TRUCK                 :Uhl soomusauto
STR_VEHICLE_NAME_ROAD_VEHICLE_FOSTER_ARMORED_TRUCK              :Foster soomusauto
STR_VEHICLE_NAME_ROAD_VEHICLE_FOSTER_FOOD_VAN                   :Foster toiduveok
STR_VEHICLE_NAME_ROAD_VEHICLE_PERRY_FOOD_VAN                    :Perry toiduveok
STR_VEHICLE_NAME_ROAD_VEHICLE_CHIPPY_FOOD_VAN                   :Chippy toiduveok
STR_VEHICLE_NAME_ROAD_VEHICLE_UHL_PAPER_TRUCK                   :Uhl paberiveok
STR_VEHICLE_NAME_ROAD_VEHICLE_BALOGH_PAPER_TRUCK                :Balogh paberiveok
STR_VEHICLE_NAME_ROAD_VEHICLE_MPS_PAPER_TRUCK                   :MPS paberiveok
STR_VEHICLE_NAME_ROAD_VEHICLE_MPS_COPPER_ORE_TRUCK              :MPS vasemaagiveok
STR_VEHICLE_NAME_ROAD_VEHICLE_UHL_COPPER_ORE_TRUCK              :Uhl vasemaagiveok
STR_VEHICLE_NAME_ROAD_VEHICLE_GOSS_COPPER_ORE_TRUCK             :Goss vasemaagiveok
STR_VEHICLE_NAME_ROAD_VEHICLE_UHL_WATER_TANKER                  :Uhl veeveok
STR_VEHICLE_NAME_ROAD_VEHICLE_BALOGH_WATER_TANKER               :Balogh veeveok
STR_VEHICLE_NAME_ROAD_VEHICLE_MPS_WATER_TANKER                  :MPS veeveok
STR_VEHICLE_NAME_ROAD_VEHICLE_BALOGH_FRUIT_TRUCK                :Balogh puuviljaveok
STR_VEHICLE_NAME_ROAD_VEHICLE_UHL_FRUIT_TRUCK                   :Uhl puuviljaveok
STR_VEHICLE_NAME_ROAD_VEHICLE_KELLING_FRUIT_TRUCK               :Kelling puuviljaveok
STR_VEHICLE_NAME_ROAD_VEHICLE_BALOGH_RUBBER_TRUCK               :Balogh kummiveok
STR_VEHICLE_NAME_ROAD_VEHICLE_UHL_RUBBER_TRUCK                  :Uhl kummiveok
STR_VEHICLE_NAME_ROAD_VEHICLE_RMT_RUBBER_TRUCK                  :RMT kummiveok
STR_VEHICLE_NAME_ROAD_VEHICLE_MIGHTYMOVER_SUGAR_TRUCK           :MightyMover suhkruveok
STR_VEHICLE_NAME_ROAD_VEHICLE_POWERNAUGHT_SUGAR_TRUCK           :Powernaught suhkruveok
STR_VEHICLE_NAME_ROAD_VEHICLE_WIZZOWOW_SUGAR_TRUCK              :Wizzowow suhkruveok
STR_VEHICLE_NAME_ROAD_VEHICLE_MIGHTYMOVER_COLA_TRUCK            :MightyMover koolaveok
STR_VEHICLE_NAME_ROAD_VEHICLE_POWERNAUGHT_COLA_TRUCK            :Powernaught koolaveok
STR_VEHICLE_NAME_ROAD_VEHICLE_WIZZOWOW_COLA_TRUCK               :Wizzowow koolaveok
STR_VEHICLE_NAME_ROAD_VEHICLE_MIGHTYMOVER_COTTON_CANDY          :MightyMover suhkruvativeok
STR_VEHICLE_NAME_ROAD_VEHICLE_POWERNAUGHT_COTTON_CANDY          :Powernaught suhkruvativeok
STR_VEHICLE_NAME_ROAD_VEHICLE_WIZZOWOW_COTTON_CANDY_TRUCK       :Wizzowow suhkruvativeok
STR_VEHICLE_NAME_ROAD_VEHICLE_MIGHTYMOVER_TOFFEE_TRUCK          :MightyMover iiriseveok
STR_VEHICLE_NAME_ROAD_VEHICLE_POWERNAUGHT_TOFFEE_TRUCK          :Powernaught iiriseveok
STR_VEHICLE_NAME_ROAD_VEHICLE_WIZZOWOW_TOFFEE_TRUCK             :Wizzowow iiriseveok
STR_VEHICLE_NAME_ROAD_VEHICLE_MIGHTYMOVER_TOY_VAN               :MightyMover mänguasjaveok
STR_VEHICLE_NAME_ROAD_VEHICLE_POWERNAUGHT_TOY_VAN               :Powernaught mänguasjaveok
STR_VEHICLE_NAME_ROAD_VEHICLE_WIZZOWOW_TOY_VAN                  :Wizzowow mänguasjaveok
STR_VEHICLE_NAME_ROAD_VEHICLE_MIGHTYMOVER_CANDY_TRUCK           :MightyMover maiustusteveok
STR_VEHICLE_NAME_ROAD_VEHICLE_POWERNAUGHT_CANDY_TRUCK           :Powernaught maiustusteveok
STR_VEHICLE_NAME_ROAD_VEHICLE_WIZZOWOW_CANDY_TRUCK              :Wizzowow maiustusteveok
STR_VEHICLE_NAME_ROAD_VEHICLE_MIGHTYMOVER_BATTERY_TRUCK         :MightyMover patareiveok
STR_VEHICLE_NAME_ROAD_VEHICLE_POWERNAUGHT_BATTERY_TRUCK         :Powernaught patareiveok
STR_VEHICLE_NAME_ROAD_VEHICLE_WIZZOWOW_BATTERY_TRUCK            :Wizzowow patareiveok
STR_VEHICLE_NAME_ROAD_VEHICLE_MIGHTYMOVER_FIZZY_DRINK           :MightyMover limonaadiveok
STR_VEHICLE_NAME_ROAD_VEHICLE_POWERNAUGHT_FIZZY_DRINK           :Powernaught limonaadiveok
STR_VEHICLE_NAME_ROAD_VEHICLE_WIZZOWOW_FIZZY_DRINK_TRUCK        :Wizzowow limonaadiveok
STR_VEHICLE_NAME_ROAD_VEHICLE_MIGHTYMOVER_PLASTIC_TRUCK         :MightyMover plastikuveok
STR_VEHICLE_NAME_ROAD_VEHICLE_POWERNAUGHT_PLASTIC_TRUCK         :Powernaught plastikuveok
STR_VEHICLE_NAME_ROAD_VEHICLE_WIZZOWOW_PLASTIC_TRUCK            :Wizzowow plastikuveok
STR_VEHICLE_NAME_ROAD_VEHICLE_MIGHTYMOVER_BUBBLE_TRUCK          :MightyMover mulliveok
STR_VEHICLE_NAME_ROAD_VEHICLE_POWERNAUGHT_BUBBLE_TRUCK          :Powernaught mulliveok
STR_VEHICLE_NAME_ROAD_VEHICLE_WIZZOWOW_BUBBLE_TRUCK             :Wizzowow mulliveok
STR_VEHICLE_NAME_SHIP_MPS_OIL_TANKER                            :MPS naftatanker
STR_VEHICLE_NAME_SHIP_CS_INC_OIL_TANKER                         :CS-Inc. naftatanker
STR_VEHICLE_NAME_SHIP_MPS_PASSENGER_FERRY                       :MPS reisipraam
STR_VEHICLE_NAME_SHIP_FFP_PASSENGER_FERRY                       :FFP reisipraam
STR_VEHICLE_NAME_SHIP_BAKEWELL_300_HOVERCRAFT                   :Bakewell 300 hõljuklaev
STR_VEHICLE_NAME_SHIP_CHUGGER_CHUG_PASSENGER                    :Chugger-Chug reisipraam
STR_VEHICLE_NAME_SHIP_SHIVERSHAKE_PASSENGER_FERRY               :Shivershake reisipraam
STR_VEHICLE_NAME_SHIP_YATE_CARGO_SHIP                           :Yate kaubalaev
STR_VEHICLE_NAME_SHIP_BAKEWELL_CARGO_SHIP                       :Bakewell kaubalaev
STR_VEHICLE_NAME_SHIP_MIGHTYMOVER_CARGO_SHIP                    :MightyMover kaubalaev
STR_VEHICLE_NAME_SHIP_POWERNAUT_CARGO_SHIP                      :Powernaut kaubalaev
STR_VEHICLE_NAME_AIRCRAFT_SAMPSON_U52                           :Sampson U52
STR_VEHICLE_NAME_AIRCRAFT_COLEMAN_COUNT                         :Coleman Count
STR_VEHICLE_NAME_AIRCRAFT_FFP_DART                              :FFP Dart
STR_VEHICLE_NAME_AIRCRAFT_YATE_HAUGAN                           :Yate Haugan
STR_VEHICLE_NAME_AIRCRAFT_BAKEWELL_COTSWALD_LB_3                :Bakewell Cotswald LB-3
STR_VEHICLE_NAME_AIRCRAFT_BAKEWELL_LUCKETT_LB_8                 :Bakewell Luckett LB-8
STR_VEHICLE_NAME_AIRCRAFT_BAKEWELL_LUCKETT_LB_9                 :Bakewell Luckett LB-9
STR_VEHICLE_NAME_AIRCRAFT_BAKEWELL_LUCKETT_LB80                 :Bakewell Luckett LB80
STR_VEHICLE_NAME_AIRCRAFT_BAKEWELL_LUCKETT_LB_10                :Bakewell Luckett LB-10
STR_VEHICLE_NAME_AIRCRAFT_BAKEWELL_LUCKETT_LB_11                :Bakewell Luckett LB-11
STR_VEHICLE_NAME_AIRCRAFT_YATE_AEROSPACE_YAC_1_11               :Yate Aerospace YAC 1-11
STR_VEHICLE_NAME_AIRCRAFT_DARWIN_100                            :Darwin 100
STR_VEHICLE_NAME_AIRCRAFT_DARWIN_200                            :Darwin 200
STR_VEHICLE_NAME_AIRCRAFT_DARWIN_300                            :Darwin 300
STR_VEHICLE_NAME_AIRCRAFT_DARWIN_400                            :Darwin 400
STR_VEHICLE_NAME_AIRCRAFT_DARWIN_500                            :Darwin 500
STR_VEHICLE_NAME_AIRCRAFT_DARWIN_600                            :Darwin 600
STR_VEHICLE_NAME_AIRCRAFT_GURU_GALAXY                           :Guru Galaxy
STR_VEHICLE_NAME_AIRCRAFT_AIRTAXI_A21                           :Airtaxi A21
STR_VEHICLE_NAME_AIRCRAFT_AIRTAXI_A31                           :Airtaxi A31
STR_VEHICLE_NAME_AIRCRAFT_AIRTAXI_A32                           :Airtaxi A32
STR_VEHICLE_NAME_AIRCRAFT_AIRTAXI_A33                           :Airtaxi A33
STR_VEHICLE_NAME_AIRCRAFT_YATE_AEROSPACE_YAE46                  :Yate Aerospace YAe46
STR_VEHICLE_NAME_AIRCRAFT_DINGER_100                            :Dinger 100
STR_VEHICLE_NAME_AIRCRAFT_AIRTAXI_A34_1000                      :AirTaxi A34-1000
STR_VEHICLE_NAME_AIRCRAFT_YATE_Z_SHUTTLE                        :Yate Z-süstik
STR_VEHICLE_NAME_AIRCRAFT_KELLING_K1                            :Kelling K1
STR_VEHICLE_NAME_AIRCRAFT_KELLING_K6                            :Kelling K6
STR_VEHICLE_NAME_AIRCRAFT_KELLING_K7                            :Kelling K7
STR_VEHICLE_NAME_AIRCRAFT_DARWIN_700                            :Darwin 700
STR_VEHICLE_NAME_AIRCRAFT_FFP_HYPERDART_2                       :FFP Hyperdart 2
STR_VEHICLE_NAME_AIRCRAFT_DINGER_200                            :Dinger 200
STR_VEHICLE_NAME_AIRCRAFT_DINGER_1000                           :Dinger 1000
STR_VEHICLE_NAME_AIRCRAFT_PLODDYPHUT_100                        :Ploddyphut 100
STR_VEHICLE_NAME_AIRCRAFT_PLODDYPHUT_500                        :Ploddyphut 500
STR_VEHICLE_NAME_AIRCRAFT_FLASHBANG_X1                          :Flashbang X1
STR_VEHICLE_NAME_AIRCRAFT_JUGGERPLANE_M1                        :Juggerplane M1
STR_VEHICLE_NAME_AIRCRAFT_FLASHBANG_WIZZER                      :Flashbang Wizzer
STR_VEHICLE_NAME_AIRCRAFT_TRICARIO_HELICOPTER                   :Tricario helikopter
STR_VEHICLE_NAME_AIRCRAFT_GURU_X2_HELICOPTER                    :Guru X2 helikopter
STR_VEHICLE_NAME_AIRCRAFT_POWERNAUT_HELICOPTER                  :Powernaut helikopter

##id 0x8800
# Formatting of some strings
STR_FORMAT_DATE_TINY                                            :{STRING}-{STRING}-{NUM}
STR_FORMAT_DATE_SHORT                                           :{STRING} {NUM}
STR_FORMAT_DATE_LONG                                            :{STRING} {STRING} {NUM}
STR_FORMAT_DATE_ISO                                             :{2:NUM}-{1:STRING}-{0:STRING}

STR_FORMAT_BUOY_NAME                                            :{TOWN} Poi
STR_FORMAT_BUOY_NAME_SERIAL                                     :{TOWN} Poi nr. {COMMA}
STR_FORMAT_COMPANY_NUM                                          :(Ettevõte {COMMA})
STR_FORMAT_GROUP_NAME                                           :Jagu {COMMA}
STR_FORMAT_GROUP_VEHICLE_NAME                                   :{GROUP} nr {COMMA}
STR_FORMAT_INDUSTRY_NAME                                        :{TOWN} {STRING}
STR_FORMAT_WAYPOINT_NAME                                        :{TOWN} meldepunkt
STR_FORMAT_WAYPOINT_NAME_SERIAL                                 :Meldepunkt {TOWN} nr {COMMA}

STR_FORMAT_DEPOT_NAME_TRAIN                                     :{TOWN} Rongi depoo
STR_FORMAT_DEPOT_NAME_TRAIN_SERIAL                              :{TOWN} Rongi depoo nr {COMMA}
STR_FORMAT_DEPOT_NAME_ROAD_VEHICLE                              :{TOWN} Teesõidukite depoo
STR_FORMAT_DEPOT_NAME_ROAD_VEHICLE_SERIAL                       :{TOWN} Teesõidukite depoo nr {COMMA}
STR_FORMAT_DEPOT_NAME_SHIP                                      :{TOWN} Laeva depoo
STR_FORMAT_DEPOT_NAME_SHIP_SERIAL                               :{TOWN} Laeva depoo nr {COMMA}
STR_FORMAT_DEPOT_NAME_AIRCRAFT                                  :{STATION} Hangaar

STR_UNKNOWN_STATION                                             :tundmatu jaam
STR_DEFAULT_SIGN_NAME                                           :Silt
STR_COMPANY_SOMEONE                                             :keegi

STR_SAVEGAME_NAME_DEFAULT                                       :{COMPANY}, {STRING}
STR_SAVEGAME_NAME_SPECTATOR                                     :Vaatleja, {1:STRING}

# Viewport strings
STR_VIEWPORT_TOWN_POP                                           :{WHITE}{TOWN} ({COMMA})
STR_VIEWPORT_TOWN                                               :{WHITE}{TOWN}
STR_VIEWPORT_TOWN_TINY_BLACK                                    :{TINY_FONT}{BLACK}{TOWN}
STR_VIEWPORT_TOWN_TINY_WHITE                                    :{TINY_FONT}{WHITE}{TOWN}

STR_VIEWPORT_SIGN_SMALL_BLACK                                   :{TINY_FONT}{BLACK}{SIGN}
STR_VIEWPORT_SIGN_SMALL_WHITE                                   :{TINY_FONT}{WHITE}{SIGN}

STR_VIEWPORT_STATION                                            :{STATION} {STATION_FEATURES}
STR_VIEWPORT_STATION_TINY                                       :{TINY_FONT}{STATION}

STR_VIEWPORT_WAYPOINT                                           :{WAYPOINT}
STR_VIEWPORT_WAYPOINT_TINY                                      :{TINY_FONT}{WAYPOINT}

# Simple strings to get specific types of data
STR_COMPANY_NAME                                                :{COMPANY}
STR_COMPANY_NAME_COMPANY_NUM                                    :{COMPANY} {COMPANY_NUM}
STR_DEPOT_NAME                                                  :{DEPOT}
STR_ENGINE_NAME                                                 :{ENGINE}
STR_HIDDEN_ENGINE_NAME                                          :{ENGINE} (peidetud)
STR_GROUP_NAME                                                  :{GROUP}
STR_INDUSTRY_NAME                                               :{INDUSTRY}
STR_PRESIDENT_NAME                                              :{PRESIDENT_NAME}
STR_SIGN_NAME                                                   :{SIGN}
STR_STATION_NAME                                                :{STATION}
STR_TOWN_NAME                                                   :{TOWN}
STR_VEHICLE_NAME                                                :{VEHICLE}
STR_WAYPOINT_NAME                                               :{WAYPOINT}

STR_JUST_CARGO                                                  :{CARGO_LONG}
STR_JUST_CHECKMARK                                              :{CHECKMARK}
STR_JUST_COMMA                                                  :{COMMA}
STR_JUST_CURRENCY_SHORT                                         :{CURRENCY_SHORT}
STR_JUST_CURRENCY_LONG                                          :{CURRENCY_LONG}
STR_JUST_CARGO_LIST                                             :{CARGO_LIST}
STR_JUST_INT                                                    :{NUM}
STR_JUST_DATE_TINY                                              :{DATE_TINY}
STR_JUST_DATE_SHORT                                             :{DATE_SHORT}
STR_JUST_DATE_LONG                                              :{DATE_LONG}
STR_JUST_DATE_ISO                                               :{DATE_ISO}
STR_JUST_STRING                                                 :{STRING}
STR_JUST_STRING_STRING                                          :{STRING}{STRING}
STR_JUST_RAW_STRING                                             :{STRING}
STR_JUST_BIG_RAW_STRING                                         :{BIG_FONT}{STRING}

# Slightly 'raw' stringcodes with colour or size
STR_BLACK_COMMA                                                 :{BLACK}{COMMA}
STR_TINY_BLACK_COMA                                             :{TINY_FONT}{BLACK}{COMMA}
STR_TINY_COMMA                                                  :{TINY_FONT}{COMMA}
STR_BLUE_COMMA                                                  :{BLUE}{COMMA}
STR_RED_COMMA                                                   :{RED}{COMMA}
STR_WHITE_COMMA                                                 :{WHITE}{COMMA}
STR_TINY_BLACK_DECIMAL                                          :{TINY_FONT}{BLACK}{DECIMAL}
STR_COMPANY_MONEY                                               :{WHITE}{CURRENCY_LONG}
STR_BLACK_DATE_LONG                                             :{BLACK}{DATE_LONG}
STR_WHITE_DATE_LONG                                             :{WHITE}{DATE_LONG}
STR_SHORT_DATE                                                  :{WHITE}{DATE_TINY}
STR_DATE_LONG_SMALL                                             :{TINY_FONT}{BLACK}{DATE_LONG}
STR_TINY_GROUP                                                  :{TINY_FONT}{GROUP}
STR_BLACK_INT                                                   :{BLACK}{NUM}
STR_ORANGE_INT                                                  :{ORANGE}{NUM}
STR_WHITE_SIGN                                                  :{WHITE}{SIGN}
STR_TINY_BLACK_STATION                                          :{TINY_FONT}{BLACK}{STATION}
STR_BLACK_STRING                                                :{BLACK}{STRING}
STR_BLACK_RAW_STRING                                            :{BLACK}{STRING}
STR_ORANGE_STRING                                               :{ORANGE}{STRING}
STR_LTBLUE_STRING                                               :{LTBLUE}{STRING}
STR_WHITE_STRING                                                :{WHITE}{STRING}
STR_ORANGE_STRING1_WHITE                                        :{ORANGE}{STRING}{WHITE}
STR_ORANGE_STRING1_LTBLUE                                       :{ORANGE}{STRING}{LTBLUE}
STR_TINY_BLACK_HEIGHT                                           :{TINY_FONT}{BLACK}{HEIGHT}
STR_TINY_BLACK_VEHICLE                                          :{TINY_FONT}{BLACK}{VEHICLE}
STR_TINY_RIGHT_ARROW                                            :{TINY_FONT}{RIGHT_ARROW}

STR_BLACK_1                                                     :{BLACK}1
STR_BLACK_2                                                     :{BLACK}2
STR_BLACK_3                                                     :{BLACK}3
STR_BLACK_4                                                     :{BLACK}4
STR_BLACK_5                                                     :{BLACK}5
STR_BLACK_6                                                     :{BLACK}6
STR_BLACK_7                                                     :{BLACK}7

STR_TRAIN                                                       :{BLACK}{TRAIN}
STR_BUS                                                         :{BLACK}{BUS}
STR_LORRY                                                       :{BLACK}{LORRY}
STR_PLANE                                                       :{BLACK}{PLANE}
STR_SHIP                                                        :{BLACK}{SHIP}

STR_TOOLBAR_RAILTYPE_VELOCITY                                   :{STRING} ({VELOCITY})<|MERGE_RESOLUTION|>--- conflicted
+++ resolved
@@ -291,12 +291,9 @@
 STR_TOOLTIP_SORT_CRITERIA                                       :{BLACK}Vali järjestus
 STR_TOOLTIP_FILTER_CRITERIA                                     :{BLACK}Vali sõelumisalused
 STR_BUTTON_SORT_BY                                              :{BLACK}Järjestus:
-<<<<<<< HEAD
 STR_BUTTON_RENAME                                               :{BLACK}Nimevahetus
-=======
 STR_BUTTON_CATCHMENT                                            :{BLACK}Mõjupiirkond
 STR_TOOLTIP_CATCHMENT                                           :{BLACK}Vahelda mõjuala näitamist
->>>>>>> 069fb542
 
 STR_TOOLTIP_CLOSE_WINDOW                                        :{BLACK}Sulge aken
 STR_TOOLTIP_WINDOW_TITLE_DRAG_THIS                              :{BLACK}Akna pealkiri. Liigutamiseks lohista seda hiirega.
@@ -3441,12 +3438,8 @@
 STR_COMPANY_VIEW_RELOCATE_COMPANY_HEADQUARTERS                  :{BLACK}Ehita ettevõtte peakorter mujale 1% firmaväärtuse tasu eest. Shift+klõps näitab toimingu eeldatavat maksumust
 STR_COMPANY_VIEW_INFRASTRUCTURE_BUTTON                          :{BLACK}Täpsustused
 STR_COMPANY_VIEW_INFRASTRUCTURE_TOOLTIP                         :{BLACK}Vaata täpset taristu hulka
-<<<<<<< HEAD
-STR_COMPANY_VIEW_GIVE_MONEY_BUTTON                              :{BLACK}Anna raha
-=======
 STR_COMPANY_VIEW_GIVE_MONEY_BUTTON                              :{BLACK}Saada raha
 STR_COMPANY_VIEW_GIVE_MONEY_TOOLTIP                             :{BLACK}Saada sellele ettevõttele raha
->>>>>>> 069fb542
 
 STR_COMPANY_VIEW_NEW_FACE_BUTTON                                :{BLACK}Uus nägu
 STR_COMPANY_VIEW_NEW_FACE_TOOLTIP                               :{BLACK}Vali presidendile uus nägu
@@ -3464,11 +3457,7 @@
 
 STR_COMPANY_VIEW_COMPANY_NAME_QUERY_CAPTION                     :Ettevõtte nimi
 STR_COMPANY_VIEW_PRESIDENT_S_NAME_QUERY_CAPTION                 :Presidendi nimi
-<<<<<<< HEAD
-STR_COMPANY_VIEW_GIVE_MONEY_QUERY_CAPTION                       :Sisesta summa mida anda
-=======
 STR_COMPANY_VIEW_GIVE_MONEY_QUERY_CAPTION                       :Sisesta saadetav rahasumma
->>>>>>> 069fb542
 
 STR_BUY_COMPANY_MESSAGE                                         :{WHITE}Otsime ettevõtet, kes võtaks meie firma üle.{}{}Kas soovite osta ettevõtte {COMPANY} {CURRENCY_LONG} eest?
 
