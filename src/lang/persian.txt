--- conflicted
+++ resolved
@@ -2532,13 +2532,9 @@
 STR_MAPGEN_TOWN_NAME_DROPDOWN_TOOLTIP                           :{BLACK}انتخاب نوع نام شهرها
 STR_MAPGEN_DATE                                                 :{BLACK}تاریخ:
 STR_MAPGEN_NUMBER_OF_INDUSTRIES                                 :{BLACK}تعداد صنایع:
-<<<<<<< HEAD
 STR_MAPGEN_SNOW_LINE_HEIGHT                                     :{BLACK}ارتفاع خط برف:
 STR_MAPGEN_SNOW_LINE_UP                                         :{BLACK}اضافه کردن یک واحد به ارتفاع خط برف
 STR_MAPGEN_SNOW_LINE_DOWN                                       :{BLACK}کم کردن یک واحد از ارتفاع خط برف
-STR_MAPGEN_LAND_GENERATOR                                       :{BLACK}سازنده زمین:
-=======
->>>>>>> dced2d8c
 STR_MAPGEN_TERRAIN_TYPE                                         :{BLACK}نوع پستی/بلندی:
 STR_MAPGEN_SEA_LEVEL                                            :{BLACK}سطح دریا:
 STR_MAPGEN_QUANTITY_OF_RIVERS                                   :{BLACK}رودخانه ها:
