##name Dutch
##ownname Nederlands
##isocode nl_NL
##plural 0
##textdir ltr
##digitsep .
##digitsepcur .
##decimalsep ,
##winlangid 0x0413
##grflangid 0x1f


# This file is part of OpenTTD.
# OpenTTD is free software; you can redistribute it and/or modify it under the terms of the GNU General Public License as published by the Free Software Foundation, version 2.
# OpenTTD is distributed in the hope that it will be useful, but WITHOUT ANY WARRANTY; without even the implied warranty of MERCHANTABILITY or FITNESS FOR A PARTICULAR PURPOSE.
# See the GNU General Public License for more details. You should have received a copy of the GNU General Public License along with OpenTTD. If not, see <http://www.gnu.org/licenses/>.


##id 0x0000
STR_NULL                                                        :
STR_EMPTY                                                       :
STR_UNDEFINED                                                   :(ongedefinieerde tekenreeks)
STR_JUST_NOTHING                                                :Niets

# Cargo related strings
# Plural cargo name
STR_CARGO_PLURAL_NOTHING                                        :
STR_CARGO_PLURAL_PASSENGERS                                     :Passagiers
STR_CARGO_PLURAL_COAL                                           :Kolen
STR_CARGO_PLURAL_MAIL                                           :Post
STR_CARGO_PLURAL_OIL                                            :Olie
STR_CARGO_PLURAL_LIVESTOCK                                      :Vee
STR_CARGO_PLURAL_GOODS                                          :Goederen
STR_CARGO_PLURAL_GRAIN                                          :Graan
STR_CARGO_PLURAL_WOOD                                           :Hout
STR_CARGO_PLURAL_IRON_ORE                                       :IJzererts
STR_CARGO_PLURAL_STEEL                                          :Staal
STR_CARGO_PLURAL_VALUABLES                                      :Kostbaarheden
STR_CARGO_PLURAL_COPPER_ORE                                     :Kopererts
STR_CARGO_PLURAL_MAIZE                                          :Maïs
STR_CARGO_PLURAL_FRUIT                                          :Fruit
STR_CARGO_PLURAL_DIAMONDS                                       :Diamanten
STR_CARGO_PLURAL_FOOD                                           :Voedsel
STR_CARGO_PLURAL_PAPER                                          :Papier
STR_CARGO_PLURAL_GOLD                                           :Goud
STR_CARGO_PLURAL_WATER                                          :Water
STR_CARGO_PLURAL_WHEAT                                          :Tarwe
STR_CARGO_PLURAL_RUBBER                                         :Rubber
STR_CARGO_PLURAL_SUGAR                                          :Suiker
STR_CARGO_PLURAL_TOYS                                           :Speelgoed
STR_CARGO_PLURAL_SWEETS                                         :Snoep
STR_CARGO_PLURAL_COLA                                           :Cola
STR_CARGO_PLURAL_CANDYFLOSS                                     :Suikerspin
STR_CARGO_PLURAL_BUBBLES                                        :Bellen
STR_CARGO_PLURAL_TOFFEE                                         :Toffee
STR_CARGO_PLURAL_BATTERIES                                      :Batterijen
STR_CARGO_PLURAL_PLASTIC                                        :Plastic
STR_CARGO_PLURAL_FIZZY_DRINKS                                   :Frisdrank

# Singular cargo name
STR_CARGO_SINGULAR_NOTHING                                      :
STR_CARGO_SINGULAR_PASSENGER                                    :Passagier
STR_CARGO_SINGULAR_COAL                                         :Kolen
STR_CARGO_SINGULAR_MAIL                                         :Post
STR_CARGO_SINGULAR_OIL                                          :Olie
STR_CARGO_SINGULAR_LIVESTOCK                                    :Vee
STR_CARGO_SINGULAR_GOODS                                        :Goederen
STR_CARGO_SINGULAR_GRAIN                                        :Graan
STR_CARGO_SINGULAR_WOOD                                         :Hout
STR_CARGO_SINGULAR_IRON_ORE                                     :IJzererts
STR_CARGO_SINGULAR_STEEL                                        :Staal
STR_CARGO_SINGULAR_VALUABLES                                    :Kostbaarheid
STR_CARGO_SINGULAR_COPPER_ORE                                   :Kopererts
STR_CARGO_SINGULAR_MAIZE                                        :Maïs
STR_CARGO_SINGULAR_FRUIT                                        :Fruit
STR_CARGO_SINGULAR_DIAMOND                                      :Diamant
STR_CARGO_SINGULAR_FOOD                                         :Voedsel
STR_CARGO_SINGULAR_PAPER                                        :Papier
STR_CARGO_SINGULAR_GOLD                                         :Goud
STR_CARGO_SINGULAR_WATER                                        :Water
STR_CARGO_SINGULAR_WHEAT                                        :Tarwe
STR_CARGO_SINGULAR_RUBBER                                       :Rubber
STR_CARGO_SINGULAR_SUGAR                                        :Suiker
STR_CARGO_SINGULAR_TOY                                          :Speelgoed
STR_CARGO_SINGULAR_SWEETS                                       :Snoep
STR_CARGO_SINGULAR_COLA                                         :Cola
STR_CARGO_SINGULAR_CANDYFLOSS                                   :Suikerspin
STR_CARGO_SINGULAR_BUBBLE                                       :Bubbel
STR_CARGO_SINGULAR_TOFFEE                                       :Toffee
STR_CARGO_SINGULAR_BATTERY                                      :Batterij
STR_CARGO_SINGULAR_PLASTIC                                      :Plastic
STR_CARGO_SINGULAR_FIZZY_DRINK                                  :Frisdrank

# Quantity of cargo
STR_QUANTITY_NOTHING                                            :
STR_QUANTITY_PASSENGERS                                         :{COMMA}{NBSP}passagier{P "" s}
STR_QUANTITY_COAL                                               :{WEIGHT_LONG} kolen
STR_QUANTITY_MAIL                                               :{COMMA}{NBSP}zak{P "" ken} post
STR_QUANTITY_OIL                                                :{VOLUME_LONG} vaten olie
STR_QUANTITY_LIVESTOCK                                          :{COMMA}{NBSP}stuk{P "" s} vee
STR_QUANTITY_GOODS                                              :{COMMA}{NBSP}krat{P "" ten} goederen
STR_QUANTITY_GRAIN                                              :{WEIGHT_LONG} graan
STR_QUANTITY_WOOD                                               :{WEIGHT_LONG} hout
STR_QUANTITY_IRON_ORE                                           :{WEIGHT_LONG} ijzererts
STR_QUANTITY_STEEL                                              :{WEIGHT_LONG} staal
STR_QUANTITY_VALUABLES                                          :{COMMA}{NBSP}zak{P "" ken} kostbaarheden
STR_QUANTITY_COPPER_ORE                                         :{WEIGHT_LONG} kopererts
STR_QUANTITY_MAIZE                                              :{WEIGHT_LONG} maïs
STR_QUANTITY_FRUIT                                              :{WEIGHT_LONG} fruit
STR_QUANTITY_DIAMONDS                                           :{COMMA}{NBSP}zak{P "" ken} diamanten
STR_QUANTITY_FOOD                                               :{WEIGHT_LONG} voedsel
STR_QUANTITY_PAPER                                              :{WEIGHT_LONG} papier
STR_QUANTITY_GOLD                                               :{COMMA}{NBSP}zak{P "" ken} goud
STR_QUANTITY_WATER                                              :{VOLUME_LONG} water
STR_QUANTITY_WHEAT                                              :{WEIGHT_LONG} tarwe
STR_QUANTITY_RUBBER                                             :{VOLUME_LONG} rubber
STR_QUANTITY_SUGAR                                              :{WEIGHT_LONG} suiker
STR_QUANTITY_TOYS                                               :{COMMA}{NBSP}stuk{P "" s} speelgoed
STR_QUANTITY_SWEETS                                             :{COMMA}{NBSP}zak{P "" ken} snoep
STR_QUANTITY_COLA                                               :{VOLUME_LONG} cola
STR_QUANTITY_CANDYFLOSS                                         :{WEIGHT_LONG} suikerspin
STR_QUANTITY_BUBBLES                                            :{COMMA} bubbel{P "" s}
STR_QUANTITY_TOFFEE                                             :{WEIGHT_LONG} toffee
STR_QUANTITY_BATTERIES                                          :{COMMA} batterij{P "" en}
STR_QUANTITY_PLASTIC                                            :{VOLUME_LONG} plastic
STR_QUANTITY_FIZZY_DRINKS                                       :{COMMA} blikje{P "" s} frisdrank
STR_QUANTITY_N_A                                                :N.v.t.

# Two letter abbreviation of cargo name
STR_ABBREV_NOTHING                                              :
STR_ABBREV_PASSENGERS                                           :{TINY_FONT}PS
STR_ABBREV_COAL                                                 :{TINY_FONT}KL
STR_ABBREV_MAIL                                                 :{TINY_FONT}PT
STR_ABBREV_OIL                                                  :{TINY_FONT}OL
STR_ABBREV_LIVESTOCK                                            :{TINY_FONT}VE
STR_ABBREV_GOODS                                                :{TINY_FONT}GD
STR_ABBREV_GRAIN                                                :{TINY_FONT}GR
STR_ABBREV_WOOD                                                 :{TINY_FONT}HT
STR_ABBREV_IRON_ORE                                             :{TINY_FONT}IJ
STR_ABBREV_STEEL                                                :{TINY_FONT}ST
STR_ABBREV_VALUABLES                                            :{TINY_FONT}KB
STR_ABBREV_COPPER_ORE                                           :{TINY_FONT}KE
STR_ABBREV_MAIZE                                                :{TINY_FONT}MS
STR_ABBREV_FRUIT                                                :{TINY_FONT}FT
STR_ABBREV_DIAMONDS                                             :{TINY_FONT}DM
STR_ABBREV_FOOD                                                 :{TINY_FONT}VD
STR_ABBREV_PAPER                                                :{TINY_FONT}PR
STR_ABBREV_GOLD                                                 :{TINY_FONT}GO
STR_ABBREV_WATER                                                :{TINY_FONT}WA
STR_ABBREV_WHEAT                                                :{TINY_FONT}TW
STR_ABBREV_RUBBER                                               :{TINY_FONT}RB
STR_ABBREV_SUGAR                                                :{TINY_FONT}SU
STR_ABBREV_TOYS                                                 :{TINY_FONT}SP
STR_ABBREV_SWEETS                                               :{TINY_FONT}SN
STR_ABBREV_COLA                                                 :{TINY_FONT}CL
STR_ABBREV_CANDYFLOSS                                           :{TINY_FONT}SS
STR_ABBREV_BUBBLES                                              :{TINY_FONT}BU
STR_ABBREV_TOFFEE                                               :{TINY_FONT}TF
STR_ABBREV_BATTERIES                                            :{TINY_FONT}BA
STR_ABBREV_PLASTIC                                              :{TINY_FONT}PL
STR_ABBREV_FIZZY_DRINKS                                         :{TINY_FONT}FR
STR_ABBREV_NONE                                                 :{TINY_FONT}GEEN
STR_ABBREV_ALL                                                  :{TINY_FONT}ALLES

# 'Mode' of transport for cargoes
STR_PASSENGERS                                                  :{COMMA}{NBSP}passagier{P "" s}
STR_BAGS                                                        :{COMMA}{NBSP}zak{P "" ken}
STR_TONS                                                        :{COMMA}{NBSP}ton
STR_LITERS                                                      :{COMMA}{NBSP}liter
STR_ITEMS                                                       :{COMMA}{NBSP}stuk{P "" s}
STR_CRATES                                                      :{COMMA}{NBSP}krat{P "" ten}

# Colours, do not shuffle
STR_COLOUR_DARK_BLUE                                            :Donkerblauw
STR_COLOUR_PALE_GREEN                                           :Lichtgroen
STR_COLOUR_PINK                                                 :Roze
STR_COLOUR_YELLOW                                               :Geel
STR_COLOUR_RED                                                  :Rood
STR_COLOUR_LIGHT_BLUE                                           :Lichtblauw
STR_COLOUR_GREEN                                                :Groen
STR_COLOUR_DARK_GREEN                                           :Donkergroen
STR_COLOUR_BLUE                                                 :Blauw
STR_COLOUR_CREAM                                                :Crème
STR_COLOUR_MAUVE                                                :Mauve
STR_COLOUR_PURPLE                                               :Paars
STR_COLOUR_ORANGE                                               :Oranje
STR_COLOUR_BROWN                                                :Bruin
STR_COLOUR_GREY                                                 :Grijs
STR_COLOUR_WHITE                                                :Wit
STR_COLOUR_RANDOM                                               :Willekeurig
STR_COLOUR_DEFAULT                                              :Standaard

# Units used in OpenTTD
STR_UNITS_VELOCITY_IMPERIAL                                     :{COMMA}{NBSP}mph
STR_UNITS_VELOCITY_METRIC                                       :{COMMA}{NBSP}km/u
STR_UNITS_VELOCITY_SI                                           :{COMMA}{NBSP}m/s
STR_UNITS_VELOCITY_GAMEUNITS                                    :{DECIMAL}{NBSP}tegels/dag

STR_UNITS_POWER_IMPERIAL                                        :{COMMA}{NBSP}pk
STR_UNITS_POWER_METRIC                                          :{COMMA}{NBSP}pk
STR_UNITS_POWER_SI                                              :{COMMA}{NBSP}kW

STR_UNITS_WEIGHT_SHORT_IMPERIAL                                 :{COMMA}{NBSP}t
STR_UNITS_WEIGHT_SHORT_METRIC                                   :{COMMA}{NBSP}t
STR_UNITS_WEIGHT_SHORT_SI                                       :{COMMA}{NBSP}kg

STR_UNITS_WEIGHT_LONG_IMPERIAL                                  :{COMMA}{NBSP}ton
STR_UNITS_WEIGHT_LONG_METRIC                                    :{COMMA}{NBSP}ton
STR_UNITS_WEIGHT_LONG_SI                                        :{COMMA}{NBSP}kg

STR_UNITS_VOLUME_SHORT_IMPERIAL                                 :{COMMA}{NBSP}gal
STR_UNITS_VOLUME_SHORT_METRIC                                   :{COMMA}{NBSP}l
STR_UNITS_VOLUME_SHORT_SI                                       :{COMMA}{NBSP}m³

STR_UNITS_VOLUME_LONG_IMPERIAL                                  :{COMMA}{NBSP}gallon{P "" s}
STR_UNITS_VOLUME_LONG_METRIC                                    :{COMMA}{NBSP}liter
STR_UNITS_VOLUME_LONG_SI                                        :{COMMA}{NBSP}m³

STR_UNITS_FORCE_IMPERIAL                                        :{COMMA}{NBSP}lbf
STR_UNITS_FORCE_METRIC                                          :{COMMA}{NBSP}kgf
STR_UNITS_FORCE_SI                                              :{COMMA}{NBSP}kN

STR_UNITS_HEIGHT_IMPERIAL                                       :{COMMA}{NBSP}ft
STR_UNITS_HEIGHT_METRIC                                         :{COMMA}{NBSP}m
STR_UNITS_HEIGHT_SI                                             :{COMMA}{NBSP}m

# Common window strings
STR_LIST_FILTER_TITLE                                           :{BLACK}Filtertekst:
STR_LIST_FILTER_OSKTITLE                                        :{BLACK}Filtertekst invoeren
STR_LIST_FILTER_TOOLTIP                                         :{BLACK}Voer een woord in waarop de lijst wordt gefilterd

STR_TOOLTIP_GROUP_ORDER                                         :{BLACK}Selecteer de volgorde voor groeperen
STR_TOOLTIP_SORT_ORDER                                          :{BLACK}Selecteer de sorteerrichting (aflopend-oplopend)
STR_TOOLTIP_SORT_CRITERIA                                       :{BLACK}Selecteer de sorteercriteria
STR_TOOLTIP_FILTER_CRITERIA                                     :{BLACK}Selecteer de filtercriteria
STR_BUTTON_SORT_BY                                              :{BLACK}Sorteren op
STR_BUTTON_LOCATION                                             :{BLACK}Locatie
STR_BUTTON_RENAME                                               :{BLACK}Hernoemen
STR_BUTTON_CATCHMENT                                            :{BLACK}Dekking
STR_TOOLTIP_CATCHMENT                                           :{BLACK}Schakelt weergave van dekkingsgebied om

STR_TOOLTIP_CLOSE_WINDOW                                        :{BLACK}Venster sluiten
STR_TOOLTIP_WINDOW_TITLE_DRAG_THIS                              :{BLACK}Vensternaam - sleep om venster te verplaatsen
STR_TOOLTIP_SHADE                                               :{BLACK}Venster inklappen - alleen titelbalk weergeven
STR_TOOLTIP_DEBUG                                               :{BLACK}Probleemgegevens voor NewGRF weergeven
STR_TOOLTIP_DEFSIZE                                             :{BLACK}Venster op standaardgrootte weergeven. Ctrl+klik slaat huidige grootte op als standaard.
STR_TOOLTIP_STICKY                                              :{BLACK}Dit venster markeren als niet-sluitbaar met de knop 'Alle vensters sluiten'. Ctrl+klik om slaat status op als standaard.
STR_TOOLTIP_RESIZE                                              :{BLACK}Klik en sleep om de grootte van dit venster te veranderen
STR_TOOLTIP_TOGGLE_LARGE_SMALL_WINDOW                           :{BLACK}Schakelen tussen groot/klein venster
STR_TOOLTIP_VSCROLL_BAR_SCROLLS_LIST                            :{BLACK}Schuifbalk - blader verticaal door de lijst
STR_TOOLTIP_HSCROLL_BAR_SCROLLS_LIST                            :{BLACK}Schuifbalk - blader horizontaal door de lijst
STR_TOOLTIP_DEMOLISH_BUILDINGS_ETC                              :{BLACK}Hiermee sloop je gebouwen enz. op een landtegel. Ctrl selecteert het gebied diagonaal. Shift schakelt tussen bouwen/inschatting van de kosten.

# Show engines button
STR_SHOW_HIDDEN_ENGINES_VEHICLE_TRAIN                           :{BLACK}Verborgen weergeven
STR_SHOW_HIDDEN_ENGINES_VEHICLE_ROAD_VEHICLE                    :{BLACK}Verborgen weergeven
STR_SHOW_HIDDEN_ENGINES_VEHICLE_SHIP                            :{BLACK}Verborgen weergeven
STR_SHOW_HIDDEN_ENGINES_VEHICLE_AIRCRAFT                        :{BLACK}Verborgen weergeven

STR_SHOW_HIDDEN_ENGINES_VEHICLE_TRAIN_TOOLTIP                   :{BLACK}Wanneer je deze knop inschakelt, worden verborgen treinen ook weergegeven
STR_SHOW_HIDDEN_ENGINES_VEHICLE_ROAD_VEHICLE_TOOLTIP            :{BLACK}Wanneer je deze knop inschakelt, worden verborgen wegvoertuigen ook weergegeven
STR_SHOW_HIDDEN_ENGINES_VEHICLE_SHIP_TOOLTIP                    :{BLACK}Wanneer je deze knop inschakelt, worden verborgen schepen ook weergegeven
STR_SHOW_HIDDEN_ENGINES_VEHICLE_AIRCRAFT_TOOLTIP                :{BLACK}Wanneer je deze knop inschakelt, worden verborgen vliegtuigen ook weergegeven

# Query window
STR_BUTTON_DEFAULT                                              :{BLACK}Standaard
STR_BUTTON_CANCEL                                               :{BLACK}Annuleren
STR_BUTTON_OK                                                   :{BLACK}OK
STR_WARNING_PASSWORD_SECURITY                                   :{YELLOW}Waarschuwing: het kan zijn dat serverbeheerders tekst niet kunnen lezen die hier wordt ingevoerd.

# On screen keyboard window
STR_OSK_KEYBOARD_LAYOUT                                         :`1234567890-=\qwertyuiop[]asdfghjkl;'  zxcvbnm,./ .
STR_OSK_KEYBOARD_LAYOUT_CAPS                                    :~!@#$%^&*()_+|QWERTYUIOP{{}}ASDFGHJKL:"  ZXCVBNM<>? .

# Measurement tooltip
STR_MEASURE_LENGTH                                              :{BLACK}Lengte: {NUM}
STR_MEASURE_AREA                                                :{BLACK}Oppervlakte: {NUM} x {NUM}
STR_MEASURE_LENGTH_HEIGHTDIFF                                   :{BLACK}Lengte: {NUM}{}Hoogteverschil: {HEIGHT}
STR_MEASURE_AREA_HEIGHTDIFF                                     :{BLACK}Oppervlakte: {NUM} x {NUM}{}Hoogteverschil: {HEIGHT}


# These are used in buttons
STR_SORT_BY_CAPTION_NAME                                        :{BLACK}Naam
STR_SORT_BY_CAPTION_DATE                                        :{BLACK}Datum
# These are used in dropdowns
STR_SORT_BY_NAME                                                :Naam
STR_SORT_BY_PRODUCTION                                          :Productie
STR_SORT_BY_TYPE                                                :Soort
STR_SORT_BY_TRANSPORTED                                         :Vervoerd
STR_SORT_BY_NUMBER                                              :Nummer
STR_SORT_BY_PROFIT_LAST_YEAR                                    :Winst vorig jaar
STR_SORT_BY_PROFIT_THIS_YEAR                                    :Winst dit jaar
STR_SORT_BY_AGE                                                 :Leeftijd
STR_SORT_BY_RELIABILITY                                         :Betrouwbaarheid
STR_SORT_BY_TOTAL_CAPACITY_PER_CARGOTYPE                        :Totale capaciteit per vrachttype
STR_SORT_BY_MAX_SPEED                                           :Maximumsnelheid
STR_SORT_BY_MODEL                                               :Model
STR_SORT_BY_VALUE                                               :Waarde
STR_SORT_BY_LENGTH                                              :Lengte
STR_SORT_BY_LIFE_TIME                                           :Resterende levensverwachting
STR_SORT_BY_TIMETABLE_DELAY                                     :Vertraging in dienstregeling
STR_SORT_BY_FACILITY                                            :Stationstype
STR_SORT_BY_WAITING_TOTAL                                       :Totaal wachtende vracht
STR_SORT_BY_WAITING_AVAILABLE                                   :Beschikbare wachtende vracht
STR_SORT_BY_RATING_MAX                                          :Hoogste vrachtwaardering
STR_SORT_BY_RATING_MIN                                          :Laagste vrachtwaardering
STR_SORT_BY_ENGINE_ID                                           :Voertuig-id (klassieke sortering)
STR_SORT_BY_COST                                                :Prijs
STR_SORT_BY_POWER                                               :Vermogen
STR_SORT_BY_TRACTIVE_EFFORT                                     :Trekkracht
STR_SORT_BY_INTRO_DATE                                          :Introductiedatum
STR_SORT_BY_RUNNING_COST                                        :Bedrijfskosten
STR_SORT_BY_POWER_VS_RUNNING_COST                               :Vermogen / lopende kosten
STR_SORT_BY_CARGO_CAPACITY                                      :Vrachtcapaciteit
STR_SORT_BY_RANGE                                               :Bereik
STR_SORT_BY_POPULATION                                          :Aantal inwoners
STR_SORT_BY_RATING                                              :Waardering
STR_SORT_BY_NUM_VEHICLES                                        :Aantal voertuigen
STR_SORT_BY_TOTAL_PROFIT_LAST_YEAR                              :Totale winst vorig jaar
STR_SORT_BY_TOTAL_PROFIT_THIS_YEAR                              :Totale winst dit jaar
STR_SORT_BY_AVERAGE_PROFIT_LAST_YEAR                            :Gemiddelde winst vorig jaar
STR_SORT_BY_AVERAGE_PROFIT_THIS_YEAR                            :Gemiddelde winst dit jaar

# Group by options for vehicle list
STR_GROUP_BY_NONE                                               :Geen
STR_GROUP_BY_SHARED_ORDERS                                      :Gedeelde orders

# Tooltips for the main toolbar
STR_TOOLBAR_TOOLTIP_PAUSE_GAME                                  :{BLACK}Hiermee pauzeer je het spel
STR_TOOLBAR_TOOLTIP_FORWARD                                     :{BLACK}Hiermee verhoog je de spelsnelheid
STR_TOOLBAR_TOOLTIP_OPTIONS                                     :{BLACK}Opties
STR_TOOLBAR_TOOLTIP_SAVE_GAME_ABANDON_GAME                      :{BLACK}Spel opslaan, spel stoppen, afsluiten
STR_TOOLBAR_TOOLTIP_DISPLAY_MAP                                 :{BLACK}Kaart, extra kijkvenster of lijst met bordjes weergeven
STR_TOOLBAR_TOOLTIP_DISPLAY_TOWN_DIRECTORY                      :{BLACK}Stedenlijst weergeven
STR_TOOLBAR_TOOLTIP_DISPLAY_SUBSIDIES                           :{BLACK}Subsidies weergeven
STR_TOOLBAR_TOOLTIP_DISPLAY_LIST_OF_COMPANY_STATIONS            :{BLACK}Lijst met stations van het bedrijf weergeven
STR_TOOLBAR_TOOLTIP_DISPLAY_COMPANY_FINANCES                    :{BLACK}Financiële informatie over het bedrijf weergeven
STR_TOOLBAR_TOOLTIP_DISPLAY_COMPANY_GENERAL                     :{BLACK}Algemene informatie over het bedrijf weergeven
STR_TOOLBAR_TOOLTIP_DISPLAY_STORY_BOOK                          :{BLACK}Verhaal weergeven
STR_TOOLBAR_TOOLTIP_DISPLAY_GOALS_LIST                          :{BLACK}Doellijst weergeven
STR_TOOLBAR_TOOLTIP_DISPLAY_GRAPHS                              :{BLACK}Grafieken weergeven
STR_TOOLBAR_TOOLTIP_DISPLAY_COMPANY_LEAGUE                      :{BLACK}Bedrijfsscoretabel weergeven
STR_TOOLBAR_TOOLTIP_FUND_CONSTRUCTION_OF_NEW                    :{BLACK}Bouw van nieuwe industrie financieren of lijst van alle industrieën weergeven
STR_TOOLBAR_TOOLTIP_DISPLAY_LIST_OF_COMPANY_TRAINS              :{BLACK}Lijst met treinen van het bedrijf weergeven. Ctrl+klik schakelt tussen lijst van groepen/voertuigen.
STR_TOOLBAR_TOOLTIP_DISPLAY_LIST_OF_COMPANY_ROAD_VEHICLES       :{BLACK}Lijst met wegvoertuigen van het bedrijf weergeven. Ctrl+klik schakelt tussen lijst van groepen/voertuigen.
STR_TOOLBAR_TOOLTIP_DISPLAY_LIST_OF_COMPANY_SHIPS               :{BLACK}Lijst met schepen van het bedrijf weergeven. Ctrl+klik schakelt tussen lijst van groepen/voertuigen.
STR_TOOLBAR_TOOLTIP_DISPLAY_LIST_OF_COMPANY_AIRCRAFT            :{BLACK}Lijst met vliegtuigen van het bedrijf weergeven. Ctrl+klik schakelt tussen lijst van groepen/voertuigen.
STR_TOOLBAR_TOOLTIP_ZOOM_THE_VIEW_IN                            :{BLACK}Inzoomen
STR_TOOLBAR_TOOLTIP_ZOOM_THE_VIEW_OUT                           :{BLACK}Uitzoomen
STR_TOOLBAR_TOOLTIP_BUILD_RAILROAD_TRACK                        :{BLACK}Spoorwegen bouwen
STR_TOOLBAR_TOOLTIP_BUILD_ROADS                                 :{BLACK}Wegen bouwen
STR_TOOLBAR_TOOLTIP_BUILD_TRAMWAYS                              :{BLACK}Tramsporen bouwen
STR_TOOLBAR_TOOLTIP_BUILD_SHIP_DOCKS                            :{BLACK}Dokken en havens bouwen
STR_TOOLBAR_TOOLTIP_BUILD_AIRPORTS                              :{BLACK}Vliegvelden bouwen
STR_TOOLBAR_TOOLTIP_LANDSCAPING                                 :{BLACK}Hiermee open je de landschapsbalk om land te verhogen/verlagen, bomen te planten, enz.
STR_TOOLBAR_TOOLTIP_SHOW_SOUND_MUSIC_WINDOW                     :{BLACK}Geluid-/muziekvenster weergeven
STR_TOOLBAR_TOOLTIP_SHOW_LAST_MESSAGE_NEWS                      :{BLACK}Laatste (nieuws-)bericht weergeven, berichtinstellingen weergeven
STR_TOOLBAR_TOOLTIP_LAND_BLOCK_INFORMATION                      :{BLACK}Landinformatie, console, foutopsporing in scripts, schermfoto's, over OpenTTD
STR_TOOLBAR_TOOLTIP_SWITCH_TOOLBAR                              :{BLACK}Knoppenbalken wisselen

# Extra tooltips for the scenario editor toolbar
STR_SCENEDIT_TOOLBAR_TOOLTIP_SAVE_SCENARIO_LOAD_SCENARIO        :{BLACK}Scenario opslaan of laden, scenario-editor verlaten, afsluiten
STR_SCENEDIT_TOOLBAR_OPENTTD                                    :{YELLOW}OpenTTD
STR_SCENEDIT_TOOLBAR_SCENARIO_EDITOR                            :{YELLOW}Scenario-editor
STR_SCENEDIT_TOOLBAR_TOOLTIP_MOVE_THE_STARTING_DATE_BACKWARD    :{BLACK}Startdatum 1 jaar terugzetten
STR_SCENEDIT_TOOLBAR_TOOLTIP_MOVE_THE_STARTING_DATE_FORWARD     :{BLACK}Startdatum 1 jaar vooruitzetten
STR_SCENEDIT_TOOLBAR_TOOLTIP_SET_DATE                           :{BLACK}Klik om het startjaar op te geven
STR_SCENEDIT_TOOLBAR_TOOLTIP_DISPLAY_MAP_TOWN_DIRECTORY         :{BLACK}Kaart, stedenlijst weergeven
STR_SCENEDIT_TOOLBAR_LANDSCAPE_GENERATION                       :{BLACK}Landschapsontwikkeling
STR_SCENEDIT_TOOLBAR_TOWN_GENERATION                            :{BLACK}Stadsontwikkeling
STR_SCENEDIT_TOOLBAR_INDUSTRY_GENERATION                        :{BLACK}Industrieontwikkeling
STR_SCENEDIT_TOOLBAR_ROAD_CONSTRUCTION                          :{BLACK}Wegenbouw
STR_SCENEDIT_TOOLBAR_TRAM_CONSTRUCTION                          :{BLACK}Tramsporen bouwen
STR_SCENEDIT_TOOLBAR_PLANT_TREES                                :{BLACK}Bomen planten. Shift schakelt tussen planten/inschatting van de kosten
STR_SCENEDIT_TOOLBAR_PLACE_SIGN                                 :{BLACK}Bord plaatsen
STR_SCENEDIT_TOOLBAR_PLACE_OBJECT                               :{BLACK}Object plaatsen. Shift schakelt tussen bouwen/inschatting van de kosten

############ range for SE file menu starts
STR_SCENEDIT_FILE_MENU_SAVE_SCENARIO                            :Scenario opslaan
STR_SCENEDIT_FILE_MENU_LOAD_SCENARIO                            :Scenario laden
STR_SCENEDIT_FILE_MENU_SAVE_HEIGHTMAP                           :Hoogtekaart opslaan
STR_SCENEDIT_FILE_MENU_LOAD_HEIGHTMAP                           :Hoogtekaart laden
STR_SCENEDIT_FILE_MENU_QUIT_EDITOR                              :Scenario-editor sluiten
STR_SCENEDIT_FILE_MENU_SEPARATOR                                :
STR_SCENEDIT_FILE_MENU_QUIT                                     :Afsluiten
############ range for SE file menu starts

############ range for settings menu starts
STR_SETTINGS_MENU_GAME_OPTIONS                                  :Spelopties
STR_SETTINGS_MENU_CONFIG_SETTINGS_TREE                          :Instellingen
STR_SETTINGS_MENU_SCRIPT_SETTINGS                               :AI-/spelscriptinstellingen
STR_SETTINGS_MENU_NEWGRF_SETTINGS                               :NewGRF-instellingen
STR_SETTINGS_MENU_TRANSPARENCY_OPTIONS                          :Doorzichtigheidsopties
STR_SETTINGS_MENU_TOWN_NAMES_DISPLAYED                          :Plaatsnamen weergeven
STR_SETTINGS_MENU_STATION_NAMES_DISPLAYED                       :Stationsnamen weergeven
STR_SETTINGS_MENU_WAYPOINTS_DISPLAYED                           :Namen van routepunten weergeven
STR_SETTINGS_MENU_SIGNS_DISPLAYED                               :Bordjes weergeven
STR_SETTINGS_MENU_SHOW_COMPETITOR_SIGNS                         :Bordjes en namen van tegenstanders weergeven
STR_SETTINGS_MENU_FULL_ANIMATION                                :Alle animaties
STR_SETTINGS_MENU_FULL_DETAIL                                   :Alle details
STR_SETTINGS_MENU_TRANSPARENT_BUILDINGS                         :Transparante gebouwen
STR_SETTINGS_MENU_TRANSPARENT_SIGNS                             :Transparante bordjes
############ range ends here

############ range for file menu starts
STR_FILE_MENU_SAVE_GAME                                         :Spel opslaan
STR_FILE_MENU_LOAD_GAME                                         :Spel laden
STR_FILE_MENU_QUIT_GAME                                         :Spel sluiten
STR_FILE_MENU_SEPARATOR                                         :
STR_FILE_MENU_EXIT                                              :Afsluiten
############ range ends here

# map menu
STR_MAP_MENU_MAP_OF_WORLD                                       :Wereldkaart
STR_MAP_MENU_EXTRA_VIEWPORT                                     :Extra kijkvenster
STR_MAP_MENU_LINGRAPH_LEGEND                                    :Vrachtstroomlegende
STR_MAP_MENU_SIGN_LIST                                          :Bordjeslijst

############ range for town menu starts
STR_TOWN_MENU_TOWN_DIRECTORY                                    :Stedenlijst
STR_TOWN_MENU_FOUND_TOWN                                        :Stad stichten
############ range ends here

############ range for subsidies menu starts
STR_SUBSIDIES_MENU_SUBSIDIES                                    :Subsidies
############ range ends here

############ range for graph menu starts
STR_GRAPH_MENU_OPERATING_PROFIT_GRAPH                           :Grafiek van operationele winst
STR_GRAPH_MENU_INCOME_GRAPH                                     :Grafiek van inkomsten
STR_GRAPH_MENU_DELIVERED_CARGO_GRAPH                            :Grafiek van afgeleverde vracht
STR_GRAPH_MENU_PERFORMANCE_HISTORY_GRAPH                        :Grafiek van prestatiegeschiedenis
STR_GRAPH_MENU_COMPANY_VALUE_GRAPH                              :Grafiek van bedrijfswaarde
STR_GRAPH_MENU_CARGO_PAYMENT_RATES                              :Vrachtprijzen
############ range ends here

############ range for company league menu starts
STR_GRAPH_MENU_COMPANY_LEAGUE_TABLE                             :Bedrijfsscoretabel
STR_GRAPH_MENU_DETAILED_PERFORMANCE_RATING                      :Gedetailleerde prestatiescore
STR_GRAPH_MENU_HIGHSCORE                                        :Scoretabel
############ range ends here

############ range for industry menu starts
STR_INDUSTRY_MENU_INDUSTRY_DIRECTORY                            :Industrielijst
STR_INDUSTRY_MENU_INDUSTRY_CHAIN                                :Industrieketens
STR_INDUSTRY_MENU_FUND_NEW_INDUSTRY                             :Betaal nieuwe industrie
############ range ends here

############ range for railway construction menu starts
STR_RAIL_MENU_RAILROAD_CONSTRUCTION                             :Spoorwegen bouwen
STR_RAIL_MENU_ELRAIL_CONSTRUCTION                               :Geëlektrificeerde spoorwegen bouwen
STR_RAIL_MENU_MONORAIL_CONSTRUCTION                             :Monorailspoorwegen bouwen
STR_RAIL_MENU_MAGLEV_CONSTRUCTION                               :Zweeftreinspoorwegen bouwen
############ range ends here

############ range for road construction menu starts
STR_ROAD_MENU_ROAD_CONSTRUCTION                                 :Wegen bouwen
STR_ROAD_MENU_TRAM_CONSTRUCTION                                 :Tramsporen bouwen
############ range ends here

############ range for waterways construction menu starts
STR_WATERWAYS_MENU_WATERWAYS_CONSTRUCTION                       :Waterwegen bouwen
############ range ends here

############ range for airport construction menu starts
STR_AIRCRAFT_MENU_AIRPORT_CONSTRUCTION                          :Vliegvelden bouwen
############ range ends here

############ range for landscaping menu starts
STR_LANDSCAPING_MENU_LANDSCAPING                                :Terreinaanpassing
STR_LANDSCAPING_MENU_PLANT_TREES                                :Bomen planten
STR_LANDSCAPING_MENU_PLACE_SIGN                                 :Bord plaatsen
############ range ends here

############ range for music menu starts
STR_TOOLBAR_SOUND_MUSIC                                         :Geluid/muziek
############ range ends here

############ range for message menu starts
STR_NEWS_MENU_LAST_MESSAGE_NEWS_REPORT                          :Laatste (nieuws)bericht
STR_NEWS_MENU_MESSAGE_HISTORY_MENU                              :Berichtengeschiedenis
STR_NEWS_MENU_DELETE_ALL_MESSAGES                               :Alle berichten verwijderen
############ range ends here

############ range for about menu starts
STR_ABOUT_MENU_LAND_BLOCK_INFO                                  :Landinformatie
STR_ABOUT_MENU_SEPARATOR                                        :
STR_ABOUT_MENU_TOGGLE_CONSOLE                                   :Console in-uitschakelen
STR_ABOUT_MENU_AI_DEBUG                                         :Probleemoplossing AI/spelscript
STR_ABOUT_MENU_SCREENSHOT                                       :Schermfoto
STR_ABOUT_MENU_SHOW_FRAMERATE                                   :Framesnelheid weergeven
STR_ABOUT_MENU_ABOUT_OPENTTD                                    :Over 'OpenTTD'
STR_ABOUT_MENU_SPRITE_ALIGNER                                   :Sprite-uitlijner
STR_ABOUT_MENU_TOGGLE_BOUNDING_BOXES                            :Selectiekaders in-uitschakelen
STR_ABOUT_MENU_TOGGLE_DIRTY_BLOCKS                              :Kleuren van vuile blokken in-uitschakelen
############ range ends here

############ range for ordinal numbers used for the place in the highscore window
STR_ORDINAL_NUMBER_1ST                                          :1e
STR_ORDINAL_NUMBER_2ND                                          :2e
STR_ORDINAL_NUMBER_3RD                                          :3e
STR_ORDINAL_NUMBER_4TH                                          :4e
STR_ORDINAL_NUMBER_5TH                                          :5e
STR_ORDINAL_NUMBER_6TH                                          :6e
STR_ORDINAL_NUMBER_7TH                                          :7e
STR_ORDINAL_NUMBER_8TH                                          :8e
STR_ORDINAL_NUMBER_9TH                                          :9e
STR_ORDINAL_NUMBER_10TH                                         :10e
STR_ORDINAL_NUMBER_11TH                                         :11e
STR_ORDINAL_NUMBER_12TH                                         :12e
STR_ORDINAL_NUMBER_13TH                                         :13e
STR_ORDINAL_NUMBER_14TH                                         :14e
STR_ORDINAL_NUMBER_15TH                                         :15e
############ range for ordinal numbers ends

############ range for days starts
STR_DAY_NUMBER_1ST                                              :1
STR_DAY_NUMBER_2ND                                              :2
STR_DAY_NUMBER_3RD                                              :3
STR_DAY_NUMBER_4TH                                              :4
STR_DAY_NUMBER_5TH                                              :5
STR_DAY_NUMBER_6TH                                              :6
STR_DAY_NUMBER_7TH                                              :7
STR_DAY_NUMBER_8TH                                              :8
STR_DAY_NUMBER_9TH                                              :9
STR_DAY_NUMBER_10TH                                             :10
STR_DAY_NUMBER_11TH                                             :11
STR_DAY_NUMBER_12TH                                             :12
STR_DAY_NUMBER_13TH                                             :13
STR_DAY_NUMBER_14TH                                             :14
STR_DAY_NUMBER_15TH                                             :15
STR_DAY_NUMBER_16TH                                             :16
STR_DAY_NUMBER_17TH                                             :17
STR_DAY_NUMBER_18TH                                             :18
STR_DAY_NUMBER_19TH                                             :19
STR_DAY_NUMBER_20TH                                             :20
STR_DAY_NUMBER_21ST                                             :21
STR_DAY_NUMBER_22ND                                             :22
STR_DAY_NUMBER_23RD                                             :23
STR_DAY_NUMBER_24TH                                             :24
STR_DAY_NUMBER_25TH                                             :25
STR_DAY_NUMBER_26TH                                             :26
STR_DAY_NUMBER_27TH                                             :27
STR_DAY_NUMBER_28TH                                             :28
STR_DAY_NUMBER_29TH                                             :29
STR_DAY_NUMBER_30TH                                             :30
STR_DAY_NUMBER_31ST                                             :31
############ range for days ends

############ range for months starts
STR_MONTH_ABBREV_JAN                                            :Jan
STR_MONTH_ABBREV_FEB                                            :Feb
STR_MONTH_ABBREV_MAR                                            :Mrt
STR_MONTH_ABBREV_APR                                            :Apr
STR_MONTH_ABBREV_MAY                                            :Mei
STR_MONTH_ABBREV_JUN                                            :Jun
STR_MONTH_ABBREV_JUL                                            :Jul
STR_MONTH_ABBREV_AUG                                            :Aug
STR_MONTH_ABBREV_SEP                                            :Sep
STR_MONTH_ABBREV_OCT                                            :Okt
STR_MONTH_ABBREV_NOV                                            :Nov
STR_MONTH_ABBREV_DEC                                            :Dec

STR_MONTH_JAN                                                   :Januari
STR_MONTH_FEB                                                   :Februari
STR_MONTH_MAR                                                   :Maart
STR_MONTH_APR                                                   :April
STR_MONTH_MAY                                                   :Mei
STR_MONTH_JUN                                                   :Juni
STR_MONTH_JUL                                                   :Juli
STR_MONTH_AUG                                                   :Augustus
STR_MONTH_SEP                                                   :September
STR_MONTH_OCT                                                   :Oktober
STR_MONTH_NOV                                                   :November
STR_MONTH_DEC                                                   :December
############ range for months ends

# Graph window
STR_GRAPH_KEY_BUTTON                                            :{BLACK}Legenda
STR_GRAPH_KEY_TOOLTIP                                           :{BLACK}Legenda bij deze grafiek weergeven
STR_GRAPH_X_LABEL_MONTH                                         :{TINY_FONT}{STRING}{} {STRING}
STR_GRAPH_X_LABEL_MONTH_YEAR                                    :{TINY_FONT}{STRING}{} {STRING}{}{NUM}
STR_GRAPH_Y_LABEL                                               :{TINY_FONT}{STRING}
STR_GRAPH_Y_LABEL_NUMBER                                        :{TINY_FONT}{COMMA}

STR_GRAPH_OPERATING_PROFIT_CAPTION                              :{WHITE}Grafiek van operationele winst
STR_GRAPH_INCOME_CAPTION                                        :{WHITE}Grafiek van inkomsten
STR_GRAPH_CARGO_DELIVERED_CAPTION                               :{WHITE}Aantal eenheden afgeleverde vracht
STR_GRAPH_COMPANY_PERFORMANCE_RATINGS_CAPTION                   :{WHITE}Bedrijfsprestatiescore (maximale score = 1000)
STR_GRAPH_COMPANY_VALUES_CAPTION                                :{WHITE}Bedrijfswaarde

STR_GRAPH_CARGO_PAYMENT_RATES_CAPTION                           :{WHITE}Vrachtprijzen
STR_GRAPH_CARGO_PAYMENT_RATES_X_LABEL                           :{TINY_FONT}{BLACK}Dagen onderweg
STR_GRAPH_CARGO_PAYMENT_RATES_TITLE                             :{TINY_FONT}{BLACK}Betaling voor het leveren van 10 eenheden (of 10.000 liter) vracht over een afstand van 20 vakjes
STR_GRAPH_CARGO_ENABLE_ALL                                      :{TINY_FONT}{BLACK}Alles aan
STR_GRAPH_CARGO_DISABLE_ALL                                     :{TINY_FONT}{BLACK}Alles uit
STR_GRAPH_CARGO_TOOLTIP_ENABLE_ALL                              :{BLACK}Alle vrachtsoorten weergeven op de grafiek van vrachtprijzen
STR_GRAPH_CARGO_TOOLTIP_DISABLE_ALL                             :{BLACK}Geen vrachtsoorten weergeven op de grafiek van vrachtprijzen
STR_GRAPH_CARGO_PAYMENT_TOGGLE_CARGO                            :{BLACK}Grafiek voor vrachttype aan-uit
STR_GRAPH_CARGO_PAYMENT_CARGO                                   :{TINY_FONT}{BLACK}{STRING}

STR_GRAPH_PERFORMANCE_DETAIL_TOOLTIP                            :{BLACK}Gedetailleerde prestatiescores weergeven

# Graph key window
STR_GRAPH_KEY_CAPTION                                           :{WHITE}Legenda voor bedrijfsgrafieken
STR_GRAPH_KEY_COMPANY_SELECTION_TOOLTIP                         :{BLACK}Klik hier om dit bedrijf weer te geven of te verbergen op de grafiek

# Company league window
STR_COMPANY_LEAGUE_TABLE_CAPTION                                :{WHITE}Bedrijfsscoretabel
STR_COMPANY_LEAGUE_COMPANY_NAME                                 :{ORANGE}{COMPANY} {BLACK}{COMPANY_NUM} '{STRING}'
STR_COMPANY_LEAGUE_PERFORMANCE_TITLE_ENGINEER                   :Mecanicien
STR_COMPANY_LEAGUE_PERFORMANCE_TITLE_TRAFFIC_MANAGER            :Verkeersleider
STR_COMPANY_LEAGUE_PERFORMANCE_TITLE_TRANSPORT_COORDINATOR      :Transportcoördinator
STR_COMPANY_LEAGUE_PERFORMANCE_TITLE_ROUTE_SUPERVISOR           :Routeopzichter
STR_COMPANY_LEAGUE_PERFORMANCE_TITLE_DIRECTOR                   :Onderdirecteur
STR_COMPANY_LEAGUE_PERFORMANCE_TITLE_CHIEF_EXECUTIVE            :Directeur
STR_COMPANY_LEAGUE_PERFORMANCE_TITLE_CHAIRMAN                   :Voorzitter
STR_COMPANY_LEAGUE_PERFORMANCE_TITLE_PRESIDENT                  :President
STR_COMPANY_LEAGUE_PERFORMANCE_TITLE_TYCOON                     :Tycoon

# Performance detail window
STR_PERFORMANCE_DETAIL                                          :{WHITE}Gedetailleerde prestatiescore
STR_PERFORMANCE_DETAIL_KEY                                      :{BLACK}Details
STR_PERFORMANCE_DETAIL_AMOUNT_CURRENCY                          :{BLACK}({CURRENCY_SHORT}/{CURRENCY_SHORT})
STR_PERFORMANCE_DETAIL_AMOUNT_INT                               :{BLACK}({COMMA}/{COMMA})
STR_PERFORMANCE_DETAIL_PERCENT                                  :{WHITE}{NUM}%
STR_PERFORMANCE_DETAIL_SELECT_COMPANY_TOOLTIP                   :{BLACK}Details voor dit bedrijf weergeven
############ Those following lines need to be in this order!!
STR_PERFORMANCE_DETAIL_VEHICLES                                 :{BLACK}Voertuigen:
STR_PERFORMANCE_DETAIL_STATIONS                                 :{BLACK}Stations:
STR_PERFORMANCE_DETAIL_MIN_PROFIT                               :{BLACK}Min. winst:
STR_PERFORMANCE_DETAIL_MIN_INCOME                               :{BLACK}Min. inkomen:
STR_PERFORMANCE_DETAIL_MAX_INCOME                               :{BLACK}Max. inkomen:
STR_PERFORMANCE_DETAIL_DELIVERED                                :{BLACK}Afgeleverd:
STR_PERFORMANCE_DETAIL_CARGO                                    :{BLACK}Vracht:
STR_PERFORMANCE_DETAIL_MONEY                                    :{BLACK}Geld:
STR_PERFORMANCE_DETAIL_LOAN                                     :{BLACK}Lening:
STR_PERFORMANCE_DETAIL_TOTAL                                    :{BLACK}Totaal:
############ End of order list
STR_PERFORMANCE_DETAIL_VEHICLES_TOOLTIP                         :{BLACK}Aantal voertuigen met winst in het afgelopen jaar. Hierbij tellen wegvoertuigen, treinen, schepen en vliegtuigen allemaal mee.
STR_PERFORMANCE_DETAIL_STATIONS_TOOLTIP                         :{BLACK}Aantal recentelijk bezochte stations. Alle treinstations, busstations, vliegvelden enz. worden meegeteld, ook als deze tot hetzelfde station behoren.
STR_PERFORMANCE_DETAIL_MIN_PROFIT_TOOLTIP                       :{BLACK}De winst van het voertuig met het laagste inkomen (van alle voertuigen ouder dan 2 jaar)
STR_PERFORMANCE_DETAIL_MIN_INCOME_TOOLTIP                       :{BLACK}De hoeveelheid geld die is verdiend in het kwartaal met de laagste winst van de afgelopen 12 kwartalen
STR_PERFORMANCE_DETAIL_MAX_INCOME_TOOLTIP                       :{BLACK}De hoeveelheid geld die is verdiend in het kwartaal met de hoogste winst van de afgelopen 12 kwartalen
STR_PERFORMANCE_DETAIL_DELIVERED_TOOLTIP                        :{BLACK}Het aantal eenheden vracht dat in de afgelopen vier kwartalen is afgeleverd
STR_PERFORMANCE_DETAIL_CARGO_TOOLTIP                            :{BLACK}Aantal soorten vracht die in het laatste kwartaal zijn afgeleverd
STR_PERFORMANCE_DETAIL_MONEY_TOOLTIP                            :{BLACK}Hoeveelheid geld op de bank
STR_PERFORMANCE_DETAIL_LOAN_TOOLTIP                             :{BLACK}De hoeveelheid geld die dit bedrijf leent
STR_PERFORMANCE_DETAIL_TOTAL_TOOLTIP                            :{BLACK}Totaal aantal punten van de mogelijke punten

# Music window
STR_MUSIC_JAZZ_JUKEBOX_CAPTION                                  :{WHITE}Jazzjukebox
STR_MUSIC_PLAYLIST_ALL                                          :{TINY_FONT}{BLACK}Alle
STR_MUSIC_PLAYLIST_OLD_STYLE                                    :{TINY_FONT}{BLACK}Oude stijl
STR_MUSIC_PLAYLIST_NEW_STYLE                                    :{TINY_FONT}{BLACK}Nieuwe stijl
STR_MUSIC_PLAYLIST_EZY_STREET                                   :{TINY_FONT}{BLACK}Ezy Street
STR_MUSIC_PLAYLIST_CUSTOM_1                                     :{TINY_FONT}{BLACK}Aangepast 1
STR_MUSIC_PLAYLIST_CUSTOM_2                                     :{TINY_FONT}{BLACK}Aangepast 2
STR_MUSIC_MUSIC_VOLUME                                          :{TINY_FONT}{BLACK}Muziekvolume
STR_MUSIC_EFFECTS_VOLUME                                        :{TINY_FONT}{BLACK}Effectenvolume
STR_MUSIC_TRACK_NONE                                            :{TINY_FONT}{DKGREEN}--
STR_MUSIC_TRACK_DIGIT                                           :{TINY_FONT}{DKGREEN}{ZEROFILL_NUM}
STR_MUSIC_TITLE_NONE                                            :{TINY_FONT}{DKGREEN}------
STR_MUSIC_TITLE_NOMUSIC                                         :{TINY_FONT}{DKGREEN}Geen muziek beschikbaar
STR_MUSIC_TITLE_NAME                                            :{TINY_FONT}{DKGREEN}"{STRING}"
STR_MUSIC_TRACK                                                 :{TINY_FONT}{BLACK}Nummer
STR_MUSIC_XTITLE                                                :{TINY_FONT}{BLACK}Titel
STR_MUSIC_SHUFFLE                                               :{TINY_FONT}{BLACK}Willekeurig
STR_MUSIC_PROGRAM                                               :{TINY_FONT}{BLACK}Programma
STR_MUSIC_TOOLTIP_SKIP_TO_PREVIOUS_TRACK                        :{BLACK}Naar vorige nummer in selectie
STR_MUSIC_TOOLTIP_SKIP_TO_NEXT_TRACK_IN_SELECTION               :{BLACK}Naar volgende nummer in selectie
STR_MUSIC_TOOLTIP_STOP_PLAYING_MUSIC                            :{BLACK}Stop muziek
STR_MUSIC_TOOLTIP_START_PLAYING_MUSIC                           :{BLACK}Start muziek
STR_MUSIC_TOOLTIP_DRAG_SLIDERS_TO_SET_MUSIC                     :{BLACK}Gebruik de schuifbalken om het volume aan te passen
STR_MUSIC_TOOLTIP_SELECT_ALL_TRACKS_PROGRAM                     :{BLACK}Selecteer het programma 'Alle nummers'
STR_MUSIC_TOOLTIP_SELECT_OLD_STYLE_MUSIC                        :{BLACK}Selecteer het programma 'Oude stijl'
STR_MUSIC_TOOLTIP_SELECT_NEW_STYLE_MUSIC                        :{BLACK}Selecteer het programma 'Nieuwe stijl'
STR_MUSIC_TOOLTIP_SELECT_EZY_STREET_STYLE                       :{BLACK}Selecteer het programma 'Ezy Street'
STR_MUSIC_TOOLTIP_SELECT_CUSTOM_1_USER_DEFINED                  :{BLACK}Selecteer het programma 'Aangepast1'
STR_MUSIC_TOOLTIP_SELECT_CUSTOM_2_USER_DEFINED                  :{BLACK}Selecteer het programma 'Aangepast2'
STR_MUSIC_TOOLTIP_TOGGLE_PROGRAM_SHUFFLE                        :{BLACK}Willekeurige volgorde aan-uit
STR_MUSIC_TOOLTIP_SHOW_MUSIC_TRACK_SELECTION                    :{BLACK}Venster voor muzieknummers weergeven

# Playlist window
STR_PLAYLIST_MUSIC_SELECTION_SETNAME                            :{WHITE}Muziekprogramma - '{STRING}'
STR_PLAYLIST_TRACK_NAME                                         :{TINY_FONT}{LTBLUE}{ZEROFILL_NUM} "{STRING}"
STR_PLAYLIST_TRACK_INDEX                                        :{TINY_FONT}{BLACK}Nummerindex
STR_PLAYLIST_PROGRAM                                            :{TINY_FONT}{BLACK}Programma - '{STRING}'
STR_PLAYLIST_CLEAR                                              :{TINY_FONT}{BLACK}Wissen
STR_PLAYLIST_CHANGE_SET                                         :{BLACK}Set wisselen
STR_PLAYLIST_TOOLTIP_CLEAR_CURRENT_PROGRAM_CUSTOM1              :{BLACK}Huidig programma wissen (alleen Aangepast1 en Aangepast2)
STR_PLAYLIST_TOOLTIP_CHANGE_SET                                 :{BLACK}Muziekselectie wisselen naar andere geïnstalleerde set
STR_PLAYLIST_TOOLTIP_CLICK_TO_ADD_TRACK                         :{BLACK}Klik op een nummer om dit aan het programma toe te voegen (alleen Aangepast1 en Aangepast2)
STR_PLAYLIST_TOOLTIP_CLICK_TO_REMOVE_TRACK                      :{BLACK}Klik op een nummer om dit uit het programma te verwijderen (alleen Aangepast1 en Aangepast2)

# Highscore window
STR_HIGHSCORE_TOP_COMPANIES_WHO_REACHED                         :{BIG_FONT}{BLACK}Best presterende bedrijven die {NUM} bereikt hebben
STR_HIGHSCORE_TOP_COMPANIES_NETWORK_GAME                        :{BIG_FONT}{BLACK}Bedrijfsscoretabel in {NUM}
STR_HIGHSCORE_POSITION                                          :{BIG_FONT}{BLACK}{COMMA}.
STR_HIGHSCORE_PERFORMANCE_TITLE_BUSINESSMAN                     :ZZP'er
STR_HIGHSCORE_PERFORMANCE_TITLE_ENTREPRENEUR                    :Ondernemer
STR_HIGHSCORE_PERFORMANCE_TITLE_INDUSTRIALIST                   :Industrieel
STR_HIGHSCORE_PERFORMANCE_TITLE_CAPITALIST                      :Kapitalist
STR_HIGHSCORE_PERFORMANCE_TITLE_MAGNATE                         :Magnaat
STR_HIGHSCORE_PERFORMANCE_TITLE_MOGUL                           :Mogul
STR_HIGHSCORE_PERFORMANCE_TITLE_TYCOON_OF_THE_CENTURY           :Tycoon van de Eeuw
STR_HIGHSCORE_NAME                                              :{PRESIDENT_NAME}, {COMPANY}
STR_HIGHSCORE_STATS                                             :{BIG_FONT}'{STRING}'   ({COMMA})
STR_HIGHSCORE_COMPANY_ACHIEVES_STATUS                           :{BIG_FONT}{BLACK}{COMPANY} bereikt de status '{STRING}'!
STR_HIGHSCORE_PRESIDENT_OF_COMPANY_ACHIEVES_STATUS              :{BIG_FONT}{WHITE}{PRESIDENT_NAME} van {COMPANY} bereikt de status '{STRING}'!

# Smallmap window
STR_SMALLMAP_CAPTION                                            :{WHITE}Kaart - {STRING}

STR_SMALLMAP_TYPE_CONTOURS                                      :Contouren
STR_SMALLMAP_TYPE_VEHICLES                                      :Voertuigen
STR_SMALLMAP_TYPE_INDUSTRIES                                    :Industrieën
STR_SMALLMAP_TYPE_ROUTEMAP                                      :Vrachtstroom
STR_SMALLMAP_TYPE_ROUTES                                        :Routes
STR_SMALLMAP_TYPE_VEGETATION                                    :Begroeiing
STR_SMALLMAP_TYPE_OWNERS                                        :Eigenaren
STR_SMALLMAP_TOOLTIP_SHOW_LAND_CONTOURS_ON_MAP                  :{BLACK}Landcontouren op de kaart weergeven
STR_SMALLMAP_TOOLTIP_SHOW_VEHICLES_ON_MAP                       :{BLACK}Voertuigen op de kaart weergeven
STR_SMALLMAP_TOOLTIP_SHOW_INDUSTRIES_ON_MAP                     :{BLACK}Industrieën op de kaart weergeven
STR_SMALLMAP_TOOLTIP_SHOW_LINK_STATS_ON_MAP                     :{BLACK}Vrachtstroom op de kaart weergeven
STR_SMALLMAP_TOOLTIP_SHOW_TRANSPORT_ROUTES_ON                   :{BLACK}Transportroutes op de kaart weergeven
STR_SMALLMAP_TOOLTIP_SHOW_VEGETATION_ON_MAP                     :{BLACK}Begroeiing op de kaart weergeven
STR_SMALLMAP_TOOLTIP_SHOW_LAND_OWNERS_ON_MAP                    :{BLACK}Landeigenaren op de kaart weergeven
STR_SMALLMAP_TOOLTIP_INDUSTRY_SELECTION                         :{BLACK}Klik op een industriesoort om deze weer te geven. Ctrl+klik verbergt alle andere industriesoorten behalve de geselecteerde. Nogmaals Ctrl+klik geeft opnieuw alle industriesoorten weer.
STR_SMALLMAP_TOOLTIP_COMPANY_SELECTION                          :{BLACK}Klik op een bedrijf om de bedrijfseigendommen weer te geven. Ctrl+klik verbergt alle andere bedrijven behalve de geselecteerde. Nogmaals Ctrl+klik geeft opnieuw alle bedrijven weer.
STR_SMALLMAP_TOOLTIP_CARGO_SELECTION                            :{BLACK}Klik op een vrachtsoort om de eigenschappen weer te geven. Ctrl+Klik verbergt alle vrachtsoorten behalve de geselecteerde. Ctrl+Klik opnieuw om alle vrachttypen te activeren

STR_SMALLMAP_LEGENDA_ROADS                                      :{TINY_FONT}{BLACK}Wegen
STR_SMALLMAP_LEGENDA_RAILROADS                                  :{TINY_FONT}{BLACK}Spoorwegen
STR_SMALLMAP_LEGENDA_STATIONS_AIRPORTS_DOCKS                    :{TINY_FONT}{BLACK}Stations/vliegvelden/havens
STR_SMALLMAP_LEGENDA_BUILDINGS_INDUSTRIES                       :{TINY_FONT}{BLACK}Gebouwen/industrieën
STR_SMALLMAP_LEGENDA_VEHICLES                                   :{TINY_FONT}{BLACK}Voertuigen
STR_SMALLMAP_LEGENDA_TRAINS                                     :{TINY_FONT}{BLACK}Treinen
STR_SMALLMAP_LEGENDA_ROAD_VEHICLES                              :{TINY_FONT}{BLACK}Wegvoertuigen
STR_SMALLMAP_LEGENDA_SHIPS                                      :{TINY_FONT}{BLACK}Schepen
STR_SMALLMAP_LEGENDA_AIRCRAFT                                   :{TINY_FONT}{BLACK}Vliegtuigen
STR_SMALLMAP_LEGENDA_TRANSPORT_ROUTES                           :{TINY_FONT}{BLACK}Transportroutes
STR_SMALLMAP_LEGENDA_FOREST                                     :{TINY_FONT}{BLACK}Bos
STR_SMALLMAP_LEGENDA_RAILROAD_STATION                           :{TINY_FONT}{BLACK}Treinstation
STR_SMALLMAP_LEGENDA_TRUCK_LOADING_BAY                          :{TINY_FONT}{BLACK}Laadperron voor vrachtwagens
STR_SMALLMAP_LEGENDA_BUS_STATION                                :{TINY_FONT}{BLACK}Bushalte
STR_SMALLMAP_LEGENDA_AIRPORT_HELIPORT                           :{TINY_FONT}{BLACK}Vliegveld/heliplatform
STR_SMALLMAP_LEGENDA_DOCK                                       :{TINY_FONT}{BLACK}Haven
STR_SMALLMAP_LEGENDA_ROUGH_LAND                                 :{TINY_FONT}{BLACK}Ruw land
STR_SMALLMAP_LEGENDA_GRASS_LAND                                 :{TINY_FONT}{BLACK}Grasland
STR_SMALLMAP_LEGENDA_BARE_LAND                                  :{TINY_FONT}{BLACK}Braakliggend land
STR_SMALLMAP_LEGENDA_FIELDS                                     :{TINY_FONT}{BLACK}Akkers
STR_SMALLMAP_LEGENDA_TREES                                      :{TINY_FONT}{BLACK}Bomen
STR_SMALLMAP_LEGENDA_ROCKS                                      :{TINY_FONT}{BLACK}Rotsen
STR_SMALLMAP_LEGENDA_WATER                                      :{TINY_FONT}{BLACK}Water
STR_SMALLMAP_LEGENDA_NO_OWNER                                   :{TINY_FONT}{BLACK}Geen eigenaar
STR_SMALLMAP_LEGENDA_TOWNS                                      :{TINY_FONT}{BLACK}Steden
STR_SMALLMAP_LEGENDA_INDUSTRIES                                 :{TINY_FONT}{BLACK}Industrieën
STR_SMALLMAP_LEGENDA_DESERT                                     :{TINY_FONT}{BLACK}Woestijn
STR_SMALLMAP_LEGENDA_SNOW                                       :{TINY_FONT}{BLACK}Sneeuw

STR_SMALLMAP_TOOLTIP_TOGGLE_TOWN_NAMES_ON_OFF                   :{BLACK}Plaatsnamen op de kaart weergeven-verbergen.
STR_SMALLMAP_CENTER                                             :{BLACK}Kleine kaart centreren op huidige positie
STR_SMALLMAP_INDUSTRY                                           :{TINY_FONT}{STRING} ({NUM})
STR_SMALLMAP_LINKSTATS                                          :{TINY_FONT}{STRING}
STR_SMALLMAP_COMPANY                                            :{TINY_FONT}{COMPANY}
STR_SMALLMAP_TOWN                                               :{TINY_FONT}{WHITE}{TOWN}
STR_SMALLMAP_DISABLE_ALL                                        :{BLACK}Alles uitschakelen
STR_SMALLMAP_ENABLE_ALL                                         :{BLACK}Alles inschakelen
STR_SMALLMAP_SHOW_HEIGHT                                        :{BLACK}Hoogte weergeven
STR_SMALLMAP_TOOLTIP_DISABLE_ALL_INDUSTRIES                     :{BLACK}Geen industrieën op de kaart weergeven
STR_SMALLMAP_TOOLTIP_ENABLE_ALL_INDUSTRIES                      :{BLACK}Alle industrieën op de kaart weergeven
STR_SMALLMAP_TOOLTIP_SHOW_HEIGHT                                :{BLACK}Hoogtekaart weergeven-verbergen
STR_SMALLMAP_TOOLTIP_DISABLE_ALL_COMPANIES                      :{BLACK}Verberg bedrijfseigendommen op de kaart
STR_SMALLMAP_TOOLTIP_ENABLE_ALL_COMPANIES                       :{BLACK}Alle bedrijfseigendommen op de kaart weergeven
STR_SMALLMAP_TOOLTIP_DISABLE_ALL_CARGOS                         :{BLACK}Geen vrachtsoorten op de kaart weergeven
STR_SMALLMAP_TOOLTIP_ENABLE_ALL_CARGOS                          :{BLACK}Alle vrachtsoorten op de kaart weergeven

# Status bar messages
STR_STATUSBAR_TOOLTIP_SHOW_LAST_NEWS                            :{BLACK}Laatste (nieuws-)bericht weergeven
STR_STATUSBAR_COMPANY_NAME                                      :{SILVER}- -  {COMPANY}  - -
STR_STATUSBAR_PAUSED                                            :{YELLOW}* *  GEPAUZEERD  *  *
STR_STATUSBAR_PAUSED_LINK_GRAPH                                 :{ORANGE}* * GEPAUZEERD (wacht op bijwerken koppelinggrafiek) * *
STR_STATUSBAR_AUTOSAVE                                          :{RED}AUTOMATISCH OPSLAAN
STR_STATUSBAR_SAVING_GAME                                       :{RED}*  *  SPEL WORDT OPGESLAGEN  *  *

# News message history
STR_MESSAGE_HISTORY                                             :{WHITE}Berichtengeschiedenis
STR_MESSAGE_HISTORY_TOOLTIP                                     :{BLACK}Een lijst met recente nieuwsberichten
STR_MESSAGE_NEWS_FORMAT                                         :{STRING}  -  {STRING}

STR_NEWS_MESSAGE_CAPTION                                        :{WHITE}Bericht
STR_NEWS_CUSTOM_ITEM                                            :{BIG_FONT}{BLACK}{STRING}

STR_NEWS_FIRST_TRAIN_ARRIVAL                                    :{BIG_FONT}{BLACK}Inwoners vieren feest. . .{}Eerste trein arriveert bij {STATION}!
STR_NEWS_FIRST_BUS_ARRIVAL                                      :{BIG_FONT}{BLACK}Inwoners vieren feest. . .{}Eerste bus arriveert bij {STATION}!
STR_NEWS_FIRST_TRUCK_ARRIVAL                                    :{BIG_FONT}{BLACK}Inwoners vieren feest. . .{}Eerste vrachtwagen arriveert bij {STATION}!
STR_NEWS_FIRST_PASSENGER_TRAM_ARRIVAL                           :{BIG_FONT}{BLACK}Inwoners vieren feest. . .{}Eerste passagierstram arriveert bij {STATION}!
STR_NEWS_FIRST_CARGO_TRAM_ARRIVAL                               :{BIG_FONT}{BLACK}Inwoners vieren feest. . .{}Eerste vrachttram arriveert bij {STATION}!
STR_NEWS_FIRST_SHIP_ARRIVAL                                     :{BIG_FONT}{BLACK}Inwoners vieren feest. . .{}Eerste schip arriveert in {STATION}!
STR_NEWS_FIRST_AIRCRAFT_ARRIVAL                                 :{BIG_FONT}{BLACK}Inwoners vieren feest . . .{}Eerste vliegtuig arriveert op {STATION}!

STR_NEWS_TRAIN_CRASH                                            :{BIG_FONT}{BLACK}Treinongeluk!{}{COMMA} doden bij explosie na botsing
STR_NEWS_ROAD_VEHICLE_CRASH_DRIVER                              :{BIG_FONT}{BLACK}Wegvoertuig verongelukt!{}Bestuurder komt om in explosie na botsing met trein
STR_NEWS_ROAD_VEHICLE_CRASH                                     :{BIG_FONT}{BLACK}Wegvoertuig verongelukt!{}{COMMA} komen om in explosie na botsing met trein
STR_NEWS_AIRCRAFT_CRASH                                         :{BIG_FONT}{BLACK}Vliegtuig neergestort!{}{COMMA} doden in vuurzee bij {STATION}
STR_NEWS_PLANE_CRASH_OUT_OF_FUEL                                :{BIG_FONT}{BLACK}Vliegtuig neergestort!{}Vliegtuig had brandstoftekort, {COMMA} komen om in explosie

STR_NEWS_DISASTER_ZEPPELIN                                      :{BIG_FONT}{BLACK}Zeppelinongeluk bij {STATION}!
STR_NEWS_DISASTER_SMALL_UFO                                     :{BIG_FONT}{BLACK}Wegvoertuig vernietigd in botsing met 'UFO'
STR_NEWS_DISASTER_AIRPLANE_OIL_REFINERY                         :{BIG_FONT}{BLACK}Olieraffinaderij bij {TOWN} is ontploft!
STR_NEWS_DISASTER_HELICOPTER_FACTORY                            :{BIG_FONT}{BLACK}Fabriek in de buurt van {TOWN} is vernietigd onder verdachte omstandigheden!
STR_NEWS_DISASTER_BIG_UFO                                       :{BIG_FONT}{BLACK}'UFO' landt in de buurt van {TOWN}!
STR_NEWS_DISASTER_COAL_MINE_SUBSIDENCE                          :{BIG_FONT}{BLACK}Instorting van kolenmijn laat spoor van vernieling achter bij {TOWN}!
STR_NEWS_DISASTER_FLOOD_VEHICLE                                 :{BIG_FONT}{BLACK}Overstromingen!{}Minstens {COMMA} zijn vermist of dood na overstromingen!

STR_NEWS_COMPANY_IN_TROUBLE_TITLE                               :{BIG_FONT}{BLACK}Transportbedrijf in de problemen!
STR_NEWS_COMPANY_IN_TROUBLE_DESCRIPTION                         :{BIG_FONT}{BLACK}{STRING} wordt verkocht of failliet verklaard tenzij financiële situatie snel verbetert!
STR_NEWS_COMPANY_MERGER_TITLE                                   :{BIG_FONT}{BLACK}Transportbedrijf overgenomen!
STR_NEWS_COMPANY_MERGER_DESCRIPTION                             :{BIG_FONT}{BLACK}{STRING} is verkocht aan {STRING} voor {CURRENCY_LONG}!
STR_NEWS_COMPANY_BANKRUPT_TITLE                                 :{BIG_FONT}{BLACK}Failliet!
STR_NEWS_COMPANY_BANKRUPT_DESCRIPTION                           :{BIG_FONT}{BLACK}{STRING} is gesloten door schuldeisers en alle eigendommen zijn verkocht!
STR_NEWS_COMPANY_LAUNCH_TITLE                                   :{BIG_FONT}{BLACK}Nieuw transportbedrijf gestart!
STR_NEWS_COMPANY_LAUNCH_DESCRIPTION                             :{BIG_FONT}{BLACK}{STRING} begint werkzaamheden bij {TOWN}!
STR_NEWS_MERGER_TAKEOVER_TITLE                                  :{BIG_FONT}{BLACK}{STRING} is overgenomen door {STRING}!
STR_PRESIDENT_NAME_MANAGER                                      :{BLACK}{PRESIDENT_NAME}{}(Directeur)

STR_NEWS_NEW_TOWN                                               :{BLACK}{BIG_FONT}{STRING} betaalt bouw van nieuwe stad {TOWN}!
STR_NEWS_NEW_TOWN_UNSPONSORED                                   :{BLACK}{BIG_FONT}Er is een nieuwe stad gebouwd met de naam {TOWN}!

STR_NEWS_INDUSTRY_CONSTRUCTION                                  :{BIG_FONT}{BLACK}Nieuwe {STRING} in aanbouw bij {TOWN}!
STR_NEWS_INDUSTRY_PLANTED                                       :{BIG_FONT}{BLACK}Nieuw {STRING} in aanplant bij {TOWN}!

STR_NEWS_INDUSTRY_CLOSURE_GENERAL                               :{BIG_FONT}{BLACK}{STRING} kondigt dreigende sluiting aan!
STR_NEWS_INDUSTRY_CLOSURE_SUPPLY_PROBLEMS                       :{BIG_FONT}{BLACK}Leveringsproblemen noodzaken {STRING} dreigende sluiting aan te kondigen!
STR_NEWS_INDUSTRY_CLOSURE_LACK_OF_TREES                         :{BIG_FONT}{BLACK}Gebrek aan nabije bomen noodzaakt {STRING} dreigende sluitng aan te kondigen!

STR_NEWS_EURO_INTRODUCTION                                      :{BIG_FONT}{BLACK}Europese Monetaire Unie!{}{}De euro wordt in jouw land ingevoerd als de enige munt voor gewone transacties!
STR_NEWS_BEGIN_OF_RECESSION                                     :{BIG_FONT}{BLACK}Wereldwijde recessie!{}{}Financiële experts vrezen het ergste terwijl economie ineenstort!
STR_NEWS_END_OF_RECESSION                                       :{BIG_FONT}{BLACK}Recessie voorbij!{}{}Toenemende handel geeft industrie vertrouwen vanwege sterkere economie!

STR_NEWS_INDUSTRY_PRODUCTION_INCREASE_GENERAL                   :{BIG_FONT}{BLACK}{INDUSTRY} verhoogt productie!
STR_NEWS_INDUSTRY_PRODUCTION_INCREASE_COAL                      :{BIG_FONT}{BLACK}Nieuwe kolenader gevonden bij {INDUSTRY}!{}Men verwacht productieverdubbeling!
STR_NEWS_INDUSTRY_PRODUCTION_INCREASE_OIL                       :{BIG_FONT}{BLACK}Nieuwe oliebronnen gevonden bij {INDUSTRY}!{}Men verwacht productieverdubbeling!
STR_NEWS_INDUSTRY_PRODUCTION_INCREASE_FARM                      :{BIG_FONT}{BLACK}Verbeterde landbouwmethoden bij {INDUSTRY} zorgen voor een verwachte productieverdubbeling!
STR_NEWS_INDUSTRY_PRODUCTION_INCREASE_SMOOTH                    :{BIG_FONT}{BLACK}{STRING} productie van {INDUSTRY} stijgt met {COMMA}%!
STR_NEWS_INDUSTRY_PRODUCTION_DECREASE_GENERAL                   :{BIG_FONT}{BLACK}Productie van {INDUSTRY} verlaagd met 50%
STR_NEWS_INDUSTRY_PRODUCTION_DECREASE_FARM                      :{BIG_FONT}{BLACK}Insectenplaag zorgt voor ravage bij {INDUSTRY}!{}Productie gezakt met 50%
STR_NEWS_INDUSTRY_PRODUCTION_DECREASE_SMOOTH                    :{BIG_FONT}{BLACK}{STRING} productie van {INDUSTRY} daalt met {COMMA}%!

STR_NEWS_TRAIN_IS_WAITING                                       :{WHITE}{VEHICLE} wacht in remise
STR_NEWS_ROAD_VEHICLE_IS_WAITING                                :{WHITE}{VEHICLE} wacht in garage
STR_NEWS_SHIP_IS_WAITING                                        :{WHITE}{VEHICLE} wacht in dok
STR_NEWS_AIRCRAFT_IS_WAITING                                    :{WHITE}{VEHICLE} wacht in hangar

# Order review system / warnings
STR_NEWS_VEHICLE_HAS_TOO_FEW_ORDERS                             :{WHITE}{VEHICLE} heeft te weinig orders
STR_NEWS_VEHICLE_HAS_VOID_ORDER                                 :{WHITE}{VEHICLE} heeft een lege order
STR_NEWS_VEHICLE_HAS_DUPLICATE_ENTRY                            :{WHITE}{VEHICLE} heeft dubbele orders
STR_NEWS_VEHICLE_HAS_INVALID_ENTRY                              :{WHITE}{VEHICLE} heeft een ongeldig station in de orders
STR_NEWS_PLANE_USES_TOO_SHORT_RUNWAY                            :{WHITE}{VEHICLE} heeft in de opdrachten een luchthaven waarvan de start-en landingsbaan te kort is

STR_NEWS_VEHICLE_IS_GETTING_OLD                                 :{WHITE}{VEHICLE} is oud aan het worden
STR_NEWS_VEHICLE_IS_GETTING_VERY_OLD                            :{WHITE}{VEHICLE} is erg oud aan het worden
STR_NEWS_VEHICLE_IS_GETTING_VERY_OLD_AND                        :{WHITE}{VEHICLE} is erg oud aan het worden en moet nodig vervangen worden
STR_NEWS_TRAIN_IS_STUCK                                         :{WHITE}{VEHICLE} kan geen route vinden om verder te gaan
STR_NEWS_VEHICLE_IS_LOST                                        :{WHITE}{VEHICLE} is verdwaald
STR_NEWS_VEHICLE_IS_UNPROFITABLE                                :{WHITE}Winst van {VEHICLE} was vorig jaar:{}{CURRENCY_LONG}
STR_NEWS_AIRCRAFT_DEST_TOO_FAR                                  :{WHITE}{VEHICLE} kan niet naar de volgende bestemming omdat deze buiten bereik ligt

STR_NEWS_ORDER_REFIT_FAILED                                     :{WHITE}{VEHICLE} is gestopt omdat een ombouworder is mislukt
STR_NEWS_VEHICLE_AUTORENEW_FAILED                               :{WHITE}Automatisch vernieuwen mislukt bij {VEHICLE}{}{STRING}

STR_NEWS_NEW_VEHICLE_NOW_AVAILABLE                              :{BIG_FONT}{BLACK}Nieuw {STRING} nu beschikbaar!
STR_NEWS_NEW_VEHICLE_TYPE                                       :{BIG_FONT}{BLACK}{ENGINE}
STR_NEWS_NEW_VEHICLE_NOW_AVAILABLE_WITH_TYPE                    :{BLACK}Nieuw {STRING} nu beschikbaar!  -  {ENGINE}

STR_NEWS_SHOW_VEHICLE_GROUP_TOOLTIP                             :{BLACK}Groepsvenster openen met focus op groep van voertuig

STR_NEWS_STATION_NO_LONGER_ACCEPTS_CARGO                        :{WHITE}{STATION} accepteert geen {STRING} meer
STR_NEWS_STATION_NO_LONGER_ACCEPTS_CARGO_OR_CARGO               :{WHITE}{STATION} accepteert geen {STRING} of {STRING} meer
STR_NEWS_STATION_NOW_ACCEPTS_CARGO                              :{WHITE}{STATION} accepteert voortaan {STRING}
STR_NEWS_STATION_NOW_ACCEPTS_CARGO_AND_CARGO                    :{WHITE}{STATION} accepteert voortaan {STRING} en {STRING}

STR_NEWS_OFFER_OF_SUBSIDY_EXPIRED                               :{BIG_FONT}{BLACK}Subsidieaanbod is verlopen:{}{}{STRING} van {STRING} naar {STRING} wordt nu niet meer gesubsidieerd
STR_NEWS_SUBSIDY_WITHDRAWN_SERVICE                              :{BIG_FONT}{BLACK}Subsidie ingetrokken:{}{}{STRING}route van {STRING} naar {STRING} wordt nu niet meer gesubsidieerd
STR_NEWS_SERVICE_SUBSIDY_OFFERED                                :{BIG_FONT}{BLACK}Subsidie aangeboden:{}{}Eerste {STRING}route van {STRING} naar {STRING} krijgt een jaar lang subsidie van de gemeente!
STR_NEWS_SERVICE_SUBSIDY_AWARDED_HALF                           :{BIG_FONT}{BLACK}Subsidie toegekend aan {STRING}!{}{}{STRING}route van {STRING} naar {STRING} krijgt volgend jaar 50% extra betaald!
STR_NEWS_SERVICE_SUBSIDY_AWARDED_DOUBLE                         :{BIG_FONT}{BLACK}Subsidie toegekend aan {STRING}!{}{}{STRING}route van {STRING} naar {STRING} krijgt volgend jaar dubbel betaald!
STR_NEWS_SERVICE_SUBSIDY_AWARDED_TRIPLE                         :{BIG_FONT}{BLACK}Subsidie toegekend aan {STRING}!{}{}{STRING}route van {STRING} naar {STRING} krijgt volgend jaar driedubbel betaald!
STR_NEWS_SERVICE_SUBSIDY_AWARDED_QUADRUPLE                      :{BIG_FONT}{BLACK}Subsidie toegekend aan {STRING}!{}{}{STRING}route van {STRING} naar {STRING} krijgt volgend jaar vierdubbel betaald!

STR_NEWS_ROAD_REBUILDING                                        :{BIG_FONT}{BLACK}Verkeerschaos in {TOWN}!{}{}Wegreconstructie betaald door {STRING} zorgt voor 6 maanden van misère bij weggebruikers!
STR_NEWS_EXCLUSIVE_RIGHTS_TITLE                                 :{BIG_FONT}{BLACK}Transportmonopolie!
STR_NEWS_EXCLUSIVE_RIGHTS_DESCRIPTION                           :{BIG_FONT}{BLACK}Gemeentebestuur van {TOWN} tekent contract met {STRING} voor een jaar exclusieve transportrechten!

# Extra view window
STR_EXTRA_VIEWPORT_TITLE                                        :{WHITE}Kijkvenster {COMMA}
STR_EXTRA_VIEW_MOVE_VIEW_TO_MAIN                                :{BLACK}Verander kijkvenster
STR_EXTRA_VIEW_MOVE_VIEW_TO_MAIN_TT                             :{BLACK}Kopieer de locatie van het algemene scherm naar dit kijkvenster
STR_EXTRA_VIEW_MOVE_MAIN_TO_VIEW                                :{BLACK}Verander algemeen scherm
STR_EXTRA_VIEW_MOVE_MAIN_TO_VIEW_TT                             :{BLACK}Kopieer de locatie van dit kijkvenster naar het algemene scherm

# Game options window
STR_GAME_OPTIONS_CAPTION                                        :{WHITE}Spelopties
STR_GAME_OPTIONS_CURRENCY_UNITS_FRAME                           :{BLACK}Valuta
STR_GAME_OPTIONS_CURRENCY_UNITS_DROPDOWN_TOOLTIP                :{BLACK}Valuta kiezen

############ start of currency region
STR_GAME_OPTIONS_CURRENCY_GBP                                   :Britse Pond (GBP)
STR_GAME_OPTIONS_CURRENCY_USD                                   :Dollar (USD)
STR_GAME_OPTIONS_CURRENCY_EUR                                   :Euro (EUR)
STR_GAME_OPTIONS_CURRENCY_JPY                                   :Japanse Yen (JPY)
STR_GAME_OPTIONS_CURRENCY_ATS                                   :Oostenrijkse Shilling (ATS)
STR_GAME_OPTIONS_CURRENCY_BEF                                   :Belgische Frank (BEF)
STR_GAME_OPTIONS_CURRENCY_CHF                                   :Zwitserse Frank (CHF)
STR_GAME_OPTIONS_CURRENCY_CZK                                   :Tsjechische Kroon (CZK)
STR_GAME_OPTIONS_CURRENCY_DEM                                   :Duitse Mark (DEM)
STR_GAME_OPTIONS_CURRENCY_DKK                                   :Deense Kroon (DKK)
STR_GAME_OPTIONS_CURRENCY_ESP                                   :Spaanse Peseta (ESP)
STR_GAME_OPTIONS_CURRENCY_FIM                                   :Finse Mark (FIM)
STR_GAME_OPTIONS_CURRENCY_FRF                                   :Franse Frank (FRF)
STR_GAME_OPTIONS_CURRENCY_GRD                                   :Griekse Drachme (GRD)
STR_GAME_OPTIONS_CURRENCY_HUF                                   :Hongaarse Forint (HUF)
STR_GAME_OPTIONS_CURRENCY_ISK                                   :IJslandse Kroon (ISK)
STR_GAME_OPTIONS_CURRENCY_ITL                                   :Italiaanse Lire (ITL)
STR_GAME_OPTIONS_CURRENCY_NLG                                   :Nederlandse Gulden (NLG)
STR_GAME_OPTIONS_CURRENCY_NOK                                   :Noorse Kroon (NOK)
STR_GAME_OPTIONS_CURRENCY_PLN                                   :Poolse Zloty (PLN)
STR_GAME_OPTIONS_CURRENCY_RON                                   :Roemeense Leu (RON)
STR_GAME_OPTIONS_CURRENCY_RUR                                   :Russische Roebel (RUR)
STR_GAME_OPTIONS_CURRENCY_SIT                                   :Sloveense Tolar (SIT)
STR_GAME_OPTIONS_CURRENCY_SEK                                   :Zweedse Kroon (SEK)
STR_GAME_OPTIONS_CURRENCY_TRY                                   :Turkse Lira (TRY)
STR_GAME_OPTIONS_CURRENCY_SKK                                   :Slowaakse Kroon (SKK)
STR_GAME_OPTIONS_CURRENCY_BRL                                   :Braziliaanse Real (BRL)
STR_GAME_OPTIONS_CURRENCY_EEK                                   :Estse Kroon (EEK)
STR_GAME_OPTIONS_CURRENCY_LTL                                   :Litouwse Litas (LTL)
STR_GAME_OPTIONS_CURRENCY_KRW                                   :Zuid-Koreaanse Won (KRW)
STR_GAME_OPTIONS_CURRENCY_ZAR                                   :Zuid-Afrikaanse Rand (ZAR)
STR_GAME_OPTIONS_CURRENCY_CUSTOM                                :Aangepast...
STR_GAME_OPTIONS_CURRENCY_GEL                                   :Georgische Lari (GEL)
STR_GAME_OPTIONS_CURRENCY_IRR                                   :Iraanse Rial (IRR)
STR_GAME_OPTIONS_CURRENCY_RUB                                   :Nieuwe Russische Roebel (RUB)
STR_GAME_OPTIONS_CURRENCY_MXN                                   :Mexicaanse peso (MXN)
STR_GAME_OPTIONS_CURRENCY_NTD                                   :Nieuwe Taiwanse dollar (NTD)
STR_GAME_OPTIONS_CURRENCY_CNY                                   :Chinese Renminbi (CNY)
STR_GAME_OPTIONS_CURRENCY_HKD                                   :Hong Kong Dollar (HKD)
STR_GAME_OPTIONS_CURRENCY_INR                                   :Indiase rupee (INR)
############ end of currency region

STR_GAME_OPTIONS_ROAD_VEHICLES_FRAME                            :{BLACK}Wegvoertuigen
STR_GAME_OPTIONS_ROAD_VEHICLES_DROPDOWN_TOOLTIP                 :{BLACK}Kiest aan welke kant van de weg voertuigen moeten rijden
STR_GAME_OPTIONS_ROAD_VEHICLES_DROPDOWN_LEFT                    :Links rijden
STR_GAME_OPTIONS_ROAD_VEHICLES_DROPDOWN_RIGHT                   :Rechts rijden

STR_GAME_OPTIONS_TOWN_NAMES_FRAME                               :{BLACK}Plaatsnamen
STR_GAME_OPTIONS_TOWN_NAMES_DROPDOWN_TOOLTIP                    :{BLACK}Stijl voor plaatsnamen kiezen

############ start of townname region
STR_GAME_OPTIONS_TOWN_NAME_ORIGINAL_ENGLISH                     :Engels (Origineel)
STR_GAME_OPTIONS_TOWN_NAME_FRENCH                               :Frans
STR_GAME_OPTIONS_TOWN_NAME_GERMAN                               :Duits
STR_GAME_OPTIONS_TOWN_NAME_ADDITIONAL_ENGLISH                   :Engels (Extra)
STR_GAME_OPTIONS_TOWN_NAME_LATIN_AMERICAN                       :Latijns-Amerikaans
STR_GAME_OPTIONS_TOWN_NAME_SILLY                                :Zot
STR_GAME_OPTIONS_TOWN_NAME_SWEDISH                              :Zweeds
STR_GAME_OPTIONS_TOWN_NAME_DUTCH                                :Nederlands
STR_GAME_OPTIONS_TOWN_NAME_FINNISH                              :Fins
STR_GAME_OPTIONS_TOWN_NAME_POLISH                               :Pools
STR_GAME_OPTIONS_TOWN_NAME_SLOVAK                               :Slowaaks
STR_GAME_OPTIONS_TOWN_NAME_NORWEGIAN                            :Noors
STR_GAME_OPTIONS_TOWN_NAME_HUNGARIAN                            :Hongaars
STR_GAME_OPTIONS_TOWN_NAME_AUSTRIAN                             :Oostenrijks
STR_GAME_OPTIONS_TOWN_NAME_ROMANIAN                             :Roemeens
STR_GAME_OPTIONS_TOWN_NAME_CZECH                                :Tsjechisch
STR_GAME_OPTIONS_TOWN_NAME_SWISS                                :Zwitsers
STR_GAME_OPTIONS_TOWN_NAME_DANISH                               :Deens
STR_GAME_OPTIONS_TOWN_NAME_TURKISH                              :Turks
STR_GAME_OPTIONS_TOWN_NAME_ITALIAN                              :Italiaans
STR_GAME_OPTIONS_TOWN_NAME_CATALAN                              :Catalaans
############ end of townname region

STR_GAME_OPTIONS_AUTOSAVE_FRAME                                 :{BLACK}Automatisch opslaan
STR_GAME_OPTIONS_AUTOSAVE_DROPDOWN_TOOLTIP                      :{BLACK}Tijdsduur kiezen tussen automatisch opgeslagen spellen

############ start of autosave dropdown
STR_GAME_OPTIONS_AUTOSAVE_DROPDOWN_OFF                          :Uit
STR_GAME_OPTIONS_AUTOSAVE_DROPDOWN_EVERY_1_MONTH                :Iedere maand
STR_GAME_OPTIONS_AUTOSAVE_DROPDOWN_EVERY_3_MONTHS               :Iedere 3 maanden
STR_GAME_OPTIONS_AUTOSAVE_DROPDOWN_EVERY_6_MONTHS               :Iedere 6 maanden
STR_GAME_OPTIONS_AUTOSAVE_DROPDOWN_EVERY_12_MONTHS              :Iedere 12 maanden
############ end of autosave dropdown

STR_GAME_OPTIONS_LANGUAGE                                       :{BLACK}Taal
STR_GAME_OPTIONS_LANGUAGE_TOOLTIP                               :{BLACK}Taal selecteren voor gebruikersscherm

STR_GAME_OPTIONS_FULLSCREEN                                     :{BLACK}Volledig scherm
STR_GAME_OPTIONS_FULLSCREEN_TOOLTIP                             :{BLACK}Vink dit vakje aan om OpenTTD in het volledige scherm te spelen

STR_GAME_OPTIONS_RESOLUTION                                     :{BLACK}Schermresolutie
STR_GAME_OPTIONS_RESOLUTION_TOOLTIP                             :{BLACK}Selecteer de schermresolutie
STR_GAME_OPTIONS_RESOLUTION_OTHER                               :Anders

STR_GAME_OPTIONS_GUI_ZOOM_FRAME                                 :{BLACK}Menupuntgrootte
STR_GAME_OPTIONS_GUI_ZOOM_DROPDOWN_TOOLTIP                      :{BLACK}Kiest de grootte van bedieningselementen

STR_GAME_OPTIONS_GUI_ZOOM_DROPDOWN_NORMAL                       :Normaal
STR_GAME_OPTIONS_GUI_ZOOM_DROPDOWN_2X_ZOOM                      :Dubbele grootte
STR_GAME_OPTIONS_GUI_ZOOM_DROPDOWN_4X_ZOOM                      :4x Grootte

STR_GAME_OPTIONS_FONT_ZOOM                                      :{BLACK}Lettergrootte
STR_GAME_OPTIONS_FONT_ZOOM_DROPDOWN_TOOLTIP                     :{BLACK}Hiermee kies je hoe groot de letters op het scherm moeten zijn

STR_GAME_OPTIONS_FONT_ZOOM_DROPDOWN_NORMAL                      :Normaal
STR_GAME_OPTIONS_FONT_ZOOM_DROPDOWN_2X_ZOOM                     :Dubbele grootte
STR_GAME_OPTIONS_FONT_ZOOM_DROPDOWN_4X_ZOOM                     :Viervoudige grootte

STR_GAME_OPTIONS_BASE_GRF                                       :{BLACK}Basisset voor graphics
STR_GAME_OPTIONS_BASE_GRF_TOOLTIP                               :{BLACK}Kiest de te gebruiken basisset voor grafische elementen
STR_GAME_OPTIONS_BASE_GRF_STATUS                                :{RED}{NUM} ontbrekend{P "" e}/beschadigd{P "" e} bestand{P "" en}
STR_GAME_OPTIONS_BASE_GRF_DESCRIPTION_TOOLTIP                   :{BLACK}Aanvullende informatie over de basisset voor graphics

STR_GAME_OPTIONS_BASE_SFX                                       :{BLACK}Basisset voor geluidseffecten
STR_GAME_OPTIONS_BASE_SFX_TOOLTIP                               :{BLACK}Kiest de te gebruiken basisset voor geluidseffecten
STR_GAME_OPTIONS_BASE_SFX_DESCRIPTION_TOOLTIP                   :{BLACK}Aanvullende informatie over de basisset voor geluidseffecten

STR_GAME_OPTIONS_BASE_MUSIC                                     :{BLACK}Basisset voor muziek
STR_GAME_OPTIONS_BASE_MUSIC_TOOLTIP                             :{BLACK}Kiest de te gebruiken basisset voor muziek
STR_GAME_OPTIONS_BASE_MUSIC_STATUS                              :{RED}{NUM} beschadigd{P "" e} bestand{P "" en}
STR_GAME_OPTIONS_BASE_MUSIC_DESCRIPTION_TOOLTIP                 :{BLACK}Aanvullende informatie over the basisset voor muziek

STR_ERROR_RESOLUTION_LIST_FAILED                                :{WHITE}Mislukt om een lijst met ondersteunde resoluties op te halen
STR_ERROR_FULLSCREEN_FAILED                                     :{WHITE}Modus voor volledig scherm is mislukt

# Custom currency window

STR_CURRENCY_WINDOW                                             :{WHITE}Aangepaste valuta
STR_CURRENCY_EXCHANGE_RATE                                      :{LTBLUE}Wisselkoers: {ORANGE}{CURRENCY_LONG} = £ {COMMA}
STR_CURRENCY_DECREASE_EXCHANGE_RATE_TOOLTIP                     :{BLACK}Verlaag de wisselkoers van jouw munteenheid ten opzichte van het pond (£)
STR_CURRENCY_INCREASE_EXCHANGE_RATE_TOOLTIP                     :{BLACK}Verhoog de wisselkoers van jouw munteenheid ten opzichte van het pond (£)
STR_CURRENCY_SET_EXCHANGE_RATE_TOOLTIP                          :{BLACK}Stel de wisselkoers in van jouw munteenheid ten opzichte van het pond (£)

STR_CURRENCY_SEPARATOR                                          :{LTBLUE}Scheidingsteken: {ORANGE}{STRING}
STR_CURRENCY_SET_CUSTOM_CURRENCY_SEPARATOR_TOOLTIP              :{BLACK}Stel het scheidingsteken in voor jouw munteenheid

STR_CURRENCY_PREFIX                                             :{LTBLUE}Voorvoegsel: {ORANGE}{STRING}
STR_CURRENCY_SET_CUSTOM_CURRENCY_PREFIX_TOOLTIP                 :{BLACK}Stel het voorvoegsel in voor jouw munteenheid
STR_CURRENCY_SUFFIX                                             :{LTBLUE}Achtervoegsel: {ORANGE}{STRING}
STR_CURRENCY_SET_CUSTOM_CURRENCY_SUFFIX_TOOLTIP                 :{BLACK}Stel het achtervoegsel in voor jouw munteenheid

STR_CURRENCY_SWITCH_TO_EURO                                     :{LTBLUE}Overgaan op de euro: {ORANGE}{NUM}
STR_CURRENCY_SWITCH_TO_EURO_NEVER                               :{LTBLUE}Overgaan op de euro: {ORANGE}nooit
STR_CURRENCY_SET_CUSTOM_CURRENCY_TO_EURO_TOOLTIP                :{BLACK}Stel het jaar in waarin de euro wordt geïntroduceerd
STR_CURRENCY_DECREASE_CUSTOM_CURRENCY_TO_EURO_TOOLTIP           :{BLACK}Eerder naar de euro
STR_CURRENCY_INCREASE_CUSTOM_CURRENCY_TO_EURO_TOOLTIP           :{BLACK}Later naar de euro

STR_CURRENCY_PREVIEW                                            :{LTBLUE}Voorbeeld: {ORANGE}{CURRENCY_LONG}
STR_CURRENCY_CUSTOM_CURRENCY_PREVIEW_TOOLTIP                    :{BLACK}10.000 pond (£) in jouw munteenheid
STR_CURRENCY_CHANGE_PARAMETER                                   :{BLACK}Aangepaste valutaparameters wijzigen

STR_DIFFICULTY_LEVEL_SETTING_MAXIMUM_NO_COMPETITORS             :{LTBLUE}Maximaal aantal tegenstanders: {ORANGE}{COMMA}

STR_NONE                                                        :Geen
STR_FUNDING_ONLY                                                :Alleen gefinancierd
STR_MINIMAL                                                     :Minimaal
STR_NUM_VERY_LOW                                                :Zeer laag
STR_NUM_LOW                                                     :Laag
STR_NUM_NORMAL                                                  :Normaal
STR_NUM_HIGH                                                    :Hoog
STR_NUM_CUSTOM                                                  :Aangepast
STR_NUM_CUSTOM_NUMBER                                           :Aangepast ({NUM})

STR_VARIETY_NONE                                                :Geen
STR_VARIETY_VERY_LOW                                            :Zeer laag
STR_VARIETY_LOW                                                 :Laag
STR_VARIETY_MEDIUM                                              :Gemiddeld
STR_VARIETY_HIGH                                                :Hoog
STR_VARIETY_VERY_HIGH                                           :Zeer hoog

STR_AI_SPEED_VERY_SLOW                                          :Zeer langzaam
STR_AI_SPEED_SLOW                                               :Langzaam
STR_AI_SPEED_MEDIUM                                             :Gemiddeld
STR_AI_SPEED_FAST                                               :Snel
STR_AI_SPEED_VERY_FAST                                          :Zeer snel

STR_SEA_LEVEL_VERY_LOW                                          :Zeer laag
STR_SEA_LEVEL_LOW                                               :Laag
STR_SEA_LEVEL_MEDIUM                                            :Gemiddeld
STR_SEA_LEVEL_HIGH                                              :Hoog
STR_SEA_LEVEL_CUSTOM                                            :Aangepast
STR_SEA_LEVEL_CUSTOM_PERCENTAGE                                 :Aangepast ({NUM}%)

STR_RIVERS_NONE                                                 :Geen
STR_RIVERS_FEW                                                  :Weinig
STR_RIVERS_MODERATE                                             :Gemiddeld
STR_RIVERS_LOT                                                  :Veel

STR_DISASTER_NONE                                               :Geen
STR_DISASTER_REDUCED                                            :Verminderd
STR_DISASTER_NORMAL                                             :Normaal

STR_SUBSIDY_X1_5                                                :x1.5
STR_SUBSIDY_X2                                                  :x2
STR_SUBSIDY_X3                                                  :x3
STR_SUBSIDY_X4                                                  :x4

STR_TERRAIN_TYPE_VERY_FLAT                                      :Zeer vlak
STR_TERRAIN_TYPE_FLAT                                           :Vlak
STR_TERRAIN_TYPE_HILLY                                          :Heuvelachtig
STR_TERRAIN_TYPE_MOUNTAINOUS                                    :Bergachtig
STR_TERRAIN_TYPE_ALPINIST                                       :Berglandschap

STR_CITY_APPROVAL_PERMISSIVE                                    :Toegeeflijk
STR_CITY_APPROVAL_TOLERANT                                      :Neutraal
STR_CITY_APPROVAL_HOSTILE                                       :Vijandig

STR_WARNING_NO_SUITABLE_AI                                      :{WHITE}Geen bruikbare AI's beschikbaar...{}Je kunt diverse AI's downloaden via het 'online-inhoud'-systeem

# Settings tree window
STR_CONFIG_SETTING_TREE_CAPTION                                 :{WHITE}Instellingen
STR_CONFIG_SETTING_FILTER_TITLE                                 :{BLACK}Filtertekst:
STR_CONFIG_SETTING_EXPAND_ALL                                   :{BLACK}Alles uitvouwen
STR_CONFIG_SETTING_COLLAPSE_ALL                                 :{BLACK}Alles inklappen
STR_CONFIG_SETTING_NO_EXPLANATION_AVAILABLE_HELPTEXT            :(geen uitleg beschikbaar)
STR_CONFIG_SETTING_DEFAULT_VALUE                                :{LTBLUE}Standaardwaarde: {ORANGE}{STRING}
STR_CONFIG_SETTING_TYPE                                         :{LTBLUE}Instellingstype: {ORANGE}{STRING}
STR_CONFIG_SETTING_TYPE_CLIENT                                  :Gebruikersinstellingen (niet opgeslagen in bestand; van invloed op alle spellen)
STR_CONFIG_SETTING_TYPE_GAME_MENU                               :Spelinstellingen (opgeslagen in bestand; alleen van invloed op nieuwe spellen)
STR_CONFIG_SETTING_TYPE_GAME_INGAME                             :Spelinstellingen (opgeslagen in bestand; alleen van invloed op huidig spel)
STR_CONFIG_SETTING_TYPE_COMPANY_MENU                            :Bedrijfsinstellingen (opgeslagen in bestand; alleen van invloed op nieuwe spellen)
STR_CONFIG_SETTING_TYPE_COMPANY_INGAME                          :Bedrijfsinstellingen (opgeslagen in bestand; alleen van invloed op huidig bedrijf)

STR_CONFIG_SETTING_RESTRICT_CATEGORY                            :{BLACK}Categorie:
STR_CONFIG_SETTING_RESTRICT_TYPE                                :{BLACK}Type:
STR_CONFIG_SETTING_RESTRICT_DROPDOWN_HELPTEXT                   :{BLACK}Beperkt de onderstaande lijst met vooraf gedefinieerde filters
STR_CONFIG_SETTING_RESTRICT_BASIC                               :Basis (alleen belangrijke instellingen weergeven)
STR_CONFIG_SETTING_RESTRICT_ADVANCED                            :Geavanceerd (meeste instellingen weergeven)
STR_CONFIG_SETTING_RESTRICT_ALL                                 :Expert (alle instellingen weergeven, inclusief vreemde)
STR_CONFIG_SETTING_RESTRICT_CHANGED_AGAINST_DEFAULT             :Instellingen met een andere waarde dan de standaard
STR_CONFIG_SETTING_RESTRICT_CHANGED_AGAINST_NEW                 :Instellingen met een andere waarde dan je instellingen voor 'Nieuw spel'

STR_CONFIG_SETTING_TYPE_DROPDOWN_HELPTEXT                       :{BLACK}Filter de lijst hieronder op bepaalde instellingstypen
STR_CONFIG_SETTING_TYPE_DROPDOWN_ALL                            :Alle instellingen
STR_CONFIG_SETTING_TYPE_DROPDOWN_CLIENT                         :Gebruikersinstellingen (niet opgeslagen in bestand; van invloed op alle spellen)
STR_CONFIG_SETTING_TYPE_DROPDOWN_GAME_MENU                      :Spelinstellingen (opgeslagen in bestand; alleen van invloed op nieuwe spellen)
STR_CONFIG_SETTING_TYPE_DROPDOWN_GAME_INGAME                    :Spelinstellingen (opgeslagen in bestand; alleen van invloed op huidig spel)
STR_CONFIG_SETTING_TYPE_DROPDOWN_COMPANY_MENU                   :Bedrijfsinstellingen (opgeslagen in bestand; alleen van invloed op nieuwe spellen)
STR_CONFIG_SETTING_TYPE_DROPDOWN_COMPANY_INGAME                 :Bedrijfsinstellingen (opgeslagen in bestand; alleen van invloed op huidig bedrijf)
STR_CONFIG_SETTING_CATEGORY_HIDES                               :{BLACK}Alle zoekresultaten per instelling weergeven{}{SILVER}Categorie {BLACK}naar {WHITE}{STRING}
STR_CONFIG_SETTING_TYPE_HIDES                                   :{BLACK}Alle zoekresultaten per instelling weergeven{}{SILVER}Type {BLACK}naar {WHITE}alle instellingstypen
STR_CONFIG_SETTING_CATEGORY_AND_TYPE_HIDES                      :{BLACK}Alle zoekresultaten per instelling weergeven{}{SILVER}Categorie {BLACK}naar {WHITE}{STRING} {BLACK}en {SILVER}type {BLACK}naar {WHITE}Alle instellingstypen
STR_CONFIG_SETTINGS_NONE                                        :{WHITE}- Geen -

STR_CONFIG_SETTING_OFF                                          :Uit
STR_CONFIG_SETTING_ON                                           :Aan
STR_CONFIG_SETTING_DISABLED                                     :Uitgeschakeld

STR_CONFIG_SETTING_COMPANIES_OFF                                :Uit
STR_CONFIG_SETTING_COMPANIES_OWN                                :Eigen bedrijf
STR_CONFIG_SETTING_COMPANIES_ALL                                :Alle bedrijven

STR_CONFIG_SETTING_NONE                                         :Geen
STR_CONFIG_SETTING_ORIGINAL                                     :Origineel
STR_CONFIG_SETTING_REALISTIC                                    :Realistisch

STR_CONFIG_SETTING_HORIZONTAL_POS_LEFT                          :Links
STR_CONFIG_SETTING_HORIZONTAL_POS_CENTER                        :Midden
STR_CONFIG_SETTING_HORIZONTAL_POS_RIGHT                         :Rechts

STR_CONFIG_SETTING_MAXIMUM_INITIAL_LOAN                         :Maximale beginlening: {STRING}
STR_CONFIG_SETTING_MAXIMUM_INITIAL_LOAN_HELPTEXT                :Maximaal bedrag dat een bedrijf kan lenen (zonder rekening te houden met de inflatie)
STR_CONFIG_SETTING_INTEREST_RATE                                :Rente van lening: {STRING}
STR_CONFIG_SETTING_INTEREST_RATE_HELPTEXT                       :Percentage rente op lening; bepaald ook het inflatiecijfer wanneer ingeschakeld
STR_CONFIG_SETTING_RUNNING_COSTS                                :Onderhoudskosten: {STRING}
STR_CONFIG_SETTING_RUNNING_COSTS_HELPTEXT                       :Het niveau van onderhoud en lopende kosten van voertuigen en infrastuctuur
STR_CONFIG_SETTING_CONSTRUCTION_SPEED                           :Bouwsnelheid: {STRING}
STR_CONFIG_SETTING_CONSTRUCTION_SPEED_HELPTEXT                  :Beperk de hoeveelheid bouwactiviteiten voor computerspeler
STR_CONFIG_SETTING_VEHICLE_BREAKDOWNS                           :Voertuigstoringen: {STRING}
STR_CONFIG_SETTING_VEHICLE_BREAKDOWNS_HELPTEXT                  :Bepaal hoe vaak onvoldoende onderhouden voertuigen kapot kunnen gaan
STR_CONFIG_SETTING_SUBSIDY_MULTIPLIER                           :Subsidiefactor: {STRING}
STR_CONFIG_SETTING_SUBSIDY_MULTIPLIER_HELPTEXT                  :Instellen hoeveel wordt betaald voor gesubsidieerde verbindingen
STR_CONFIG_SETTING_CONSTRUCTION_COSTS                           :Bouwkosten: {STRING}
STR_CONFIG_SETTING_CONSTRUCTION_COSTS_HELPTEXT                  :Het niveau van bouw- en aankoopkosten instellen
STR_CONFIG_SETTING_RECESSIONS                                   :Recessies: {STRING}
STR_CONFIG_SETTING_RECESSIONS_HELPTEXT                          :Wanneer dit is ingeschakeld, kunnen om de paar jaar recessies optreden. Tijdens een recessie is alle productie aanzienlijk lager (deze keert terug naar het vorige niveau als de recessie voorbij is).
STR_CONFIG_SETTING_TRAIN_REVERSING                              :Niet toestaan dat treinen keren in stations: {STRING}
STR_CONFIG_SETTING_TRAIN_REVERSING_HELPTEXT                     :Indien ingeschakeld zullen treinen niet omkeren in niet-eind stations, zelfs als er een kortere weg naar hun volgende bestemming is bij omkeren
STR_CONFIG_SETTING_DISASTERS                                    :Rampen: {STRING}
STR_CONFIG_SETTING_DISASTERS_HELPTEXT                           :Rampen in-uitschakelen die af en toe voertuigen of infrastructuur kunnen blokkeren of vernietigen
STR_CONFIG_SETTING_CITY_APPROVAL                                :Houding van gemeentebestuur ten opzichte van herstructurering omgeving: {STRING}
STR_CONFIG_SETTING_CITY_APPROVAL_HELPTEXT                       :Bepaalt in hoeverre lawaai en schade aan het milieu door bedrijven de stadswaardering en verdere bouwacties beïnvloeden in hun omgeving

STR_CONFIG_SETTING_MAX_HEIGHTLEVEL                              :Maximale kaarthoogte: {STRING}
STR_CONFIG_SETTING_MAX_HEIGHTLEVEL_HELPTEXT                     :Maximaal toegestane hoogte voor bergen op de kaart instellen
STR_CONFIG_SETTING_TOO_HIGH_MOUNTAIN                            :{WHITE}Je kunt de maximale kaarthoogte niet in deze waarde wijzigen. Minstens één berg op de kaart is hoger.
STR_CONFIG_SETTING_AUTOSLOPE                                    :Omgeving aanpassen onder gebouwen, spoorwegen enz. toestaan: {STRING}
STR_CONFIG_SETTING_AUTOSLOPE_HELPTEXT                           :Staat het aanpassen van funderingen onder gebouwen en sporen toe zonder deze te verwijderen
STR_CONFIG_SETTING_CATCHMENT                                    :Meer realistische verzorgingsgebieden toestaan: {STRING}
STR_CONFIG_SETTING_CATCHMENT_HELPTEXT                           :Verzorgingsgebieden met verschillende groottes voor verschillende typen stations en luchthavens
STR_CONFIG_SETTING_SERVE_NEUTRAL_INDUSTRIES                     :Stations van het bedrijf kunnen leveren aan industrieën met bijbehorend neutraal station: {STRING}
STR_CONFIG_SETTING_SERVE_NEUTRAL_INDUSTRIES_HELPTEXT            :Wanneer dit is ingeschakeld, kunnen industrieën met bijbehorende stations (zoals olievelden) ook worden voorzien door stations van het bedrijf die in de buurt zijn gebouwd. Wanneer dit is uitgeschakeld, kunnen deze industrieën alleen worden voorzien door het bijbehorende station. Eventuele stations van het bedrijif in de buurt kunnen niet aan ze leveren; ook levert het bijbehorende station alleen aan de industrie zelf.
STR_CONFIG_SETTING_EXTRADYNAMITE                                :Verwijderen van meer stedelijke wegen, bruggen en tunnels toestaan: {STRING}
STR_CONFIG_SETTING_EXTRADYNAMITE_HELPTEXT                       :Maakt het gemakkelijker om door de stad beheerde infrastructuur en gebouwen te verwijderen.
STR_CONFIG_SETTING_TRAIN_LENGTH                                 :Maximale lengte van treinen: {STRING}
STR_CONFIG_SETTING_TRAIN_LENGTH_HELPTEXT                        :Stel de maximale lengte van treinen in
STR_CONFIG_SETTING_TILE_LENGTH                                  :{COMMA} tegel{P 0 "" s}
STR_CONFIG_SETTING_SMOKE_AMOUNT                                 :Hoeveelheid rook/vonken: {STRING}
STR_CONFIG_SETTING_SMOKE_AMOUNT_HELPTEXT                        :Bepaal hoeveel rook en vonken voertuigen uitstoten
STR_CONFIG_SETTING_TRAIN_ACCELERATION_MODEL                     :Treinacceleratiemodel: {STRING}
STR_CONFIG_SETTING_TRAIN_ACCELERATION_MODEL_HELPTEXT            :Natuurkundig model selecteren voor treinacceleratie. In het 'originele' model hebben hellingen dezelfde invloed op alle voertuigen. In het 'realistische' model hebben hellingen en bochten een verschillende invloed, afhankelijk van verschillende eigenschappen van de samenstelling, zoals lengte en trekkracht.
STR_CONFIG_SETTING_ROAD_VEHICLE_ACCELERATION_MODEL              :Acceleratiemodel voor wegvoertuigen: {STRING}
STR_CONFIG_SETTING_ROAD_VEHICLE_ACCELERATION_MODEL_HELPTEXT     :Natuurkundig model selecteren voor wegvoertuigacceleratie. In het 'originele' model hebben hellingen dezelfde invloed op alle voertuigen. In het 'realistische' model is de invloed van hellingen afhankelijk van verschillende eigenschappen van het voertuig, bijvoorbeeld 'trekkracht'.
STR_CONFIG_SETTING_TRAIN_SLOPE_STEEPNESS                        :Hellingsteilheid voor treinen: {STRING}
STR_CONFIG_SETTING_TRAIN_SLOPE_STEEPNESS_HELPTEXT               :Steilheid van een schuine tegel voor een trein. Hogere waarden maken het moeilijker om een heuvel te beklimmen
STR_CONFIG_SETTING_PERCENTAGE                                   :{COMMA}%
STR_CONFIG_SETTING_ROAD_VEHICLE_SLOPE_STEEPNESS                 :Hellingsteilheid voor wegvoertuigen: {STRING}
STR_CONFIG_SETTING_ROAD_VEHICLE_SLOPE_STEEPNESS_HELPTEXT        :Steilheid van een schuine tegel voor een wegvoertuig. Hogere waarden maken het moeilijker om een heuvel te beklimmen
STR_CONFIG_SETTING_FORBID_90_DEG                                :Treinen en schepen mogen niet 90° draaien: {STRING}
STR_CONFIG_SETTING_FORBID_90_DEG_HELPTEXT                       :Draaiingen met 90° treden op wanneer een horizontale baan direct gevolgd wordt door een verticaal baanstuk op de aangrenzende tegel, waardoor de trein daarna 90 graden draait wanneer de tegelrand wordt overgestoken in plaats van de gebruikelijke 45 graden voor andere spoorcombinaties.
STR_CONFIG_SETTING_DISTANT_JOIN_STATIONS                        :Samenvoegen van indirect aansluitende stations toestaan: {STRING}
STR_CONFIG_SETTING_DISTANT_JOIN_STATIONS_HELPTEXT               :Staat toe dat er aanvullende onderdelen aan een station worden geplaatst zonder dat reeds bestaande onderdelen beïnvloed worden. Ctrl+klik is vereist tijdens het plaatsen van nieuwe onderdelen.
STR_CONFIG_SETTING_INFLATION                                    :Inflatie: {STRING}
STR_CONFIG_SETTING_INFLATION_HELPTEXT                           :Inflatie inschakelen, waardoor de kosten iets sneller stijgen dan de betalingen
STR_CONFIG_SETTING_MAX_BRIDGE_LENGTH                            :Maximale lengte voor bruggen: {STRING}
STR_CONFIG_SETTING_MAX_BRIDGE_LENGTH_HELPTEXT                   :Maximale lengte voor te bouwen bruggen
STR_CONFIG_SETTING_MAX_BRIDGE_HEIGHT                            :Maximale brughoogte: {STRING}
STR_CONFIG_SETTING_MAX_BRIDGE_HEIGHT_HELPTEXT                   :Maximale hoogte om bruggen te bouwen
STR_CONFIG_SETTING_MAX_TUNNEL_LENGTH                            :Maximale tunnellengte: {STRING}
STR_CONFIG_SETTING_MAX_TUNNEL_LENGTH_HELPTEXT                   :Maximale lengte voor te bouwen tunnels
STR_CONFIG_SETTING_RAW_INDUSTRY_CONSTRUCTION_METHOD             :Handmatige bouwmethode voor primaire industrieën: {STRING}
STR_CONFIG_SETTING_RAW_INDUSTRY_CONSTRUCTION_METHOD_HELPTEXT    :Wijze van financiering van een primaire industrie. 'Geen' betekent dat het niet mogelijk is om te financieren. 'Onderzoeken' betekent dat financiering mogelijk is, maar de bouw vindt plaats op een willekeurige plek op de kaart en kan ook mislukken. 'Zoals andere industrieën': basisindustrieën kunnen net zo worden geconstrueerd als verwerkende industrieën, op elke willekeurig plek.
STR_CONFIG_SETTING_RAW_INDUSTRY_CONSTRUCTION_METHOD_NONE        :Geen
STR_CONFIG_SETTING_RAW_INDUSTRY_CONSTRUCTION_METHOD_NORMAL      :Zoals andere industrieën
STR_CONFIG_SETTING_RAW_INDUSTRY_CONSTRUCTION_METHOD_PROSPECTING :Onderzoeken
STR_CONFIG_SETTING_INDUSTRY_PLATFORM                            :Vlak gebied rond industrieën: {STRING}
STR_CONFIG_SETTING_INDUSTRY_PLATFORM_HELPTEXT                   :Hoeveelheid ruimte rond een industrie. Dit zorgt ervoor dat lege ruimte rond een industrie beschikbaar blijft voor sporen, stations, wegen enz.
STR_CONFIG_SETTING_MULTIPINDTOWN                                :Meerdere vergelijkbare industrieën per stad toestaan: {STRING}
STR_CONFIG_SETTING_MULTIPINDTOWN_HELPTEXT                       :Normaal staat een stad niet meer dan één industrie van ieder type toe. Wanneer je deze optie inschakelt, accepteren steden meerdere industrieën van één soort.
STR_CONFIG_SETTING_SIGNALSIDE                                   :Seinen weergeven: {STRING}
STR_CONFIG_SETTING_SIGNALSIDE_HELPTEXT                          :Kiest aan welke kant van het spoor seinen worden geplaatst
STR_CONFIG_SETTING_SIGNALSIDE_LEFT                              :Links
STR_CONFIG_SETTING_SIGNALSIDE_DRIVING_SIDE                      :Aan de rij zijde
STR_CONFIG_SETTING_SIGNALSIDE_RIGHT                             :Rechts
STR_CONFIG_SETTING_SHOWFINANCES                                 :Financieel overzicht aan het einde van het jaar weergeven: {STRING}
STR_CONFIG_SETTING_SHOWFINANCES_HELPTEXT                        :Indien dit is ingeschakeld, verschijnt het venster met financiën aan het eind van elk jaar. Zo kun je gemakkelijk de financiële status van het bedrijf in de gaten houden.
STR_CONFIG_SETTING_NONSTOP_BY_DEFAULT                           :Nieuwe orders zijn standaard 'non-stop': {STRING}
STR_CONFIG_SETTING_NONSTOP_BY_DEFAULT_HELPTEXT                  :Normaal gesproken stopt een voertuig op elk station dat wordt gepasseerd. Wanneer je deze instelling inschakelt, passeert het alle stations op weg naar de eindbestemming zonder te stoppen. Merk op dat deze instelling alleen een standaardwaarde voor nieuwe orders bepaalt. Individuele opdrachten kunnen expliciet worden ingesteld op elk gewenst gedrag.
STR_CONFIG_SETTING_STOP_LOCATION                                :Nieuwe treinorders stoppen de trein standaard {STRING} van het perron
STR_CONFIG_SETTING_STOP_LOCATION_HELPTEXT                       :Plaats waar een trein standaard stopt aan het perron. 'Aan het begin' betekent in de buurt van de ingang, 'In het midden' betekent in het midden van het perron, en 'Aan het einde' betekent ver weg van de ingang. Merk op dat deze instelling alleen een standaardwaarde voor nieuwe orders bepaalt. Je kunt opdrachten expliciet instellen op elk gewenst gedrag.
STR_CONFIG_SETTING_STOP_LOCATION_NEAR_END                       :aan het begin
STR_CONFIG_SETTING_STOP_LOCATION_MIDDLE                         :in het midden
STR_CONFIG_SETTING_STOP_LOCATION_FAR_END                        :aan het einde
STR_CONFIG_SETTING_AUTOSCROLL                                   :Scherm verplaatsen als muis de rand raakt: {STRING}
STR_CONFIG_SETTING_AUTOSCROLL_HELPTEXT                          :Als dit is ingeschakeld, wordt een subvenster verplaatst wanneer de muis vlak bij de rand van het venster komt
STR_CONFIG_SETTING_AUTOSCROLL_DISABLED                          :Uitgeschakeld
STR_CONFIG_SETTING_AUTOSCROLL_MAIN_VIEWPORT_FULLSCREEN          :Hoofdkijkvenster, alleen volledig scherm
STR_CONFIG_SETTING_AUTOSCROLL_MAIN_VIEWPORT                     :Hoofdkijkvenster
STR_CONFIG_SETTING_AUTOSCROLL_EVERY_VIEWPORT                    :Alle kijkvensters
STR_CONFIG_SETTING_BRIBE                                        :Omkopen van gemeentebestuur toestaan: {STRING}
STR_CONFIG_SETTING_BRIBE_HELPTEXT                               :Toestaan dat bedrijven mogen proberen de plaatselijke autoriteiten om te kopen. Als de omkoping wordt opgemerkt door een inspecteur, zal de onderneming niet in staat zijn om in de stad actie te ondernemen voor zes maanden
STR_CONFIG_SETTING_ALLOW_EXCLUSIVE                              :Kopen van exclusieve transportrechten toestaan: {STRING}
STR_CONFIG_SETTING_ALLOW_EXCLUSIVE_HELPTEXT                     :Wanneer een bedrijf de exclusieve transportrechten van een stad koopt, ontvangen de stations (zowel passagiers als vracht) van de tegenstanders geen vracht voor één heel jaar.
STR_CONFIG_SETTING_ALLOW_FUND_BUILDINGS                         :Financieren van gebouwen toestaan: {STRING}
STR_CONFIG_SETTING_ALLOW_FUND_BUILDINGS_HELPTEXT                :Staat bedrijven toe geld te geven aan steden voor de financiering van nieuwe huizen.
STR_CONFIG_SETTING_ALLOW_FUND_ROAD                              :Financieren van lokale wegreconstructie toestaan: {STRING}
STR_CONFIG_SETTING_ALLOW_FUND_ROAD_HELPTEXT                     :Staat bedrijven toe geld te geven aan steden voor wegreconstructies zodat wegbedrijven gesaboteerd worden.
STR_CONFIG_SETTING_ALLOW_GIVE_MONEY                             :Geld geven aan andere bedrijven toestaan: {STRING}
STR_CONFIG_SETTING_ALLOW_GIVE_MONEY_HELPTEXT                    :Geld overmaken tussen bedrijven toestaan in netwerkspellen
STR_CONFIG_SETTING_FREIGHT_TRAINS                               :Gewichtsfactor voor vracht om zware treinen te simuleren: {STRING}
STR_CONFIG_SETTING_FREIGHT_TRAINS_HELPTEXT                      :Stelt in hoe vracht treinen beïnvloedt. Een hogere waarde maakt het vervoer van vracht veeleisender voor treinen, met name in heuvels.
STR_CONFIG_SETTING_PLANE_SPEED                                  :Snelheidsfactor voor vliegtuigen: {STRING}
STR_CONFIG_SETTING_PLANE_SPEED_HELPTEXT                         :Stel de relatieve snelheid van de vliegtuigen in vergelijking met andere typen voertuigen in om de inkomsten door luchttransport te verminderen
STR_CONFIG_SETTING_PLANE_SPEED_VALUE                            :1 / {COMMA}
STR_CONFIG_SETTING_PLANE_CRASHES                                :Aantal neerstortende vliegtuigen: {STRING}
STR_CONFIG_SETTING_PLANE_CRASHES_HELPTEXT                       :Bepaalt de kans op neerstorten van een vliegtuig
STR_CONFIG_SETTING_PLANE_CRASHES_NONE                           :Geen*
STR_CONFIG_SETTING_PLANE_CRASHES_REDUCED                        :Verminderd
STR_CONFIG_SETTING_PLANE_CRASHES_NORMAL                         :Normaal
STR_CONFIG_SETTING_STOP_ON_TOWN_ROAD                            :Haltes plaatsen op door stad beheerde wegen toestaan: {STRING}
STR_CONFIG_SETTING_STOP_ON_TOWN_ROAD_HELPTEXT                   :Bouwen van doorrijhaltes op stedelijke wegen toestaan
STR_CONFIG_SETTING_STOP_ON_COMPETITOR_ROAD                      :Haltes op wegen van tegenstanders toestaan: {STRING}
STR_CONFIG_SETTING_STOP_ON_COMPETITOR_ROAD_HELPTEXT             :Bouwen van doorrijhaltes op wegen van andere bedrijven toestaan
STR_CONFIG_SETTING_DYNAMIC_ENGINES_EXISTING_VEHICLES            :{WHITE}Deze instelling kan niet gewijzigd worden als er voertuigen zijn
STR_CONFIG_SETTING_INFRASTRUCTURE_MAINTENANCE                   :Onderhoudskosten infrastructuur: {STRING}
STR_CONFIG_SETTING_INFRASTRUCTURE_MAINTENANCE_HELPTEXT          :Wanneer dit is ingeschakeld, veroorzaakt de infrastructuur onderhoudskosten. De kosten groeien boven-proportioneel met de grootte van het netwerk, waardoor grotere bedrijven hierdoor meer worden beïnvloed dan kleinere

STR_CONFIG_SETTING_COMPANY_STARTING_COLOUR                      :Beginkleur voor bedrijf: {STRING}
STR_CONFIG_SETTING_COMPANY_STARTING_COLOUR_HELPTEXT             :Beginkleur voor het bedrijf kiezen

STR_CONFIG_SETTING_NEVER_EXPIRE_AIRPORTS                        :Vliegvelden verlopen niet: {STRING}
STR_CONFIG_SETTING_NEVER_EXPIRE_AIRPORTS_HELPTEXT               :Het inschakelen van deze instelling zorgt ervoor dat elke luchthaven soort altijd beschikbaar blijft na de introductie

STR_CONFIG_SETTING_WARN_LOST_VEHICLE                            :Waarschuwen wanneer voertuig verdwaald is: {STRING}
STR_CONFIG_SETTING_WARN_LOST_VEHICLE_HELPTEXT                   :Veroorzaakt berichten over voertuigen die niet in staat zijn om een pad naar hun bestemming te vinden
STR_CONFIG_SETTING_ORDER_REVIEW                                 :Orders van voertuigen controleren: {STRING}
STR_CONFIG_SETTING_ORDER_REVIEW_HELPTEXT                        :Wanneer dit is ingeschakeld, worden de orders van de voertuigen regelmatig gecontroleerd, en sommige duidelijke problemen worden gemeld met een nieuwsbericht
STR_CONFIG_SETTING_ORDER_REVIEW_OFF                             :Nee
STR_CONFIG_SETTING_ORDER_REVIEW_EXDEPOT                         :Ja, maar gestopte voertuigen uitsluiten
STR_CONFIG_SETTING_ORDER_REVIEW_ON                              :Alle voertuigen
STR_CONFIG_SETTING_WARN_INCOME_LESS                             :Waarschuwen als inkomsten van een voertuig negatief zijn: {STRING}
STR_CONFIG_SETTING_WARN_INCOME_LESS_HELPTEXT                    :Wanneer ingeschakeld, wordt een nieuws-bericht verstuurd wanneer een voertuig geen winst heeft gemaakt in een kalenderjaar
STR_CONFIG_SETTING_NEVER_EXPIRE_VEHICLES                        :Voertuigen verlopen niet: {STRING}
STR_CONFIG_SETTING_NEVER_EXPIRE_VEHICLES_HELPTEXT               :Wanneer ingeschakeld, alle voertuig modellen blijven voor altijd beschikbaar na hun introductie
STR_CONFIG_SETTING_AUTORENEW_VEHICLE                            :Voertuig automatisch vernieuwen wanneer dit oud wordt: {STRING}
STR_CONFIG_SETTING_AUTORENEW_VEHICLE_HELPTEXT                   :Wanneer ingeschakeld, wordt een voertuig dat het einde van zijn levensduur nadert automatisch vervangen als aan de voorwaarden voor vernieuwing wordt voldaan
STR_CONFIG_SETTING_AUTORENEW_MONTHS                             :Voertuigen automatisch vernieuwen {STRING} maximumleeftijd
STR_CONFIG_SETTING_AUTORENEW_MONTHS_HELPTEXT                    :Relatieve leeftijd van een voertuig wanneer dit in aanmerking komt voor automatisch vervangen
STR_CONFIG_SETTING_AUTORENEW_MONTHS_VALUE_BEFORE                :{COMMA} maand{P 0 "" en} voor
STR_CONFIG_SETTING_AUTORENEW_MONTHS_VALUE_AFTER                 :{COMMA} maand{P 0 "" en} na
STR_CONFIG_SETTING_AUTORENEW_MONEY                              :Minimumbedrag dat nodig is voor automatisch vernieuwen: {STRING}
STR_CONFIG_SETTING_AUTORENEW_MONEY_HELPTEXT                     :Minimumbedrag dat de bank moet blijven voordat automatisch vernieuwen van voertuigen mogelijk is
STR_CONFIG_SETTING_ERRMSG_DURATION                              :Duur van foutbericht: {STRING}
STR_CONFIG_SETTING_ERRMSG_DURATION_HELPTEXT                     :Duur voor het weergeven van foutberichten in een rood venster. Merk op dat sommige (kritische) foutmeldingen niet automatisch worden gesloten na deze tijd, deze moeten handmatig worden gesloten
STR_CONFIG_SETTING_ERRMSG_DURATION_VALUE                        :{COMMA} seconde{P 0 "" n}
STR_CONFIG_SETTING_HOVER_DELAY                                  :Knopinfo weergeven: {STRING}
STR_CONFIG_SETTING_HOVER_DELAY_HELPTEXT                         :Vertraging voordat knopinfo worden weergegeven wanneer je de muis boven een besturingselement houdt. Wanneer de waarde 0 is, wordt knopinfo aan de rechtermuisknop gebonden.
STR_CONFIG_SETTING_HOVER_DELAY_VALUE                            :Muis stilhouden gedurende {COMMA} milliseconde{P 0 "" n}
STR_CONFIG_SETTING_HOVER_DELAY_DISABLED                         :Rechtsklik
STR_CONFIG_SETTING_POPULATION_IN_LABEL                          :Inwoneraantal bij stad weergeven: {STRING}
STR_CONFIG_SETTING_POPULATION_IN_LABEL_HELPTEXT                 :Aantal inwoners van een stad weergeven bij naam op de kaart
STR_CONFIG_SETTING_GRAPH_LINE_THICKNESS                         :Dikte van de lijnen in grafieken: {STRING}
STR_CONFIG_SETTING_GRAPH_LINE_THICKNESS_HELPTEXT                :Breedte van de lijnen in de grafiek. Een dunne lijn is preciezer leesbaar, een dikke lijn is makkelijker te zien en kleuren zijn makkelijker om te onderscheiden
STR_CONFIG_SETTING_SHOW_NEWGRF_NAME                             :Naam van NewGRF weergeven in venster voor voertuigen bouwen: {STRING}
STR_CONFIG_SETTING_SHOW_NEWGRF_NAME_HELPTEXT                    :Voeg een regel toe aan het venster voor voertuigen bouwen die aangeeft uit welke NewGRF het geselecteerde voertuig komt.

STR_CONFIG_SETTING_LANDSCAPE                                    :Landschap: {STRING}
STR_CONFIG_SETTING_LANDSCAPE_HELPTEXT                           :Landschappen definiëren standaard spelscenario's met verschillende vracht- en stadsgroei-eisen. NewGRF en spelscripts kunnen daarentegen fijnere controle bieden.
STR_CONFIG_SETTING_LAND_GENERATOR                               :Landgenerator: {STRING}
STR_CONFIG_SETTING_LAND_GENERATOR_HELPTEXT                      :De originele generator hangt af van de standaard graphicsset en stelt vaste landschapsvormen samen. TerraGenesis is een op Perlin noise gebaseerde generator met fijnere besturingsinstellingen
STR_CONFIG_SETTING_LAND_GENERATOR_ORIGINAL                      :Origineel
STR_CONFIG_SETTING_LAND_GENERATOR_TERRA_GENESIS                 :TerraGenesis
STR_CONFIG_SETTING_TERRAIN_TYPE                                 :Terreintype: {STRING}
STR_CONFIG_SETTING_TERRAIN_TYPE_HELPTEXT                        :(Alleen TerraGenesis) Heuvelachtigheid van het landschap
STR_CONFIG_SETTING_INDUSTRY_DENSITY                             :Industriedichtheid: {STRING}
STR_CONFIG_SETTING_INDUSTRY_DENSITY_HELPTEXT                    :Stelt in hoeveel industrieën worden gegenereerd en welk niveau tijdens het spel moet worden gehandhaafd
STR_CONFIG_SETTING_OIL_REF_EDGE_DISTANCE                        :Maximumafstand van de rand voor olieraffinaderijen: {STRING}
STR_CONFIG_SETTING_OIL_REF_EDGE_DISTANCE_HELPTEXT               :Olieraffinaderijen worden alleen gebouwd nabij de kaartgrens, dat is aan de kust van eilandkaarten
STR_CONFIG_SETTING_SNOWLINE_HEIGHT                              :Sneeuwhoogte: {STRING}
STR_CONFIG_SETTING_SNOWLINE_HEIGHT_HELPTEXT                     :Stelt in op welke hoogte de sneeuw begint in subarctisch landschap. Sneeuw heeft ook invloed op het ontstaan van industrieën en op de vereisten voor stadsgroei.
STR_CONFIG_SETTING_ROUGHNESS_OF_TERRAIN                         :Ruwheid van het terrein: {STRING}
STR_CONFIG_SETTING_ROUGHNESS_OF_TERRAIN_HELPTEXT                :(Alleen TerraGenesis) Kiest de frequentie van heuvels: gladde landschappen hebben minder, meer wijdverspreide heuvels. Ruwe landschappen hebben veel heuvels, die repetitief kunnen lijken.
STR_CONFIG_SETTING_ROUGHNESS_OF_TERRAIN_VERY_SMOOTH             :Erg glad
STR_CONFIG_SETTING_ROUGHNESS_OF_TERRAIN_SMOOTH                  :Glad
STR_CONFIG_SETTING_ROUGHNESS_OF_TERRAIN_ROUGH                   :Ruig
STR_CONFIG_SETTING_ROUGHNESS_OF_TERRAIN_VERY_ROUGH              :Erg ruig
STR_CONFIG_SETTING_VARIETY                                      :Variëteit distributie: {STRING}
STR_CONFIG_SETTING_VARIETY_HELPTEXT                             :(Alleen TerraGenesis) Bepaalt of de kaart zowel bergachtige als vlakke gebieden bevat. Aangezien dit de kaart alleen platter maakt, moeten andere instellingen worden ingesteld op bergachtig.
STR_CONFIG_SETTING_RIVER_AMOUNT                                 :Hoeveelheid rivieren: {STRING}
STR_CONFIG_SETTING_RIVER_AMOUNT_HELPTEXT                        :Kiest hoeveel rivieren er gegenereerd worden
STR_CONFIG_SETTING_TREE_PLACER                                  :Algoritme voor plaatsing van bomen: {STRING}
STR_CONFIG_SETTING_TREE_PLACER_HELPTEXT                         :Kiest de verdeling van de bomen op de kaart: 'Origineel' plant bomen gelijkmatig verspreid, 'Verbeterd' plant in groepen.
STR_CONFIG_SETTING_TREE_PLACER_NONE                             :Geen
STR_CONFIG_SETTING_TREE_PLACER_ORIGINAL                         :Origineel
STR_CONFIG_SETTING_TREE_PLACER_IMPROVED                         :Verbeterd
STR_CONFIG_SETTING_ROAD_SIDE                                    :Wegvoertuigen: {STRING}
STR_CONFIG_SETTING_ROAD_SIDE_HELPTEXT                           :Rijzijde voor verkeer kiezen
STR_CONFIG_SETTING_HEIGHTMAP_ROTATION                           :Draaiing van hoogtekaart: {STRING}
STR_CONFIG_SETTING_HEIGHTMAP_ROTATION_COUNTER_CLOCKWISE         :Tegen de klok in
STR_CONFIG_SETTING_HEIGHTMAP_ROTATION_CLOCKWISE                 :Met de klok mee
STR_CONFIG_SETTING_SE_FLAT_WORLD_HEIGHT                         :De hoogte van een plat scenario wordt: {STRING}
STR_CONFIG_SETTING_EDGES_NOT_EMPTY                              :{WHITE}Eén of meer vakjes aan de noordelijke rand zijn niet leeg
STR_CONFIG_SETTING_EDGES_NOT_WATER                              :{WHITE}Eén of meer vakjes aan de rand zijn geen water

STR_CONFIG_SETTING_STATION_SPREAD                               :Maximale stationsgrootte: {STRING}
STR_CONFIG_SETTING_STATION_SPREAD_HELPTEXT                      :Maximaal oppervlak waarover onderdelen van één station verspreid mogen zijn. Grotere oppervlakken vertragen het spel!
STR_CONFIG_SETTING_SERVICEATHELIPAD                             :Helikopters automatisch repareren op helipads: {STRING}
STR_CONFIG_SETTING_SERVICEATHELIPAD_HELPTEXT                    :Helikopteronderhoud na landing, ook als er geen hangar is op de luchthaven.
STR_CONFIG_SETTING_LINK_TERRAFORM_TOOLBAR                       :Knoppenbalk voor terreinvorming koppelen aan die voor spoor/weg/water/vliegveld: {STRING}
STR_CONFIG_SETTING_LINK_TERRAFORM_TOOLBAR_HELPTEXT              :Bij het openen van een werkbalk voor constructie van transport ook een werkbalk openen voor terreinaanpassing.
STR_CONFIG_SETTING_SMALLMAP_LAND_COLOUR                         :Landkleur gebruiker op de kleine kaart: {STRING}
STR_CONFIG_SETTING_SMALLMAP_LAND_COLOUR_HELPTEXT                :Kleur van het terrein op de kleine kaart.
STR_CONFIG_SETTING_SMALLMAP_LAND_COLOUR_GREEN                   :Groen
STR_CONFIG_SETTING_SMALLMAP_LAND_COLOUR_DARK_GREEN              :Donker groen
STR_CONFIG_SETTING_SMALLMAP_LAND_COLOUR_VIOLET                  :Violet
STR_CONFIG_SETTING_SCROLLMODE                                   :Verplaatsingsgedrag voor kijkvensters: {STRING}
STR_CONFIG_SETTING_SCROLLMODE_HELPTEXT                          :Gedrag tijdens het verplaatsen van de kaart
STR_CONFIG_SETTING_SCROLLMODE_DEFAULT                           :Kijkvenster verplaatsen met rechtermuisknop, muispositie vergrendeld
STR_CONFIG_SETTING_SCROLLMODE_RMB_LOCKED                        :Kaart verplaatsen met rechtermuisknop, muispositie vergrendeld
STR_CONFIG_SETTING_SCROLLMODE_RMB                               :Kaart verplaatsen met rechtermuisknop
STR_CONFIG_SETTING_SCROLLMODE_LMB                               :Kaart verplaatsen met linkermuisknop
STR_CONFIG_SETTING_SMOOTH_SCROLLING                             :Kijkvenster vloeiend verplaatsen: {STRING}
STR_CONFIG_SETTING_SMOOTH_SCROLLING_HELPTEXT                    :Bepaalt hoe het hoofdvenster naar een specifieke positie schuift wanneer je op de minikaart klikt of je opdracht geeft om naar een specifiek object op de kaart te bladeren. Als dit is ingeschakeld, dan schuift het kijkvenster soepel; als dit is uitgeschakeld, ga je rechtstreeks naar de gewenste plek.
STR_CONFIG_SETTING_MEASURE_TOOLTIP                              :Maten weergeven bij het gebruik van diverse bouwgereedschappen: {STRING}
STR_CONFIG_SETTING_MEASURE_TOOLTIP_HELPTEXT                     :Geef tegelafstanden en hoogteverschillen weer bij het slepen tijdens het bouwen
STR_CONFIG_SETTING_LIVERIES                                     :Alle voertuigkleuren weergeven: {STRING}
STR_CONFIG_SETTING_LIVERIES_HELPTEXT                            :Beheer het gebruik van voertuigspecifieke levering voor voertuigen (in tegenstelling tot bedrijfsspecifieke leveringen).
STR_CONFIG_SETTING_LIVERIES_NONE                                :Niets
STR_CONFIG_SETTING_LIVERIES_OWN                                 :Eigen bedrijf
STR_CONFIG_SETTING_LIVERIES_ALL                                 :Alle bedrijven
STR_CONFIG_SETTING_PREFER_TEAMCHAT                              :Voorkeur voor teamchat met <ENTER>: {STRING}
STR_CONFIG_SETTING_PREFER_TEAMCHAT_HELPTEXT                     :Koppeling van bedrijfsinterne en publieke chat schakelen met <ENTER> resp. <Ctrl+ENTER>
STR_CONFIG_SETTING_SCROLLWHEEL_SCROLLING                        :Functie van muiswiel: {STRING}
STR_CONFIG_SETTING_SCROLLWHEEL_SCROLLING_HELPTEXT               :Verplaatsen inschakelen met tweedimensionale muiswieltjes
STR_CONFIG_SETTING_SCROLLWHEEL_ZOOM                             :Kaart vergroten-verkleinen
STR_CONFIG_SETTING_SCROLLWHEEL_SCROLL                           :Kaart verplaatsen
STR_CONFIG_SETTING_SCROLLWHEEL_OFF                              :Uit
STR_CONFIG_SETTING_SCROLLWHEEL_MULTIPLIER                       :Muiswielsnelheid: {STRING}
STR_CONFIG_SETTING_SCROLLWHEEL_MULTIPLIER_HELPTEXT              :Gevoeligheid van verplaatsen met de instellen
STR_CONFIG_SETTING_OSK_ACTIVATION                               :Toetsenbord op scherm: {STRING}
STR_CONFIG_SETTING_OSK_ACTIVATION_HELPTEXT                      :Selecteer de methode om het toetsenbord op het scherm te openen voor tekst invoeren in bewerkingsvensters met alleen het aanwijsapparaat. Dit is bedoeld voor kleine apparaten zonder toetsenbord.
STR_CONFIG_SETTING_OSK_ACTIVATION_DISABLED                      :Uitgeschakeld
STR_CONFIG_SETTING_OSK_ACTIVATION_DOUBLE_CLICK                  :Dubbelklik
STR_CONFIG_SETTING_OSK_ACTIVATION_SINGLE_CLICK_FOCUS            :Enkele klik (met focus)
STR_CONFIG_SETTING_OSK_ACTIVATION_SINGLE_CLICK                  :Enkele klik (onmiddelijk)

STR_CONFIG_SETTING_RIGHT_MOUSE_BTN_EMU                          :Rechtsklikemulatie: {STRING}
STR_CONFIG_SETTING_RIGHT_MOUSE_BTN_EMU_HELPTEXT                 :Methode selecteeren voor nabootsen van rechtsklikken
STR_CONFIG_SETTING_RIGHT_MOUSE_BTN_EMU_COMMAND                  :Command-klik
STR_CONFIG_SETTING_RIGHT_MOUSE_BTN_EMU_CONTROL                  :Ctrl+klik
STR_CONFIG_SETTING_RIGHT_MOUSE_BTN_EMU_OFF                      :Uit

STR_CONFIG_SETTING_RIGHT_MOUSE_WND_CLOSE                        :Vensters sluiten met rechtsklik: {STRING}
STR_CONFIG_SETTING_RIGHT_MOUSE_WND_CLOSE_HELPTEXT               :Sluit vensters met de rechtermuisknop. Schakelt knopinfo met de rechtermuisknop uit!

STR_CONFIG_SETTING_AUTOSAVE                                     :Automatisch opslaan: {STRING}
STR_CONFIG_SETTING_AUTOSAVE_HELPTEXT                            :Tijdsduur kiezen voor automatische spelopslag

STR_CONFIG_SETTING_DATE_FORMAT_IN_SAVE_NAMES                    :Datumindeling {STRING} gebruiken voor naamgeving van opgeslagen spellen
STR_CONFIG_SETTING_DATE_FORMAT_IN_SAVE_NAMES_HELPTEXT           :Datumindeling in bestandsnamen van opgeslagen spellen
STR_CONFIG_SETTING_DATE_FORMAT_IN_SAVE_NAMES_LONG               :lang (31 dec 2008)
STR_CONFIG_SETTING_DATE_FORMAT_IN_SAVE_NAMES_SHORT              :kort (31-12-2008)
STR_CONFIG_SETTING_DATE_FORMAT_IN_SAVE_NAMES_ISO                :ISO (2008-12-31)

STR_CONFIG_SETTING_PAUSE_ON_NEW_GAME                            :Automatisch pauzeren als je een nieuw spel start: {STRING}
STR_CONFIG_SETTING_PAUSE_ON_NEW_GAME_HELPTEXT                   :Wanneer dit is ingeschakeld, pauzeert het spel automatisch wanneer je een nieuw spel start; zo kun je rustig de kaart bestuderen
STR_CONFIG_SETTING_COMMAND_PAUSE_LEVEL                          :Toestaan wanneer gepauzeerd: {STRING}
STR_CONFIG_SETTING_COMMAND_PAUSE_LEVEL_HELPTEXT                 :Selecteer welke acties kunnen worden uitgevoerd terwijl het spel is gepauzeerd
STR_CONFIG_SETTING_COMMAND_PAUSE_LEVEL_NO_ACTIONS               :Niets
STR_CONFIG_SETTING_COMMAND_PAUSE_LEVEL_ALL_NON_CONSTRUCTION     :Alle niet-constructiemogelijkheden
STR_CONFIG_SETTING_COMMAND_PAUSE_LEVEL_ALL_NON_LANDSCAPING      :Alles behalve terreinaanpassing
STR_CONFIG_SETTING_COMMAND_PAUSE_LEVEL_ALL_ACTIONS              :Alles
STR_CONFIG_SETTING_ADVANCED_VEHICLE_LISTS                       :Groepen gebruiken in voertuigenlijst: {STRING}
STR_CONFIG_SETTING_ADVANCED_VEHICLE_LISTS_HELPTEXT              :Schakelt het gebruik van de geavanceerde voertuigenlijsten in voor het groeperen van voertuigen
STR_CONFIG_SETTING_LOADING_INDICATORS                           :Laadpercentages gebruiken: {STRING}
STR_CONFIG_SETTING_LOADING_INDICATORS_HELPTEXT                  :Geef aan of laadindicatoren worden weergegeven boven ladende of lossende voertuigen
STR_CONFIG_SETTING_TIMETABLE_IN_TICKS                           :Dienstregeling in tikken weergeven i.p.v. in dagen: {STRING}
STR_CONFIG_SETTING_TIMETABLE_IN_TICKS_HELPTEXT                  :Reistijden in tijdtabellen in speltikken weergeven in plaats van dagen
STR_CONFIG_SETTING_TIMETABLE_SHOW_ARRIVAL_DEPARTURE             :Aankomst- en vertrektijden in dienstregeling weergeven: {STRING}
STR_CONFIG_SETTING_TIMETABLE_SHOW_ARRIVAL_DEPARTURE_HELPTEXT    :Geef de verwachte aankomst-en vertrektijden in de dienstregeling weer
STR_CONFIG_SETTING_QUICKGOTO                                    :Snel voertuigorders maken: {STRING}
STR_CONFIG_SETTING_QUICKGOTO_HELPTEXT                           :Selecteer meteen de 'ga-naar-cursor' wanneer je het ordervenster opent
STR_CONFIG_SETTING_DEFAULT_RAIL_TYPE                            :Standaard spoorsoort (bij nieuw of opgeslagen spel): {STRING}
STR_CONFIG_SETTING_DEFAULT_RAIL_TYPE_HELPTEXT                   :Spoortype om te selecteren na het starten of het laden van een spel. 'eerst beschikbare' selecteert de oudste vorm van sporen, 'laatst beschikbare' selecteert het nieuwste type van sporen, en 'meest gebruikte' selecteert het type dat op dit moment het meest in gebruik is
STR_CONFIG_SETTING_DEFAULT_RAIL_TYPE_FIRST                      :Eerst beschikbare
STR_CONFIG_SETTING_DEFAULT_RAIL_TYPE_LAST                       :Laatst beschikbare
STR_CONFIG_SETTING_DEFAULT_RAIL_TYPE_MOST_USED                  :Meest gebruikte
STR_CONFIG_SETTING_SHOW_TRACK_RESERVATION                       :Gereserveerd spoor weergeven: {STRING}
STR_CONFIG_SETTING_SHOW_TRACK_RESERVATION_HELPTEXT              :Geeft gereserveerde sporen een andere kleur. Dit is handig om te bepalen waarom treinen een routeblok niet ingaan.
STR_CONFIG_SETTING_PERSISTENT_BUILDINGTOOLS                     :Bouwgereedschappen actief houden na gebruik: {STRING}
STR_CONFIG_SETTING_PERSISTENT_BUILDINGTOOLS_HELPTEXT            :Houd de bouwhulpmiddelen voor bruggen, tunnels, enz. open na gebruik
STR_CONFIG_SETTING_EXPENSES_LAYOUT                              :Uitgaven in bedrijfsfinanciënvenster groeperen: {STRING}
STR_CONFIG_SETTING_EXPENSES_LAYOUT_HELPTEXT                     :Definieer de lay-out voor het bedrijfsuitgavenvenster
STR_CONFIG_SETTING_AUTO_REMOVE_SIGNALS                          :Automatisch seinen verwijderen tijdens spooraanleg: {STRING}
STR_CONFIG_SETTING_AUTO_REMOVE_SIGNALS_HELPTEXT                 :Seinen automatisch verwijderen tijdens spooraanleg als deze in de weg staan. Dit kan botsingen veroorzaken.

STR_CONFIG_SETTING_SOUND_TICKER                                 :Nieuwsticker: {STRING}
STR_CONFIG_SETTING_SOUND_TICKER_HELPTEXT                        :Speel geluidseffecten af bij korte nieuwsberichten
STR_CONFIG_SETTING_SOUND_NEWS                                   :Krant: {STRING}
STR_CONFIG_SETTING_SOUND_NEWS_HELPTEXT                          :Speel geluidseffecten af bij nieuwsberichten
STR_CONFIG_SETTING_SOUND_NEW_YEAR                               :Einde jaar: {STRING}
STR_CONFIG_SETTING_SOUND_NEW_YEAR_HELPTEXT                      :Speel geluidseffecten af bij jaaroverzicht van bedrijf t.o.v. vorig jaar
STR_CONFIG_SETTING_SOUND_CONFIRM                                :Bouw: {STRING}
STR_CONFIG_SETTING_SOUND_CONFIRM_HELPTEXT                       :Speel geluidseffecten af wanneer constructies of andere acties zijn gelukt
STR_CONFIG_SETTING_SOUND_CLICK                                  :Klikgeluid knoppen: {STRING}
STR_CONFIG_SETTING_SOUND_CLICK_HELPTEXT                         :Piep bij het klikken op knoppen
STR_CONFIG_SETTING_SOUND_DISASTER                               :Rampen/ongelukken: {STRING}
STR_CONFIG_SETTING_SOUND_DISASTER_HELPTEXT                      :Speel geluidseffecten af bij ongelukken en rampen
STR_CONFIG_SETTING_SOUND_VEHICLE                                :Voertuigen: {STRING}
STR_CONFIG_SETTING_SOUND_VEHICLE_HELPTEXT                       :Speel geluidseffecten van voertuigen af
STR_CONFIG_SETTING_SOUND_AMBIENT                                :Omgeving: {STRING}
STR_CONFIG_SETTING_SOUND_AMBIENT_HELPTEXT                       :Speel omgevingsgeluidseffecten van landschap, industrieën en steden af

STR_CONFIG_SETTING_DISABLE_UNSUITABLE_BUILDING                  :Bouwen van infrastructuur uitschakelen wanneer geen geschikt voertuig beschikbaar is: {STRING}
STR_CONFIG_SETTING_DISABLE_UNSUITABLE_BUILDING_HELPTEXT         :Wanneer je dit inschakelt, is de infrastructuur alleen beschikbaar als er ook voertuigen beschikbaar zijn. Dit voorkomt verspilling van tijd en geld aan onbruikbare infrastructuur
STR_CONFIG_SETTING_MAX_TRAINS                                   :Maximumaantal treinen per bedrijf: {STRING}
STR_CONFIG_SETTING_MAX_TRAINS_HELPTEXT                          :Maximumaantal treinen dat een bedrijf kan hebben
STR_CONFIG_SETTING_MAX_ROAD_VEHICLES                            :Maximumaantal wegvoertuigen per bedrijf: {STRING}
STR_CONFIG_SETTING_MAX_ROAD_VEHICLES_HELPTEXT                   :Maximumaantal wegvoertuigen dat een bedrijf mag hebben
STR_CONFIG_SETTING_MAX_AIRCRAFT                                 :Maximumaantal vliegtuigen per bedrijf: {STRING}
STR_CONFIG_SETTING_MAX_AIRCRAFT_HELPTEXT                        :Maximumaantal vliegtuigen dat een bedrijf kan hebben
STR_CONFIG_SETTING_MAX_SHIPS                                    :Maximumaantal schepen per bedrijf: {STRING}
STR_CONFIG_SETTING_MAX_SHIPS_HELPTEXT                           :Maximumaantal schepen dat een bedrijf kan hebben

STR_CONFIG_SETTING_AI_BUILDS_TRAINS                             :Treinen voor de computer uitschakelen: {STRING}
STR_CONFIG_SETTING_AI_BUILDS_TRAINS_HELPTEXT                    :Het inschakelen van deze instelling maakt het bouwen van treinen onmogelijk voor een computerspeler
STR_CONFIG_SETTING_AI_BUILDS_ROAD_VEHICLES                      :Wegvoertuigen voor de computer uitschakelen: {STRING}
STR_CONFIG_SETTING_AI_BUILDS_ROAD_VEHICLES_HELPTEXT             :Het inschakelen van deze instelling maakt het bouwen van wegvoertuigen onmogelijk voor een computerspeler
STR_CONFIG_SETTING_AI_BUILDS_AIRCRAFT                           :Vliegtuigen voor de computer uitschakelen: {STRING}
STR_CONFIG_SETTING_AI_BUILDS_AIRCRAFT_HELPTEXT                  :Het inschakelen van deze instelling maakt het het bouwen van vliegtuigen onmogelijk voor een computerspeler
STR_CONFIG_SETTING_AI_BUILDS_SHIPS                              :Schepen voor de computer uitschakelen: {STRING}
STR_CONFIG_SETTING_AI_BUILDS_SHIPS_HELPTEXT                     :Het inschakelen van deze instelling maakt het het bouwen van schepen onmogelijk voor een computerspeler

STR_CONFIG_SETTING_AI_PROFILE                                   :Standaard instellingenprofiel: {STRING}
STR_CONFIG_SETTING_AI_PROFILE_HELPTEXT                          :Hiermee kies je welk instellingsprofiel moet worden gebruikt bij willekeurige AI's of als startwaardes wanneer een nieuwe AI of spelscript wordt toegevoegd.
STR_CONFIG_SETTING_AI_PROFILE_EASY                              :Makkelijk
STR_CONFIG_SETTING_AI_PROFILE_MEDIUM                            :Gemiddeld
STR_CONFIG_SETTING_AI_PROFILE_HARD                              :Moeilijk

STR_CONFIG_SETTING_AI_IN_MULTIPLAYER                            :Computerspelers toestaan in netwerkspelen: {STRING}
STR_CONFIG_SETTING_AI_IN_MULTIPLAYER_HELPTEXT                   :Computerspelers toestaan in netwerkspellen
STR_CONFIG_SETTING_SCRIPT_MAX_OPCODES                           :Aantal opcodes voordat scripts worden gestopt: {STRING}
STR_CONFIG_SETTING_SCRIPT_MAX_OPCODES_HELPTEXT                  :Maximumaantal berekeningsstappen die een script kan maken in een beurt
STR_CONFIG_SETTING_SCRIPT_MAX_MEMORY                            :Max. geheugengebruik per script: {STRING}
STR_CONFIG_SETTING_SCRIPT_MAX_MEMORY_HELPTEXT                   :De hoeveelheid geheugen die een script mag gebruiken voordat het geforceerd wordt beëindigd. Voor grote kaarten moet deze waarde misschien verhoogd worden.
STR_CONFIG_SETTING_SCRIPT_MAX_MEMORY_VALUE                      :{COMMA} MiB

STR_CONFIG_SETTING_SERVINT_ISPERCENT                            :Onderhoudstermijnen in procenten: {STRING}
STR_CONFIG_SETTING_SERVINT_ISPERCENT_HELPTEXT                   :Kiest of onderhoud van de voertuigen wordt geactiveerd door verstreken tijd sinds het laatste onderhoud of door het zakken van de betrouwbaarheid met een bepaald percentage van de maximale betrouwbaarheid
STR_CONFIG_SETTING_SERVINT_TRAINS                               :Standaardonderhoudstermijn voor treinen: {STRING}
STR_CONFIG_SETTING_SERVINT_TRAINS_HELPTEXT                      :Standaardonderhoudstermijn instellen voor nieuwe treinen als er geen expliciete onderhoudstermijn is ingesteld voor het voertuig
STR_CONFIG_SETTING_SERVINT_VALUE                                :{COMMA}{NBSP}dag{P 0 "" en}/%
STR_CONFIG_SETTING_SERVINT_DISABLED                             :Uitgeschakeld
STR_CONFIG_SETTING_SERVINT_ROAD_VEHICLES                        :Standaardonderhoudstermijn voor wegvoertuigen: {STRING}
STR_CONFIG_SETTING_SERVINT_ROAD_VEHICLES_HELPTEXT               :Standaardonderhoudstermijn voor nieuwe wegvoertuigen als er geen expliciete onderhoudstermijn is ingesteld voor het voertuig
STR_CONFIG_SETTING_SERVINT_AIRCRAFT                             :Standaardonderhoudstermijn voor vliegtuigen: {STRING}
STR_CONFIG_SETTING_SERVINT_AIRCRAFT_HELPTEXT                    :Standaardonderhoudsterrmijn voor nieuwe vliegtuigen als er geen expliciete onderhoudstermijn is ingesteld voor het voertuig
STR_CONFIG_SETTING_SERVINT_SHIPS                                :Standaardonderhoudstermijn voor schepen: {STRING}
STR_CONFIG_SETTING_SERVINT_SHIPS_HELPTEXT                       :Standaardonderhoudstermijn voor nieuwe schepen als er geen expliciete onderhoudstermijn is ingesteld voor het voertuig
STR_CONFIG_SETTING_NOSERVICE                                    :Onderhoud uitschakelen wanneer defecten uit staan: {STRING}
STR_CONFIG_SETTING_NOSERVICE_HELPTEXT                           :Als deze optie is ingeschakeld worden voertuigen niet onderhouden als ze niet kapot kunnen gaan.
STR_CONFIG_SETTING_WAGONSPEEDLIMITS                             :Snelheidslimieten voor wagons inschakelen: {STRING}
STR_CONFIG_SETTING_WAGONSPEEDLIMITS_HELPTEXT                    :Wanneer ingeschakeld, ook gebruik maken van snelheidsbeperkingen van wagons voor het bepalen van de maximale snelheid van een trein
STR_CONFIG_SETTING_DISABLE_ELRAILS                              :Elektrische sporen uitschakelen: {STRING}
STR_CONFIG_SETTING_DISABLE_ELRAILS_HELPTEXT                     :Wanneer dit is ingeschakeld, hoeven sporen niet te zijn geëlektrificeerd voor elektrische treinen

STR_CONFIG_SETTING_NEWS_ARRIVAL_FIRST_VEHICLE_OWN               :Eerste voertuig bij eigen station: {STRING}
STR_CONFIG_SETTING_NEWS_ARRIVAL_FIRST_VEHICLE_OWN_HELPTEXT      :Nieuwsbericht weergeven als het eerste voertuig arriveert op een station van de speler
STR_CONFIG_SETTING_NEWS_ARRIVAL_FIRST_VEHICLE_OTHER             :Eerste voertuig bij station van een concurrent: {STRING}
STR_CONFIG_SETTING_NEWS_ARRIVAL_FIRST_VEHICLE_OTHER_HELPTEXT    :Nieuwsbericht weergeven als het eerste voertuig arriveert op een nieuw station van een concurrent
STR_CONFIG_SETTING_NEWS_ACCIDENTS_DISASTERS                     :Ongelukken / rampen: {STRING}
STR_CONFIG_SETTING_NEWS_ACCIDENTS_DISASTERS_HELPTEXT            :Nieuwsbericht weergeven bij ongevallen of rampen
STR_CONFIG_SETTING_NEWS_COMPANY_INFORMATION                     :Bedrijfsinformatie: {STRING}
STR_CONFIG_SETTING_NEWS_COMPANY_INFORMATION_HELPTEXT            :Nieuwsbericht weergeven als een nieuw bedrijf start en wanneer een bedrijf bijna falliet gaat
STR_CONFIG_SETTING_NEWS_INDUSTRY_OPEN                           :Openen van industrieën: {STRING}
STR_CONFIG_SETTING_NEWS_INDUSTRY_OPEN_HELPTEXT                  :Nieuwsbericht weergeven als een nieuwe industrie worden opgericht
STR_CONFIG_SETTING_NEWS_INDUSTRY_CLOSE                          :Sluiten van industrieën: {STRING}
STR_CONFIG_SETTING_NEWS_INDUSTRY_CLOSE_HELPTEXT                 :Nieuwsbericht weergeven als een industrie sluit
STR_CONFIG_SETTING_NEWS_ECONOMY_CHANGES                         :Veranderingen in de economie: {STRING}
STR_CONFIG_SETTING_NEWS_ECONOMY_CHANGES_HELPTEXT                :Nieuwsbericht weergeven over wereldwijde wijzigingen in de economie
STR_CONFIG_SETTING_NEWS_INDUSTRY_CHANGES_COMPANY                :Productieveranderingen van industrieën bediend door het bedrijf: {STRING}
STR_CONFIG_SETTING_NEWS_INDUSTRY_CHANGES_COMPANY_HELPTEXT       :Nieuwsbericht weergeven als het productieniveau van een industrie verandert die wordt bediend door het bedrijf
STR_CONFIG_SETTING_NEWS_INDUSTRY_CHANGES_OTHER                  :Productieveranderingen van industrieën bediend door concurrent(en): {STRING}
STR_CONFIG_SETTING_NEWS_INDUSTRY_CHANGES_OTHER_HELPTEXT         :Nieuwsbericht weergeven als het productieniveau van een industrie verandert die wordt bediend door een concurrent
STR_CONFIG_SETTING_NEWS_INDUSTRY_CHANGES_UNSERVED               :Andere productieveranderingen van industrieën: {STRING}
STR_CONFIG_SETTING_NEWS_INDUSTRY_CHANGES_UNSERVED_HELPTEXT      :Nieuwsbericht weergeven als het productieniveau van een industrie verandert die niet wordt bediend door het bedrijf of een concurrent
STR_CONFIG_SETTING_NEWS_ADVICE                                  :Advies / informatie over voertuigen van het bedrijf: {STRING}
STR_CONFIG_SETTING_NEWS_ADVICE_HELPTEXT                         :Berichten weergeven over voertuigen die aandacht nodig hebben
STR_CONFIG_SETTING_NEWS_NEW_VEHICLES                            :Nieuwe voertuigen: {STRING}
STR_CONFIG_SETTING_NEWS_NEW_VEHICLES_HELPTEXT                   :Nieuwsbericht weergeven als een nieuw type voertuig beschikbaar komt
STR_CONFIG_SETTING_NEWS_CHANGES_ACCEPTANCE                      :Verandering van geaccepteerde vrachtsoorten: {STRING}
STR_CONFIG_SETTING_NEWS_CHANGES_ACCEPTANCE_HELPTEXT             :Bericht weergeven over gewijzigde acceptatie van goederen van stations
STR_CONFIG_SETTING_NEWS_SUBSIDIES                               :Subsidies: {STRING}
STR_CONFIG_SETTING_NEWS_SUBSIDIES_HELPTEXT                      :Nieuwsbericht weergeven over gebeurtenissen met subsidies
STR_CONFIG_SETTING_NEWS_GENERAL_INFORMATION                     :Algemene informatie: {STRING}
STR_CONFIG_SETTING_NEWS_GENERAL_INFORMATION_HELPTEXT            :Geef krant weer over algemene gebeurtenissen, zoals de aankoop van exclusieve rechten of financiering van wegherstelling

STR_CONFIG_SETTING_NEWS_MESSAGES_OFF                            :Uit
STR_CONFIG_SETTING_NEWS_MESSAGES_SUMMARY                        :Samengevat
STR_CONFIG_SETTING_NEWS_MESSAGES_FULL                           :Volledig

STR_CONFIG_SETTING_COLOURED_NEWS_YEAR                           :Kleurenfoto's verschijnen in: {STRING}
STR_CONFIG_SETTING_COLOURED_NEWS_YEAR_HELPTEXT                  :Jaar dat de krant aankondigt in kleur te gaan afdrukken. Voor dit jaar wordt zwart-wit gebruikt
STR_CONFIG_SETTING_STARTING_YEAR                                :Startjaar: {STRING}
STR_CONFIG_SETTING_ENDING_YEAR                                  :Eindjaar voor score: {STRING}
STR_CONFIG_SETTING_ENDING_YEAR_HELPTEXT                         :Jaar dat het spel eindigt ten behoeve van de score. Aan het einde van dit jaar wordt de score van het bedrijf vastgelegd en verschijnt het venster met topscores. De spelers kunnen echter doorgaan met spelen.{}Als dit voor het startjaar ligt, verschijnt het venster met topscores niet.
STR_CONFIG_SETTING_ENDING_YEAR_VALUE                            :{NUM}
STR_CONFIG_SETTING_ENDING_YEAR_ZERO                             :Nooit
STR_CONFIG_SETTING_ECONOMY_TYPE                                 :Type economie: {STRING}
STR_CONFIG_SETTING_ECONOMY_TYPE_HELPTEXT                        :Bij gelijkmatige economie zijn er vaker wijzigingen in productie, die in kleinere stappen verlopen. Bij vaste economie zijn er geen wijzigingen in productie en sluiten bedrijven niet. Deze instelling werkt misschien niet als de soorten industrie worden geleverd in een NewGRF.
STR_CONFIG_SETTING_ECONOMY_TYPE_ORIGINAL                        :Origineel
STR_CONFIG_SETTING_ECONOMY_TYPE_SMOOTH                          :Gelijkmatig
STR_CONFIG_SETTING_ECONOMY_TYPE_FROZEN                          :Vast
STR_CONFIG_SETTING_ALLOW_SHARES                                 :Kopen van aandelen in andere bedrijven toestaan: {STRING}
STR_CONFIG_SETTING_ALLOW_SHARES_HELPTEXT                        :Wanneer ingeschakeld is het toegestaan om bedrijfsaandelen te kopen en te verkopen. Aandelen zullen alleen beschikbaar zijn voor bedrijven die een bepaalde leeftijd hebben bereikt
STR_CONFIG_SETTING_MIN_YEARS_FOR_SHARES                         :Minimale leeftijd van bedrijf om aandelen te kunnen verhandelen: {STRING}
STR_CONFIG_SETTING_MIN_YEARS_FOR_SHARES_HELPTEXT                :Hiermee wordt de minimale leeftijd van een bedrijf ingesteld waarna anderen aandelen in dat bedrijf kunnen gaan kopen en verkopen.
STR_CONFIG_SETTING_FEEDER_PAYMENT_SHARE                         :Percentage van routeopbrengst in overdrachtssysteem: {STRING}
STR_CONFIG_SETTING_FEEDER_PAYMENT_SHARE_HELPTEXT                :Percentage van het inkomen besteed aan de intermediaire delen in feedersystemen waardoor er meer controle over de inkomsten is
STR_CONFIG_SETTING_DRAG_SIGNALS_DENSITY                         :Bij slepen, seinen plaatsen om de: {STRING}
STR_CONFIG_SETTING_DRAG_SIGNALS_DENSITY_HELPTEXT                :Stel de afstand waarop signalen worden gebouwd op een spoor in totaan de volgende hindernis (signaal, kruising) als signalen worden gesleept
STR_CONFIG_SETTING_DRAG_SIGNALS_DENSITY_VALUE                   :{COMMA} tegel{P 0 "" s}
STR_CONFIG_SETTING_DRAG_SIGNALS_FIXED_DISTANCE                  :Bij slepen vaste afstand tussen seinen aanhouden: {STRING}
STR_CONFIG_SETTING_DRAG_SIGNALS_FIXED_DISTANCE_HELPTEXT         :Selecteer het gedrag van seinplaatsing wanneer je met Ctrl+slepen seinen plaatst. Indien dit uitgeschakeld is, dan worden seinen rondom tunnels of bruggen geplaatst om lange stukken te vermijden zonder seinen. Indien dit ingeschakeld is, dan worden seinen om de N tegels geplaatst, waardoor de uitlijning van de seinen op parallelle sporen makkelijker is
STR_CONFIG_SETTING_SEMAPHORE_BUILD_BEFORE_DATE                  :Automatisch armseinen plaatsen voor: {STRING}
STR_CONFIG_SETTING_SEMAPHORE_BUILD_BEFORE_DATE_HELPTEXT         :Stelt het jaar in waarin elektrische seinen worden gebruikt voor sporen. Eerder dan dit jaar worden niet-elektrische seinen gebruikt (die exact op dezelfde manier werken, maar een verschillend uiterlijk hebben).
STR_CONFIG_SETTING_ENABLE_SIGNAL_GUI                            :Seinenvenster inschakelen: {STRING}
STR_CONFIG_SETTING_ENABLE_SIGNAL_GUI_HELPTEXT                   :Een venster weergeven waar je de soorten seinen kunt kiezen om te bouwen in plaats van alleen bladeren door seintypes met Ctrl+klikken op gebouwde seinen
STR_CONFIG_SETTING_DEFAULT_SIGNAL_TYPE                          :Seintype dat standaard moet worden gebouwd: {STRING}
STR_CONFIG_SETTING_DEFAULT_SIGNAL_TYPE_HELPTEXT                 :Standaard te gebruiken sein.
STR_CONFIG_SETTING_DEFAULT_SIGNAL_NORMAL                        :Normale seinen
STR_CONFIG_SETTING_DEFAULT_SIGNAL_PBS                           :Routeseinen
STR_CONFIG_SETTING_DEFAULT_SIGNAL_PBSOWAY                       :Eenrichtingsrouteseinen
STR_CONFIG_SETTING_CYCLE_SIGNAL_TYPES                           :Door seintypen bladeren: {STRING}
STR_CONFIG_SETTING_CYCLE_SIGNAL_TYPES_HELPTEXT                  :Selecteer welke soorten seinen worden gebruikt wanneer je Ctrl + klikt op een bouwsignaal met het seingereedschap
STR_CONFIG_SETTING_CYCLE_SIGNAL_NORMAL                          :Alleen normaal
STR_CONFIG_SETTING_CYCLE_SIGNAL_PBS                             :Alleen routeseinen
STR_CONFIG_SETTING_CYCLE_SIGNAL_ALL                             :Alle

STR_CONFIG_SETTING_TOWN_LAYOUT                                  :Wegpatroon voor nieuwe steden: {STRING}
STR_CONFIG_SETTING_TOWN_LAYOUT_HELPTEXT                         :Patroon voor het wegennetwerk van steden.
STR_CONFIG_SETTING_TOWN_LAYOUT_DEFAULT                          :Origineel
STR_CONFIG_SETTING_TOWN_LAYOUT_BETTER_ROADS                     :Betere wegen
STR_CONFIG_SETTING_TOWN_LAYOUT_2X2_GRID                         :2x2-raster
STR_CONFIG_SETTING_TOWN_LAYOUT_3X3_GRID                         :3x3-raster
STR_CONFIG_SETTING_TOWN_LAYOUT_RANDOM                           :Willekeurig
STR_CONFIG_SETTING_ALLOW_TOWN_ROADS                             :Steden mogen wegen bouwen: {STRING}
STR_CONFIG_SETTING_ALLOW_TOWN_ROADS_HELPTEXT                    :Steden toestaan om wegen te bouwen ten behoeve van groei. Schakel deze optie uit als je niet wilt dat gemeenten zelf wegen bouwen.
STR_CONFIG_SETTING_ALLOW_TOWN_LEVEL_CROSSINGS                   :Steden mogen gelijkvloerse kruisingen bouwen: {STRING}
STR_CONFIG_SETTING_ALLOW_TOWN_LEVEL_CROSSINGS_HELPTEXT          :Door deze optie in te schakelen, kunnen steden gelijkvloerse kruisingen bouwen.
STR_CONFIG_SETTING_NOISE_LEVEL                                  :Geluidsniveaucontrole door steden voor vliegvelden toestaan: {STRING}
STR_CONFIG_SETTING_NOISE_LEVEL_HELPTEXT                         :Als je deze instelling uitschakelt, mogen er twee luchthavens per stad zijn. Als je deze instelling ingeschakelt, wordt het aantal luchthavens in een stad beperkt door de lawaaitolerantie van de stad; deze is afhankelijk van de bevolking en de grootte en afstand van de luchthaven.
STR_CONFIG_SETTING_TOWN_FOUNDING                                :Steden stichten in spel: {STRING}
STR_CONFIG_SETTING_TOWN_FOUNDING_HELPTEXT                       :Wanneer deze instelling is ingeschakeld, kunnen spelers nieuwe steden stichten tijdens het spel.
STR_CONFIG_SETTING_TOWN_FOUNDING_FORBIDDEN                      :Verboden
STR_CONFIG_SETTING_TOWN_FOUNDING_ALLOWED                        :Toestaan
STR_CONFIG_SETTING_TOWN_FOUNDING_ALLOWED_CUSTOM_LAYOUT          :Toestaan, eigen wegpatroon
STR_CONFIG_SETTING_TOWN_CARGOGENMODE                            :Genereren van vracht in steden: {STRING}
STR_CONFIG_SETTING_TOWN_CARGOGENMODE_HELPTEXT                   :Hoeveel vracht wordt geproduceerd door huizen in steden, in relatie tot de totale bevolking van de stad.{}Kwadratische groei: een stad die twee keer zo groot is, genereert vier keer zo veel passagiers.{}Lineaire groei: een stad die twee keer zo groot is, genereert twee keer zo veel passagiers.
STR_CONFIG_SETTING_TOWN_CARGOGENMODE_ORIGINAL                   :Kwadratisch (origineel)
STR_CONFIG_SETTING_TOWN_CARGOGENMODE_BITCOUNT                   :Lineair

STR_CONFIG_SETTING_EXTRA_TREE_PLACEMENT                         :Plaatsing van bomen in het spel: {STRING}
STR_CONFIG_SETTING_EXTRA_TREE_PLACEMENT_HELPTEXT                :Beheert het willekeurig verschijnen van bomen tijdens het spel. Dit kan gevolgen hebben voor industrietakken die afhankelijk zijn van groei van bomen, bijvoorbeeld houtzagerijen.
STR_CONFIG_SETTING_EXTRA_TREE_PLACEMENT_NO_SPREAD               :Groeien maar niet verspreiden {RED}(houtzagerijen werken niet meer)
STR_CONFIG_SETTING_EXTRA_TREE_PLACEMENT_SPREAD_RAINFOREST       :Groeien, maar alleen verspreiden in regenwoud
STR_CONFIG_SETTING_EXTRA_TREE_PLACEMENT_SPREAD_ALL              :Overal groeien en verspreiden
STR_CONFIG_SETTING_EXTRA_TREE_PLACEMENT_NO_GROWTH_NO_SPREAD     :Niet groeien, niet verspreiden {RED}(houtzagerijen werken niet meer)

STR_CONFIG_SETTING_TOOLBAR_POS                                  :Positie van algemene knoppenbalk: {STRING}
STR_CONFIG_SETTING_TOOLBAR_POS_HELPTEXT                         :Horizontale positie van de algemene taakbalk aan de bovenkant van het scherm.
STR_CONFIG_SETTING_STATUSBAR_POS                                :Positie van de statusbalk: {STRING}
STR_CONFIG_SETTING_STATUSBAR_POS_HELPTEXT                       :De horizontale positie van de statusbalk aan de onderkant van het scherm
STR_CONFIG_SETTING_SNAP_RADIUS                                  :Straal voor vensters vastmaken: {STRING}
STR_CONFIG_SETTING_SNAP_RADIUS_HELPTEXT                         :Afstand tussen vensters voordat het venster automatisch wordt uitgelijnd op nabijgelegen vensters
STR_CONFIG_SETTING_SNAP_RADIUS_VALUE                            :{COMMA} pixel{P 0 "" s}
STR_CONFIG_SETTING_SNAP_RADIUS_DISABLED                         :Uitgeschakeld
STR_CONFIG_SETTING_SOFT_LIMIT                                   :Maximumaantal (niet-blijvende) vensters: {STRING}
STR_CONFIG_SETTING_SOFT_LIMIT_HELPTEXT                          :Aantal niet-blijvende open vensters voordat oude vensters automatisch worden gesloten om ruimte voor nieuwe vensters te maken
STR_CONFIG_SETTING_SOFT_LIMIT_VALUE                             :{COMMA}
STR_CONFIG_SETTING_SOFT_LIMIT_DISABLED                          :uitgeschakeld
STR_CONFIG_SETTING_ZOOM_MIN                                     :Maximaal inzoomniveau: {STRING}
STR_CONFIG_SETTING_ZOOM_MIN_HELPTEXT                            :Het maximale inzoomniveau voor kijkvensters. Merk op dat hogere inzoomniveaus hogere eisen stellen aan het geheugen.
STR_CONFIG_SETTING_ZOOM_MAX                                     :Maximaal uitzoomniveau: {STRING}
STR_CONFIG_SETTING_ZOOM_MAX_HELPTEXT                            :De maximale zoom-uit niveau voor kijkvensters. Hogere zoom-uit niveaus kunnen leiden tot vertraging bij gebruik
STR_CONFIG_SETTING_ZOOM_LVL_MIN                                 :4x
STR_CONFIG_SETTING_ZOOM_LVL_IN_2X                               :2x
STR_CONFIG_SETTING_ZOOM_LVL_NORMAL                              :Normaal
STR_CONFIG_SETTING_ZOOM_LVL_OUT_2X                              :2x
STR_CONFIG_SETTING_ZOOM_LVL_OUT_4X                              :4x
STR_CONFIG_SETTING_ZOOM_LVL_OUT_8X                              :8x
STR_CONFIG_SETTING_TOWN_GROWTH                                  :Groeisnelheid steden: {STRING}
STR_CONFIG_SETTING_TOWN_GROWTH_HELPTEXT                         :Groeisnelheid van steden.
STR_CONFIG_SETTING_TOWN_GROWTH_NONE                             :Niet
STR_CONFIG_SETTING_TOWN_GROWTH_SLOW                             :Langzaam
STR_CONFIG_SETTING_TOWN_GROWTH_NORMAL                           :Normaal
STR_CONFIG_SETTING_TOWN_GROWTH_FAST                             :Snel
STR_CONFIG_SETTING_TOWN_GROWTH_VERY_FAST                        :Heel snel
STR_CONFIG_SETTING_LARGER_TOWNS                                 :Verhouding van gemeenten die uitgroeien tot steden: {STRING}
STR_CONFIG_SETTING_LARGER_TOWNS_HELPTEXT                        :Aantal steden die een stad worden, dus een stad die groter begint en sneller groeit
STR_CONFIG_SETTING_LARGER_TOWNS_VALUE                           :1 op {COMMA}
STR_CONFIG_SETTING_LARGER_TOWNS_DISABLED                        :Geen
STR_CONFIG_SETTING_CITY_SIZE_MULTIPLIER                         :Beginfactor voor stadsgroei: {STRING}
STR_CONFIG_SETTING_CITY_SIZE_MULTIPLIER_HELPTEXT                :Gemiddelde grootte van steden in vergelijking tot normale steden bij het begin van het spel.

STR_CONFIG_SETTING_LINKGRAPH_INTERVAL                           :Werk distributiegrafiek elke {STRING}{NBSP}dag{P 0:2 "" en} bij
STR_CONFIG_SETTING_LINKGRAPH_INTERVAL_HELPTEXT                  :Tijd tussen opeenvolgende herberekeningen van de koppelinggrafiek. Elke herberekening berekent de plannen voor een component van de grafiek. Dat betekent dat een waarde X voor deze instelling niet betekent dat de hele grafiek elke X dagen wordt bijgewerkt. Alleen een component wordt bijgewerkt. Hoe korter je dit instelt, hoe meer CPU-tijd nodig is om de berekening te maken. Hoe langer je dit instelt, hoe langer het duurt voordat de vrachtdistributie op nieuwe routes start.
STR_CONFIG_SETTING_LINKGRAPH_TIME                               :{STRING}{NBSP}dag{P 0:2 "" en} gebruiken voor herberekening van de distributiegrafiek
STR_CONFIG_SETTING_LINKGRAPH_TIME_HELPTEXT                      :Tijd die wordt gebruikt voor een herberekening van een component van een koppelinggrafiek . Wanneer een herberekening wordt gestart, wordt een draad voortgebracht die dit aantal dagen mag lopen. Hoe korter je dit instelt, hoe waarschijnlijker het is dat de draad niet is voltooid als dat zou moeten. Dan stopt het spel totdat het 'bij' is ('lag'). Hoe langer je dit instelt, hoe langer het duurt voordat de distributie wordt aangepast als een route wijzigt.
STR_CONFIG_SETTING_DISTRIBUTION_MANUAL                          :Handmatig
STR_CONFIG_SETTING_DISTRIBUTION_ASYMMETRIC                      :Asymmetrisch
STR_CONFIG_SETTING_DISTRIBUTION_SYMMETRIC                       :Symmetrisch
STR_CONFIG_SETTING_DISTRIBUTION_PAX                             :Distributiemodus voor passagiers: {STRING}
STR_CONFIG_SETTING_DISTRIBUTION_PAX_HELPTEXT                    :'Symmetrisch' betekent dat ongeveer hetzelfde aantal passagiers van station A naar station B gaat als van B naar A. 'Asymmetrisch' betekent dat willekeurige aantallen passagiers reizen in beide richtingen. 'Handmatig' betekent dat er geen automatische distributie plaatsvindt voor passagiers.
STR_CONFIG_SETTING_DISTRIBUTION_MAIL                            :Distributiemodus voor post: {STRING}
STR_CONFIG_SETTING_DISTRIBUTION_MAIL_HELPTEXT                   :'Symmetrisch' betekent dat ongeveer dezelfde hoeveelheid post wordt verzonden van station A naar station B als van B naar A. 'Asymmetrisch' betekent dat willekeurige hoeveelheden post in beide richtingen worden verzonden. 'Handmatig' betekent dat er geen automatische distributie plaatsvindt voor post.
STR_CONFIG_SETTING_DISTRIBUTION_ARMOURED                        :Distributiemodus voor de GEPANTSERDE ladingsklasse: {STRING}
STR_CONFIG_SETTING_DISTRIBUTION_ARMOURED_HELPTEXT               :De GEPANTSERDE ladingsklasse bevat waardevolle spullen in het gematigde klimaat, diamanten in het subtropische klimaat of goud in het subarctische klimaat. NewGRF's kunnen dat veranderen. 'Symmetrisch' betekent dat ongeveer dezelfde hoeveelheid lading wordt verzonden van een station A naar station B als van B naar A. 'Asymmetrisch' betekent dat deze vracht willekeurig in beide richtingen kan worden verzonden. 'Handmatig' betekent dat er geen automatische distributie zal plaatsvinden voor die lading. Het wordt aanbevolen om dit op 'Asymmetrisch' of 'Handmatig' te zetten bij het spelen in subarctisch klimaat omdat banken geen goud terugsturen naar goudmijnen. Voor gematigd en subtropisch klimaat kun je ook 'Symmetrisch' kiezen omdat banken waardevolle spullen terug kunnen sturen naar de oorspronkelijke bank.
STR_CONFIG_SETTING_DISTRIBUTION_DEFAULT                         :Distributiemodus voor andere vrachtsoorten: {STRING}
STR_CONFIG_SETTING_DISTRIBUTION_DEFAULT_HELPTEXT                :'Symmetrisch' betekent dat willekeurige hoeveelheden lading in beide richtingen kunnen worden gestuurd. 'Handmatig' betekent dat er geen automatische distributie plaatsvindt voor die lading.
STR_CONFIG_SETTING_LINKGRAPH_ACCURACY                           :Verdeelnauwkeurigheid: {STRING}
STR_CONFIG_SETTING_LINKGRAPH_ACCURACY_HELPTEXT                  :Hoe hoger de instelling, des te meer CPU-tijd de berekening van de linkgrafiek zal gebruiken. Als het te lang duurt, kan dan dat lag opleveren. Als je dit echter op een lage waarde instelt, zal de verdeling onnauwkeurig zijn, en kan het zijn dat vracht niet wordt gestuurd naar de plekken waar het naartoe moet gaan.
STR_CONFIG_SETTING_DEMAND_DISTANCE                              :Effect van afstand op de vraag: {STRING}
STR_CONFIG_SETTING_DEMAND_DISTANCE_HELPTEXT                     :Als je dit op een waarde hoger dan 0 zet, dan zal de afstand tussen het station van herkomst A met enige vracht en een mogelijke bestemming B effect hebben op de hoeveelheid lading verzonden van A naar B. Hoe verder weg B is van A, des te minder lading wordt verzonden. Hoe hoger je deze instelt, hoe minder lading wordt verzonden naar verder geleden stations en meer lading zal worden verzonden naar dichtbij gelegen stations.
STR_CONFIG_SETTING_DEMAND_SIZE                                  :Hoeveelheid terugkerende vracht voor symmetrische modus: {STRING}
STR_CONFIG_SETTING_DEMAND_SIZE_HELPTEXT                         :Door dit op minder dan 100% te zetten lijkt de symmetrische verdeling meer op de asymmetrische verdeling. Minder vracht zal geforceerd worden om zich terug te sturen als er een bepaalde hoeveelheid wordt verzonden naar een station. Op 0% van de symmetrische verdeling gedraagt deze zicht als de asymmetrische verdeling.
STR_CONFIG_SETTING_SHORT_PATH_SATURATION                        :Verzadiging van korte routes voordat routes met hoge capaciteit worden gebruikt: {STRING}
STR_CONFIG_SETTING_SHORT_PATH_SATURATION_HELPTEXT               :Vaak zijn er meerdere routes mogelijk tussen twee stations. De vrachtdistributie verzadigt eerst de kortste route, gebruikt dan de op één na kortste route tot die verzadigd is enzovoort. Verzadiging wordt bepaald door een schatting van de capaciteit en het geplande gebruik. Wanneer alle routes verzadigd zijn, maar er is meer vraag, raken alle wegen overbelast, die met hoge capaciteit als eerste. In veel gevallen schat het algoritme helaas de capaciteit niet nauwkeurig in. Met deze instelling kun je aangeven tot welk percentage een korter pad moet worden verzadigd voordat de eerstvolgende, langere route wordt gekozen. Stel dit in op minder dan 100% om overvolle stations in geval van overschatte capaciteit te voorkomen.

STR_CONFIG_SETTING_LOCALISATION_UNITS_VELOCITY                  :Snelheidseenheden: {STRING}
STR_CONFIG_SETTING_LOCALISATION_UNITS_VELOCITY_HELPTEXT         :Wanneer een snelheid wordt weergegeven in het gebruikersscherm, gebruik dan de geselecteerde eenheden
STR_CONFIG_SETTING_LOCALISATION_UNITS_VELOCITY_IMPERIAL         :Imperiaal (mph)
STR_CONFIG_SETTING_LOCALISATION_UNITS_VELOCITY_METRIC           :Metrisch (km/h)
STR_CONFIG_SETTING_LOCALISATION_UNITS_VELOCITY_SI               :SI (m/s)
STR_CONFIG_SETTING_LOCALISATION_UNITS_VELOCITY_GAMEUNITS        :Speleenheden (tegels/dag)

STR_CONFIG_SETTING_LOCALISATION_UNITS_POWER                     :Voertuigkrachteenheden: {STRING}
STR_CONFIG_SETTING_LOCALISATION_UNITS_POWER_HELPTEXT            :Als het verbruik van een voertuig wordt weergegeven in het gebruikersscherm, gebruik dan de geselecteerde eenheden
STR_CONFIG_SETTING_LOCALISATION_UNITS_POWER_IMPERIAL            :Imperiaal (hp)
STR_CONFIG_SETTING_LOCALISATION_UNITS_POWER_METRIC              :Metrisch (hp)
STR_CONFIG_SETTING_LOCALISATION_UNITS_POWER_SI                  :SI (kW)

STR_CONFIG_SETTING_LOCALISATION_UNITS_WEIGHT                    :Gewichtseenheden: {STRING}
STR_CONFIG_SETTING_LOCALISATION_UNITS_WEIGHT_HELPTEXT           :Wanneer gewichten worden weergegeven in het gebruikersscherm, gebruik dan de geselecteerde eenheden
STR_CONFIG_SETTING_LOCALISATION_UNITS_WEIGHT_IMPERIAL           :Imperiaal (short t/ton)
STR_CONFIG_SETTING_LOCALISATION_UNITS_WEIGHT_METRIC             :Metrisch (t/ton)
STR_CONFIG_SETTING_LOCALISATION_UNITS_WEIGHT_SI                 :SI (kg)

STR_CONFIG_SETTING_LOCALISATION_UNITS_VOLUME                    :Volume-eenheden: {STRING}
STR_CONFIG_SETTING_LOCALISATION_UNITS_VOLUME_HELPTEXT           :Wanneer volumes worden weergeven in het gebruikersscherm, gebruik dan de geselecteerde eenheden
STR_CONFIG_SETTING_LOCALISATION_UNITS_VOLUME_IMPERIAL           :Imperiaal (gal)
STR_CONFIG_SETTING_LOCALISATION_UNITS_VOLUME_METRIC             :Metrisch (l)
STR_CONFIG_SETTING_LOCALISATION_UNITS_VOLUME_SI                 :SI (m³)

STR_CONFIG_SETTING_LOCALISATION_UNITS_FORCE                     :Trekkrachteenheden: {STRING}
STR_CONFIG_SETTING_LOCALISATION_UNITS_FORCE_HELPTEXT            :Wanneer trekkracht wordt weergegeven in het gebruikersscherm, weergeven in de geselecteerde eenheden
STR_CONFIG_SETTING_LOCALISATION_UNITS_FORCE_IMPERIAL            :Imperiaal (lbf)
STR_CONFIG_SETTING_LOCALISATION_UNITS_FORCE_METRIC              :Metrisch (kgf)
STR_CONFIG_SETTING_LOCALISATION_UNITS_FORCE_SI                  :SI (kN)

STR_CONFIG_SETTING_LOCALISATION_UNITS_HEIGHT                    :Hoogte-eenheden: {STRING}
STR_CONFIG_SETTING_LOCALISATION_UNITS_HEIGHT_HELPTEXT           :Wanneer hoogtes worden weergegeven in het gebruikersscherm, gebruik dan de geselecteerde eenheden
STR_CONFIG_SETTING_LOCALISATION_UNITS_HEIGHT_IMPERIAL           :Imperiaal (ft)
STR_CONFIG_SETTING_LOCALISATION_UNITS_HEIGHT_METRIC             :Metrisch (m)
STR_CONFIG_SETTING_LOCALISATION_UNITS_HEIGHT_SI                 :SI (m)

STR_CONFIG_SETTING_LOCALISATION                                 :{ORANGE}Lokalisatie
STR_CONFIG_SETTING_GRAPHICS                                     :{ORANGE}Grafische elementen
STR_CONFIG_SETTING_SOUND                                        :{ORANGE}Geluid
STR_CONFIG_SETTING_INTERFACE                                    :{ORANGE}Gebruikersscherm
STR_CONFIG_SETTING_INTERFACE_GENERAL                            :{ORANGE}Algemeen
STR_CONFIG_SETTING_INTERFACE_VIEWPORTS                          :{ORANGE}Kijkvensters
STR_CONFIG_SETTING_INTERFACE_CONSTRUCTION                       :{ORANGE}Constructie
STR_CONFIG_SETTING_ADVISORS                                     :{ORANGE}Nieuws/adviseurs
STR_CONFIG_SETTING_COMPANY                                      :{ORANGE}Bedrijf
STR_CONFIG_SETTING_ACCOUNTING                                   :{ORANGE}Boekhouding
STR_CONFIG_SETTING_VEHICLES                                     :{ORANGE}Voertuigen
STR_CONFIG_SETTING_VEHICLES_PHYSICS                             :{ORANGE}Natuurkundige eigenschappen
STR_CONFIG_SETTING_VEHICLES_ROUTING                             :{ORANGE}Routebepaling
STR_CONFIG_SETTING_LIMITATIONS                                  :{ORANGE}Beperkingen
STR_CONFIG_SETTING_ACCIDENTS                                    :{ORANGE}Rampen/ongelukken
STR_CONFIG_SETTING_GENWORLD                                     :{ORANGE}Wereldontwikkeling
STR_CONFIG_SETTING_ENVIRONMENT                                  :{ORANGE}Omgeving
STR_CONFIG_SETTING_ENVIRONMENT_AUTHORITIES                      :{ORANGE}Autoriteiten
STR_CONFIG_SETTING_ENVIRONMENT_TOWNS                            :{ORANGE}Steden
STR_CONFIG_SETTING_ENVIRONMENT_INDUSTRIES                       :{ORANGE}Industrieën
STR_CONFIG_SETTING_ENVIRONMENT_CARGODIST                        :{ORANGE}Vrachtdistributie
STR_CONFIG_SETTING_AI                                           :{ORANGE}Tegenstanders
STR_CONFIG_SETTING_AI_NPC                                       :{ORANGE}Computerspelers

STR_CONFIG_SETTING_PATHFINDER_NPF                               :NPF
STR_CONFIG_SETTING_PATHFINDER_YAPF_RECOMMENDED                  :YAPF {BLUE}(Aanbevolen)

STR_CONFIG_SETTING_PATHFINDER_FOR_TRAINS                        :Routezoeker voor treinen: {STRING}
STR_CONFIG_SETTING_PATHFINDER_FOR_TRAINS_HELPTEXT               :Routezoeker voor treinen.
STR_CONFIG_SETTING_PATHFINDER_FOR_ROAD_VEHICLES                 :Routezoeker voor wegvoertuigen: {STRING}
STR_CONFIG_SETTING_PATHFINDER_FOR_ROAD_VEHICLES_HELPTEXT        :Routezoeker voor wegvoertuigen
STR_CONFIG_SETTING_PATHFINDER_FOR_SHIPS                         :Routezoeker voor schepen: {STRING}
STR_CONFIG_SETTING_PATHFINDER_FOR_SHIPS_HELPTEXT                :Routezoeker voor schepen
STR_CONFIG_SETTING_REVERSE_AT_SIGNALS                           :Automatisch omdraaien bij seinen: {STRING}
STR_CONFIG_SETTING_REVERSE_AT_SIGNALS_HELPTEXT                  :Treinen mogen keren bij een sein als ze hier lang staan wachten

STR_CONFIG_SETTING_QUERY_CAPTION                                :{WHITE}Instelwaarde wijzigen

# Config errors
STR_CONFIG_ERROR                                                :{WHITE}Fout in het configuratiebestand...
STR_CONFIG_ERROR_ARRAY                                          :{WHITE}... fout in array '{STRING}'
STR_CONFIG_ERROR_INVALID_VALUE                                  :{WHITE}... ongeldige waarde '{STRING}' voor '{STRING}'
STR_CONFIG_ERROR_TRAILING_CHARACTERS                            :{WHITE}... tekens gevonden aan het einde van instellingen '{STRING}'
STR_CONFIG_ERROR_DUPLICATE_GRFID                                :{WHITE}... NewGRF '{STRING}' wordt genegeerd: dubbele GRF-id met '{STRING}'
STR_CONFIG_ERROR_INVALID_GRF                                    :{WHITE}... negeer ongeldige NewGRF '{STRING}': {STRING}
STR_CONFIG_ERROR_INVALID_GRF_NOT_FOUND                          :niet gevonden
STR_CONFIG_ERROR_INVALID_GRF_UNSAFE                             :onveilig voor statisch gebruik
STR_CONFIG_ERROR_INVALID_GRF_SYSTEM                             :systeem-NewGRF
STR_CONFIG_ERROR_INVALID_GRF_INCOMPATIBLE                       :niet compatibel met deze versie van OpenTTD
STR_CONFIG_ERROR_INVALID_GRF_UNKNOWN                            :onbekend
STR_CONFIG_ERROR_INVALID_SAVEGAME_COMPRESSION_LEVEL             :{WHITE}... compressieniveau '{STRING}' is niet geldig
STR_CONFIG_ERROR_INVALID_SAVEGAME_COMPRESSION_ALGORITHM         :{WHITE}... indeling voor opgeslagen spel '{STRING}' is niet beschikbaar. Valt terug naar '{STRING}'
STR_CONFIG_ERROR_INVALID_BASE_GRAPHICS_NOT_FOUND                :{WHITE}... negeert standaard graphicsset '{STRING}': niet gevonden
STR_CONFIG_ERROR_INVALID_BASE_SOUNDS_NOT_FOUND                  :{WHITE}... negeert standaard geluidsset '{STRING}': niet gevonden
STR_CONFIG_ERROR_INVALID_BASE_MUSIC_NOT_FOUND                   :{WHITE}... negeert standaard muziekset '{STRING}': niet gevonden
STR_CONFIG_ERROR_OUT_OF_MEMORY                                  :{WHITE}Geen geheugen meer
STR_CONFIG_ERROR_SPRITECACHE_TOO_BIG                            :{WHITE}Toewijzen van {BYTES} van spritecache mislukt. De spritecache werd teruggebracht tot {BYTES}. Dit verlaagt de prestaties van OpenTTD. Om het benodigde geheugen te verminderen, kun je proberen om 32bpp-beeldelementen en/of inzoomniveaus uit te schakelen

# Intro window
STR_INTRO_CAPTION                                               :{WHITE}OpenTTD {REV}

STR_INTRO_NEW_GAME                                              :{BLACK}Nieuw spel
STR_INTRO_LOAD_GAME                                             :{BLACK}Spel laden
STR_INTRO_PLAY_SCENARIO                                         :{BLACK}Scenario spelen
STR_INTRO_PLAY_HEIGHTMAP                                        :{BLACK}Hoogtekaart spelen
STR_INTRO_SCENARIO_EDITOR                                       :{BLACK}Scenario bewerken
STR_INTRO_MULTIPLAYER                                           :{BLACK}Netwerkspel

STR_INTRO_GAME_OPTIONS                                          :{BLACK}Spelopties
STR_INTRO_HIGHSCORE                                             :{BLACK}Scoretabel
STR_INTRO_CONFIG_SETTINGS_TREE                                  :{BLACK}Instellingen
STR_INTRO_NEWGRF_SETTINGS                                       :{BLACK}NewGRF-instellingen
STR_INTRO_ONLINE_CONTENT                                        :{BLACK}Online inhoud zoeken
STR_INTRO_SCRIPT_SETTINGS                                       :{BLACK}AI-/spelscriptinstellingen
STR_INTRO_QUIT                                                  :{BLACK}Afsluiten

STR_INTRO_TOOLTIP_NEW_GAME                                      :{BLACK}Start een nieuw spel. Ctrl+klik slaat de kaartconfiguratie over
STR_INTRO_TOOLTIP_LOAD_GAME                                     :{BLACK}Een opgeslagen spel laden
STR_INTRO_TOOLTIP_PLAY_HEIGHTMAP                                :{BLACK}Start een nieuw spel, gebruik een hoogtekaart als landschap
STR_INTRO_TOOLTIP_PLAY_SCENARIO                                 :{BLACK}Start een nieuw spel, gebaseerd op een scenario
STR_INTRO_TOOLTIP_SCENARIO_EDITOR                               :{BLACK}Een eigen spelwereld/scenario maken
STR_INTRO_TOOLTIP_MULTIPLAYER                                   :{BLACK}Een netwerkspel spelen

STR_INTRO_TOOLTIP_TEMPERATE                                     :{BLACK}Gematigd klimaat
STR_INTRO_TOOLTIP_SUB_ARCTIC_LANDSCAPE                          :{BLACK}Subarctisch klimaat
STR_INTRO_TOOLTIP_SUB_TROPICAL_LANDSCAPE                        :{BLACK}Subtropisch klimaat
STR_INTRO_TOOLTIP_TOYLAND_LANDSCAPE                             :{BLACK}Speelgoedlandschap

STR_INTRO_TOOLTIP_GAME_OPTIONS                                  :{BLACK}Spelopties weergeven
STR_INTRO_TOOLTIP_HIGHSCORE                                     :{BLACK}Scoretabel weergeven
STR_INTRO_TOOLTIP_CONFIG_SETTINGS_TREE                          :{BLACK}Scherminstellingen
STR_INTRO_TOOLTIP_NEWGRF_SETTINGS                               :{BLACK}NewGRF-instellingen weergeven
STR_INTRO_TOOLTIP_ONLINE_CONTENT                                :{BLACK}Zoeken naar nieuwe en aangepaste inhoud om te downloaden
STR_INTRO_TOOLTIP_SCRIPT_SETTINGS                               :{BLACK}AI-/spelscriptinstellingen weergeven
STR_INTRO_TOOLTIP_QUIT                                          :{BLACK}'OpenTTD' afsluiten

STR_INTRO_BASESET                                               :{BLACK}De huidige gekozen set grafische elementen mist {NUM} sprite{P "" s}. Controleer of er updates zijn voor deze basisset.
STR_INTRO_TRANSLATION                                           :{BLACK}Deze vertaling mist {NUM} tekst{P "" en}. Help alsjeblieft mee om OpenTTD beter te maken door je als vertaler aan te melden. Zie readme.txt voor details.

# Quit window
STR_QUIT_CAPTION                                                :{WHITE}Afsluiten
STR_QUIT_ARE_YOU_SURE_YOU_WANT_TO_EXIT_OPENTTD                  :{YELLOW}Weet je zeker dat je OpenTTD wilt verlaten?
STR_QUIT_YES                                                    :{BLACK}Ja
STR_QUIT_NO                                                     :{BLACK}Nee

# Abandon game
STR_ABANDON_GAME_CAPTION                                        :{WHITE}Spel sluiten
STR_ABANDON_GAME_QUERY                                          :{YELLOW}Weet je zeker dat je dit spel wilt sluiten?
STR_ABANDON_SCENARIO_QUERY                                      :{YELLOW}Weet je zeker dat je dit scenario wilt sluiten?

# Cheat window
STR_CHEATS                                                      :{WHITE}Valsspelen
STR_CHEATS_TOOLTIP                                              :{BLACK}Keuzevakjes geven aan of je deze manier van valsspelen eerder hebt gebruikt
STR_CHEAT_MONEY                                                 :{LTBLUE}Kapitaal vergroten met {CURRENCY_LONG}
STR_CHEAT_CHANGE_COMPANY                                        :{LTBLUE}Spelen als bedrijf: {ORANGE}{COMMA}
STR_CHEAT_EXTRA_DYNAMITE                                        :{LTBLUE}Magische bulldozer (industrieën en andere onverplaatsbare objecten verwijderen): {ORANGE}{STRING}
STR_CHEAT_CROSSINGTUNNELS                                       :{LTBLUE}Tunnels mogen elkaar kruisen: {ORANGE}{STRING}
STR_CHEAT_NO_JETCRASH                                           :{LTBLUE}Straalvliegtuigen storten niet (vaak) neer op kleine vliegvelden: {ORANGE} {STRING}
STR_CHEAT_EDIT_MAX_HL                                           :{LTBLUE}Wijzig de maximale kaarthoogte: {ORANGE}{NUM}
STR_CHEAT_EDIT_MAX_HL_QUERY_CAPT                                :{WHITE}Wijzig de maximale hoogte van bergen op de kaart
STR_CHEAT_SWITCH_CLIMATE_TEMPERATE_LANDSCAPE                    :Gematigd landschap
STR_CHEAT_SWITCH_CLIMATE_SUB_ARCTIC_LANDSCAPE                   :Subarctisch landschap
STR_CHEAT_SWITCH_CLIMATE_SUB_TROPICAL_LANDSCAPE                 :Subtropisch landschap
STR_CHEAT_SWITCH_CLIMATE_TOYLAND_LANDSCAPE                      :Speelgoedlandschap
STR_CHEAT_CHANGE_DATE                                           :{LTBLUE}Datum wijzigen: {ORANGE}{DATE_SHORT}
STR_CHEAT_CHANGE_DATE_QUERY_CAPT                                :{WHITE}Huidig jaar wijzigen
STR_CHEAT_SETUP_PROD                                            :{LTBLUE}Productiewaarden aanpassen toestaan: {ORANGE}{STRING}

# Livery window
STR_LIVERY_CAPTION                                              :{WHITE}{COMPANY} - kleurenschema

STR_LIVERY_GENERAL_TOOLTIP                                      :{BLACK}Algemene kleurenschema's weergeven
STR_LIVERY_TRAIN_TOOLTIP                                        :{BLACK}Kleurenschema's voor treinen weergeven
STR_LIVERY_ROAD_VEHICLE_TOOLTIP                                 :{BLACK}Kleurenschema's voor wegvoertuigen weergeven
STR_LIVERY_SHIP_TOOLTIP                                         :{BLACK}Kleurenschema's voor schepen weergeven
STR_LIVERY_AIRCRAFT_TOOLTIP                                     :{BLACK}Kleurenschema's voor vliegtuigen weergeven
STR_LIVERY_PRIMARY_TOOLTIP                                      :{BLACK}Kies de hoofdkleur voor het geselecteerde schema. Ctrl+klik zal deze kleur instellen voor elk schema
STR_LIVERY_SECONDARY_TOOLTIP                                    :{BLACK}Kies de secundaire kleur voor het geselecteerde schema. Met ctrl+klik stel je deze kleur in voor alle schema's.
STR_LIVERY_PANEL_TOOLTIP                                        :{BLACK}Kies een kleurenschema om te wijzigen of meerdere schema's met Ctrl+klik. Vink de keuzevakjes aan-uit om het schema aan-uit te zetten

STR_LIVERY_DEFAULT                                              :Standaard kleurenschema
STR_LIVERY_STEAM                                                :Stoomlocomotief
STR_LIVERY_DIESEL                                               :Diesellocomotief
STR_LIVERY_ELECTRIC                                             :Elektrische locomotief
STR_LIVERY_MONORAIL                                             :Monoraillocomotief
STR_LIVERY_MAGLEV                                               :Zweeftreinlocomotief
STR_LIVERY_DMU                                                  :Dieseltreinstel
STR_LIVERY_EMU                                                  :Elektrisch treinstel
STR_LIVERY_PASSENGER_WAGON_STEAM                                :Passagierswagon (stoom)
STR_LIVERY_PASSENGER_WAGON_DIESEL                               :Passagierswagon (diesel)
STR_LIVERY_PASSENGER_WAGON_ELECTRIC                             :Passagierswagon (elektrisch)
STR_LIVERY_PASSENGER_WAGON_MONORAIL                             :Passagierswagon (monorail)
STR_LIVERY_PASSENGER_WAGON_MAGLEV                               :Passagierswagon (zweeftrein)
STR_LIVERY_FREIGHT_WAGON                                        :Vrachtwagon
STR_LIVERY_BUS                                                  :Bus
STR_LIVERY_TRUCK                                                :Vrachtwagen
STR_LIVERY_PASSENGER_SHIP                                       :Passagiersschip
STR_LIVERY_FREIGHT_SHIP                                         :Vrachtschip
STR_LIVERY_HELICOPTER                                           :Helikopter
STR_LIVERY_SMALL_PLANE                                          :Klein vliegtuig
STR_LIVERY_LARGE_PLANE                                          :Groot vliegtuig
STR_LIVERY_PASSENGER_TRAM                                       :Passagierstram
STR_LIVERY_FREIGHT_TRAM                                         :Vrachttram

# Face selection window
STR_FACE_CAPTION                                                :{WHITE}Gezichtskeuze
STR_FACE_CANCEL_TOOLTIP                                         :{BLACK}Annuleer nieuwe gezichtskeuze
STR_FACE_OK_TOOLTIP                                             :{BLACK}Accepteer nieuwe gezichtskeuze
STR_FACE_RANDOM                                                 :{BLACK}Willekeurig maken

STR_FACE_MALE_BUTTON                                            :{BLACK}Mannelijk
STR_FACE_MALE_TOOLTIP                                           :{BLACK}Selecteer mannelijke gezichten
STR_FACE_FEMALE_BUTTON                                          :{BLACK}Vrouwelijk
STR_FACE_FEMALE_TOOLTIP                                         :{BLACK}Selecteer vrouwelijke gezichten
STR_FACE_NEW_FACE_BUTTON                                        :{BLACK}Nieuw gezicht
STR_FACE_NEW_FACE_TOOLTIP                                       :{BLACK}Genereer willekeurig nieuw gezicht
STR_FACE_ADVANCED                                               :{BLACK}Geavanceerd
STR_FACE_ADVANCED_TOOLTIP                                       :{BLACK}Geavanceerde gezichtskeuze
STR_FACE_SIMPLE                                                 :{BLACK}Eenvoudig
STR_FACE_SIMPLE_TOOLTIP                                         :{BLACK}Eenvoudige gezichtskeuze
STR_FACE_LOAD                                                   :{BLACK}Laden
STR_FACE_LOAD_TOOLTIP                                           :{BLACK}Favoriet gezicht laden
STR_FACE_LOAD_DONE                                              :{WHITE}Je favoriete gezicht is geladen uit het OpenTTD-configuratiebestand
STR_FACE_FACECODE                                               :{BLACK}Gezichtsnummer
STR_FACE_FACECODE_TOOLTIP                                       :{BLACK}Gezichtsnummer van directeur bekijken en/of instellen
STR_FACE_FACECODE_CAPTION                                       :{WHITE}Huidig gezichtsnummer bekijken en/of instellen
STR_FACE_FACECODE_SET                                           :{WHITE}Nieuwe gezichtsnummercode is opgeslagen
STR_FACE_FACECODE_ERR                                           :{WHITE}Kon gezichtsnummer voor directeur niet instellen - moet een getal zijn tussen 0 en 4.294.967.295!
STR_FACE_SAVE                                                   :{BLACK}Opslaan
STR_FACE_SAVE_TOOLTIP                                           :{BLACK}Favoriet gezicht opslaan
STR_FACE_SAVE_DONE                                              :{WHITE}Dit gezicht wordt in het OpenTTD-configuratiebestand opgeslagen als jouw favoriet
STR_FACE_EUROPEAN                                               :{BLACK}Europeaans
STR_FACE_SELECT_EUROPEAN                                        :{BLACK}Selecteer Europese gezichten
STR_FACE_AFRICAN                                                :{BLACK}Afrikaans
STR_FACE_SELECT_AFRICAN                                         :{BLACK}Selecteer Afrikaanse gezichten
STR_FACE_YES                                                    :Ja
STR_FACE_NO                                                     :Nee
STR_FACE_MOUSTACHE_EARRING_TOOLTIP                              :{BLACK}Geef het gezicht een snor of oorbel
STR_FACE_HAIR                                                   :Haar:
STR_FACE_HAIR_TOOLTIP                                           :{BLACK}Verander haar
STR_FACE_EYEBROWS                                               :Wenkbrauwen:
STR_FACE_EYEBROWS_TOOLTIP                                       :{BLACK}Verander wenkbrauwen
STR_FACE_EYECOLOUR                                              :Oogkleur:
STR_FACE_EYECOLOUR_TOOLTIP                                      :{BLACK}Verander oogkleur
STR_FACE_GLASSES                                                :Bril:
STR_FACE_GLASSES_TOOLTIP                                        :{BLACK}Geef het gezicht een bril
STR_FACE_GLASSES_TOOLTIP_2                                      :{BLACK}Verander bril
STR_FACE_NOSE                                                   :Neus:
STR_FACE_NOSE_TOOLTIP                                           :{BLACK}Verander neus
STR_FACE_LIPS                                                   :Lippen:
STR_FACE_MOUSTACHE                                              :Snor:
STR_FACE_LIPS_MOUSTACHE_TOOLTIP                                 :{BLACK}Verander lippen of snor
STR_FACE_CHIN                                                   :Kin:
STR_FACE_CHIN_TOOLTIP                                           :{BLACK}Verander kin
STR_FACE_JACKET                                                 :Jas:
STR_FACE_JACKET_TOOLTIP                                         :{BLACK}Verander jas
STR_FACE_COLLAR                                                 :Kraag:
STR_FACE_COLLAR_TOOLTIP                                         :{BLACK}Verander kraag
STR_FACE_TIE                                                    :Stropdas:
STR_FACE_EARRING                                                :Oorbel:
STR_FACE_TIE_EARRING_TOOLTIP                                    :{BLACK}Verander das of oorbel

# Network server list
STR_NETWORK_SERVER_LIST_CAPTION                                 :{WHITE}Netwerkspel
STR_NETWORK_SERVER_LIST_PLAYER_NAME                             :{BLACK}Spelersnaam:
STR_NETWORK_SERVER_LIST_ENTER_NAME_TOOLTIP                      :{BLACK}Dit is de naam waarmee andere spelers je herkennen

STR_NETWORK_SERVER_LIST_GAME_NAME                               :{BLACK}Naam
STR_NETWORK_SERVER_LIST_GAME_NAME_TOOLTIP                       :{BLACK}Naam van het spel
STR_NETWORK_SERVER_LIST_GENERAL_ONLINE                          :{BLACK}{COMMA}/{COMMA} - {COMMA}/{COMMA}
STR_NETWORK_SERVER_LIST_CLIENTS_CAPTION                         :{BLACK}Spelers
STR_NETWORK_SERVER_LIST_CLIENTS_CAPTION_TOOLTIP                 :{BLACK}Spelers online / spelers maximaal{}Bedrijven online / bedrijven maximaal
STR_NETWORK_SERVER_LIST_MAP_SIZE_SHORT                          :{BLACK}{COMMA}x{COMMA}
STR_NETWORK_SERVER_LIST_MAP_SIZE_CAPTION                        :{BLACK}Kaartgrootte
STR_NETWORK_SERVER_LIST_MAP_SIZE_CAPTION_TOOLTIP                :{BLACK}Kaartgrootte van het spel{}Klik om te sorteren op oppervlakte
STR_NETWORK_SERVER_LIST_DATE_CAPTION                            :{BLACK}Datum
STR_NETWORK_SERVER_LIST_DATE_CAPTION_TOOLTIP                    :{BLACK}Huidige datum
STR_NETWORK_SERVER_LIST_YEARS_CAPTION                           :{BLACK}Jaren
STR_NETWORK_SERVER_LIST_YEARS_CAPTION_TOOLTIP                   :{BLACK}Aantal jaren{}dat het spel draait
STR_NETWORK_SERVER_LIST_INFO_ICONS_TOOLTIP                      :{BLACK}Taal, serverversie, etc.

STR_NETWORK_SERVER_LIST_CLICK_GAME_TO_SELECT                    :{BLACK}Klik op een spel uit de lijst om dit te selecteren
STR_NETWORK_SERVER_LIST_LAST_JOINED_SERVER                      :{BLACK}De server waarmee je het laatste verbonden was:
STR_NETWORK_SERVER_LIST_CLICK_TO_SELECT_LAST                    :{BLACK}Klik om de server te selecteren waar je het laatste op hebt gespeeld

STR_NETWORK_SERVER_LIST_GAME_INFO                               :{SILVER}SPELINFORMATIE
STR_NETWORK_SERVER_LIST_CLIENTS                                 :{SILVER}Spelers: {WHITE}{COMMA} / {COMMA} - {COMMA} / {COMMA}
STR_NETWORK_SERVER_LIST_LANGUAGE                                :{SILVER}Taal: {WHITE}{STRING}
STR_NETWORK_SERVER_LIST_LANDSCAPE                               :{SILVER}Landschap: {WHITE}{STRING}
STR_NETWORK_SERVER_LIST_MAP_SIZE                                :{SILVER}Kaartgrootte: {WHITE}{COMMA}x{COMMA}
STR_NETWORK_SERVER_LIST_SERVER_VERSION                          :{SILVER}Serverversie: {WHITE}{STRING}
STR_NETWORK_SERVER_LIST_SERVER_ADDRESS                          :{SILVER}Serveradres: {WHITE}{STRING}
STR_NETWORK_SERVER_LIST_START_DATE                              :{SILVER}Startdatum: {WHITE}{DATE_SHORT}
STR_NETWORK_SERVER_LIST_CURRENT_DATE                            :{SILVER}Huidige datum: {WHITE}{DATE_SHORT}
STR_NETWORK_SERVER_LIST_PASSWORD                                :{SILVER}Beveiligd met wachtwoord!
STR_NETWORK_SERVER_LIST_SERVER_OFFLINE                          :{SILVER}SERVER OFFLINE
STR_NETWORK_SERVER_LIST_SERVER_FULL                             :{SILVER}SERVER VOL
STR_NETWORK_SERVER_LIST_VERSION_MISMATCH                        :{SILVER}VERSIE NIET GELIJK
STR_NETWORK_SERVER_LIST_GRF_MISMATCH                            :{SILVER}NEWGRF NIET GELIJK

STR_NETWORK_SERVER_LIST_JOIN_GAME                               :{BLACK}Meespelen
STR_NETWORK_SERVER_LIST_REFRESH                                 :{BLACK}Ververs server
STR_NETWORK_SERVER_LIST_REFRESH_TOOLTIP                         :{BLACK}Ververs de informatie over deze server

STR_NETWORK_SERVER_LIST_SEARCH_SERVER_INTERNET                  :{BLACK}Op internet zoeken
STR_NETWORK_SERVER_LIST_SEARCH_SERVER_INTERNET_TOOLTIP          :{BLACK}Op het internet zoeken naar openbare servers
STR_NETWORK_SERVER_LIST_SEARCH_SERVER_LAN                       :{BLACK}Op LAN zoeken
STR_NETWORK_SERVER_LIST_SEARCH_SERVER_LAN_TOOLTIP               :{BLACK}Op lokaal netwerk zoeken naar servers
STR_NETWORK_SERVER_LIST_ADD_SERVER                              :{BLACK}Voeg server toe
STR_NETWORK_SERVER_LIST_ADD_SERVER_TOOLTIP                      :{BLACK}Voegt een server toe aan de lijst die altijd gecontroleerd zal worden op draaiende spellen
STR_NETWORK_SERVER_LIST_START_SERVER                            :{BLACK}Start server
STR_NETWORK_SERVER_LIST_START_SERVER_TOOLTIP                    :{BLACK}Start eigen server

STR_NETWORK_SERVER_LIST_PLAYER_NAME_OSKTITLE                    :{BLACK}Vul je naam in
STR_NETWORK_SERVER_LIST_ENTER_IP                                :{BLACK}Voer het IP-adres van de server in

# Start new multiplayer server
STR_NETWORK_START_SERVER_CAPTION                                :{WHITE}Start nieuw multiplayerspel

STR_NETWORK_START_SERVER_NEW_GAME_NAME                          :{BLACK}Spelnaam:
STR_NETWORK_START_SERVER_NEW_GAME_NAME_TOOLTIP                  :{BLACK}De spelnaam wordt weergegeven aan andere spelers in het multiplayerspelselectiemenu
STR_NETWORK_START_SERVER_SET_PASSWORD                           :{BLACK}Wachtwoord instellen
STR_NETWORK_START_SERVER_PASSWORD_TOOLTIP                       :{BLACK}Beveilig je spel met een wachtwoord als je niet wilt dat dit algemeen toegankelijk is

STR_NETWORK_START_SERVER_ADVERTISED_LABEL                       :{BLACK}Openbaar
STR_NETWORK_START_SERVER_ADVERTISED_TOOLTIP                     :{BLACK}Kies tussen een openbaar (internet) en een niet-openbaar (Local Area Network, LAN) spel
STR_NETWORK_START_SERVER_UNADVERTISED                           :Nee
STR_NETWORK_START_SERVER_ADVERTISED                             :Ja
STR_NETWORK_START_SERVER_CLIENTS_SELECT                         :{BLACK}{NUM} speler{P "" s}
STR_NETWORK_START_SERVER_NUMBER_OF_CLIENTS                      :{BLACK}Maximumaantal spelers:
STR_NETWORK_START_SERVER_NUMBER_OF_CLIENTS_TOOLTIP              :{BLACK}Kies het maximaal aantal toegestane spelers. Niet alle posities hoeven gebruikt te worden.
STR_NETWORK_START_SERVER_COMPANIES_SELECT                       :{BLACK}{NUM} bedr{P ijf ijven}
STR_NETWORK_START_SERVER_NUMBER_OF_COMPANIES                    :{BLACK}Maximumaantal bedrijven:
STR_NETWORK_START_SERVER_NUMBER_OF_COMPANIES_TOOLTIP            :{BLACK}Beperk de server tot een bepaald aantal bedrijven
STR_NETWORK_START_SERVER_SPECTATORS_SELECT                      :{BLACK}{NUM} toeschouwer{P "" s}
STR_NETWORK_START_SERVER_NUMBER_OF_SPECTATORS                   :{BLACK}Maximumaantal toeschouwers:
STR_NETWORK_START_SERVER_NUMBER_OF_SPECTATORS_TOOLTIP           :{BLACK}Beperk de server tot een bepaald aantal toeschouwers
STR_NETWORK_START_SERVER_LANGUAGE_SPOKEN                        :{BLACK}Gesproken taal:
STR_NETWORK_START_SERVER_LANGUAGE_TOOLTIP                       :{BLACK}Andere spelers zullen weten welke taal er wordt gesproken op de server

STR_NETWORK_START_SERVER_NEW_GAME_NAME_OSKTITLE                 :{BLACK}Geef de naam van het netwerkspel

# Network game languages
############ Leave those lines in this order!!
STR_NETWORK_LANG_ANY                                            :Elke
STR_NETWORK_LANG_ENGLISH                                        :Engels
STR_NETWORK_LANG_GERMAN                                         :Duits
STR_NETWORK_LANG_FRENCH                                         :Frans
STR_NETWORK_LANG_BRAZILIAN                                      :Braziliaans
STR_NETWORK_LANG_BULGARIAN                                      :Bulgaars
STR_NETWORK_LANG_CHINESE                                        :Chinees
STR_NETWORK_LANG_CZECH                                          :Tsjechisch
STR_NETWORK_LANG_DANISH                                         :Deens
STR_NETWORK_LANG_DUTCH                                          :Nederlands
STR_NETWORK_LANG_ESPERANTO                                      :Esperanto
STR_NETWORK_LANG_FINNISH                                        :Fins
STR_NETWORK_LANG_HUNGARIAN                                      :Hongaars
STR_NETWORK_LANG_ICELANDIC                                      :IJslands
STR_NETWORK_LANG_ITALIAN                                        :Italiaans
STR_NETWORK_LANG_JAPANESE                                       :Japans
STR_NETWORK_LANG_KOREAN                                         :Koreaans
STR_NETWORK_LANG_LITHUANIAN                                     :Litouws
STR_NETWORK_LANG_NORWEGIAN                                      :Noors
STR_NETWORK_LANG_POLISH                                         :Pools
STR_NETWORK_LANG_PORTUGUESE                                     :Portugees
STR_NETWORK_LANG_ROMANIAN                                       :Roemeens
STR_NETWORK_LANG_RUSSIAN                                        :Russisch
STR_NETWORK_LANG_SLOVAK                                         :Slowaaks
STR_NETWORK_LANG_SLOVENIAN                                      :Sloveens
STR_NETWORK_LANG_SPANISH                                        :Spaans
STR_NETWORK_LANG_SWEDISH                                        :Zweeds
STR_NETWORK_LANG_TURKISH                                        :Turks
STR_NETWORK_LANG_UKRAINIAN                                      :Oekraïens
STR_NETWORK_LANG_AFRIKAANS                                      :Afrikaans
STR_NETWORK_LANG_CROATIAN                                       :Kroatisch
STR_NETWORK_LANG_CATALAN                                        :Catalaans
STR_NETWORK_LANG_ESTONIAN                                       :Estisch
STR_NETWORK_LANG_GALICIAN                                       :Galiciaans
STR_NETWORK_LANG_GREEK                                          :Grieks
STR_NETWORK_LANG_LATVIAN                                        :Lets
############ End of leave-in-this-order

# Network game lobby
STR_NETWORK_GAME_LOBBY_CAPTION                                  :{WHITE}Verzamelkamer voor netwerkspellen

STR_NETWORK_GAME_LOBBY_PREPARE_TO_JOIN                          :{BLACK}Klaar om deel te nemen: {ORANGE}{STRING}
STR_NETWORK_GAME_LOBBY_COMPANY_LIST_TOOLTIP                     :{BLACK}Een lijst met alle bedrijven die momenteel in dit spel bestaan. Je kan meedoen met een bestaand bedrijf of een nieuw bedrijf beginnen

STR_NETWORK_GAME_LOBBY_COMPANY_INFO                             :{SILVER}BEDRIJFSINFORMATIE
STR_NETWORK_GAME_LOBBY_COMPANY_NAME                             :{SILVER}Bedrijfsnaam: {WHITE}{STRING}
STR_NETWORK_GAME_LOBBY_INAUGURATION_YEAR                        :{SILVER}Gestart in: {WHITE}{NUM}
STR_NETWORK_GAME_LOBBY_VALUE                                    :{SILVER}Bedrijfswaarde: {WHITE}{CURRENCY_LONG}
STR_NETWORK_GAME_LOBBY_CURRENT_BALANCE                          :{SILVER}Huidige kas: {WHITE}{CURRENCY_LONG}
STR_NETWORK_GAME_LOBBY_LAST_YEARS_INCOME                        :{SILVER}Inkomen vorig jaar: {WHITE}{CURRENCY_LONG}
STR_NETWORK_GAME_LOBBY_PERFORMANCE                              :{SILVER}Prestatie: {WHITE}{NUM}

STR_NETWORK_GAME_LOBBY_VEHICLES                                 :{SILVER}Voertuigen: {WHITE}{NUM} {TRAIN}, {NUM} {LORRY}, {NUM} {BUS}, {NUM} {SHIP}, {NUM} {PLANE}
STR_NETWORK_GAME_LOBBY_STATIONS                                 :{SILVER}Stations: {WHITE}{NUM} {TRAIN}, {NUM} {LORRY}, {NUM} {BUS}, {NUM} {SHIP}, {NUM} {PLANE}
STR_NETWORK_GAME_LOBBY_PLAYERS                                  :{SILVER}Spelers: {WHITE}{STRING}

STR_NETWORK_GAME_LOBBY_NEW_COMPANY                              :{BLACK}Nieuw bedrijf
STR_NETWORK_GAME_LOBBY_NEW_COMPANY_TOOLTIP                      :{BLACK}Start een nieuw bedrijf
STR_NETWORK_GAME_LOBBY_SPECTATE_GAME                            :{BLACK}Bekijk spel
STR_NETWORK_GAME_LOBBY_SPECTATE_GAME_TOOLTIP                    :{BLACK}Bekijk het spel als een toeschouwer
STR_NETWORK_GAME_LOBBY_JOIN_COMPANY                             :{BLACK}Meedoen met dit bedrijf
STR_NETWORK_GAME_LOBBY_JOIN_COMPANY_TOOLTIP                     :{BLACK}Help met het beheren van dit bedrijf

# Network connecting window
STR_NETWORK_CONNECTING_CAPTION                                  :{WHITE}Verbinden...

############ Leave those lines in this order!!
STR_NETWORK_CONNECTING_1                                        :{BLACK}(1/6) Verbinden...
STR_NETWORK_CONNECTING_2                                        :{BLACK}(2/6) Verifiëren...
STR_NETWORK_CONNECTING_3                                        :{BLACK}(3/6) Wachten...
STR_NETWORK_CONNECTING_4                                        :{BLACK}(4/6) Kaart downloaden...
STR_NETWORK_CONNECTING_5                                        :{BLACK}(5/6) Gegevens verwerken...
STR_NETWORK_CONNECTING_6                                        :{BLACK}(6/6) Registreren...

STR_NETWORK_CONNECTING_SPECIAL_1                                :{BLACK}Spelinformatie ophalen...
STR_NETWORK_CONNECTING_SPECIAL_2                                :{BLACK}Bedrijfsinformatie ophalen...
############ End of leave-in-this-order
STR_NETWORK_CONNECTING_WAITING                                  :{BLACK}{NUM} speler{P "" s} voor je
STR_NETWORK_CONNECTING_DOWNLOADING_1                            :{BLACK}{BYTES} tot dusver gedownload
STR_NETWORK_CONNECTING_DOWNLOADING_2                            :{BLACK}{BYTES} / {BYTES} opgehaald

STR_NETWORK_CONNECTION_DISCONNECT                               :{BLACK}Verbinding verbreken

STR_NETWORK_NEED_GAME_PASSWORD_CAPTION                          :{WHITE}Server is beveiligd. Voer wachtwoord in
STR_NETWORK_NEED_COMPANY_PASSWORD_CAPTION                       :{WHITE}Bedrijf is beveiligd. Voer wachtwoord in
STR_NETWORK_COMPANY_LIST_CLIENT_LIST_CAPTION                    :{WHITE}Spelerslijst

# Network company list added strings
STR_NETWORK_COMPANY_LIST_CLIENT_LIST                            :Spelerslijst
STR_NETWORK_COMPANY_LIST_SPECTATE                               :Toekijken
STR_NETWORK_COMPANY_LIST_NEW_COMPANY                            :Nieuw bedrijf

# Network client list
STR_NETWORK_CLIENTLIST_KICK                                     :Uit het spel schoppen
STR_NETWORK_CLIENTLIST_BAN                                      :Verbannen
STR_NETWORK_CLIENTLIST_SPEAK_TO_ALL                             :Met iedereen praten
STR_NETWORK_CLIENTLIST_SPEAK_TO_COMPANY                         :Met bedrijf praten
STR_NETWORK_CLIENTLIST_SPEAK_TO_CLIENT                          :Privébericht

STR_NETWORK_SERVER                                              :Server
STR_NETWORK_CLIENT                                              :Speler
STR_NETWORK_SPECTATORS                                          :Toeschouwers

# Network set password
STR_COMPANY_PASSWORD_CANCEL                                     :{BLACK}Ingevoerd wachtwoord niet opslaan
STR_COMPANY_PASSWORD_OK                                         :{BLACK}Bedrijf het nieuwe wachtwoord geven
STR_COMPANY_PASSWORD_CAPTION                                    :{WHITE}Bedrijfswachtwoord
STR_COMPANY_PASSWORD_MAKE_DEFAULT                               :{BLACK}Standaard bedrijfswachtwoord
STR_COMPANY_PASSWORD_MAKE_DEFAULT_TOOLTIP                       :{BLACK}Dit bedrijfswachtwoord gebruiken als standaard voor nieuwe bedrijven

# Network company info join/password
STR_COMPANY_VIEW_JOIN                                           :{BLACK}Meedoen
STR_COMPANY_VIEW_JOIN_TOOLTIP                                   :{BLACK}Doe mee en speel als dit bedrijf
STR_COMPANY_VIEW_PASSWORD                                       :{BLACK}Wachtwoord
STR_COMPANY_VIEW_PASSWORD_TOOLTIP                               :{BLACK}Beveilig het bedrijf met een wachtwoord zodat niet-geautoriseerde personen niet mee kunnen doen
STR_COMPANY_VIEW_SET_PASSWORD                                   :{BLACK}Bedrijfswachtwoord instellen

# Network chat
STR_NETWORK_CHAT_SEND                                           :{BLACK}Verstuur
STR_NETWORK_CHAT_COMPANY_CAPTION                                :[Team] :
STR_NETWORK_CHAT_CLIENT_CAPTION                                 :[Privé] {STRING}:
STR_NETWORK_CHAT_ALL_CAPTION                                    :[Iedereen] :

STR_NETWORK_CHAT_COMPANY                                        :[Team] {STRING}: {WHITE}{STRING}
STR_NETWORK_CHAT_TO_COMPANY                                     :[Team] Aan {STRING}: {WHITE}{STRING}
STR_NETWORK_CHAT_CLIENT                                         :[Privé] {STRING}: {WHITE}{STRING}
STR_NETWORK_CHAT_TO_CLIENT                                      :[Privé] Aan {STRING}: {WHITE}{STRING}
STR_NETWORK_CHAT_ALL                                            :[Iedereen] {STRING}: {WHITE}{STRING}
STR_NETWORK_CHAT_OSKTITLE                                       :{BLACK}Geef tekst voor netwerkchat

# Network messages
STR_NETWORK_ERROR_NOTAVAILABLE                                  :{WHITE}Geen netwerkapparaten gevonden
STR_NETWORK_ERROR_NOSERVER                                      :{WHITE}Kon geen enkel netwerkspel vinden
STR_NETWORK_ERROR_NOCONNECTION                                  :{WHITE}De server beantwoordde het verzoek niet
STR_NETWORK_ERROR_NEWGRF_MISMATCH                               :{WHITE}Kan geen verbinding maken, je hebt niet dezelfde NewGRF-bestanden als de server
STR_NETWORK_ERROR_DESYNC                                        :{WHITE}Synchronisatie van netwerkspel mislukt
STR_NETWORK_ERROR_LOSTCONNECTION                                :{WHITE}Verbinding met netwerkspel kwijt
STR_NETWORK_ERROR_SAVEGAMEERROR                                 :{WHITE}Kon opgeslagen spel niet laden
STR_NETWORK_ERROR_SERVER_START                                  :{WHITE}Kan server niet starten
STR_NETWORK_ERROR_CLIENT_START                                  :{WHITE}Kan geen verbinding maken
STR_NETWORK_ERROR_TIMEOUT                                       :{WHITE}Verbinding nr. {NUM} kostte te veel tijd
STR_NETWORK_ERROR_SERVER_ERROR                                  :{WHITE}Er is een protocolfout gedetecteerd en de verbinding werd gesloten
STR_NETWORK_ERROR_WRONG_REVISION                                :{WHITE}De revisie van deze client komt niet overeen met de revisie van de server
STR_NETWORK_ERROR_WRONG_PASSWORD                                :{WHITE}Ongeldig wachtwoord
STR_NETWORK_ERROR_SERVER_FULL                                   :{WHITE}De server is vol
STR_NETWORK_ERROR_SERVER_BANNED                                 :{WHITE}Je bent verbannen van deze server
STR_NETWORK_ERROR_KICKED                                        :{WHITE}Je bent van de server geschopt
STR_NETWORK_ERROR_KICK_MESSAGE                                  :{WHITE}Reden: {STRING}
STR_NETWORK_ERROR_CHEATER                                       :{WHITE}Valsspelen is niet toegestaan op deze server
STR_NETWORK_ERROR_TOO_MANY_COMMANDS                             :{WHITE}Je stuurde te veel commando's naar de server
STR_NETWORK_ERROR_TIMEOUT_PASSWORD                              :{WHITE}Het invoeren van het wachtwoord duurde te lang
STR_NETWORK_ERROR_TIMEOUT_COMPUTER                              :{WHITE}Uw computer is te traag om de server bij te houden
STR_NETWORK_ERROR_TIMEOUT_MAP                                   :{WHITE}Uw computer deed er te lang over om de kaart te downloaden
STR_NETWORK_ERROR_TIMEOUT_JOIN                                  :{WHITE}Uw computer deed er te lang over om met de server te verbinden

############ Leave those lines in this order!!
STR_NETWORK_ERROR_CLIENT_GENERAL                                :algemene fout
STR_NETWORK_ERROR_CLIENT_DESYNC                                 :desynchronisatiefout
STR_NETWORK_ERROR_CLIENT_SAVEGAME                               :kan kaart niet laden
STR_NETWORK_ERROR_CLIENT_CONNECTION_LOST                        :verbinding verbroken
STR_NETWORK_ERROR_CLIENT_PROTOCOL_ERROR                         :protocolfout
STR_NETWORK_ERROR_CLIENT_NEWGRF_MISMATCH                        :Ongelijke NewGRF-instelling
STR_NETWORK_ERROR_CLIENT_NOT_AUTHORIZED                         :niet toegestaan
STR_NETWORK_ERROR_CLIENT_NOT_EXPECTED                           :ongeldig of onverwacht pakket ontvangen
STR_NETWORK_ERROR_CLIENT_WRONG_REVISION                         :foute revisie
STR_NETWORK_ERROR_CLIENT_NAME_IN_USE                            :naam al in gebruik
STR_NETWORK_ERROR_CLIENT_WRONG_PASSWORD                         :fout spelwachtwoord
STR_NETWORK_ERROR_CLIENT_COMPANY_MISMATCH                       :verkeerd bedrijfsnummer in verstuurd commando
STR_NETWORK_ERROR_CLIENT_KICKED                                 :eruit geschopt door server
STR_NETWORK_ERROR_CLIENT_CHEATER                                :probeerde vals te spelen
STR_NETWORK_ERROR_CLIENT_SERVER_FULL                            :server is vol
STR_NETWORK_ERROR_CLIENT_TOO_MANY_COMMANDS                      :stuurde te veel commando's
STR_NETWORK_ERROR_CLIENT_TIMEOUT_PASSWORD                       :wachtwoord niet op tijd ontvangen
STR_NETWORK_ERROR_CLIENT_TIMEOUT_COMPUTER                       :algemene time-out
STR_NETWORK_ERROR_CLIENT_TIMEOUT_MAP                            :downloaden van de kaart duurde te lang
STR_NETWORK_ERROR_CLIENT_TIMEOUT_JOIN                           :verwerken van de kaart duurde te lang
############ End of leave-in-this-order

STR_NETWORK_ERROR_CLIENT_GUI_LOST_CONNECTION_CAPTION            :{WHITE}Mogelijk verbinding verbroken
STR_NETWORK_ERROR_CLIENT_GUI_LOST_CONNECTION                    :{WHITE}In de afgelopen {NUM} seconde{P "" n} is er geen data ontvangen van de server

# Network related errors
STR_NETWORK_SERVER_MESSAGE                                      :*** {1:STRING}
############ Leave those lines in this order!!
STR_NETWORK_SERVER_MESSAGE_GAME_PAUSED                          :Spel gepauzeerd ({STRING})
STR_NETWORK_SERVER_MESSAGE_GAME_STILL_PAUSED_1                  :Spel nog steeds gepauzeerd ({STRING})
STR_NETWORK_SERVER_MESSAGE_GAME_STILL_PAUSED_2                  :Spel nog steeds gepauzeerd ({STRING}, {STRING})
STR_NETWORK_SERVER_MESSAGE_GAME_STILL_PAUSED_3                  :Spel nog steeds gepauzeerd ({STRING}, {STRING}, {STRING})
STR_NETWORK_SERVER_MESSAGE_GAME_STILL_PAUSED_4                  :Spel nog steeds gepauzeerd ({STRING}, {STRING}, {STRING}, {STRING})
STR_NETWORK_SERVER_MESSAGE_GAME_STILL_PAUSED_5                  :Spel nog steeds gepauzeerd ({STRING}, {STRING}, {STRING}, {STRING}, {STRING})
STR_NETWORK_SERVER_MESSAGE_GAME_UNPAUSED                        :Spel vervolgd ({STRING})
STR_NETWORK_SERVER_MESSAGE_GAME_REASON_NOT_ENOUGH_PLAYERS       :aantal spelers
STR_NETWORK_SERVER_MESSAGE_GAME_REASON_CONNECTING_CLIENTS       :spelers maken verbinding
STR_NETWORK_SERVER_MESSAGE_GAME_REASON_MANUAL                   :Handmatig
STR_NETWORK_SERVER_MESSAGE_GAME_REASON_GAME_SCRIPT              :spelscript
STR_NETWORK_SERVER_MESSAGE_GAME_REASON_LINK_GRAPH               :wacht op bijwerken koppelinggrafiek
############ End of leave-in-this-order
STR_NETWORK_MESSAGE_CLIENT_LEAVING                              :vertrekt
STR_NETWORK_MESSAGE_CLIENT_JOINED                               :*** {STRING} heeft zich bij het spel gevoegd
STR_NETWORK_MESSAGE_CLIENT_JOINED_ID                            :*** {STRING} heeft zich bij het spel gevoegd (Speler #{2:NUM})
STR_NETWORK_MESSAGE_CLIENT_COMPANY_JOIN                         :*** {STRING} heeft zich gevoegd bij bedrijf nr. {2:NUM}
STR_NETWORK_MESSAGE_CLIENT_COMPANY_SPECTATE                     :*** {STRING} kijkt nu toe
STR_NETWORK_MESSAGE_CLIENT_COMPANY_NEW                          :*** {STRING} heeft een nieuw bedrijf opgericht (nr. {2:NUM})
STR_NETWORK_MESSAGE_CLIENT_LEFT                                 :*** {STRING} heeft het spel verlaten ({2:STRING})
STR_NETWORK_MESSAGE_NAME_CHANGE                                 :*** {STRING} heeft zijn/haar naam gewijzigd naar {STRING}
STR_NETWORK_MESSAGE_GIVE_MONEY                                  :*** {STRING} gaf {2:CURRENCY_LONG} aan {1:STRING}
STR_NETWORK_MESSAGE_SERVER_SHUTDOWN                             :{WHITE}De server heeft de sessie gesloten
STR_NETWORK_MESSAGE_SERVER_REBOOT                               :{WHITE}De server wordt opnieuw gestart...{}Wacht alstublieft...
STR_NETWORK_MESSAGE_KICKED                                      :*** {STRING} is eruit geschopt. Reden: ({STRING})

# Content downloading window
STR_CONTENT_TITLE                                               :{WHITE}Download extra inhoud
STR_CONTENT_TYPE_CAPTION                                        :{BLACK}Type
STR_CONTENT_TYPE_CAPTION_TOOLTIP                                :{BLACK}Type inhoud
STR_CONTENT_NAME_CAPTION                                        :{BLACK}Naam
STR_CONTENT_NAME_CAPTION_TOOLTIP                                :{BLACK}Naam van de inhoud
STR_CONTENT_MATRIX_TOOLTIP                                      :{BLACK}Klik op een regel voor details{}Gebruik het selectievakje om het te selecteren voor download
STR_CONTENT_SELECT_ALL_CAPTION                                  :{BLACK}Alles selecteren
STR_CONTENT_SELECT_ALL_CAPTION_TOOLTIP                          :{BLACK}Markeer alle inhoud voor download
STR_CONTENT_SELECT_UPDATES_CAPTION                              :{BLACK}Updates selecteren
STR_CONTENT_SELECT_UPDATES_CAPTION_TOOLTIP                      :{BLACK}Markeer alle updates voor bestaande inhoud voor download
STR_CONTENT_UNSELECT_ALL_CAPTION                                :{BLACK}Niets selecteren
STR_CONTENT_UNSELECT_ALL_CAPTION_TOOLTIP                        :{BLACK}Alle markeringen van inhoud voor download ongedaan maken
STR_CONTENT_SEARCH_EXTERNAL                                     :{BLACK}Externe websites zoeken
STR_CONTENT_SEARCH_EXTERNAL_TOOLTIP                             :{BLACK}Zoek inhoud niet beschikbaar op de server van OpenTTD op websites die niet gekoppeld zijn aan OpenTTD
STR_CONTENT_SEARCH_EXTERNAL_DISCLAIMER_CAPTION                  :{WHITE}Je verlaat OpenTTD!
STR_CONTENT_SEARCH_EXTERNAL_DISCLAIMER                          :{WHITE}De voorwaarden voor het downloaden van inhoud van externe websites variëren.{}Ga  naar de externe website voor instructies over het installeren van de inhoud in OpenTTD.{}Wil je doorgaan?
STR_CONTENT_FILTER_TITLE                                        :{BLACK}Tag-/naamfilter:
STR_CONTENT_OPEN_URL                                            :{BLACK}Website bezoeken
STR_CONTENT_OPEN_URL_TOOLTIP                                    :{BLACK}Bezoek de website voor deze inhoud
STR_CONTENT_DOWNLOAD_CAPTION                                    :{BLACK}Download
STR_CONTENT_DOWNLOAD_CAPTION_TOOLTIP                            :{BLACK}Start met het downloaden van de geselecteerde inhoud
STR_CONTENT_TOTAL_DOWNLOAD_SIZE                                 :{SILVER}Totale downloadgrootte: {WHITE}{BYTES}
STR_CONTENT_DETAIL_TITLE                                        :{SILVER}INFO OVER INHOUD
STR_CONTENT_DETAIL_SUBTITLE_UNSELECTED                          :{SILVER}Je hebt ervoor gekozen om dit niet te downloaden
STR_CONTENT_DETAIL_SUBTITLE_SELECTED                            :{SILVER}Je hebt ervoor gekozen om dit te downloaden
STR_CONTENT_DETAIL_SUBTITLE_AUTOSELECTED                        :{SILVER}Deze afhankelijkheid is geselecteerd om te downloaden
STR_CONTENT_DETAIL_SUBTITLE_ALREADY_HERE                        :{SILVER}Dit heb je al
STR_CONTENT_DETAIL_SUBTITLE_DOES_NOT_EXIST                      :{SILVER}Deze inhoud is onbekend en kan niet worden gedownload in OpenTTD
STR_CONTENT_DETAIL_UPDATE                                       :{SILVER}Dit is een vervanging voor een bestaande {STRING}
STR_CONTENT_DETAIL_NAME                                         :{SILVER}Naam: {WHITE}{STRING}
STR_CONTENT_DETAIL_VERSION                                      :{SILVER}Versie: {WHITE}{STRING}
STR_CONTENT_DETAIL_DESCRIPTION                                  :{SILVER}Beschrijving: {WHITE}{STRING}
STR_CONTENT_DETAIL_URL                                          :{SILVER}URL: {WHITE}{STRING}
STR_CONTENT_DETAIL_TYPE                                         :{SILVER}Type: {WHITE}{STRING}
STR_CONTENT_DETAIL_FILESIZE                                     :{SILVER}Downloadgrootte: {WHITE}{BYTES}
STR_CONTENT_DETAIL_SELECTED_BECAUSE_OF                          :{SILVER}Geselecteerd omdat: {WHITE}{STRING}
STR_CONTENT_DETAIL_DEPENDENCIES                                 :{SILVER}Afhankelijkheden: {WHITE}{STRING}
STR_CONTENT_DETAIL_TAGS                                         :{SILVER}Tags: {WHITE}{STRING}
STR_CONTENT_NO_ZLIB                                             :{WHITE}OpenTTD is gemaakt zonder 'zlib'-ondersteuning...
STR_CONTENT_NO_ZLIB_SUB                                         :{WHITE}... niet mogelijk gegevens te downloaden

# Order of these is important!
STR_CONTENT_TYPE_BASE_GRAPHICS                                  :Basis-grafische elementen
STR_CONTENT_TYPE_NEWGRF                                         :NewGRF
STR_CONTENT_TYPE_AI                                             :AI
STR_CONTENT_TYPE_AI_LIBRARY                                     :AI-bibliotheek
STR_CONTENT_TYPE_SCENARIO                                       :Scenario
STR_CONTENT_TYPE_HEIGHTMAP                                      :Hoogtekaart
STR_CONTENT_TYPE_BASE_SOUNDS                                    :Basisgeluiden
STR_CONTENT_TYPE_BASE_MUSIC                                     :Basismuziek
STR_CONTENT_TYPE_GAME_SCRIPT                                    :Spelscript
STR_CONTENT_TYPE_GS_LIBRARY                                     :Spelscript-bibliotheek

# Content downloading progress window
STR_CONTENT_DOWNLOAD_TITLE                                      :{WHITE}Inhoud wordt gedownload...
STR_CONTENT_DOWNLOAD_INITIALISE                                 :{WHITE}Bezig met bestanden opvragen...
STR_CONTENT_DOWNLOAD_FILE                                       :{WHITE}Bezig met downloaden: {STRING} ({NUM} van {NUM})
STR_CONTENT_DOWNLOAD_COMPLETE                                   :{WHITE}Downloaden is klaar
STR_CONTENT_DOWNLOAD_PROGRESS_SIZE                              :{WHITE}{BYTES} van {BYTES} gedownload ({NUM} %)

# Content downloading error messages
STR_CONTENT_ERROR_COULD_NOT_CONNECT                             :{WHITE}Kon geen verbinding maken met de inhoudserver...
STR_CONTENT_ERROR_COULD_NOT_DOWNLOAD                            :{WHITE}Downloaden mislukt...
STR_CONTENT_ERROR_COULD_NOT_DOWNLOAD_CONNECTION_LOST            :{WHITE}... verbinding verbroken
STR_CONTENT_ERROR_COULD_NOT_DOWNLOAD_FILE_NOT_WRITABLE          :{WHITE}... bestand niet schrijfbaar
STR_CONTENT_ERROR_COULD_NOT_EXTRACT                             :{WHITE}Kon gedownload bestand niet uitpakken

STR_MISSING_GRAPHICS_SET_CAPTION                                :{WHITE}Ontbrekende grafische elementen
STR_MISSING_GRAPHICS_SET_MESSAGE                                :{BLACK}OpenTTD heeft grafische elementen nodig om te kunnen werken, maar deze zijn niet gevonden. Wil je dat OpenTTD deze downloadt en installeert?
STR_MISSING_GRAPHICS_YES_DOWNLOAD                               :{BLACK}Ja, grafische elementen downloaden
STR_MISSING_GRAPHICS_NO_QUIT                                    :{BLACK}Nee, OpenTTD afsluiten

# Transparency settings window
STR_TRANSPARENCY_CAPTION                                        :{WHITE}Doorzichtigheidsopties
STR_TRANSPARENT_SIGNS_TOOLTIP                                   :{BLACK}Transparantie voor stationsnamen aan-uit. Ctrl+klik om vast te zetten.
STR_TRANSPARENT_TREES_TOOLTIP                                   :{BLACK}Transparantie voor bomen aan-uit. Ctrl+klik om vast te zetten.
STR_TRANSPARENT_HOUSES_TOOLTIP                                  :{BLACK}Transparantie voor huizen aan-uit. Ctrl+klik om vast te zetten.
STR_TRANSPARENT_INDUSTRIES_TOOLTIP                              :{BLACK}Transparantie voor industrieën aan-uit. Ctrl+klik om vast te zetten.
STR_TRANSPARENT_BUILDINGS_TOOLTIP                               :{BLACK}Transparantie aan-uit voor gebouwen zoals stations, remises en routepunten. Ctrl+klik om vast te zetten.
STR_TRANSPARENT_BRIDGES_TOOLTIP                                 :{BLACK}Transparantie voor bruggen aan-uit. Ctrl+klik om vast te zetten.
STR_TRANSPARENT_STRUCTURES_TOOLTIP                              :{BLACK}Transparantie voor gebouwen zoals vuurtorens en zendmasten aan-uit. Ctrl+klik om vast te zetten.
STR_TRANSPARENT_CATENARY_TOOLTIP                                :{BLACK}Transparantie voor bovenleiding aan-uit. Ctrl+klik om vast te zetten.
STR_TRANSPARENT_LOADING_TOOLTIP                                 :{BLACK}Transparantie voor laadpercentages aan-uit. Ctrl+klik om vast te zetten.
STR_TRANSPARENT_INVISIBLE_TOOLTIP                               :{BLACK}Maak objecten onzichtbaar in plaats van transparant

# Linkgraph legend window
STR_LINKGRAPH_LEGEND_CAPTION                                    :{BLACK}Vrachtstroomlegenda
STR_LINKGRAPH_LEGEND_ALL                                        :{BLACK}Alle
STR_LINKGRAPH_LEGEND_NONE                                       :{BLACK}Geen
STR_LINKGRAPH_LEGEND_SELECT_COMPANIES                           :{BLACK}Weer te geven bedrijven selecteren
STR_LINKGRAPH_LEGEND_COMPANY_TOOLTIP                            :{BLACK}{STRING}{}{COMPANY}

# Linkgraph legend window and linkgraph legend in smallmap
STR_LINKGRAPH_LEGEND_UNUSED                                     :{TINY_FONT}{BLACK}ongebruikt
STR_LINKGRAPH_LEGEND_SATURATED                                  :{TINY_FONT}{BLACK}Verzadigd
STR_LINKGRAPH_LEGEND_OVERLOADED                                 :{TINY_FONT}{BLACK}Overbelast

# Base for station construction window(s)
STR_STATION_BUILD_COVERAGE_AREA_TITLE                           :{BLACK}Dekkingsgebied markeren
STR_STATION_BUILD_COVERAGE_OFF                                  :{BLACK}Uit
STR_STATION_BUILD_COVERAGE_ON                                   :{BLACK}Aan
STR_STATION_BUILD_COVERAGE_AREA_OFF_TOOLTIP                     :{BLACK}Markeer het dekkingsgebied van de voorgestelde locatie niet
STR_STATION_BUILD_COVERAGE_AREA_ON_TOOLTIP                      :{BLACK}Markeer het dekkingsgebied van de voorgestelde locatie
STR_STATION_BUILD_ACCEPTS_CARGO                                 :{BLACK}Accepteert: {GOLD}{CARGO_LIST}
STR_STATION_BUILD_SUPPLIES_CARGO                                :{BLACK}Biedt aan: {GOLD}{CARGO_LIST}

# Join station window
STR_JOIN_STATION_CAPTION                                        :{WHITE}Station samenvoegen
STR_JOIN_STATION_CREATE_SPLITTED_STATION                        :{YELLOW}Een losstaand station bouwen

STR_JOIN_WAYPOINT_CAPTION                                       :{WHITE}Routepunt samenvoegen
STR_JOIN_WAYPOINT_CREATE_SPLITTED_WAYPOINT                      :{YELLOW}Los routepunt bouwen

# Generic toolbar

# Rail construction toolbar
STR_RAIL_TOOLBAR_RAILROAD_CONSTRUCTION_CAPTION                  :Spoorwegen bouwen
STR_RAIL_TOOLBAR_ELRAIL_CONSTRUCTION_CAPTION                    :Geëlektrificeerde spoorwegen bouwen
STR_RAIL_TOOLBAR_MONORAIL_CONSTRUCTION_CAPTION                  :Bouw monorailspoorwegen
STR_RAIL_TOOLBAR_MAGLEV_CONSTRUCTION_CAPTION                    :Bouw magneetzweeftreinspoorwegen

STR_RAIL_TOOLBAR_TOOLTIP_BUILD_RAILROAD_TRACK                   :{BLACK}Spoor bouwen. Ctrl schakelt tussen bouwen/verwijderen van het spoor. Shift schakelt tussen bouwen/inschatting van de kosten
STR_RAIL_TOOLBAR_TOOLTIP_BUILD_AUTORAIL                         :{BLACK}Spoor bouwen met de automatische methode. Ctrl schakelt tussen bouwen/verwijderen van het spoor. Shift schakelt tussen bouwen/inschatting van de kosten.
STR_RAIL_TOOLBAR_TOOLTIP_BUILD_TRAIN_DEPOT_FOR_BUILDING         :{BLACK}Remise bouwen (om treinen te kopen en te onderhouden). Shift schakelt tussen bouwen/kosten weergeven.
STR_RAIL_TOOLBAR_TOOLTIP_CONVERT_RAIL_TO_WAYPOINT               :{BLACK}Spoor ombouwen naar routepunt. Ctrl om samen te voegen met ander routepunt. Shift schakelt tussen bouwen/kosten weergeven.
STR_RAIL_TOOLBAR_TOOLTIP_BUILD_RAILROAD_STATION                 :{BLACK}Treinstation bouwen. Houd Ctrl ingedrukt om samen te voegen met ander station. Shift schakelt tussen bouwen/inschatting van de kosten.
STR_RAIL_TOOLBAR_TOOLTIP_BUILD_RAILROAD_SIGNALS                 :{BLACK}Seinen bouwen. Ctrl wisselt tussen armseinen/lichtseinen{}Slepen plaatst seinen langs een recht stuk spoor. Ctrl bouwt seinen tot de volgende wissel{}Ctrl+klik schakelt het openen van seinkeuzelijst aan-uit. Shift schakelt tussen bouwen/kosten weergeven.
STR_RAIL_TOOLBAR_TOOLTIP_BUILD_RAILROAD_BRIDGE                  :{BLACK}Spoorbrug bouwen. Shift schakelt tussen bouwen/inschatting van de kosten
STR_RAIL_TOOLBAR_TOOLTIP_BUILD_RAILROAD_TUNNEL                  :{BLACK}Graaf spoortunnel. Shift schakelt tussen bouwen/inschatting van de kosten
STR_RAIL_TOOLBAR_TOOLTIP_TOGGLE_BUILD_REMOVE_FOR                :{BLACK}Schakelt tussen bouwen en verwijderen van sporen, seinen, routepunten en stations. Ctrl verwijdert ook het spoor van routepunten en stations.
STR_RAIL_TOOLBAR_TOOLTIP_CONVERT_RAIL                           :{BLACK}Verander spoortype. Shift schakelt tussen bouwen/inschatting van de kosten

STR_RAIL_NAME_RAILROAD                                          :Spoorweg
STR_RAIL_NAME_ELRAIL                                            :Geëlektrificeerde spoorweg
STR_RAIL_NAME_MONORAIL                                          :Monorail
STR_RAIL_NAME_MAGLEV                                            :Zweeftrein

# Rail depot construction window
STR_BUILD_DEPOT_TRAIN_ORIENTATION_CAPTION                       :{WHITE}Richting van remise
STR_BUILD_DEPOT_TRAIN_ORIENTATION_TOOLTIP                       :{BLACK}Selecteer richting van remise

# Rail waypoint construction window
STR_WAYPOINT_CAPTION                                            :{WHITE}Routepunt
STR_WAYPOINT_GRAPHICS_TOOLTIP                                   :{BLACK}Type routepunt selecteren

# Rail station construction window
STR_STATION_BUILD_RAIL_CAPTION                                  :{WHITE}Stationskeuze
STR_STATION_BUILD_ORIENTATION                                   :{BLACK}Richting
STR_STATION_BUILD_RAILROAD_ORIENTATION_TOOLTIP                  :{BLACK}Kies richting van treinstation
STR_STATION_BUILD_NUMBER_OF_TRACKS                              :{BLACK}Aantal sporen
STR_STATION_BUILD_NUMBER_OF_TRACKS_TOOLTIP                      :{BLACK}Selecteer het aantal sporen voor het treinstation
STR_STATION_BUILD_PLATFORM_LENGTH                               :{BLACK}Perronlengte
STR_STATION_BUILD_PLATFORM_LENGTH_TOOLTIP                       :{BLACK}Selecteer lengte van station
STR_STATION_BUILD_DRAG_DROP                                     :{BLACK}Slepen
STR_STATION_BUILD_DRAG_DROP_TOOLTIP                             :{BLACK}Je kunt een station bouwen door te slepen

STR_STATION_BUILD_STATION_CLASS_TOOLTIP                         :{BLACK}Selecteer een stationsklasse om weer te geven
STR_STATION_BUILD_STATION_TYPE_TOOLTIP                          :{BLACK}Selecteer het type station om te bouwen

STR_STATION_CLASS_DFLT                                          :Standaardstation
STR_STATION_CLASS_WAYP                                          :Routepunten

# Signal window
STR_BUILD_SIGNAL_CAPTION                                        :{WHITE}Seinselectie
STR_BUILD_SIGNAL_SEMAPHORE_NORM_TOOLTIP                         :{BLACK}Bloksein (armsein){}Dit is het simpelste soort sein dat slechts één trein tegelijk in hetzelfde blok toelaat
STR_BUILD_SIGNAL_SEMAPHORE_ENTRY_TOOLTIP                        :{BLACK}Ingangssein (armsein){}Groen als er een groen uitgangssein is uit het volgende blok. Anders rood.
STR_BUILD_SIGNAL_SEMAPHORE_EXIT_TOOLTIP                         :{BLACK}Uitgangssein (armsein){}Gedraagt zich hetzelfde als een standaardsein, maar is nodig om ingangs- en combinatie-voorseinen aan te sturen
STR_BUILD_SIGNAL_SEMAPHORE_COMBO_TOOLTIP                        :{BLACK}Combinatiesein (armsein){}Het combinatiesein gedraagt zich als zowel ingangs- als uitgangssein. Zo kun je grote netwerken van voorseinen maken
STR_BUILD_SIGNAL_SEMAPHORE_PBS_TOOLTIP                          :{BLACK}Routesein (armsein){}Een routesein laat meer dan één trein tegelijk in een seinblok toe als de trein een route kan reserveren naar een veilige stopplaats. Routeseinen kunnen van achteren worden gepasseerd
STR_BUILD_SIGNAL_SEMAPHORE_PBS_OWAY_TOOLTIP                     :{BLACK}Eénrichtingsroutesein (armsein){}Een routesein laat meer dan één trein tegelijk in een seinblok toe als de trein een route kan reserveren naar een veilige stopplaats. Eénrichtingsrouteseinen kunnen niet van achteren worden gepasseerd.
STR_BUILD_SIGNAL_ELECTRIC_NORM_TOOLTIP                          :{BLACK}Standaardsein (elektrisch){}Seinen zijn nodig om te voorkomen dat treinen botsen bij netwerken met meer dan één trein
STR_BUILD_SIGNAL_ELECTRIC_ENTRY_TOOLTIP                         :{BLACK}Ingangssein (elektrisch){}Groen als er meer dan één groen uitgangssein is in de volgende sectie. Anders is deze rood
STR_BUILD_SIGNAL_ELECTRIC_EXIT_TOOLTIP                          :{BLACK}Uitgangssein (elektrisch){}Gedraagt zich hetzelfde als een standaardsein, maar is nodig om ingangs- & combinatie-seinen aan te sturen
STR_BUILD_SIGNAL_ELECTRIC_COMBO_TOOLTIP                         :{BLACK}Combinatiesein (elektrisch){}Het combinatiesein gedraagt zich als zowel ingangs- als uitgangssein. Zo kun je grote netwerken van beginseinen maken
STR_BUILD_SIGNAL_ELECTRIC_PBS_TOOLTIP                           :{BLACK}Routeseinen (elektrisch){}Een routesein laat meer dan één trein tegelijk op een seinblok toe als de trein een route kan reserveren naar een veilige stopplaats. Routeseinen kunnen van achteren worden gepasseerd
STR_BUILD_SIGNAL_ELECTRIC_PBS_OWAY_TOOLTIP                      :{BLACK}Eénrichtingsroutesein (elektrisch){}Een routesein laat meer dan één trein tegelijk op een seinblok toe als de trein een route kan reserveren naar een veilige stopplaats. Eénrichtingsrouteseinen kunnen niet van achteren worden gepasseerd.
STR_BUILD_SIGNAL_CONVERT_TOOLTIP                                :{BLACK}Sein ombouwen{}Als dit geselecteerd is, dan kun je door klikken een bestaand sein ombouwen naar het geselecteerde seintype en variant, Ctrl+klik verandert de bestaande variant (armsein/elektrisch). Shift+klik geeft de geschatte ombouwkosten.
STR_BUILD_SIGNAL_DRAG_SIGNALS_DENSITY_TOOLTIP                   :{BLACK}Dichtheid van seinen bij slepen
STR_BUILD_SIGNAL_DRAG_SIGNALS_DENSITY_DECREASE_TOOLTIP          :{BLACK}Dichtheid van seinen bij slepen verkleinen
STR_BUILD_SIGNAL_DRAG_SIGNALS_DENSITY_INCREASE_TOOLTIP          :{BLACK}Dichtheid van seinen bij slepen vergroten

# Bridge selection window
STR_SELECT_RAIL_BRIDGE_CAPTION                                  :{WHITE}Kies type spoorbrug
STR_SELECT_ROAD_BRIDGE_CAPTION                                  :{WHITE}Kies type wegbrug
STR_SELECT_BRIDGE_SELECTION_TOOLTIP                             :{BLACK}Brugkeuze - klik op de gewenste brug om die te bouwen
STR_SELECT_BRIDGE_INFO                                          :{GOLD}{STRING},{} {VELOCITY} {WHITE}{CURRENCY_LONG}
STR_SELECT_BRIDGE_SCENEDIT_INFO                                 :{GOLD}{STRING},{} {VELOCITY}
STR_BRIDGE_NAME_SUSPENSION_STEEL                                :Hangend, staal
STR_BRIDGE_NAME_GIRDER_STEEL                                    :Ligger, staal
STR_BRIDGE_NAME_CANTILEVER_STEEL                                :Vrijdragend, staal
STR_BRIDGE_NAME_SUSPENSION_CONCRETE                             :Hangend, beton
STR_BRIDGE_NAME_WOODEN                                          :Hout
STR_BRIDGE_NAME_CONCRETE                                        :Beton
STR_BRIDGE_NAME_TUBULAR_STEEL                                   :Buis, staal
STR_BRIDGE_TUBULAR_SILICON                                      :Buis, silicium


# Road construction toolbar
STR_ROAD_TOOLBAR_ROAD_CONSTRUCTION_CAPTION                      :{WHITE}Wegen bouwen
STR_ROAD_TOOLBAR_TRAM_CONSTRUCTION_CAPTION                      :{WHITE}Tramsporen bouwen
STR_ROAD_TOOLBAR_TOOLTIP_BUILD_ROAD_SECTION                     :{BLACK}Weg bouwen. Ctrl schakelt tussen bouwen/verwijderen van de weg. Shift schakelt tussen bouwen/inschatting van de kosten.
STR_ROAD_TOOLBAR_TOOLTIP_BUILD_TRAMWAY_SECTION                  :{BLACK}Bouw tramsporen. Ctrl schakelt tussen bouwen/verwijderen van tramsporen. Shift schakelt tussen bouwen/inschatting van de kosten
STR_ROAD_TOOLBAR_TOOLTIP_BUILD_AUTOROAD                         :{BLACK}Wegen bouwen met de automatische methode. Ctrl schakelt tussen bouwen/verwijderen van de weg. Shift schakelt tussen bouwen/inschatting van de kosten.
STR_ROAD_TOOLBAR_TOOLTIP_BUILD_AUTOTRAM                         :{BLACK}Bouw tramsporen met de Autotram-methode. Ctrl schakelt tussen bouwen/verwijderen van tramrails. Shift schakelt tussen bouwen/inschatting van de kosten
STR_ROAD_TOOLBAR_TOOLTIP_BUILD_ROAD_VEHICLE_DEPOT               :{BLACK}Garage bouwen (voor het kopen en onderhouden van wegvoertuigen). Shift schakelt tussen bouwen/inschatting van de kosten.
STR_ROAD_TOOLBAR_TOOLTIP_BUILD_TRAM_VEHICLE_DEPOT               :{BLACK}Tramremise bouwen (voor het kopen en onderhouden van trams). Shift schakelt tussen bouwen/inschatting van de kosten.
STR_ROAD_TOOLBAR_TOOLTIP_BUILD_BUS_STATION                      :{BLACK}Busstation bouwen. Houd Ctrl ingedrukt om samen te voegen met ander station. Shift schakelt tussen bouwen/inschatting van de kosten.
STR_ROAD_TOOLBAR_TOOLTIP_BUILD_PASSENGER_TRAM_STATION           :{BLACK}Bouw passagierstramhalte. Houd Ctrl ingedrukt om samen te voegen met ander station. Shift schakelt tussen bouwen/inschatting van de kosten
STR_ROAD_TOOLBAR_TOOLTIP_BUILD_TRUCK_LOADING_BAY                :{BLACK}Laadperron bouwen. Houd Ctrl ingedrukt om samen te voegen met ander station. Shift schakelt tussen bouwen/inschatting van de kosten.
STR_ROAD_TOOLBAR_TOOLTIP_BUILD_CARGO_TRAM_STATION               :{BLACK}Vrachttramhalte bouwen. Houd Ctrl ingedrukt om samen te voegen met ander station. Shift schakelt tussen bouwen/inschatting van de kosten.
STR_ROAD_TOOLBAR_TOOLTIP_TOGGLE_ONE_WAY_ROAD                    :{BLACK}Hiermee schakel je eenrichtingswegen in-uit
STR_ROAD_TOOLBAR_TOOLTIP_BUILD_ROAD_BRIDGE                      :{BLACK}Bouw wegbrug. Shift schakelt tussen bouwen/inschatting van de kosten
STR_ROAD_TOOLBAR_TOOLTIP_BUILD_TRAMWAY_BRIDGE                   :{BLACK}Bouw brug voor tramsporen. Shift schakelt tussen bouwen/inschatting van de kosten
STR_ROAD_TOOLBAR_TOOLTIP_BUILD_ROAD_TUNNEL                      :{BLACK}Wegtunnel bouwen. Shift schakelt tussen bouwen/inschatting van de kosten.
STR_ROAD_TOOLBAR_TOOLTIP_BUILD_TRAMWAY_TUNNEL                   :{BLACK}Tramtunnel bouwen. Shift schakelt tussen bouwen/inschatting van de kosten.
STR_ROAD_TOOLBAR_TOOLTIP_TOGGLE_BUILD_REMOVE_FOR_ROAD           :{BLACK}Kies tussen bouwen en verwijderen bij wegenbouw
STR_ROAD_TOOLBAR_TOOLTIP_TOGGLE_BUILD_REMOVE_FOR_TRAMWAYS       :{BLACK}Kies tussen bouwen en verwijderen bij tramspooraanleg
STR_ROAD_TOOLBAR_TOOLTIP_CONVERT_ROAD                           :{BLACK}Converteer/opwaardeer het type weg. Shift schakelt tussen bouwen/inschatting van de kosten.
STR_ROAD_TOOLBAR_TOOLTIP_CONVERT_TRAM                           :{BLACK}Converteer/opwaardeer het type tram. Shift schakelt tussen bouwen/inschatting van de kosten.

STR_ROAD_NAME_ROAD                                              :Weg
STR_ROAD_NAME_TRAM                                              :Tramspoor

# Road depot construction window
STR_BUILD_DEPOT_ROAD_ORIENTATION_CAPTION                        :{WHITE}Richting van garage
STR_BUILD_DEPOT_ROAD_ORIENTATION_SELECT_TOOLTIP                 :{BLACK}Selecteer richting van garage
STR_BUILD_DEPOT_TRAM_ORIENTATION_CAPTION                        :{WHITE}Richting van tramremise
STR_BUILD_DEPOT_TRAM_ORIENTATION_SELECT_TOOLTIP                 :{BLACK}Selecteer richting van tramremise

# Road vehicle station construction window
STR_STATION_BUILD_BUS_ORIENTATION                               :{WHITE}Richting van bushalte
STR_STATION_BUILD_BUS_ORIENTATION_TOOLTIP                       :{BLACK}Selecteer richting van bushalte
STR_STATION_BUILD_TRUCK_ORIENTATION                             :{WHITE}Richting van vrachtwagenperron
STR_STATION_BUILD_TRUCK_ORIENTATION_TOOLTIP                     :{BLACK}Selecteer richting van vrachtwagenperron
STR_STATION_BUILD_PASSENGER_TRAM_ORIENTATION                    :{WHITE}Richting van passagierstramhalte
STR_STATION_BUILD_PASSENGER_TRAM_ORIENTATION_TOOLTIP            :{BLACK}Selecteer richting van passagierstramhalte
STR_STATION_BUILD_CARGO_TRAM_ORIENTATION                        :{WHITE}Richting van vrachttramhalte
STR_STATION_BUILD_CARGO_TRAM_ORIENTATION_TOOLTIP                :{BLACK}Selecteer richting van vrachttramhalte

# Waterways toolbar (last two for SE only)
STR_WATERWAYS_TOOLBAR_CAPTION                                   :{WHITE}Waterwegen bouwen
STR_WATERWAYS_TOOLBAR_CAPTION_SE                                :{WHITE}Waterwegen
STR_WATERWAYS_TOOLBAR_BUILD_CANALS_TOOLTIP                      :{BLACK}Kanalen bouwen. Shift schakelt tussen bouwen/inschatting van de kosten.
STR_WATERWAYS_TOOLBAR_BUILD_LOCKS_TOOLTIP                       :{BLACK}Sluis bouwen. Shift schakelt tussen bouwen/inschatting van de kosten.
STR_WATERWAYS_TOOLBAR_BUILD_DEPOT_TOOLTIP                       :{BLACK}Dok bouwen (voor het kopen en onderhouden van schepen). Shift schakelt tussen bouwen/inschatting van de kosten.
STR_WATERWAYS_TOOLBAR_BUILD_DOCK_TOOLTIP                        :{BLACK}Haven bouwen. Houd Ctrl ingedrukt om samen te voegen met ander station. Shift schakelt tussen bouwen/inschatting van de kosten.
STR_WATERWAYS_TOOLBAR_BUOY_TOOLTIP                              :{BLACK}Boei plaatsen, deze kan gebruikt worden voor extra tussenstops. Shift schakelt tussen bouwen/inschatting van de kosten
STR_WATERWAYS_TOOLBAR_BUILD_AQUEDUCT_TOOLTIP                    :{BLACK}Aquaduct bouwen. Shift schakelt tussen bouwen/inschatting van de kosten.
STR_WATERWAYS_TOOLBAR_CREATE_LAKE_TOOLTIP                       :{BLACK}Hiermee plaats je watermassa's.{}Maakt een kanaal, tenzij je Ctrl vasthoudt op zeeniveau, dan overstroomt de omgeving.
STR_WATERWAYS_TOOLBAR_CREATE_RIVER_TOOLTIP                      :{BLACK}Hiermee maak je rivieren

# Ship depot construction window
STR_DEPOT_BUILD_SHIP_CAPTION                                    :{WHITE}Richting van dok
STR_DEPOT_BUILD_SHIP_ORIENTATION_TOOLTIP                        :{BLACK}Selecteer richting van dok

# Dock construction window
STR_STATION_BUILD_DOCK_CAPTION                                  :{WHITE}Haven

# Airport toolbar
STR_TOOLBAR_AIRCRAFT_CAPTION                                    :{WHITE}Vliegvelden
STR_TOOLBAR_AIRCRAFT_BUILD_AIRPORT_TOOLTIP                      :{BLACK}Vliegveld bouwen. Houd Ctrl ingedrukt om samen te voegen met ander station. Shift schakelt tussen bouwen/inschatting van de kosten.

# Airport construction window
STR_STATION_BUILD_AIRPORT_CAPTION                               :{WHITE}Keuze van vliegveld
STR_STATION_BUILD_AIRPORT_TOOLTIP                               :{BLACK}Kies grootte en type van vliegveld
STR_STATION_BUILD_AIRPORT_CLASS_LABEL                           :{BLACK}Vliegveldklasse
STR_STATION_BUILD_AIRPORT_LAYOUT_NAME                           :{BLACK}Layout {NUM}

STR_AIRPORT_SMALL                                               :Klein
STR_AIRPORT_CITY                                                :Stad
STR_AIRPORT_METRO                                               :Grootstedelijk
STR_AIRPORT_INTERNATIONAL                                       :Internationaal
STR_AIRPORT_COMMUTER                                            :Forens
STR_AIRPORT_INTERCONTINENTAL                                    :Intercontinentaal
STR_AIRPORT_HELIPORT                                            :Heliplatform
STR_AIRPORT_HELIDEPOT                                           :Helihangar
STR_AIRPORT_HELISTATION                                         :Helikopterstation

STR_AIRPORT_CLASS_SMALL                                         :Kleine vliegvelden
STR_AIRPORT_CLASS_LARGE                                         :Grote vliegvelden
STR_AIRPORT_CLASS_HUB                                           :Knooppuntvliegvelden
STR_AIRPORT_CLASS_HELIPORTS                                     :Helikoptervliegvelden

STR_STATION_BUILD_NOISE                                         :{BLACK}Geluidsoverlast: {GOLD}{COMMA}

# Landscaping toolbar
STR_LANDSCAPING_TOOLBAR                                         :{WHITE}Terreinaanpassing
STR_LANDSCAPING_TOOLTIP_LOWER_A_CORNER_OF_LAND                  :{BLACK}Verlaag een hoek van het land. Slepen verlaagt de eerste geselecteerde hoek en brengt het geselecteerde gebied naar de hoogte van die hoek. Ctrl selecteert het gebied diagonaal. Shift maakt een inschatting van de kosten
STR_LANDSCAPING_TOOLTIP_RAISE_A_CORNER_OF_LAND                  :{BLACK}Verhoog een hoek van het land. Slepen verhoogt de eerste geselecteerde hoek en brengt het geselecteerde gebied naar de hoogte van die hoek. Ctrl selecteert het gebied diagonaal. Shift maakt een inschatting van de kosten
STR_LANDSCAPING_LEVEL_LAND_TOOLTIP                              :{BLACK}Land egaliseren op hoogte van eerst geselecteerde hoek. Ctrl selecteert een diagonaal gebied. Shift+klik wisselt tussen bouwen/verwachte kosten weergeven.
STR_LANDSCAPING_TOOLTIP_PURCHASE_LAND                           :{BLACK}Land kopen voor toekomstig gebruik. Shift+klik wisselt tussen bouwen/verwachte kosten weergeven.

# Object construction window
STR_OBJECT_BUILD_CAPTION                                        :{WHITE}Keuze van object
STR_OBJECT_BUILD_TOOLTIP                                        :{BLACK}Object selecteren voor bouwen. Shift+Klik wisselt tussen bouwen/verwachte kosten weergeven.
STR_OBJECT_BUILD_CLASS_TOOLTIP                                  :{BLACK}Hiermee kies je de klasse van het te bouwen object
STR_OBJECT_BUILD_PREVIEW_TOOLTIP                                :{BLACK}Bekijk het object
STR_OBJECT_BUILD_SIZE                                           :{BLACK}Grootte: {GOLD}{NUM} x {NUM} tegels

STR_OBJECT_CLASS_LTHS                                           :Vuurtorens
STR_OBJECT_CLASS_TRNS                                           :Zendmasten

# Tree planting window (last eight for SE only)
STR_PLANT_TREE_CAPTION                                          :{WHITE}Bomen
STR_PLANT_TREE_TOOLTIP                                          :{BLACK}Kies een soort boom om te planten. Als de tegel al bomen bevat, komen er meer bomen van verschillende typen bij, onafhankelijk van het geselecteerde type.
STR_TREES_RANDOM_TYPE                                           :{BLACK}Willekeurige soorten bomen
STR_TREES_RANDOM_TYPE_TOOLTIP                                   :{BLACK}Willekeurig bomen planten. Shift+klik wisselt tussen bouwen/verwachte kosten.
STR_TREES_RANDOM_TREES_BUTTON                                   :{BLACK}Willekeurige bomen
STR_TREES_RANDOM_TREES_TOOLTIP                                  :{BLACK}Hiermee plant je bomen willekeurig over het landschap
STR_TREES_MODE_NORMAL_BUTTON                                    :{BLACK}Normaal
STR_TREES_MODE_NORMAL_TOOLTIP                                   :{BLACK}Losse bomen planten door over het landschap te slepen
STR_TREES_MODE_FOREST_SM_BUTTON                                 :{BLACK}Groepje bomen
STR_TREES_MODE_FOREST_SM_TOOLTIP                                :{BLACK}Kleine bossen planten door over het landschap te slepen
STR_TREES_MODE_FOREST_LG_BUTTON                                 :{BLACK}Bos
STR_TREES_MODE_FOREST_LG_TOOLTIP                                :{BLACK}Grote bossen planten door over het landschap te slepen

# Land generation window (SE)
STR_TERRAFORM_TOOLBAR_LAND_GENERATION_CAPTION                   :{WHITE}Landontwikkeling
STR_TERRAFORM_TOOLTIP_PLACE_ROCKY_AREAS_ON_LANDSCAPE            :{BLACK}Rotsachtige gebieden plaatsen op de kaart
STR_TERRAFORM_TOOLTIP_DEFINE_DESERT_AREA                        :{BLACK}Definieer woestijngebied.{}Hou Ctrl vast om het te verwijderen
STR_TERRAFORM_TOOLTIP_INCREASE_SIZE_OF_LAND_AREA                :{BLACK}Vergroot de landoppervlakte om te verhogen/verlagen
STR_TERRAFORM_TOOLTIP_DECREASE_SIZE_OF_LAND_AREA                :{BLACK}Verklein de landoppervlakte om te verhogen/verlagen
STR_TERRAFORM_TOOLTIP_GENERATE_RANDOM_LAND                      :{BLACK}Genereer willekeurig land
STR_TERRAFORM_SE_NEW_WORLD                                      :{BLACK}Nieuw scenario maken
STR_TERRAFORM_RESET_LANDSCAPE                                   :{BLACK}Landschap verwijderen
STR_TERRAFORM_RESET_LANDSCAPE_TOOLTIP                           :{BLACK}Verwijder alle eigendommen van een bedrijf van de kaart

STR_QUERY_RESET_LANDSCAPE_CAPTION                               :{WHITE}Landschap terugstellen
STR_RESET_LANDSCAPE_CONFIRMATION_TEXT                           :{WHITE}Weet je zeker dat je alle eigendommen van een bedrijf van de kaart wilt verwijderen?

# Town generation window (SE)
STR_FOUND_TOWN_CAPTION                                          :{WHITE}Stadsontwikkeling
STR_FOUND_TOWN_NEW_TOWN_BUTTON                                  :{BLACK}Nieuwe stad
STR_FOUND_TOWN_NEW_TOWN_TOOLTIP                                 :{BLACK}Nieuwe stad stichten. Shift+klik geeft alleen de verwachte kosten.
STR_FOUND_TOWN_RANDOM_TOWN_BUTTON                               :{BLACK}Willekeurige stad
STR_FOUND_TOWN_RANDOM_TOWN_TOOLTIP                              :{BLACK}Hiermee sticht je een stad op een willekeurige locatie
STR_FOUND_TOWN_MANY_RANDOM_TOWNS                                :{BLACK}Veel willekeurige steden
STR_FOUND_TOWN_RANDOM_TOWNS_TOOLTIP                             :{BLACK}Verspreid willekeurig geplaatste steden over de kaart

STR_FOUND_TOWN_NAME_TITLE                                       :{YELLOW}Plaatsnaam:
STR_FOUND_TOWN_NAME_EDITOR_TITLE                                :{BLACK}Plaatsnaam invoeren
STR_FOUND_TOWN_NAME_EDITOR_HELP                                 :{BLACK}Klik om plaatsnaam in te voeren
STR_FOUND_TOWN_NAME_RANDOM_BUTTON                               :{BLACK}Willekeurige naam
STR_FOUND_TOWN_NAME_RANDOM_TOOLTIP                              :{BLACK}Genereer een willekeurige nieuwe naam

STR_FOUND_TOWN_INITIAL_SIZE_TITLE                               :{YELLOW}Stadsgrootte:
STR_FOUND_TOWN_INITIAL_SIZE_SMALL_BUTTON                        :{BLACK}Klein
STR_FOUND_TOWN_INITIAL_SIZE_MEDIUM_BUTTON                       :{BLACK}Gemiddeld
STR_FOUND_TOWN_INITIAL_SIZE_LARGE_BUTTON                        :{BLACK}Groot
STR_FOUND_TOWN_SIZE_RANDOM                                      :{BLACK}Willekeurig
STR_FOUND_TOWN_INITIAL_SIZE_TOOLTIP                             :{BLACK}Stadsgrootte kiezen
STR_FOUND_TOWN_CITY                                             :{BLACK}Groeistad
STR_FOUND_TOWN_CITY_TOOLTIP                                     :{BLACK}Groeisteden groeien sneller dan gewone steden{}Afhankelijk van de instellingen kunnen ze ook groter zijn als ze gesticht worden

STR_FOUND_TOWN_ROAD_LAYOUT                                      :{YELLOW}Wegpatroon
STR_FOUND_TOWN_SELECT_TOWN_ROAD_LAYOUT                          :{BLACK}Wegpatroon voor deze stad kiezen
STR_FOUND_TOWN_SELECT_LAYOUT_ORIGINAL                           :{BLACK}Origineel
STR_FOUND_TOWN_SELECT_LAYOUT_BETTER_ROADS                       :{BLACK}Verbeterd
STR_FOUND_TOWN_SELECT_LAYOUT_2X2_GRID                           :{BLACK}2x2-raster
STR_FOUND_TOWN_SELECT_LAYOUT_3X3_GRID                           :{BLACK}3x3-raster
STR_FOUND_TOWN_SELECT_LAYOUT_RANDOM                             :{BLACK}Willekeurig

# Fund new industry window
STR_FUND_INDUSTRY_CAPTION                                       :{WHITE}Nieuwe industrie financieren
STR_FUND_INDUSTRY_SELECTION_TOOLTIP                             :{BLACK}Kiest de gewenste industrie in de lijst
STR_FUND_INDUSTRY_MANY_RANDOM_INDUSTRIES                        :Veel willekeurige industrieën
STR_FUND_INDUSTRY_MANY_RANDOM_INDUSTRIES_TOOLTIP                :{BLACK}Bedek de kaart met willekeurig geplaatste industrieën
STR_FUND_INDUSTRY_INDUSTRY_BUILD_COST                           :{BLACK}Kosten: {YELLOW}{CURRENCY_LONG}
STR_FUND_INDUSTRY_PROSPECT_NEW_INDUSTRY                         :{BLACK}Onderzoeken
STR_FUND_INDUSTRY_BUILD_NEW_INDUSTRY                            :{BLACK}Bouw
STR_FUND_INDUSTRY_FUND_NEW_INDUSTRY                             :{BLACK}Betaal

# Industry cargoes window
STR_INDUSTRY_CARGOES_INDUSTRY_CAPTION                           :{WHITE}Industrieketen voor {STRING} industrie
STR_INDUSTRY_CARGOES_CARGO_CAPTION                              :{WHITE}Industrieketen voor {STRING} vracht
STR_INDUSTRY_CARGOES_PRODUCERS                                  :{WHITE}Producerende industrieën
STR_INDUSTRY_CARGOES_CUSTOMERS                                  :{WHITE}Accepterende industrieën
STR_INDUSTRY_CARGOES_HOUSES                                     :{WHITE}Huizen
STR_INDUSTRY_CARGOES_INDUSTRY_TOOLTIP                           :{BLACK}Klik op de industrie om de leveranciers en klanten te zien
STR_INDUSTRY_CARGOES_CARGO_TOOLTIP                              :{BLACK}{STRING}{}Klik op de vracht om de leveranciers en klanten te zien
STR_INDUSTRY_DISPLAY_CHAIN                                      :{BLACK}Keten weergeven
STR_INDUSTRY_DISPLAY_CHAIN_TOOLTIP                              :{BLACK}Industrieën weergeven die vracht leveren en accepteren
STR_INDUSTRY_CARGOES_NOTIFY_SMALLMAP                            :{BLACK}Koppeling naar de kleine kaart
STR_INDUSTRY_CARGOES_NOTIFY_SMALLMAP_TOOLTIP                    :{BLACK}Weergegeven industrieën ook op de kleine kaart selecteren
STR_INDUSTRY_CARGOES_SELECT_CARGO                               :{BLACK}Vracht selecteren
STR_INDUSTRY_CARGOES_SELECT_CARGO_TOOLTIP                       :{BLACK}Vracht selecteren voor weergeven
STR_INDUSTRY_CARGOES_SELECT_INDUSTRY                            :{BLACK}Industrie selecteren
STR_INDUSTRY_CARGOES_SELECT_INDUSTRY_TOOLTIP                    :{BLACK}Bedrijf selecteren voor weergeven

# Land area window
STR_LAND_AREA_INFORMATION_CAPTION                               :{WHITE}Landinformatie
STR_LAND_AREA_INFORMATION_COST_TO_CLEAR_N_A                     :{BLACK}Sloopkosten: {LTBLUE}niet mogelijk
STR_LAND_AREA_INFORMATION_COST_TO_CLEAR                         :{BLACK}Sloopkosten: {RED}{CURRENCY_LONG}
STR_LAND_AREA_INFORMATION_REVENUE_WHEN_CLEARED                  :{BLACK}Opbrengst bij verwijdering: {LTBLUE}{CURRENCY_LONG}
STR_LAND_AREA_INFORMATION_OWNER_N_A                             :Geen
STR_LAND_AREA_INFORMATION_OWNER                                 :{BLACK}Eigenaar: {LTBLUE}{STRING}
STR_LAND_AREA_INFORMATION_ROAD_OWNER                            :{BLACK}Eigenaar van weg: {LTBLUE}{STRING}
STR_LAND_AREA_INFORMATION_TRAM_OWNER                            :{BLACK}Eigenaar van tramrails: {LTBLUE}{STRING}
STR_LAND_AREA_INFORMATION_RAIL_OWNER                            :{BLACK}Eigenaar van spoorweg: {LTBLUE}{STRING}
STR_LAND_AREA_INFORMATION_LOCAL_AUTHORITY                       :{BLACK}Gemeente: {LTBLUE}{STRING}
STR_LAND_AREA_INFORMATION_LOCAL_AUTHORITY_NONE                  :Geen
STR_LAND_AREA_INFORMATION_LANDINFO_COORDS                       :{BLACK}Coördinaten: {LTBLUE}{NUM} x {NUM} x {NUM} ({STRING})
STR_LAND_AREA_INFORMATION_BUILD_DATE                            :{BLACK}Bouwjaar: {LTBLUE}{DATE_LONG}
STR_LAND_AREA_INFORMATION_STATION_CLASS                         :{BLACK}Stationsklasse: {LTBLUE}{STRING}
STR_LAND_AREA_INFORMATION_STATION_TYPE                          :{BLACK}Stationstype: {LTBLUE}{STRING}
STR_LAND_AREA_INFORMATION_AIRPORT_CLASS                         :{BLACK}Vliegveldklasse: {LTBLUE}{STRING}
STR_LAND_AREA_INFORMATION_AIRPORT_NAME                          :{BLACK}Vliegveldnaam: {LTBLUE}{STRING}
STR_LAND_AREA_INFORMATION_AIRPORTTILE_NAME                      :{BLACK}Vliegveldtegelnaam: {LTBLUE}{STRING}
STR_LAND_AREA_INFORMATION_NEWGRF_NAME                           :{BLACK}NewGRF: {LTBLUE}{STRING}
STR_LAND_AREA_INFORMATION_CARGO_ACCEPTED                        :{BLACK}Geaccepteerde vracht: {LTBLUE}
STR_LAND_AREA_INFORMATION_CARGO_EIGHTS                          :({COMMA}/8 {STRING})
STR_LANG_AREA_INFORMATION_RAIL_TYPE                             :{BLACK}Spoortype: {LTBLUE}{STRING}
STR_LANG_AREA_INFORMATION_ROAD_TYPE                             :{BLACK}Wegtype: {LTBLUE}{STRING}
STR_LANG_AREA_INFORMATION_TRAM_TYPE                             :{BLACK}Tramtype: {LTBLUE}{STRING}
STR_LANG_AREA_INFORMATION_RAIL_SPEED_LIMIT                      :{BLACK}Spoorsnelheidslimiet: {LTBLUE}{VELOCITY}
STR_LANG_AREA_INFORMATION_ROAD_SPEED_LIMIT                      :{BLACK}Snelheidslimiet weg: {LTBLUE}{VELOCITY}
STR_LANG_AREA_INFORMATION_TRAM_SPEED_LIMIT                      :{BLACK}Tramsnelheidslimiet: {LTBLUE}{VELOCITY}

# Description of land area of different tiles
STR_LAI_CLEAR_DESCRIPTION_ROCKS                                 :Rotsen
STR_LAI_CLEAR_DESCRIPTION_ROUGH_LAND                            :Ruw land
STR_LAI_CLEAR_DESCRIPTION_BARE_LAND                             :Braakliggend land
STR_LAI_CLEAR_DESCRIPTION_GRASS                                 :Gras
STR_LAI_CLEAR_DESCRIPTION_FIELDS                                :Akkers
STR_LAI_CLEAR_DESCRIPTION_SNOW_COVERED_LAND                     :Sneeuw
STR_LAI_CLEAR_DESCRIPTION_DESERT                                :Woestijn

STR_LAI_RAIL_DESCRIPTION_TRACK                                  :Spoor
STR_LAI_RAIL_DESCRIPTION_TRACK_WITH_NORMAL_SIGNALS              :Spoor met blokseinen
STR_LAI_RAIL_DESCRIPTION_TRACK_WITH_PRESIGNALS                  :Spoor met voorseinen
STR_LAI_RAIL_DESCRIPTION_TRACK_WITH_EXITSIGNALS                 :Spoor met uitgangsseinen
STR_LAI_RAIL_DESCRIPTION_TRACK_WITH_COMBOSIGNALS                :Spoor met combinatieseinen
STR_LAI_RAIL_DESCRIPTION_TRACK_WITH_PBSSIGNALS                  :Spoor met routeseinen
STR_LAI_RAIL_DESCRIPTION_TRACK_WITH_NOENTRYSIGNALS              :Spoor met eenrichtingsseinen
STR_LAI_RAIL_DESCRIPTION_TRACK_WITH_NORMAL_PRESIGNALS           :Spoor met blok- en voorseinen
STR_LAI_RAIL_DESCRIPTION_TRACK_WITH_NORMAL_EXITSIGNALS          :Spoor met blok- en uitgangsseinen
STR_LAI_RAIL_DESCRIPTION_TRACK_WITH_NORMAL_COMBOSIGNALS         :Spoor met blok- en combinatieseinen
STR_LAI_RAIL_DESCRIPTION_TRACK_WITH_NORMAL_PBSSIGNALS           :Spoor met blok- en routeseinen
STR_LAI_RAIL_DESCRIPTION_TRACK_WITH_NORMAL_NOENTRYSIGNALS       :Spoor met blok- en eenrichtingsseinen
STR_LAI_RAIL_DESCRIPTION_TRACK_WITH_PRE_EXITSIGNALS             :Spoor met voor- en uitgangsseinen
STR_LAI_RAIL_DESCRIPTION_TRACK_WITH_PRE_COMBOSIGNALS            :Spoor met voor- en combinatieseinen
STR_LAI_RAIL_DESCRIPTION_TRACK_WITH_PRE_PBSSIGNALS              :Spoor met voor- en routeseinen
STR_LAI_RAIL_DESCRIPTION_TRACK_WITH_PRE_NOENTRYSIGNALS          :Spoor met voor- en eenrichtingsseinen
STR_LAI_RAIL_DESCRIPTION_TRACK_WITH_EXIT_COMBOSIGNALS           :Spoor met uitgangs- en combinatieseinen
STR_LAI_RAIL_DESCRIPTION_TRACK_WITH_EXIT_PBSSIGNALS             :Spoorweg spoor met exit- en routeseinen
STR_LAI_RAIL_DESCRIPTION_TRACK_WITH_EXIT_NOENTRYSIGNALS         :Spoor met uitgangs- en eenrichtingsseinen
STR_LAI_RAIL_DESCRIPTION_TRACK_WITH_COMBO_PBSSIGNALS            :Spoor met combinatie- en routeseinen
STR_LAI_RAIL_DESCRIPTION_TRACK_WITH_COMBO_NOENTRYSIGNALS        :Spoor met combinatie- en eenrichtingsseinen
STR_LAI_RAIL_DESCRIPTION_TRACK_WITH_PBS_NOENTRYSIGNALS          :Spoor met route- en eenrichtingsseinen
STR_LAI_RAIL_DESCRIPTION_TRAIN_DEPOT                            :Spoorwegtreindepot

STR_LAI_ROAD_DESCRIPTION_ROAD                                   :Weg
STR_LAI_ROAD_DESCRIPTION_ROAD_WITH_STREETLIGHTS                 :Weg met straatlantaarns
STR_LAI_ROAD_DESCRIPTION_TREE_LINED_ROAD                        :Weg met bomenrij
STR_LAI_ROAD_DESCRIPTION_ROAD_VEHICLE_DEPOT                     :Garage
STR_LAI_ROAD_DESCRIPTION_ROAD_RAIL_LEVEL_CROSSING               :Gelijkvloerse kruising met weg/spoor
STR_LAI_ROAD_DESCRIPTION_TRAMWAY                                :Tramrails

# Houses come directly from their building names
STR_LAI_TOWN_INDUSTRY_DESCRIPTION_UNDER_CONSTRUCTION            :{STRING} (in aanbouw)

STR_LAI_TREE_NAME_TREES                                         :Bomen
STR_LAI_TREE_NAME_RAINFOREST                                    :Regenwoud
STR_LAI_TREE_NAME_CACTUS_PLANTS                                 :Cactussen

STR_LAI_STATION_DESCRIPTION_RAILROAD_STATION                    :Treinstation
STR_LAI_STATION_DESCRIPTION_AIRCRAFT_HANGAR                     :Hangar
STR_LAI_STATION_DESCRIPTION_AIRPORT                             :Vliegveld
STR_LAI_STATION_DESCRIPTION_TRUCK_LOADING_AREA                  :Vrachtwagenlaadgebied
STR_LAI_STATION_DESCRIPTION_BUS_STATION                         :Busstation
STR_LAI_STATION_DESCRIPTION_SHIP_DOCK                           :Haven
STR_LAI_STATION_DESCRIPTION_BUOY                                :Boei
STR_LAI_STATION_DESCRIPTION_WAYPOINT                            :Routepunt

STR_LAI_WATER_DESCRIPTION_WATER                                 :Water
STR_LAI_WATER_DESCRIPTION_CANAL                                 :Kanaal
STR_LAI_WATER_DESCRIPTION_LOCK                                  :Sluis
STR_LAI_WATER_DESCRIPTION_RIVER                                 :Rivier
STR_LAI_WATER_DESCRIPTION_COAST_OR_RIVERBANK                    :Kust of rivieroever
STR_LAI_WATER_DESCRIPTION_SHIP_DEPOT                            :Dok

# Industries come directly from their industry names

STR_LAI_TUNNEL_DESCRIPTION_RAILROAD                             :Spoortunnel
STR_LAI_TUNNEL_DESCRIPTION_ROAD                                 :Wegtunnel

STR_LAI_BRIDGE_DESCRIPTION_RAIL_SUSPENSION_STEEL                :Stalen hangende spoorbrug
STR_LAI_BRIDGE_DESCRIPTION_RAIL_GIRDER_STEEL                    :Spoorbrug met stalen koker
STR_LAI_BRIDGE_DESCRIPTION_RAIL_CANTILEVER_STEEL                :Stalen vrijdragende spoorbrug
STR_LAI_BRIDGE_DESCRIPTION_RAIL_SUSPENSION_CONCRETE             :Hangende spoorbrug van gewapend beton
STR_LAI_BRIDGE_DESCRIPTION_RAIL_WOODEN                          :Houten spoorbrug
STR_LAI_BRIDGE_DESCRIPTION_RAIL_CONCRETE                        :Betonnen spoorbrug
STR_LAI_BRIDGE_DESCRIPTION_RAIL_TUBULAR_STEEL                   :Buisvormige spoorbrug

STR_LAI_BRIDGE_DESCRIPTION_ROAD_SUSPENSION_STEEL                :Stalen hangende wegbrug
STR_LAI_BRIDGE_DESCRIPTION_ROAD_GIRDER_STEEL                    :Wegbrug met stalen koker
STR_LAI_BRIDGE_DESCRIPTION_ROAD_CANTILEVER_STEEL                :Stalen vrijdragende wegbrug
STR_LAI_BRIDGE_DESCRIPTION_ROAD_SUSPENSION_CONCRETE             :Hangende wegbrug van gewapend beton
STR_LAI_BRIDGE_DESCRIPTION_ROAD_WOODEN                          :Houten wegbrug
STR_LAI_BRIDGE_DESCRIPTION_ROAD_CONCRETE                        :Betonnen wegbrug
STR_LAI_BRIDGE_DESCRIPTION_ROAD_TUBULAR_STEEL                   :Buisvormige wegbrug

STR_LAI_BRIDGE_DESCRIPTION_AQUEDUCT                             :Aquaduct

STR_LAI_OBJECT_DESCRIPTION_TRANSMITTER                          :Radiomast
STR_LAI_OBJECT_DESCRIPTION_LIGHTHOUSE                           :Vuurtoren
STR_LAI_OBJECT_DESCRIPTION_COMPANY_HEADQUARTERS                 :Hoofdkantoor
STR_LAI_OBJECT_DESCRIPTION_COMPANY_OWNED_LAND                   :Terrein in bedrijfseigendom

# About OpenTTD window
STR_ABOUT_OPENTTD                                               :{WHITE}Over OpenTTD
STR_ABOUT_ORIGINAL_COPYRIGHT                                    :{BLACK}Originele auteursrecht {COPYRIGHT} 1995 Chris Sawyer, alle rechten voorbehouden
STR_ABOUT_VERSION                                               :{BLACK}OpenTTD-versie {REV}
STR_ABOUT_COPYRIGHT_OPENTTD                                     :{BLACK}OpenTTD {COPYRIGHT} 2002-{STRING} Het OpenTTD-team

# Framerate display window
STR_FRAMERATE_CAPTION                                           :{WHITE}Framesnelheid
STR_FRAMERATE_CAPTION_SMALL                                     :{STRING}{WHITE} ({DECIMAL}x)
STR_FRAMERATE_RATE_GAMELOOP                                     :{BLACK}Simulatiesnelheid: {STRING}
STR_FRAMERATE_RATE_GAMELOOP_TOOLTIP                             :{BLACK}Aantal gesimuleerde speltikken per seconde.
STR_FRAMERATE_RATE_BLITTER                                      :{BLACK}Grafische framesnelheid: {STRING}
STR_FRAMERATE_RATE_BLITTER_TOOLTIP                              :{BLACK}Aantal videoframes die weergegeven worden per seconde.
STR_FRAMERATE_SPEED_FACTOR                                      :{BLACK}Huidige spelsnelheidsfactor: {DECIMAL}x
STR_FRAMERATE_SPEED_FACTOR_TOOLTIP                              :{BLACK}Hoe snel het spel momenteel draait, vergeleken met de verwachte snelheid bij een normale simulatiesnelheid.
STR_FRAMERATE_CURRENT                                           :{WHITE}Huidig
STR_FRAMERATE_AVERAGE                                           :{WHITE}Gemiddeld
STR_FRAMERATE_MEMORYUSE                                         :{WHITE}Geheugen
STR_FRAMERATE_DATA_POINTS                                       :{BLACK}Gegevens gebaseerd op {COMMA} metingen
STR_FRAMERATE_MS_GOOD                                           :{LTBLUE}{DECIMAL} ms
STR_FRAMERATE_MS_WARN                                           :{YELLOW}{DECIMAL} ms
STR_FRAMERATE_MS_BAD                                            :{RED}{DECIMAL} ms
STR_FRAMERATE_FPS_GOOD                                          :{LTBLUE}{DECIMAL} frames/s
STR_FRAMERATE_FPS_WARN                                          :{YELLOW}{DECIMAL} frames/s
STR_FRAMERATE_FPS_BAD                                           :{RED}{DECIMAL} frames/s
STR_FRAMERATE_BYTES_GOOD                                        :{LTBLUE}{BYTES}
STR_FRAMERATE_BYTES_WARN                                        :{YELLOW}{BYTES}
STR_FRAMERATE_BYTES_BAD                                         :{RED}{BYTES}
STR_FRAMERATE_GRAPH_MILLISECONDS                                :{TINY_FONT}{COMMA} ms
STR_FRAMERATE_GRAPH_SECONDS                                     :{TINY_FONT}{COMMA} s
############ Leave those lines in this order!!
STR_FRAMERATE_GAMELOOP                                          :{BLACK}Spellustotaal:
STR_FRAMERATE_GL_ECONOMY                                        :{BLACK} Vrachtafhandeling:
STR_FRAMERATE_GL_TRAINS                                         :{BLACK} Treintikken:
STR_FRAMERATE_GL_ROADVEHS                                       :{BLACK} Wegvoertuigtikken:
STR_FRAMERATE_GL_SHIPS                                          :{BLACK} Scheepstikken:
STR_FRAMERATE_GL_AIRCRAFT                                       :{BLACK} Vliegtuigtikken:
STR_FRAMERATE_GL_LANDSCAPE                                      :{BLACK} Wereldtikken:
STR_FRAMERATE_GL_LINKGRAPH                                      :{BLACK}  Vertraging koppelinggrafiek:
STR_FRAMERATE_DRAWING                                           :{WHITE}Grafische weergave:
STR_FRAMERATE_DRAWING_VIEWPORTS                                 :{BLACK} Wereldkijkvensters:
STR_FRAMERATE_VIDEO                                             :{BLACK}Video-uitvoer:
STR_FRAMERATE_SOUND                                             :{BLACK}Geluid mengen:
STR_FRAMERATE_ALLSCRIPTS                                        :{BLACK}  Spelscript/AI totaal:
STR_FRAMERATE_GAMESCRIPT                                        :{BLACK}   Spelscript:
STR_FRAMERATE_AI                                                :{BLACK}   AI {NUM} {STRING}
############ End of leave-in-this-order
############ Leave those lines in this order!!
STR_FRAMETIME_CAPTION_GAMELOOP                                  :Gameloop
STR_FRAMETIME_CAPTION_GL_ECONOMY                                :Cargoafhandeling
STR_FRAMETIME_CAPTION_GL_TRAINS                                 :Treintikken
STR_FRAMETIME_CAPTION_GL_ROADVEHS                               :Wegvoertuigtikken
STR_FRAMETIME_CAPTION_GL_SHIPS                                  :Scheepstikken
STR_FRAMETIME_CAPTION_GL_AIRCRAFT                               :Vliegtuigtikken
STR_FRAMETIME_CAPTION_GL_LANDSCAPE                              :Wereldtikken
STR_FRAMETIME_CAPTION_GL_LINKGRAPH                              :Vertraging koppelinggrafiek
STR_FRAMETIME_CAPTION_DRAWING                                   :Grafische elementen realiseren
STR_FRAMETIME_CAPTION_DRAWING_VIEWPORTS                         :Wereldkijkvenster weergeven
STR_FRAMETIME_CAPTION_VIDEO                                     :Video-output
STR_FRAMETIME_CAPTION_SOUND                                     :Geluid mixen
STR_FRAMETIME_CAPTION_ALLSCRIPTS                                :Spel-/AI-schripts totaal
STR_FRAMETIME_CAPTION_GAMESCRIPT                                :Spelscript
STR_FRAMETIME_CAPTION_AI                                        :AI {NUM} {STRING}
############ End of leave-in-this-order


# Save/load game/scenario
STR_SAVELOAD_SAVE_CAPTION                                       :{WHITE}Spel opslaan
STR_SAVELOAD_LOAD_CAPTION                                       :{WHITE}Spel laden
STR_SAVELOAD_SAVE_SCENARIO                                      :{WHITE}Scenario opslaan
STR_SAVELOAD_LOAD_SCENARIO                                      :{WHITE}Scenario laden
STR_SAVELOAD_LOAD_HEIGHTMAP                                     :{WHITE}Hoogtekaart laden
STR_SAVELOAD_SAVE_HEIGHTMAP                                     :{WHITE}Hoogtekaart opslaan
STR_SAVELOAD_HOME_BUTTON                                        :{BLACK}Klik hier om naar de standaard-opslagmap te gaan
STR_SAVELOAD_BYTES_FREE                                         :{BLACK}{BYTES} vrij
STR_SAVELOAD_LIST_TOOLTIP                                       :{BLACK}Lijst van schijven, mappen en opgeslagen spellen
STR_SAVELOAD_EDITBOX_TOOLTIP                                    :{BLACK}Huidige gekozen naam voor opgeslagen spel
STR_SAVELOAD_DELETE_BUTTON                                      :{BLACK}Verwijderen
STR_SAVELOAD_DELETE_TOOLTIP                                     :{BLACK}Verwijder het momenteel geselecteerde opgeslagen spel
STR_SAVELOAD_SAVE_BUTTON                                        :{BLACK}Opslaan
STR_SAVELOAD_SAVE_TOOLTIP                                       :{BLACK}Het huidige spel opslaan onder de gekozen naam
STR_SAVELOAD_LOAD_BUTTON                                        :{BLACK}Laden
STR_SAVELOAD_LOAD_TOOLTIP                                       :{BLACK}Laad het geselecteerde spel
STR_SAVELOAD_LOAD_HEIGHTMAP_TOOLTIP                             :{BLACK}Laad de geselecteerde hoogtekaart
STR_SAVELOAD_DETAIL_CAPTION                                     :{BLACK}Speldetails
STR_SAVELOAD_DETAIL_NOT_AVAILABLE                               :{BLACK}Geen informatie beschikbaar
STR_SAVELOAD_DETAIL_COMPANY_INDEX                               :{SILVER}{COMMA}: {WHITE}{STRING}
STR_SAVELOAD_DETAIL_GRFSTATUS                                   :{SILVER}NewGRF: {WHITE}{STRING}
STR_SAVELOAD_FILTER_TITLE                                       :{BLACK}Filtertekenreeks:
STR_SAVELOAD_OVERWRITE_TITLE                                    :{WHITE}Bestand overschrijven
STR_SAVELOAD_OVERWRITE_WARNING                                  :{YELLOW}Weet je zeker dat je het bestaande bestand wilt overschrijven?

STR_SAVELOAD_OSKTITLE                                           :{BLACK}Voer een naam in voor het spel dat moet worden opgeslagen

# World generation
STR_MAPGEN_WORLD_GENERATION_CAPTION                             :{WHITE}Wereldontwikkeling
STR_MAPGEN_MAPSIZE                                              :{BLACK}Kaartgrootte:
STR_MAPGEN_MAPSIZE_TOOLTIP                                      :{BLACK}Selecteer het formaat van de kaart in tegels. Het aantal beschikbare tegels zal iets kleiner zijn
STR_MAPGEN_BY                                                   :{BLACK}*
STR_MAPGEN_NUMBER_OF_TOWNS                                      :{BLACK}Aantal steden:
STR_MAPGEN_DATE                                                 :{BLACK}Datum:
STR_MAPGEN_NUMBER_OF_INDUSTRIES                                 :{BLACK}Aantal industrieën:
STR_MAPGEN_MAX_HEIGHTLEVEL                                      :{BLACK}Maximale kaarthoogte
STR_MAPGEN_MAX_HEIGHTLEVEL_UP                                   :{BLACK}Verhoog de maximale hoogte van bergen op de kaart met één
STR_MAPGEN_MAX_HEIGHTLEVEL_DOWN                                 :{BLACK}Verklein de maximale hoogte van bergen op de kaart met één
STR_MAPGEN_SNOW_LINE_HEIGHT                                     :{BLACK}Hoogte van sneeuwgrens:
STR_MAPGEN_SNOW_LINE_UP                                         :{BLACK}Verhoog de sneeuwgrens met één
STR_MAPGEN_SNOW_LINE_DOWN                                       :{BLACK}Verlaag de sneeuwgrens met één
STR_MAPGEN_LAND_GENERATOR                                       :{BLACK}Landgenerator:
STR_MAPGEN_TREE_PLACER                                          :{BLACK}Bosalgoritme:
STR_MAPGEN_TERRAIN_TYPE                                         :{BLACK}Terreintype:
STR_MAPGEN_QUANTITY_OF_SEA_LAKES                                :{BLACK}Zeeniveau:
STR_MAPGEN_QUANTITY_OF_RIVERS                                   :{BLACK}Rivieren:
STR_MAPGEN_SMOOTHNESS                                           :{BLACK}Gladheid:
STR_MAPGEN_VARIETY                                              :{BLACK}Landschapsvariatie:
STR_MAPGEN_GENERATE                                             :{WHITE}Maken

# Strings for map borders at game generation
STR_MAPGEN_BORDER_TYPE                                          :{BLACK}Kaartranden:
STR_MAPGEN_NORTHWEST                                            :{BLACK}Noordwest
STR_MAPGEN_NORTHEAST                                            :{BLACK}Noordoost
STR_MAPGEN_SOUTHEAST                                            :{BLACK}Zuidoost
STR_MAPGEN_SOUTHWEST                                            :{BLACK}Zuidwest
STR_MAPGEN_BORDER_FREEFORM                                      :{BLACK}Vrije vorm
STR_MAPGEN_BORDER_WATER                                         :{BLACK}Water
STR_MAPGEN_BORDER_RANDOM                                        :{BLACK}Willekeurig
STR_MAPGEN_BORDER_RANDOMIZE                                     :{BLACK}Willekeurig
STR_MAPGEN_BORDER_MANUAL                                        :{BLACK}Handmatig

STR_MAPGEN_HEIGHTMAP_ROTATION                                   :{BLACK}Rotatie van hoogtekaart:
STR_MAPGEN_HEIGHTMAP_NAME                                       :{BLACK}Naam van hoogtekaart:
STR_MAPGEN_HEIGHTMAP_SIZE_LABEL                                 :{BLACK}Grootte:
STR_MAPGEN_HEIGHTMAP_SIZE                                       :{ORANGE}{NUM} x {NUM}

STR_MAPGEN_MAX_HEIGHTLEVEL_QUERY_CAPT                           :{WHITE}Maximale kaarthoogte wijzigen
STR_MAPGEN_SNOW_LINE_QUERY_CAPT                                 :{WHITE}Hoogte van sneeuwgrens wijzigen
STR_MAPGEN_START_DATE_QUERY_CAPT                                :{WHITE}Verander startjaar

# SE Map generation
STR_SE_MAPGEN_CAPTION                                           :{WHITE}Scenariotype
STR_SE_MAPGEN_FLAT_WORLD                                        :{WHITE}Vlak land
STR_SE_MAPGEN_FLAT_WORLD_TOOLTIP                                :{BLACK}Genereer een vlakke kaart
STR_SE_MAPGEN_RANDOM_LAND                                       :{WHITE}Willekeurig land
STR_SE_MAPGEN_FLAT_WORLD_HEIGHT                                 :{BLACK}Hoogte van vlak land:
STR_SE_MAPGEN_FLAT_WORLD_HEIGHT_DOWN                            :{BLACK}Verlaag de hoogte van vlak land met één
STR_SE_MAPGEN_FLAT_WORLD_HEIGHT_UP                              :{BLACK}Verhoog de hoogte van vlak land met één

STR_SE_MAPGEN_FLAT_WORLD_HEIGHT_QUERY_CAPT                      :{WHITE}Verander hoogte van vlak land

# Map generation progress
STR_GENERATION_WORLD                                            :{WHITE}Bezig met wereldontwikkeling...
STR_GENERATION_ABORT                                            :{BLACK}Stop
STR_GENERATION_ABORT_CAPTION                                    :{WHITE}Wereldontwikkeling stoppen
STR_GENERATION_ABORT_MESSAGE                                    :{YELLOW}Weet je zeker dat je de actie wilt stoppen?
STR_GENERATION_PROGRESS                                         :{WHITE}{NUM}% compleet
STR_GENERATION_PROGRESS_NUM                                     :{BLACK}{NUM} / {NUM}
STR_GENERATION_WORLD_GENERATION                                 :{BLACK}Wereldontwikkeling
STR_GENERATION_RIVER_GENERATION                                 :{BLACK}Rivierplaatsing
STR_GENERATION_TREE_GENERATION                                  :{BLACK}Bosplaatsing
STR_GENERATION_OBJECT_GENERATION                                :{BLACK}Ontwikkeling van onverplaatsbare objecten
STR_GENERATION_CLEARING_TILES                                   :{BLACK}Ontwikkeling van ruig en rotsachtig gebied
STR_GENERATION_SETTINGUP_GAME                                   :{BLACK}Spel wordt geconfigureerd
STR_GENERATION_PREPARING_TILELOOP                               :{BLACK}Bezig met tile-loop
STR_GENERATION_PREPARING_SCRIPT                                 :{BLACK}Script loopt
STR_GENERATION_PREPARING_GAME                                   :{BLACK}Voorbereiden spel

# NewGRF settings
STR_NEWGRF_SETTINGS_CAPTION                                     :{WHITE}NewGRF-instellingen
STR_NEWGRF_SETTINGS_INFO_TITLE                                  :{WHITE}Gedetaileerde NewGRF-informatie
STR_NEWGRF_SETTINGS_ACTIVE_LIST                                 :{WHITE}Actieve NewGRF-bestanden
STR_NEWGRF_SETTINGS_INACTIVE_LIST                               :{WHITE}Inactieve NewGRF-bestanden
STR_NEWGRF_SETTINGS_SELECT_PRESET                               :{ORANGE}Voorkeursinstelling selecteren:
STR_NEWGRF_FILTER_TITLE                                         :{ORANGE}Filtertekst:
STR_NEWGRF_SETTINGS_PRESET_LIST_TOOLTIP                         :{BLACK}De geselecteerde voorkeursinstelling laden
STR_NEWGRF_SETTINGS_PRESET_SAVE                                 :{BLACK}Voorkeursinstelling opslaan
STR_NEWGRF_SETTINGS_PRESET_SAVE_TOOLTIP                         :{BLACK}Bewaar de huidige lijst als voorkeursinstelling
STR_NEWGRF_SETTINGS_PRESET_SAVE_QUERY                           :{BLACK}Kies een naam voor deze voorkeursinstelling
STR_NEWGRF_SETTINGS_PRESET_DELETE                               :{BLACK}Voorkeursinstelling verwijderen
STR_NEWGRF_SETTINGS_PRESET_DELETE_TOOLTIP                       :{BLACK}Verwijdert de gekozen voorkeursinstelling
STR_NEWGRF_SETTINGS_ADD                                         :{BLACK}Toevoegen
STR_NEWGRF_SETTINGS_ADD_FILE_TOOLTIP                            :{BLACK}Voeg het geselecteerde NewGRF-bestand toe aan je configuratie
STR_NEWGRF_SETTINGS_RESCAN_FILES                                :{BLACK}Bestanden opnieuw lezen
STR_NEWGRF_SETTINGS_RESCAN_FILES_TOOLTIP                        :{BLACK}Lijst van beschikbare NewGRF-bestanden bijwerken
STR_NEWGRF_SETTINGS_REMOVE                                      :{BLACK}Verwijderen
STR_NEWGRF_SETTINGS_REMOVE_TOOLTIP                              :{BLACK}Verwijder het geselecteerde NewGRF-bestand van de lijst
STR_NEWGRF_SETTINGS_MOVEUP                                      :{BLACK}Naar boven
STR_NEWGRF_SETTINGS_MOVEUP_TOOLTIP                              :{BLACK}Geselecteerde NewGRF-bestand naar boven in de lijst verplaatsen
STR_NEWGRF_SETTINGS_MOVEDOWN                                    :{BLACK}Naar beneden
STR_NEWGRF_SETTINGS_MOVEDOWN_TOOLTIP                            :{BLACK}Geselecteerde NewGRF-bestand naar beneden in de lijst verplaatsen
STR_NEWGRF_SETTINGS_UPGRADE                                     :{BLACK}Opwaarderen
STR_NEWGRF_SETTINGS_UPGRADE_TOOLTIP                             :{BLACK}Opwaarderen van NewGRF-bestanden waar je een nieuwere versie van hebt geïnstalleerd
STR_NEWGRF_SETTINGS_FILE_TOOLTIP                                :{BLACK}Een lijst van de NewGRF-bestanden die zijn geïnstalleerd.

STR_NEWGRF_SETTINGS_SET_PARAMETERS                              :{BLACK}Parameters instellen
STR_NEWGRF_SETTINGS_SHOW_PARAMETERS                             :{BLACK}Parameters weergeven
STR_NEWGRF_SETTINGS_TOGGLE_PALETTE                              :{BLACK}Palet omzetten
STR_NEWGRF_SETTINGS_TOGGLE_PALETTE_TOOLTIP                      :{BLACK}Verander het palet van het geselecteerde NewGRF-bestand.{}Gebruik deze mogelijkheid als de afbeeldingen van dit NewGRF-bestand er paars uit zien in het spel
STR_NEWGRF_SETTINGS_APPLY_CHANGES                               :{BLACK}Wijzigingen doorvoeren

STR_NEWGRF_SETTINGS_FIND_MISSING_CONTENT_BUTTON                 :{BLACK}Online naar ontbrekende inhoud zoeken
STR_NEWGRF_SETTINGS_FIND_MISSING_CONTENT_TOOLTIP                :{BLACK}Kijk of de ontbrekende inhoud online te vinden is

STR_NEWGRF_SETTINGS_FILENAME                                    :{BLACK}Bestandsnaam: {SILVER}{STRING}
STR_NEWGRF_SETTINGS_GRF_ID                                      :{BLACK}GRF-ID: {SILVER}{STRING}
STR_NEWGRF_SETTINGS_VERSION                                     :{BLACK}Versie: {SILVER}{NUM}
STR_NEWGRF_SETTINGS_MIN_VERSION                                 :{BLACK}Laagste compatibele versie: {SILVER}{NUM}
STR_NEWGRF_SETTINGS_MD5SUM                                      :{BLACK}MD5-controlesom: {SILVER}{STRING}
STR_NEWGRF_SETTINGS_PALETTE                                     :{BLACK}Palet: {SILVER}{STRING}
STR_NEWGRF_SETTINGS_PALETTE_DEFAULT                             :Standaard (D)
STR_NEWGRF_SETTINGS_PALETTE_DEFAULT_32BPP                       :Standaard (D) / 32 bpp
STR_NEWGRF_SETTINGS_PALETTE_LEGACY                              :Oorspronkelijk (W)
STR_NEWGRF_SETTINGS_PALETTE_LEGACY_32BPP                        :Oorspronkelijk (W) / 32 bpp
STR_NEWGRF_SETTINGS_PARAMETER                                   :{BLACK}Parameters: {SILVER}{STRING}
STR_NEWGRF_SETTINGS_PARAMETER_NONE                              :Geen

STR_NEWGRF_SETTINGS_NO_INFO                                     :{BLACK}Geen informatie beschikbaar
STR_NEWGRF_SETTINGS_NOT_FOUND                                   :{RED}Bestand niet gevonden
STR_NEWGRF_SETTINGS_DISABLED                                    :{RED}Uitgeschakeld
STR_NEWGRF_SETTINGS_INCOMPATIBLE                                :{RED}Niet compatibel met deze versie van OpenTTD

# NewGRF save preset window
STR_SAVE_PRESET_CAPTION                                         :{WHITE}Voorkeursinstelling opslaan
STR_SAVE_PRESET_LIST_TOOLTIP                                    :{BLACK}Lijst met beschikbare voorkeursinstellingen, Selecteer om deze te kopiëren naar de opslagnaam hieronder.
STR_SAVE_PRESET_TITLE                                           :{BLACK}Voer een naam in voor de voorkeursinstelling
STR_SAVE_PRESET_EDITBOX_TOOLTIP                                 :{BLACK}Huidige gekozen naam voor de voorkeursinstelling om op te slaan
STR_SAVE_PRESET_CANCEL                                          :{BLACK}Annuleren
STR_SAVE_PRESET_CANCEL_TOOLTIP                                  :{BLACK}Voorkeursinstelling niet wijzigen
STR_SAVE_PRESET_SAVE                                            :{BLACK}Opslaan
STR_SAVE_PRESET_SAVE_TOOLTIP                                    :{BLACK}Sla de huidige voorkeursinstelling op onder de huidige gekozen naam

# NewGRF parameters window
STR_NEWGRF_PARAMETERS_CAPTION                                   :{WHITE}NewGRF-parameters wijzigen
STR_NEWGRF_PARAMETERS_CLOSE                                     :{BLACK}Sluiten
STR_NEWGRF_PARAMETERS_RESET                                     :{BLACK}Terugstellen
STR_NEWGRF_PARAMETERS_RESET_TOOLTIP                             :{BLACK}Stel alle parameters terug naar de standaardwaarde
STR_NEWGRF_PARAMETERS_DEFAULT_NAME                              :Parameter {NUM}
STR_NEWGRF_PARAMETERS_SETTING                                   :{STRING}: {ORANGE}{STRING}
STR_NEWGRF_PARAMETERS_NUM_PARAM                                 :{LTBLUE}Aantal parameters: {ORANGE}{NUM}

# NewGRF inspect window
STR_NEWGRF_INSPECT_CAPTION                                      :{WHITE}Inspecteren - {STRING}
STR_NEWGRF_INSPECT_PARENT_BUTTON                                :{BLACK}Huidig
STR_NEWGRF_INSPECT_PARENT_TOOLTIP                               :{BLACK}Inspecteer het object van het bovenliggende element

STR_NEWGRF_INSPECT_CAPTION_OBJECT_AT                            :{STRING} bij {HEX}
STR_NEWGRF_INSPECT_CAPTION_OBJECT_AT_OBJECT                     :Object
STR_NEWGRF_INSPECT_CAPTION_OBJECT_AT_RAIL_TYPE                  :Spoortype

STR_NEWGRF_INSPECT_QUERY_CAPTION                                :{WHITE}Parameter 60+x voor NewGRF-variabele (hexadecimaal)

# Sprite aligner window
STR_SPRITE_ALIGNER_CAPTION                                      :{WHITE}Sprite uitlijnen {COMMA} ({STRING})
STR_SPRITE_ALIGNER_NEXT_BUTTON                                  :{BLACK}Volgende sprite
STR_SPRITE_ALIGNER_NEXT_TOOLTIP                                 :{BLACK}Doorgaan met volgende normale sprite, alle pseudo-/herkleur-/lettertype-sprites overslaan; bij het einde terug naar het begin
STR_SPRITE_ALIGNER_GOTO_BUTTON                                  :{BLACK}Ga naar sprite
STR_SPRITE_ALIGNER_GOTO_TOOLTIP                                 :{BLACK}Ga naar de opgegeven sprite. Wanneer dit geen normale sprite is, ga verder naar de volgende normale sprite.
STR_SPRITE_ALIGNER_PREVIOUS_BUTTON                              :{BLACK}Vorige sprite
STR_SPRITE_ALIGNER_PREVIOUS_TOOLTIP                             :{BLACK}Doorgaan met de vorige normale sprite, alle pseudo-/herkleur-/lettertype-sprites overslaan; bij het einde terug naar het begin
STR_SPRITE_ALIGNER_SPRITE_TOOLTIP                               :{BLACK}Voorbeeld van de huidige sprite. De uitlijning wordt genegeerd bij het weergeven van deze sprite.
STR_SPRITE_ALIGNER_MOVE_TOOLTIP                                 :{BLACK}Sprite verplaatsen, dit verandert X en Y offsets. Ctr+klik om de sprite 8 eenheden per keer te verplaatsen.
STR_SPRITE_ALIGNER_RESET_BUTTON                                 :{BLACK}Relatief herstellen
STR_SPRITE_ALIGNER_RESET_TOOLTIP                                :{BLACK}Herstel de huidige relatieve offsets
STR_SPRITE_ALIGNER_OFFSETS_ABS                                  :{BLACK}X-offset: {NUM}, Y-offset: {NUM} (absoluut)
STR_SPRITE_ALIGNER_OFFSETS_REL                                  :{BLACK}X-offset: {NUM}, Y-offset: {NUM} (relatief)
STR_SPRITE_ALIGNER_PICKER_BUTTON                                :{BLACK}Sprite kiezen
STR_SPRITE_ALIGNER_PICKER_TOOLTIP                               :{BLACK}Kies een sprite van een willekeurige plaats op het scherm

STR_SPRITE_ALIGNER_GOTO_CAPTION                                 :{WHITE}Ga naar sprite

# NewGRF (self) generated warnings/errors
STR_NEWGRF_ERROR_MSG_INFO                                       :{SILVER}{STRING}
STR_NEWGRF_ERROR_MSG_WARNING                                    :{RED}Waarschuwing: {SILVER}{STRING}
STR_NEWGRF_ERROR_MSG_ERROR                                      :{RED}Fout: {SILVER}{STRING}
STR_NEWGRF_ERROR_MSG_FATAL                                      :{RED}Fatale fout: {SILVER}{STRING}
STR_NEWGRF_ERROR_FATAL_POPUP                                    :{WHITE}Een fatale NewGRF-fout is ontstaan:{}{STRING}
STR_NEWGRF_ERROR_VERSION_NUMBER                                 :{1:STRING} werkt niet met de TTDPatch-versie die is opgegeven door OpenTTD
STR_NEWGRF_ERROR_DOS_OR_WINDOWS                                 :{1:STRING} is voor versie {STRING} van TTD
STR_NEWGRF_ERROR_UNSET_SWITCH                                   :{1:STRING} is ontwikkeld voor {STRING}
STR_NEWGRF_ERROR_INVALID_PARAMETER                              :Ongeldige parameter voor {1:STRING}: parameter {STRING} ({NUM})
STR_NEWGRF_ERROR_LOAD_BEFORE                                    :{1:STRING} moet geladen zijn voor {STRING}
STR_NEWGRF_ERROR_LOAD_AFTER                                     :{1:STRING} moet geladen zijn na {STRING}
STR_NEWGRF_ERROR_OTTD_VERSION_NUMBER                            :{1:STRING} heeft OpenTTD-versie {STRING} of beter nodig
STR_NEWGRF_ERROR_AFTER_TRANSLATED_FILE                          :het GRF-bestand die het probeert te vertalen
STR_NEWGRF_ERROR_TOO_MANY_NEWGRFS_LOADED                        :Er zijn te veel NewGRFs geladen
STR_NEWGRF_ERROR_STATIC_GRF_CAUSES_DESYNC                       :Laden van {1:STRING} als statische NewGRF met {STRING} kan desynchronisatiefouten (desyncs) veroorzaken
STR_NEWGRF_ERROR_UNEXPECTED_SPRITE                              :Onverwachte sprite (sprite {3:NUM})
STR_NEWGRF_ERROR_UNKNOWN_PROPERTY                               :Onbekende Action 0-eigenschap {4:HEX} (sprite {3:NUM})
STR_NEWGRF_ERROR_INVALID_ID                                     :Poging om ongeldige id te gebruiken (sprite {3:NUM})
STR_NEWGRF_ERROR_CORRUPT_SPRITE                                 :{YELLOW}{STRING} bevat een ongeldige sprite. Alle ongeldige sprites worden weergegeven als een rood vraagteken (?).
STR_NEWGRF_ERROR_MULTIPLE_ACTION_8                              :Bevat meerdere Action 8-invoer (sprite {3:NUM})
STR_NEWGRF_ERROR_READ_BOUNDS                                    :Voorbij het einde van pseudo-sprite gelezen (sprite {3:NUM})
STR_NEWGRF_ERROR_GRM_FAILED                                     :Gevraagde GRF-middelen niet beschikbaar (sprite {3:NUM})
STR_NEWGRF_ERROR_FORCEFULLY_DISABLED                            :{1:STRING} is uitgeschakeld door {STRING}
STR_NEWGRF_ERROR_INVALID_SPRITE_LAYOUT                          :Ongeldige/onbekende indeling voor spritelay-out (sprite {3:NUM})
STR_NEWGRF_ERROR_LIST_PROPERTY_TOO_LONG                         :Te veel elementen in eigenschappenwaardelijst (affbeelding {3:NUM}, eigenschap {4:HEX})
STR_NEWGRF_ERROR_INDPROD_CALLBACK                               :Ongeldige terugroep voor industriële productie (sprite {3:NUM}, "{2:STRING}")

# NewGRF related 'general' warnings
STR_NEWGRF_POPUP_CAUTION_CAPTION                                :{WHITE}Waarschuwing!
STR_NEWGRF_CONFIRMATION_TEXT                                    :{YELLOW}Je staat op het punt om wijzigingen te maken aan een lopend spel; dit kan OpenTTD laten vastlopen. Meld geen fouten hierover.{}Weet je het heel zeker?

STR_NEWGRF_DUPLICATE_GRFID                                      :{WHITE}Kan bestand niet toevoegen: identieke GRF-ID
STR_NEWGRF_COMPATIBLE_LOADED                                    :{ORANGE}Bijbehorend bestand niet gevonden (compatibele GRF geladen)
STR_NEWGRF_TOO_MANY_NEWGRFS                                     :{WHITE}Kan bestand niet toevoegen: NewGRF-bestandslimiet bereikt

STR_NEWGRF_COMPATIBLE_LOAD_WARNING                              :{WHITE}Compatibele GRF(s) geladen voor ontbrekende bestanden
STR_NEWGRF_DISABLED_WARNING                                     :{WHITE}Missend(e) GRF-bestand(en) zijn uitgeschakeld
STR_NEWGRF_UNPAUSE_WARNING_TITLE                                :{YELLOW}Ontbrekend(e) GRF-bestand(en)
STR_NEWGRF_UNPAUSE_WARNING                                      :{WHITE}Het spel vervolgen kan OpenTTD laten vastlopen. Rapporteer geen fouten als het spel nogmaals vastloopt.{}Weet je zeker dat je het spel wilt vervolgen?

# NewGRF status
STR_NEWGRF_LIST_NONE                                            :Geen
STR_NEWGRF_LIST_ALL_FOUND                                       :Alle bestanden aanwezig
STR_NEWGRF_LIST_COMPATIBLE                                      :{YELLOW}Compatibele bestanden gevonden
STR_NEWGRF_LIST_MISSING                                         :{RED}Ontbrekende bestanden

# NewGRF 'it's broken' warnings
STR_NEWGRF_BROKEN                                               :{WHITE}Gedrag van NewGRF '{0:STRING}' zal waarschijnlijk desynchronisatiefouten (desyncs) en/of vastlopers veroorzaken
STR_NEWGRF_BROKEN_POWERED_WAGON                                 :{WHITE}Het wijzigde de status van motorrijtuig van '{1:ENGINE}' terwijl het niet in een depot was
STR_NEWGRF_BROKEN_VEHICLE_LENGTH                                :{WHITE}Het veranderde de lengte van voertuig '{1:ENGINE}' wanneer het niet in een depot is
STR_NEWGRF_BROKEN_CAPACITY                                      :{WHITE}Het wijzigde voertuigcapaciteit voor '{1:ENGINE}' terwijl het niet in een depot was of werd omgebouwd
STR_BROKEN_VEHICLE_LENGTH                                       :{WHITE}Trein '{VEHICLE}' behorend bij '{COMPANY}' heeft een ongeldige lengte. Dit wordt waarschijnlijk veroorzaakt door problemen met NewGRF's. Het spel kan desynchroniseren of vastlopen

STR_NEWGRF_BUGGY                                                :{WHITE}NewGRF '{0:STRING}' geeft onjuiste informatie
STR_NEWGRF_BUGGY_ARTICULATED_CARGO                              :{WHITE}Vracht- of ombouwinformatie voor '{1:ENGINE}' wijkt af van aanschaflijst na het bouwen. Dit kan resulteren in problemen bij ombouwen door automatisch vernieuwen/vervangen
STR_NEWGRF_BUGGY_ENDLESS_PRODUCTION_CALLBACK                    :{WHITE}'{1:STRING}' heeft een eindeloze loop veroorzaakt in de productiecallback
STR_NEWGRF_BUGGY_UNKNOWN_CALLBACK_RESULT                        :{WHITE}Callback {1:HEX} gaf onbekend/ongeldig resultaat {2:HEX}
STR_NEWGRF_BUGGY_INVALID_CARGO_PRODUCTION_CALLBACK              :{WHITE}'{1:STRING}' retourneerde een ongeldig vrachttype in de productie-terugroep op {2:HEX}

# 'User removed essential NewGRFs'-placeholders for stuff without specs
STR_NEWGRF_INVALID_CARGO                                        :<ongeldige vracht>
STR_NEWGRF_INVALID_CARGO_ABBREV                                 :??
STR_NEWGRF_INVALID_CARGO_QUANTITY                               :{COMMA} van <ongeldige vracht>
STR_NEWGRF_INVALID_ENGINE                                       :<ongeldig treinmodel>
STR_NEWGRF_INVALID_INDUSTRYTYPE                                 :<ongeldige industrie>

# Placeholders for other invalid stuff, e.g. vehicles that have gone (Game Script).
STR_INVALID_VEHICLE                                             :<ongeldig voertuig>

# NewGRF scanning window
STR_NEWGRF_SCAN_CAPTION                                         :{WHITE}Scannen van NewGRFs
STR_NEWGRF_SCAN_MESSAGE                                         :{BLACK}NewGRF's worden ingelezen. Afhankelijk van het aantal kan dit even duren...
STR_NEWGRF_SCAN_STATUS                                          :{BLACK}{NUM} NewGRF{P "" s} gescand van een geschatte {NUM} NewGRF{P "" s}
STR_NEWGRF_SCAN_ARCHIVES                                        :Zoeken naar archieven

# Sign list window
STR_SIGN_LIST_CAPTION                                           :{WHITE}Bordjeslijst - {COMMA} bordje{P "" s}
STR_SIGN_LIST_MATCH_CASE                                        :{BLACK}Hoofdlettergevoelig
STR_SIGN_LIST_MATCH_CASE_TOOLTIP                                :{BLACK}Schakel hoofdlettergevoeligheid in bij het vergelijken van bordnamen met de filtertekst

# Sign window
STR_EDIT_SIGN_CAPTION                                           :{WHITE}Wijzig tekst van bord
STR_EDIT_SIGN_NEXT_SIGN_TOOLTIP                                 :{BLACK}Ga naar volgende bord
STR_EDIT_SIGN_PREVIOUS_SIGN_TOOLTIP                             :{BLACK}Ga naar vorige bord

STR_EDIT_SIGN_SIGN_OSKTITLE                                     :{BLACK}Geef een naam voor dit bord

# Town directory window
STR_TOWN_DIRECTORY_CAPTION                                      :{WHITE}Steden
STR_TOWN_DIRECTORY_NONE                                         :{ORANGE} Geen
STR_TOWN_DIRECTORY_TOWN                                         :{ORANGE}{TOWN}{BLACK} ({COMMA})
STR_TOWN_DIRECTORY_CITY                                         :{ORANGE}{TOWN}{YELLOW} (groeistad){BLACK} ({COMMA})
STR_TOWN_DIRECTORY_LIST_TOOLTIP                                 :{BLACK}Plaatsnamen - klik op naam om het scherm te centreren op de stad. Ctrl+klik opent een nieuw kijkvenster op de locatie van de stad
STR_TOWN_POPULATION                                             :{BLACK}Wereldbevolking: {COMMA}

# Town view window
STR_TOWN_VIEW_TOWN_CAPTION                                      :{WHITE}{TOWN}
STR_TOWN_VIEW_CITY_CAPTION                                      :{WHITE}{TOWN} (Groeistad)
STR_TOWN_VIEW_POPULATION_HOUSES                                 :{BLACK}Bevolking: {ORANGE}{COMMA}{BLACK}  Huizen: {ORANGE}{COMMA}
STR_TOWN_VIEW_CARGO_LAST_MONTH_MAX                              :{BLACK}{CARGO_LIST} vorige maand: {ORANGE}{COMMA}{BLACK} max: {ORANGE}{COMMA}
STR_TOWN_VIEW_CARGO_FOR_TOWNGROWTH                              :{BLACK}Vracht nodig voor groei van stad:
STR_TOWN_VIEW_CARGO_FOR_TOWNGROWTH_REQUIRED_GENERAL             :{ORANGE}{STRING}{RED} noodzakelijk
STR_TOWN_VIEW_CARGO_FOR_TOWNGROWTH_REQUIRED_WINTER              :{ORANGE}{STRING}{BLACK} noodzakelijk in de winter
STR_TOWN_VIEW_CARGO_FOR_TOWNGROWTH_DELIVERED_GENERAL            :{ORANGE}{STRING}{GREEN} afgeleverd
STR_TOWN_VIEW_CARGO_FOR_TOWNGROWTH_REQUIRED                     :{ORANGE}{CARGO_TINY} / {CARGO_LONG}{RED} (nog nodig)
STR_TOWN_VIEW_CARGO_FOR_TOWNGROWTH_DELIVERED                    :{ORANGE}{CARGO_TINY} / {CARGO_LONG}{GREEN} (afgeleverd)
STR_TOWN_VIEW_TOWN_GROWS_EVERY                                  :{BLACK}Stad groeit iedere {ORANGE}{COMMA}{BLACK}{NBSP}dag{P "" en}
STR_TOWN_VIEW_TOWN_GROWS_EVERY_FUNDED                           :{BLACK}Stad groeit iedere {ORANGE}{COMMA}{BLACK}{NBSP}dag{P "" en} (gefinancierd)
STR_TOWN_VIEW_TOWN_GROW_STOPPED                                 :{BLACK}Stad groeit {RED}niet{BLACK}
STR_TOWN_VIEW_NOISE_IN_TOWN                                     :{BLACK}Geluidslimiet in stad: {ORANGE}{COMMA}{BLACK} max: {ORANGE}{COMMA}
STR_TOWN_VIEW_CENTER_TOOLTIP                                    :{BLACK}Centreer het scherm op de locatie van de stad. Ctrl+klik opent een nieuw kijkvenster op de locatie van de stad
STR_TOWN_VIEW_LOCAL_AUTHORITY_BUTTON                            :{BLACK}Gemeente
STR_TOWN_VIEW_LOCAL_AUTHORITY_TOOLTIP                           :{BLACK}Geef informatie over de gemeente weer
STR_TOWN_VIEW_RENAME_TOOLTIP                                    :{BLACK}Hiermee hernoem je deze plaats

STR_TOWN_VIEW_EXPAND_BUTTON                                     :{BLACK}Vergroot
STR_TOWN_VIEW_EXPAND_TOOLTIP                                    :{BLACK}Vergroot stadsgrootte
STR_TOWN_VIEW_DELETE_BUTTON                                     :{BLACK}Verwijder
STR_TOWN_VIEW_DELETE_TOOLTIP                                    :{BLACK}Verwijder deze hele stad

STR_TOWN_VIEW_RENAME_TOWN_BUTTON                                :Plaats hernoemen

# Town local authority window
STR_LOCAL_AUTHORITY_CAPTION                                     :{WHITE} Gemeenteraad van {TOWN}
STR_LOCAL_AUTHORITY_ZONE                                        :{BLACK}Zone
STR_LOCAL_AUTHORITY_ZONE_TOOLTIP                                :{BLACK}Zone weergeven binnen de gemeentegrenzen
STR_LOCAL_AUTHORITY_COMPANY_RATINGS                             :{BLACK}Reputatie van transportbedrijven:
STR_LOCAL_AUTHORITY_COMPANY_RATING                              :{YELLOW}{COMPANY} {COMPANY_NUM}: {ORANGE}{STRING}
STR_LOCAL_AUTHORITY_ACTIONS_TITLE                               :{BLACK}Beschikbare acties:
STR_LOCAL_AUTHORITY_ACTIONS_TOOLTIP                             :{BLACK}Lijst met dingen die mogelijk zijn in deze gemeente - klik op een onderdeel voor meer details
STR_LOCAL_AUTHORITY_DO_IT_BUTTON                                :{BLACK}Doen
STR_LOCAL_AUTHORITY_DO_IT_TOOLTIP                               :{BLACK}Voer de actie uit die in de bovenstaande lijst is geselecteerd

STR_LOCAL_AUTHORITY_ACTION_SMALL_ADVERTISING_CAMPAIGN           :Kleine reclamecampagne
STR_LOCAL_AUTHORITY_ACTION_MEDIUM_ADVERTISING_CAMPAIGN          :Middelgrote reclamecampagne
STR_LOCAL_AUTHORITY_ACTION_LARGE_ADVERTISING_CAMPAIGN           :Grote reclamecampagne
STR_LOCAL_AUTHORITY_ACTION_ROAD_RECONSTRUCTION                  :Wegreconstructie financieren
STR_LOCAL_AUTHORITY_ACTION_STATUE_OF_COMPANY                    :Standbeeld van directeur bouwen
STR_LOCAL_AUTHORITY_ACTION_NEW_BUILDINGS                        :Nieuwe gebouwen financieren
STR_LOCAL_AUTHORITY_ACTION_EXCLUSIVE_TRANSPORT                  :Exclusieve transportrechten kopen
STR_LOCAL_AUTHORITY_ACTION_BRIBE                                :Gemeentebestuur omkopen

STR_LOCAL_AUTHORITY_ACTION_TOOLTIP_SMALL_ADVERTISING            :{YELLOW}Begin een kleine reclamecampagne om meer passagiers en vracht naar jouw transportdiensten te trekken.{}Kosten: {CURRENCY_LONG}
STR_LOCAL_AUTHORITY_ACTION_TOOLTIP_MEDIUM_ADVERTISING           :{YELLOW}Begin een middelgrote reclamecampagne om meer passagiers en vracht naar jouw transportdiensten te trekken.{}Kosten: {CURRENCY_LONG}
STR_LOCAL_AUTHORITY_ACTION_TOOLTIP_LARGE_ADVERTISING            :{YELLOW}Begin een grote reclamecampagne om meer passagiers en vracht naar jouw transportdiensten te trekken.{}Kosten: {CURRENCY_LONG}
STR_LOCAL_AUTHORITY_ACTION_TOOLTIP_ROAD_RECONSTRUCTION          :{YELLOW}Financier een reconstructie van het wegennetwerk. Veroorzaakt tot 6 maanden lang een aanzienlijke verstoring van het wegverkeer.{}Kosten: {CURRENCY_LONG}
STR_LOCAL_AUTHORITY_ACTION_TOOLTIP_STATUE_OF_COMPANY            :{YELLOW}Een standbeeld bouwen ter ere van jouw bedrijf.{}Kosten: {CURRENCY_LONG}
STR_LOCAL_AUTHORITY_ACTION_TOOLTIP_NEW_BUILDINGS                :{YELLOW}De bouw van nieuwe commerciële gebouwen in de stad financieren.{}Kosten: {CURRENCY_LONG}
STR_LOCAL_AUTHORITY_ACTION_TOOLTIP_EXCLUSIVE_TRANSPORT          :{YELLOW}1 jaar exclusieve transportrechten kopen in deze plaats. Het gemeentebestuur staat alleen passagiers en vracht toe bij jouw stations.{}Kosten: {CURRENCY_LONG}
STR_LOCAL_AUTHORITY_ACTION_TOOLTIP_BRIBE                        :{YELLOW}Koop het plaatselijk gezag om om je reputatie te verhogen met het risico op een strenge sanctie wanneer je gepakt wordt.{}Kosten: {CURRENCY_LONG}

# Goal window
STR_GOALS_CAPTION                                               :{WHITE}{COMPANY} Doelen
STR_GOALS_SPECTATOR_CAPTION                                     :{WHITE}Algemene doelen
STR_GOALS_SPECTATOR                                             :Algemene doelen
STR_GOALS_GLOBAL_TITLE                                          :{BLACK}Algemene doelen:
STR_GOALS_TEXT                                                  :{ORANGE}{STRING}
STR_GOALS_NONE                                                  :{ORANGE}- Geen -
STR_GOALS_SPECTATOR_NONE                                        :{ORANGE}- Niet van toepassing -
STR_GOALS_PROGRESS                                              :{ORANGE}{STRING}
STR_GOALS_PROGRESS_COMPLETE                                     :{GREEN}{STRING}
STR_GOALS_COMPANY_TITLE                                         :{BLACK}Bedrijfsdoelen:
STR_GOALS_TOOLTIP_CLICK_ON_SERVICE_TO_CENTER                    :{BLACK}Klik op doel centreert venster op industrie/stad/tegel. Ctrl+Klik opent een nieuw venster op de locatie van de industrie/stad/tegel.

# Goal question window
STR_GOAL_QUESTION_CAPTION_QUESTION                              :{BLACK}Vraag
STR_GOAL_QUESTION_CAPTION_INFORMATION                           :{BLACK}Informatie
STR_GOAL_QUESTION_CAPTION_WARNING                               :{BLACK}Waarschuwing
STR_GOAL_QUESTION_CAPTION_ERROR                                 :{YELLOW}Fout

############ Start of Goal Question button list
STR_GOAL_QUESTION_BUTTON_CANCEL                                 :Annuleren
STR_GOAL_QUESTION_BUTTON_OK                                     :OK
STR_GOAL_QUESTION_BUTTON_NO                                     :Nee
STR_GOAL_QUESTION_BUTTON_YES                                    :Ja
STR_GOAL_QUESTION_BUTTON_DECLINE                                :Wijs af
STR_GOAL_QUESTION_BUTTON_ACCEPT                                 :Accepteer
STR_GOAL_QUESTION_BUTTON_IGNORE                                 :Negeren
STR_GOAL_QUESTION_BUTTON_RETRY                                  :Opnieuw proberen
STR_GOAL_QUESTION_BUTTON_PREVIOUS                               :Vorige
STR_GOAL_QUESTION_BUTTON_NEXT                                   :Volgende
STR_GOAL_QUESTION_BUTTON_STOP                                   :Stop
STR_GOAL_QUESTION_BUTTON_START                                  :Start
STR_GOAL_QUESTION_BUTTON_GO                                     :Ga
STR_GOAL_QUESTION_BUTTON_CONTINUE                               :Doorgaan
STR_GOAL_QUESTION_BUTTON_RESTART                                :Herstart
STR_GOAL_QUESTION_BUTTON_POSTPONE                               :Stel uit
STR_GOAL_QUESTION_BUTTON_SURRENDER                              :Geef op
STR_GOAL_QUESTION_BUTTON_CLOSE                                  :Sluiten
############ End of Goal Question button list

# Subsidies window
STR_SUBSIDIES_CAPTION                                           :{WHITE}Subsidies
STR_SUBSIDIES_OFFERED_TITLE                                     :{BLACK}Beschikbare subsidies:
STR_SUBSIDIES_OFFERED_FROM_TO                                   :{ORANGE}{STRING} van {STRING} naar {STRING}{YELLOW} (voor {DATE_SHORT})
STR_SUBSIDIES_NONE                                              :{ORANGE} Geen
STR_SUBSIDIES_SUBSIDISED_TITLE                                  :{BLACK}Bestaande subsidies:
STR_SUBSIDIES_SUBSIDISED_FROM_TO                                :{ORANGE}{STRING} van {STRING} naar {STRING}{YELLOW} ({COMPANY}{YELLOW}, tot {DATE_SHORT})
STR_SUBSIDIES_TOOLTIP_CLICK_ON_SERVICE_TO_CENTER                :{BLACK}Klik op de dienst om het dorp/industrie te centreren. Ctrl+klik opent een nieuw venster op de locatie van het dorp/industrie

# Story book window
STR_STORY_BOOK_CAPTION                                          :{WHITE}{COMPANY} - verhaal
STR_STORY_BOOK_SPECTATOR_CAPTION                                :{WHITE}Algemeen verhaal
STR_STORY_BOOK_SPECTATOR                                        :Algemeen verhaal
STR_STORY_BOOK_TITLE                                            :{YELLOW}{STRING}
STR_STORY_BOOK_GENERIC_PAGE_ITEM                                :Pagina {NUM}
STR_STORY_BOOK_SEL_PAGE_TOOLTIP                                 :{BLACK}Spring naar een bepaalde pagina door deze te selecteren in deze keuzelijst.
STR_STORY_BOOK_PREV_PAGE                                        :{BLACK}Vorige
STR_STORY_BOOK_PREV_PAGE_TOOLTIP                                :{BLACK}Ga naar de vorige pagina
STR_STORY_BOOK_NEXT_PAGE                                        :{BLACK}Volgende
STR_STORY_BOOK_NEXT_PAGE_TOOLTIP                                :{BLACK}Ga naar de volgende pagina
STR_STORY_BOOK_INVALID_GOAL_REF                                 :{RED}Ongeldige doelreferentie

# Station list window
STR_STATION_LIST_TOOLTIP                                        :{BLACK}Stationsnamen - klik op naam om het scherm te centreren op het station. Ctrl+klik opent een nieuw venster op de locatie van het station
STR_STATION_LIST_USE_CTRL_TO_SELECT_MORE                        :{BLACK}Houd Ctrl ingedrukt om meer onderdelen te kiezen
STR_STATION_LIST_CAPTION                                        :{WHITE}{COMPANY} - {COMMA} Station{P "" s}
STR_STATION_LIST_STATION                                        :{YELLOW}{STATION} {STATION_FEATURES}
STR_STATION_LIST_WAYPOINT                                       :{YELLOW}{WAYPOINT}
STR_STATION_LIST_NONE                                           :{YELLOW}- Geen -
STR_STATION_LIST_SELECT_ALL_FACILITIES                          :{BLACK}Alle faciliteiten selecteren
STR_STATION_LIST_SELECT_ALL_TYPES                               :{BLACK}Selecteer alle vrachttypen (inclusief niet-wachtende vracht)
STR_STATION_LIST_NO_WAITING_CARGO                               :{BLACK}Er wacht geen vracht van enig type

# Station view window
STR_STATION_VIEW_CAPTION                                        :{WHITE}{STATION} {STATION_FEATURES}
STR_STATION_VIEW_WAITING_CARGO                                  :{WHITE}{CARGO_LONG}
STR_STATION_VIEW_EN_ROUTE_FROM                                  :{YELLOW}({CARGO_SHORT} van {STATION})
STR_STATION_VIEW_RESERVED                                       :{YELLOW}({CARGO_SHORT} gereserveerd voor laden)

STR_STATION_VIEW_ACCEPTS_BUTTON                                 :{BLACK}Accepteert
STR_STATION_VIEW_ACCEPTS_TOOLTIP                                :{BLACK}Lijst met geaccepteerde vracht weergeven
STR_STATION_VIEW_ACCEPTS_CARGO                                  :{BLACK}Accepteert: {WHITE}{CARGO_LIST}

STR_STATION_VIEW_EXCLUSIVE_RIGHTS_SELF                          :{BLACK}Dit station heeft exclusieve transportrechten in deze gemeente.
STR_STATION_VIEW_EXCLUSIVE_RIGHTS_COMPANY                       :{YELLOW}{COMPANY}{BLACK} kocht exclusieve transportrechten in deze gemeente

STR_STATION_VIEW_RATINGS_BUTTON                                 :{BLACK}Scores
STR_STATION_VIEW_RATINGS_TOOLTIP                                :{BLACK}Bekijk de score van stations
STR_STATION_VIEW_SUPPLY_RATINGS_TITLE                           :{BLACK}Maandelijkse levering en lokale waardering:
STR_STATION_VIEW_CARGO_SUPPLY_RATING                            :{WHITE}{STRING}: {YELLOW}{COMMA} / {STRING} ({COMMA}%)

STR_STATION_VIEW_GROUP                                          :{BLACK}Groeperen op
STR_STATION_VIEW_WAITING_STATION                                :Station: wachtend
STR_STATION_VIEW_WAITING_AMOUNT                                 :Hoeveelheid: wachtend
STR_STATION_VIEW_PLANNED_STATION                                :Station: gepland
STR_STATION_VIEW_PLANNED_AMOUNT                                 :Hoeveelheid: gepland
STR_STATION_VIEW_FROM                                           :{YELLOW}{CARGO_SHORT} van {STATION}
STR_STATION_VIEW_VIA                                            :{YELLOW}{CARGO_SHORT} via {STATION}
STR_STATION_VIEW_TO                                             :{YELLOW}{CARGO_SHORT} naar {STATION}
STR_STATION_VIEW_FROM_ANY                                       :{RED}{CARGO_SHORT} van onbekend station
STR_STATION_VIEW_TO_ANY                                         :{RED}{CARGO_SHORT} naar willekeurig station
STR_STATION_VIEW_VIA_ANY                                        :{RED}{CARGO_SHORT} via willekeurig station
STR_STATION_VIEW_FROM_HERE                                      :{GREEN}{CARGO_SHORT} van dit station
STR_STATION_VIEW_VIA_HERE                                       :{GREEN}{CARGO_SHORT} stopt op dit station
STR_STATION_VIEW_TO_HERE                                        :{GREEN}{CARGO_SHORT} naar dit station
STR_STATION_VIEW_NONSTOP                                        :{YELLOW}{CARGO_SHORT} non-stop

STR_STATION_VIEW_GROUP_S_V_D                                    :Bron-Via-Bestemming
STR_STATION_VIEW_GROUP_S_D_V                                    :Bron-Bestemming-Via
STR_STATION_VIEW_GROUP_V_S_D                                    :Via-Bron-Bestemming
STR_STATION_VIEW_GROUP_V_D_S                                    :Via-Bestemming-Bron
STR_STATION_VIEW_GROUP_D_S_V                                    :Bestemming-Bron-Via
STR_STATION_VIEW_GROUP_D_V_S                                    :Bestemming-Via-Bron

############ range for rating starts
STR_CARGO_RATING_APPALLING                                      :Verschrikkelijk
STR_CARGO_RATING_VERY_POOR                                      :Erg slecht
STR_CARGO_RATING_POOR                                           :Slecht
STR_CARGO_RATING_MEDIOCRE                                       :Matig
STR_CARGO_RATING_GOOD                                           :Goed
STR_CARGO_RATING_VERY_GOOD                                      :Erg goed
STR_CARGO_RATING_EXCELLENT                                      :Uitstekend
STR_CARGO_RATING_OUTSTANDING                                    :Voortreffelijk
############ range for rating ends

STR_STATION_VIEW_CENTER_TOOLTIP                                 :{BLACK}Centreer het scherm op de locatie van het station. Ctrl+klik opent een nieuw venster op de locatie van het station
STR_STATION_VIEW_RENAME_TOOLTIP                                 :{BLACK}Station hernoemen

STR_STATION_VIEW_SCHEDULED_TRAINS_TOOLTIP                       :{BLACK}Geef alle treinen weer die dit station in hun opdrachtenlijst hebben
STR_STATION_VIEW_SCHEDULED_ROAD_VEHICLES_TOOLTIP                :{BLACK}Geef alle wegvoertuigen weer die dit station in hun opdrachtenlijst hebben
STR_STATION_VIEW_SCHEDULED_AIRCRAFT_TOOLTIP                     :{BLACK}Geef alle vliegtuigen weer die dit station in hun opdrachtenlijst hebben
STR_STATION_VIEW_SCHEDULED_SHIPS_TOOLTIP                        :{BLACK}Geef alle schepen weer die dit station in hun opdrachtenlijst hebben

STR_STATION_VIEW_RENAME_STATION_CAPTION                         :Station/laadgebied hernoemen

STR_STATION_VIEW_CLOSE_AIRPORT                                  :{BLACK}Luchthaven sluiten
STR_STATION_VIEW_CLOSE_AIRPORT_TOOLTIP                          :{BLACK}Voorkom landen van vliegtuig op deze luchthaven

# Waypoint/buoy view window
STR_WAYPOINT_VIEW_CAPTION                                       :{WHITE}{WAYPOINT}
STR_WAYPOINT_VIEW_CENTER_TOOLTIP                                :{BLACK}Scherm centreren op routepunt. Ctrl+klik opent nieuw venster op locatie van routepunt.
STR_WAYPOINT_VIEW_CHANGE_WAYPOINT_NAME                          :{BLACK}Naam routepunt aanpassen
STR_BUOY_VIEW_CENTER_TOOLTIP                                    :{BLACK}Hoofdscherm centreren op locatie van boei. Ctrl+klik opent een nieuw venster op de locatie van de boei.
STR_BUOY_VIEW_CHANGE_BUOY_NAME                                  :{BLACK}Naam van boei aanpassen

STR_EDIT_WAYPOINT_NAME                                          :{WHITE}Naam routepunt aanpassen

# Finances window
STR_FINANCES_CAPTION                                            :{WHITE}{COMPANY} Financiën {BLACK}{COMPANY_NUM}
STR_FINANCES_EXPENDITURE_INCOME_TITLE                           :{WHITE}Uitgaven/inkomsten
STR_FINANCES_YEAR                                               :{WHITE}{NUM}
STR_FINANCES_SECTION_CONSTRUCTION                               :{GOLD}Bouwkosten
STR_FINANCES_SECTION_NEW_VEHICLES                               :{GOLD}Nieuwe voertuigen
STR_FINANCES_SECTION_TRAIN_RUNNING_COSTS                        :{GOLD}Treinonderhoudskosten
STR_FINANCES_SECTION_ROAD_VEHICLE_RUNNING_COSTS                 :{GOLD}Wegvoertuigonderhoudskosten
STR_FINANCES_SECTION_AIRCRAFT_RUNNING_COSTS                     :{GOLD}Vliegtuigonderhoudskosten
STR_FINANCES_SECTION_SHIP_RUNNING_COSTS                         :{GOLD}Schiponderhoudskosten
STR_FINANCES_SECTION_PROPERTY_MAINTENANCE                       :{GOLD}Eigendomsonderhoud
STR_FINANCES_SECTION_TRAIN_INCOME                               :{GOLD}Treininkomsten
STR_FINANCES_SECTION_ROAD_VEHICLE_INCOME                        :{GOLD}Wegvoertuiginkomsten
STR_FINANCES_SECTION_AIRCRAFT_INCOME                            :{GOLD}Vliegtuiginkomsten
STR_FINANCES_SECTION_SHIP_INCOME                                :{GOLD}Schipinkomsten
STR_FINANCES_SECTION_LOAN_INTEREST                              :{GOLD} Rente van lening
STR_FINANCES_SECTION_OTHER                                      :{GOLD}Overig
STR_FINANCES_NEGATIVE_INCOME                                    :{BLACK}-{CURRENCY_LONG}
STR_FINANCES_POSITIVE_INCOME                                    :{BLACK}+{CURRENCY_LONG}
STR_FINANCES_TOTAL_CAPTION                                      :{WHITE}Totaal:
STR_FINANCES_BANK_BALANCE_TITLE                                 :{WHITE}Banksaldo
STR_FINANCES_LOAN_TITLE                                         :{WHITE}Lening
STR_FINANCES_MAX_LOAN                                           :{WHITE}Maximale lening: {BLACK}{CURRENCY_LONG}
STR_FINANCES_TOTAL_CURRENCY                                     :{BLACK}{CURRENCY_LONG}
STR_FINANCES_BORROW_BUTTON                                      :{BLACK}{CURRENCY_LONG} lenen
STR_FINANCES_BORROW_TOOLTIP                                     :{BLACK}Vergroot lening. Ctrl+klik om zoveel als mogelijk te lenen
STR_FINANCES_REPAY_BUTTON                                       :{BLACK}{CURRENCY_LONG} terugbetalen
STR_FINANCES_REPAY_TOOLTIP                                      :{BLACK}Betaal deel van lening terug. Ctrl+klik om zoveel als mogelijk terug te betalen
STR_FINANCES_INFRASTRUCTURE_BUTTON                              :{BLACK}Infrastructuur

# Company view
STR_COMPANY_VIEW_CAPTION                                        :{WHITE}{COMPANY} {BLACK}{COMPANY_NUM}
STR_COMPANY_VIEW_PRESIDENT_MANAGER_TITLE                        :{WHITE}{PRESIDENT_NAME}{}{GOLD}(Directeur)

STR_COMPANY_VIEW_INAUGURATED_TITLE                              :{GOLD}Opgericht: {WHITE}{NUM}
STR_COMPANY_VIEW_COLOUR_SCHEME_TITLE                            :{GOLD}Kleurenschema:
STR_COMPANY_VIEW_VEHICLES_TITLE                                 :{GOLD}Voertuigen:
STR_COMPANY_VIEW_TRAINS                                         :{WHITE}{COMMA} trein{P "" en}
STR_COMPANY_VIEW_ROAD_VEHICLES                                  :{WHITE}{COMMA} wegvoertuig{P "" en}
STR_COMPANY_VIEW_AIRCRAFT                                       :{WHITE}{COMMA} vliegtuig{P "" en}
STR_COMPANY_VIEW_SHIPS                                          :{WHITE}{COMMA} sch{P ip epen}
STR_COMPANY_VIEW_VEHICLES_NONE                                  :{WHITE}Geen
STR_COMPANY_VIEW_COMPANY_VALUE                                  :{GOLD}Bedrijfswaarde: {WHITE}{CURRENCY_LONG}
STR_COMPANY_VIEW_SHARES_OWNED_BY                                :{WHITE}({COMMA}% eigendom van {COMPANY})
STR_COMPANY_VIEW_INFRASTRUCTURE                                 :{GOLD}Infrastructuur:
STR_COMPANY_VIEW_INFRASTRUCTURE_RAIL                            :{WHITE}{COMMA} spoorde{P el len}
STR_COMPANY_VIEW_INFRASTRUCTURE_ROAD                            :{WHITE}{COMMA} wegde{P el len}
STR_COMPANY_VIEW_INFRASTRUCTURE_WATER                           :{WHITE}{COMMA} watertegel{P "" s}
STR_COMPANY_VIEW_INFRASTRUCTURE_STATION                         :{WHITE}{COMMA} stationstegel{P "" s}
STR_COMPANY_VIEW_INFRASTRUCTURE_AIRPORT                         :{WHITE}{COMMA} vliegveld{P "" en}
STR_COMPANY_VIEW_INFRASTRUCTURE_NONE                            :{WHITE}Geen

STR_COMPANY_VIEW_BUILD_HQ_BUTTON                                :{BLACK}Hoofdkantoor bouwen
STR_COMPANY_VIEW_BUILD_HQ_TOOLTIP                               :{BLACK}Hoofdkantoor bouwen
STR_COMPANY_VIEW_VIEW_HQ_BUTTON                                 :{BLACK}Hoofdkantoor bekijken
STR_COMPANY_VIEW_VIEW_HQ_TOOLTIP                                :{BLACK}Hoofdkantoor weergeven
STR_COMPANY_VIEW_RELOCATE_HQ                                    :{BLACK}Hoofdkantoor verplaatsen
STR_COMPANY_VIEW_RELOCATE_COMPANY_HEADQUARTERS                  :{BLACK}Hoofdkantoor verplaatsen voor 1% van de bedrijfswaarde. Shift+klik geeft de verwachte kosten zonder hoofdkantoor te verplaatsen.
STR_COMPANY_VIEW_INFRASTRUCTURE_BUTTON                          :{BLACK}Details
STR_COMPANY_VIEW_INFRASTRUCTURE_TOOLTIP                         :{BLACK}Gedetailleerde aantallen infrastructuur bekijken
STR_COMPANY_VIEW_GIVE_MONEY_BUTTON                              :{BLACK}Geld geven
<<<<<<< HEAD
=======
STR_COMPANY_VIEW_GIVE_MONEY_TOOLTIP                             :{BLACK}Geld geven aan dit bedrijf
>>>>>>> cd36e171

STR_COMPANY_VIEW_NEW_FACE_BUTTON                                :{BLACK}Nieuw gezicht
STR_COMPANY_VIEW_NEW_FACE_TOOLTIP                               :{BLACK}Nieuw gezicht voor directeur kiezen
STR_COMPANY_VIEW_COLOUR_SCHEME_BUTTON                           :{BLACK}Kleurenschema
STR_COMPANY_VIEW_COLOUR_SCHEME_TOOLTIP                          :{BLACK}Verandert het uiterlijk van de bedrijfsvoertuigen
STR_COMPANY_VIEW_COMPANY_NAME_BUTTON                            :{BLACK}Bedrijfsnaam
STR_COMPANY_VIEW_COMPANY_NAME_TOOLTIP                           :{BLACK}Bedrijfsnaam wijzigen
STR_COMPANY_VIEW_PRESIDENT_NAME_BUTTON                          :{BLACK}Naam directeur
STR_COMPANY_VIEW_PRESIDENT_NAME_TOOLTIP                         :{BLACK}Verander de naam van de directeur

STR_COMPANY_VIEW_BUY_SHARE_BUTTON                               :{BLACK}Koop een aandeel van 25% in dit bedrijf
STR_COMPANY_VIEW_SELL_SHARE_BUTTON                              :{BLACK}Verkoop een aandeel van 25% in dit bedrijf
STR_COMPANY_VIEW_BUY_SHARE_TOOLTIP                              :{BLACK}Koop een aandeel van 25% in dit bedrijf. Shift+klik geeft de verwachte kosten zonder te kopen.
STR_COMPANY_VIEW_SELL_SHARE_TOOLTIP                             :{BLACK}Verkoop een aandeel van 25% in dit bedrijf. Shift+klik geeft de verwachte kosten zonder te kopen.

STR_COMPANY_VIEW_COMPANY_NAME_QUERY_CAPTION                     :Bedrijfsnaam
STR_COMPANY_VIEW_PRESIDENT_S_NAME_QUERY_CAPTION                 :Naam van directeur
<<<<<<< HEAD
STR_COMPANY_VIEW_GIVE_MONEY_QUERY_CAPTION                       :Voer de hoeveelheid geld die je wilt geven in
=======
STR_COMPANY_VIEW_GIVE_MONEY_QUERY_CAPTION                       :Voer het bedrag in om weg te geven
>>>>>>> cd36e171

STR_BUY_COMPANY_MESSAGE                                         :{WHITE}We zoeken een transportbedrijf dat ons bedrijf over kan nemen.{}{}Wil je {COMPANY} kopen voor {CURRENCY_LONG}?

# Company infrastructure window
STR_COMPANY_INFRASTRUCTURE_VIEW_CAPTION                         :{WHITE}Infrastructuur van {COMPANY}
STR_COMPANY_INFRASTRUCTURE_VIEW_RAIL_SECT                       :{GOLD}Spoordelen:
STR_COMPANY_INFRASTRUCTURE_VIEW_SIGNALS                         :{WHITE}Seinen
STR_COMPANY_INFRASTRUCTURE_VIEW_ROAD_SECT                       :{GOLD}Wegdelen:
STR_COMPANY_INFRASTRUCTURE_VIEW_TRAM_SECT                       :{GOLD}Tramdelen:
STR_COMPANY_INFRASTRUCTURE_VIEW_WATER_SECT                      :{GOLD}Watertegels:
STR_COMPANY_INFRASTRUCTURE_VIEW_CANALS                          :{WHITE}Kanalen
STR_COMPANY_INFRASTRUCTURE_VIEW_STATION_SECT                    :{GOLD}Stations:
STR_COMPANY_INFRASTRUCTURE_VIEW_STATIONS                        :{WHITE}Stationstegels
STR_COMPANY_INFRASTRUCTURE_VIEW_AIRPORTS                        :{WHITE}Vliegvelden
STR_COMPANY_INFRASTRUCTURE_VIEW_TOTAL                           :{WHITE}{CURRENCY_LONG}/jr

# Industry directory
STR_INDUSTRY_DIRECTORY_CAPTION                                  :{WHITE}Industrielijst
STR_INDUSTRY_DIRECTORY_NONE                                     :{ORANGE} Geen
STR_INDUSTRY_DIRECTORY_ITEM_INFO                                :{BLACK}{CARGO_LONG}{STRING}{YELLOW} ({COMMA}% vervoerd){BLACK}
STR_INDUSTRY_DIRECTORY_ITEM_NOPROD                              :{ORANGE}{INDUSTRY}
STR_INDUSTRY_DIRECTORY_ITEM_PROD1                               :{ORANGE}{INDUSTRY} {STRING}
STR_INDUSTRY_DIRECTORY_ITEM_PROD2                               :{ORANGE}{INDUSTRY} {STRING}, {STRING}
STR_INDUSTRY_DIRECTORY_ITEM_PROD3                               :{ORANGE}{INDUSTRY} {STRING}, {STRING}, {STRING}
STR_INDUSTRY_DIRECTORY_ITEM_PRODMORE                            :{ORANGE}{INDUSTRY} {STRING}, {STRING}, {STRING} en {NUM} meer...
STR_INDUSTRY_DIRECTORY_LIST_CAPTION                             :{BLACK}Industrienamen - klik op een naam om het scherm te centreren op de industrie. Ctrl+klik opent een nieuw venster op de locatie van de industrie.
STR_INDUSTRY_DIRECTORY_ACCEPTED_CARGO_FILTER                    :{BLACK}Geaccepteerde vracht: {SILVER}{STRING}
STR_INDUSTRY_DIRECTORY_PRODUCED_CARGO_FILTER                    :{BLACK}Geproduceerde vracht: {SILVER}{STRING}
STR_INDUSTRY_DIRECTORY_FILTER_ALL_TYPES                         :Alle soorten vracht
STR_INDUSTRY_DIRECTORY_FILTER_NONE                              :Geen

# Industry view
STR_INDUSTRY_VIEW_CAPTION                                       :{WHITE}{INDUSTRY}
STR_INDUSTRY_VIEW_PRODUCTION_LAST_MONTH_TITLE                   :{BLACK}Productie vorige maand:
STR_INDUSTRY_VIEW_TRANSPORTED                                   :{YELLOW}{CARGO_LONG}{STRING}{BLACK} ({COMMA}% vervoerd)
STR_INDUSTRY_VIEW_LOCATION_TOOLTIP                              :{BLACK}Centreer het scherm op de locatie van de industrie. Ctrl+klik opent een nieuws venster op de locatie van de industrie
STR_INDUSTRY_VIEW_PRODUCTION_LEVEL                              :{BLACK}Productieniveau: {YELLOW}{COMMA}%
STR_INDUSTRY_VIEW_INDUSTRY_ANNOUNCED_CLOSURE                    :{YELLOW}De industrie heeft een dreigende sluiting aangekondigd!

STR_INDUSTRY_VIEW_REQUIRES_N_CARGO                              :{BLACK}Vereist: {YELLOW}{STRING}{STRING}
STR_INDUSTRY_VIEW_PRODUCES_N_CARGO                              :{BLACK}Produceert: {YELLOW}{STRING}{STRING}
STR_INDUSTRY_VIEW_CARGO_LIST_EXTENSION                          :, {STRING}{STRING}

STR_INDUSTRY_VIEW_REQUIRES                                      :{BLACK}Vereist:
STR_INDUSTRY_VIEW_ACCEPT_CARGO                                  :{YELLOW}{STRING}{BLACK}{3:STRING}
STR_INDUSTRY_VIEW_ACCEPT_CARGO_AMOUNT                           :{YELLOW}{STRING}{BLACK}: {CARGO_SHORT} wachtend{STRING}

STR_CONFIG_GAME_PRODUCTION                                      :{WHITE}Productie wijzigen (veelvoud van 8, maximaal 2040)
STR_CONFIG_GAME_PRODUCTION_LEVEL                                :{WHITE}Productieniveau wijzigen (percentage, maximaal 800%)

# Vehicle lists
STR_VEHICLE_LIST_TRAIN_CAPTION                                  :{WHITE}{STRING} - {COMMA} Trein{P "" en}
STR_VEHICLE_LIST_ROAD_VEHICLE_CAPTION                           :{WHITE}{STRING} - {COMMA} Wegvoertuig{P "" en}
STR_VEHICLE_LIST_SHIP_CAPTION                                   :{WHITE}{STRING} - {COMMA} {P Schip Schepen}
STR_VEHICLE_LIST_AIRCRAFT_CAPTION                               :{WHITE}{STRING} - {COMMA} Vliegtuig{P "" en}

STR_VEHICLE_LIST_TRAIN_LIST_TOOLTIP                             :{BLACK}Treinen - klik op een trein voor informatie
STR_VEHICLE_LIST_ROAD_VEHICLE_TOOLTIP                           :{BLACK}Wegvoertuigen - klik op een wegvoertuig voor informatie
STR_VEHICLE_LIST_SHIP_TOOLTIP                                   :{BLACK}Schepen - klik op een schip voor informatie
STR_VEHICLE_LIST_AIRCRAFT_TOOLTIP                               :{BLACK}Vliegtuig - klik op een vliegtuig voor informatie

STR_VEHICLE_LIST_PROFIT_THIS_YEAR_LAST_YEAR                     :{TINY_FONT}{BLACK}Winst dit jaar: {CURRENCY_LONG} (vorig jaar: {CURRENCY_LONG})

STR_VEHICLE_LIST_AVAILABLE_TRAINS                               :Beschikbare spoorvoertuigen
STR_VEHICLE_LIST_AVAILABLE_ROAD_VEHICLES                        :Beschikbare wegvoertuigen
STR_VEHICLE_LIST_AVAILABLE_SHIPS                                :Beschikbare schepen
STR_VEHICLE_LIST_AVAILABLE_AIRCRAFT                             :Beschikbare vliegtuigen
STR_VEHICLE_LIST_AVAILABLE_ENGINES_TOOLTIP                      :{BLACK}Bekijk een lijst van beschikbare ontwerpen voor dit type voertuig

STR_VEHICLE_LIST_MANAGE_LIST                                    :{BLACK}Lijst beheren
STR_VEHICLE_LIST_MANAGE_LIST_TOOLTIP                            :{BLACK}Stuur instructies naar alle voertuigen in de lijst
STR_VEHICLE_LIST_REPLACE_VEHICLES                               :Vervang voertuigen
STR_VEHICLE_LIST_SEND_FOR_SERVICING                             :Stuur voor onderhoud

STR_VEHICLE_LIST_SEND_TRAIN_TO_DEPOT                            :Stuur naar depot
STR_VEHICLE_LIST_SEND_ROAD_VEHICLE_TO_DEPOT                     :Stuur naar garage
STR_VEHICLE_LIST_SEND_SHIP_TO_DEPOT                             :Stuur naar dok
STR_VEHICLE_LIST_SEND_AIRCRAFT_TO_HANGAR                        :Stuur naar hangar

STR_VEHICLE_LIST_MASS_STOP_LIST_TOOLTIP                         :{BLACK}Klik om alle voertuigen in de lijst te stoppen
STR_VEHICLE_LIST_MASS_START_LIST_TOOLTIP                        :{BLACK}Klik om alle voertuigen in de lijst te starten

STR_VEHICLE_LIST_SHARED_ORDERS_LIST_CAPTION                     :{WHITE}Gedeelde orders van {COMMA} voertuig{P "" en}

# Group window
STR_GROUP_ALL_TRAINS                                            :Alle treinen
STR_GROUP_ALL_ROAD_VEHICLES                                     :Alle wegvoertuigen
STR_GROUP_ALL_SHIPS                                             :Alle schepen
STR_GROUP_ALL_AIRCRAFTS                                         :Alle vliegtuigen

STR_GROUP_DEFAULT_TRAINS                                        :Niet-gegroepeerde treinen
STR_GROUP_DEFAULT_ROAD_VEHICLES                                 :Niet-gegroepeerde wegvoertuigen
STR_GROUP_DEFAULT_SHIPS                                         :Niet-gegroepeerde schepen
STR_GROUP_DEFAULT_AIRCRAFTS                                     :Niet-gegroepeerde vliegtuigen

STR_GROUP_COUNT_WITH_SUBGROUP                                   :{TINY_FONT}{COMMA} (+{COMMA})

STR_GROUPS_CLICK_ON_GROUP_FOR_TOOLTIP                           :{BLACK}Groepen - Klik op een groep voor een lijst van alle voertuigen in deze groep. Klik en sleep om hiërarchie te beheren
STR_GROUP_CREATE_TOOLTIP                                        :{BLACK}Klik om een groep te creëren
STR_GROUP_DELETE_TOOLTIP                                        :{BLACK}Verwijder de geselecteerde groep
STR_GROUP_RENAME_TOOLTIP                                        :{BLACK}Hiermee hernoem je de geselecteerde groep
STR_GROUP_LIVERY_TOOLTIP                                        :{BLACK}Wijzig het uiterlijk van de geselecteerde groep
STR_GROUP_REPLACE_PROTECTION_TOOLTIP                            :{BLACK}Klik om deze groep te beschermen tegen globaal automatisch vervangen

STR_QUERY_GROUP_DELETE_CAPTION                                  :{WHITE}Verwijder groep
STR_GROUP_DELETE_QUERY_TEXT                                     :{WHITE}Weet je zeker dat je deze groep en de eventuele subgroepen wilt verwijderen?

STR_GROUP_ADD_SHARED_VEHICLE                                    :Toevoegen gedeelde voertuigen
STR_GROUP_REMOVE_ALL_VEHICLES                                   :Verwijder alle voertuigen

STR_GROUP_RENAME_CAPTION                                        :{BLACK}Groep hernoemen

STR_GROUP_PROFIT_THIS_YEAR                                      :Winst dit jaar:
STR_GROUP_PROFIT_LAST_YEAR                                      :Winst vorig jaar:
STR_GROUP_OCCUPANCY                                             :Huidig gebruik:
STR_GROUP_OCCUPANCY_VALUE                                       :{NUM}%

# Build vehicle window
STR_BUY_VEHICLE_TRAIN_RAIL_CAPTION                              :Nieuwe spoorvoertuigen
STR_BUY_VEHICLE_TRAIN_ELRAIL_CAPTION                            :Nieuwe elektrische spoorvoertuigen
STR_BUY_VEHICLE_TRAIN_MONORAIL_CAPTION                          :Nieuwe monorailvoertuigen
STR_BUY_VEHICLE_TRAIN_MAGLEV_CAPTION                            :Nieuwe zweefspoorvoertuigen

STR_BUY_VEHICLE_ROAD_VEHICLE_CAPTION                            :Nieuwe wegvoertuigen
STR_BUY_VEHICLE_TRAM_VEHICLE_CAPTION                            :Nieuwe trams

############ range for vehicle availability starts
STR_BUY_VEHICLE_TRAIN_ALL_CAPTION                               :Nieuwe spoorvoertuigen
STR_BUY_VEHICLE_ROAD_VEHICLE_ALL_CAPTION                        :Nieuwe wegvoertuigen
STR_BUY_VEHICLE_SHIP_CAPTION                                    :Nieuwe schepen
STR_BUY_VEHICLE_AIRCRAFT_CAPTION                                :Nieuwe vliegtuigen
############ range for vehicle availability ends

STR_PURCHASE_INFO_COST_WEIGHT                                   :{BLACK}Kosten: {GOLD}{CURRENCY_LONG}{BLACK} Gewicht: {GOLD}{WEIGHT_SHORT}
STR_PURCHASE_INFO_COST_REFIT_WEIGHT                             :{BLACK}Kosten: {GOLD}{CURRENCY_LONG}{BLACK} (ombouwkosten: {GOLD}{CURRENCY_LONG}{BLACK}) Gewicht: {GOLD}{WEIGHT_SHORT}
STR_PURCHASE_INFO_SPEED_POWER                                   :{BLACK}Snelheid: {GOLD}{VELOCITY}{BLACK} Vermogen: {GOLD}{POWER}
STR_PURCHASE_INFO_SPEED                                         :{BLACK}Snelheid: {GOLD}{VELOCITY}
STR_PURCHASE_INFO_SPEED_OCEAN                                   :{BLACK}Snelheid op oceaan: {GOLD}{VELOCITY}
STR_PURCHASE_INFO_SPEED_CANAL                                   :{BLACK}Snelheid op kanaal/rivier: {GOLD}{VELOCITY}
STR_PURCHASE_INFO_RUNNINGCOST                                   :{BLACK}Onderhoudskosten: {GOLD}{CURRENCY_LONG}/jr
STR_PURCHASE_INFO_CAPACITY                                      :{BLACK}Capaciteit: {GOLD}{CARGO_LONG} {STRING}
STR_PURCHASE_INFO_REFITTABLE                                    :(ombouwbaar)
STR_PURCHASE_INFO_DESIGNED_LIFE                                 :{BLACK}Ontworpen: {GOLD}{NUM}{BLACK} Levensduur: {GOLD}{COMMA} jaar
STR_PURCHASE_INFO_RELIABILITY                                   :{BLACK}Max. betrouwbaarheid: {GOLD}{COMMA}%
STR_PURCHASE_INFO_COST                                          :{BLACK}Kosten: {GOLD}{CURRENCY_LONG}
STR_PURCHASE_INFO_COST_REFIT                                    :{BLACK}Kosten: {GOLD}{CURRENCY_LONG}{BLACK} (ombouwkosten: {GOLD}{CURRENCY_LONG}{BLACK})
STR_PURCHASE_INFO_WEIGHT_CWEIGHT                                :{BLACK}Gewicht: {GOLD}{WEIGHT_SHORT} ({WEIGHT_SHORT})
STR_PURCHASE_INFO_COST_SPEED                                    :{BLACK}Kosten: {GOLD}{CURRENCY_LONG}{BLACK} Snelheid: {GOLD}{VELOCITY}
STR_PURCHASE_INFO_COST_REFIT_SPEED                              :{BLACK}Kosten: {GOLD}{CURRENCY_LONG}{BLACK} (ombouwkosten: {GOLD}{CURRENCY_LONG}{BLACK}) Snelheid: {GOLD}{VELOCITY}
STR_PURCHASE_INFO_AIRCRAFT_CAPACITY                             :{BLACK}Capaciteit: {GOLD}{CARGO_LONG}, {CARGO_LONG}
STR_PURCHASE_INFO_PWAGPOWER_PWAGWEIGHT                          :{BLACK}Aangedreven wagons: {GOLD}+{POWER}{BLACK} Gewicht: {GOLD}+{WEIGHT_SHORT}
STR_PURCHASE_INFO_REFITTABLE_TO                                 :{BLACK}Om te bouwen naar: {GOLD}{STRING}
STR_PURCHASE_INFO_ALL_TYPES                                     :Alle vrachttypen
STR_PURCHASE_INFO_NONE                                          :Geen
STR_PURCHASE_INFO_ALL_BUT                                       :Alles behalve {CARGO_LIST}
STR_PURCHASE_INFO_MAX_TE                                        :{BLACK}Max. trekkracht: {GOLD}{FORCE}
STR_PURCHASE_INFO_AIRCRAFT_RANGE                                :{BLACK}Bereik: {GOLD}{COMMA} tegels
STR_PURCHASE_INFO_AIRCRAFT_TYPE                                 :{BLACK}Vliegtuigtype: {GOLD}{STRING}

STR_BUY_VEHICLE_TRAIN_LIST_TOOLTIP                              :{BLACK}Spoorvoertuigkeuzelijst. Klik op een spoorvoertuig voor informatie. Ctrl+klik voor spoorvoertuigtype weergeven-verbergen.
STR_BUY_VEHICLE_ROAD_VEHICLE_LIST_TOOLTIP                       :{BLACK}Wegvoertuigkeuzelijst. Klik op wegvoertuig voor informatie. Ctrl+klik voor voertuigtype weergeven-verbergen.
STR_BUY_VEHICLE_SHIP_LIST_TOOLTIP                               :{BLACK}Scheepskeuzelijst. Klik op een schip voor informatie. Ctrl+klik voor scheepstype weergeven-verbergen.
STR_BUY_VEHICLE_AIRCRAFT_LIST_TOOLTIP                           :{BLACK}Vliegtuigkeuzelijst. Klik op vliegtuig voor informatie. Ctrl+klik voor vliegtuigtype weergeven-verbergen.

STR_BUY_VEHICLE_TRAIN_BUY_VEHICLE_BUTTON                        :{BLACK}Spoorvoertuig kopen
STR_BUY_VEHICLE_ROAD_VEHICLE_BUY_VEHICLE_BUTTON                 :{BLACK}Wegvoertuig kopen
STR_BUY_VEHICLE_SHIP_BUY_VEHICLE_BUTTON                         :{BLACK}Schip kopen
STR_BUY_VEHICLE_AIRCRAFT_BUY_VEHICLE_BUTTON                     :{BLACK}Vliegtuig kopen

STR_BUY_VEHICLE_TRAIN_BUY_REFIT_VEHICLE_BUTTON                  :{BLACK}Voertuig kopen en ombouwen
STR_BUY_VEHICLE_ROAD_VEHICLE_BUY_REFIT_VEHICLE_BUTTON           :{BLACK}Voertuig kopen en ombouwen
STR_BUY_VEHICLE_SHIP_BUY_REFIT_VEHICLE_BUTTON                   :{BLACK}Schip kopen en ombouwen
STR_BUY_VEHICLE_AIRCRAFT_BUY_REFIT_VEHICLE_BUTTON               :{BLACK}Vliegtuig kopen en ombouwen

STR_BUY_VEHICLE_TRAIN_BUY_VEHICLE_TOOLTIP                       :{BLACK}Geselecteerd spoorvoertuig bouwen. Shift+klik geeft de verwachte kosten zonder te kopen.
STR_BUY_VEHICLE_ROAD_VEHICLE_BUY_VEHICLE_TOOLTIP                :{BLACK}Koop het geselecteerde wegvoertuig. Shift+klik geeft de verwachte kosten zonder te kopen.
STR_BUY_VEHICLE_SHIP_BUY_VEHICLE_TOOLTIP                        :{BLACK}Koop het geselecteerde schip. Shift+klik geeft de verwachte kosten zonder te kopen
STR_BUY_VEHICLE_AIRCRAFT_BUY_VEHICLE_TOOLTIP                    :{BLACK}Koop het geselecteerde vliegtuig. Shift+klik geeft de verwachte kosten zonder te kopen.

STR_BUY_VEHICLE_TRAIN_BUY_REFIT_VEHICLE_TOOLTIP                 :{BLACK}Koop de geselecteerde trein en bouw hem om. Shift+klik geeft de verwachte kosten zonder te kopen.
STR_BUY_VEHICLE_ROAD_VEHICLE_BUY_REFIT_VEHICLE_TOOLTIP          :{BLACK}Koop het geselecteerde wegvoertuig en bouw het om. Shift+klik geeft de geschatte kosten zonder te kopen.
STR_BUY_VEHICLE_SHIP_BUY_REFIT_VEHICLE_TOOLTIP                  :{BLACK}Koop het geselecteerde schip en bouw het om. Shift+klik geeft de verwachte kosten zonder te kopen.
STR_BUY_VEHICLE_AIRCRAFT_BUY_REFIT_VEHICLE_TOOLTIP              :{BLACK}Koop het geselecteerde vliegtuig en bouw het om. Shift+klik geeft de verwachte kosten zonder te kopen.

STR_BUY_VEHICLE_TRAIN_RENAME_BUTTON                             :{BLACK}Hernoemen
STR_BUY_VEHICLE_ROAD_VEHICLE_RENAME_BUTTON                      :{BLACK}Hernoemen
STR_BUY_VEHICLE_SHIP_RENAME_BUTTON                              :{BLACK}Hernoemen
STR_BUY_VEHICLE_AIRCRAFT_RENAME_BUTTON                          :{BLACK}Hernoemen

STR_BUY_VEHICLE_TRAIN_RENAME_TOOLTIP                            :{BLACK}Hiermee hernoem je dit type spoorvoertuig
STR_BUY_VEHICLE_ROAD_VEHICLE_RENAME_TOOLTIP                     :{BLACK}Hiermee hernoem je dit type wegvoertuig
STR_BUY_VEHICLE_SHIP_RENAME_TOOLTIP                             :{BLACK}Hernoem type schip
STR_BUY_VEHICLE_AIRCRAFT_RENAME_TOOLTIP                         :{BLACK}Hiermee hernoem je dit type vliegtuig

STR_BUY_VEHICLE_TRAIN_HIDE_TOGGLE_BUTTON                        :{BLACK}Verbergen
STR_BUY_VEHICLE_ROAD_VEHICLE_HIDE_TOGGLE_BUTTON                 :{BLACK}Verbergen
STR_BUY_VEHICLE_SHIP_HIDE_TOGGLE_BUTTON                         :{BLACK}Verbergen
STR_BUY_VEHICLE_AIRCRAFT_HIDE_TOGGLE_BUTTON                     :{BLACK}Verbergen

STR_BUY_VEHICLE_TRAIN_SHOW_TOGGLE_BUTTON                        :{BLACK}Weergeven
STR_BUY_VEHICLE_ROAD_VEHICLE_SHOW_TOGGLE_BUTTON                 :{BLACK}Weergeven
STR_BUY_VEHICLE_SHIP_SHOW_TOGGLE_BUTTON                         :{BLACK}Weergeven
STR_BUY_VEHICLE_AIRCRAFT_SHOW_TOGGLE_BUTTON                     :{BLACK}Weergeven

STR_BUY_VEHICLE_TRAIN_HIDE_SHOW_TOGGLE_TOOLTIP                  :{BLACK}Type spoorvoertuig weergeven-verbergen
STR_BUY_VEHICLE_ROAD_VEHICLE_HIDE_SHOW_TOGGLE_TOOLTIP           :{BLACK}Wegvoertuigtype weergeven-verbergen
STR_BUY_VEHICLE_SHIP_HIDE_SHOW_TOGGLE_TOOLTIP                   :{BLACK}Scheepstype weergeven-verbergen
STR_BUY_VEHICLE_AIRCRAFT_HIDE_SHOW_TOGGLE_TOOLTIP               :{BLACK}Vliegtuigtype weergeven-verbergen

STR_QUERY_RENAME_TRAIN_TYPE_CAPTION                             :{WHITE}Hernoem type spoorvoertuig
STR_QUERY_RENAME_ROAD_VEHICLE_TYPE_CAPTION                      :{WHITE}Type wegvoertuig hernoemen
STR_QUERY_RENAME_SHIP_TYPE_CAPTION                              :{WHITE}Type schip hernoemen
STR_QUERY_RENAME_AIRCRAFT_TYPE_CAPTION                          :{WHITE}Type vliegtuig hernoemen

# Depot window
STR_DEPOT_CAPTION                                               :{WHITE}{DEPOT}

STR_DEPOT_RENAME_TOOLTIP                                        :{BLACK}Hiermee hernoem je dit depot
STR_DEPOT_RENAME_DEPOT_CAPTION                                  :Depot hernoemen

STR_DEPOT_NO_ENGINE                                             :{BLACK}-
STR_DEPOT_VEHICLE_TOOLTIP                                       :{BLACK}{ENGINE}{STRING}
STR_DEPOT_VEHICLE_TOOLTIP_CHAIN                                 :{BLACK}{NUM} voertuig{P "" en}{STRING}
STR_DEPOT_VEHICLE_TOOLTIP_CARGO                                 :{}{CARGO_LONG} ({CARGO_SHORT})

STR_DEPOT_TRAIN_LIST_TOOLTIP                                    :{BLACK}Treinen - klik op trein voor informatie, sleep voertuig voor toevoegen/verwijderen van trein, klik rechts voor trein informatie, Ctrl+klik voor samengestelde informatie
STR_DEPOT_ROAD_VEHICLE_LIST_TOOLTIP                             :{BLACK}Wegvoertuigen - rechts-klik op een wegvoertuig voor informatie
STR_DEPOT_SHIP_LIST_TOOLTIP                                     :{BLACK}Schepen - rechts-klik op een schip voor informatie
STR_DEPOT_AIRCRAFT_LIST_TOOLTIP                                 :{BLACK}Vliegtuigen - rechts-klik op een vliegtuig voor informatie

STR_DEPOT_TRAIN_SELL_TOOLTIP                                    :{BLACK}Sleep trein hierheen om te verkopen
STR_DEPOT_ROAD_VEHICLE_SELL_TOOLTIP                             :{BLACK}Sleep wegvoertuig hierheen om het te verkopen
STR_DEPOT_SHIP_SELL_TOOLTIP                                     :{BLACK}Sleep schip hier om het te verkopen
STR_DEPOT_AIRCRAFT_SELL_TOOLTIP                                 :{BLACK}Sleep vliegtuig hier om het te verkopen

STR_DEPOT_DRAG_WHOLE_TRAIN_TO_SELL_TOOLTIP                      :{BLACK}Sleep locomotief hierheen om de hele trein te verkopen

STR_DEPOT_SELL_ALL_BUTTON_TRAIN_TOOLTIP                         :{BLACK}Verkoop alle treinen in de remise
STR_DEPOT_SELL_ALL_BUTTON_ROAD_VEHICLE_TOOLTIP                  :{BLACK}Verkoop alle wegvoertuigen in de garage
STR_DEPOT_SELL_ALL_BUTTON_SHIP_TOOLTIP                          :{BLACK}Verkoop alle schepen in het dok
STR_DEPOT_SELL_ALL_BUTTON_AIRCRAFT_TOOLTIP                      :{BLACK}Verkoop alle vliegtuigen in de hangar

STR_DEPOT_AUTOREPLACE_TRAIN_TOOLTIP                             :{BLACK}Vervang automatisch alle treinen in de remise
STR_DEPOT_AUTOREPLACE_ROAD_VEHICLE_TOOLTIP                      :{BLACK}Vervang automatisch alle wegvoertuigen in de garage
STR_DEPOT_AUTOREPLACE_SHIP_TOOLTIP                              :{BLACK}Vervang automatisch alle schepen in het dok
STR_DEPOT_AUTOREPLACE_AIRCRAFT_TOOLTIP                          :{BLACK}Vervang automatisch alle vliegtuigen in de hangar

STR_DEPOT_TRAIN_NEW_VEHICLES_BUTTON                             :{BLACK}Nieuwe treinen
STR_DEPOT_ROAD_VEHICLE_NEW_VEHICLES_BUTTON                      :{BLACK}Nieuwe wegvoertuigen
STR_DEPOT_SHIP_NEW_VEHICLES_BUTTON                              :{BLACK}Nieuwe schepen
STR_DEPOT_AIRCRAFT_NEW_VEHICLES_BUTTON                          :{BLACK}Nieuwe vliegtuigen

STR_DEPOT_TRAIN_NEW_VEHICLES_TOOLTIP                            :{BLACK}Koop nieuwe trein
STR_DEPOT_ROAD_VEHICLE_NEW_VEHICLES_TOOLTIP                     :{BLACK}Koop nieuw wegvoertuig
STR_DEPOT_SHIP_NEW_VEHICLES_TOOLTIP                             :{BLACK}Koop een nieuw schip
STR_DEPOT_AIRCRAFT_NEW_VEHICLES_TOOLTIP                         :{BLACK}Koop een nieuw vliegtuig

STR_DEPOT_CLONE_TRAIN                                           :{BLACK}Trein klonen
STR_DEPOT_CLONE_ROAD_VEHICLE                                    :{BLACK}Wegvoertuig klonen
STR_DEPOT_CLONE_SHIP                                            :{BLACK}Schip klonen
STR_DEPOT_CLONE_AIRCRAFT                                        :{BLACK}Vliegtuig klonen

STR_DEPOT_CLONE_TRAIN_DEPOT_INFO                                :{BLACK}Hiermee koop je een kopie van een trein, inclusief wagons. Klik op deze knop en dan op een trein binnen of buiten het depot. Ctrl+klik deelt de orders. Shift+klik geeft de verwachte kosten zonder te kopen.
STR_DEPOT_CLONE_ROAD_VEHICLE_DEPOT_INFO                         :{BLACK}Hiermee koop je een kopie van een wegvoertuig. Klik op deze knop en dan op een wegvoertuig binnen of buiten de garage. Ctrl+klik deelt de orders. Shift+klik geeft de verwachte kosten zonder te kopen.
STR_DEPOT_CLONE_SHIP_DEPOT_INFO                                 :{BLACK}Hiermee koop je een kopie van een schip. Klik op deze knop en dan op een schip binnen of buiten het dok. Ctrl+klik deelt de orders. Shift+klik geeft de verwachte kosten zonder te kopen.
STR_DEPOT_CLONE_AIRCRAFT_INFO_HANGAR_WINDOW                     :{BLACK}Hiermee koop je een kopie van een vliegtuig. Klik op deze knop en dan op een vliegtuig binnen of buiten de hangar. Ctrl+klik deelt de orders. Shift+klik geeft de verwachte kosten zonder te kopen.

STR_DEPOT_TRAIN_LOCATION_TOOLTIP                                :{BLACK}Scherm centreren op remise. Ctrl+klik opent een nieuw scherm op locatie van remise.
STR_DEPOT_ROAD_VEHICLE_LOCATION_TOOLTIP                         :{BLACK}Centreer het scherm op de locatie van de garage. Ctrl+klik opent een nieuw scherm op de locatie van de garage
STR_DEPOT_SHIP_LOCATION_TOOLTIP                                 :{BLACK}Centreer hoofdscherm op de locatie van het dok. Ctrl+klik opent een nieuw scherm op de locatie van het dok
STR_DEPOT_AIRCRAFT_LOCATION_TOOLTIP                             :{BLACK}Scherm centreren op hangar. Ctrl+klik opent een nieuw venster op de hangarlocatie.

STR_DEPOT_VEHICLE_ORDER_LIST_TRAIN_TOOLTIP                      :{BLACK}Geef een lijst van alle treinen met dit depot in hun orders
STR_DEPOT_VEHICLE_ORDER_LIST_ROAD_VEHICLE_TOOLTIP               :{BLACK}Geef een lijst van alle wegvoertuigen met deze garage in hun orders
STR_DEPOT_VEHICLE_ORDER_LIST_SHIP_TOOLTIP                       :{BLACK}Geef een lijst van alle schepen met dit dok in hun orders
STR_DEPOT_VEHICLE_ORDER_LIST_AIRCRAFT_TOOLTIP                   :{BLACK}Geef een lijst van alle vliegtuigen met een hangar van dit vliegveld in hun orders

STR_DEPOT_MASS_STOP_DEPOT_TRAIN_TOOLTIP                         :{BLACK}Klik om alle treinen in de remise te stoppen
STR_DEPOT_MASS_STOP_DEPOT_ROAD_VEHICLE_TOOLTIP                  :{BLACK}Klik om alle wegvoertuigen in de garage te stoppen
STR_DEPOT_MASS_STOP_DEPOT_SHIP_TOOLTIP                          :{BLACK}Klik om alle schepen in het dok te stoppen
STR_DEPOT_MASS_STOP_HANGAR_TOOLTIP                              :{BLACK}Klik om alle vliegtuigen in de hangar te stoppen

STR_DEPOT_MASS_START_DEPOT_TRAIN_TOOLTIP                        :{BLACK}Klik om alle treinen in de remise te starten
STR_DEPOT_MASS_START_DEPOT_ROAD_VEHICLE_TOOLTIP                 :{BLACK}Klik om alle wegvoertuigen in de garage te starten
STR_DEPOT_MASS_START_DEPOT_SHIP_TOOLTIP                         :{BLACK}Klik om alle schepen in het dok te starten
STR_DEPOT_MASS_START_HANGAR_TOOLTIP                             :{BLACK}Klik om alle vliegtuigen in de hangar te starten

STR_DEPOT_SELL_CONFIRMATION_TEXT                                :{YELLOW}Je staat op het punt alle voertuigen in het depot te verkopen. Weet je het zeker?

# Engine preview window
STR_ENGINE_PREVIEW_CAPTION                                      :{WHITE}Bericht van voertuigenfabrikant
STR_ENGINE_PREVIEW_MESSAGE                                      :{GOLD}We hebben zojuist een nieuwe {STRING} ontworpen - ben je geïnteresseerd in een jaar lang exclusief gebruik van dit voertuig, zodat we kunnen zien of het goed werkt voordat we het wereldwijd beschikbaar maken?

STR_ENGINE_PREVIEW_RAILROAD_LOCOMOTIVE                          :spoorlocomotief
STR_ENGINE_PREVIEW_ELRAIL_LOCOMOTIVE                            :elektrische locomotief
STR_ENGINE_PREVIEW_MONORAIL_LOCOMOTIVE                          :monoraillocomotief
STR_ENGINE_PREVIEW_MAGLEV_LOCOMOTIVE                            :zweeflocomotief

STR_ENGINE_PREVIEW_ROAD_VEHICLE                                 :wegvoertuig
STR_ENGINE_PREVIEW_TRAM_VEHICLE                                 :tram

STR_ENGINE_PREVIEW_AIRCRAFT                                     :vliegtuig
STR_ENGINE_PREVIEW_SHIP                                         :schip

STR_ENGINE_PREVIEW_COST_WEIGHT_SPEED_POWER                      :{BLACK}Kosten: {CURRENCY_LONG} Gewicht: {WEIGHT_SHORT}{}Snelheid: {VELOCITY}  Kracht: {POWER}{}Lopende kosten: {CURRENCY_LONG}/jr{}Capaciteit: {CARGO_LONG}
STR_ENGINE_PREVIEW_COST_WEIGHT_SPEED_POWER_MAX_TE               :{BLACK}Kosten: {CURRENCY_LONG} Gewicht: {WEIGHT_SHORT}{}Snelheid: {VELOCITY}  Kracht: {POWER}  Max. T.E.: {6:FORCE}{}Lopende kosten: {4:CURRENCY_LONG}/yr{}Capaciteit: {5:CARGO_LONG}
STR_ENGINE_PREVIEW_COST_MAX_SPEED_CAP_RUNCOST                   :{BLACK}Kosten: {CURRENCY_LONG} Max.snelheid: {VELOCITY}{}Capaciteit: {CARGO_LONG}{}Gebruikskosten: {CURRENCY_LONG}/jaar
STR_ENGINE_PREVIEW_COST_MAX_SPEED_TYPE_CAP_CAP_RUNCOST          :{BLACK}Kosten: {CURRENCY_LONG} Max.snelheid: {VELOCITY}{}Vliegtuigtype: {STRING}{}Capaciteit: {CARGO_LONG}, {CARGO_LONG}{}Gebruikskosten: {CURRENCY_LONG}/jaar
STR_ENGINE_PREVIEW_COST_MAX_SPEED_TYPE_CAP_RUNCOST              :{BLACK}Kosten: {CURRENCY_LONG} Max.snelheid: {VELOCITY}{}Vliegtuigtype: {STRING}{}Capaciteit: {CARGO_LONG}{}Gebruikskosten: {CURRENCY_LONG}/jaar
STR_ENGINE_PREVIEW_COST_MAX_SPEED_TYPE_RANGE_CAP_CAP_RUNCOST    :{BLACK}Kosten: {CURRENCY_LONG} Max.snelheid: {VELOCITY}{}Vliegtuigtype: {STRING} Bereik: {COMMA} tiles{}Capaciteit: {CARGO_LONG}, {CARGO_LONG}{}Gebruikskosten: {CURRENCY_LONG}/jaar
STR_ENGINE_PREVIEW_COST_MAX_SPEED_TYPE_RANGE_CAP_RUNCOST        :{BLACK}Kosten: {CURRENCY_LONG} Max.snelheid: {VELOCITY}{}Vliegtuigtype: {STRING} Bereik: {COMMA} tiles{}Capaciteit: {CARGO_LONG}{}Gebruikskosten: {CURRENCY_LONG}/jaar

# Autoreplace window
STR_REPLACE_VEHICLES_WHITE                                      :{WHITE}Vervang {STRING} - {STRING}
STR_REPLACE_VEHICLE_TRAIN                                       :Trein
STR_REPLACE_VEHICLE_ROAD_VEHICLE                                :Wegvoertuig
STR_REPLACE_VEHICLE_SHIP                                        :Schip
STR_REPLACE_VEHICLE_AIRCRAFT                                    :Vliegtuig

STR_REPLACE_VEHICLE_VEHICLES_IN_USE                             :{YELLOW}Voertuigen in gebruik
STR_REPLACE_VEHICLE_VEHICLES_IN_USE_TOOLTIP                     :{BLACK}Kolom met voertuigen die je bezig
STR_REPLACE_VEHICLE_AVAILABLE_VEHICLES                          :{YELLOW}Beschikbare voertuigen
STR_REPLACE_VEHICLE_AVAILABLE_VEHICLES_TOOLTIP                  :{BLACK}Kolom met voertuigen beschikbaar voor vervanging

STR_REPLACE_HELP_LEFT_ARRAY                                     :{BLACK}Kies het type locomotief om te vervangen
STR_REPLACE_HELP_RIGHT_ARRAY                                    :{BLACK}Kies een nieuw type locomotief die je wilt gebruiken om het links geselecteerde type locomotief te vervangen

STR_REPLACE_VEHICLES_START                                      :{BLACK}Start het vervangen
STR_REPLACE_VEHICLES_NOW                                        :Vervang alle voertuigen nu
STR_REPLACE_VEHICLES_WHEN_OLD                                   :Vervang alleen oude voertuigen
STR_REPLACE_HELP_START_BUTTON                                   :{BLACK}Klik op deze knop als je de links geselecteerde locomotief wilt vervangen met de rechtse
STR_REPLACE_NOT_REPLACING                                       :{BLACK}Niet vervangen
STR_REPLACE_NOT_REPLACING_VEHICLE_SELECTED                      :{BLACK}Geen voertuig geselecteerd
STR_REPLACE_REPLACING_WHEN_OLD                                  :{ENGINE} als oud
STR_REPLACE_VEHICLES_STOP                                       :{BLACK}Stop het vervangen
STR_REPLACE_HELP_STOP_BUTTON                                    :{BLACK}Klik op deze knop als je de links geselecteerde locomotief niet wilt vervangen

STR_REPLACE_ENGINE_WAGON_SELECT_HELP                            :{BLACK}Wissel tussen locomotief- en wagonvervangvensters
STR_REPLACE_ENGINES                                             :Motoren
STR_REPLACE_WAGONS                                              :Wagons
STR_REPLACE_ALL_RAILTYPE                                        :Alle treinen
STR_REPLACE_ALL_ROADTYPE                                        :Alle wegvoertuigen

STR_REPLACE_HELP_RAILTYPE                                       :{BLACK}Selecteer een spoortype waar je locomotieven voor wilt vervangen
STR_REPLACE_HELP_ROADTYPE                                       :{BLACK}Kies het type weg waar je voertuigen voor wilt vervangen
STR_REPLACE_HELP_REPLACE_INFO_TAB                               :{BLACK}Dit geeft weer waarmee de links geselecteerde locomotief vervangen wordt
STR_REPLACE_RAIL_VEHICLES                                       :Spoorvoertuigen
STR_REPLACE_ELRAIL_VEHICLES                                     :Elektrische spoorvoertuigen
STR_REPLACE_MONORAIL_VEHICLES                                   :Monorailvoertuigen
STR_REPLACE_MAGLEV_VEHICLES                                     :Magneetzweefspoorvoertuigen

STR_REPLACE_ROAD_VEHICLES                                       :Wegvoertuigen
STR_REPLACE_TRAM_VEHICLES                                       :Trams

STR_REPLACE_REMOVE_WAGON                                        :{BLACK}Wagons verwijderen: {ORANGE}{STRING}
STR_REPLACE_REMOVE_WAGON_HELP                                   :{BLACK}De te vervangen trein behoudt zijn lengte door wagons weg te halen (startend aan de voorkant), als het vervangen de trein langer zou maken

# Vehicle view
STR_VEHICLE_VIEW_CAPTION                                        :{WHITE}{VEHICLE}

STR_VEHICLE_VIEW_TRAIN_LOCATION_TOOLTIP                         :{BLACK}Centreer het scherm op de locatie van de trein. Ctrl+klik volgt de trein in het hoofdscherm
STR_VEHICLE_VIEW_ROAD_VEHICLE_LOCATION_TOOLTIP                  :{BLACK}Centreer het scherm op de locatie van het wegvoertuig. Ctrl+klik volgt het voertuig in het hoofdscherm
STR_VEHICLE_VIEW_SHIP_LOCATION_TOOLTIP                          :{BLACK}Centreer het scherm op de locatie van het schip. Ctrl+klik volgt het schip op het hoofdscherm
STR_VEHICLE_VIEW_AIRCRAFT_LOCATION_TOOLTIP                      :{BLACK}Centreer het scherm op de locatie van het vliegtuig. Ctrl+klik volgt het vliegtuig op het hoofdscherm

STR_VEHICLE_VIEW_TRAIN_SEND_TO_DEPOT_TOOLTIP                    :{BLACK}Stuur trein naar depot. Ctrl+klik voor alleen onderhoud
STR_VEHICLE_VIEW_ROAD_VEHICLE_SEND_TO_DEPOT_TOOLTIP             :{BLACK}Stuur wegvoertuig naar garage. Ctrl+klik voor alleen onderhoud
STR_VEHICLE_VIEW_SHIP_SEND_TO_DEPOT_TOOLTIP                     :{BLACK}Stuur schip naar dok. Ctrl+klik voor alleen onderhoud
STR_VEHICLE_VIEW_AIRCRAFT_SEND_TO_DEPOT_TOOLTIP                 :{BLACK}Stuur vliegtuig naar hangar. Ctrl+klik voor alleen onderhoud

STR_VEHICLE_VIEW_CLONE_TRAIN_INFO                               :{BLACK}Hiermee koop je een kopie van deze trein, inclusief wagons. Ctrl+klik deelt de orders. Shift+klik geeft de verwachte kosten zonder te kopen.
STR_VEHICLE_VIEW_CLONE_ROAD_VEHICLE_INFO                        :{BLACK}Hiermee koop je een kopie van dit wegvoertuig. Ctrl+klik deelt de orders. Shift+klik geeft de verwachte kosten zonder te kopen.
STR_VEHICLE_VIEW_CLONE_SHIP_INFO                                :{BLACK}Hiermee koop je een kopie gekocht van dit schip. Ctrl+klik deelt de orders. Shift+klik geeft de verwachte kosten zonder te kopen.
STR_VEHICLE_VIEW_CLONE_AIRCRAFT_INFO                            :{BLACK}Hiermee koop je een kopie van dit vliegtuig. Ctrl+klik deelt de orders. Shift+klik geeft de verwachte kosten zonder te kopen.

STR_VEHICLE_VIEW_TRAIN_IGNORE_SIGNAL_TOOLTIP                    :{BLACK}Forceer trein verder te rijden zonder te wachten op een groen sein

STR_VEHICLE_VIEW_TRAIN_REFIT_TOOLTIP                            :{BLACK}Trein ombouwen voor een ander vrachttype
STR_VEHICLE_VIEW_ROAD_VEHICLE_REFIT_TOOLTIP                     :{BLACK}Wegvoertuig ombouwen voor een ander vrachttype
STR_VEHICLE_VIEW_SHIP_REFIT_TOOLTIP                             :{BLACK}Schip ombouwen voor een ander vrachttype
STR_VEHICLE_VIEW_AIRCRAFT_REFIT_TOOLTIP                         :{BLACK}Vliegtuig ombouwen voor een ander vrachttype

STR_VEHICLE_VIEW_TRAIN_REVERSE_TOOLTIP                          :{BLACK}Trein omkeren
STR_VEHICLE_VIEW_ROAD_VEHICLE_REVERSE_TOOLTIP                   :{BLACK}Dwing het wegvoertuig te keren.

STR_VEHICLE_VIEW_TRAIN_ORDERS_TOOLTIP                           :{BLACK}Orders van trein weergeven. Ctrl+klik geeft dienstregeling van trein.
STR_VEHICLE_VIEW_ROAD_VEHICLE_ORDERS_TOOLTIP                    :{BLACK}Orders van wegvoertuig weergeven. Ctrl+klik geeft de dienstregeling van het voertuig.
STR_VEHICLE_VIEW_SHIP_ORDERS_TOOLTIP                            :{BLACK}Orders van schip weergeven. Ctrl+klik geeft dienstregeling van schip.
STR_VEHICLE_VIEW_AIRCRAFT_ORDERS_TOOLTIP                        :{BLACK}Orders van vliegtuig weergeven. Ctrl+klik geeft de dienstregeling van het vliegtuig.

STR_VEHICLE_VIEW_TRAIN_SHOW_DETAILS_TOOLTIP                     :{BLACK}Details van trein weergeven
STR_VEHICLE_VIEW_ROAD_VEHICLE_SHOW_DETAILS_TOOLTIP              :{BLACK}Details van wegvoertuig weergeven
STR_VEHICLE_VIEW_SHIP_SHOW_DETAILS_TOOLTIP                      :{BLACK}Details van schip weergeven
STR_VEHICLE_VIEW_AIRCRAFT_SHOW_DETAILS_TOOLTIP                  :{BLACK}Details van vliegtuig weergeven

STR_VEHICLE_VIEW_TRAIN_STATE_START_STOP_TOOLTIP                 :{BLACK}Huidige actie van trein - klik hier om de trein te starten-stoppen. Ctrl+klik om naar bestemming te verplaatsen.
STR_VEHICLE_VIEW_ROAD_VEHICLE_STATE_START_STOP_TOOLTIP          :{BLACK}Huidige actie van wegvoertuig - klik hier om voertuig te starten-stoppen. Ctrl+klik om naar bestemming te verplaatsen.
STR_VEHICLE_VIEW_SHIP_STATE_START_STOP_TOOLTIP                  :{BLACK}Huidige actie van schip - klik hier om te starten-stoppen. Ctrl+klik om naar bestemming te verplaatsen.
STR_VEHICLE_VIEW_AIRCRAFT_STATE_START_STOP_TOOLTIP              :{BLACK}Huidige actie van vliegtuig - klik hier om het vliegtuig te stoppen-starten. Ctrl+klik om naar bestemming te verplaatsen.

# Messages in the start stop button in the vehicle view
STR_VEHICLE_STATUS_LOADING_UNLOADING                            :{LTBLUE}In- en uitladen
STR_VEHICLE_STATUS_LEAVING                                      :{LTBLUE}Vertrekt van
STR_VEHICLE_STATUS_CRASHED                                      :{RED}Verongelukt!
STR_VEHICLE_STATUS_BROKEN_DOWN                                  :{RED}Pech onderweg
STR_VEHICLE_STATUS_STOPPED                                      :{RED}Gestopt
STR_VEHICLE_STATUS_TRAIN_STOPPING_VEL                           :{RED}Remmen, {VELOCITY}
STR_VEHICLE_STATUS_TRAIN_NO_POWER                               :{RED}Geen stroom
STR_VEHICLE_STATUS_TRAIN_STUCK                                  :{ORANGE}Wacht op vrije route
STR_VEHICLE_STATUS_AIRCRAFT_TOO_FAR                             :{ORANGE}Te ver voor volgende bestemming

STR_VEHICLE_STATUS_HEADING_FOR_STATION_VEL                      :{LTBLUE}Op weg naar {STATION}, {VELOCITY}
STR_VEHICLE_STATUS_NO_ORDERS_VEL                                :{LTBLUE}Geen orders, {VELOCITY}
STR_VEHICLE_STATUS_HEADING_FOR_WAYPOINT_VEL                     :{LTBLUE}Op weg naar {WAYPOINT}, {VELOCITY}
STR_VEHICLE_STATUS_HEADING_FOR_DEPOT_VEL                        :{ORANGE}Onderweg naar {DEPOT}, {VELOCITY}
STR_VEHICLE_STATUS_HEADING_FOR_DEPOT_SERVICE_VEL                :{LTBLUE}Onderhoud in {DEPOT}, {VELOCITY}

# Vehicle stopped/started animations
STR_VEHICLE_COMMAND_STOPPED_SMALL                               :{TINY_FONT}{RED}Gestopt
STR_VEHICLE_COMMAND_STOPPED                                     :{RED}Gestopt
STR_VEHICLE_COMMAND_STARTED_SMALL                               :{TINY_FONT}{GREEN}Gestart
STR_VEHICLE_COMMAND_STARTED                                     :{GREEN}Gestart

# Vehicle details
STR_VEHICLE_DETAILS_CAPTION                                     :{WHITE}{VEHICLE} (Details)
STR_VEHICLE_NAME_BUTTON                                         :{BLACK}Naam

STR_VEHICLE_DETAILS_TRAIN_RENAME                                :{BLACK}Trein hernoemen
STR_VEHICLE_DETAILS_ROAD_VEHICLE_RENAME                         :{BLACK}Wegvoertuig hernoemen
STR_VEHICLE_DETAILS_SHIP_RENAME                                 :{BLACK}Schip hernoemen
STR_VEHICLE_DETAILS_AIRCRAFT_RENAME                             :{BLACK}Vliegtuig hernoemen

STR_VEHICLE_INFO_AGE_RUNNING_COST_YR                            :{BLACK}Leeftijd: {LTBLUE}{STRING}{BLACK}   Gebruikskosten: {LTBLUE}{CURRENCY_LONG}/yr
# The next two need to stay in this order
STR_VEHICLE_INFO_AGE                                            :{COMMA} ja{P ar ren} ({COMMA})
STR_VEHICLE_INFO_AGE_RED                                        :{RED}{COMMA} ja{P ar ren} ({COMMA})

STR_VEHICLE_INFO_MAX_SPEED                                      :{BLACK}Max.snelheid: {LTBLUE}{VELOCITY}
STR_VEHICLE_INFO_MAX_SPEED_TYPE                                 :{BLACK}Max.snelheid: {LTBLUE}{VELOCITY} {BLACK}Vliegtuigtype: {LTBLUE}{STRING}
STR_VEHICLE_INFO_MAX_SPEED_TYPE_RANGE                           :{BLACK}Max.snelheid: {LTBLUE}{VELOCITY} {BLACK}Vliegtuigtype: {LTBLUE}{STRING} {BLACK}Bereik: {LTBLUE}{COMMA} tegels
STR_VEHICLE_INFO_WEIGHT_POWER_MAX_SPEED                         :{BLACK}Gewicht: {LTBLUE}{WEIGHT_SHORT} {BLACK}Vermogen: {LTBLUE}{POWER}{BLACK} Max.snelheid: {LTBLUE}{VELOCITY}
STR_VEHICLE_INFO_WEIGHT_POWER_MAX_SPEED_MAX_TE                  :{BLACK}Gewicht: {LTBLUE}{WEIGHT_SHORT} {BLACK}Vermogen: {LTBLUE}{POWER}{BLACK} Max.snelheid: {LTBLUE}{VELOCITY} {BLACK}Max. tr.kr..: {LTBLUE}{FORCE}

STR_VEHICLE_INFO_PROFIT_THIS_YEAR_LAST_YEAR                     :{BLACK}Winst dit jaar: {LTBLUE}{CURRENCY_LONG} (vorig jaar: {CURRENCY_LONG})
STR_VEHICLE_INFO_RELIABILITY_BREAKDOWNS                         :{BLACK}Betrouwbaarheid: {LTBLUE}{COMMA}%  {BLACK}Aantal keren motorpech sinds laatste onderhoud: {LTBLUE}{COMMA}

STR_VEHICLE_INFO_BUILT_VALUE                                    :{LTBLUE}{ENGINE} {BLACK}Gebouwd: {LTBLUE}{NUM}{BLACK} Waarde: {LTBLUE}{CURRENCY_LONG}
STR_VEHICLE_INFO_NO_CAPACITY                                    :{BLACK}Capaciteit: {LTBLUE}Geen{STRING}
STR_VEHICLE_INFO_CAPACITY                                       :{BLACK}Capaciteit: {LTBLUE}{CARGO_LONG}{3:STRING}
STR_VEHICLE_INFO_CAPACITY_MULT                                  :{BLACK}Capaciteit: {LTBLUE}{CARGO_LONG}{3:STRING} (x{4:NUM})
STR_VEHICLE_INFO_CAPACITY_CAPACITY                              :{BLACK}Capaciteit: {LTBLUE}{CARGO_LONG}, {CARGO_LONG}{STRING}

STR_VEHICLE_INFO_FEEDER_CARGO_VALUE                             :{BLACK}Geldoverdracht: {LTBLUE}{CURRENCY_LONG}

STR_VEHICLE_DETAILS_SERVICING_INTERVAL_DAYS                     :{BLACK}Onderhoudstermijn: {LTBLUE}{COMMA}{NBSP}dagen{BLACK}   Laatste onderhoud: {LTBLUE}{DATE_LONG}
STR_VEHICLE_DETAILS_SERVICING_INTERVAL_PERCENT                  :{BLACK}Onderhoudstermijn: {LTBLUE}{COMMA}%{BLACK} Laatste onderhoud: {LTBLUE}{DATE_LONG}
STR_VEHICLE_DETAILS_INCREASE_SERVICING_INTERVAL_TOOLTIP         :{BLACK}Onderhoudstermijn met 10 verlengen. Ctrl+klik verlengt termijn met 5.
STR_VEHICLE_DETAILS_DECREASE_SERVICING_INTERVAL_TOOLTIP         :{BLACK}Onderhoudstermijn met 10 verkorten. Ctrl+klik verkort termijn met 5

STR_SERVICE_INTERVAL_DROPDOWN_TOOLTIP                           :{BLACK}Wijzig onderhoudsintervaltype
STR_VEHICLE_DETAILS_DEFAULT                                     :Standaard
STR_VEHICLE_DETAILS_DAYS                                        :Dagen
STR_VEHICLE_DETAILS_PERCENT                                     :Percentage

STR_QUERY_RENAME_TRAIN_CAPTION                                  :{WHITE}Trein hernoemen
STR_QUERY_RENAME_ROAD_VEHICLE_CAPTION                           :{WHITE}Wegvoertuig hernoemen
STR_QUERY_RENAME_SHIP_CAPTION                                   :{WHITE}Schip hernoemen
STR_QUERY_RENAME_AIRCRAFT_CAPTION                               :{WHITE}Vliegtuig hernoemen

# Extra buttons for train details windows
STR_VEHICLE_DETAILS_TRAIN_ENGINE_BUILT_AND_VALUE                :{LTBLUE}{ENGINE}{BLACK}   Gebouwd: {LTBLUE}{NUM}{BLACK} Waarde: {LTBLUE}{CURRENCY_LONG}
STR_VEHICLE_DETAILS_TRAIN_WAGON_VALUE                           :{LTBLUE}{ENGINE}{BLACK}   Waarde: {LTBLUE}{CURRENCY_LONG}

STR_VEHICLE_DETAILS_TRAIN_TOTAL_CAPACITY_TEXT                   :{BLACK}Totale lading (capaciteit) van deze trein:
STR_VEHICLE_DETAILS_TRAIN_TOTAL_CAPACITY                        :{LTBLUE}- {CARGO_LONG} ({CARGO_SHORT})
STR_VEHICLE_DETAILS_TRAIN_TOTAL_CAPACITY_MULT                   :{LTBLUE}- {CARGO_LONG} ({CARGO_SHORT}) (x{NUM})

STR_VEHICLE_DETAILS_CARGO_EMPTY                                 :{LTBLUE}Leeg
STR_VEHICLE_DETAILS_CARGO_FROM                                  :{LTBLUE}{CARGO_LONG} van {STATION}
STR_VEHICLE_DETAILS_CARGO_FROM_MULT                             :{LTBLUE}{CARGO_LONG} van {STATION} (x{NUM})

STR_VEHICLE_DETAIL_TAB_CARGO                                    :{BLACK}Lading
STR_VEHICLE_DETAILS_TRAIN_CARGO_TOOLTIP                         :{BLACK}Details van vervoerde vracht weergeven
STR_VEHICLE_DETAIL_TAB_INFORMATION                              :{BLACK}Informatie
STR_VEHICLE_DETAILS_TRAIN_INFORMATION_TOOLTIP                   :{BLACK}Laat details zien van treinvoertuigen
STR_VEHICLE_DETAIL_TAB_CAPACITIES                               :{BLACK}Capaciteiten
STR_VEHICLE_DETAILS_TRAIN_CAPACITIES_TOOLTIP                    :{BLACK}Capaciteiten van voertuigen weergeven
STR_VEHICLE_DETAIL_TAB_TOTAL_CARGO                              :{BLACK}Totale lading
STR_VEHICLE_DETAILS_TRAIN_TOTAL_CARGO_TOOLTIP                   :{BLACK}Totale capaciteit van trein weergeven, opgesplitst naar vrachttype

STR_VEHICLE_DETAILS_TRAIN_ARTICULATED_RV_CAPACITY               :{BLACK}Capaciteit: {LTBLUE}

# Vehicle refit
STR_REFIT_CAPTION                                               :{WHITE}{VEHICLE} (Ombouwen)
STR_REFIT_TITLE                                                 :{GOLD}Vrachttype selecteren:
STR_REFIT_NEW_CAPACITY_COST_OF_REFIT                            :{BLACK}Nieuwe capaciteit: {GOLD}{CARGO_LONG}{}{BLACK}Ombouwkosten: {RED}{CURRENCY_LONG}
STR_REFIT_NEW_CAPACITY_INCOME_FROM_REFIT                        :{BLACK}Nieuwe capaciteit: {GOLD}{CARGO_LONG}{}{BLACK}Inkomsten na ombouwen: {GREEN}{CURRENCY_LONG}
STR_REFIT_NEW_CAPACITY_COST_OF_AIRCRAFT_REFIT                   :{BLACK}Nieuwe capaciteit: {GOLD}{CARGO_LONG}, {GOLD}{CARGO_LONG}{}{BLACK}Ombouwkosten: {RED}{CURRENCY_LONG}
STR_REFIT_NEW_CAPACITY_INCOME_FROM_AIRCRAFT_REFIT               :{BLACK}Nieuwe capaciteit: {GOLD}{CARGO_LONG}, {GOLD}{CARGO_LONG}{}{BLACK}Inkomsten na ombouwen: {GREEN}{CURRENCY_LONG}
STR_REFIT_SELECT_VEHICLES_TOOLTIP                               :{BLACK}Kies het voertuig dat je wilt ombouwen. Sleep met de muis om meerdere voertuigen te selecteren. Klik op een lege ruimte om het hele voertuig te selecteren. Met ctrl+klik selecteer je een voertuig en de volgende keten.

STR_REFIT_TRAIN_LIST_TOOLTIP                                    :{BLACK}Vrachttype selecteren dat deze trein moet vervoeren
STR_REFIT_ROAD_VEHICLE_LIST_TOOLTIP                             :{BLACK}Vrachttype  selecteren dat dit wegvoertuig moet vervoeren
STR_REFIT_SHIP_LIST_TOOLTIP                                     :{BLACK}Vrachttype selecteren dat dit schip moet vervoeren
STR_REFIT_AIRCRAFT_LIST_TOOLTIP                                 :{BLACK}Vrachttype selecteren dat dit vliegtuig moet vervoeren

STR_REFIT_TRAIN_REFIT_BUTTON                                    :{BLACK}Trein ombouwen
STR_REFIT_ROAD_VEHICLE_REFIT_BUTTON                             :{BLACK}Wegvoertuig ombouwen
STR_REFIT_SHIP_REFIT_BUTTON                                     :{BLACK}Schip ombouwen
STR_REFIT_AIRCRAFT_REFIT_BUTTON                                 :{BLACK}Vliegtuig ombouwen

STR_REFIT_TRAIN_REFIT_TOOLTIP                                   :{BLACK}Trein ombouwen om het geselecteerde vrachttype te kunnen vervoeren
STR_REFIT_ROAD_VEHICLE_REFIT_TOOLTIP                            :{BLACK}Wegvoertuig ombouwen om het geselecteerde vrachttype te kunnen vervoeren
STR_REFIT_SHIP_REFIT_TOOLTIP                                    :{BLACK}Schip ombouwen om het geselecteerde vrachttype te kunnen vervoeren
STR_REFIT_AIRCRAFT_REFIT_TOOLTIP                                :{BLACK}Vliegtuig ombouwen om het geselecteerde vrachttype te kunnen vervoeren

# Order view
STR_ORDERS_CAPTION                                              :{WHITE}{VEHICLE} (Orders)
STR_ORDERS_TIMETABLE_VIEW                                       :{BLACK}Dienstregeling
STR_ORDERS_TIMETABLE_VIEW_TOOLTIP                               :{BLACK}Naar dienstregeling schakelen

STR_ORDERS_LIST_TOOLTIP                                         :{BLACK}Orderlijst - klik op een order om deze te selecteren. Met Ctrl+klik ga je naar de bestemming van de order.
STR_ORDER_INDEX                                                 :{COMMA}:{NBSP}
STR_ORDER_TEXT                                                  :{STRING} {STRING} {STRING}

STR_ORDERS_END_OF_ORDERS                                        :- - Einde van orders - -
STR_ORDERS_END_OF_SHARED_ORDERS                                 :- - Einde gedeelde orders - -

# Order bottom buttons
STR_ORDER_NON_STOP                                              :{BLACK}Non-stop
STR_ORDER_GO_TO                                                 :Ga naar
STR_ORDER_GO_NON_STOP_TO                                        :Ga non-stop naar
STR_ORDER_GO_VIA                                                :Ga via
STR_ORDER_GO_NON_STOP_VIA                                       :Ga non-stop via
STR_ORDER_TOOLTIP_NON_STOP                                      :{BLACK}Verander het stopgedrag van de geselecteerde order

STR_ORDER_TOGGLE_FULL_LOAD                                      :{BLACK}Alle vracht volladen
STR_ORDER_DROP_LOAD_IF_POSSIBLE                                 :Laden indien beschikbaar
STR_ORDER_DROP_FULL_LOAD_ALL                                    :Volledig laden
STR_ORDER_DROP_FULL_LOAD_ANY                                    :Eén soort vracht volledig laden
STR_ORDER_DROP_NO_LOADING                                       :Niet laden
STR_ORDER_TOOLTIP_FULL_LOAD                                     :{BLACK}Verander het laadgedrag van de geselecteerde order

STR_ORDER_TOGGLE_UNLOAD                                         :{BLACK}Alles lossen
STR_ORDER_DROP_UNLOAD_IF_ACCEPTED                               :Lossen indien geaccepteerd
STR_ORDER_DROP_UNLOAD                                           :Alles lossen
STR_ORDER_DROP_TRANSFER                                         :Overdragen
STR_ORDER_DROP_NO_UNLOADING                                     :Niet lossen
STR_ORDER_TOOLTIP_UNLOAD                                        :{BLACK}Verander het losgedrag van de geselecteerde order

STR_ORDER_REFIT                                                 :{BLACK}Ombouwen
STR_ORDER_REFIT_TOOLTIP                                         :{BLACK}Kies naar welk type vracht moet worden omgebouwd in deze order. Ctrl+klik om ombouwopdracht te verwijderen
STR_ORDER_REFIT_AUTO                                            :{BLACK}Ombouwen
STR_ORDER_REFIT_AUTO_TOOLTIP                                    :{BLACK}Kies vrachttype om naar om te bouwen in deze order. Ctrl+Klik om ombouwopdracht te verwijderen. Ombouwen wordt alleen uitgevoerd als het voertuig dit toelaat
STR_ORDER_DROP_REFIT_AUTO                                       :Vaste vracht
STR_ORDER_DROP_REFIT_AUTO_ANY                                   :Beschikbare vracht

STR_ORDER_SERVICE                                               :{BLACK}Onderhoud
STR_ORDER_DROP_GO_ALWAYS_DEPOT                                  :Altijd gaan
STR_ORDER_DROP_SERVICE_DEPOT                                    :Onderhouden wanneer nodig
STR_ORDER_DROP_HALT_DEPOT                                       :Stoppen
STR_ORDER_SERVICE_TOOLTIP                                       :{BLACK}Deze order overslaan, tenzij onderhoud nodig is

STR_ORDER_CONDITIONAL_VARIABLE_TOOLTIP                          :{BLACK}Voertuiggegevens voor basisspringen wanneer

# Conditional order variables, must follow order of OrderConditionVariable enum
STR_ORDER_CONDITIONAL_LOAD_PERCENTAGE                           :Laadpercentage
STR_ORDER_CONDITIONAL_RELIABILITY                               :Betrouwbaarheid
STR_ORDER_CONDITIONAL_MAX_SPEED                                 :Maximumsnelheid
STR_ORDER_CONDITIONAL_AGE                                       :Leeftijd (jaren)
STR_ORDER_CONDITIONAL_REQUIRES_SERVICE                          :Heeft onderhoud nodig
STR_ORDER_CONDITIONAL_UNCONDITIONALLY                           :Altijd
STR_ORDER_CONDITIONAL_REMAINING_LIFETIME                        :Resterende levensverwachting (jaren)
STR_ORDER_CONDITIONAL_MAX_RELIABILITY                           :Maximale betrouwbaarheid

STR_ORDER_CONDITIONAL_COMPARATOR_TOOLTIP                        :{BLACK}Bepaalt op welke manier de voertuiggegevens worden vergeleken met de opgegeven waarde
STR_ORDER_CONDITIONAL_COMPARATOR_EQUALS                         :is gelijk aan
STR_ORDER_CONDITIONAL_COMPARATOR_NOT_EQUALS                     :is niet gelijk aan
STR_ORDER_CONDITIONAL_COMPARATOR_LESS_THAN                      :is minder dan
STR_ORDER_CONDITIONAL_COMPARATOR_LESS_EQUALS                    :is minder of gelijk aan
STR_ORDER_CONDITIONAL_COMPARATOR_MORE_THAN                      :is meer dan
STR_ORDER_CONDITIONAL_COMPARATOR_MORE_EQUALS                    :is meer of gelijk aan
STR_ORDER_CONDITIONAL_COMPARATOR_IS_TRUE                        :is waar
STR_ORDER_CONDITIONAL_COMPARATOR_IS_FALSE                       :is niet waar

STR_ORDER_CONDITIONAL_VALUE_TOOLTIP                             :{BLACK}De waarde waarmee de voertuiggegevens worden vergeleken
STR_ORDER_CONDITIONAL_VALUE_CAPT                                :{WHITE}Geef waarde voor de vergelijking

STR_ORDERS_SKIP_BUTTON                                          :{BLACK}Overslaan
STR_ORDERS_SKIP_TOOLTIP                                         :{BLACK}Huidige order overslaan en de volgende uitvoeren. Ctrl+klik begint direct met geselecteerde order.

STR_ORDERS_DELETE_BUTTON                                        :{BLACK}Verwijderen
STR_ORDERS_DELETE_TOOLTIP                                       :{BLACK}Verwijder de geselecteerde order
STR_ORDERS_DELETE_ALL_TOOLTIP                                   :{BLACK}Verwijder alle orders
STR_ORDERS_STOP_SHARING_BUTTON                                  :{BLACK}Stop met delen
STR_ORDERS_STOP_SHARING_TOOLTIP                                 :{BLACK}Stop met delen van de orderlijst. Ctrl+klik verwijdert verder ook alle orders van dit voertuig

STR_ORDERS_GO_TO_BUTTON                                         :{BLACK}Ga naar
STR_ORDER_GO_TO_NEAREST_DEPOT                                   :Ga naar dichtstbijzijnde depot
STR_ORDER_GO_TO_NEAREST_HANGAR                                  :Ga naar dichtstbijzijnde hangar
STR_ORDER_CONDITIONAL                                           :Voorwaardelijk overgeslagen order
STR_ORDER_SHARE                                                 :Orders delen
STR_ORDERS_GO_TO_TOOLTIP                                        :{BLACK}Voegt een nieuwe order toe voor de geselecteerde order of aan het eind van de lijst. Ctrl+klik maakt stationsorders 'Eén soort vracht volledig laden', controlepost-orders 'Ga non-stop via' en depot-orders 'Onderhoud bij'. Met 'Orders delen' of Ctrl deelt dit voertuig de orders met het geselecteerde voertuig. Klikken op een voertuig kopieert de orders van dat voertuig. Een depot-order schakelt automatisch onderhoud van een voertuig uit.

STR_ORDERS_VEH_WITH_SHARED_ORDERS_LIST_TOOLTIP                  :{BLACK}Alle voertuigen weergeven met dezelfde gedeelde orders

# String parts to build the order string
STR_ORDER_GO_TO_WAYPOINT                                        :Ga via {WAYPOINT}
STR_ORDER_GO_NON_STOP_TO_WAYPOINT                               :Ga non-stop via {WAYPOINT}

STR_ORDER_SERVICE_AT                                            :Onderhoud bij
STR_ORDER_SERVICE_NON_STOP_AT                                   :Non-stop naar onderhoud bij

STR_ORDER_NEAREST_DEPOT                                         :het dichtstbijzijnde
STR_ORDER_NEAREST_HANGAR                                        :de dichtstbijzijnde hangar
STR_ORDER_TRAIN_DEPOT                                           :Remise
STR_ORDER_ROAD_VEHICLE_DEPOT                                    :Garage
STR_ORDER_SHIP_DEPOT                                            :Dok
STR_ORDER_GO_TO_NEAREST_DEPOT_FORMAT                            :{STRING} {STRING} {STRING}
STR_ORDER_GO_TO_DEPOT_FORMAT                                    :{STRING} {DEPOT}

STR_ORDER_REFIT_ORDER                                           :(Ombouwen naar {STRING})
STR_ORDER_REFIT_STOP_ORDER                                      :(Ombouwen naar {STRING} en stop)
STR_ORDER_STOP_ORDER                                            :(Stop)

STR_ORDER_GO_TO_STATION                                         :{STRING} {STATION} {STRING}

STR_ORDER_IMPLICIT                                              :(Impliciet)

STR_ORDER_FULL_LOAD                                             :(Volledig laden)
STR_ORDER_FULL_LOAD_ANY                                         :(Eén soort vracht volledig laden)
STR_ORDER_NO_LOAD                                               :(Niet laden)
STR_ORDER_UNLOAD                                                :(Lossen, vracht meenemen)
STR_ORDER_UNLOAD_FULL_LOAD                                      :(Lossen, volledig laden)
STR_ORDER_UNLOAD_FULL_LOAD_ANY                                  :(Lossen, één soort vracht volledig laden)
STR_ORDER_UNLOAD_NO_LOAD                                        :(Lossen, leeg vertrekken)
STR_ORDER_TRANSFER                                              :(Overdragen, vracht meenemen)
STR_ORDER_TRANSFER_FULL_LOAD                                    :(Overdragen, volledig laden)
STR_ORDER_TRANSFER_FULL_LOAD_ANY                                :(Overdragen, één soort vracht volledig laden)
STR_ORDER_TRANSFER_NO_LOAD                                      :(Overdragen, leeg vertrekken)
STR_ORDER_NO_UNLOAD                                             :(Niet lossen, vracht meenemen)
STR_ORDER_NO_UNLOAD_FULL_LOAD                                   :(Niet lossen, volledig laden)
STR_ORDER_NO_UNLOAD_FULL_LOAD_ANY                               :(Niet lossen, één soort vracht volledig laden)
STR_ORDER_NO_UNLOAD_NO_LOAD                                     :(Niet lossen, niet laden)

STR_ORDER_AUTO_REFIT                                            :(Ombouw naar {STRING})
STR_ORDER_FULL_LOAD_REFIT                                       :(Volledig laden, ombouwen naar {STRING})
STR_ORDER_FULL_LOAD_ANY_REFIT                                   :(Eén soort vracht volledig laden, ombouwen naar {STRING})
STR_ORDER_UNLOAD_REFIT                                          :(Lossen, vracht meenemen, ombouwen naar {STRING})
STR_ORDER_UNLOAD_FULL_LOAD_REFIT                                :(Lossen, volledig laden, ombouwen naar {STRING})
STR_ORDER_UNLOAD_FULL_LOAD_ANY_REFIT                            :(Lossen, één soort vracht volledig laden, ombouwen naar {STRING})
STR_ORDER_TRANSFER_REFIT                                        :(Overdragen, vracht meenemen, ombouwen naar {STRING})
STR_ORDER_TRANSFER_FULL_LOAD_REFIT                              :(Overdragen, volledig laden, ombouwen naar {STRING})
STR_ORDER_TRANSFER_FULL_LOAD_ANY_REFIT                          :(Overdragen, één soort vracht volledig laden, ombouwen naar {STRING})
STR_ORDER_NO_UNLOAD_REFIT                                       :(Niet lossen, vracht meenemen, daartoe ombouwen naar {STRING})
STR_ORDER_NO_UNLOAD_FULL_LOAD_REFIT                             :(Niet lossen, volledig laden, ombouwen naar {STRING})
STR_ORDER_NO_UNLOAD_FULL_LOAD_ANY_REFIT                         :(Niet lossen en wacht op willekeurig volledig geladen vracht met ombouw naar {STRING})

STR_ORDER_AUTO_REFIT_ANY                                        :beschikbare vracht

STR_ORDER_STOP_LOCATION_NEAR_END                                :[begin]
STR_ORDER_STOP_LOCATION_MIDDLE                                  :[midden]
STR_ORDER_STOP_LOCATION_FAR_END                                 :[einde]

STR_ORDER_OUT_OF_RANGE                                          :{RED} (De volgende bestemming is buiten bereik)

STR_ORDER_CONDITIONAL_UNCONDITIONAL                             :Spring naar order {COMMA}
STR_ORDER_CONDITIONAL_NUM                                       :Spring naar order {COMMA} als {STRING} {STRING} {COMMA}
STR_ORDER_CONDITIONAL_TRUE_FALSE                                :Spring naar order {COMMA} als {STRING} {STRING}

STR_INVALID_ORDER                                               :{RED} (Ongeldige order)

# Time table window
STR_TIMETABLE_TITLE                                             :{WHITE}{VEHICLE} (Dienstregeling)
STR_TIMETABLE_ORDER_VIEW                                        :{BLACK}Orders
STR_TIMETABLE_ORDER_VIEW_TOOLTIP                                :{BLACK}Ga naar het orderscherm

STR_TIMETABLE_TOOLTIP                                           :{BLACK}Dienstregeling - klik op een order om te selecteren

STR_TIMETABLE_NO_TRAVEL                                         :Niet rijden
STR_TIMETABLE_NOT_TIMETABLEABLE                                 :Rijden (automatisch; volgens dienstregeling bij volgende handmatige bestemming)
STR_TIMETABLE_TRAVEL_NOT_TIMETABLED                             :Reis (geen dienstregeling)
STR_TIMETABLE_TRAVEL_NOT_TIMETABLED_SPEED                       :Reis met maximaal {2:VELOCITY} (geen dienstregeling)
STR_TIMETABLE_TRAVEL_FOR                                        :Reis naar {STRING}
STR_TIMETABLE_TRAVEL_FOR_SPEED                                  :Reis {STRING} met maximaal {VELOCITY}
STR_TIMETABLE_TRAVEL_FOR_ESTIMATED                              :Reis (gedurende {STRING}, geen dienstregeling)
STR_TIMETABLE_TRAVEL_FOR_SPEED_ESTIMATED                        :Reis (gedurende {STRING}, geen dienstregeling) maximaal {VELOCITY}
STR_TIMETABLE_STAY_FOR_ESTIMATED                                :(wacht gedurende {STRING}, geen dienstregeling)
STR_TIMETABLE_AND_TRAVEL_FOR_ESTIMATED                          :(reis gedurende {STRING}, geen dienstregeling)
STR_TIMETABLE_STAY_FOR                                          :en blijf gedurende {STRING}
STR_TIMETABLE_AND_TRAVEL_FOR                                    :en rijd {STRING}
STR_TIMETABLE_DAYS                                              :{COMMA}{NBSP}dag{P "" en}
STR_TIMETABLE_TICKS                                             :{COMMA}{NBSP}tik{P "" ken}

STR_TIMETABLE_TOTAL_TIME                                        :{BLACK}Deze dienstregeling duurt {STRING}
STR_TIMETABLE_TOTAL_TIME_INCOMPLETE                             :{BLACK}Deze dienstregeling duurt minstens {STRING} (niet alles ingeroosterd)

STR_TIMETABLE_STATUS_ON_TIME                                    :{BLACK}Dit voertuig is op tijd
STR_TIMETABLE_STATUS_LATE                                       :{BLACK}Dit voertuig heeft {STRING} vertraging
STR_TIMETABLE_STATUS_EARLY                                      :{BLACK}Dit voertuig is {STRING} te vroeg
STR_TIMETABLE_STATUS_NOT_STARTED                                :{BLACK}Deze dienstregeling is nog niet gestart
STR_TIMETABLE_STATUS_START_AT                                   :{BLACK}Deze dienstregeling begint op {STRING}

STR_TIMETABLE_STARTING_DATE                                     :{BLACK}Startdatum
STR_TIMETABLE_STARTING_DATE_TOOLTIP                             :{BLACK}Selecteer een datum als startpunt voor deze dienstregeling. Ctrl + klik geeft het startpunt van deze dienstregeling en verdeelt alle voertuigen die deze orders delen gelijkmatig op basis van hun relatieve volgorde, als de order volledig is ingeroosterd.

STR_TIMETABLE_CHANGE_TIME                                       :{BLACK}Tijd wijzigen
STR_TIMETABLE_WAIT_TIME_TOOLTIP                                 :{BLACK}Verander de tijdsduur die de geselecteerde order mag duren

STR_TIMETABLE_CLEAR_TIME                                        :{BLACK}Tijd wissen
STR_TIMETABLE_CLEAR_TIME_TOOLTIP                                :{BLACK}Verwijder de tijdsduur die de geselecteerde order mag duren

STR_TIMETABLE_CHANGE_SPEED                                      :{BLACK}Maximumsnelheid wijzigen
STR_TIMETABLE_CHANGE_SPEED_TOOLTIP                              :{BLACK}Wijzig de maximumsnelheid voor de gekozen order

STR_TIMETABLE_CLEAR_SPEED                                       :{BLACK}Snelheidslimiet wissen
STR_TIMETABLE_CLEAR_SPEED_TOOLTIP                               :{BLACK}Verwijder de maximumsnelheid van de gekozen order

STR_TIMETABLE_RESET_LATENESS                                    :{BLACK}Vertragingsteller terugstellen
STR_TIMETABLE_RESET_LATENESS_TOOLTIP                            :{BLACK}Stel de vertragingsteller terug zodat het voertuig op tijd is

STR_TIMETABLE_AUTOFILL                                          :{BLACK}Automatisch vullen
STR_TIMETABLE_AUTOFILL_TOOLTIP                                  :{BLACK}Vul de dienstregeling automatisch in aan de hand van de volgende reis (Ctrl+klik om te proberen om wachttijden te bewaren)

STR_TIMETABLE_EXPECTED                                          :{BLACK}Verwacht
STR_TIMETABLE_SCHEDULED                                         :{BLACK}Volgens dienstregeling
STR_TIMETABLE_EXPECTED_TOOLTIP                                  :{BLACK}Wissel tussen verwacht en volgens dienstregeling

STR_TIMETABLE_ARRIVAL_ABBREVIATION                              :A:
STR_TIMETABLE_DEPARTURE_ABBREVIATION                            :V:


# Date window (for timetable)
STR_DATE_CAPTION                                                :{WHITE}Datum selecteren
STR_DATE_SET_DATE                                               :{BLACK}Datum selecteren
STR_DATE_SET_DATE_TOOLTIP                                       :{BLACK}Gebruik de geselecteerde datum als startdatum voor de dienstregeling
STR_DATE_DAY_TOOLTIP                                            :{BLACK}Selecteer de dag
STR_DATE_MONTH_TOOLTIP                                          :{BLACK}Selecteer de maand
STR_DATE_YEAR_TOOLTIP                                           :{BLACK}Selecteer het jaar


# AI debug window
STR_AI_DEBUG                                                    :{WHITE}Probleemoplossing AI/spelscript
STR_AI_DEBUG_NAME_AND_VERSION                                   :{BLACK}{STRING} (v{NUM})
STR_AI_DEBUG_NAME_TOOLTIP                                       :{BLACK}Naam van het script
STR_AI_DEBUG_SETTINGS                                           :{BLACK}Instellingen
STR_AI_DEBUG_SETTINGS_TOOLTIP                                   :{BLACK}Instellingen van script wijzigen
STR_AI_DEBUG_RELOAD                                             :{BLACK}Computerspeler opnieuw laden
STR_AI_DEBUG_RELOAD_TOOLTIP                                     :{BLACK}Computerspeler verwijderen, script opnieuw laden en computerspeler opnieuw starten
STR_AI_DEBUG_BREAK_STR_ON_OFF_TOOLTIP                           :{BLACK}Afbreken in-uitschakelen als een AI-logbericht overeenstemt met de afbreektekst
STR_AI_DEBUG_BREAK_ON_LABEL                                     :{BLACK}Afbreken op:
STR_AI_DEBUG_BREAK_STR_OSKTITLE                                 :{BLACK}Afbreken aan
STR_AI_DEBUG_BREAK_STR_TOOLTIP                                  :{BLACK}Als een AI-logbericht overeenstemt met deze string, dan wordt het spel gepauzeerd
STR_AI_DEBUG_MATCH_CASE                                         :{BLACK}Hoofdlettergevoelig
STR_AI_DEBUG_MATCH_CASE_TOOLTIP                                 :{BLACK}Hoofdlettergevoeligheid aan-uitzetten bij het vergelijken van AI-logberichten t.o.v. de afbreektekst
STR_AI_DEBUG_CONTINUE                                           :{BLACK}Doorgaan
STR_AI_DEBUG_CONTINUE_TOOLTIP                                   :{BLACK}Het spel vervolgen en de AI voortzetten
STR_AI_DEBUG_SELECT_AI_TOOLTIP                                  :{BLACK}Probleemgegevens van deze AI weergeven
STR_AI_GAME_SCRIPT                                              :{BLACK}Spelscript
STR_AI_GAME_SCRIPT_TOOLTIP                                      :{BLACK}Controleer het logboek van het spelscript

STR_ERROR_AI_NO_AI_FOUND                                        :Geen geschikte AI gevonden.{} Deze AI is een 'dummy' en voert niets uit.{}Verschillende AI's kunnen worden gedownload via het 'Online Content' systeem
STR_ERROR_AI_PLEASE_REPORT_CRASH                                :{WHITE}Eén van de actieve scripts is vastgelopen. Meld dit a.u.b. bij de auteur van dit script met een schermafdruk van het AI-/spelscript-probleemvenster.
STR_ERROR_AI_DEBUG_SERVER_ONLY                                  :{YELLOW}AI-/spelscript-probleemvenster is alleen beschikbaar voor de server

# AI configuration window
STR_AI_CONFIG_CAPTION                                           :{WHITE}AI-/spelscriptconfiguratie
STR_AI_CONFIG_GAMELIST_TOOLTIP                                  :{BLACK}Het spelscript dat in het volgende spel geladen wordt
STR_AI_CONFIG_AILIST_TOOLTIP                                    :{BLACK}De AI's die in het volgende spel geladen worden
STR_AI_CONFIG_HUMAN_PLAYER                                      :Menselijke speler
STR_AI_CONFIG_RANDOM_AI                                         :Willekeurige AI
STR_AI_CONFIG_NONE                                              :(geen)

STR_AI_CONFIG_MOVE_UP                                           :{BLACK}Omhoog verplaatsen
STR_AI_CONFIG_MOVE_UP_TOOLTIP                                   :{BLACK}Geselecteerde AI omhoog verplaatsen in de lijst
STR_AI_CONFIG_MOVE_DOWN                                         :{BLACK}Omlaag verplaatsen
STR_AI_CONFIG_MOVE_DOWN_TOOLTIP                                 :{BLACK}Geselecteerde AI naar omlaag verplaatsen in de lijst

STR_AI_CONFIG_GAMESCRIPT                                        :{SILVER}Spelscript
STR_AI_CONFIG_AI                                                :{SILVER}AI's

STR_AI_CONFIG_CHANGE                                            :{BLACK}{STRING} selecteren
STR_AI_CONFIG_CHANGE_NONE                                       :
STR_AI_CONFIG_CHANGE_AI                                         :AI
STR_AI_CONFIG_CHANGE_GAMESCRIPT                                 :Spelscript
STR_AI_CONFIG_CHANGE_TOOLTIP                                    :{BLACK}Ander script laden
STR_AI_CONFIG_CONFIGURE                                         :{BLACK}Configureren
STR_AI_CONFIG_CONFIGURE_TOOLTIP                                 :{BLACK}De parameters van het script configureren

# Available AIs window
STR_AI_LIST_CAPTION                                             :{WHITE}Beschikbaar {STRING}
STR_AI_LIST_CAPTION_AI                                          :AI's
STR_AI_LIST_CAPTION_GAMESCRIPT                                  :Spelscripts
STR_AI_LIST_TOOLTIP                                             :{BLACK}Klik om een script te selecteren

STR_AI_LIST_AUTHOR                                              :{LTBLUE}Auteur: {ORANGE}{STRING}
STR_AI_LIST_VERSION                                             :{LTBLUE}Versie: {ORANGE}{NUM}
STR_AI_LIST_URL                                                 :{LTBLUE}Webadres: {ORANGE}{STRING}

STR_AI_LIST_ACCEPT                                              :{BLACK}Accepteren
STR_AI_LIST_ACCEPT_TOOLTIP                                      :{BLACK}Gemarkeerd script selecteren
STR_AI_LIST_CANCEL                                              :{BLACK}Annuleren
STR_AI_LIST_CANCEL_TOOLTIP                                      :{BLACK}Script niet wijzigen

STR_SCREENSHOT_CAPTION                                          :{WHITE}Een schermafbeelding maken
STR_SCREENSHOT_SCREENSHOT                                       :{BLACK}Normale schermafbeelding
STR_SCREENSHOT_ZOOMIN_SCREENSHOT                                :{BLACK}Volledig ingezoomde schermafbeelding
STR_SCREENSHOT_DEFAULTZOOM_SCREENSHOT                           :{BLACK}Standaard gezoomde schermafbeelding
STR_SCREENSHOT_WORLD_SCREENSHOT                                 :{BLACK}Schermafbeelding van de hele kaart
STR_SCREENSHOT_HEIGHTMAP_SCREENSHOT                             :{BLACK}Schermafbeelding van de hoogtekaart
STR_SCREENSHOT_MINIMAP_SCREENSHOT                               :{BLACK}Schermafbeelding van de minikaart

# AI Parameters
STR_AI_SETTINGS_CAPTION                                         :{WHITE}{STRING} Parameters
STR_AI_SETTINGS_CAPTION_AI                                      :AI
STR_AI_SETTINGS_CAPTION_GAMESCRIPT                              :Spelscript
STR_AI_SETTINGS_CLOSE                                           :{BLACK}Sluiten
STR_AI_SETTINGS_RESET                                           :{BLACK}Terugstellen
STR_AI_SETTINGS_SETTING                                         :{STRING}: {ORANGE}{STRING}
STR_AI_SETTINGS_START_DELAY                                     :Aantal dagen dat deze AI start na de vorige (ongeveer): {ORANGE}{STRING}


# Textfile window
STR_TEXTFILE_README_CAPTION                                     :{WHITE}{STRING} leesmij van {STRING}
STR_TEXTFILE_CHANGELOG_CAPTION                                  :{WHITE}{STRING} wijzigingen van {STRING}
STR_TEXTFILE_LICENCE_CAPTION                                    :{WHITE}{STRING} licentie van {STRING}
STR_TEXTFILE_WRAP_TEXT                                          :{WHITE}Tekst afbreken
STR_TEXTFILE_WRAP_TEXT_TOOLTIP                                  :{BLACK}Tekst aanpassen aan venster zodat je niet hoeft te bladeren
STR_TEXTFILE_VIEW_README                                        :{BLACK}Leesmij-bestand bekijken
STR_TEXTFILE_VIEW_CHANGELOG                                     :{BLACK}Wijzigingen
STR_TEXTFILE_VIEW_LICENCE                                       :{BLACK}Licentie


# Vehicle loading indicators
STR_PERCENT_UP_SMALL                                            :{TINY_FONT}{WHITE}{NUM}%{UP_ARROW}
STR_PERCENT_UP                                                  :{WHITE}{NUM}%{UP_ARROW}
STR_PERCENT_DOWN_SMALL                                          :{TINY_FONT}{WHITE}{NUM}%{DOWN_ARROW}
STR_PERCENT_DOWN                                                :{WHITE}{NUM}%{DOWN_ARROW}
STR_PERCENT_UP_DOWN_SMALL                                       :{TINY_FONT}{WHITE}{NUM}%{UP_ARROW}{DOWN_ARROW}
STR_PERCENT_UP_DOWN                                             :{WHITE}{NUM}%{UP_ARROW}{DOWN_ARROW}
STR_PERCENT_NONE_SMALL                                          :{TINY_FONT}{WHITE}{NUM}%
STR_PERCENT_NONE                                                :{WHITE}{NUM}%

# Income 'floats'
STR_INCOME_FLOAT_COST_SMALL                                     :{TINY_FONT}{RED}Kosten: {CURRENCY_LONG}
STR_INCOME_FLOAT_COST                                           :{RED}Kosten: {CURRENCY_LONG}
STR_INCOME_FLOAT_INCOME_SMALL                                   :{TINY_FONT}{GREEN}Inkomsten: {CURRENCY_LONG}
STR_INCOME_FLOAT_INCOME                                         :{GREEN}Inkomsten: {CURRENCY_LONG}
STR_FEEDER_TINY                                                 :{TINY_FONT}{YELLOW}Overdragen: {CURRENCY_LONG}
STR_FEEDER                                                      :{YELLOW}Overdragen: {CURRENCY_LONG}
STR_FEEDER_INCOME_TINY                                          :{TINY_FONT}{YELLOW}Overdragen: {CURRENCY_LONG}{WHITE} / {GREEN}Inkomsten: {CURRENCY_LONG}
STR_FEEDER_INCOME                                               :{YELLOW}Overdragen: {CURRENCY_LONG}{WHITE} / {GREEN}Inkomsten: {CURRENCY_LONG}
STR_FEEDER_COST_TINY                                            :{TINY_FONT}{YELLOW}Overdragen: {CURRENCY_LONG}{WHITE} / {RED}Kosten: {CURRENCY_LONG}
STR_FEEDER_COST                                                 :{YELLOW}Overdragen: {CURRENCY_LONG}{WHITE} / {RED}Kosten: {CURRENCY_LONG}
STR_MESSAGE_ESTIMATED_COST                                      :{WHITE}Verwachte kosten: {CURRENCY_LONG}
STR_MESSAGE_ESTIMATED_INCOME                                    :{WHITE}Verwachte inkomsten: {CURRENCY_LONG}

# Saveload messages
STR_ERROR_SAVE_STILL_IN_PROGRESS                                :{WHITE}Opslaan van spel is nog bezig,{}Wacht tot dit voltooid is!
STR_ERROR_AUTOSAVE_FAILED                                       :{WHITE}Automatisch opslaan mislukt
STR_ERROR_UNABLE_TO_READ_DRIVE                                  :{BLACK}Kan niet lezen van schijf
STR_ERROR_GAME_SAVE_FAILED                                      :{WHITE}Opslaan spel mislukt{}{STRING}
STR_ERROR_UNABLE_TO_DELETE_FILE                                 :{WHITE}Kan bestand niet verwijderen
STR_ERROR_GAME_LOAD_FAILED                                      :{WHITE}Laden spel mislukt{}{STRING}
STR_GAME_SAVELOAD_ERROR_BROKEN_INTERNAL_ERROR                   :Interne fout: {STRING}
STR_GAME_SAVELOAD_ERROR_BROKEN_SAVEGAME                         :Opgeslagen spel beschadigd - {STRING}
STR_GAME_SAVELOAD_ERROR_TOO_NEW_SAVEGAME                        :Opgeslagen spel hoort bij een nieuwere versie
STR_GAME_SAVELOAD_ERROR_FILE_NOT_READABLE                       :Bestand is niet leesbaar
STR_GAME_SAVELOAD_ERROR_FILE_NOT_WRITEABLE                      :Bestand is niet schrijfbaar
STR_GAME_SAVELOAD_ERROR_DATA_INTEGRITY_CHECK_FAILED             :Data-integriteitscontrole mislukt
STR_GAME_SAVELOAD_ERROR_PATCHPACK                               :Opgeslagen spel is gemaakt met een aangepaste versie
STR_GAME_SAVELOAD_NOT_AVAILABLE                                 :<niet beschikbaar>
STR_WARNING_LOADGAME_REMOVED_TRAMS                              :{WHITE}Spel was opgeslagen in een versie zonder tramondersteuning. Alle trams zijn verwijderd

# Map generation messages
STR_ERROR_COULD_NOT_CREATE_TOWN                                 :{WHITE}Kaartmaken afgebroken...{}... geen geschikte dorpslocaties
STR_ERROR_NO_TOWN_IN_SCENARIO                                   :{WHITE}... er is geen stad in dit scenario

STR_ERROR_PNGMAP                                                :{WHITE}Kan landschap uit PNG niet laden...
STR_ERROR_PNGMAP_FILE_NOT_FOUND                                 :{WHITE}... bestand niet gevonden
STR_ERROR_PNGMAP_IMAGE_TYPE                                     :{WHITE}... kon afbeelding niet omzetten. 8 óf 24 bits-PNG-afbeelding nodig
STR_ERROR_PNGMAP_MISC                                           :{WHITE}... er ging iets fout. Sorry (bestand waarschijnlijk beschadigd)

STR_ERROR_BMPMAP                                                :{WHITE}Kan het landschap uit BMP niet laden...
STR_ERROR_BMPMAP_IMAGE_TYPE                                     :{WHITE}... kan dit type afbeelding niet omzetten

STR_ERROR_HEIGHTMAP_TOO_LARGE                                   :{WHITE}... afbeelding is te groot

STR_WARNING_HEIGHTMAP_SCALE_CAPTION                             :{WHITE}Schaalwaarschuwing
STR_WARNING_HEIGHTMAP_SCALE_MESSAGE                             :{YELLOW}Het aanpassen van de grootte van een bronkaart is niet aan te bevelen. Toch doorgaan?

# Soundset messages
STR_WARNING_FALLBACK_SOUNDSET                                   :{WHITE}Alleen back-upgeluid is gevonden. Als je geluid wilt, installeer dan een geluiddsset via het downloadsysteem

# Screenshot related messages
STR_WARNING_SCREENSHOT_SIZE_CAPTION                             :{WHITE}Grote schermfoto
STR_WARNING_SCREENSHOT_SIZE_MESSAGE                             :{YELLOW}De schermfoto heeft een resolutie van {COMMA} x {COMMA} pixels. Het maken van de schermfoto kan even duren. Verder gaan?

STR_MESSAGE_SCREENSHOT_SUCCESSFULLY                             :{WHITE}Schermafbeelding opgeslagen als '{STRING}'
STR_ERROR_SCREENSHOT_FAILED                                     :{WHITE}Schermfoto mislukt!

# Error message titles
STR_ERROR_MESSAGE_CAPTION                                       :{YELLOW}Bericht
STR_ERROR_MESSAGE_CAPTION_OTHER_COMPANY                         :{YELLOW}Bericht van {STRING}

# Generic construction errors
STR_ERROR_OFF_EDGE_OF_MAP                                       :{WHITE}Buiten de kaart
STR_ERROR_TOO_CLOSE_TO_EDGE_OF_MAP                              :{WHITE}Te dicht bij de rand van de kaart
STR_ERROR_NOT_ENOUGH_CASH_REQUIRES_CURRENCY                     :{WHITE}Niet genoeg geld - {CURRENCY_LONG} nodig
STR_ERROR_FLAT_LAND_REQUIRED                                    :{WHITE}Vlak land nodig
STR_ERROR_LAND_SLOPED_IN_WRONG_DIRECTION                        :{WHITE}Landhelling is in de verkeerde richting
STR_ERROR_CAN_T_DO_THIS                                         :{WHITE}Kan dit niet uitvoeren...
STR_ERROR_BUILDING_MUST_BE_DEMOLISHED                           :{WHITE}Gebouw moet eerst gesloopt worden
STR_ERROR_CAN_T_CLEAR_THIS_AREA                                 :{WHITE}Kan dit gebied niet ontruimen...
STR_ERROR_SITE_UNSUITABLE                                       :{WHITE}... locatie ongeschikt
STR_ERROR_ALREADY_BUILT                                         :{WHITE}... reeds gebouwd
STR_ERROR_OWNED_BY                                              :{WHITE}... is eigendom van {STRING}
STR_ERROR_AREA_IS_OWNED_BY_ANOTHER                              :{WHITE}... gebied is van ander bedrijf
STR_ERROR_TERRAFORM_LIMIT_REACHED                               :{WHITE}... limiet voor terreinaanpassing bereikt
STR_ERROR_CLEARING_LIMIT_REACHED                                :{WHITE}... limiet voor tegels vrijmaken bereikt
STR_ERROR_TREE_PLANT_LIMIT_REACHED                              :{WHITE}... boomplantlimiet bereikt
STR_ERROR_NAME_MUST_BE_UNIQUE                                   :{WHITE}Naam moet uniek zijn
STR_ERROR_GENERIC_OBJECT_IN_THE_WAY                             :{WHITE}{1:STRING} in de weg
STR_ERROR_NOT_ALLOWED_WHILE_PAUSED                              :{WHITE}Niet toegestaan wanneer gepauzeerd

# Local authority errors
STR_ERROR_LOCAL_AUTHORITY_REFUSES_TO_ALLOW_THIS                 :{WHITE}Gemeentebestuur van {TOWN} staat dit niet toe
STR_ERROR_LOCAL_AUTHORITY_REFUSES_AIRPORT                       :{WHITE}Gemeentebestuur van {TOWN} staat bouwen van nog een vliegveld niet toe
STR_ERROR_LOCAL_AUTHORITY_REFUSES_NOISE                         :{WHITE}Gemeentebestuur van {TOWN} weigert toestemming voor vliegveld wegens zorgen om geluidsoverlast
STR_ERROR_BRIBE_FAILED                                          :{WHITE}Je omkopingspoging is ontdekt door een regionale controleur

# Levelling errors
STR_ERROR_CAN_T_RAISE_LAND_HERE                                 :{WHITE}Kan land hier niet ophogen...
STR_ERROR_CAN_T_LOWER_LAND_HERE                                 :{WHITE}Kan het land hier niet verlagen...
STR_ERROR_CAN_T_LEVEL_LAND_HERE                                 :{WHITE}Kan land hier niet egaliseren...
STR_ERROR_EXCAVATION_WOULD_DAMAGE                               :{WHITE}Graafwerkzaamheden zouden tunnel beschadigen
STR_ERROR_ALREADY_AT_SEA_LEVEL                                  :{WHITE}... al op zeeniveau
STR_ERROR_TOO_HIGH                                              :{WHITE}... te hoog
STR_ERROR_ALREADY_LEVELLED                                      :{WHITE}... al vlak
STR_ERROR_BRIDGE_TOO_HIGH_AFTER_LOWER_LAND                      :{WHITE}Hierna zou de brug hierboven te hoog zijn.

# Company related errors
STR_ERROR_CAN_T_CHANGE_COMPANY_NAME                             :{WHITE}Kan bedrijfsnaam niet veranderen...
STR_ERROR_CAN_T_CHANGE_PRESIDENT                                :{WHITE}Kan directeursnaam niet veranderen...

STR_ERROR_MAXIMUM_PERMITTED_LOAN                                :{WHITE}... maximaal toegestane lening bedraagt {CURRENCY_LONG}
STR_ERROR_CAN_T_BORROW_ANY_MORE_MONEY                           :{WHITE}Kan geen geld meer lenen...
STR_ERROR_LOAN_ALREADY_REPAYED                                  :{WHITE}... geen lening om af te betalen
STR_ERROR_CURRENCY_REQUIRED                                     :{WHITE}... {CURRENCY_LONG} benodigd
STR_ERROR_CAN_T_REPAY_LOAN                                      :{WHITE}Kan de lening niet afbetalen..
STR_ERROR_INSUFFICIENT_FUNDS                                    :{WHITE}Kan geen geld weggeven dat van de bank geleend is...
STR_ERROR_CAN_T_GIVE_MONEY                                      :{WHITE}Kan geen geld weggeven aan dit bedrijf...
STR_ERROR_CAN_T_BUY_COMPANY                                     :{WHITE}Kan het bedrijf niet kopen...
STR_ERROR_CAN_T_BUILD_COMPANY_HEADQUARTERS                      :{WHITE}Kan bedrijfshoofdkantoor niet bouwen...
STR_ERROR_CAN_T_BUY_25_SHARE_IN_THIS                            :{WHITE}Kan geen 25% aandeel in dit bedrijf kopen...
STR_ERROR_CAN_T_SELL_25_SHARE_IN                                :{WHITE}Kan geen 25% aandeel in dit bedrijf verkopen...
STR_ERROR_PROTECTED                                             :{WHITE}Dit bedrijf verhandelt nog geen aandelen...

# Town related errors
STR_ERROR_CAN_T_GENERATE_TOWN                                   :{WHITE}Kan geen plaatsen bouwen
STR_ERROR_CAN_T_RENAME_TOWN                                     :{WHITE}Kan plaats niet hernoemen...
STR_ERROR_CAN_T_FOUND_TOWN_HERE                                 :{WHITE}Kan hier geen nieuwe plaats bouwen...
STR_ERROR_CAN_T_EXPAND_TOWN                                     :{WHITE}Kan dorp niet uitbreiden...
STR_ERROR_TOO_CLOSE_TO_EDGE_OF_MAP_SUB                          :{WHITE}... te dicht bij de rand van de kaart
STR_ERROR_TOO_CLOSE_TO_ANOTHER_TOWN                             :{WHITE}... te dicht bij een andere plaats
STR_ERROR_TOO_MANY_TOWNS                                        :{WHITE}... te veel plaatsen
STR_ERROR_NO_SPACE_FOR_TOWN                                     :{WHITE}... er is geen ruimte meer op de kaart
STR_ERROR_TOWN_EXPAND_WARN_NO_ROADS                             :{WHITE}De plaats bouwt geen wegen. Het bouwen van wegen kan aangezet worden via Geavanceerde Instellingen->Omgeving->Plaatsen
STR_ERROR_ROAD_WORKS_IN_PROGRESS                                :{WHITE}Wegwerkzaamheden in uitvoering
STR_ERROR_TOWN_CAN_T_DELETE                                     :{WHITE}Kan deze plaats niet verwijderen...{}Een station of depot verwijst naar deze plaats of een door de plaats beheerde tegel kan niet worden verwijderd
STR_ERROR_STATUE_NO_SUITABLE_PLACE                              :{WHITE}... er is geen geschikte plaats voor een standbeeld in het centrum van dit dorp

# Industry related errors
STR_ERROR_TOO_MANY_INDUSTRIES                                   :{WHITE}... te veel industrieën
STR_ERROR_CAN_T_GENERATE_INDUSTRIES                             :{WHITE}Kan geen industrieën genereren...
STR_ERROR_CAN_T_BUILD_HERE                                      :{WHITE}Kan {STRING} hier niet bouwen...
STR_ERROR_CAN_T_CONSTRUCT_THIS_INDUSTRY                         :{WHITE}Kan dit type industrie hier niet bouwen...
STR_ERROR_INDUSTRY_TOO_CLOSE                                    :{WHITE}... te dicht bij een andere industrie
STR_ERROR_MUST_FOUND_TOWN_FIRST                                 :{WHITE}... moet eerst dorp bouwen
STR_ERROR_ONLY_ONE_ALLOWED_PER_TOWN                             :{WHITE}... slechts één per plaats toegestaan
STR_ERROR_CAN_ONLY_BE_BUILT_IN_TOWNS_WITH_POPULATION_OF_1200    :{WHITE}... kan alleen in plaatsen met meer dan 1.200 inwoners worden gebouwd
STR_ERROR_CAN_ONLY_BE_BUILT_IN_RAINFOREST                       :{WHITE}... kan alleen in regenwouden gebouwd worden
STR_ERROR_CAN_ONLY_BE_BUILT_IN_DESERT                           :{WHITE}... kan alleen in woestijnen gebouwd worden
STR_ERROR_CAN_ONLY_BE_BUILT_IN_TOWNS                            :{WHITE}... kan alleen in plaatsen gebouwd worden (vervangt huizen)
STR_ERROR_CAN_ONLY_BE_BUILT_NEAR_TOWN_CENTER                    :{WHITE}... kan alleen worden gebouwd in het centrum van de stad
STR_ERROR_CAN_ONLY_BE_BUILT_IN_LOW_AREAS                        :{WHITE}... kan alleen in laaggelegen gebieden gebouwd worden
STR_ERROR_CAN_ONLY_BE_POSITIONED                                :{WHITE}... kan alleen aan de rand van de kaart geplaatst worden
STR_ERROR_FOREST_CAN_ONLY_BE_PLANTED                            :{WHITE}... bossen kunnen alleen boven de sneeuwgrens worden geplant
STR_ERROR_CAN_ONLY_BE_BUILT_ABOVE_SNOW_LINE                     :{WHITE}... kan alleen boven de sneeuwlijn gebouwd worden
STR_ERROR_CAN_ONLY_BE_BUILT_BELOW_SNOW_LINE                     :{WHITE}... kan alleen onder de sneeuwlijn gebouwd worden

STR_ERROR_NO_SUITABLE_PLACES_FOR_INDUSTRIES                     :{WHITE}Er waren een geschikte locaties voor '{STRING}' industrieën
STR_ERROR_NO_SUITABLE_PLACES_FOR_INDUSTRIES_EXPLANATION         :{WHITE}Parameters voor kaartontwikkeling wijzigen om een betere kaart te krijgen

# Station construction related errors
STR_ERROR_CAN_T_BUILD_RAILROAD_STATION                          :{WHITE}Kan hier geen treinstation bouwen...
STR_ERROR_CAN_T_BUILD_BUS_STATION                               :{WHITE}Kan hier geen busstation bouwen...
STR_ERROR_CAN_T_BUILD_TRUCK_STATION                             :{WHITE}Kan hier geen vrachtwagenlaadstation bouwen...
STR_ERROR_CAN_T_BUILD_PASSENGER_TRAM_STATION                    :{WHITE}Kan geen passagierstramstation bouwen...
STR_ERROR_CAN_T_BUILD_CARGO_TRAM_STATION                        :{WHITE}Kan geen vrachttramhalte bouwen...
STR_ERROR_CAN_T_BUILD_DOCK_HERE                                 :{WHITE}Kan hier geen haven bouwen...
STR_ERROR_CAN_T_BUILD_AIRPORT_HERE                              :{WHITE}Kan hier geen vliegveld bouwen...

STR_ERROR_ADJOINS_MORE_THAN_ONE_EXISTING                        :{WHITE}Voegt meer dan één bestaand (laad)station samen
STR_ERROR_STATION_TOO_SPREAD_OUT                                :{WHITE}... station te omvangrijk
STR_ERROR_TOO_MANY_STATIONS_LOADING                             :{WHITE}Te veel (laad)stations
STR_ERROR_TOO_MANY_STATION_SPECS                                :{WHITE}Te veel treinstationsdelen
STR_ERROR_TOO_MANY_BUS_STOPS                                    :{WHITE}Te veel bushaltes
STR_ERROR_TOO_MANY_TRUCK_STOPS                                  :{WHITE}Te veel vrachtwagenlaadstations
STR_ERROR_TOO_CLOSE_TO_ANOTHER_DOCK                             :{WHITE}Te dicht bij een andere haven
STR_ERROR_TOO_CLOSE_TO_ANOTHER_AIRPORT                          :{WHITE}Te dicht bij een ander vliegveld
STR_ERROR_CAN_T_RENAME_STATION                                  :{WHITE}Kan stationsnaam niet veranderen...
STR_ERROR_DRIVE_THROUGH_ON_TOWN_ROAD                            :{WHITE}... deze weg is eigendom van een plaats
STR_ERROR_DRIVE_THROUGH_DIRECTION                               :{WHITE}... weg is in de verkeerde richting
STR_ERROR_DRIVE_THROUGH_CORNER                                  :{WHITE}... doorrij haltes kunnen geen bochten hebben
STR_ERROR_DRIVE_THROUGH_JUNCTION                                :{WHITE}... doorrij haltes kunnen geen kruisingen hebben

# Station destruction related errors
STR_ERROR_CAN_T_REMOVE_PART_OF_STATION                          :{WHITE}Kan deel van station niet verwijderen...
STR_ERROR_MUST_REMOVE_RAILWAY_STATION_FIRST                     :{WHITE}Verwijder eerst treinstation
STR_ERROR_CAN_T_REMOVE_BUS_STATION                              :{WHITE}Kan busstation niet verwijderen...
STR_ERROR_CAN_T_REMOVE_TRUCK_STATION                            :{WHITE}Kan vrachtwagenlaadstation niet verwijderen...
STR_ERROR_CAN_T_REMOVE_PASSENGER_TRAM_STATION                   :{WHITE}Kan passagierstramstation niet verwijderen...
STR_ERROR_CAN_T_REMOVE_CARGO_TRAM_STATION                       :{WHITE}Kan vrachttramhalte niet verwijderen...
STR_ERROR_MUST_REMOVE_ROAD_STOP_FIRST                           :{WHITE}Moet halte eerst verwijderen
STR_ERROR_THERE_IS_NO_STATION                                   :{WHITE}...er is hier geen station

STR_ERROR_MUST_DEMOLISH_RAILROAD                                :{WHITE}Verwijder eerst treinstation
STR_ERROR_MUST_DEMOLISH_BUS_STATION_FIRST                       :{WHITE}Verwijder eerst busstation
STR_ERROR_MUST_DEMOLISH_TRUCK_STATION_FIRST                     :{WHITE}Verwijder eerst vrachtwagenperron
STR_ERROR_MUST_DEMOLISH_PASSENGER_TRAM_STATION_FIRST            :{WHITE}Verwijder eerst passagierstramstation
STR_ERROR_MUST_DEMOLISH_CARGO_TRAM_STATION_FIRST                :{WHITE}Verwijder eerst vrachttramhalte
STR_ERROR_MUST_DEMOLISH_DOCK_FIRST                              :{WHITE}Verwijder eerst haven
STR_ERROR_MUST_DEMOLISH_AIRPORT_FIRST                           :{WHITE}Verwijder eerst vliegveld

# Waypoint related errors
STR_ERROR_WAYPOINT_ADJOINS_MORE_THAN_ONE_EXISTING               :{WHITE}Ligt naast meer dan één bestaand routepunt
STR_ERROR_TOO_CLOSE_TO_ANOTHER_WAYPOINT                         :{WHITE}Te dicht bij een ander routepunt

STR_ERROR_CAN_T_BUILD_TRAIN_WAYPOINT                            :{WHITE}Kan hier geen routepunt bouwen...
STR_ERROR_CAN_T_POSITION_BUOY_HERE                              :{WHITE}Kan boei hier niet plaatsen...
STR_ERROR_CAN_T_CHANGE_WAYPOINT_NAME                            :{WHITE}Kan naam routepunt niet aanpassen...

STR_ERROR_CAN_T_REMOVE_TRAIN_WAYPOINT                           :{WHITE}Kan hier geen routepunt verwijderen...
STR_ERROR_MUST_REMOVE_RAILWAYPOINT_FIRST                        :{WHITE}Routepunt moet eerst verwijderd worden
STR_ERROR_BUOY_IN_THE_WAY                                       :{WHITE}... boei in de weg
STR_ERROR_BUOY_IS_IN_USE                                        :{WHITE}... boei is in gebruik door een ander bedrijf!

# Depot related errors
STR_ERROR_CAN_T_BUILD_TRAIN_DEPOT                               :{WHITE}Kan hier geen remise bouwen...
STR_ERROR_CAN_T_BUILD_ROAD_DEPOT                                :{WHITE}Kan hier geen garage bouwen...
STR_ERROR_CAN_T_BUILD_TRAM_DEPOT                                :{WHITE}Kan hier geen tramremise bouwen...
STR_ERROR_CAN_T_BUILD_SHIP_DEPOT                                :{WHITE}Kan dok hier niet bouwen...

STR_ERROR_CAN_T_RENAME_DEPOT                                    :{WHITE}Kan depot niet hernoemen...

STR_ERROR_TRAIN_MUST_BE_STOPPED_INSIDE_DEPOT                    :{WHITE}... moet gestopt zijn in een depot
STR_ERROR_ROAD_VEHICLE_MUST_BE_STOPPED_INSIDE_DEPOT             :{WHITE}... moet gestopt zijn binnen een wegvoertuigdepot
STR_ERROR_SHIP_MUST_BE_STOPPED_INSIDE_DEPOT                     :{WHITE}... moet gestopt zijn binnen een dok
STR_ERROR_AIRCRAFT_MUST_BE_STOPPED_INSIDE_HANGAR                :{WHITE}... moet gestopt zijn in een hangar

STR_ERROR_TRAINS_CAN_ONLY_BE_ALTERED_INSIDE_A_DEPOT             :{WHITE}Treinen kunnen alleen aangepast worden als ze gestopt zijn binnen een remise
STR_ERROR_TRAIN_TOO_LONG                                        :{WHITE}Trein te lang
STR_ERROR_CAN_T_REVERSE_DIRECTION_RAIL_VEHICLE                  :{WHITE}Kan de richting van het voertuig niet omdraaien...
STR_ERROR_CAN_T_REVERSE_DIRECTION_RAIL_VEHICLE_MULTIPLE_UNITS   :{WHITE}... bestaat uit meerdere eenheden
STR_ERROR_INCOMPATIBLE_RAIL_TYPES                               :Spoortypen niet verenigbaar

STR_ERROR_CAN_T_MOVE_VEHICLE                                    :{WHITE}Kan voertuig niet verplaatsen...
STR_ERROR_REAR_ENGINE_FOLLOW_FRONT                              :{WHITE}De achterste locomotief zal altijd het voorste deel volgen
STR_ERROR_UNABLE_TO_FIND_ROUTE_TO                               :{WHITE}Kan geen route naar lokaal depot vinden
STR_ERROR_UNABLE_TO_FIND_LOCAL_DEPOT                            :{WHITE}Kan geen lokaal depot vinden

STR_ERROR_DEPOT_WRONG_DEPOT_TYPE                                :Verkeerd depot-type

# Autoreplace related errors
STR_ERROR_TRAIN_TOO_LONG_AFTER_REPLACEMENT                      :{WHITE}{VEHICLE} is te lang na het vervangen
STR_ERROR_AUTOREPLACE_NOTHING_TO_DO                             :{WHITE}Geen automatische regels voor vervangen/vernieuwen toegepast
STR_ERROR_AUTOREPLACE_MONEY_LIMIT                               :(onvoldoende geld)

# Rail construction errors
STR_ERROR_IMPOSSIBLE_TRACK_COMBINATION                          :{WHITE}Onmogelijke spoorcombinatie
STR_ERROR_MUST_REMOVE_SIGNALS_FIRST                             :{WHITE}Verwijder eerst sein
STR_ERROR_NO_SUITABLE_RAILROAD_TRACK                            :{WHITE}Geen bruikbaar spoor
STR_ERROR_MUST_REMOVE_RAILROAD_TRACK                            :{WHITE}Moet spoor eerst verwijderen
STR_ERROR_CROSSING_ON_ONEWAY_ROAD                               :{WHITE}Weg is eenrichtingsverkeer of geblokkeerd
STR_ERROR_CROSSING_DISALLOWED_RAIL                              :{WHITE}Gelijkvloerse kruisingen zijn niet toegestaan voor dit type spoor
STR_ERROR_CROSSING_DISALLOWED_ROAD                              :{WHITE}Gelijkvloerse kruisingen zijn niet toegestaan voor dit type weg
STR_ERROR_CAN_T_BUILD_SIGNALS_HERE                              :{WHITE}Kan hier geen seinen plaatsen...
STR_ERROR_CAN_T_BUILD_RAILROAD_TRACK                            :{WHITE}Kan hier geen spoor leggen...
STR_ERROR_CAN_T_REMOVE_RAILROAD_TRACK                           :{WHITE}Kan hier geen spoor verwijderen...
STR_ERROR_CAN_T_REMOVE_SIGNALS_FROM                             :{WHITE}Kan hier geen sein verwijderen...
STR_ERROR_SIGNAL_CAN_T_CONVERT_SIGNALS_HERE                     :{WHITE}Kan sein hier niet ombouwen...
STR_ERROR_THERE_IS_NO_RAILROAD_TRACK                            :{WHITE}...er is hier geen spoorlijn
STR_ERROR_THERE_ARE_NO_SIGNALS                                  :{WHITE}...er zijn geen seinen

STR_ERROR_CAN_T_CONVERT_RAIL                                    :{WHITE}Kan spoortype hier niet veranderen...

# Road construction errors
STR_ERROR_MUST_REMOVE_ROAD_FIRST                                :{WHITE}Moet weg eerst verwijderen
STR_ERROR_ONEWAY_ROADS_CAN_T_HAVE_JUNCTION                      :{WHITE}... eenrichtingswegen kunnen geen kruisingen hebben
STR_ERROR_CAN_T_BUILD_ROAD_HERE                                 :{WHITE}Kan hier geen weg bouwen...
STR_ERROR_CAN_T_BUILD_TRAMWAY_HERE                              :{WHITE}Kan hier geen tramrails bouwen...
STR_ERROR_CAN_T_REMOVE_ROAD_FROM                                :{WHITE}Kan hier geen weg verwijderen...
STR_ERROR_CAN_T_REMOVE_TRAMWAY_FROM                             :{WHITE}Kan de tramrails hier niet verwijderen...
STR_ERROR_THERE_IS_NO_ROAD                                      :{WHITE}...er is geen weg
STR_ERROR_THERE_IS_NO_TRAMWAY                                   :{WHITE}...er is geen tramlijn
STR_ERROR_CAN_T_CONVERT_ROAD                                    :{WHITE}Kan wegtype hier niet converteren...
STR_ERROR_CAN_T_CONVERT_TRAMWAY                                 :{WHITE}Kan tramtype hier niet converteren...
STR_ERROR_NO_SUITABLE_ROAD                                      :{WHITE}Geen geschikte weg
STR_ERROR_NO_SUITABLE_TRAMWAY                                   :{WHITE}Geen geschikt tramspoor
STR_ERROR_INCOMPATIBLE_TRAMWAY                                  :{WHITE}... treinspoor niet geschikt

# Waterway construction errors
STR_ERROR_CAN_T_BUILD_CANALS                                    :{WHITE}Kan hier geen kanaal bouwen...
STR_ERROR_CAN_T_BUILD_LOCKS                                     :{WHITE}Kan hier geen sluis bouwen...
STR_ERROR_CAN_T_PLACE_RIVERS                                    :{WHITE}Kan hier geen rivier plaatsen...
STR_ERROR_MUST_BE_BUILT_ON_WATER                                :{WHITE}... moet op water gebouwd worden
STR_ERROR_CAN_T_BUILD_ON_WATER                                  :{WHITE}... kan niet op water bouwen
STR_ERROR_CAN_T_BUILD_ON_SEA                                    :{WHITE}... kan niet op de zee bouwen
STR_ERROR_CAN_T_BUILD_ON_CANAL                                  :{WHITE}... kan niet op kanaal bouwen
STR_ERROR_CAN_T_BUILD_ON_RIVER                                  :{WHITE}... kan niet op rivier bouwen
STR_ERROR_MUST_DEMOLISH_CANAL_FIRST                             :{WHITE}Verwijder eerst kanaal
STR_ERROR_CAN_T_BUILD_AQUEDUCT_HERE                             :{WHITE}Kan hier geen aquaduct bouwen...

# Tree related errors
STR_ERROR_TREE_ALREADY_HERE                                     :{WHITE}... er staat hier al een boom
STR_ERROR_TREE_WRONG_TERRAIN_FOR_TREE_TYPE                      :{WHITE}... verkeerde ondergrond voor dit type bomen
STR_ERROR_CAN_T_PLANT_TREE_HERE                                 :{WHITE}Kan hier geen boom planten...

# Bridge related errors
STR_ERROR_CAN_T_BUILD_BRIDGE_HERE                               :{WHITE}Kan hier geen brug bouwen...
STR_ERROR_MUST_DEMOLISH_BRIDGE_FIRST                            :{WHITE}Breek eerst brug af
STR_ERROR_CAN_T_START_AND_END_ON                                :{WHITE}Kan niet beginnen en eindigen op dezelfde plaats
STR_ERROR_BRIDGEHEADS_NOT_SAME_HEIGHT                           :{WHITE}Begin van bruggen niet op hetzelfde niveau
STR_ERROR_BRIDGE_TOO_LOW_FOR_TERRAIN                            :{WHITE}Brug is te laag voor dit terrein
STR_ERROR_BRIDGE_TOO_HIGH_FOR_TERRAIN                           :{WHITE}Brug is te hoogte voor dit terrein.
STR_ERROR_START_AND_END_MUST_BE_IN                              :{WHITE}Begin en einde moeten op een lijn staan
STR_ERROR_ENDS_OF_BRIDGE_MUST_BOTH                              :{WHITE}... uiteinden van brug moeten beiden op land zijn
STR_ERROR_BRIDGE_TOO_LONG                                       :{WHITE}... brug te lang
STR_ERROR_BRIDGE_THROUGH_MAP_BORDER                             :{WHITE}Brug zou eindigen buiten de kaart

# Tunnel related errors
STR_ERROR_CAN_T_BUILD_TUNNEL_HERE                               :{WHITE}Kan hier geen tunnel bouwen...
STR_ERROR_SITE_UNSUITABLE_FOR_TUNNEL                            :{WHITE}Locatie ongeschikt voor ingang tunnel
STR_ERROR_MUST_DEMOLISH_TUNNEL_FIRST                            :{WHITE}Verwijder eerst tunnel
STR_ERROR_ANOTHER_TUNNEL_IN_THE_WAY                             :{WHITE}Andere tunnel in de weg
STR_ERROR_TUNNEL_THROUGH_MAP_BORDER                             :{WHITE}Tunnel eindigt buiten de kaart
STR_ERROR_UNABLE_TO_EXCAVATE_LAND                               :{WHITE}Kan geen land uitgraven voor andere uiteinde tunnel
STR_ERROR_TUNNEL_TOO_LONG                                       :{WHITE}... tunnel te lang

# Object related errors
STR_ERROR_TOO_MANY_OBJECTS                                      :{WHITE}... te veel objecten
STR_ERROR_CAN_T_BUILD_OBJECT                                    :{WHITE}Kan object niet bouwen...
STR_ERROR_OBJECT_IN_THE_WAY                                     :{WHITE}Object in de weg
STR_ERROR_COMPANY_HEADQUARTERS_IN                               :{WHITE}... hoofdkantoor in de weg
STR_ERROR_CAN_T_PURCHASE_THIS_LAND                              :{WHITE}Kan dit stuk land niet kopen...
STR_ERROR_YOU_ALREADY_OWN_IT                                    :{WHITE}... het is al van jou!

# Group related errors
STR_ERROR_GROUP_CAN_T_CREATE                                    :{WHITE}Kan groep niet creëren...
STR_ERROR_GROUP_CAN_T_DELETE                                    :{WHITE}Kan deze groep niet verwijderen...
STR_ERROR_GROUP_CAN_T_RENAME                                    :{WHITE}Kan deze groep niet hernoemen...
STR_ERROR_GROUP_CAN_T_SET_PARENT                                :{WHITE}Kan huidige groep niet instellen...
STR_ERROR_GROUP_CAN_T_SET_PARENT_RECURSION                      :{WHITE}... lussen in de groepshiërarchie zijn niet toegestaan
STR_ERROR_GROUP_CAN_T_REMOVE_ALL_VEHICLES                       :{WHITE}Kan niet alle voertuigen van deze groep verwijderen...
STR_ERROR_GROUP_CAN_T_ADD_VEHICLE                               :{WHITE}Kan niet alle voertuigen aan deze groep toevoegen...
STR_ERROR_GROUP_CAN_T_ADD_SHARED_VEHICLE                        :{WHITE}Kan niet alle gedeelde voertuigen aan deze groep toevoegen...

# Generic vehicle errors
STR_ERROR_TRAIN_IN_THE_WAY                                      :{WHITE}Trein in de weg
STR_ERROR_ROAD_VEHICLE_IN_THE_WAY                               :{WHITE}Wegvoertuig in de weg
STR_ERROR_SHIP_IN_THE_WAY                                       :{WHITE}Schip in de weg
STR_ERROR_AIRCRAFT_IN_THE_WAY                                   :{WHITE}Vliegtuig in de weg

STR_ERROR_CAN_T_REFIT_TRAIN                                     :{WHITE}Kan trein niet ombouwen...
STR_ERROR_CAN_T_REFIT_ROAD_VEHICLE                              :{WHITE}Kan wegvoertuig niet ombouwen...
STR_ERROR_CAN_T_REFIT_SHIP                                      :{WHITE}Kan schip niet ombouwen...
STR_ERROR_CAN_T_REFIT_AIRCRAFT                                  :{WHITE}Kan vliegtuig niet ombouwen...

STR_ERROR_CAN_T_RENAME_TRAIN                                    :{WHITE}Kan trein niet hernoemen...
STR_ERROR_CAN_T_RENAME_ROAD_VEHICLE                             :{WHITE}Kan wegvoertuig niet hernoemen...
STR_ERROR_CAN_T_RENAME_SHIP                                     :{WHITE}Kan schip niet hernoemen...
STR_ERROR_CAN_T_RENAME_AIRCRAFT                                 :{WHITE}Kan vliegtuig niet hernoemen...

STR_ERROR_CAN_T_STOP_START_TRAIN                                :{WHITE}Kan trein niet starten of stoppen...
STR_ERROR_CAN_T_STOP_START_ROAD_VEHICLE                         :{WHITE}Kan wegvoertuig niet starten of stoppen...
STR_ERROR_CAN_T_STOP_START_SHIP                                 :{WHITE}Kan schip niet starten of stoppen...
STR_ERROR_CAN_T_STOP_START_AIRCRAFT                             :{WHITE}Kan vliegtuig niet starten of stoppen...

STR_ERROR_CAN_T_SEND_TRAIN_TO_DEPOT                             :{WHITE}Kan trein niet naar depot sturen...
STR_ERROR_CAN_T_SEND_ROAD_VEHICLE_TO_DEPOT                      :{WHITE}Kan wegvoertuig niet naar garage sturen...
STR_ERROR_CAN_T_SEND_SHIP_TO_DEPOT                              :{WHITE}Kan schip niet naar dok sturen...
STR_ERROR_CAN_T_SEND_AIRCRAFT_TO_HANGAR                         :{WHITE}Kan vliegtuig niet naar hangar sturen...

STR_ERROR_CAN_T_BUY_TRAIN                                       :{WHITE}Kan trein niet kopen...
STR_ERROR_CAN_T_BUY_ROAD_VEHICLE                                :{WHITE}Kan wegvoertuig niet kopen...
STR_ERROR_CAN_T_BUY_SHIP                                        :{WHITE}Kan schip niet kopen...
STR_ERROR_CAN_T_BUY_AIRCRAFT                                    :{WHITE}Kan vliegtuig niet kopen...

STR_ERROR_CAN_T_RENAME_TRAIN_TYPE                               :{WHITE}Kan treintype niet hernoemen...
STR_ERROR_CAN_T_RENAME_ROAD_VEHICLE_TYPE                        :{WHITE}Kan type van wegvoertuig niet hernoemen...
STR_ERROR_CAN_T_RENAME_SHIP_TYPE                                :{WHITE}Kan type van schip niet hernoemen...
STR_ERROR_CAN_T_RENAME_AIRCRAFT_TYPE                            :{WHITE}Kan type van vliegtuig niet hernoemen...

STR_ERROR_CAN_T_SELL_TRAIN                                      :{WHITE}Kan spoorvoertuig niet verkopen...
STR_ERROR_CAN_T_SELL_ROAD_VEHICLE                               :{WHITE}Kan wegvoertuig niet verkopen...
STR_ERROR_CAN_T_SELL_SHIP                                       :{WHITE}Kan schip niet verkopen...
STR_ERROR_CAN_T_SELL_AIRCRAFT                                   :{WHITE}Kan vliegtuig niet verkopen...

STR_ERROR_RAIL_VEHICLE_NOT_AVAILABLE                            :{WHITE}Spoorvoertuig is niet beschikbaar
STR_ERROR_ROAD_VEHICLE_NOT_AVAILABLE                            :{WHITE}Wegvoertuig is niet beschikbaar
STR_ERROR_SHIP_NOT_AVAILABLE                                    :{WHITE}Schip is niet beschikbaar
STR_ERROR_AIRCRAFT_NOT_AVAILABLE                                :{WHITE}Vliegtuig is niet beschikbaar

STR_ERROR_TOO_MANY_VEHICLES_IN_GAME                             :{WHITE}Te veel voertuigen in het spel
STR_ERROR_CAN_T_CHANGE_SERVICING                                :{WHITE}Kan onderhoudstermijn niet aanpassen...

STR_ERROR_VEHICLE_IS_DESTROYED                                  :{WHITE}... voertuig is vernietigd

STR_ERROR_NO_VEHICLES_AVAILABLE_AT_ALL                          :{WHITE}Er zullen geen voertuigen beschikbaar zijn
STR_ERROR_NO_VEHICLES_AVAILABLE_AT_ALL_EXPLANATION              :{WHITE}Pas je NewGRF-configuratie aan
STR_ERROR_NO_VEHICLES_AVAILABLE_YET                             :{WHITE}Nog geen voertuigen beschikbaar
STR_ERROR_NO_VEHICLES_AVAILABLE_YET_EXPLANATION                 :{WHITE} Start een nieuw spel na {DATE_SHORT} of gebruik een NewGRF dat in vroege voertuigen voorziet

# Specific vehicle errors
STR_ERROR_CAN_T_MAKE_TRAIN_PASS_SIGNAL                          :{WHITE}Kan trein niet het sein laten passeren bij gevaar...
STR_ERROR_CAN_T_REVERSE_DIRECTION_TRAIN                         :{WHITE}Kan de richting van de trein niet omdraaien...
STR_ERROR_TRAIN_START_NO_POWER                                  :Trein heeft geen vermogen

STR_ERROR_CAN_T_MAKE_ROAD_VEHICLE_TURN                          :{WHITE}Kan het wegvoertuig hier niet laten omkeren...

STR_ERROR_AIRCRAFT_IS_IN_FLIGHT                                 :{WHITE}Vliegtuig is in de lucht

# Order related errors
STR_ERROR_NO_MORE_SPACE_FOR_ORDERS                              :{WHITE}Geen ruimte meer voor orders
STR_ERROR_TOO_MANY_ORDERS                                       :{WHITE}Te veel orders
STR_ERROR_CAN_T_INSERT_NEW_ORDER                                :{WHITE}Kan nieuwe order niet invoegen...
STR_ERROR_CAN_T_DELETE_THIS_ORDER                               :{WHITE}Kan deze order niet verwijderen...
STR_ERROR_CAN_T_MODIFY_THIS_ORDER                               :{WHITE}Kan deze order niet aanpassen...
STR_ERROR_CAN_T_MOVE_THIS_ORDER                                 :{WHITE}Kan deze order niet verplaatsen...
STR_ERROR_CAN_T_SKIP_ORDER                                      :{WHITE}Kan huidige order niet overslaan...
STR_ERROR_CAN_T_SKIP_TO_ORDER                                   :{WHITE}Kan geselecteerde order niet overslaan...
STR_ERROR_CAN_T_COPY_SHARE_ORDER                                :{WHITE}... voertuig kan niet naar alle stations
STR_ERROR_CAN_T_ADD_ORDER                                       :{WHITE}... voertuig kan niet naar dat station
STR_ERROR_CAN_T_ADD_ORDER_SHARED                                :{WHITE}... een voertuig die deze order deelt kan niet naar dat station

STR_ERROR_CAN_T_SHARE_ORDER_LIST                                :{WHITE}Kan orderlijst niet delen...
STR_ERROR_CAN_T_STOP_SHARING_ORDER_LIST                         :{WHITE}Kan niet stoppen met delen van orderlijst...
STR_ERROR_CAN_T_COPY_ORDER_LIST                                 :{WHITE}Kan orderlijst niet kopiëren...
STR_ERROR_TOO_FAR_FROM_PREVIOUS_DESTINATION                     :{WHITE}... te ver van vorige bestemming
STR_ERROR_AIRCRAFT_NOT_ENOUGH_RANGE                             :{WHITE}... vliegtuig heeft niet genoeg bereik

# Timetable related errors
STR_ERROR_CAN_T_TIMETABLE_VEHICLE                               :{WHITE}Kan geen dienstregeling opzetten voor dit voertuig...
STR_ERROR_TIMETABLE_ONLY_WAIT_AT_STATIONS                       :{WHITE}Voertuigen kunnen alleen wachten op stations
STR_ERROR_TIMETABLE_NOT_STOPPING_HERE                           :{WHITE}Dit voertuig stopt niet op dit station

# Sign related errors
STR_ERROR_TOO_MANY_SIGNS                                        :{WHITE}... te veel bordjes
STR_ERROR_CAN_T_PLACE_SIGN_HERE                                 :{WHITE}Kan hier geen bordje plaatsen
STR_ERROR_CAN_T_CHANGE_SIGN_NAME                                :{WHITE}Kan de naam van het bordje niet wijzigen
STR_ERROR_CAN_T_DELETE_SIGN                                     :{WHITE}Kan bordje niet verwijderen...

# Translatable comment for OpenTTD's desktop shortcut
STR_DESKTOP_SHORTCUT_COMMENT                                    :Een simulatiespel gebaseerd op Transport Tycoon Deluxe

# Translatable descriptions in media/baseset/*.ob* files
STR_BASEGRAPHICS_DOS_DESCRIPTION                                :Originele grafische elementen van Transport Tycoon Deluxe voor DOS.
STR_BASEGRAPHICS_DOS_DE_DESCRIPTION                             :Originele grafische elementen van Transport Tycoon Deluxe voor DOS, Duitse versie.
STR_BASEGRAPHICS_WIN_DESCRIPTION                                :Originele grafische elementen van Transport Tycoon Deluxe voor Windows.
STR_BASESOUNDS_DOS_DESCRIPTION                                  :Originele geluiden van Transport Tycoon Deluxe voor DOS.
STR_BASESOUNDS_WIN_DESCRIPTION                                  :Originele geluiden van Transport Tycoon Deluxe voor Windows.
STR_BASESOUNDS_NONE_DESCRIPTION                                 :Een geluidenset zonder geluid.
STR_BASEMUSIC_WIN_DESCRIPTION                                   :Originele muziek van de Transport Tycoon Deluxe Windows-versie.
STR_BASEMUSIC_DOS_DESCRIPTION                                   :Originele muziek van Transport Tycoon Deluxe voor DOS.
STR_BASEMUSIC_TTO_DESCRIPTION                                   :Originele muziek van Transport Tycoon (Original/World Editor) voor DOS.
STR_BASEMUSIC_NONE_DESCRIPTION                                  :Een muziekset zonder muziek.

STR_TRADITIONAL_TRAIN_NAME                                      :Trein {COMMA}
STR_TRADITIONAL_ROAD_VEHICLE_NAME                               :Wegvoertuig {COMMA}
STR_TRADITIONAL_SHIP_NAME                                       :Schip {COMMA}
STR_TRADITIONAL_AIRCRAFT_NAME                                   :Vliegtuig {COMMA}

##id 0x2000
# Town building names
STR_TOWN_BUILDING_NAME_TALL_OFFICE_BLOCK_1                      :Hoog kantoorgebouw
STR_TOWN_BUILDING_NAME_OFFICE_BLOCK_1                           :Kantoorgebouw
STR_TOWN_BUILDING_NAME_SMALL_BLOCK_OF_FLATS_1                   :Klein flatgebouw
STR_TOWN_BUILDING_NAME_CHURCH_1                                 :Kerk
STR_TOWN_BUILDING_NAME_LARGE_OFFICE_BLOCK_1                     :Groot kantoorgebouw
STR_TOWN_BUILDING_NAME_TOWN_HOUSES_1                            :Stedelijke huizen
STR_TOWN_BUILDING_NAME_HOTEL_1                                  :Hotel
STR_TOWN_BUILDING_NAME_STATUE_1                                 :Standbeeld
STR_TOWN_BUILDING_NAME_FOUNTAIN_1                               :Fontein
STR_TOWN_BUILDING_NAME_PARK_1                                   :Park
STR_TOWN_BUILDING_NAME_OFFICE_BLOCK_2                           :Kantoorgebouw
STR_TOWN_BUILDING_NAME_SHOPS_AND_OFFICES_1                      :Winkels en kantoren
STR_TOWN_BUILDING_NAME_MODERN_OFFICE_BUILDING_1                 :Modern kantoorgebouw
STR_TOWN_BUILDING_NAME_WAREHOUSE_1                              :Warenhuis
STR_TOWN_BUILDING_NAME_OFFICE_BLOCK_3                           :Kantoorgebouw
STR_TOWN_BUILDING_NAME_STADIUM_1                                :Stadion
STR_TOWN_BUILDING_NAME_OLD_HOUSES_1                             :Oude huizen
STR_TOWN_BUILDING_NAME_COTTAGES_1                               :Plattelandshuisjes
STR_TOWN_BUILDING_NAME_HOUSES_1                                 :Huizen
STR_TOWN_BUILDING_NAME_FLATS_1                                  :Flats
STR_TOWN_BUILDING_NAME_TALL_OFFICE_BLOCK_2                      :Hoog kantoorgebouw
STR_TOWN_BUILDING_NAME_SHOPS_AND_OFFICES_2                      :Winkels en kantoren
STR_TOWN_BUILDING_NAME_SHOPS_AND_OFFICES_3                      :Winkels en kantoren
STR_TOWN_BUILDING_NAME_THEATER_1                                :Theater
STR_TOWN_BUILDING_NAME_STADIUM_2                                :Stadion
STR_TOWN_BUILDING_NAME_OFFICES_1                                :Kantoren
STR_TOWN_BUILDING_NAME_HOUSES_2                                 :Huizen
STR_TOWN_BUILDING_NAME_CINEMA_1                                 :Bioscoop
STR_TOWN_BUILDING_NAME_SHOPPING_MALL_1                          :Winkelcentrum
STR_TOWN_BUILDING_NAME_IGLOO_1                                  :Iglo
STR_TOWN_BUILDING_NAME_TEPEES_1                                 :Tepees
STR_TOWN_BUILDING_NAME_TEAPOT_HOUSE_1                           :Theehuis
STR_TOWN_BUILDING_NAME_PIGGY_BANK_1                             :Spaarvarken

##id 0x4800
# industry names
STR_INDUSTRY_NAME_COAL_MINE                                     :Kolenmijn
STR_INDUSTRY_NAME_POWER_STATION                                 :Energiecentrale
STR_INDUSTRY_NAME_SAWMILL                                       :Houtzagerij
STR_INDUSTRY_NAME_FOREST                                        :Bos
STR_INDUSTRY_NAME_OIL_REFINERY                                  :Olieraffinaderij
STR_INDUSTRY_NAME_OIL_RIG                                       :Olieplatform
STR_INDUSTRY_NAME_FACTORY                                       :Fabriek
STR_INDUSTRY_NAME_PRINTING_WORKS                                :Drukkerij
STR_INDUSTRY_NAME_STEEL_MILL                                    :Hoogoven
STR_INDUSTRY_NAME_FARM                                          :Boerderij
STR_INDUSTRY_NAME_COPPER_ORE_MINE                               :Kopermijn
STR_INDUSTRY_NAME_OIL_WELLS                                     :Oliebron
STR_INDUSTRY_NAME_BANK                                          :Bank
STR_INDUSTRY_NAME_FOOD_PROCESSING_PLANT                         :Voedselfabriek
STR_INDUSTRY_NAME_PAPER_MILL                                    :Papierfabriek
STR_INDUSTRY_NAME_GOLD_MINE                                     :Goudmijn
STR_INDUSTRY_NAME_BANK_TROPIC_ARCTIC                            :Bank
STR_INDUSTRY_NAME_DIAMOND_MINE                                  :Diamantmijn
STR_INDUSTRY_NAME_IRON_ORE_MINE                                 :IJzermijn
STR_INDUSTRY_NAME_FRUIT_PLANTATION                              :Boomgaard
STR_INDUSTRY_NAME_RUBBER_PLANTATION                             :Rubberplantage
STR_INDUSTRY_NAME_WATER_SUPPLY                                  :Waterbron
STR_INDUSTRY_NAME_WATER_TOWER                                   :Watertoren
STR_INDUSTRY_NAME_FACTORY_2                                     :Fabriek
STR_INDUSTRY_NAME_FARM_2                                        :Boerderij
STR_INDUSTRY_NAME_LUMBER_MILL                                   :Houtzagerij
STR_INDUSTRY_NAME_COTTON_CANDY_FOREST                           :Suikerspinbos
STR_INDUSTRY_NAME_CANDY_FACTORY                                 :Snoepfabriek
STR_INDUSTRY_NAME_BATTERY_FARM                                  :Batterijplantage
STR_INDUSTRY_NAME_COLA_WELLS                                    :Colabronnen
STR_INDUSTRY_NAME_TOY_SHOP                                      :Speelgoedwinkel
STR_INDUSTRY_NAME_TOY_FACTORY                                   :Speelgoedfabriek
STR_INDUSTRY_NAME_PLASTIC_FOUNTAINS                             :Plasticfonteinen
STR_INDUSTRY_NAME_FIZZY_DRINK_FACTORY                           :Frisdrankfabriek
STR_INDUSTRY_NAME_BUBBLE_GENERATOR                              :Bellenblazer
STR_INDUSTRY_NAME_TOFFEE_QUARRY                                 :Toffeegroeve
STR_INDUSTRY_NAME_SUGAR_MINE                                    :Suikermijn

############ WARNING, using range 0x6000 for strings that are stored in the savegame
############ These strings may never get a new id, or savegames will break!
##id 0x6000
STR_SV_EMPTY                                                    :
STR_SV_UNNAMED                                                  :Geen naam
STR_SV_TRAIN_NAME                                               :Trein #{COMMA}
STR_SV_ROAD_VEHICLE_NAME                                        :Wegvoertuig #{COMMA}
STR_SV_SHIP_NAME                                                :Schip #{COMMA}
STR_SV_AIRCRAFT_NAME                                            :Vliegtuig #{COMMA}

STR_SV_STNAME                                                   :{STRING}
STR_SV_STNAME_NORTH                                             :{STRING} Noord
STR_SV_STNAME_SOUTH                                             :{STRING} Zuid
STR_SV_STNAME_EAST                                              :{STRING} Oost
STR_SV_STNAME_WEST                                              :{STRING} West
STR_SV_STNAME_CENTRAL                                           :{STRING} Centraal
STR_SV_STNAME_TRANSFER                                          :{STRING} Transferium
STR_SV_STNAME_HALT                                              :{STRING} Halte
STR_SV_STNAME_VALLEY                                            :{STRING} Vallei
STR_SV_STNAME_HEIGHTS                                           :{STRING} Hoogte
STR_SV_STNAME_WOODS                                             :{STRING} Woud
STR_SV_STNAME_LAKESIDE                                          :{STRING} Meerkant
STR_SV_STNAME_EXCHANGE                                          :{STRING} Uitwisseling
STR_SV_STNAME_AIRPORT                                           :{STRING} Vliegveld
STR_SV_STNAME_OILFIELD                                          :{STRING} Olieveld
STR_SV_STNAME_MINES                                             :{STRING} Mijnen
STR_SV_STNAME_DOCKS                                             :{STRING} Dokken
STR_SV_STNAME_BUOY                                              :{STRING}
STR_SV_STNAME_WAYPOINT                                          :{STRING}
##id 0x6020
STR_SV_STNAME_ANNEXE                                            :{STRING} Bijbouw
STR_SV_STNAME_SIDINGS                                           :{STRING} Zijspoor
STR_SV_STNAME_BRANCH                                            :{STRING} Aftakking
STR_SV_STNAME_UPPER                                             :Hoger {STRING}
STR_SV_STNAME_LOWER                                             :Lager {STRING}
STR_SV_STNAME_HELIPORT                                          :{STRING} Heliplatform
STR_SV_STNAME_FOREST                                            :{STRING} Bossen
STR_SV_STNAME_FALLBACK                                          :{STRING} Station #{NUM}
############ end of savegame specific region!

##id 0x8000
# Vehicle names
STR_VEHICLE_NAME_TRAIN_ENGINE_RAIL_KIRBY_PAUL_TANK_STEAM        :Kirby Paul Tank (stoom)
STR_VEHICLE_NAME_TRAIN_ENGINE_RAIL_MJS_250_DIESEL               :MJS 250 (diesel)
STR_VEHICLE_NAME_TRAIN_ENGINE_RAIL_PLODDYPHUT_CHOO_CHOO         :Ploddyphut Tsjoeketsjoeke
STR_VEHICLE_NAME_TRAIN_ENGINE_RAIL_POWERNAUT_CHOO_CHOO          :Powernaut Tsjoeketsjoeke
STR_VEHICLE_NAME_TRAIN_ENGINE_RAIL_MIGHTYMOVER_CHOO_CHOO        :MightyMover Tsjoeketsjoeke
STR_VEHICLE_NAME_TRAIN_ENGINE_RAIL_PLODDYPHUT_DIESEL            :Ploddyphut-diesel
STR_VEHICLE_NAME_TRAIN_ENGINE_RAIL_POWERNAUT_DIESEL             :Powernaut-diesel
STR_VEHICLE_NAME_TRAIN_ENGINE_RAIL_WILLS_2_8_0_STEAM            :Wills 2-8-0 (stoom)
STR_VEHICLE_NAME_TRAIN_ENGINE_RAIL_CHANEY_JUBILEE_STEAM         :Chaney 'Jubilee' (stoom)
STR_VEHICLE_NAME_TRAIN_ENGINE_RAIL_GINZU_A4_STEAM               :Ginzu 'A4' (stoom)
STR_VEHICLE_NAME_TRAIN_ENGINE_RAIL_SH_8P_STEAM                  :SH '8P' (stoom)
STR_VEHICLE_NAME_TRAIN_ENGINE_RAIL_MANLEY_MOREL_DMU_DIESEL      :Manley-Morel (dieseltreinstel)
STR_VEHICLE_NAME_TRAIN_ENGINE_RAIL_DASH_DIESEL                  :'Dash' (diesel)
STR_VEHICLE_NAME_TRAIN_ENGINE_RAIL_SH_HENDRY_25_DIESEL          :SH/Hendry '25' (diesel)
STR_VEHICLE_NAME_TRAIN_ENGINE_RAIL_UU_37_DIESEL                 :UU '37' (diesel)
STR_VEHICLE_NAME_TRAIN_ENGINE_RAIL_FLOSS_47_DIESEL              :Floss '47' (diesel)
STR_VEHICLE_NAME_TRAIN_ENGINE_RAIL_CS_4000_DIESEL               :CS 4000 (diesel)
STR_VEHICLE_NAME_TRAIN_ENGINE_RAIL_CS_2400_DIESEL               :CS 2400 (diesel)
STR_VEHICLE_NAME_TRAIN_ENGINE_RAIL_CENTENNIAL_DIESEL            :Centennial (diesel)
STR_VEHICLE_NAME_TRAIN_ENGINE_RAIL_KELLING_3100_DIESEL          :Kelling 3100 (diesel)
STR_VEHICLE_NAME_TRAIN_ENGINE_RAIL_TURNER_TURBO_DIESEL          :Turner Turbo (diesel)
STR_VEHICLE_NAME_TRAIN_ENGINE_RAIL_MJS_1000_DIESEL              :MJS 1000 (diesel)
STR_VEHICLE_NAME_TRAIN_ENGINE_RAIL_SH_125_DIESEL                :SH '125' (diesel)
STR_VEHICLE_NAME_TRAIN_ENGINE_RAIL_SH_30_ELECTRIC               :SH '30' (elektrisch)
STR_VEHICLE_NAME_TRAIN_ENGINE_RAIL_SH_40_ELECTRIC               :SH '40' (elektrisch)
STR_VEHICLE_NAME_TRAIN_ENGINE_RAIL_T_I_M_ELECTRIC               :'T.I.M.' (elektrisch)
STR_VEHICLE_NAME_TRAIN_ENGINE_RAIL_ASIASTAR_ELECTRIC            :'AsiaStar' (elektrisch)
STR_VEHICLE_NAME_TRAIN_WAGON_RAIL_PASSENGER_CAR                 :Passagiersrijtuig
STR_VEHICLE_NAME_TRAIN_WAGON_RAIL_MAIL_VAN                      :Postwagon
STR_VEHICLE_NAME_TRAIN_WAGON_RAIL_COAL_CAR                      :Kolenwagon
STR_VEHICLE_NAME_TRAIN_WAGON_RAIL_OIL_TANKER                    :Olietanker
STR_VEHICLE_NAME_TRAIN_WAGON_RAIL_LIVESTOCK_VAN                 :Veewagon
STR_VEHICLE_NAME_TRAIN_WAGON_RAIL_GOODS_VAN                     :Goederenwagon
STR_VEHICLE_NAME_TRAIN_WAGON_RAIL_GRAIN_HOPPER                  :Graanwagon
STR_VEHICLE_NAME_TRAIN_WAGON_RAIL_WOOD_TRUCK                    :Houtwagon
STR_VEHICLE_NAME_TRAIN_WAGON_RAIL_IRON_ORE_HOPPER               :IJzerertswagon
STR_VEHICLE_NAME_TRAIN_WAGON_RAIL_STEEL_TRUCK                   :Staalwagon
STR_VEHICLE_NAME_TRAIN_WAGON_RAIL_ARMORED_VAN                   :Gepantserde wagon
STR_VEHICLE_NAME_TRAIN_WAGON_RAIL_FOOD_VAN                      :Voedselwagon
STR_VEHICLE_NAME_TRAIN_WAGON_RAIL_PAPER_TRUCK                   :Papierwagon
STR_VEHICLE_NAME_TRAIN_WAGON_RAIL_COPPER_ORE_HOPPER             :Koperertswagon
STR_VEHICLE_NAME_TRAIN_WAGON_RAIL_WATER_TANKER                  :Watertanker
STR_VEHICLE_NAME_TRAIN_WAGON_RAIL_FRUIT_TRUCK                   :Fruitwagon
STR_VEHICLE_NAME_TRAIN_WAGON_RAIL_RUBBER_TRUCK                  :Rubberwagon
STR_VEHICLE_NAME_TRAIN_WAGON_RAIL_SUGAR_TRUCK                   :Suikerwagon
STR_VEHICLE_NAME_TRAIN_WAGON_RAIL_COTTON_CANDY_HOPPER           :Suikerspinwagon
STR_VEHICLE_NAME_TRAIN_WAGON_RAIL_TOFFEE_HOPPER                 :Toffeewagon
STR_VEHICLE_NAME_TRAIN_WAGON_RAIL_BUBBLE_VAN                    :Bubbelwagon
STR_VEHICLE_NAME_TRAIN_WAGON_RAIL_COLA_TANKER                   :Colatanker
STR_VEHICLE_NAME_TRAIN_WAGON_RAIL_CANDY_VAN                     :Snoepwagon
STR_VEHICLE_NAME_TRAIN_WAGON_RAIL_TOY_VAN                       :Speelgoedwagon
STR_VEHICLE_NAME_TRAIN_WAGON_RAIL_BATTERY_TRUCK                 :Batterijwagon
STR_VEHICLE_NAME_TRAIN_WAGON_RAIL_FIZZY_DRINK_TRUCK             :Frisdrankwagon
STR_VEHICLE_NAME_TRAIN_WAGON_RAIL_PLASTIC_TRUCK                 :Plasticwagon
STR_VEHICLE_NAME_TRAIN_ENGINE_MONORAIL_X2001_ELECTRIC           :'X2001' (elektrisch)
STR_VEHICLE_NAME_TRAIN_ENGINE_MONORAIL_MILLENNIUM_Z1_ELECTRIC   :'Millennium Z1' (elektrisch)
STR_VEHICLE_NAME_TRAIN_ENGINE_MONORAIL_WIZZOWOW_Z99             :Wizzowow Z99
STR_VEHICLE_NAME_TRAIN_WAGON_MONORAIL_PASSENGER_CAR             :Passagiersrijtuig
STR_VEHICLE_NAME_TRAIN_WAGON_MONORAIL_MAIL_VAN                  :Postwagon
STR_VEHICLE_NAME_TRAIN_WAGON_MONORAIL_COAL_CAR                  :Kolenwagon
STR_VEHICLE_NAME_TRAIN_WAGON_MONORAIL_OIL_TANKER                :Olietanker
STR_VEHICLE_NAME_TRAIN_WAGON_MONORAIL_LIVESTOCK_VAN             :Veewagon
STR_VEHICLE_NAME_TRAIN_WAGON_MONORAIL_GOODS_VAN                 :Goederenwagon
STR_VEHICLE_NAME_TRAIN_WAGON_MONORAIL_GRAIN_HOPPER              :Graanwagon
STR_VEHICLE_NAME_TRAIN_WAGON_MONORAIL_WOOD_TRUCK                :Houtwagon
STR_VEHICLE_NAME_TRAIN_WAGON_MONORAIL_IRON_ORE_HOPPER           :IJzerertswagon
STR_VEHICLE_NAME_TRAIN_WAGON_MONORAIL_STEEL_TRUCK               :Staalwagon
STR_VEHICLE_NAME_TRAIN_WAGON_MONORAIL_ARMORED_VAN               :Gepantserde wagon
STR_VEHICLE_NAME_TRAIN_WAGON_MONORAIL_FOOD_VAN                  :Voedselwagon
STR_VEHICLE_NAME_TRAIN_WAGON_MONORAIL_PAPER_TRUCK               :Papierwagon
STR_VEHICLE_NAME_TRAIN_WAGON_MONORAIL_COPPER_ORE_HOPPER         :Koperertswagon
STR_VEHICLE_NAME_TRAIN_WAGON_MONORAIL_WATER_TANKER              :Watertanker
STR_VEHICLE_NAME_TRAIN_WAGON_MONORAIL_FRUIT_TRUCK               :Fruitwagon
STR_VEHICLE_NAME_TRAIN_WAGON_MONORAIL_RUBBER_TRUCK              :Rubberwagon
STR_VEHICLE_NAME_TRAIN_WAGON_MONORAIL_SUGAR_TRUCK               :Suikerwagon
STR_VEHICLE_NAME_TRAIN_WAGON_MONORAIL_COTTON_CANDY_HOPPER       :Suikerspinwagon
STR_VEHICLE_NAME_TRAIN_WAGON_MONORAIL_TOFFEE_HOPPER             :Toffeewagon
STR_VEHICLE_NAME_TRAIN_WAGON_MONORAIL_BUBBLE_VAN                :Bubbelwagon
STR_VEHICLE_NAME_TRAIN_WAGON_MONORAIL_COLA_TANKER               :Colatanker
STR_VEHICLE_NAME_TRAIN_WAGON_MONORAIL_CANDY_VAN                 :Snoepwagon
STR_VEHICLE_NAME_TRAIN_WAGON_MONORAIL_TOY_VAN                   :Speelgoedwagon
STR_VEHICLE_NAME_TRAIN_WAGON_MONORAIL_BATTERY_TRUCK             :Batterijwagon
STR_VEHICLE_NAME_TRAIN_WAGON_MONORAIL_FIZZY_DRINK_TRUCK         :Frisdrankwagon
STR_VEHICLE_NAME_TRAIN_WAGON_MONORAIL_PLASTIC_TRUCK             :Plasticwagon
STR_VEHICLE_NAME_TRAIN_ENGINE_MAGLEV_LEV1_LEVIATHAN_ELECTRIC    :Lev1 'Leviathan' (elektrisch)
STR_VEHICLE_NAME_TRAIN_ENGINE_MAGLEV_LEV2_CYCLOPS_ELECTRIC      :Lev2 'Cyclops' (elektrisch)
STR_VEHICLE_NAME_TRAIN_ENGINE_MAGLEV_LEV3_PEGASUS_ELECTRIC      :Lev3 'Pegasus' (elektrisch)
STR_VEHICLE_NAME_TRAIN_ENGINE_MAGLEV_LEV4_CHIMAERA_ELECTRIC     :Lev4 'Chimaera' (elektrisch)
STR_VEHICLE_NAME_TRAIN_ENGINE_MAGLEV_WIZZOWOW_ROCKETEER         :Wizzowow Rocketeer
STR_VEHICLE_NAME_TRAIN_WAGON_MAGLEV_PASSENGER_CAR               :Passagiersrijtuig
STR_VEHICLE_NAME_TRAIN_WAGON_MAGLEV_MAIL_VAN                    :Postwagon
STR_VEHICLE_NAME_TRAIN_WAGON_MAGLEV_COAL_CAR                    :Kolenwagon
STR_VEHICLE_NAME_TRAIN_WAGON_MAGLEV_OIL_TANKER                  :Olietanker
STR_VEHICLE_NAME_TRAIN_WAGON_MAGLEV_LIVESTOCK_VAN               :Veewagon
STR_VEHICLE_NAME_TRAIN_WAGON_MAGLEV_GOODS_VAN                   :Goederenwagon
STR_VEHICLE_NAME_TRAIN_WAGON_MAGLEV_GRAIN_HOPPER                :Graanwagon
STR_VEHICLE_NAME_TRAIN_WAGON_MAGLEV_WOOD_TRUCK                  :Houtwagon
STR_VEHICLE_NAME_TRAIN_WAGON_MAGLEV_IRON_ORE_HOPPER             :IJzerertswagon
STR_VEHICLE_NAME_TRAIN_WAGON_MAGLEV_STEEL_TRUCK                 :Staalwagon
STR_VEHICLE_NAME_TRAIN_WAGON_MAGLEV_ARMORED_VAN                 :Gepantserde wagon
STR_VEHICLE_NAME_TRAIN_WAGON_MAGLEV_FOOD_VAN                    :Voedselwagon
STR_VEHICLE_NAME_TRAIN_WAGON_MAGLEV_PAPER_TRUCK                 :Papierwagon
STR_VEHICLE_NAME_TRAIN_WAGON_MAGLEV_COPPER_ORE_HOPPER           :Koperertswagon
STR_VEHICLE_NAME_TRAIN_WAGON_MAGLEV_WATER_TANKER                :Watertanker
STR_VEHICLE_NAME_TRAIN_WAGON_MAGLEV_FRUIT_TRUCK                 :Fruitwagon
STR_VEHICLE_NAME_TRAIN_WAGON_MAGLEV_RUBBER_TRUCK                :Rubberwagon
STR_VEHICLE_NAME_TRAIN_WAGON_MAGLEV_SUGAR_TRUCK                 :Suikerwagon
STR_VEHICLE_NAME_TRAIN_WAGON_MAGLEV_COTTON_CANDY_HOPPER         :Suikerspinwagon
STR_VEHICLE_NAME_TRAIN_WAGON_MAGLEV_TOFFEE_HOPPER               :Toffeewagon
STR_VEHICLE_NAME_TRAIN_WAGON_MAGLEV_BUBBLE_VAN                  :Bubbelwagon
STR_VEHICLE_NAME_TRAIN_WAGON_MAGLEV_COLA_TANKER                 :Colatanker
STR_VEHICLE_NAME_TRAIN_WAGON_MAGLEV_CANDY_VAN                   :Snoepwagon
STR_VEHICLE_NAME_TRAIN_WAGON_MAGLEV_TOY_VAN                     :Speelgoedwagon
STR_VEHICLE_NAME_TRAIN_WAGON_MAGLEV_BATTERY_TRUCK               :Batterijwagon
STR_VEHICLE_NAME_TRAIN_WAGON_MAGLEV_FIZZY_DRINK_TRUCK           :Frisdrankwagon
STR_VEHICLE_NAME_TRAIN_WAGON_MAGLEV_PLASTIC_TRUCK               :Plasticwagon
STR_VEHICLE_NAME_ROAD_VEHICLE_MPS_REGAL_BUS                     :MPS Regal-bus
STR_VEHICLE_NAME_ROAD_VEHICLE_HEREFORD_LEOPARD_BUS              :Hereford Leopard-bus
STR_VEHICLE_NAME_ROAD_VEHICLE_FOSTER_BUS                        :Foster-bus
STR_VEHICLE_NAME_ROAD_VEHICLE_FOSTER_MKII_SUPERBUS              :Foster MkII Superbus
STR_VEHICLE_NAME_ROAD_VEHICLE_PLODDYPHUT_MKI_BUS                :Ploddyphut MkI-bus
STR_VEHICLE_NAME_ROAD_VEHICLE_PLODDYPHUT_MKII_BUS               :Ploddyphut MkII-bus
STR_VEHICLE_NAME_ROAD_VEHICLE_PLODDYPHUT_MKIII_BUS              :Ploddyphut MkIII-bus
STR_VEHICLE_NAME_ROAD_VEHICLE_BALOGH_COAL_TRUCK                 :Balogh-kolentruck
STR_VEHICLE_NAME_ROAD_VEHICLE_UHL_COAL_TRUCK                    :Uhl-kolentruck
STR_VEHICLE_NAME_ROAD_VEHICLE_DW_COAL_TRUCK                     :DW-kolentruck
STR_VEHICLE_NAME_ROAD_VEHICLE_MPS_MAIL_TRUCK                    :MPS-posttruck
STR_VEHICLE_NAME_ROAD_VEHICLE_REYNARD_MAIL_TRUCK                :Reynard-posttruck
STR_VEHICLE_NAME_ROAD_VEHICLE_PERRY_MAIL_TRUCK                  :Perry-posttruck
STR_VEHICLE_NAME_ROAD_VEHICLE_MIGHTYMOVER_MAIL_TRUCK            :MightyMover-posttruck
STR_VEHICLE_NAME_ROAD_VEHICLE_POWERNAUGHT_MAIL_TRUCK            :Powernaught-posttruck
STR_VEHICLE_NAME_ROAD_VEHICLE_WIZZOWOW_MAIL_TRUCK               :Wizzowow-posttruck
STR_VEHICLE_NAME_ROAD_VEHICLE_WITCOMBE_OIL_TANKER               :Witcombe-olietanker
STR_VEHICLE_NAME_ROAD_VEHICLE_FOSTER_OIL_TANKER                 :Foster-olietanker
STR_VEHICLE_NAME_ROAD_VEHICLE_PERRY_OIL_TANKER                  :Perry-olietanker
STR_VEHICLE_NAME_ROAD_VEHICLE_TALBOTT_LIVESTOCK_VAN             :Talbott-veewagen
STR_VEHICLE_NAME_ROAD_VEHICLE_UHL_LIVESTOCK_VAN                 :Uhl-veewagen
STR_VEHICLE_NAME_ROAD_VEHICLE_FOSTER_LIVESTOCK_VAN              :Foster-veewagen
STR_VEHICLE_NAME_ROAD_VEHICLE_BALOGH_GOODS_TRUCK                :Balogh-goederentruck
STR_VEHICLE_NAME_ROAD_VEHICLE_CRAIGHEAD_GOODS_TRUCK             :Craighead-goederentruck
STR_VEHICLE_NAME_ROAD_VEHICLE_GOSS_GOODS_TRUCK                  :Goss-goederentruck
STR_VEHICLE_NAME_ROAD_VEHICLE_HEREFORD_GRAIN_TRUCK              :Hereford-graantruck
STR_VEHICLE_NAME_ROAD_VEHICLE_THOMAS_GRAIN_TRUCK                :Thomas-graantruck
STR_VEHICLE_NAME_ROAD_VEHICLE_GOSS_GRAIN_TRUCK                  :Goss-graantruck
STR_VEHICLE_NAME_ROAD_VEHICLE_WITCOMBE_WOOD_TRUCK               :Witcombe-houttruck
STR_VEHICLE_NAME_ROAD_VEHICLE_FOSTER_WOOD_TRUCK                 :Foster-houttruck
STR_VEHICLE_NAME_ROAD_VEHICLE_MORELAND_WOOD_TRUCK               :Moreland-houttruck
STR_VEHICLE_NAME_ROAD_VEHICLE_MPS_IRON_ORE_TRUCK                :MPS-ijzerertstruck
STR_VEHICLE_NAME_ROAD_VEHICLE_UHL_IRON_ORE_TRUCK                :Uhl-ijzerertstruck
STR_VEHICLE_NAME_ROAD_VEHICLE_CHIPPY_IRON_ORE_TRUCK             :Chippy-ijzerertstruck
STR_VEHICLE_NAME_ROAD_VEHICLE_BALOGH_STEEL_TRUCK                :Balogh-staaltruck
STR_VEHICLE_NAME_ROAD_VEHICLE_UHL_STEEL_TRUCK                   :Uhl-staaltruck
STR_VEHICLE_NAME_ROAD_VEHICLE_KELLING_STEEL_TRUCK               :Kelling-staaltruck
STR_VEHICLE_NAME_ROAD_VEHICLE_BALOGH_ARMORED_TRUCK              :Balogh-pantsertruck
STR_VEHICLE_NAME_ROAD_VEHICLE_UHL_ARMORED_TRUCK                 :Uhl-pantserrruck
STR_VEHICLE_NAME_ROAD_VEHICLE_FOSTER_ARMORED_TRUCK              :Foster-pantsertruck
STR_VEHICLE_NAME_ROAD_VEHICLE_FOSTER_FOOD_VAN                   :Foster-voedseltruck
STR_VEHICLE_NAME_ROAD_VEHICLE_PERRY_FOOD_VAN                    :Perry-voedseltruck
STR_VEHICLE_NAME_ROAD_VEHICLE_CHIPPY_FOOD_VAN                   :Chippy-voedseltruck
STR_VEHICLE_NAME_ROAD_VEHICLE_UHL_PAPER_TRUCK                   :Uhl-papiertruck
STR_VEHICLE_NAME_ROAD_VEHICLE_BALOGH_PAPER_TRUCK                :Balogh-papiertruck
STR_VEHICLE_NAME_ROAD_VEHICLE_MPS_PAPER_TRUCK                   :MPS-papiertruck
STR_VEHICLE_NAME_ROAD_VEHICLE_MPS_COPPER_ORE_TRUCK              :MPS-koperertstruck
STR_VEHICLE_NAME_ROAD_VEHICLE_UHL_COPPER_ORE_TRUCK              :Uhl-koperertstruck
STR_VEHICLE_NAME_ROAD_VEHICLE_GOSS_COPPER_ORE_TRUCK             :Goss-koperertstruck
STR_VEHICLE_NAME_ROAD_VEHICLE_UHL_WATER_TANKER                  :Uhl-watertanker
STR_VEHICLE_NAME_ROAD_VEHICLE_BALOGH_WATER_TANKER               :Balogh-watertanker
STR_VEHICLE_NAME_ROAD_VEHICLE_MPS_WATER_TANKER                  :MPS-watertanker
STR_VEHICLE_NAME_ROAD_VEHICLE_BALOGH_FRUIT_TRUCK                :Balogh-fruittruck
STR_VEHICLE_NAME_ROAD_VEHICLE_UHL_FRUIT_TRUCK                   :Uhl-fruittruck
STR_VEHICLE_NAME_ROAD_VEHICLE_KELLING_FRUIT_TRUCK               :Kelling-fruittruck
STR_VEHICLE_NAME_ROAD_VEHICLE_BALOGH_RUBBER_TRUCK               :Balogh-rubbertruck
STR_VEHICLE_NAME_ROAD_VEHICLE_UHL_RUBBER_TRUCK                  :Uhl-rubbertruck
STR_VEHICLE_NAME_ROAD_VEHICLE_RMT_RUBBER_TRUCK                  :RMT-rubbertruck
STR_VEHICLE_NAME_ROAD_VEHICLE_MIGHTYMOVER_SUGAR_TRUCK           :MightyMover-suikertruck
STR_VEHICLE_NAME_ROAD_VEHICLE_POWERNAUGHT_SUGAR_TRUCK           :Powernaught-suikertruck
STR_VEHICLE_NAME_ROAD_VEHICLE_WIZZOWOW_SUGAR_TRUCK              :Wizzowow-suikertruck
STR_VEHICLE_NAME_ROAD_VEHICLE_MIGHTYMOVER_COLA_TRUCK            :MightyMover-colatanker
STR_VEHICLE_NAME_ROAD_VEHICLE_POWERNAUGHT_COLA_TRUCK            :Powernaught-colatanker
STR_VEHICLE_NAME_ROAD_VEHICLE_WIZZOWOW_COLA_TRUCK               :Wizzowow-colatanker
STR_VEHICLE_NAME_ROAD_VEHICLE_MIGHTYMOVER_COTTON_CANDY          :MightyMover-suikerspintruck
STR_VEHICLE_NAME_ROAD_VEHICLE_POWERNAUGHT_COTTON_CANDY          :Powernaught-suikerspintruck
STR_VEHICLE_NAME_ROAD_VEHICLE_WIZZOWOW_COTTON_CANDY_TRUCK       :Wizzowow-suikerspintruck
STR_VEHICLE_NAME_ROAD_VEHICLE_MIGHTYMOVER_TOFFEE_TRUCK          :MightyMover-toffeetruck
STR_VEHICLE_NAME_ROAD_VEHICLE_POWERNAUGHT_TOFFEE_TRUCK          :Powernaught-toffeetruck
STR_VEHICLE_NAME_ROAD_VEHICLE_WIZZOWOW_TOFFEE_TRUCK             :Wizzowow-toffeetruck
STR_VEHICLE_NAME_ROAD_VEHICLE_MIGHTYMOVER_TOY_VAN               :MightyMover-speelgoedtruck
STR_VEHICLE_NAME_ROAD_VEHICLE_POWERNAUGHT_TOY_VAN               :Powernaught-speelgoedtruck
STR_VEHICLE_NAME_ROAD_VEHICLE_WIZZOWOW_TOY_VAN                  :Wizzowow-speelgoedtruck
STR_VEHICLE_NAME_ROAD_VEHICLE_MIGHTYMOVER_CANDY_TRUCK           :MightyMover-snoeptruck
STR_VEHICLE_NAME_ROAD_VEHICLE_POWERNAUGHT_CANDY_TRUCK           :Powernaught-snoeptruck
STR_VEHICLE_NAME_ROAD_VEHICLE_WIZZOWOW_CANDY_TRUCK              :Wizzowow-snoeptruck
STR_VEHICLE_NAME_ROAD_VEHICLE_MIGHTYMOVER_BATTERY_TRUCK         :MightyMover-batterijtruck
STR_VEHICLE_NAME_ROAD_VEHICLE_POWERNAUGHT_BATTERY_TRUCK         :Powernaught-batterijtruck
STR_VEHICLE_NAME_ROAD_VEHICLE_WIZZOWOW_BATTERY_TRUCK            :Wizzowow-batterijtruck
STR_VEHICLE_NAME_ROAD_VEHICLE_MIGHTYMOVER_FIZZY_DRINK           :MightyMover-frisdranktruck
STR_VEHICLE_NAME_ROAD_VEHICLE_POWERNAUGHT_FIZZY_DRINK           :Powernaught-frisdranktruck
STR_VEHICLE_NAME_ROAD_VEHICLE_WIZZOWOW_FIZZY_DRINK_TRUCK        :Wizzowow-frisdranktruck
STR_VEHICLE_NAME_ROAD_VEHICLE_MIGHTYMOVER_PLASTIC_TRUCK         :MightyMover-plastictruck
STR_VEHICLE_NAME_ROAD_VEHICLE_POWERNAUGHT_PLASTIC_TRUCK         :Powernaught-plastictruck
STR_VEHICLE_NAME_ROAD_VEHICLE_WIZZOWOW_PLASTIC_TRUCK            :Wizzowow-plastictruck
STR_VEHICLE_NAME_ROAD_VEHICLE_MIGHTYMOVER_BUBBLE_TRUCK          :MightyMover-bubbeltruck
STR_VEHICLE_NAME_ROAD_VEHICLE_POWERNAUGHT_BUBBLE_TRUCK          :Powernaught-bubbeltruck
STR_VEHICLE_NAME_ROAD_VEHICLE_WIZZOWOW_BUBBLE_TRUCK             :Wizzowow-bubbeltruck
STR_VEHICLE_NAME_SHIP_MPS_OIL_TANKER                            :MPS-olietanker
STR_VEHICLE_NAME_SHIP_CS_INC_OIL_TANKER                         :CS-Inc.-olietanker
STR_VEHICLE_NAME_SHIP_MPS_PASSENGER_FERRY                       :MPS-veerboot
STR_VEHICLE_NAME_SHIP_FFP_PASSENGER_FERRY                       :FFP-veerboot
STR_VEHICLE_NAME_SHIP_BAKEWELL_300_HOVERCRAFT                   :Bakewell 300 Hovercraft
STR_VEHICLE_NAME_SHIP_CHUGGER_CHUG_PASSENGER                    :Chugger-Chug-veerboot
STR_VEHICLE_NAME_SHIP_SHIVERSHAKE_PASSENGER_FERRY               :Shivershake-veerboot
STR_VEHICLE_NAME_SHIP_YATE_CARGO_SHIP                           :Yate-goederenschip
STR_VEHICLE_NAME_SHIP_BAKEWELL_CARGO_SHIP                       :Bakewell-goederenschip
STR_VEHICLE_NAME_SHIP_MIGHTYMOVER_CARGO_SHIP                    :MightyMover-goederenschip
STR_VEHICLE_NAME_SHIP_POWERNAUT_CARGO_SHIP                      :Powernaut-goederenschip
STR_VEHICLE_NAME_AIRCRAFT_SAMPSON_U52                           :Sampson U52
STR_VEHICLE_NAME_AIRCRAFT_COLEMAN_COUNT                         :Coleman Count
STR_VEHICLE_NAME_AIRCRAFT_FFP_DART                              :FFP Dart
STR_VEHICLE_NAME_AIRCRAFT_YATE_HAUGAN                           :Yate Haugan
STR_VEHICLE_NAME_AIRCRAFT_BAKEWELL_COTSWALD_LB_3                :Bakewell Cotswald LB-3
STR_VEHICLE_NAME_AIRCRAFT_BAKEWELL_LUCKETT_LB_8                 :Bakewell Luckett LB-8
STR_VEHICLE_NAME_AIRCRAFT_BAKEWELL_LUCKETT_LB_9                 :Bakewell Luckett LB-9
STR_VEHICLE_NAME_AIRCRAFT_BAKEWELL_LUCKETT_LB80                 :Bakewell Luckett LB80
STR_VEHICLE_NAME_AIRCRAFT_BAKEWELL_LUCKETT_LB_10                :Bakewell Luckett LB-10
STR_VEHICLE_NAME_AIRCRAFT_BAKEWELL_LUCKETT_LB_11                :Bakewell Luckett LB-11
STR_VEHICLE_NAME_AIRCRAFT_YATE_AEROSPACE_YAC_1_11               :Yate Aerospace YAC 1-11
STR_VEHICLE_NAME_AIRCRAFT_DARWIN_100                            :Darwin 100
STR_VEHICLE_NAME_AIRCRAFT_DARWIN_200                            :Darwin 200
STR_VEHICLE_NAME_AIRCRAFT_DARWIN_300                            :Darwin 300
STR_VEHICLE_NAME_AIRCRAFT_DARWIN_400                            :Darwin 400
STR_VEHICLE_NAME_AIRCRAFT_DARWIN_500                            :Darwin 500
STR_VEHICLE_NAME_AIRCRAFT_DARWIN_600                            :Darwin 600
STR_VEHICLE_NAME_AIRCRAFT_GURU_GALAXY                           :Guru Galaxy
STR_VEHICLE_NAME_AIRCRAFT_AIRTAXI_A21                           :Airtaxi A21
STR_VEHICLE_NAME_AIRCRAFT_AIRTAXI_A31                           :Airtaxi A31
STR_VEHICLE_NAME_AIRCRAFT_AIRTAXI_A32                           :Airtaxi A32
STR_VEHICLE_NAME_AIRCRAFT_AIRTAXI_A33                           :Airtaxi A33
STR_VEHICLE_NAME_AIRCRAFT_YATE_AEROSPACE_YAE46                  :Yate Aerospace YAe46
STR_VEHICLE_NAME_AIRCRAFT_DINGER_100                            :Dinger 100
STR_VEHICLE_NAME_AIRCRAFT_AIRTAXI_A34_1000                      :AirTaxi A34-1000
STR_VEHICLE_NAME_AIRCRAFT_YATE_Z_SHUTTLE                        :Yate Z-Shuttle
STR_VEHICLE_NAME_AIRCRAFT_KELLING_K1                            :Kelling K1
STR_VEHICLE_NAME_AIRCRAFT_KELLING_K6                            :Kelling K6
STR_VEHICLE_NAME_AIRCRAFT_KELLING_K7                            :Kelling K7
STR_VEHICLE_NAME_AIRCRAFT_DARWIN_700                            :Darwin 700
STR_VEHICLE_NAME_AIRCRAFT_FFP_HYPERDART_2                       :FFP Hyperdart 2
STR_VEHICLE_NAME_AIRCRAFT_DINGER_200                            :Dinger 200
STR_VEHICLE_NAME_AIRCRAFT_DINGER_1000                           :Dinger 1000
STR_VEHICLE_NAME_AIRCRAFT_PLODDYPHUT_100                        :Ploddyphut 100
STR_VEHICLE_NAME_AIRCRAFT_PLODDYPHUT_500                        :Ploddyphut 500
STR_VEHICLE_NAME_AIRCRAFT_FLASHBANG_X1                          :Flashbang X1
STR_VEHICLE_NAME_AIRCRAFT_JUGGERPLANE_M1                        :Juggerplane M1
STR_VEHICLE_NAME_AIRCRAFT_FLASHBANG_WIZZER                      :Flashbang Wizzer
STR_VEHICLE_NAME_AIRCRAFT_TRICARIO_HELICOPTER                   :Tricario-helikopter
STR_VEHICLE_NAME_AIRCRAFT_GURU_X2_HELICOPTER                    :Guru X2-helikopter
STR_VEHICLE_NAME_AIRCRAFT_POWERNAUT_HELICOPTER                  :Powernaut-helikopter

##id 0x8800
# Formatting of some strings
STR_FORMAT_DATE_TINY                                            :{STRING}-{STRING}-{NUM}
STR_FORMAT_DATE_SHORT                                           :{STRING} {NUM}
STR_FORMAT_DATE_LONG                                            :{STRING} {STRING} {NUM}
STR_FORMAT_DATE_ISO                                             :{2:NUM}-{1:STRING}-{0:STRING}

STR_FORMAT_BUOY_NAME                                            :Boei {TOWN}
STR_FORMAT_BUOY_NAME_SERIAL                                     :Boei {TOWN} {COMMA}
STR_FORMAT_COMPANY_NUM                                          :(Bedrijf {COMMA})
STR_FORMAT_GROUP_NAME                                           :Groep {COMMA}
STR_FORMAT_GROUP_VEHICLE_NAME                                   :{GROUP} #{COMMA}
STR_FORMAT_INDUSTRY_NAME                                        :{1:STRING} {0:TOWN}
STR_FORMAT_WAYPOINT_NAME                                        :Routepunt {TOWN}
STR_FORMAT_WAYPOINT_NAME_SERIAL                                 :Routepunt {TOWN} {COMMA}

STR_FORMAT_DEPOT_NAME_TRAIN                                     :Remise {TOWN}
STR_FORMAT_DEPOT_NAME_TRAIN_SERIAL                              :Remise {TOWN} {COMMA}
STR_FORMAT_DEPOT_NAME_ROAD_VEHICLE                              :Garage {TOWN}
STR_FORMAT_DEPOT_NAME_ROAD_VEHICLE_SERIAL                       :Garage {TOWN} {COMMA}
STR_FORMAT_DEPOT_NAME_SHIP                                      :Dok {TOWN}
STR_FORMAT_DEPOT_NAME_SHIP_SERIAL                               :Dok {TOWN} {COMMA}
STR_FORMAT_DEPOT_NAME_AIRCRAFT                                  :Hangar {STATION}

STR_UNKNOWN_STATION                                             :onbekend station
STR_DEFAULT_SIGN_NAME                                           :Bord
STR_COMPANY_SOMEONE                                             :iemand

STR_SAVEGAME_NAME_DEFAULT                                       :{COMPANY}, {STRING}
STR_SAVEGAME_NAME_SPECTATOR                                     :Toeschouwer, {1:STRING}

# Viewport strings
STR_VIEWPORT_TOWN_POP                                           :{WHITE}{TOWN} ({COMMA})
STR_VIEWPORT_TOWN                                               :{WHITE}{TOWN}
STR_VIEWPORT_TOWN_TINY_BLACK                                    :{TINY_FONT}{BLACK}{TOWN}
STR_VIEWPORT_TOWN_TINY_WHITE                                    :{TINY_FONT}{WHITE}{TOWN}

STR_VIEWPORT_SIGN_SMALL_BLACK                                   :{TINY_FONT}{BLACK}{SIGN}
STR_VIEWPORT_SIGN_SMALL_WHITE                                   :{TINY_FONT}{WHITE}{SIGN}

STR_VIEWPORT_STATION                                            :{STATION} {STATION_FEATURES}
STR_VIEWPORT_STATION_TINY                                       :{TINY_FONT}{STATION}

STR_VIEWPORT_WAYPOINT                                           :{WAYPOINT}
STR_VIEWPORT_WAYPOINT_TINY                                      :{TINY_FONT}{WAYPOINT}

# Simple strings to get specific types of data
STR_COMPANY_NAME                                                :{COMPANY}
STR_COMPANY_NAME_COMPANY_NUM                                    :{COMPANY} {COMPANY_NUM}
STR_DEPOT_NAME                                                  :{DEPOT}
STR_ENGINE_NAME                                                 :{ENGINE}
STR_HIDDEN_ENGINE_NAME                                          :{ENGINE} (verborgen)
STR_GROUP_NAME                                                  :{GROUP}
STR_INDUSTRY_NAME                                               :{INDUSTRY}
STR_PRESIDENT_NAME                                              :{PRESIDENT_NAME}
STR_SIGN_NAME                                                   :{SIGN}
STR_STATION_NAME                                                :{STATION}
STR_TOWN_NAME                                                   :{TOWN}
STR_VEHICLE_NAME                                                :{VEHICLE}
STR_WAYPOINT_NAME                                               :{WAYPOINT}

STR_JUST_CARGO                                                  :{CARGO_LONG}
STR_JUST_CHECKMARK                                              :{CHECKMARK}
STR_JUST_COMMA                                                  :{COMMA}
STR_JUST_CURRENCY_SHORT                                         :{CURRENCY_SHORT}
STR_JUST_CURRENCY_LONG                                          :{CURRENCY_LONG}
STR_JUST_CARGO_LIST                                             :{CARGO_LIST}
STR_JUST_INT                                                    :{NUM}
STR_JUST_DATE_TINY                                              :{DATE_TINY}
STR_JUST_DATE_SHORT                                             :{DATE_SHORT}
STR_JUST_DATE_LONG                                              :{DATE_LONG}
STR_JUST_DATE_ISO                                               :{DATE_ISO}
STR_JUST_STRING                                                 :{STRING}
STR_JUST_STRING_STRING                                          :{STRING}{STRING}
STR_JUST_RAW_STRING                                             :{STRING}
STR_JUST_BIG_RAW_STRING                                         :{BIG_FONT}{STRING}

# Slightly 'raw' stringcodes with colour or size
STR_BLACK_COMMA                                                 :{BLACK}{COMMA}
STR_TINY_BLACK_COMA                                             :{TINY_FONT}{BLACK}{COMMA}
STR_TINY_COMMA                                                  :{TINY_FONT}{COMMA}
STR_BLUE_COMMA                                                  :{BLUE}{COMMA}
STR_RED_COMMA                                                   :{RED}{COMMA}
STR_WHITE_COMMA                                                 :{WHITE}{COMMA}
STR_TINY_BLACK_DECIMAL                                          :{TINY_FONT}{BLACK}{DECIMAL}
STR_COMPANY_MONEY                                               :{WHITE}{CURRENCY_LONG}
STR_BLACK_DATE_LONG                                             :{BLACK}{DATE_LONG}
STR_WHITE_DATE_LONG                                             :{WHITE}{DATE_LONG}
STR_SHORT_DATE                                                  :{WHITE}{DATE_TINY}
STR_DATE_LONG_SMALL                                             :{TINY_FONT}{BLACK}{DATE_LONG}
STR_TINY_GROUP                                                  :{TINY_FONT}{GROUP}
STR_BLACK_INT                                                   :{BLACK}{NUM}
STR_ORANGE_INT                                                  :{ORANGE}{NUM}
STR_WHITE_SIGN                                                  :{WHITE}{SIGN}
STR_TINY_BLACK_STATION                                          :{TINY_FONT}{BLACK}{STATION}
STR_BLACK_STRING                                                :{BLACK}{STRING}
STR_BLACK_RAW_STRING                                            :{BLACK}{STRING}
STR_ORANGE_STRING                                               :{ORANGE}{STRING}
STR_LTBLUE_STRING                                               :{LTBLUE}{STRING}
STR_WHITE_STRING                                                :{WHITE}{STRING}
STR_ORANGE_STRING1_WHITE                                        :{ORANGE}{STRING}{WHITE}
STR_ORANGE_STRING1_LTBLUE                                       :{ORANGE}{STRING}{LTBLUE}
STR_TINY_BLACK_HEIGHT                                           :{TINY_FONT}{BLACK}{HEIGHT}
STR_TINY_BLACK_VEHICLE                                          :{TINY_FONT}{BLACK}{VEHICLE}
STR_TINY_RIGHT_ARROW                                            :{TINY_FONT}{RIGHT_ARROW}

STR_BLACK_1                                                     :{BLACK}1
STR_BLACK_2                                                     :{BLACK}2
STR_BLACK_3                                                     :{BLACK}3
STR_BLACK_4                                                     :{BLACK}4
STR_BLACK_5                                                     :{BLACK}5
STR_BLACK_6                                                     :{BLACK}6
STR_BLACK_7                                                     :{BLACK}7

STR_TRAIN                                                       :{BLACK}{TRAIN}
STR_BUS                                                         :{BLACK}{BUS}
STR_LORRY                                                       :{BLACK}{LORRY}
STR_PLANE                                                       :{BLACK}{PLANE}
STR_SHIP                                                        :{BLACK}{SHIP}

STR_TOOLBAR_RAILTYPE_VELOCITY                                   :{STRING} ({VELOCITY})<|MERGE_RESOLUTION|>--- conflicted
+++ resolved
@@ -3377,10 +3377,7 @@
 STR_COMPANY_VIEW_INFRASTRUCTURE_BUTTON                          :{BLACK}Details
 STR_COMPANY_VIEW_INFRASTRUCTURE_TOOLTIP                         :{BLACK}Gedetailleerde aantallen infrastructuur bekijken
 STR_COMPANY_VIEW_GIVE_MONEY_BUTTON                              :{BLACK}Geld geven
-<<<<<<< HEAD
-=======
 STR_COMPANY_VIEW_GIVE_MONEY_TOOLTIP                             :{BLACK}Geld geven aan dit bedrijf
->>>>>>> cd36e171
 
 STR_COMPANY_VIEW_NEW_FACE_BUTTON                                :{BLACK}Nieuw gezicht
 STR_COMPANY_VIEW_NEW_FACE_TOOLTIP                               :{BLACK}Nieuw gezicht voor directeur kiezen
@@ -3398,11 +3395,7 @@
 
 STR_COMPANY_VIEW_COMPANY_NAME_QUERY_CAPTION                     :Bedrijfsnaam
 STR_COMPANY_VIEW_PRESIDENT_S_NAME_QUERY_CAPTION                 :Naam van directeur
-<<<<<<< HEAD
-STR_COMPANY_VIEW_GIVE_MONEY_QUERY_CAPTION                       :Voer de hoeveelheid geld die je wilt geven in
-=======
 STR_COMPANY_VIEW_GIVE_MONEY_QUERY_CAPTION                       :Voer het bedrag in om weg te geven
->>>>>>> cd36e171
 
 STR_BUY_COMPANY_MESSAGE                                         :{WHITE}We zoeken een transportbedrijf dat ons bedrijf over kan nemen.{}{}Wil je {COMPANY} kopen voor {CURRENCY_LONG}?
 
