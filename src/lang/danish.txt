##name Danish
##ownname Dansk
##isocode da_DK
##plural 0
##textdir ltr
##digitsep .
##digitsepcur .
##decimalsep ,
##winlangid 0x0406
##grflangid 0x2d


# This file is part of OpenTTD.
# OpenTTD is free software; you can redistribute it and/or modify it under the terms of the GNU General Public License as published by the Free Software Foundation, version 2.
# OpenTTD is distributed in the hope that it will be useful, but WITHOUT ANY WARRANTY; without even the implied warranty of MERCHANTABILITY or FITNESS FOR A PARTICULAR PURPOSE.
# See the GNU General Public License for more details. You should have received a copy of the GNU General Public License along with OpenTTD. If not, see <http://www.gnu.org/licenses/>.


##id 0x0000
STR_NULL                                                        :
STR_EMPTY                                                       :
STR_UNDEFINED                                                   :(udefineret tekststring)
STR_JUST_NOTHING                                                :Intet

# Cargo related strings
# Plural cargo name
STR_CARGO_PLURAL_NOTHING                                        :
STR_CARGO_PLURAL_PASSENGERS                                     :Passagerer
STR_CARGO_PLURAL_COAL                                           :Kul
STR_CARGO_PLURAL_MAIL                                           :Post
STR_CARGO_PLURAL_OIL                                            :Olie
STR_CARGO_PLURAL_LIVESTOCK                                      :Kvæg
STR_CARGO_PLURAL_GOODS                                          :Gods
STR_CARGO_PLURAL_GRAIN                                          :Korn
STR_CARGO_PLURAL_WOOD                                           :Træ
STR_CARGO_PLURAL_IRON_ORE                                       :Jernmalm
STR_CARGO_PLURAL_STEEL                                          :Stål
STR_CARGO_PLURAL_VALUABLES                                      :Værdigenstande
STR_CARGO_PLURAL_COPPER_ORE                                     :Kobbermalm
STR_CARGO_PLURAL_MAIZE                                          :Majs
STR_CARGO_PLURAL_FRUIT                                          :Frugt
STR_CARGO_PLURAL_DIAMONDS                                       :Diamanter
STR_CARGO_PLURAL_FOOD                                           :Mad
STR_CARGO_PLURAL_PAPER                                          :Papir
STR_CARGO_PLURAL_GOLD                                           :Guld
STR_CARGO_PLURAL_WATER                                          :Vand
STR_CARGO_PLURAL_WHEAT                                          :Hvede
STR_CARGO_PLURAL_RUBBER                                         :Gummi
STR_CARGO_PLURAL_SUGAR                                          :Sukker
STR_CARGO_PLURAL_TOYS                                           :Legetøj
STR_CARGO_PLURAL_SWEETS                                         :Slik
STR_CARGO_PLURAL_COLA                                           :Cola
STR_CARGO_PLURAL_CANDYFLOSS                                     :Candyfloss
STR_CARGO_PLURAL_BUBBLES                                        :Bobler
STR_CARGO_PLURAL_TOFFEE                                         :Karamel
STR_CARGO_PLURAL_BATTERIES                                      :Batterier
STR_CARGO_PLURAL_PLASTIC                                        :Plastik
STR_CARGO_PLURAL_FIZZY_DRINKS                                   :Sodavand

# Singular cargo name
STR_CARGO_SINGULAR_NOTHING                                      :
STR_CARGO_SINGULAR_PASSENGER                                    :Passager
STR_CARGO_SINGULAR_COAL                                         :Kul
STR_CARGO_SINGULAR_MAIL                                         :Post
STR_CARGO_SINGULAR_OIL                                          :Olie
STR_CARGO_SINGULAR_LIVESTOCK                                    :Kvæg
STR_CARGO_SINGULAR_GOODS                                        :Gods
STR_CARGO_SINGULAR_GRAIN                                        :Korn
STR_CARGO_SINGULAR_WOOD                                         :Træ
STR_CARGO_SINGULAR_IRON_ORE                                     :Jernmalm
STR_CARGO_SINGULAR_STEEL                                        :Stål
STR_CARGO_SINGULAR_VALUABLES                                    :Værdigenstande
STR_CARGO_SINGULAR_COPPER_ORE                                   :Kobbermalm
STR_CARGO_SINGULAR_MAIZE                                        :Majs
STR_CARGO_SINGULAR_FRUIT                                        :Frugt
STR_CARGO_SINGULAR_DIAMOND                                      :Diamant
STR_CARGO_SINGULAR_FOOD                                         :Mad
STR_CARGO_SINGULAR_PAPER                                        :Papir
STR_CARGO_SINGULAR_GOLD                                         :Guld
STR_CARGO_SINGULAR_WATER                                        :Vand
STR_CARGO_SINGULAR_WHEAT                                        :Hvede
STR_CARGO_SINGULAR_RUBBER                                       :Gummi
STR_CARGO_SINGULAR_SUGAR                                        :Sukker
STR_CARGO_SINGULAR_TOY                                          :Legetøj
STR_CARGO_SINGULAR_SWEETS                                       :Slik
STR_CARGO_SINGULAR_COLA                                         :Cola
STR_CARGO_SINGULAR_CANDYFLOSS                                   :Candyfloss
STR_CARGO_SINGULAR_BUBBLE                                       :Boble
STR_CARGO_SINGULAR_TOFFEE                                       :Karamel
STR_CARGO_SINGULAR_BATTERY                                      :Batteri
STR_CARGO_SINGULAR_PLASTIC                                      :Plastik
STR_CARGO_SINGULAR_FIZZY_DRINK                                  :Sodavand

# Quantity of cargo
STR_QUANTITY_NOTHING                                            :
STR_QUANTITY_PASSENGERS                                         :{COMMA} passager{P "" er}
STR_QUANTITY_COAL                                               :{WEIGHT_LONG} kul
STR_QUANTITY_MAIL                                               :{COMMA} sæk{P "" ke} post
STR_QUANTITY_OIL                                                :{VOLUME_LONG} olie
STR_QUANTITY_LIVESTOCK                                          :{COMMA} stk. kvæg
STR_QUANTITY_GOODS                                              :{COMMA} kasse{P "" r} gods
STR_QUANTITY_GRAIN                                              :{WEIGHT_LONG} korn
STR_QUANTITY_WOOD                                               :{WEIGHT_LONG} træ
STR_QUANTITY_IRON_ORE                                           :{WEIGHT_LONG} jernmalm
STR_QUANTITY_STEEL                                              :{WEIGHT_LONG} stål
STR_QUANTITY_VALUABLES                                          :{COMMA} sæk{P "" ke} værdigendstande
STR_QUANTITY_COPPER_ORE                                         :{WEIGHT_LONG} kobbermalm
STR_QUANTITY_MAIZE                                              :{WEIGHT_LONG} majs
STR_QUANTITY_FRUIT                                              :{WEIGHT_LONG} frugt
STR_QUANTITY_DIAMONDS                                           :{COMMA} sæk{P "" ke} diamanter
STR_QUANTITY_FOOD                                               :{WEIGHT_LONG} mad
STR_QUANTITY_PAPER                                              :{WEIGHT_LONG} papir
STR_QUANTITY_GOLD                                               :{COMMA} sæk{P "" ke} guld
STR_QUANTITY_WATER                                              :{VOLUME_LONG} vand
STR_QUANTITY_WHEAT                                              :{WEIGHT_LONG} hvede
STR_QUANTITY_RUBBER                                             :{VOLUME_LONG} gummi
STR_QUANTITY_SUGAR                                              :{WEIGHT_LONG} sukker
STR_QUANTITY_TOYS                                               :{COMMA} legetøj
STR_QUANTITY_SWEETS                                             :{COMMA} sæk{P "" ke} slik
STR_QUANTITY_COLA                                               :{VOLUME_LONG} cola
STR_QUANTITY_CANDYFLOSS                                         :{WEIGHT_LONG} candyfloss
STR_QUANTITY_BUBBLES                                            :{COMMA} boble{P "" r}
STR_QUANTITY_TOFFEE                                             :{WEIGHT_LONG} karamel
STR_QUANTITY_BATTERIES                                          :{COMMA} batteri{P "" er}
STR_QUANTITY_PLASTIC                                            :{VOLUME_LONG} plastik
STR_QUANTITY_FIZZY_DRINKS                                       :{COMMA} sodavand
STR_QUANTITY_N_A                                                :N/A

# Two letter abbreviation of cargo name
STR_ABBREV_NOTHING                                              :
STR_ABBREV_PASSENGERS                                           :{TINY_FONT}PS
STR_ABBREV_COAL                                                 :{TINY_FONT}KU
STR_ABBREV_MAIL                                                 :{TINY_FONT}PO
STR_ABBREV_OIL                                                  :{TINY_FONT}OL
STR_ABBREV_LIVESTOCK                                            :{TINY_FONT}KV
STR_ABBREV_GOODS                                                :{TINY_FONT}SG
STR_ABBREV_GRAIN                                                :{TINY_FONT}KN
STR_ABBREV_WOOD                                                 :{TINY_FONT}TR
STR_ABBREV_IRON_ORE                                             :{TINY_FONT}JM
STR_ABBREV_STEEL                                                :{TINY_FONT}ST
STR_ABBREV_VALUABLES                                            :{TINY_FONT}VÆ
STR_ABBREV_COPPER_ORE                                           :{TINY_FONT}KO
STR_ABBREV_MAIZE                                                :{TINY_FONT}MS
STR_ABBREV_FRUIT                                                :{TINY_FONT}FR
STR_ABBREV_DIAMONDS                                             :{TINY_FONT}DI
STR_ABBREV_FOOD                                                 :{TINY_FONT}MD
STR_ABBREV_PAPER                                                :{TINY_FONT}PR
STR_ABBREV_GOLD                                                 :{TINY_FONT}GU
STR_ABBREV_WATER                                                :{TINY_FONT}VA
STR_ABBREV_WHEAT                                                :{TINY_FONT}HV
STR_ABBREV_RUBBER                                               :{TINY_FONT}GM
STR_ABBREV_SUGAR                                                :{TINY_FONT}SU
STR_ABBREV_TOYS                                                 :{TINY_FONT}LT
STR_ABBREV_SWEETS                                               :{TINY_FONT}SL
STR_ABBREV_COLA                                                 :{TINY_FONT}CL
STR_ABBREV_CANDYFLOSS                                           :{TINY_FONT}CF
STR_ABBREV_BUBBLES                                              :{TINY_FONT}BO
STR_ABBREV_TOFFEE                                               :{TINY_FONT}KA
STR_ABBREV_BATTERIES                                            :{TINY_FONT}BA
STR_ABBREV_PLASTIC                                              :{TINY_FONT}PL
STR_ABBREV_FIZZY_DRINKS                                         :{TINY_FONT}SV
STR_ABBREV_NONE                                                 :{TINY_FONT}INT
STR_ABBREV_ALL                                                  :{TINY_FONT}ALT

# 'Mode' of transport for cargoes
STR_PASSENGERS                                                  :{COMMA} passagerer{P "" s}
STR_BAGS                                                        :{COMMA} sæk{P "" ke}
STR_TONS                                                        :{COMMA} ton{P "" s}
STR_LITERS                                                      :{COMMA} liter
STR_ITEMS                                                       :{COMMA} styk{P "" ker}
STR_CRATES                                                      :{COMMA} kasse{P "" r}

STR_COLOUR_DEFAULT                                              :Standard
###length 17
STR_COLOUR_DARK_BLUE                                            :Mørkeblå
STR_COLOUR_PALE_GREEN                                           :Bleggrøn
STR_COLOUR_PINK                                                 :Lyserød
STR_COLOUR_YELLOW                                               :Gul
STR_COLOUR_RED                                                  :Rød
STR_COLOUR_LIGHT_BLUE                                           :Lyseblå
STR_COLOUR_GREEN                                                :Grøn
STR_COLOUR_DARK_GREEN                                           :Mørkegrøn
STR_COLOUR_BLUE                                                 :Blå
STR_COLOUR_CREAM                                                :Lysebrun
STR_COLOUR_MAUVE                                                :Grålilla
STR_COLOUR_PURPLE                                               :Lilla
STR_COLOUR_ORANGE                                               :Orange
STR_COLOUR_BROWN                                                :Brun
STR_COLOUR_GREY                                                 :Grå
STR_COLOUR_WHITE                                                :Hvid
STR_COLOUR_RANDOM                                               :Tilfældig

# Units used in OpenTTD
STR_UNITS_VELOCITY_IMPERIAL                                     :{COMMA} miles/t
STR_UNITS_VELOCITY_METRIC                                       :{COMMA} km/t
STR_UNITS_VELOCITY_SI                                           :{COMMA} m/s
STR_UNITS_VELOCITY_GAMEUNITS                                    :{DECIMAL}{NBSP}felter/dag

STR_UNIT_NAME_VELOCITY_IMPERIAL                                 :miles/t
STR_UNIT_NAME_VELOCITY_METRIC                                   :km/h
STR_UNIT_NAME_VELOCITY_SI                                       :m/s

STR_UNITS_POWER_IMPERIAL                                        :{COMMA}hk
STR_UNITS_POWER_METRIC                                          :{COMMA}hk
STR_UNITS_POWER_SI                                              :{COMMA}kW

STR_UNITS_WEIGHT_SHORT_IMPERIAL                                 :{COMMA}t
STR_UNITS_WEIGHT_SHORT_METRIC                                   :{COMMA}t
STR_UNITS_WEIGHT_SHORT_SI                                       :{COMMA}kg

STR_UNITS_WEIGHT_LONG_IMPERIAL                                  :{COMMA} ton{P "" s}
STR_UNITS_WEIGHT_LONG_METRIC                                    :{COMMA} ton{P "" s}
STR_UNITS_WEIGHT_LONG_SI                                        :{COMMA} kg

STR_UNITS_VOLUME_SHORT_IMPERIAL                                 :{COMMA}gal
STR_UNITS_VOLUME_SHORT_METRIC                                   :{COMMA}l
STR_UNITS_VOLUME_SHORT_SI                                       :{COMMA}m³

STR_UNITS_VOLUME_LONG_IMPERIAL                                  :{COMMA} gallon
STR_UNITS_VOLUME_LONG_METRIC                                    :{COMMA} liter
STR_UNITS_VOLUME_LONG_SI                                        :{COMMA} m³

STR_UNITS_FORCE_IMPERIAL                                        :{COMMA} lbf
STR_UNITS_FORCE_METRIC                                          :{COMMA} kp
STR_UNITS_FORCE_SI                                              :{COMMA} kN

STR_UNITS_HEIGHT_IMPERIAL                                       :{COMMA} fod
STR_UNITS_HEIGHT_METRIC                                         :{COMMA} m
STR_UNITS_HEIGHT_SI                                             :{COMMA} m

# Common window strings
STR_LIST_FILTER_TITLE                                           :{BLACK}Filtrer udtryk:
STR_LIST_FILTER_OSKTITLE                                        :{BLACK}Indtast filter-udtryk
STR_LIST_FILTER_TOOLTIP                                         :{BLACK}Indtast nøgleord til at filtrere listen efter

STR_TOOLTIP_GROUP_ORDER                                         :{BLACK}Vælg grupperingssortering
STR_TOOLTIP_SORT_ORDER                                          :{BLACK}Vælg sorteringsorden (faldende/stigende)
STR_TOOLTIP_SORT_CRITERIA                                       :{BLACK}Vælg sorteringskriterie
STR_TOOLTIP_FILTER_CRITERIA                                     :{BLACK}Vælg filtreringskriterier
STR_BUTTON_SORT_BY                                              :{BLACK}Sortér på
STR_BUTTON_RENAME                                               :{BLACK}Omdøb
STR_BUTTON_CATCHMENT                                            :{BLACK}Dækning
STR_TOOLTIP_CATCHMENT                                           :{BLACK}Aktiver visning af dækningsområde

STR_TOOLTIP_CLOSE_WINDOW                                        :{BLACK}Luk vindue
STR_TOOLTIP_WINDOW_TITLE_DRAG_THIS                              :{BLACK}Vinduestitel - træk her for at flytte vinduet
STR_TOOLTIP_SHADE                                               :{BLACK}Oprul vindue - vis kun titellinien
STR_TOOLTIP_DEBUG                                               :{BLACK}Vis information om NewGRF fejl
STR_TOOLTIP_DEFSIZE                                             :{BLACK}Gendan vinduets standardstørrelse. Ctrl+Klik for at gemme nuværende størrelse som standard
STR_TOOLTIP_STICKY                                              :{BLACK}Marker dette vindue som ulukkeligt af 'Luk ALLE vinduer' tasten. Ctrl+Klik for også at gemme tilstand som standart
STR_TOOLTIP_RESIZE                                              :{BLACK}Klik og træk for at ændre vinduets størrelse
STR_TOOLTIP_TOGGLE_LARGE_SMALL_WINDOW                           :{BLACK}Skift mellem stort/lille vindue
STR_TOOLTIP_VSCROLL_BAR_SCROLLS_LIST                            :{BLACK}Scrollbar - scroller listen op/ned
STR_TOOLTIP_HSCROLL_BAR_SCROLLS_LIST                            :{BLACK}Scroll bar - flytter listen mod venstre/højre
STR_TOOLTIP_DEMOLISH_BUILDINGS_ETC                              :{BLACK}Nedriv bygninger osv. på et stykke land. Ctrl vælger arealet diagonalt. Shift skifter mellem at bygge og vise prisoverslag.

# Show engines button
###length VEHICLE_TYPES
STR_SHOW_HIDDEN_ENGINES_VEHICLE_TRAIN                           :{BLACK}Vis skjulte
STR_SHOW_HIDDEN_ENGINES_VEHICLE_ROAD_VEHICLE                    :{BLACK}Vis skjulte
STR_SHOW_HIDDEN_ENGINES_VEHICLE_SHIP                            :{BLACK}Vis skjulte
STR_SHOW_HIDDEN_ENGINES_VEHICLE_AIRCRAFT                        :{BLACK}Vis skjulte

###length VEHICLE_TYPES
STR_SHOW_HIDDEN_ENGINES_VEHICLE_TRAIN_TOOLTIP                   :{BLACK}Ved at aktivere denne knap, bliver de skjulte tog også vist
STR_SHOW_HIDDEN_ENGINES_VEHICLE_ROAD_VEHICLE_TOOLTIP            :{BLACK}Ved at aktivere denne knap, bliver de skjulte køretøjer også vist
STR_SHOW_HIDDEN_ENGINES_VEHICLE_SHIP_TOOLTIP                    :{BLACK}Ved at aktivere denne knap, bliver de skjulte skibe også vist
STR_SHOW_HIDDEN_ENGINES_VEHICLE_AIRCRAFT_TOOLTIP                :{BLACK}Ved at aktivere denne knap, bliver de skjulte fly også vist

# Query window
STR_BUTTON_DEFAULT                                              :{BLACK}Standard
STR_BUTTON_CANCEL                                               :{BLACK}Annuller
STR_BUTTON_OK                                                   :{BLACK}OK
STR_WARNING_PASSWORD_SECURITY                                   :{YELLOW}Advarsel: Server administratoren kan være i stand til at læse al tekst skrevet her.

# On screen keyboard window
STR_OSK_KEYBOARD_LAYOUT                                         :`1234567890-=\qwertyuiop[]asdfghjkl;'  zxcvbnm,./ .
STR_OSK_KEYBOARD_LAYOUT_CAPS                                    :~!@#$%^&*()_+|QWERTYUIOP{{}}ASDFGHJKL:"  ZXCVBNM<>? .

# Measurement tooltip
STR_MEASURE_LENGTH                                              :{BLACK}Længde: {NUM}
STR_MEASURE_AREA                                                :{BLACK}Areal: {NUM} x {NUM}
STR_MEASURE_LENGTH_HEIGHTDIFF                                   :{BLACK}Længde: {NUM}{}Højdeforskel: {HEIGHT}
STR_MEASURE_AREA_HEIGHTDIFF                                     :{BLACK}Areal: {NUM} x {NUM}{}Højdeforskel: {HEIGHT}


# These are used in buttons
STR_SORT_BY_CAPTION_NAME                                        :{BLACK}Navn
STR_SORT_BY_CAPTION_DATE                                        :{BLACK}Dato
# These are used in dropdowns
STR_SORT_BY_NAME                                                :Navn
STR_SORT_BY_PRODUCTION                                          :Produktion
STR_SORT_BY_TYPE                                                :Type
STR_SORT_BY_TRANSPORTED                                         :Transporteret
STR_SORT_BY_NUMBER                                              :Nummer
STR_SORT_BY_PROFIT_LAST_YEAR                                    :Afkast sidste år
STR_SORT_BY_PROFIT_THIS_YEAR                                    :Afkast i år
STR_SORT_BY_AGE                                                 :Alder
STR_SORT_BY_RELIABILITY                                         :Pålidelighed
STR_SORT_BY_TOTAL_CAPACITY_PER_CARGOTYPE                        :Total kapacitet for hver lasttype
STR_SORT_BY_MAX_SPEED                                           :Tophastighed
STR_SORT_BY_MODEL                                               :Model
STR_SORT_BY_VALUE                                               :Værdi
STR_SORT_BY_LENGTH                                              :Længde
STR_SORT_BY_LIFE_TIME                                           :Resterende levetid
STR_SORT_BY_TIMETABLE_DELAY                                     :Køreplans forsinkelse
STR_SORT_BY_FACILITY                                            :Stationstype
STR_SORT_BY_WAITING_TOTAL                                       :Total ventende fragt
STR_SORT_BY_WAITING_AVAILABLE                                   :Tilgængelig ventende fragt
STR_SORT_BY_RATING_MAX                                          :Højeste værdi af last
STR_SORT_BY_RATING_MIN                                          :Laveste værdi af last
STR_SORT_BY_ENGINE_ID                                           :Lokomotiv ID (klassisk)
STR_SORT_BY_COST                                                :Omkostning
STR_SORT_BY_POWER                                               :Drivmiddel
STR_SORT_BY_TRACTIVE_EFFORT                                     :Trækkraft
STR_SORT_BY_INTRO_DATE                                          :Introduktionsdato
STR_SORT_BY_RUNNING_COST                                        :Driftsomkostning
STR_SORT_BY_POWER_VS_RUNNING_COST                               :Ydelse/Omkostninger
STR_SORT_BY_CARGO_CAPACITY                                      :Lasteevne
STR_SORT_BY_RANGE                                               :Interval
STR_SORT_BY_POPULATION                                          :Indbyggertal
STR_SORT_BY_RATING                                              :Bedømmelse
STR_SORT_BY_NUM_VEHICLES                                        :Antal fartøjer
STR_SORT_BY_TOTAL_PROFIT_LAST_YEAR                              :Samlet afkast sidste år
STR_SORT_BY_TOTAL_PROFIT_THIS_YEAR                              :Samlet afkast dette år
STR_SORT_BY_AVERAGE_PROFIT_LAST_YEAR                            :Gennemsnit afkast sidste år
STR_SORT_BY_AVERAGE_PROFIT_THIS_YEAR                            :Gennemsnit afkast dette år

# Group by options for vehicle list
STR_GROUP_BY_NONE                                               :Ingen
STR_GROUP_BY_SHARED_ORDERS                                      :Delte ordrer

# Order button in shared orders vehicle list
STR_GOTO_ORDER_VIEW                                             :{BLACK}Ordrer
STR_GOTO_ORDER_VIEW_TOOLTIP                                     :{BLACK}Åbn ordrevisningen

# Tooltips for the main toolbar
###length 31
STR_TOOLBAR_TOOLTIP_PAUSE_GAME                                  :{BLACK}Sæt spillet på pause
STR_TOOLBAR_TOOLTIP_FORWARD                                     :{BLACK}Kør spillet hurtigere
STR_TOOLBAR_TOOLTIP_OPTIONS                                     :{BLACK}Valg
STR_TOOLBAR_TOOLTIP_SAVE_GAME_ABANDON_GAME                      :{BLACK}Gem spillet, forlad spillet, afslut
STR_TOOLBAR_TOOLTIP_DISPLAY_MAP                                 :{BLACK}Vis kortet
STR_TOOLBAR_TOOLTIP_DISPLAY_TOWN_DIRECTORY                      :{BLACK}Vis byoversigten
STR_TOOLBAR_TOOLTIP_DISPLAY_SUBSIDIES                           :{BLACK}Vis tilskudsordninger
STR_TOOLBAR_TOOLTIP_DISPLAY_LIST_OF_COMPANY_STATIONS            :{BLACK}Vis liste over selskabets stationer
STR_TOOLBAR_TOOLTIP_DISPLAY_COMPANY_FINANCES                    :{BLACK}Vis selskabets finansinformation
STR_TOOLBAR_TOOLTIP_DISPLAY_COMPANY_GENERAL                     :{BLACK}Vis generel selskabsinformation
STR_TOOLBAR_TOOLTIP_DISPLAY_STORY_BOOK                          :{BLACK}Vis historiebog
STR_TOOLBAR_TOOLTIP_DISPLAY_GOALS_LIST                          :{BLACK}Vis målliste
STR_TOOLBAR_TOOLTIP_DISPLAY_GRAPHS                              :{BLACK}Vis grafer
STR_TOOLBAR_TOOLTIP_DISPLAY_COMPANY_LEAGUE                      :{BLACK}Vis selskabsoversigten
STR_TOOLBAR_TOOLTIP_FUND_CONSTRUCTION_OF_NEW                    :{BLACK}Finansiér opførelse af ny industri
STR_TOOLBAR_TOOLTIP_DISPLAY_LIST_OF_COMPANY_TRAINS              :{BLACK}Vis liste over selskabets tog. Ctrl+klik åbner/lukker guppe/køretøjs listen
STR_TOOLBAR_TOOLTIP_DISPLAY_LIST_OF_COMPANY_ROAD_VEHICLES       :{BLACK}Vis liste over selskabets køretøjer. Ctrl-Klik åbner/lukker gruppe/køretøjslisten.
STR_TOOLBAR_TOOLTIP_DISPLAY_LIST_OF_COMPANY_SHIPS               :{BLACK}Vis liste over selskabets skibe. Ctrl-Klik åbner/lukker gruppe/køretøjslisten.
STR_TOOLBAR_TOOLTIP_DISPLAY_LIST_OF_COMPANY_AIRCRAFT            :{BLACK}Vis liste over selskabets fly. Ctrl+Klik åbner gruppe/køretøjslisten.
STR_TOOLBAR_TOOLTIP_ZOOM_THE_VIEW_IN                            :{BLACK}Zoom ind
STR_TOOLBAR_TOOLTIP_ZOOM_THE_VIEW_OUT                           :{BLACK}Zoom ud
STR_TOOLBAR_TOOLTIP_BUILD_RAILROAD_TRACK                        :{BLACK}Byg jernbanespor
STR_TOOLBAR_TOOLTIP_BUILD_ROADS                                 :{BLACK}Byg veje
STR_TOOLBAR_TOOLTIP_BUILD_TRAMWAYS                              :{BLACK}Byg sporveje
STR_TOOLBAR_TOOLTIP_BUILD_SHIP_DOCKS                            :{BLACK}Byg havne
STR_TOOLBAR_TOOLTIP_BUILD_AIRPORTS                              :{BLACK}Byg lufthavne
STR_TOOLBAR_TOOLTIP_LANDSCAPING                                 :{BLACK}Åbn landskabsværktøjslinjen for at hæve/sænke terræn, plante træer, osv.
STR_TOOLBAR_TOOLTIP_SHOW_SOUND_MUSIC_WINDOW                     :{BLACK}Vis lyd-/musikvindue
STR_TOOLBAR_TOOLTIP_SHOW_LAST_MESSAGE_NEWS                      :{BLACK}Vis seneste besked/nyhedsrapport, vis beskedvalg
STR_TOOLBAR_TOOLTIP_LAND_BLOCK_INFORMATION                      :{BLACK}Information om landområde, konsol, debug af script, skærmbillede, om OpenTTD
STR_TOOLBAR_TOOLTIP_SWITCH_TOOLBAR                              :{BLACK}Skift værktøjslinier

# Extra tooltips for the scenario editor toolbar
STR_SCENEDIT_TOOLBAR_TOOLTIP_SAVE_SCENARIO_LOAD_SCENARIO        :{BLACK}Gem scenarie, hent scenarie, forlad scenarieeditoren, afslut
STR_SCENEDIT_TOOLBAR_OPENTTD                                    :{YELLOW}OpenTTD
STR_SCENEDIT_TOOLBAR_SCENARIO_EDITOR                            :{YELLOW}Scenarieeditor
STR_SCENEDIT_TOOLBAR_TOOLTIP_MOVE_THE_STARTING_DATE_BACKWARD    :{BLACK}Flyt startdatoen 1 år tilbage
STR_SCENEDIT_TOOLBAR_TOOLTIP_MOVE_THE_STARTING_DATE_FORWARD     :{BLACK}Flyt startdatoen 1 år frem
STR_SCENEDIT_TOOLBAR_TOOLTIP_SET_DATE                           :{BLACK}Klik for at angive startdatoen
STR_SCENEDIT_TOOLBAR_TOOLTIP_DISPLAY_MAP_TOWN_DIRECTORY         :{BLACK}Vis kortet, byoversigt
STR_SCENEDIT_TOOLBAR_LANDSCAPE_GENERATION                       :{BLACK}Landskabsgenerering
STR_SCENEDIT_TOOLBAR_TOWN_GENERATION                            :{BLACK}Bygenerering
STR_SCENEDIT_TOOLBAR_INDUSTRY_GENERATION                        :{BLACK}Industrigenerering
STR_SCENEDIT_TOOLBAR_ROAD_CONSTRUCTION                          :{BLACK}Bygning af vej
STR_SCENEDIT_TOOLBAR_TRAM_CONSTRUCTION                          :{BLACK}Sporvejskonstruktion
STR_SCENEDIT_TOOLBAR_PLANT_TREES                                :{BLACK}Plant træer. Shift skifter mellem at bygge og vise prisoverslag.
STR_SCENEDIT_TOOLBAR_PLACE_SIGN                                 :{BLACK}Placér skilt
STR_SCENEDIT_TOOLBAR_PLACE_OBJECT                               :{BLACK}Placér objekt. Shift viser tidsestimat

# Scenario editor file menu
###length 7
STR_SCENEDIT_FILE_MENU_SAVE_SCENARIO                            :Gem scenarie
STR_SCENEDIT_FILE_MENU_LOAD_SCENARIO                            :Hent scenarie
STR_SCENEDIT_FILE_MENU_SAVE_HEIGHTMAP                           :Gem højdekort
STR_SCENEDIT_FILE_MENU_LOAD_HEIGHTMAP                           :Hent højdekort
STR_SCENEDIT_FILE_MENU_QUIT_EDITOR                              :Forlad scenarieeditor
STR_SCENEDIT_FILE_MENU_SEPARATOR                                :
STR_SCENEDIT_FILE_MENU_QUIT                                     :Afslut

# Settings menu
###length 14
STR_SETTINGS_MENU_GAME_OPTIONS                                  :Opsætning
STR_SETTINGS_MENU_CONFIG_SETTINGS_TREE                          :Indstillinger
STR_SETTINGS_MENU_SCRIPT_SETTINGS                               :AI/spilscript-indstillinger
STR_SETTINGS_MENU_NEWGRF_SETTINGS                               :NewGRF indstillinger
STR_SETTINGS_MENU_TRANSPARENCY_OPTIONS                          :Gennemsigtighedsvalg
STR_SETTINGS_MENU_ZONING                                        :Zoning
STR_SETTINGS_MENU_TOWN_NAMES_DISPLAYED                          :Bynavne vist
STR_SETTINGS_MENU_STATION_NAMES_DISPLAYED                       :Stationsnavne vist
STR_SETTINGS_MENU_WAYPOINTS_DISPLAYED                           :Waypointnavne vist
STR_SETTINGS_MENU_SIGNS_DISPLAYED                               :Viste skilte
STR_SETTINGS_MENU_SHOW_COMPETITOR_SIGNS                         :Modstander skilte og navne vist
STR_SETTINGS_MENU_FULL_ANIMATION                                :Fuld animation
STR_SETTINGS_MENU_FULL_DETAIL                                   :Fuld detalje
STR_SETTINGS_MENU_TRANSPARENT_BUILDINGS                         :Gennemsigtige bygninger
STR_SETTINGS_MENU_TRANSPARENT_SIGNS                             :Gennemsigtige skilte

# File menu
###length 5
STR_FILE_MENU_SAVE_GAME                                         :Gem spil
STR_FILE_MENU_LOAD_GAME                                         :Fortsæt spil
STR_FILE_MENU_QUIT_GAME                                         :Forlad spillet
STR_FILE_MENU_SEPARATOR                                         :
STR_FILE_MENU_EXIT                                              :Afslut

# Map menu
###length 4
STR_MAP_MENU_MAP_OF_WORLD                                       :Kort over verden
STR_MAP_MENU_EXTRA_VIEWPORT                                     :Nyt lokalitetsvindue
STR_MAP_MENU_LINGRAPH_LEGEND                                    :Laststrømforklaring
STR_MAP_MENU_SIGN_LIST                                          :Liste over skilte

# Town menu
###length 2
STR_TOWN_MENU_TOWN_DIRECTORY                                    :Byoversigt
STR_TOWN_MENU_FOUND_TOWN                                        :Stift by

# Subsidies menu
###length 1
STR_SUBSIDIES_MENU_SUBSIDIES                                    :Tilskudsordninger

# Graph menu
###length 6
STR_GRAPH_MENU_OPERATING_PROFIT_GRAPH                           :Graf over afkast
STR_GRAPH_MENU_INCOME_GRAPH                                     :Graf over indkomster
STR_GRAPH_MENU_DELIVERED_CARGO_GRAPH                            :Graf over leveret last
STR_GRAPH_MENU_PERFORMANCE_HISTORY_GRAPH                        :Graf over præstation
STR_GRAPH_MENU_COMPANY_VALUE_GRAPH                              :Graf over selskabsværdi
STR_GRAPH_MENU_CARGO_PAYMENT_RATES                              :Graf over lastudbetalingsrater

# Company league menu
###length 3
STR_GRAPH_MENU_COMPANY_LEAGUE_TABLE                             :Selskabsoversigt
STR_GRAPH_MENU_DETAILED_PERFORMANCE_RATING                      :Detaljeret præstationsoversigt
STR_GRAPH_MENU_HIGHSCORE                                        :Topresultater

# Industry menu
###length 3
STR_INDUSTRY_MENU_INDUSTRY_DIRECTORY                            :Industrioversigt
STR_INDUSTRY_MENU_INDUSTRY_CHAIN                                :Industrikæder
STR_INDUSTRY_MENU_FUND_NEW_INDUSTRY                             :Finansiér ny industri

# URailway construction menu
###length 4
STR_RAIL_MENU_RAILROAD_CONSTRUCTION                             :Jernbanekonstruktion
STR_RAIL_MENU_ELRAIL_CONSTRUCTION                               :Elektrisk jernbanekonstruktion
STR_RAIL_MENU_MONORAIL_CONSTRUCTION                             :Monorailkonstruktion
STR_RAIL_MENU_MAGLEV_CONSTRUCTION                               :Magnetskinnekonstruktion

# Road construction menu
###length 2
STR_ROAD_MENU_ROAD_CONSTRUCTION                                 :Vejkonstruktion
STR_ROAD_MENU_TRAM_CONSTRUCTION                                 :Sporvejskonstruktion

# Waterways construction menu
###length 1
STR_WATERWAYS_MENU_WATERWAYS_CONSTRUCTION                       :Bygning af vandveje

# Aairport construction menu
###length 1
STR_AIRCRAFT_MENU_AIRPORT_CONSTRUCTION                          :Lufthavnskonstruktion

# Landscaping menu
###length 3
STR_LANDSCAPING_MENU_LANDSCAPING                                :Landskabsværktøjer
STR_LANDSCAPING_MENU_PLANT_TREES                                :Plant træer
STR_LANDSCAPING_MENU_PLACE_SIGN                                 :Placer skilt

# Music menu
###length 1
STR_TOOLBAR_SOUND_MUSIC                                         :Lyd/Musik

# Message menu
###length 3
STR_NEWS_MENU_LAST_MESSAGE_NEWS_REPORT                          :Seneste besked/nyhedsrapport
STR_NEWS_MENU_MESSAGE_HISTORY_MENU                              :Tidligere beskeder
STR_NEWS_MENU_DELETE_ALL_MESSAGES                               :Slet alle beskeder

# About menu
###length 10
STR_ABOUT_MENU_LAND_BLOCK_INFO                                  :Landområde information
STR_ABOUT_MENU_SEPARATOR                                        :
STR_ABOUT_MENU_TOGGLE_CONSOLE                                   :Tænd/Sluk konsol
STR_ABOUT_MENU_AI_DEBUG                                         :Computerspiller/spilscript debug
STR_ABOUT_MENU_SCREENSHOT                                       :Skærmbillede (Ctrl-S)
STR_ABOUT_MENU_SHOW_FRAMERATE                                   :Vis spilhastighed
STR_ABOUT_MENU_ABOUT_OPENTTD                                    :Om 'OpenTTD'
STR_ABOUT_MENU_SPRITE_ALIGNER                                   :Spritejustering
STR_ABOUT_MENU_TOGGLE_BOUNDING_BOXES                            :Slå afgrænsningsrammerne til/fra
STR_ABOUT_MENU_TOGGLE_DIRTY_BLOCKS                              :Slå farvning af beskidte blokke til/fra

# Place in highscore window
###length 15
STR_ORDINAL_NUMBER_1ST                                          :1.
STR_ORDINAL_NUMBER_2ND                                          :2.
STR_ORDINAL_NUMBER_3RD                                          :3.
STR_ORDINAL_NUMBER_4TH                                          :4.
STR_ORDINAL_NUMBER_5TH                                          :5.
STR_ORDINAL_NUMBER_6TH                                          :6.
STR_ORDINAL_NUMBER_7TH                                          :7.
STR_ORDINAL_NUMBER_8TH                                          :8.
STR_ORDINAL_NUMBER_9TH                                          :9.
STR_ORDINAL_NUMBER_10TH                                         :10.
STR_ORDINAL_NUMBER_11TH                                         :11.
STR_ORDINAL_NUMBER_12TH                                         :12.
STR_ORDINAL_NUMBER_13TH                                         :13.
STR_ORDINAL_NUMBER_14TH                                         :14.
STR_ORDINAL_NUMBER_15TH                                         :15.

###length 31
STR_DAY_NUMBER_1ST                                              :1.
STR_DAY_NUMBER_2ND                                              :2.
STR_DAY_NUMBER_3RD                                              :3.
STR_DAY_NUMBER_4TH                                              :4.
STR_DAY_NUMBER_5TH                                              :5.
STR_DAY_NUMBER_6TH                                              :6.
STR_DAY_NUMBER_7TH                                              :7.
STR_DAY_NUMBER_8TH                                              :8.
STR_DAY_NUMBER_9TH                                              :9.
STR_DAY_NUMBER_10TH                                             :10.
STR_DAY_NUMBER_11TH                                             :11.
STR_DAY_NUMBER_12TH                                             :12.
STR_DAY_NUMBER_13TH                                             :13.
STR_DAY_NUMBER_14TH                                             :14.
STR_DAY_NUMBER_15TH                                             :15.
STR_DAY_NUMBER_16TH                                             :16.
STR_DAY_NUMBER_17TH                                             :17.
STR_DAY_NUMBER_18TH                                             :18.
STR_DAY_NUMBER_19TH                                             :19.
STR_DAY_NUMBER_20TH                                             :20.
STR_DAY_NUMBER_21ST                                             :21.
STR_DAY_NUMBER_22ND                                             :22.
STR_DAY_NUMBER_23RD                                             :23.
STR_DAY_NUMBER_24TH                                             :24.
STR_DAY_NUMBER_25TH                                             :25.
STR_DAY_NUMBER_26TH                                             :26.
STR_DAY_NUMBER_27TH                                             :27.
STR_DAY_NUMBER_28TH                                             :28.
STR_DAY_NUMBER_29TH                                             :29.
STR_DAY_NUMBER_30TH                                             :30.
STR_DAY_NUMBER_31ST                                             :31.

###length 12
STR_MONTH_ABBREV_JAN                                            :jan
STR_MONTH_ABBREV_FEB                                            :feb
STR_MONTH_ABBREV_MAR                                            :mar
STR_MONTH_ABBREV_APR                                            :apr
STR_MONTH_ABBREV_MAY                                            :maj
STR_MONTH_ABBREV_JUN                                            :jun
STR_MONTH_ABBREV_JUL                                            :jul
STR_MONTH_ABBREV_AUG                                            :aug
STR_MONTH_ABBREV_SEP                                            :sep
STR_MONTH_ABBREV_OCT                                            :okt
STR_MONTH_ABBREV_NOV                                            :nov
STR_MONTH_ABBREV_DEC                                            :dec

###length 12
STR_MONTH_JAN                                                   :Januar
STR_MONTH_FEB                                                   :februar
STR_MONTH_MAR                                                   :marts
STR_MONTH_APR                                                   :april
STR_MONTH_MAY                                                   :maj
STR_MONTH_JUN                                                   :juni
STR_MONTH_JUL                                                   :juli
STR_MONTH_AUG                                                   :august
STR_MONTH_SEP                                                   :september
STR_MONTH_OCT                                                   :oktober
STR_MONTH_NOV                                                   :november
STR_MONTH_DEC                                                   :december

# Graph window
STR_GRAPH_KEY_BUTTON                                            :{BLACK}Nøgle
STR_GRAPH_KEY_TOOLTIP                                           :{BLACK}Vis nøglen til grafer
STR_GRAPH_X_LABEL_MONTH                                         :{TINY_FONT}{STRING}
STR_GRAPH_X_LABEL_MONTH_YEAR                                    :{TINY_FONT}{STRING}{}{NUM}
STR_GRAPH_Y_LABEL                                               :{TINY_FONT}{STRING}
STR_GRAPH_Y_LABEL_NUMBER                                        :{TINY_FONT}{COMMA}

STR_GRAPH_OPERATING_PROFIT_CAPTION                              :{WHITE}Graf over afkast
STR_GRAPH_INCOME_CAPTION                                        :{WHITE}Graf over indkomst
STR_GRAPH_CARGO_DELIVERED_CAPTION                               :{WHITE}Afleveret last
STR_GRAPH_COMPANY_PERFORMANCE_RATINGS_CAPTION                   :{WHITE}Selskabets præstationsrang (maksimal rang=1000)
STR_GRAPH_COMPANY_VALUES_CAPTION                                :{WHITE}Selskabsværdier

STR_GRAPH_CARGO_PAYMENT_RATES_CAPTION                           :{WHITE}Lastudbetalingsrater
STR_GRAPH_CARGO_PAYMENT_RATES_X_LABEL                           :{TINY_FONT}{BLACK}Antal dage undervejs
STR_GRAPH_CARGO_PAYMENT_RATES_TITLE                             :{TINY_FONT}{BLACK}Betaling for at transportere 10 enheder (eller 10,000 liter) last en distance på 20 enheder.
STR_GRAPH_CARGO_ENABLE_ALL                                      :{TINY_FONT}{BLACK}Slå alt til
STR_GRAPH_CARGO_DISABLE_ALL                                     :{TINY_FONT}{BLACK}Slå alt fra
STR_GRAPH_CARGO_TOOLTIP_ENABLE_ALL                              :{BLACK}Vis alt fragt på fragtbetalings rate grafen
STR_GRAPH_CARGO_TOOLTIP_DISABLE_ALL                             :{BLACK}Vis intet fragt på fragtbetalings rate grafen
STR_GRAPH_CARGO_PAYMENT_TOGGLE_CARGO                            :{BLACK}Skift grafen for denne lasttype til/fra
STR_GRAPH_CARGO_PAYMENT_CARGO                                   :{TINY_FONT}{BLACK}{STRING}

STR_GRAPH_PERFORMANCE_DETAIL_TOOLTIP                            :{BLACK}Vis detaljeret præstationsoversigt

# Graph key window
STR_GRAPH_KEY_CAPTION                                           :{WHITE}Nøgle til selskabsgraf
STR_GRAPH_KEY_COMPANY_SELECTION_TOOLTIP                         :{BLACK}Klik her for at vise/skjule selskabets graf

# Company league window
STR_COMPANY_LEAGUE_TABLE_CAPTION                                :{WHITE}Selskabsoversigt
STR_COMPANY_LEAGUE_COMPANY_NAME                                 :{ORANGE}{COMPANY} {BLACK}{COMPANY_NUM} '{STRING}'
STR_COMPANY_LEAGUE_PERFORMANCE_TITLE_ENGINEER                   :Ingeniør
STR_COMPANY_LEAGUE_PERFORMANCE_TITLE_TRAFFIC_MANAGER            :Trafikbestyrer
STR_COMPANY_LEAGUE_PERFORMANCE_TITLE_TRANSPORT_COORDINATOR      :Trafikkoordinator
STR_COMPANY_LEAGUE_PERFORMANCE_TITLE_ROUTE_SUPERVISOR           :Routesuperviser
STR_COMPANY_LEAGUE_PERFORMANCE_TITLE_DIRECTOR                   :Direktør
STR_COMPANY_LEAGUE_PERFORMANCE_TITLE_CHIEF_EXECUTIVE            :Administrerende direktør
STR_COMPANY_LEAGUE_PERFORMANCE_TITLE_CHAIRMAN                   :Forretningschef
STR_COMPANY_LEAGUE_PERFORMANCE_TITLE_PRESIDENT                  :Præsident
STR_COMPANY_LEAGUE_PERFORMANCE_TITLE_TYCOON                     :Matador

# Performance detail window
STR_PERFORMANCE_DETAIL                                          :{WHITE}Præstationsoversigt
STR_PERFORMANCE_DETAIL_KEY                                      :{BLACK}Detalje
STR_PERFORMANCE_DETAIL_AMOUNT_CURRENCY                          :{BLACK}({CURRENCY_SHORT}/{CURRENCY_SHORT})
STR_PERFORMANCE_DETAIL_AMOUNT_INT                               :{BLACK}({COMMA}/{COMMA})
STR_PERFORMANCE_DETAIL_PERCENT                                  :{WHITE}{NUM}%
STR_PERFORMANCE_DETAIL_SELECT_COMPANY_TOOLTIP                   :{BLACK}Vis detaljer om dette firma

###length 10
STR_PERFORMANCE_DETAIL_VEHICLES                                 :{BLACK}Køretøjer:
STR_PERFORMANCE_DETAIL_STATIONS                                 :{BLACK}Stationer:
STR_PERFORMANCE_DETAIL_MIN_PROFIT                               :{BLACK}Min. afkast:
STR_PERFORMANCE_DETAIL_MIN_INCOME                               :{BLACK}Min. indkomst:
STR_PERFORMANCE_DETAIL_MAX_INCOME                               :{BLACK}Maks. indkomst:
STR_PERFORMANCE_DETAIL_DELIVERED                                :{BLACK}Afleveret:
STR_PERFORMANCE_DETAIL_CARGO                                    :{BLACK}Last:
STR_PERFORMANCE_DETAIL_MONEY                                    :{BLACK}Penge:
STR_PERFORMANCE_DETAIL_LOAN                                     :{BLACK}Lån:
STR_PERFORMANCE_DETAIL_TOTAL                                    :{BLACK}I alt:

###length 10
STR_PERFORMANCE_DETAIL_VEHICLES_TOOLTIP                         :{BLACK}Antal af køretøjer der gav afkast sidste år; dette inkludere vejkøretøjer, tog, skibe og fly
STR_PERFORMANCE_DETAIL_STATIONS_TOOLTIP                         :{BLACK}Antal nyligt servicerede stationer. Togstationer, busstoppesteder, lufthavne og så videre tælles separat, selv om de tilhører den samme station
STR_PERFORMANCE_DETAIL_MIN_PROFIT_TOOLTIP                       :{BLACK}Afkast for køretøjet med laveste indkomst (af alle køretøjer ældre end 2 år)
STR_PERFORMANCE_DETAIL_MIN_INCOME_TOOLTIP                       :{BLACK}Indkomst i kvartallet med det laveste afkast i de sidste 12 kvartaler
STR_PERFORMANCE_DETAIL_MAX_INCOME_TOOLTIP                       :{BLACK}Indkomst i kvartallet med det højeste afkast i de sidste 12 kvartaler
STR_PERFORMANCE_DETAIL_DELIVERED_TOOLTIP                        :{BLACK}Antal enheder fragtet i de sidste 4 kvartaler
STR_PERFORMANCE_DETAIL_CARGO_TOOLTIP                            :{BLACK}Antallet af lasttyper fragtet i sidste kvartal
STR_PERFORMANCE_DETAIL_MONEY_TOOLTIP                            :{BLACK}Kapital denne virksomhed har i banken
STR_PERFORMANCE_DETAIL_LOAN_TOOLTIP                             :{BLACK}Mængden af penge dette firma har lånt
STR_PERFORMANCE_DETAIL_TOTAL_TOOLTIP                            :{BLACK}Samlet point ud af mulige points

# Music window
STR_MUSIC_JAZZ_JUKEBOX_CAPTION                                  :{WHITE}Jazz Jukebox
STR_MUSIC_PLAYLIST_ALL                                          :{TINY_FONT}{BLACK}Alle
STR_MUSIC_PLAYLIST_OLD_STYLE                                    :{TINY_FONT}{BLACK}Old Style
STR_MUSIC_PLAYLIST_NEW_STYLE                                    :{TINY_FONT}{BLACK}New Style
STR_MUSIC_PLAYLIST_EZY_STREET                                   :{TINY_FONT}{BLACK}Ezy Street
STR_MUSIC_PLAYLIST_CUSTOM_1                                     :{TINY_FONT}{BLACK}Custom 1
STR_MUSIC_PLAYLIST_CUSTOM_2                                     :{TINY_FONT}{BLACK}Custom 2
STR_MUSIC_MUSIC_VOLUME                                          :{TINY_FONT}{BLACK}Musik lydstyrke
STR_MUSIC_EFFECTS_VOLUME                                        :{TINY_FONT}{BLACK}Effekt lydstyrke
STR_MUSIC_TRACK_NONE                                            :{TINY_FONT}{DKGREEN}--
STR_MUSIC_TRACK_DIGIT                                           :{TINY_FONT}{DKGREEN}{ZEROFILL_NUM}
STR_MUSIC_TITLE_NONE                                            :{TINY_FONT}{DKGREEN}------
STR_MUSIC_TITLE_NOMUSIC                                         :{TINY_FONT}{DKGREEN}Ingen musik tilgængelig
STR_MUSIC_TITLE_NAME                                            :{TINY_FONT}{DKGREEN}"{STRING}"
STR_MUSIC_TRACK                                                 :{TINY_FONT}{BLACK}Nummer
STR_MUSIC_XTITLE                                                :{TINY_FONT}{BLACK}Titel
STR_MUSIC_SHUFFLE                                               :{TINY_FONT}{BLACK}Bland
STR_MUSIC_PROGRAM                                               :{TINY_FONT}{BLACK}Programmer
STR_MUSIC_TOOLTIP_SKIP_TO_PREVIOUS_TRACK                        :{BLACK}Hop til forrige nummer
STR_MUSIC_TOOLTIP_SKIP_TO_NEXT_TRACK_IN_SELECTION               :{BLACK}Hop til næste nummer
STR_MUSIC_TOOLTIP_STOP_PLAYING_MUSIC                            :{BLACK}Stop musikken
STR_MUSIC_TOOLTIP_START_PLAYING_MUSIC                           :{BLACK}Start musikken
STR_MUSIC_TOOLTIP_DRAG_SLIDERS_TO_SET_MUSIC                     :{BLACK}Flyt skyderen for at justere musik- og effektlydstyrken
STR_MUSIC_TOOLTIP_SELECT_ALL_TRACKS_PROGRAM                     :{BLACK}Vælg 'Alle numre' programmet
STR_MUSIC_TOOLTIP_SELECT_OLD_STYLE_MUSIC                        :{BLACK}Vælg 'Old style musik' programmet
STR_MUSIC_TOOLTIP_SELECT_NEW_STYLE_MUSIC                        :{BLACK}Vælg 'New style musik' programmet
STR_MUSIC_TOOLTIP_SELECT_EZY_STREET_STYLE                       :{BLACK}Vælg 'Ezy Street musik' program
STR_MUSIC_TOOLTIP_SELECT_CUSTOM_1_USER_DEFINED                  :{BLACK}Vælg 'Custom 1' (brugerdefineret) programmet
STR_MUSIC_TOOLTIP_SELECT_CUSTOM_2_USER_DEFINED                  :{BLACK}Select 'Custom 2' (brugerdefineret) programmet
STR_MUSIC_TOOLTIP_TOGGLE_PROGRAM_SHUFFLE                        :{BLACK}Tilfældig afspilning til/fra
STR_MUSIC_TOOLTIP_SHOW_MUSIC_TRACK_SELECTION                    :{BLACK}Vis vinduet med musiknummervalg

# Playlist window
STR_PLAYLIST_MUSIC_SELECTION_SETNAME                            :{WHITE}Music Program - '{STRING}'
STR_PLAYLIST_TRACK_NAME                                         :{TINY_FONT}{LTBLUE}{ZEROFILL_NUM} "{STRING}"
STR_PLAYLIST_TRACK_INDEX                                        :{TINY_FONT}{BLACK}Nummerliste
STR_PLAYLIST_PROGRAM                                            :{TINY_FONT}{BLACK}Program - '{STRING}'
STR_PLAYLIST_CLEAR                                              :{TINY_FONT}{BLACK}Ryd
STR_PLAYLIST_CHANGE_SET                                         :{BLACK}Skift sæt
STR_PLAYLIST_TOOLTIP_CLEAR_CURRENT_PROGRAM_CUSTOM1              :{BLACK}Ryd det valgte program (Gælder kun Custom1/Custom2)
STR_PLAYLIST_TOOLTIP_CHANGE_SET                                 :{BLACK}Ændre musik listen til et anden installeret sæt
STR_PLAYLIST_TOOLTIP_CLICK_TO_ADD_TRACK                         :{BLACK}Klik på et musiknummer for at tilføje det til programlisten (kun for Custom1/Custom2)
STR_PLAYLIST_TOOLTIP_CLICK_TO_REMOVE_TRACK                      :{BLACK}Klik på et musiknummer for at fjerne det fra programlisten (kun for Custom1/Custom2)

# Highscore window
STR_HIGHSCORE_TOP_COMPANIES_WHO_REACHED                         :{BIG_FONT}{BLACK}Bedste virksomheder, som har nået {NUM}
STR_HIGHSCORE_TOP_COMPANIES_NETWORK_GAME                        :{BIG_FONT}{BLACK}Selskabsoversigt i {NUM}
STR_HIGHSCORE_POSITION                                          :{BIG_FONT}{BLACK}{COMMA}.
STR_HIGHSCORE_PERFORMANCE_TITLE_BUSINESSMAN                     :Forretningsdriver
STR_HIGHSCORE_PERFORMANCE_TITLE_ENTREPRENEUR                    :Entreprenør
STR_HIGHSCORE_PERFORMANCE_TITLE_INDUSTRIALIST                   :Industrialist
STR_HIGHSCORE_PERFORMANCE_TITLE_CAPITALIST                      :Kapitalist
STR_HIGHSCORE_PERFORMANCE_TITLE_MAGNATE                         :Magnat
STR_HIGHSCORE_PERFORMANCE_TITLE_MOGUL                           :Mogul
STR_HIGHSCORE_PERFORMANCE_TITLE_TYCOON_OF_THE_CENTURY           :Århundredes Matador
STR_HIGHSCORE_NAME                                              :{PRESIDENT_NAME}, {COMPANY}
STR_HIGHSCORE_STATS                                             :{BIG_FONT}'{STRING}'   ({COMMA})
STR_HIGHSCORE_COMPANY_ACHIEVES_STATUS                           :{BIG_FONT}{BLACK}{COMPANY} får '{STRING}' status!
STR_HIGHSCORE_PRESIDENT_OF_COMPANY_ACHIEVES_STATUS              :{BIG_FONT}{WHITE}{PRESIDENT_NAME} fra {COMPANY} får '{STRING}' status!

# Smallmap window
STR_SMALLMAP_CAPTION                                            :{WHITE}Kort - {STRING}

###length 7
STR_SMALLMAP_TYPE_CONTOURS                                      :Konturer
STR_SMALLMAP_TYPE_VEHICLES                                      :Køretøjer
STR_SMALLMAP_TYPE_INDUSTRIES                                    :Industrier
STR_SMALLMAP_TYPE_ROUTEMAP                                      :Laststrøm
STR_SMALLMAP_TYPE_ROUTES                                        :Ruter
STR_SMALLMAP_TYPE_VEGETATION                                    :Vegetation
STR_SMALLMAP_TYPE_OWNERS                                        :Ejere

STR_SMALLMAP_TOOLTIP_SHOW_LAND_CONTOURS_ON_MAP                  :{BLACK}Vis landskabskonturer på kortet
STR_SMALLMAP_TOOLTIP_SHOW_VEHICLES_ON_MAP                       :{BLACK}Vis køretøjer på kortet
STR_SMALLMAP_TOOLTIP_SHOW_INDUSTRIES_ON_MAP                     :{BLACK}Vis industrier på kortet
STR_SMALLMAP_TOOLTIP_SHOW_LINK_STATS_ON_MAP                     :{BLACK}Vis laststrøm på kortet
STR_SMALLMAP_TOOLTIP_SHOW_TRANSPORT_ROUTES_ON                   :{BLACK}Vis transportruter på kortet
STR_SMALLMAP_TOOLTIP_SHOW_VEGETATION_ON_MAP                     :{BLACK}Vis vegetation på kortet
STR_SMALLMAP_TOOLTIP_SHOW_LAND_OWNERS_ON_MAP                    :{BLACK}Vis landejere på kortet
STR_SMALLMAP_TOOLTIP_INDUSTRY_SELECTION                         :{BLACK}Klik på en industritype for at vise den.
STR_SMALLMAP_TOOLTIP_COMPANY_SELECTION                          :{BLACK}Kik på et selskab for at se dens ejendomme. Ctrl+klik deaktiverer alle selskaber undtagen det valgte. Ctrl+klik igen for atter at aktivere
STR_SMALLMAP_TOOLTIP_CARGO_SELECTION                            :{BLACK}Klik på en last for at skifte visning af dens egenskab. Ctrl+Klik slår alle laster undtagen den valgte fra. Ctrl+Klik på den igen for at slå alle laster til

STR_SMALLMAP_LEGENDA_ROADS                                      :{TINY_FONT}{BLACK}Veje
STR_SMALLMAP_LEGENDA_RAILROADS                                  :{TINY_FONT}{BLACK}Jernbaner
STR_SMALLMAP_LEGENDA_STATIONS_AIRPORTS_DOCKS                    :{TINY_FONT}{BLACK}Stationer/Lufthavne/Havne
STR_SMALLMAP_LEGENDA_BUILDINGS_INDUSTRIES                       :{TINY_FONT}{BLACK}Bygninger/Industrier
STR_SMALLMAP_LEGENDA_VEHICLES                                   :{TINY_FONT}{BLACK}Køretøjer
STR_SMALLMAP_LEGENDA_TRAINS                                     :{TINY_FONT}{BLACK}Toge
STR_SMALLMAP_LEGENDA_ROAD_VEHICLES                              :{TINY_FONT}{BLACK}Vejkøretøjer
STR_SMALLMAP_LEGENDA_SHIPS                                      :{TINY_FONT}{BLACK}Skibe
STR_SMALLMAP_LEGENDA_AIRCRAFT                                   :{TINY_FONT}{BLACK}Fly
STR_SMALLMAP_LEGENDA_TRANSPORT_ROUTES                           :{TINY_FONT}{BLACK}Transportruter
STR_SMALLMAP_LEGENDA_FOREST                                     :{TINY_FONT}{BLACK}Skov
STR_SMALLMAP_LEGENDA_RAILROAD_STATION                           :{TINY_FONT}{BLACK}Banegård
STR_SMALLMAP_LEGENDA_TRUCK_LOADING_BAY                          :{TINY_FONT}{BLACK}Fragtcentral
STR_SMALLMAP_LEGENDA_BUS_STATION                                :{TINY_FONT}{BLACK}Rutebilstation
STR_SMALLMAP_LEGENDA_AIRPORT_HELIPORT                           :{TINY_FONT}{BLACK}Lufthavn/Helikopterplads
STR_SMALLMAP_LEGENDA_DOCK                                       :{TINY_FONT}{BLACK}Havn
STR_SMALLMAP_LEGENDA_ROUGH_LAND                                 :{TINY_FONT}{BLACK}Hårdt terræn
STR_SMALLMAP_LEGENDA_GRASS_LAND                                 :{TINY_FONT}{BLACK}Græs
STR_SMALLMAP_LEGENDA_BARE_LAND                                  :{TINY_FONT}{BLACK}Bart terræn
STR_SMALLMAP_LEGENDA_RAINFOREST                                 :{TINY_FONT}{BLACK}Regnskov
STR_SMALLMAP_LEGENDA_FIELDS                                     :{TINY_FONT}{BLACK}Marker
STR_SMALLMAP_LEGENDA_TREES                                      :{TINY_FONT}{BLACK}Træer
STR_SMALLMAP_LEGENDA_ROCKS                                      :{TINY_FONT}{BLACK}Klipper
STR_SMALLMAP_LEGENDA_WATER                                      :{TINY_FONT}{BLACK}Vand
STR_SMALLMAP_LEGENDA_NO_OWNER                                   :{TINY_FONT}{BLACK}Ingen ejer
STR_SMALLMAP_LEGENDA_TOWNS                                      :{TINY_FONT}{BLACK}Byer
STR_SMALLMAP_LEGENDA_INDUSTRIES                                 :{TINY_FONT}{BLACK}Industrier
STR_SMALLMAP_LEGENDA_DESERT                                     :{TINY_FONT}{BLACK}Ørken
STR_SMALLMAP_LEGENDA_SNOW                                       :{TINY_FONT}{BLACK}Sne

STR_SMALLMAP_TOOLTIP_TOGGLE_TOWN_NAMES_ON_OFF                   :{BLACK}Vis/skjul bynavne på kort
STR_SMALLMAP_CENTER                                             :{BLACK}Centrer det lille kort ved den nuværende position
STR_SMALLMAP_INDUSTRY                                           :{TINY_FONT}{STRING} ({NUM})
STR_SMALLMAP_LINKSTATS                                          :{TINY_FONT}{STRING}
STR_SMALLMAP_COMPANY                                            :{TINY_FONT}{COMPANY}
STR_SMALLMAP_TOWN                                               :{TINY_FONT}{WHITE}{TOWN}
STR_SMALLMAP_DISABLE_ALL                                        :{BLACK}Slå alle fra
STR_SMALLMAP_ENABLE_ALL                                         :{BLACK}Slå alle til
STR_SMALLMAP_SHOW_HEIGHT                                        :{BLACK}Vis højde
STR_SMALLMAP_TOOLTIP_DISABLE_ALL_INDUSTRIES                     :{BLACK}Vis ingen industrier på kortet
STR_SMALLMAP_TOOLTIP_ENABLE_ALL_INDUSTRIES                      :{BLACK}Vis alle industrier på kortet
STR_SMALLMAP_TOOLTIP_SHOW_HEIGHT                                :{BLACK}Slå visning af højdekort til/fra
STR_SMALLMAP_TOOLTIP_DISABLE_ALL_COMPANIES                      :{BLACK}Vis ingen selskabsejendomme på kortet
STR_SMALLMAP_TOOLTIP_ENABLE_ALL_COMPANIES                       :{BLACK}Vis alle selskabsejendomme på kortet
STR_SMALLMAP_TOOLTIP_DISABLE_ALL_CARGOS                         :{BLACK}Vis ikke fragt på kortet
STR_SMALLMAP_TOOLTIP_ENABLE_ALL_CARGOS                          :{BLACK}Hvis alt fragt på kortet

# Status bar messages
STR_STATUSBAR_TOOLTIP_SHOW_LAST_NEWS                            :{BLACK}Vis seneste besked eller nyhedsrapport
STR_STATUSBAR_COMPANY_NAME                                      :{SILVER}- -  {COMPANY}  - -
STR_STATUSBAR_PAUSED                                            :{YELLOW}* *  PAUSE  *  *
STR_STATUSBAR_PAUSED_LINK_GRAPH                                 :{ORANGE}*  *  PAUSE (afventer forbindelsesgraf opdatering) *  *
STR_STATUSBAR_AUTOSAVE                                          :{RED}AUTOGEM
STR_STATUSBAR_SAVING_GAME                                       :{RED}*  *  GEMMER SPIL  *  *

STR_STATUSBAR_SPECTATOR                                         :{WHITE}(tilskuer)

# News message history
STR_MESSAGE_HISTORY                                             :{WHITE}Beskedhistorik
STR_MESSAGE_HISTORY_TOOLTIP                                     :{BLACK}En liste over seneste nyheder
STR_MESSAGE_NEWS_FORMAT                                         :{STRING}  -  {STRING}

STR_NEWS_MESSAGE_CAPTION                                        :{WHITE}Besked
STR_NEWS_CUSTOM_ITEM                                            :{BIG_FONT}{BLACK}{STRING}

STR_NEWS_FIRST_TRAIN_ARRIVAL                                    :{BIG_FONT}{BLACK}Indbyggerne fester . . .{}Første tog ankommer til {STATION}!
STR_NEWS_FIRST_BUS_ARRIVAL                                      :{BIG_FONT}{BLACK}Indbyggerne fester . . .{}Første bus ankommer til {STATION}!
STR_NEWS_FIRST_TRUCK_ARRIVAL                                    :{BIG_FONT}{BLACK}Indbyggerne fester . . .{}Første lastbil ankommer til {STATION}!
STR_NEWS_FIRST_PASSENGER_TRAM_ARRIVAL                           :{BIG_FONT}{BLACK}Indbyggerne fester . . .{}Første passager-sporvogn ankommer til {STATION}!
STR_NEWS_FIRST_CARGO_TRAM_ARRIVAL                               :{BIG_FONT}{BLACK}Indbyggerne fester . . .{}Første fragt-sporvogn ankommer til {STATION}!
STR_NEWS_FIRST_SHIP_ARRIVAL                                     :{BIG_FONT}{BLACK}Indbyggerne fester . . .{}Første skib ankommer til {STATION}!
STR_NEWS_FIRST_AIRCRAFT_ARRIVAL                                 :{BIG_FONT}{BLACK}Indbyggerne fester . . .{}Første fly ankommer til {STATION}!

STR_NEWS_TRAIN_CRASH                                            :{BIG_FONT}{BLACK}Tog forulykket!{}{COMMA} døde i flammerne efter kollision
STR_NEWS_ROAD_VEHICLE_CRASH_DRIVER                              :{BIG_FONT}{BLACK}Lastbil forulykket!{}Chauffør dør i flammehav efter sammenstød med tog
STR_NEWS_ROAD_VEHICLE_CRASH                                     :{BIG_FONT}{BLACK}Bus forulykket!{}{COMMA} dør i flammehav efter kollision med et tog
STR_NEWS_AIRCRAFT_CRASH                                         :{BIG_FONT}{BLACK}Flystyrt!{}{COMMA} dør i flammerne ved {STATION}
STR_NEWS_PLANE_CRASH_OUT_OF_FUEL                                :{BIG_FONT}{BLACK}Flystyrt!{}Fly løb tør for brændstof, {COMMA} døde i ildhelvede!

STR_NEWS_DISASTER_ZEPPELIN                                      :{BIG_FONT}{BLACK}Zeppelin katastrofe ved {STATION}!
STR_NEWS_DISASTER_SMALL_UFO                                     :{BIG_FONT}{BLACK}Lastbil ødelagt i kollision med en UFO
STR_NEWS_DISASTER_AIRPLANE_OIL_REFINERY                         :{BIG_FONT}{BLACK}Eksplosion af olieraffinaderi ved {TOWN}!
STR_NEWS_DISASTER_HELICOPTER_FACTORY                            :{BIG_FONT}{BLACK}Fabrik ødelagt under mystiske omstændigheder ved {TOWN}!
STR_NEWS_DISASTER_BIG_UFO                                       :{BIG_FONT}{BLACK}En UFO lander tæt på {TOWN}!
STR_NEWS_DISASTER_COAL_MINE_SUBSIDENCE                          :{BIG_FONT}{BLACK}Sammenstyrtning af kulmine efterlader et spor af katastrofe ved {TOWN}!
STR_NEWS_DISASTER_FLOOD_VEHICLE                                 :{BIG_FONT}{BLACK}Oversvømmelse!{}Mindst {COMMA} savnet og antages omkommet efter pludselig oversvømmelse!

STR_NEWS_COMPANY_IN_TROUBLE_TITLE                               :{BIG_FONT}{BLACK}Transportselskab i vanskeligheder!
STR_NEWS_COMPANY_IN_TROUBLE_DESCRIPTION                         :{BIG_FONT}{BLACK}{STRING} vil blive erklæret konkurs eller solgt, hvis ikke ydelsen stiger snart!
STR_NEWS_COMPANY_MERGER_TITLE                                   :{BIG_FONT}{BLACK}Fussion mellem transportselskaber!
STR_NEWS_COMPANY_MERGER_DESCRIPTION                             :{BIG_FONT}{BLACK}{STRING} er blevet solgt til {STRING} for {CURRENCY_LONG}!
STR_NEWS_COMPANY_BANKRUPT_TITLE                                 :{BIG_FONT}{BLACK}Bankerot!
STR_NEWS_COMPANY_BANKRUPT_DESCRIPTION                           :{BIG_FONT}{BLACK}{STRING} er blevet lukket af kreditorerne og alle ejendomme er solgt!
STR_NEWS_COMPANY_LAUNCH_TITLE                                   :{BIG_FONT}{BLACK}Nyt transportselskab er startet!
STR_NEWS_COMPANY_LAUNCH_DESCRIPTION                             :{BIG_FONT}{BLACK}{STRING} starter konstruktion i nærheden af {TOWN}!
STR_NEWS_MERGER_TAKEOVER_TITLE                                  :{BIG_FONT}{BLACK}{STRING} er blevet overtaget af {STRING}!
STR_PRESIDENT_NAME_MANAGER                                      :{BLACK}{PRESIDENT_NAME}{}(Direktør)

STR_NEWS_NEW_TOWN                                               :{BLACK}{BIG_FONT}{STRING} har sponsoreret stiftelsen af en ny by, {TOWN}!
STR_NEWS_NEW_TOWN_UNSPONSORED                                   :{BLACK}{BIG_FONT}En by ved navn {TOWN} er blevet stiftet!

STR_NEWS_INDUSTRY_CONSTRUCTION                                  :{BIG_FONT}{BLACK}Ny {STRING} under opførelse tæt på {TOWN}!
STR_NEWS_INDUSTRY_PLANTED                                       :{BIG_FONT}{BLACK}Ny {STRING} bliver plantet tæt på {TOWN}!

STR_NEWS_INDUSTRY_CLOSURE_GENERAL                               :{BIG_FONT}{BLACK}{STRING} rapporterer om øjeblikkelig nedlukning!
STR_NEWS_INDUSTRY_CLOSURE_SUPPLY_PROBLEMS                       :{BIG_FONT}{BLACK}Forsyningsproblemer får {STRING} til at lukke omgående!
STR_NEWS_INDUSTRY_CLOSURE_LACK_OF_TREES                         :{BIG_FONT}{BLACK}Mangel på træer i nærheden får {STRING} til at lukke omgående!

STR_NEWS_EURO_INTRODUCTION                                      :{BIG_FONT}{BLACK}Europæisk fællesvaluta!{}{}Euroen er introduceret som eneste betalingsmiddel i dit land!
STR_NEWS_BEGIN_OF_RECESSION                                     :{BIG_FONT}{BLACK}Global lavkonjuktur!{}{}Vismændende frygter det værste, økonomien skrumper!
STR_NEWS_END_OF_RECESSION                                       :{BIG_FONT}{BLACK}Økonomisk krise overvundet!{}{}Stigning i forbrug giver industrien selvtilliden tilbage, produktionen øges!

STR_NEWS_INDUSTRY_PRODUCTION_INCREASE_GENERAL                   :{BIG_FONT}{BLACK}{INDUSTRY} øger produktionen!
STR_NEWS_INDUSTRY_PRODUCTION_INCREASE_COAL                      :{BIG_FONT}{BLACK}Ny kulåre fundet tæt på {INDUSTRY}!{}Produktionen forventes fordoblet!
STR_NEWS_INDUSTRY_PRODUCTION_INCREASE_OIL                       :{BIG_FONT}{BLACK}Nye oliereserver fundet tæt ved {INDUSTRY}!{}Produktionen forventes fordoblet!
STR_NEWS_INDUSTRY_PRODUCTION_INCREASE_FARM                      :{BIG_FONT}{BLACK}Forbedrede landbrugsmetoder ved {INDUSTRY} gør at produktionen forventes fordoblet!
STR_NEWS_INDUSTRY_PRODUCTION_INCREASE_SMOOTH                    :{BIG_FONT}{BLACK}{STRING}produktionen på {INDUSTRY} vokser med {COMMA}%!
STR_NEWS_INDUSTRY_PRODUCTION_DECREASE_GENERAL                   :{BIG_FONT}{BLACK}{INDUSTRY} produktion er faldet med 50%
STR_NEWS_INDUSTRY_PRODUCTION_DECREASE_FARM                      :{BIG_FONT}{BLACK}Insekter foresager kaos ved {INDUSTRY}!{}Produktionen er faldet med 50%
STR_NEWS_INDUSTRY_PRODUCTION_DECREASE_SMOOTH                    :{BIG_FONT}{BLACK}{STRING}produktionen på {INDUSTRY} sænkes med {COMMA}%!

###length VEHICLE_TYPES
STR_NEWS_TRAIN_IS_WAITING                                       :{WHITE}{VEHICLE} afventer i remisen
STR_NEWS_ROAD_VEHICLE_IS_WAITING                                :{WHITE}{VEHICLE} venter på værkstedet
STR_NEWS_SHIP_IS_WAITING                                        :{WHITE}{VEHICLE} venter i skibsdokken
STR_NEWS_AIRCRAFT_IS_WAITING                                    :{WHITE}{VEHICLE} venter i hangaren
###next-name-looks-similar

# Order review system / warnings
STR_NEWS_VEHICLE_HAS_TOO_FEW_ORDERS                             :{WHITE}{VEHICLE} har for få ordrer i ordrelisten
STR_NEWS_VEHICLE_HAS_VOID_ORDER                                 :{WHITE}{VEHICLE} har en ugyldig ordre
STR_NEWS_VEHICLE_HAS_DUPLICATE_ENTRY                            :{WHITE}{VEHICLE} har dublerede ordrer
STR_NEWS_VEHICLE_HAS_INVALID_ENTRY                              :{WHITE}{VEHICLE} har en ugyldig station i sine ordrer
STR_NEWS_PLANE_USES_TOO_SHORT_RUNWAY                            :{WHITE}{VEHICLE} har i sine ordrer en lufthavn, hvis bane er for kort

STR_NEWS_VEHICLE_IS_GETTING_OLD                                 :{WHITE}{VEHICLE} er gammel
STR_NEWS_VEHICLE_IS_GETTING_VERY_OLD                            :{WHITE}{VEHICLE} er meget gammel
STR_NEWS_VEHICLE_IS_GETTING_VERY_OLD_AND                        :{WHITE}{VEHICLE} er meget gammel, og må udskiftes omgående
STR_NEWS_TRAIN_IS_STUCK                                         :{WHITE}{VEHICLE} kan ikke finde en rute at fortsætte ad.
STR_NEWS_VEHICLE_IS_LOST                                        :{WHITE}{VEHICLE} er faret vild.
STR_NEWS_VEHICLE_IS_UNPROFITABLE                                :{WHITE}{VEHICLE}s indtjening sidste år var {CURRENCY_LONG}
STR_NEWS_AIRCRAFT_DEST_TOO_FAR                                  :{WHITE}{VEHICLE} kan ikke nå til næste destination, da den er uden for rækkevidde

STR_NEWS_ORDER_REFIT_FAILED                                     :{WHITE}{VEHICLE} stoppet fordi en tilpasningsordre fejlede
STR_NEWS_VEHICLE_AUTORENEW_FAILED                               :{WHITE}Automatisk fornyelse mislykkedes for {VEHICLE}{}{STRING}

STR_NEWS_NEW_VEHICLE_NOW_AVAILABLE                              :{BIG_FONT}{BLACK}Ny {STRING} er nu tilgængelig!
STR_NEWS_NEW_VEHICLE_TYPE                                       :{BIG_FONT}{BLACK}{ENGINE}
STR_NEWS_NEW_VEHICLE_NOW_AVAILABLE_WITH_TYPE                    :{BLACK}Ny {STRING} er nu tilgængelig!  -  {ENGINE}

STR_NEWS_SHOW_VEHICLE_GROUP_TOOLTIP                             :{BLACK}Åbn gruppevinduet med fokus på dette fartøjs gruppe

STR_NEWS_STATION_NO_LONGER_ACCEPTS_CARGO                        :{WHITE}{STATION} accepterer ikke længere {STRING}
STR_NEWS_STATION_NO_LONGER_ACCEPTS_CARGO_OR_CARGO               :{WHITE}{STATION} accepterer ikke længere {STRING} eller {STRING}
STR_NEWS_STATION_NOW_ACCEPTS_CARGO                              :{WHITE}{STATION} accepterer nu {STRING}
STR_NEWS_STATION_NOW_ACCEPTS_CARGO_AND_CARGO                    :{WHITE}{STATION} accepterer nu {STRING} og {STRING}

STR_NEWS_OFFER_OF_SUBSIDY_EXPIRED                               :{BIG_FONT}{BLACK}Licitation af tilskudsordning udløbet:{}{}{STRING} fra {STRING} til {STRING} vil ikke længere udløse tilskud.
STR_NEWS_SUBSIDY_WITHDRAWN_SERVICE                              :{BIG_FONT}{BLACK}Tilskudsordning tilbagetrukket:{}{}{STRING} fra {STRING} til {STRING} modtager ikke længere tilskud.
STR_NEWS_SERVICE_SUBSIDY_OFFERED                                :{BIG_FONT}{BLACK}Tilskudsordning i licitation:{}{}Første {STRING} tjeneste fra {STRING} til {STRING} vil udløse {NUM} års tilskud fra de lokale myndigheder!
###length 4
STR_NEWS_SERVICE_SUBSIDY_AWARDED_HALF                           :{BIG_FONT}{BLACK}Tilskudsordning tildelt {STRING}!{}{}{STRING} fra {STRING} til {STRING} vil give {NUM} års 50% forøget udbytte!
STR_NEWS_SERVICE_SUBSIDY_AWARDED_DOUBLE                         :{BIG_FONT}{BLACK}Tilskudsordning tildelt {STRING}!{}{}{STRING} fra {STRING} til {STRING} vil give {NUM} års dobbelt udbytte!
STR_NEWS_SERVICE_SUBSIDY_AWARDED_TRIPLE                         :{BIG_FONT}{BLACK}Tilskudsordning tildelt {STRING}!{}{}{STRING} fra {STRING} til {STRING} vil give {NUM} års tredobbelt udbytte!
STR_NEWS_SERVICE_SUBSIDY_AWARDED_QUADRUPLE                      :{BIG_FONT}{BLACK}Tilskudsordning tildelt {STRING}!{}{}{STRING} fra {STRING} til {STRING} vil give {NUM} års firedobbelt udbytte!

STR_NEWS_ROAD_REBUILDING                                        :{BIG_FONT}{BLACK}Trafikkaos i byen {TOWN}!{}{}Vejfornyelse betalt af {STRING} forårsager 6 måneders kaos i trafikken!
STR_NEWS_EXCLUSIVE_RIGHTS_TITLE                                 :{BIG_FONT}{BLACK}Transportmonopol!
STR_NEWS_EXCLUSIVE_RIGHTS_DESCRIPTION                           :{BIG_FONT}{BLACK}Myndighederne i {TOWN} skriver kontrakt med {STRING} på et års eksklusive transportrettigheder!

# Extra view window
STR_EXTRA_VIEWPORT_TITLE                                        :{WHITE}Lokalitetsvindue {COMMA}
STR_EXTRA_VIEW_MOVE_VIEW_TO_MAIN                                :{BLACK}Hent hovedvisning
STR_EXTRA_VIEW_MOVE_VIEW_TO_MAIN_TT                             :{BLACK}Bevæg denne visning til samme sted som hovedvisningen
STR_EXTRA_VIEW_MOVE_MAIN_TO_VIEW                                :{BLACK}Flyt hovedvisning
STR_EXTRA_VIEW_MOVE_MAIN_TO_VIEW_TT                             :{BLACK}Bevæg hovedvisningen til samme sted som dette vindue

# Game options window
STR_GAME_OPTIONS_CAPTION                                        :{WHITE}Opsætning
STR_GAME_OPTIONS_CURRENCY_UNITS_FRAME                           :{BLACK}Valutaenhed
STR_GAME_OPTIONS_CURRENCY_UNITS_DROPDOWN_TOOLTIP                :{BLACK}Valg af valutaenhed

###length 42
STR_GAME_OPTIONS_CURRENCY_GBP                                   :Britiske Pund (£)
STR_GAME_OPTIONS_CURRENCY_USD                                   :Amerikanske dollars ($)
STR_GAME_OPTIONS_CURRENCY_EUR                                   :Euro (EUR)
STR_GAME_OPTIONS_CURRENCY_JPY                                   :Japanske Yen (JPY)
STR_GAME_OPTIONS_CURRENCY_ATS                                   :Østrisk Shilling (ATS)
STR_GAME_OPTIONS_CURRENCY_BEF                                   :Belgiske Franc (BEF)
STR_GAME_OPTIONS_CURRENCY_CHF                                   :Sweiziske Franc (CHF)
STR_GAME_OPTIONS_CURRENCY_CZK                                   :Tjekkiske Koruna (CZK)
STR_GAME_OPTIONS_CURRENCY_DEM                                   :Deutschmark (DEM)
STR_GAME_OPTIONS_CURRENCY_DKK                                   :Danske Kroner (DKK)
STR_GAME_OPTIONS_CURRENCY_ESP                                   :Spanske Peseta (ESP)
STR_GAME_OPTIONS_CURRENCY_FIM                                   :Finske Markka (FIM)
STR_GAME_OPTIONS_CURRENCY_FRF                                   :Franske Franc (FRF)
STR_GAME_OPTIONS_CURRENCY_GRD                                   :Græske Drachmer (GRD)
STR_GAME_OPTIONS_CURRENCY_HUF                                   :Ungarnske Forint (HUF)
STR_GAME_OPTIONS_CURRENCY_ISK                                   :Islandske Kroner (ISK)
STR_GAME_OPTIONS_CURRENCY_ITL                                   :Italienske Lire (ITL)
STR_GAME_OPTIONS_CURRENCY_NLG                                   :Hollandske Guilder (NLG)
STR_GAME_OPTIONS_CURRENCY_NOK                                   :Norske Kroner (NOK)
STR_GAME_OPTIONS_CURRENCY_PLN                                   :Polske Zloty (PLN)
STR_GAME_OPTIONS_CURRENCY_RON                                   :Rumænske Lei (RON)
STR_GAME_OPTIONS_CURRENCY_RUR                                   :Russiske Rubel (RUR)
STR_GAME_OPTIONS_CURRENCY_SIT                                   :Slovenske Tolare (SIT)
STR_GAME_OPTIONS_CURRENCY_SEK                                   :Svenske Kroner (SEK)
STR_GAME_OPTIONS_CURRENCY_TRY                                   :Tyrkiske Lira (TRY)
STR_GAME_OPTIONS_CURRENCY_SKK                                   :Slovakiske Koruna (SKK)
STR_GAME_OPTIONS_CURRENCY_BRL                                   :Brasilianske Real (BRL)
STR_GAME_OPTIONS_CURRENCY_EEK                                   :Estiske Kroon (EEK)
STR_GAME_OPTIONS_CURRENCY_LTL                                   :Litauiske Litas (LTL)
STR_GAME_OPTIONS_CURRENCY_KRW                                   :Sydkoreansk Won (KRW)
STR_GAME_OPTIONS_CURRENCY_ZAR                                   :Sydafrikansk Rand (ZAR)
STR_GAME_OPTIONS_CURRENCY_CUSTOM                                :Brugerdefineret...
STR_GAME_OPTIONS_CURRENCY_GEL                                   :Georgiske Lari (GEL)
STR_GAME_OPTIONS_CURRENCY_IRR                                   :Iranske Rialer (IRR)
STR_GAME_OPTIONS_CURRENCY_RUB                                   :Ny Russisk Rubel (RUB)
STR_GAME_OPTIONS_CURRENCY_MXN                                   :Meksikansk Peso (MXN)
STR_GAME_OPTIONS_CURRENCY_NTD                                   :Ny Taiwan dollar (NTD)
STR_GAME_OPTIONS_CURRENCY_CNY                                   :Kinesisk Renminbi (CNY)
STR_GAME_OPTIONS_CURRENCY_HKD                                   :Hong Kong Dollar (HKD)
STR_GAME_OPTIONS_CURRENCY_INR                                   :Indisk rupi (INR)
STR_GAME_OPTIONS_CURRENCY_IDR                                   :Indonesisk Rupiah (IDR)
STR_GAME_OPTIONS_CURRENCY_MYR                                   :Malaysisk Ringgit (MYR)

###length 2
STR_GAME_OPTIONS_ROAD_VEHICLES_DROPDOWN_LEFT                    :Kør i venstre side
STR_GAME_OPTIONS_ROAD_VEHICLES_DROPDOWN_RIGHT                   :Kør i højre side

STR_GAME_OPTIONS_TOWN_NAMES_FRAME                               :{BLACK}Bynavne:
STR_GAME_OPTIONS_TOWN_NAMES_DROPDOWN_TOOLTIP                    :{BLACK}Vælg stil for bynavne

###length 21
STR_GAME_OPTIONS_TOWN_NAME_ORIGINAL_ENGLISH                     :Engelske
STR_GAME_OPTIONS_TOWN_NAME_FRENCH                               :Franske
STR_GAME_OPTIONS_TOWN_NAME_GERMAN                               :Tyske
STR_GAME_OPTIONS_TOWN_NAME_ADDITIONAL_ENGLISH                   :Engelske (ekstra)
STR_GAME_OPTIONS_TOWN_NAME_LATIN_AMERICAN                       :Latin-Amerikanske
STR_GAME_OPTIONS_TOWN_NAME_SILLY                                :Fjollede
STR_GAME_OPTIONS_TOWN_NAME_SWEDISH                              :Svenske
STR_GAME_OPTIONS_TOWN_NAME_DUTCH                                :Hollandske
STR_GAME_OPTIONS_TOWN_NAME_FINNISH                              :Finske
STR_GAME_OPTIONS_TOWN_NAME_POLISH                               :Polske
STR_GAME_OPTIONS_TOWN_NAME_SLOVAK                               :Slovakiske
STR_GAME_OPTIONS_TOWN_NAME_NORWEGIAN                            :Norske
STR_GAME_OPTIONS_TOWN_NAME_HUNGARIAN                            :Ungarske
STR_GAME_OPTIONS_TOWN_NAME_AUSTRIAN                             :Østrigske
STR_GAME_OPTIONS_TOWN_NAME_ROMANIAN                             :Rumænske
STR_GAME_OPTIONS_TOWN_NAME_CZECH                                :Tjekkiske
STR_GAME_OPTIONS_TOWN_NAME_SWISS                                :Schweiziske
STR_GAME_OPTIONS_TOWN_NAME_DANISH                               :Danske
STR_GAME_OPTIONS_TOWN_NAME_TURKISH                              :Tyrkiske
STR_GAME_OPTIONS_TOWN_NAME_ITALIAN                              :Italienske
STR_GAME_OPTIONS_TOWN_NAME_CATALAN                              :Catalanske

STR_GAME_OPTIONS_AUTOSAVE_FRAME                                 :{BLACK}Automatisk gemning
STR_GAME_OPTIONS_AUTOSAVE_DROPDOWN_TOOLTIP                      :{BLACK}Vælg interval imellem automatisk gemning

# Autosave dropdown
###length 5
STR_GAME_OPTIONS_AUTOSAVE_DROPDOWN_OFF                          :Fra
STR_GAME_OPTIONS_AUTOSAVE_DROPDOWN_EVERY_1_MONTH                :Hver måned
STR_GAME_OPTIONS_AUTOSAVE_DROPDOWN_EVERY_3_MONTHS               :Hver 3. måned
STR_GAME_OPTIONS_AUTOSAVE_DROPDOWN_EVERY_6_MONTHS               :Hver 6. måned
STR_GAME_OPTIONS_AUTOSAVE_DROPDOWN_EVERY_12_MONTHS              :Hver 12. måned

STR_GAME_OPTIONS_LANGUAGE                                       :{BLACK}Sprog
STR_GAME_OPTIONS_LANGUAGE_TOOLTIP                               :{BLACK}Vælg sprog til brugerfladen
STR_GAME_OPTIONS_LANGUAGE_PERCENTAGE                            :{STRING} ({NUM}% færdig)

STR_GAME_OPTIONS_FULLSCREEN                                     :{BLACK}Fuld skærm
STR_GAME_OPTIONS_FULLSCREEN_TOOLTIP                             :{BLACK}Afkryds for at spille OpenTTD i fuld skærm

STR_GAME_OPTIONS_RESOLUTION                                     :{BLACK}Skærmopløsning
STR_GAME_OPTIONS_RESOLUTION_TOOLTIP                             :{BLACK}Vælg ønsket skærmopløsning
STR_GAME_OPTIONS_RESOLUTION_OTHER                               :andet
STR_GAME_OPTIONS_RESOLUTION_ITEM                                :{NUM}x{NUM}

STR_GAME_OPTIONS_VIDEO_ACCELERATION                             :{BLACK}Hardware-acceleration
STR_GAME_OPTIONS_VIDEO_ACCELERATION_TOOLTIP                     :{BLACK}Marker dette felt for at tillade at OpenTTD forsøger at bruge hardwareacceleration. Ændringer af indstillingen er først effektiv efter spillet er genstartet.
STR_GAME_OPTIONS_VIDEO_ACCELERATION_RESTART                     :{WHITE}Indstillingen er først effektiv efter spillet er genstartet.

STR_GAME_OPTIONS_VIDEO_VSYNC                                    :{BLACK}VSync
STR_GAME_OPTIONS_VIDEO_VSYNC_TOOLTIP                            :{BLACK}Afmærk dette felt for at v-synkronisere skærmen. Ændringer af indstillingen er først effektiv efter spillet er genstartet. Fungerer kun med hardware-acceleration aktiveret.

STR_GAME_OPTIONS_GUI_ZOOM_FRAME                                 :{BLACK}grænseflade størrelse
STR_GAME_OPTIONS_GUI_ZOOM_DROPDOWN_TOOLTIP                      :{BLACK}Vælg den grænseflade størrelse du ønsker at benytte

STR_GAME_OPTIONS_GUI_ZOOM_DROPDOWN_AUTO                         :(auto-bestem)
STR_GAME_OPTIONS_GUI_ZOOM_DROPDOWN_NORMAL                       :Normal
STR_GAME_OPTIONS_GUI_ZOOM_DROPDOWN_2X_ZOOM                      :Dobbelt størrelse
STR_GAME_OPTIONS_GUI_ZOOM_DROPDOWN_4X_ZOOM                      :Quad (4x) størrelse

STR_GAME_OPTIONS_FONT_ZOOM                                      :{BLACK}Skriftstørrelse
STR_GAME_OPTIONS_FONT_ZOOM_DROPDOWN_TOOLTIP                     :{BLACK}Vælg skriftstørrelsen du ønsker i grænsefladen

STR_GAME_OPTIONS_FONT_ZOOM_DROPDOWN_AUTO                        :(auto-bestem)
STR_GAME_OPTIONS_FONT_ZOOM_DROPDOWN_NORMAL                      :Normal
STR_GAME_OPTIONS_FONT_ZOOM_DROPDOWN_2X_ZOOM                     :Dobbelt størrelse
STR_GAME_OPTIONS_FONT_ZOOM_DROPDOWN_4X_ZOOM                     :Quad (4x) størrelse

STR_GAME_OPTIONS_GRAPHICS                                       :{BLACK}Grafik

STR_GAME_OPTIONS_REFRESH_RATE                                   :{BLACK}Skærm opdateringshastighed
STR_GAME_OPTIONS_REFRESH_RATE_TOOLTIP                           :{BLACK}Vælg den opdateringshastighed der skal bruges på skærmen
STR_GAME_OPTIONS_REFRESH_RATE_ITEM                              :{NUM}Hz
STR_GAME_OPTIONS_REFRESH_RATE_WARNING                           :{WHITE}Opdateringshastigheder over 60Hz kan påvirke ydeevnen.

STR_GAME_OPTIONS_BASE_GRF                                       :{BLACK}Basis-grafiksæt
STR_GAME_OPTIONS_BASE_GRF_TOOLTIP                               :{BLACK}Vælg det basis-grafiksæt der skal bruges
STR_GAME_OPTIONS_BASE_GRF_STATUS                                :{RED}{NUM} forsvund{P en ne}/ødelagt{P "" e} fil{P "" er}
STR_GAME_OPTIONS_BASE_GRF_DESCRIPTION_TOOLTIP                   :{BLACK}Yderligere information om basis-grafiksættet

STR_GAME_OPTIONS_BASE_SFX                                       :{BLACK}Basis-lydsæt
STR_GAME_OPTIONS_BASE_SFX_TOOLTIP                               :{BLACK}Vælg basis-lydsættet der skal bruges
STR_GAME_OPTIONS_BASE_SFX_DESCRIPTION_TOOLTIP                   :{BLACK}Mere information om basis-lydsættet

STR_GAME_OPTIONS_BASE_MUSIC                                     :{BLACK}Basis-musiksæt
STR_GAME_OPTIONS_BASE_MUSIC_TOOLTIP                             :{BLACK}Vælg basismusik-sæt
STR_GAME_OPTIONS_BASE_MUSIC_STATUS                              :{RED}{NUM} beskadiget fil{P "" s}
STR_GAME_OPTIONS_BASE_MUSIC_DESCRIPTION_TOOLTIP                 :{BLACK}Yderligere information om basismusik-sættet

STR_ERROR_RESOLUTION_LIST_FAILED                                :{WHITE}Det lykkedes ikke at hente en liste over understøttede opløsninger
STR_ERROR_FULLSCREEN_FAILED                                     :{WHITE}Fuldskærmstilstand fejlede

# Custom currency window

STR_CURRENCY_WINDOW                                             :{WHITE}Brugerdefineret møntfod
STR_CURRENCY_EXCHANGE_RATE                                      :{LTBLUE}Kurs: {ORANGE}{CURRENCY_LONG} = £ {COMMA}
STR_CURRENCY_DECREASE_EXCHANGE_RATE_TOOLTIP                     :{BLACK}Reducer beløb i din valuta for et pund (£)
STR_CURRENCY_INCREASE_EXCHANGE_RATE_TOOLTIP                     :{BLACK}Forøg beløb i din valuta for et pund (£)
STR_CURRENCY_SET_EXCHANGE_RATE_TOOLTIP                          :{BLACK}Sæt vekselkursen i din valuta for et pund (£)

STR_CURRENCY_SEPARATOR                                          :{LTBLUE}Tilskuer: {ORANGE}{STRING}
STR_CURRENCY_SET_CUSTOM_CURRENCY_SEPARATOR_TOOLTIP              :{BLACK}Sæt separatortegn for din valuta

STR_CURRENCY_PREFIX                                             :{LTBLUE}Præfiks: {ORANGE}{STRING}
STR_CURRENCY_SET_CUSTOM_CURRENCY_PREFIX_TOOLTIP                 :{BLACK}Sæt præfiks-streng for din valuta
STR_CURRENCY_SUFFIX                                             :{LTBLUE}Endetillæg: {ORANGE}{STRING}
STR_CURRENCY_SET_CUSTOM_CURRENCY_SUFFIX_TOOLTIP                 :{BLACK}Sæt suffiks-streng for din valuta

STR_CURRENCY_SWITCH_TO_EURO                                     :{LTBLUE}Skift til Euro: {ORANGE}{NUM}
STR_CURRENCY_SWITCH_TO_EURO_NEVER                               :{LTBLUE}Skift til Euro: {ORANGE}aldrig
STR_CURRENCY_SET_CUSTOM_CURRENCY_TO_EURO_TOOLTIP                :{BLACK}Sæt årstal for skift til euro
STR_CURRENCY_DECREASE_CUSTOM_CURRENCY_TO_EURO_TOOLTIP           :{BLACK}Skift til euro tidligere
STR_CURRENCY_INCREASE_CUSTOM_CURRENCY_TO_EURO_TOOLTIP           :{BLACK}Skift til euro senere

STR_CURRENCY_PREVIEW                                            :{LTBLUE}Eksempel: {ORANGE}{CURRENCY_LONG}
STR_CURRENCY_CUSTOM_CURRENCY_PREVIEW_TOOLTIP                    :{BLACK}10000 pund (£) i din valuta
STR_CURRENCY_CHANGE_PARAMETER                                   :{BLACK}Skift brugerdefinerede møntfodsparametre

STR_DIFFICULTY_LEVEL_SETTING_MAXIMUM_NO_COMPETITORS             :{LTBLUE}Maksimalt antal modstandere: {ORANGE}{COMMA}

STR_NONE                                                        :Ingen
STR_FUNDING_ONLY                                                :Kun finansiering
STR_MINIMAL                                                     :Minimal
STR_NUM_VERY_LOW                                                :Meget lav
STR_NUM_LOW                                                     :Lav
STR_NUM_NORMAL                                                  :Normal
STR_NUM_HIGH                                                    :Høj
STR_NUM_CUSTOM                                                  :Brugerdefineret
STR_NUM_CUSTOM_NUMBER                                           :Brugerdefineret ({NUM})

STR_VARIETY_NONE                                                :Ingen
STR_VARIETY_VERY_LOW                                            :Meget lav
STR_VARIETY_LOW                                                 :Lav
STR_VARIETY_MEDIUM                                              :Mellem
STR_VARIETY_HIGH                                                :Høj
STR_VARIETY_VERY_HIGH                                           :Meget høj

###length 5
STR_AI_SPEED_VERY_SLOW                                          :Meget langsom
STR_AI_SPEED_SLOW                                               :Langsom
STR_AI_SPEED_MEDIUM                                             :Mellem
STR_AI_SPEED_FAST                                               :Hurtig
STR_AI_SPEED_VERY_FAST                                          :Meget hurtig

###length 6
STR_SEA_LEVEL_VERY_LOW                                          :Meget lavt
STR_SEA_LEVEL_LOW                                               :Lavt
STR_SEA_LEVEL_MEDIUM                                            :Middel
STR_SEA_LEVEL_HIGH                                              :Højt
STR_SEA_LEVEL_CUSTOM                                            :Brugerdefineret
STR_SEA_LEVEL_CUSTOM_PERCENTAGE                                 :Brugerdefineret ({NUM}%)

###length 4
STR_RIVERS_NONE                                                 :Ingen
STR_RIVERS_FEW                                                  :Få
STR_RIVERS_MODERATE                                             :Mellem
STR_RIVERS_LOT                                                  :Mange

###length 3
STR_DISASTER_NONE                                               :Ingen
STR_DISASTER_REDUCED                                            :Reduceret
STR_DISASTER_NORMAL                                             :Normal

###length 4
STR_SUBSIDY_X1_5                                                :x1.5
STR_SUBSIDY_X2                                                  :x2
STR_SUBSIDY_X3                                                  :x3
STR_SUBSIDY_X4                                                  :x4

###length 7
STR_TERRAIN_TYPE_VERY_FLAT                                      :Meget fladt
STR_TERRAIN_TYPE_FLAT                                           :Fladt
STR_TERRAIN_TYPE_HILLY                                          :Bakket
STR_TERRAIN_TYPE_MOUNTAINOUS                                    :Bjergrigt
STR_TERRAIN_TYPE_ALPINIST                                       :Alpinist
STR_TERRAIN_TYPE_CUSTOM                                         :Brugerdefineret højde
STR_TERRAIN_TYPE_CUSTOM_VALUE                                   :Brugerdefineret højde ({NUM})

###length 3
STR_CITY_APPROVAL_PERMISSIVE                                    :Passiv
STR_CITY_APPROVAL_TOLERANT                                      :Tolerant
STR_CITY_APPROVAL_HOSTILE                                       :Fjendtlig

STR_WARNING_NO_SUITABLE_AI                                      :{WHITE}Der blev ikke fundet en egnet computer-spiller...{}Du kan downloade flere forskellige computer-spillere gennem 'Online Indhold'.

# Settings tree window
STR_CONFIG_SETTING_TREE_CAPTION                                 :{WHITE}Indstillinger
STR_CONFIG_SETTING_FILTER_TITLE                                 :{BLACK}Filter streng:
STR_CONFIG_SETTING_EXPAND_ALL                                   :{BLACK}Udvid alle
STR_CONFIG_SETTING_COLLAPSE_ALL                                 :{BLACK}Skjul alle
STR_CONFIG_SETTING_RESET_ALL                                    :{BLACK}Nulstil alle værdier
STR_CONFIG_SETTING_NO_EXPLANATION_AVAILABLE_HELPTEXT            :(ingen forklaring tilgængelig)
STR_CONFIG_SETTING_DEFAULT_VALUE                                :{LTBLUE}Standard: {ORANGE}{STRING}
STR_CONFIG_SETTING_TYPE                                         :{LTBLUE}Indstillingstype: {ORANGE}{STRING}
STR_CONFIG_SETTING_TYPE_CLIENT                                  :Klient indstilling (ikke lagret i gemt spil, påvirker alle spil)
STR_CONFIG_SETTING_TYPE_GAME_MENU                               :Spil indstilling (lagret i gemt spil, påvirker kun nye spil)
STR_CONFIG_SETTING_TYPE_GAME_INGAME                             :Firma indstilling (lagret i gemt spil, påvirker kun det aktuelle spil)
STR_CONFIG_SETTING_TYPE_COMPANY_MENU                            :Firma indstilling (lagret i gemt spil; påvirker kun nye spil)
STR_CONFIG_SETTING_TYPE_COMPANY_INGAME                          :Firma indstilling (lagret i gemt spil; påvirker kun aktuelt selskab)
STR_CONFIG_SETTING_RESET_ALL_CONFIRMATION_DIALOG_CAPTION        :{WHITE}Advarsel!
STR_CONFIG_SETTING_RESET_ALL_CONFIRMATION_DIALOG_TEXT           :{WHITE}Denne handling vil nulstille alle spilindstillinger til deres standardværdier.{}Ønsker du at fortsætte?

STR_CONFIG_SETTING_RESTRICT_CATEGORY                            :{BLACK}Kategori:
STR_CONFIG_SETTING_RESTRICT_TYPE                                :{BLACK}Type:
STR_CONFIG_SETTING_RESTRICT_DROPDOWN_HELPTEXT                   :{BLACK}Begrænser listen nedenfor så den kun viser ændrede indstillinger
STR_CONFIG_SETTING_RESTRICT_BASIC                               :Grund Indstillinger
STR_CONFIG_SETTING_RESTRICT_ADVANCED                            :Avancerede indstillinger
STR_CONFIG_SETTING_RESTRICT_ALL                                 :Ekspert indstillinger / alle indstillinger
STR_CONFIG_SETTING_RESTRICT_CHANGED_AGAINST_DEFAULT             :Indstillinger med en anden værdi end standard
STR_CONFIG_SETTING_RESTRICT_CHANGED_AGAINST_NEW                 :Indstillinger med en anden værdi end dine nyt-spil indstillinger

STR_CONFIG_SETTING_TYPE_DROPDOWN_HELPTEXT                       :{BLACK}Begrænser listen nedenfor til at visse indstillingstyper
STR_CONFIG_SETTING_TYPE_DROPDOWN_ALL                            :Alle indstillingstyper
STR_CONFIG_SETTING_TYPE_DROPDOWN_CLIENT                         :Klient indstilling (ikke lagret i gemt spil, påvirker alle spil)
STR_CONFIG_SETTING_TYPE_DROPDOWN_GAME_MENU                      :Spil indstilling (lagret i gemt spil, påvirker kun nye spil)
STR_CONFIG_SETTING_TYPE_DROPDOWN_GAME_INGAME                    :Spil indstilling (lagret i gemt spil, påvirker kun det aktuelt spil)
STR_CONFIG_SETTING_TYPE_DROPDOWN_COMPANY_MENU                   :Firma indstilling (lagret i gemt spil; påvirker kun nye spil)
STR_CONFIG_SETTING_TYPE_DROPDOWN_COMPANY_INGAME                 :Firma indstilling (lagret i gemt spil; påvirker kun aktuelt selskab)

STR_CONFIG_SETTINGS_NONE                                        :{WHITE}- Ingen -
###length 3
STR_CONFIG_SETTING_CATEGORY_HIDES                               :{BLACK}Vis alle søgeresultater ved at sætte{}{SILVER}Kategori {BLACK}to {WHITE}{STRING}
STR_CONFIG_SETTING_TYPE_HIDES                                   :{BLACK}Vis alle søgeresultater ved at sætte{}{SILVER}Indtast {BLACK}til {WHITE}Alle Indstillingstyper
STR_CONFIG_SETTING_CATEGORY_AND_TYPE_HIDES                      :{BLACK}Vis alle søgeresultater ved at sætte{} {SILVER}Kategori {BLACK}til {WHITE} {STRING} {BLACK}og {SILVER} Indtast {BLACK}til {WHITE}Alle Indstillingstyper

###length 3
STR_CONFIG_SETTING_OFF                                          :Fra
STR_CONFIG_SETTING_ON                                           :Til
STR_CONFIG_SETTING_DISABLED                                     :Deaktiveret

###length 3
STR_CONFIG_SETTING_COMPANIES_OFF                                :Fra
STR_CONFIG_SETTING_COMPANIES_OWN                                :Eget firma
STR_CONFIG_SETTING_COMPANIES_ALL                                :Alle firmaer

###length 3
STR_CONFIG_SETTING_NONE                                         :Ingen
STR_CONFIG_SETTING_ORIGINAL                                     :Original
STR_CONFIG_SETTING_REALISTIC                                    :Realistisk

###length 3
STR_CONFIG_SETTING_HORIZONTAL_POS_LEFT                          :Venstre
STR_CONFIG_SETTING_HORIZONTAL_POS_CENTER                        :Center
STR_CONFIG_SETTING_HORIZONTAL_POS_RIGHT                         :Højre

STR_CONFIG_SETTING_MAXIMUM_INITIAL_LOAN                         :Maksimum startlån: {STRING}
STR_CONFIG_SETTING_MAXIMUM_INITIAL_LOAN_HELPTEXT                :Maksimumbeløb et selskab kan låne (uden at tage inflation i betragtning)

STR_CONFIG_SETTING_INTEREST_RATE                                :Lånerente: {STRING}
STR_CONFIG_SETTING_INTEREST_RATE_HELPTEXT                       :Lånerente; kontrollerer også inflationen hvis aktiveret

STR_CONFIG_SETTING_RUNNING_COSTS                                :Driftsomkostninger: {STRING}
STR_CONFIG_SETTING_RUNNING_COSTS_HELPTEXT                       :Indstil niveauet for vedligeholdelse og driftsomkostninger af kørertøjer og infrastruktur

STR_CONFIG_SETTING_CONSTRUCTION_SPEED                           :Konstruktionshastighed: {STRING}
STR_CONFIG_SETTING_CONSTRUCTION_SPEED_HELPTEXT                  :Begræns antallet af igangværende konstruktioner for AI'er

STR_CONFIG_SETTING_VEHICLE_BREAKDOWNS                           :Køretøjs nedbrud: {STRING}
STR_CONFIG_SETTING_VEHICLE_BREAKDOWNS_HELPTEXT                  :Indstil hvor tit uservicerede kørertøjer må bryde ned

STR_CONFIG_SETTING_SUBSIDY_MULTIPLIER                           :Tilskudrate: {STRING}
STR_CONFIG_SETTING_SUBSIDY_MULTIPLIER_HELPTEXT                  :Indstil, hvor meget der bliver betalt for tilskudsordninger

STR_CONFIG_SETTING_SUBSIDY_DURATION                             :Varighed på tilskudsordning: {STRING}
STR_CONFIG_SETTING_SUBSIDY_DURATION_HELPTEXT                    :Styrer hvor mange år tilskudsordninger tildeles for

STR_CONFIG_SETTING_SUBSIDY_DURATION_VALUE                       :{NUM} år
###setting-zero-is-special
STR_CONFIG_SETTING_SUBSIDY_DURATION_DISABLED                    :Ingen tilskudsordninger

STR_CONFIG_SETTING_CONSTRUCTION_COSTS                           :Konstruktionspriser: {STRING}
STR_CONFIG_SETTING_CONSTRUCTION_COSTS_HELPTEXT                  :Indstil prisniveau for køb og konstruktion

STR_CONFIG_SETTING_RECESSIONS                                   :Kriser: {STRING}
STR_CONFIG_SETTING_RECESSIONS_HELPTEXT                          :Lavkonjunkturer forekomme hvert 5. år hvis denne indstilling er slået til. Ved lavkonjunktur falder produktionen markant (produktionen returnerer til tidligere niveau når lavkonjunkturen er ovre)

STR_CONFIG_SETTING_TRAIN_REVERSING                              :Forbyd toge at køre baglængs i stationer: {STRING}
STR_CONFIG_SETTING_TRAIN_REVERSING_HELPTEXT                     :Hvis aktiveret, vil tog ikke vende på stationer der ikke er endestationer, også selvom der er en kortere rute til deres næste destination ved at vende

STR_CONFIG_SETTING_DISASTERS                                    :Katastrofer: {STRING}
STR_CONFIG_SETTING_DISASTERS_HELPTEXT                           :Slå katastrofer, som lejlighedsvis kan blokere eller ødelægge køretøjer eller infrastruktur, til og fra

STR_CONFIG_SETTING_CITY_APPROVAL                                :Byrådets holdning til omstrukturering: {STRING}
STR_CONFIG_SETTING_CITY_APPROVAL_HELPTEXT                       :Vælg hvor meget selskaber støj og miljømæssige skader påvirker byvurdering og fremtidige byggeretigheder i området

STR_CONFIG_SETTING_MAP_HEIGHT_LIMIT                             :Højdegrænse for kortet: {STRING}
STR_CONFIG_SETTING_MAP_HEIGHT_LIMIT_HELPTEXT                    :Indstil den maksimale højde af kortets landskab. Med "(auto)" bliver en god værdi valgt efter landskabsgenerering
STR_CONFIG_SETTING_MAP_HEIGHT_LIMIT_VALUE                       :{NUM}
###setting-zero-is-special
STR_CONFIG_SETTING_MAP_HEIGHT_LIMIT_AUTO                        :(auto)
STR_CONFIG_SETTING_TOO_HIGH_MOUNTAIN                            :{WHITE}Du kan ikke sætte kortets højdegrænse til denne værdi. Mindst ét bjerg på kortet er højere.

STR_CONFIG_SETTING_AUTOSLOPE                                    :Tillad landskabsformning under bygninger, spor, etc. (autoslope): {STRING}
STR_CONFIG_SETTING_AUTOSLOPE_HELPTEXT                           :Tillad landskabsformning under bygninger og spor uden at fjerne dem

STR_CONFIG_SETTING_CATCHMENT                                    :Tillad mere realistisk størrelse på stationernes opland: {STRING}
STR_CONFIG_SETTING_CATCHMENT_HELPTEXT                           :Har forskellige størrelser oplande til forskellige typer af stationer og lufthavne

STR_CONFIG_SETTING_SERVE_NEUTRAL_INDUSTRIES                     :Selskabers stationer kan betjene industrier med tilknyttede neutrale stationer: {STRING}
STR_CONFIG_SETTING_SERVE_NEUTRAL_INDUSTRIES_HELPTEXT            :Når aktiveret kan industries med tilknyttede stationer (så som Boreplatforme) også betjenes af andre selskabers stationer i nærheden. Når deaktiveret, kan disse industrier kun betjenes af deres egen tilknyttede station. Andre stationer i nærheden kan ikke betjene dem, og industriens tilknyttede station vil heller ikke betjene andet end industrien.

STR_CONFIG_SETTING_EXTRADYNAMITE                                :Tillad nedriving af flere by-ejede veje, broer og tunneler: {STRING}
STR_CONFIG_SETTING_EXTRADYNAMITE_HELPTEXT                       :Gør det nemmere at fjerne by-ejede infrastruktur og bygninger

STR_CONFIG_SETTING_TRAIN_LENGTH                                 :Den maksimale længde af tog: {STRING}
STR_CONFIG_SETTING_TRAIN_LENGTH_HELPTEXT                        :Indstil den maksimale længde af tog
STR_CONFIG_SETTING_TILE_LENGTH                                  :{COMMA} felt{P 0 "" er}

STR_CONFIG_SETTING_SMOKE_AMOUNT                                 :Mængde af røg fra køretøj: {STRING}
STR_CONFIG_SETTING_SMOKE_AMOUNT_HELPTEXT                        :Indstil, hvor meget røg, eller hvor mange gnister udsendes af køretøjer

STR_CONFIG_SETTING_TRAIN_ACCELERATION_MODEL                     :Accelerationsmodel for tog: {STRING}
STR_CONFIG_SETTING_TRAIN_ACCELERATION_MODEL_HELPTEXT            :Vælg fysik model for tog acceleration. Den "oprindelige" model straffer skråninger lige for alle køretøjer. Den "realistisk" model straffer skråninger og kurver afhængigt af forskellige egenskaber, så som længde og trækkraft

STR_CONFIG_SETTING_ROAD_VEHICLE_ACCELERATION_MODEL              :Køretøjs accelerations model: {STRING}
STR_CONFIG_SETTING_ROAD_VEHICLE_ACCELERATION_MODEL_HELPTEXT     :Vælg fysik model for køretøj acceleration. Den "oprindelige" model straffer skråninger lige for alle køretøjer. Den "realistisk" model straffer skråninger afhængigt af forskellige egenskaber af motoren, for eksempel 'trækkraft'

STR_CONFIG_SETTING_TRAIN_SLOPE_STEEPNESS                        :Skrånings stejlhed for tog: {STRING}
STR_CONFIG_SETTING_TRAIN_SLOPE_STEEPNESS_HELPTEXT               :Stejlhed af skrå felter for et tog. Højere værdier gør det vanskeligere at bestige en bakke
STR_CONFIG_SETTING_PERCENTAGE                                   :{COMMA}%

STR_CONFIG_SETTING_ROAD_VEHICLE_SLOPE_STEEPNESS                 :Skrånings stejlhed for vejkøretøjer: {STRING}
STR_CONFIG_SETTING_ROAD_VEHICLE_SLOPE_STEEPNESS_HELPTEXT        :Stejlhed af skrå felter for vej køretøjer. Højere værdier gør det vanskeligere at bestige en bakke

STR_CONFIG_SETTING_FORBID_90_DEG                                :Forbyd tog at dreje 90 grader: {STRING}
STR_CONFIG_SETTING_FORBID_90_DEG_HELPTEXT                       :90 graders drejninger forekommer når et vandret sporstykke er direkte efterfulgt af et lodret sporstykke på det tilstødende felt. Således drejer toget 90 grader når det passerer feltets kant, i stedet for de sædvanlige 45 grader for andre sporkombinationer.

STR_CONFIG_SETTING_DISTANT_JOIN_STATIONS                        :Tillad sammenkædning af stationer der ikke ligger direkte op ad hinanden: {STRING}
STR_CONFIG_SETTING_DISTANT_JOIN_STATIONS_HELPTEXT               :Tillad at tilføje dele til en station uden direkte at berøre eksisterende dele. Ctrl+Klik for at sætte nye dele

STR_CONFIG_SETTING_INFLATION                                    :Inflation: {STRING}
STR_CONFIG_SETTING_INFLATION_HELPTEXT                           :Aktiver inflation i økonomien, hvor omkostningerne er lidt hurtigere stigende end betalinger

STR_CONFIG_SETTING_MAX_BRIDGE_LENGTH                            :Maksimal bro længde: {STRING}
STR_CONFIG_SETTING_MAX_BRIDGE_LENGTH_HELPTEXT                   :Maksimal længde af broer

STR_CONFIG_SETTING_MAX_BRIDGE_HEIGHT                            :Maksimal bro højde: {STRING}
STR_CONFIG_SETTING_MAX_BRIDGE_HEIGHT_HELPTEXT                   :Maksimal højde der kan bygges bro over

STR_CONFIG_SETTING_MAX_TUNNEL_LENGTH                            :Maksimal tunnel længde: {STRING}
STR_CONFIG_SETTING_MAX_TUNNEL_LENGTH_HELPTEXT                   :Maksimal længde af tunneler

STR_CONFIG_SETTING_RAW_INDUSTRY_CONSTRUCTION_METHOD             :Metode til manuel opførsel af primær industri: {STRING}
STR_CONFIG_SETTING_RAW_INDUSTRY_CONSTRUCTION_METHOD_HELPTEXT    :Metode til finansiering af en primær industri. 'Ingen' betyder, at det ikke er muligt at finansiere nogen, 'efterforskning' betyder finansiering er mulig, men byggeriet sker et tilfældigt sted på kortet, og kan lige så godt slå fejl, "som andre industrier" betyder rå industrier kan konstrueres af firmaer ligesom forarbejdningsindustrier i enhver position de ønsker
###length 3
STR_CONFIG_SETTING_RAW_INDUSTRY_CONSTRUCTION_METHOD_NONE        :Ingen
STR_CONFIG_SETTING_RAW_INDUSTRY_CONSTRUCTION_METHOD_NORMAL      :Som andre industrier
STR_CONFIG_SETTING_RAW_INDUSTRY_CONSTRUCTION_METHOD_PROSPECTING :Efterforskning

STR_CONFIG_SETTING_INDUSTRY_PLATFORM                            :Fladt område omkring industier: {STRING}
STR_CONFIG_SETTING_INDUSTRY_PLATFORM_HELPTEXT                   :Mængden af fladt område omkring en industri. Dette sikrer tom plads vil forblive tilgængelige omkring en industri for bygge spor osv.

STR_CONFIG_SETTING_MULTIPINDTOWN                                :Tillad flere af samme slags industri per by: {STRING}
STR_CONFIG_SETTING_MULTIPINDTOWN_HELPTEXT                       :Normalt vil en by ikke vil have mere end en industri af hver type. Med denne indstilling, vil det give flere industrier af samme type i samme by

STR_CONFIG_SETTING_SIGNALSIDE                                   :Vis signaler: {STRING}
STR_CONFIG_SETTING_SIGNALSIDE_HELPTEXT                          :Vælge hvilken side af sporet signaler skal placeres på
###length 3
STR_CONFIG_SETTING_SIGNALSIDE_LEFT                              :På venstre
STR_CONFIG_SETTING_SIGNALSIDE_DRIVING_SIDE                      :På køresiden
STR_CONFIG_SETTING_SIGNALSIDE_RIGHT                             :På højre

STR_CONFIG_SETTING_SHOWFINANCES                                 :Vis finansvinduet i slutningen af året: {STRING}
STR_CONFIG_SETTING_SHOWFINANCES_HELPTEXT                        :Hvis aktiveret, dukker finansiering vinduet op ved udgangen af hvert år, for at gøre det lettere at inspicere den finansielle status af firmaet

STR_CONFIG_SETTING_NONSTOP_BY_DEFAULT                           :Nye ordrer er 'uden stop' som standard: {STRING}
STR_CONFIG_SETTING_NONSTOP_BY_DEFAULT_HELPTEXT                  :Normalt vil et køretøj stoppe ved hver station den passerer. Ved at aktivere denne indstilling, vil det passere alle stationer på vej til sin endelige destination uden at stoppe. Bemærk, at denne indstilling kun definerer en standardværdi for nye ordrer. Individuelle ordrer kan indstilles udtrykkeligt til en specific adfærd alligevel

STR_CONFIG_SETTING_STOP_LOCATION                                :Nye togordrer stopper som standard ved {STRING} af perronen
STR_CONFIG_SETTING_STOP_LOCATION_HELPTEXT                       :Stedet hvor et tog vil standse ved perronen som standard. Den "nærmeste ende" forstås tæt på indgangen, 'midten' betyder i midten af platformen, og "fjerneste ende" forstås længest væk fra indgang. Bemærk, at denne indstilling kun definerer en standardværdi for nye ordrer. Individuelle ordrer kan indstilles udtrykkeligt til anden adfærd alligevel
###length 3
STR_CONFIG_SETTING_STOP_LOCATION_NEAR_END                       :den nærmeste ende
STR_CONFIG_SETTING_STOP_LOCATION_MIDDLE                         :midten
STR_CONFIG_SETTING_STOP_LOCATION_FAR_END                        :den fjerneste ende

STR_CONFIG_SETTING_AUTOSCROLL                                   :Panorér vindue når musen er ved kanten: {STRING}
STR_CONFIG_SETTING_AUTOSCROLL_HELPTEXT                          :Når den er aktiveret, vil skærmbilledet begynde at rulle, når musen er nær kanten af skærmen
###length 4
STR_CONFIG_SETTING_AUTOSCROLL_DISABLED                          :Deaktiveret
STR_CONFIG_SETTING_AUTOSCROLL_MAIN_VIEWPORT_FULLSCREEN          :Hoved visningsport, kun i fuldskærm
STR_CONFIG_SETTING_AUTOSCROLL_MAIN_VIEWPORT                     :Hoved visningsport
STR_CONFIG_SETTING_AUTOSCROLL_EVERY_VIEWPORT                    :Alle visningsporte

STR_CONFIG_SETTING_BRIBE                                        :Tillad bestikkelse af de lokale myndigheder: {STRING}
STR_CONFIG_SETTING_BRIBE_HELPTEXT                               :Tillade firmaer at forsøge at bestikke den lokale myndighed. Hvis bestikkelsen bliver opdaget af en inspektør vil selskabet ikke være i stand til at handle i byen i seks måneder

STR_CONFIG_SETTING_ALLOW_EXCLUSIVE                              :Tillad køb af eksklusive transportrettigheder: {STRING}
STR_CONFIG_SETTING_ALLOW_EXCLUSIVE_HELPTEXT                     :Hvis et firma køber eksklusive transport rettigheder til en by, vil modstandernes stationer (passagerer og fragt) ikke modtage nogen fragt i et helt år

STR_CONFIG_SETTING_ALLOW_FUND_BUILDINGS                         :Tillad sponsorer bygninger: {STRING}
STR_CONFIG_SETTING_ALLOW_FUND_BUILDINGS_HELPTEXT                :Tillad firmaer til at give penge til byerne for finansiering af nye huse

STR_CONFIG_SETTING_ALLOW_FUND_ROAD                              :Tillad finansiering af vejfornyelse: {STRING}
STR_CONFIG_SETTING_ALLOW_FUND_ROAD_HELPTEXT                     :Tillad firmaer til at give penge til byerne for vej re-konstruktion for at sabotere vej-baserede tjenester i byen

STR_CONFIG_SETTING_ALLOW_GIVE_MONEY                             :Tillad at sende penge til andre firmaer: {STRING}
STR_CONFIG_SETTING_ALLOW_GIVE_MONEY_HELPTEXT                    :Tillad overførsel af penge mellem firmaer i netværksspil

STR_CONFIG_SETTING_FREIGHT_TRAINS                               :Vægtfaktor for fragt for at simulere tunge tog: {STRING}
STR_CONFIG_SETTING_FREIGHT_TRAINS_HELPTEXT                      :Indstil effekten af fragt i togene. En højere værdi gør fragt i togene mere krævende for tog, især på bakker

STR_CONFIG_SETTING_PLANE_SPEED                                  :Fly hastigheds-faktor: {STRING}
STR_CONFIG_SETTING_PLANE_SPEED_HELPTEXT                         :Indstil den relative hastighed af fly i forhold til andre køretøjstyper, for at reducere mængden af indkomst for transport med fly
STR_CONFIG_SETTING_PLANE_SPEED_VALUE                            :1 / {COMMA}

STR_CONFIG_SETTING_PLANE_CRASHES                                :Antal flystyrt: {STRING}
STR_CONFIG_SETTING_PLANE_CRASHES_HELPTEXT                       :Angiv sandsynligheden for at fly styrter ned.{}* Store fly har altid en risiko for at styrte når de lander på små lufthavne.
###length 3
STR_CONFIG_SETTING_PLANE_CRASHES_NONE                           :Ingen*
STR_CONFIG_SETTING_PLANE_CRASHES_REDUCED                        :reduceret
STR_CONFIG_SETTING_PLANE_CRASHES_NORMAL                         :Normal

STR_CONFIG_SETTING_STOP_ON_TOWN_ROAD                            :Tillad gennemkørsels-stop på veje ejet af en by: {STRING}
STR_CONFIG_SETTING_STOP_ON_TOWN_ROAD_HELPTEXT                   :Tillad konstruktion af gennemkørsels-stop på by-ejede veje
STR_CONFIG_SETTING_STOP_ON_COMPETITOR_ROAD                      :Tillad gennemkørsels-stoppesteder på veje ejet af konkurrenter: {STRING}
STR_CONFIG_SETTING_STOP_ON_COMPETITOR_ROAD_HELPTEXT             :Tillad konstruktion af gennemkørsels-stop på veje ejet af andre firmaer
STR_CONFIG_SETTING_DYNAMIC_ENGINES_EXISTING_VEHICLES            :{WHITE}Denne indstilling kan ikke ændres, når der er køretøjer.

STR_CONFIG_SETTING_INFRASTRUCTURE_MAINTENANCE                   :Infrastruktur vedligeholdelse: {STRING}
STR_CONFIG_SETTING_INFRASTRUCTURE_MAINTENANCE_HELPTEXT          :Når aktiveret, infrastruktur forårsager vedligeholdelsesomkostninger. Omkostningerne vokser over-proportional med nettets størrelse, hvilket påvirker større virksomheder mere end de små

STR_CONFIG_SETTING_COMPANY_STARTING_COLOUR                      :Foretrukken selskabsfarve: {STRING}
STR_CONFIG_SETTING_COMPANY_STARTING_COLOUR_HELPTEXT             :Vælg den foretrukne farve egne selskaber skal starte med

STR_CONFIG_SETTING_NEVER_EXPIRE_AIRPORTS                        :Lufthavnenes levealder udløber aldrig: {STRING}
STR_CONFIG_SETTING_NEVER_EXPIRE_AIRPORTS_HELPTEXT               :Aktiveres denne indstilling gøres at hver lufthavnstype forbliver tilgængelig for evigt efter dens indførelse

STR_CONFIG_SETTING_WARN_LOST_VEHICLE                            :Advar hvis et faretøj bliver væk: {STRING}
STR_CONFIG_SETTING_WARN_LOST_VEHICLE_HELPTEXT                   :Få meddelelser om køretøjer, der ikke til at finde en vej til deres destination

STR_CONFIG_SETTING_ORDER_REVIEW                                 :Kontroller køretøjers ordreliste: {STRING}
STR_CONFIG_SETTING_ORDER_REVIEW_HELPTEXT                        :Hvis aktiveret, bliver ordrerne af køretøjerne regelmæssigt kontrolleret, og nogle åbenlyse problemer rapporteres med en nyhedsmeddelelse når de opdages
###length 3
STR_CONFIG_SETTING_ORDER_REVIEW_OFF                             :Nej
STR_CONFIG_SETTING_ORDER_REVIEW_EXDEPOT                         :Ja, men udelad stoppede køretøjer
STR_CONFIG_SETTING_ORDER_REVIEW_ON                              :Af alle køretøjer

STR_CONFIG_SETTING_WARN_INCOME_LESS                             :Advar hvis et køretøjs indtjening er negativ: {STRING}
STR_CONFIG_SETTING_WARN_INCOME_LESS_HELPTEXT                    :Når aktiveret, bliver en nyhedsmeddelelse sendt når et køretøj der ikke har haft overskud inden for et kalenderår

STR_CONFIG_SETTING_NEVER_EXPIRE_VEHICLES                        :Køretøjernes levealder udløber aldrig: {STRING}
STR_CONFIG_SETTING_NEVER_EXPIRE_VEHICLES_HELPTEXT               :Når aktiveret, forbliver alle biltyper tilgængelige for evigt efter indførelse

STR_CONFIG_SETTING_AUTORENEW_VEHICLE                            :Automatisk fornyelse af gamle køretøjer: {STRING}
STR_CONFIG_SETTING_AUTORENEW_VEHICLE_HELPTEXT                   :Når aktiveret, bliver et køretøjder nærmer sig sin afslutning af livet automatisk udskiftet, når betingelserne er opfyldt

STR_CONFIG_SETTING_AUTORENEW_MONTHS                             :Automatisk forny når køretøjets alder er {STRING} max alder
STR_CONFIG_SETTING_AUTORENEW_MONTHS_HELPTEXT                    :Relativ alder, hvor et køretøj bør betragtes til automatisk fornyelse
###length 2
STR_CONFIG_SETTING_AUTORENEW_MONTHS_VALUE_BEFORE                :{COMMA} måned{P 0 "" er} før
STR_CONFIG_SETTING_AUTORENEW_MONTHS_VALUE_AFTER                 :{COMMA} måned{P 0 "" er} efter

STR_CONFIG_SETTING_AUTORENEW_MONEY                              :Min. kontanter før automatisk køretøjsfornyelse: {STRING}
STR_CONFIG_SETTING_AUTORENEW_MONEY_HELPTEXT                     :Minimal mængde penge, der skal forblive i banken, før man overvejer automatisk fornyelse af køretøjer

STR_CONFIG_SETTING_ERRMSG_DURATION                              :Varighed af fejlmeddelelse: {STRING}
STR_CONFIG_SETTING_ERRMSG_DURATION_HELPTEXT                     :Varighed for visning fejlmeddelelser i en rød vindue. Bemærk, at nogle (kritisk) fejlmeddelelser ikke lukkes automatisk efter dette tidspunkt, men skal lukkes manuelt
STR_CONFIG_SETTING_ERRMSG_DURATION_VALUE                        :{COMMA} sekund{P 0 "" er}

STR_CONFIG_SETTING_HOVER_DELAY                                  :Vis værktøjstip: {STRING}
STR_CONFIG_SETTING_HOVER_DELAY_HELPTEXT                         :Forsinkelse inden tooltips vises, når musen føres over nogle den grænseflade . Alternativt tooltips er bundet til den højre museknap, når denne værdi er sat til 0.
STR_CONFIG_SETTING_HOVER_DELAY_VALUE                            :Hold markøren i {COMMA} sekund{P 0 "" er}
###setting-zero-is-special
STR_CONFIG_SETTING_HOVER_DELAY_DISABLED                         :Højre klik

STR_CONFIG_SETTING_POPULATION_IN_LABEL                          :Vis byens indbyggertal i bynavnet: {STRING}
STR_CONFIG_SETTING_POPULATION_IN_LABEL_HELPTEXT                 :Vis befolkningen i byerne i deres etiket på kortet

STR_CONFIG_SETTING_GRAPH_LINE_THICKNESS                         :Linjetykkelse i grafer: {STRING}
STR_CONFIG_SETTING_GRAPH_LINE_THICKNESS_HELPTEXT                :Bredde af linjerne i graferne. En tynd linie er mere læsbar, en tykkere linje er nemmere at se og det er lettere at skelne mellem farverne

STR_CONFIG_SETTING_SHOW_NEWGRF_NAME                             :Vis navn på NewGRF i byg fartøj vinduet: {STRING}
STR_CONFIG_SETTING_SHOW_NEWGRF_NAME_HELPTEXT                    :Tilføjer en linje til byg fartøj vinduet som viser, hvilken NewGRF det valgte fartøj stammer fra.

STR_CONFIG_SETTING_LANDSCAPE                                    :Landskab: {STRING}
STR_CONFIG_SETTING_LANDSCAPE_HELPTEXT                           :Landskaber definerer grundlæggende gameplay-scenarier med forskellige godstyper og krav for byers vækst. NewGRF og spilscripts giver dog mulighed for yderligere styring.

STR_CONFIG_SETTING_LAND_GENERATOR                               :Landskabs generator: {STRING}
STR_CONFIG_SETTING_LAND_GENERATOR_HELPTEXT                      :Den oprindelige generator afhænger af basen grafik sæt, og komponerer faste landskab former. TerraGenesis er en Perlin baseret generator med finere kontrol indstillinger
###length 2
STR_CONFIG_SETTING_LAND_GENERATOR_ORIGINAL                      :Original
STR_CONFIG_SETTING_LAND_GENERATOR_TERRA_GENESIS                 :TerraGenesis

STR_CONFIG_SETTING_TERRAIN_TYPE                                 :Terræn type: {STRING}
STR_CONFIG_SETTING_TERRAIN_TYPE_HELPTEXT                        :(Kun TerraGenesis) Størrelse af højderygge

STR_CONFIG_SETTING_INDUSTRY_DENSITY                             :Industri tæthed: {STRING}
STR_CONFIG_SETTING_INDUSTRY_DENSITY_HELPTEXT                    :Angiv hvor mange industrier skal genereres og hvilket niveau der bevares i løbet af spillet

STR_CONFIG_SETTING_OIL_REF_EDGE_DISTANCE                        :Maksimal afstand fra kant til olieindustrier: {STRING}
STR_CONFIG_SETTING_OIL_REF_EDGE_DISTANCE_HELPTEXT               :Grænse for hvor langt fra kortets kant olieraffinaderier kan blive bygget. På ø-kort sikrer dette at de er nær kysten. På kort større end 256 felter bliver denne værdi automatisk skaleret op.

STR_CONFIG_SETTING_SNOWLINE_HEIGHT                              :Snelinjehøjden: {STRING}
STR_CONFIG_SETTING_SNOWLINE_HEIGHT_HELPTEXT                     :Styrer ved hvilken højde sneen starter i det sub-arktiske landskab. Sne påvirker også industri-generering og byers krav for at vokse.Kan kun ændres i Scenarieeditoren, og beregnes ellers via "snedække".

STR_CONFIG_SETTING_SNOW_COVERAGE                                :Snedække: {STRING}
STR_CONFIG_SETTING_SNOW_COVERAGE_HELPTEXT                       :Styrer den omtrentlige mængde sne i det sub-arktiske landskab. Sne påvirker også industri-generering og byernes krav for at vokse. Anvendes kun under landskabsgenerering. Land lige over havniveau er altid snefrit.
STR_CONFIG_SETTING_SNOW_COVERAGE_VALUE                          :{NUM}%

STR_CONFIG_SETTING_DESERT_COVERAGE                              :Ørkendækning: {STRING}
STR_CONFIG_SETTING_DESERT_COVERAGE_HELPTEXT                     :Styrer den omtrentlige mængde ørken i det tropiske landskab. Ørken påvirker også industri-generering. Anvendes kun under landskabsgenerering.
STR_CONFIG_SETTING_DESERT_COVERAGE_VALUE                        :{NUM}%

STR_CONFIG_SETTING_ROUGHNESS_OF_TERRAIN                         :Tærrenets hårdhed (kun TerraGenesis) : {STRING}
STR_CONFIG_SETTING_ROUGHNESS_OF_TERRAIN_HELPTEXT                :(TerraGenesis kun) Vælg frekvensen af bakkerne: Glatte landskaber har færre, mere udbredt bakker. Ujævne landskaber har mange bakker, der kan se gentaget ud
###length 4
STR_CONFIG_SETTING_ROUGHNESS_OF_TERRAIN_VERY_SMOOTH             :Meget blødt
STR_CONFIG_SETTING_ROUGHNESS_OF_TERRAIN_SMOOTH                  :Blødt
STR_CONFIG_SETTING_ROUGHNESS_OF_TERRAIN_ROUGH                   :Råt
STR_CONFIG_SETTING_ROUGHNESS_OF_TERRAIN_VERY_ROUGH              :Meget råt

STR_CONFIG_SETTING_VARIETY                                      :Forskelligheds fordeling: {STRING}
STR_CONFIG_SETTING_VARIETY_HELPTEXT                             :(TerraGenesis kun) Kontrollere, om kortet indeholder både bjerg- og flade områder. Da dette kun gør kortet fladere bør andre indstillinger sættes til bjergrigt

STR_CONFIG_SETTING_RIVER_AMOUNT                                 :Floder antal: {STRING}
STR_CONFIG_SETTING_RIVER_AMOUNT_HELPTEXT                        :Vælg, hvor mange floder at skabe

STR_CONFIG_SETTING_TREE_PLACER                                  :Algoritme ved placering af træer: {STRING}
STR_CONFIG_SETTING_TREE_PLACER_HELPTEXT                         :Vælg fordelingen af træer på kortet: "Original" planter træer ensartet spredt, "forbedret" planter dem i grupper
###length 3
STR_CONFIG_SETTING_TREE_PLACER_NONE                             :Ingen
STR_CONFIG_SETTING_TREE_PLACER_ORIGINAL                         :Original
STR_CONFIG_SETTING_TREE_PLACER_IMPROVED                         :Forbedret

STR_CONFIG_SETTING_ROAD_SIDE                                    :Vejkøretøjer: {STRING}
STR_CONFIG_SETTING_ROAD_SIDE_HELPTEXT                           :Vælg køre side

STR_CONFIG_SETTING_HEIGHTMAP_ROTATION                           :Rotér højdekort: {STRING}
###length 2
STR_CONFIG_SETTING_HEIGHTMAP_ROTATION_COUNTER_CLOCKWISE         :Mod uret
STR_CONFIG_SETTING_HEIGHTMAP_ROTATION_CLOCKWISE                 :Med uret

STR_CONFIG_SETTING_SE_FLAT_WORLD_HEIGHT                         :Den højde et flat scenariekort får: {STRING}
###length 2
STR_CONFIG_SETTING_EDGES_NOT_EMPTY                              :{WHITE}Et eller flere felter ved den nordlige kant er ikke tomme
STR_CONFIG_SETTING_EDGES_NOT_WATER                              :{WHITE}Et eller flere felter ved en af kanterne er ikke vand

STR_CONFIG_SETTING_STATION_SPREAD                               :Maksimal stations spredning: {STRING}
STR_CONFIG_SETTING_STATION_SPREAD_HELPTEXT                      :Største område dele af en enkelt station kan spredes ud på. Bemærk, at høje værdier vil gøre spillet langsommere

STR_CONFIG_SETTING_SERVICEATHELIPAD                             :Automatisk service på helikopterlandingspladser: {STRING}
STR_CONFIG_SETTING_SERVICEATHELIPAD_HELPTEXT                    :Servicér helikoptere ved hver landing, selv om der ikke er noget depot i lufthavnen

STR_CONFIG_SETTING_LINK_TERRAFORM_TOOLBAR                       :Forbind landskabsværktøjer med skinne/vej/vand/lufthavn: {STRING}
STR_CONFIG_SETTING_LINK_TERRAFORM_TOOLBAR_HELPTEXT              :Når der åbnes for konstruktionsværktøjer for en transporttype, skal landskabsværktøjer også åbnes

STR_CONFIG_SETTING_SMALLMAP_LAND_COLOUR                         :Land farve brugt i det lille kort: {STRING}
STR_CONFIG_SETTING_SMALLMAP_LAND_COLOUR_HELPTEXT                :Land farve brugt i det lille kort
###length 3
STR_CONFIG_SETTING_SMALLMAP_LAND_COLOUR_GREEN                   :Grøn
STR_CONFIG_SETTING_SMALLMAP_LAND_COLOUR_DARK_GREEN              :Mørkegrøn
STR_CONFIG_SETTING_SMALLMAP_LAND_COLOUR_VIOLET                  :Violet

STR_CONFIG_SETTING_SCROLLMODE                                   :Visningsport bevægelse: {STRING}
STR_CONFIG_SETTING_SCROLLMODE_HELPTEXT                          :Virkemåde for bevægelse af kortet
###length 4
STR_CONFIG_SETTING_SCROLLMODE_DEFAULT                           :Bevæg syns vinduet med højre mussetast, musse position låst
STR_CONFIG_SETTING_SCROLLMODE_RMB_LOCKED                        :Bevæg kortet med højre mussetast, musse position låst
STR_CONFIG_SETTING_SCROLLMODE_RMB                               :Bevæg kortet med højre musseknap
STR_CONFIG_SETTING_SCROLLMODE_LMB                               :Bevæg kortet med venstre musseknap

STR_CONFIG_SETTING_SMOOTH_SCROLLING                             :Jævn scrolling af udsnit: {STRING}
STR_CONFIG_SETTING_SMOOTH_SCROLLING_HELPTEXT                    :Kontroller hvordan de vigtigste visning ruller til en bestemt position, når du klikker på det lille kort eller når de udsteder en kommando til at rulle til en bestemt genstand på kortet. Hvis aktiveret, ruller udsigtspunktet jævnt, hvis deaktiveret springer den direkte til det valgte punkt

STR_CONFIG_SETTING_MEASURE_TOOLTIP                              :Vis måleværktøjstip ved brug af div. bygge-værktøjer: {STRING}
STR_CONFIG_SETTING_MEASURE_TOOLTIP_HELPTEXT                     :Vis afstande og højdeforskelle, når der trækkes under konstruktioner

STR_CONFIG_SETTING_LIVERIES                                     :Vis selskabsfarver: {STRING}
STR_CONFIG_SETTING_LIVERIES_HELPTEXT                            :Kontroler anvendelse af køretøjet-typespecifikke leveringer for køretøjer (i modsætning til virksomhedsspecifikke)
###length 3
STR_CONFIG_SETTING_LIVERIES_NONE                                :Ingen
STR_CONFIG_SETTING_LIVERIES_OWN                                 :Eget selskab
STR_CONFIG_SETTING_LIVERIES_ALL                                 :Alle selskaber

STR_CONFIG_SETTING_PREFER_TEAMCHAT                              :Foretræk hold-chat med <ENTER>: {STRING}
STR_CONFIG_SETTING_PREFER_TEAMCHAT_HELPTEXT                     :Skift bindingen af virksomheds-intern og offentlig chat til <ENTER> hhv. <Ctrl+ENTER>

STR_CONFIG_SETTING_SCROLLWHEEL_MULTIPLIER                       :Rulleknap-hastighed på kort: {STRING}
STR_CONFIG_SETTING_SCROLLWHEEL_MULTIPLIER_HELPTEXT              :Styr følsomheden af muse-hjul rulning

STR_CONFIG_SETTING_SCROLLWHEEL_SCROLLING                        :Rulleknappens funktion: {STRING}
STR_CONFIG_SETTING_SCROLLWHEEL_SCROLLING_HELPTEXT               :Aktiver rulning med to-dimensionelle muse-hjul
###length 3
STR_CONFIG_SETTING_SCROLLWHEEL_ZOOM                             :Zoom kort
STR_CONFIG_SETTING_SCROLLWHEEL_SCROLL                           :Rul kort
STR_CONFIG_SETTING_SCROLLWHEEL_OFF                              :Slået fra

STR_CONFIG_SETTING_OSK_ACTIVATION                               :Tillad skærmtastatur: {STRING}
STR_CONFIG_SETTING_OSK_ACTIVATION_HELPTEXT                      :Vælg hvordan skærmtastature åbnes ved indtasting i redigeringfelter kun med markør. Dette er beregnet til små enheder uden egentlig tastatur
###length 4
STR_CONFIG_SETTING_OSK_ACTIVATION_DISABLED                      :Deaktiveret
STR_CONFIG_SETTING_OSK_ACTIVATION_DOUBLE_CLICK                  :Dobbelt click
STR_CONFIG_SETTING_OSK_ACTIVATION_SINGLE_CLICK_FOCUS            :Enkelt click (når fokuseret)
STR_CONFIG_SETTING_OSK_ACTIVATION_SINGLE_CLICK                  :Enkelt click (umiddelbart)

STR_CONFIG_SETTING_USE_RELAY_SERVICE                            :Anvend relæ-tjeneste: {STRING}
STR_CONFIG_SETTING_USE_RELAY_SERVICE_HELPTEXT                   :Hvis det mislykkes at skabe forbindelse til serveren, er det muligt at anvende en relæ-tjeneste til at skabe en forbindelse. "Aldrig" forbyder dette, "spørg" vil spørge først, "tillad" vil tillade det uden at spørge.
###length 3
STR_CONFIG_SETTING_USE_RELAY_SERVICE_NEVER                      :Aldrig
STR_CONFIG_SETTING_USE_RELAY_SERVICE_ASK                        :Spørg
STR_CONFIG_SETTING_USE_RELAY_SERVICE_ALLOW                      :Tillad

STR_CONFIG_SETTING_RIGHT_MOUSE_BTN_EMU                          :Højreklik-emulering: {STRING}
STR_CONFIG_SETTING_RIGHT_MOUSE_BTN_EMU_HELPTEXT                 :Vælg metode til at emulere højre muse-knap klik
###length 3
STR_CONFIG_SETTING_RIGHT_MOUSE_BTN_EMU_COMMAND                  :Kommandoklik
STR_CONFIG_SETTING_RIGHT_MOUSE_BTN_EMU_CONTROL                  :Kontrolklik
STR_CONFIG_SETTING_RIGHT_MOUSE_BTN_EMU_OFF                      :Fra

STR_CONFIG_SETTING_RIGHT_MOUSE_WND_CLOSE                        :Luk vindue ved højre-klik: {STRING}
STR_CONFIG_SETTING_RIGHT_MOUSE_WND_CLOSE_HELPTEXT               :Lukker vinduet ved at højreklikke inde i det. Deaktiverer værktøjstip ved at højreklikke!

STR_CONFIG_SETTING_AUTOSAVE                                     :Auto gem: {STRING}
STR_CONFIG_SETTING_AUTOSAVE_HELPTEXT                            :Vælg interval mellem automatisk gemte spil

STR_CONFIG_SETTING_DATE_FORMAT_IN_SAVE_NAMES                    :Brug {STRING} datoformat til navne på gemte spil.
STR_CONFIG_SETTING_DATE_FORMAT_IN_SAVE_NAMES_HELPTEXT           :Formatet af datoen i gemte spil filnavne
###length 3
STR_CONFIG_SETTING_DATE_FORMAT_IN_SAVE_NAMES_LONG               :langt (31. Dec 2008)
STR_CONFIG_SETTING_DATE_FORMAT_IN_SAVE_NAMES_SHORT              :kort (31-12-2008)
STR_CONFIG_SETTING_DATE_FORMAT_IN_SAVE_NAMES_ISO                :ISO (2008-12-31)

STR_CONFIG_SETTING_PAUSE_ON_NEW_GAME                            :Sæt automatisk på pause når nyt spil startes: {STRING}
STR_CONFIG_SETTING_PAUSE_ON_NEW_GAME_HELPTEXT                   :Når aktiveret, vil spillet automatisk pause når du starter et nyt spil, det giver mulighed for at studerer kortet nærmere

STR_CONFIG_SETTING_COMMAND_PAUSE_LEVEL                          :Når pauset tillad: {STRING}
STR_CONFIG_SETTING_COMMAND_PAUSE_LEVEL_HELPTEXT                 :Vælg hvilke handlinger der kan udføres, mens spillet er sat på pause
###length 4
STR_CONFIG_SETTING_COMMAND_PAUSE_LEVEL_NO_ACTIONS               :Ingen handlinger
STR_CONFIG_SETTING_COMMAND_PAUSE_LEVEL_ALL_NON_CONSTRUCTION     :Alle ikke-byggemæssige handlinger
STR_CONFIG_SETTING_COMMAND_PAUSE_LEVEL_ALL_NON_LANDSCAPING      :Alle på nær landskabs-ændrende handlinger
STR_CONFIG_SETTING_COMMAND_PAUSE_LEVEL_ALL_ACTIONS              :Alle handlinger

STR_CONFIG_SETTING_ADVANCED_VEHICLE_LISTS                       :Brug avanceret køretøjsliste: {STRING}
STR_CONFIG_SETTING_ADVANCED_VEHICLE_LISTS_HELPTEXT              :Aktiver brug af avancerede køretøjs-lister for gruppering af køretøjer

STR_CONFIG_SETTING_LOADING_INDICATORS                           :Benyt laste-indikatorer: {STRING}
STR_CONFIG_SETTING_LOADING_INDICATORS_HELPTEXT                  :Vælg om lastnings-indikatorer vises ved pålæsning og aflæsning af køretøjer

STR_CONFIG_SETTING_TIMETABLE_IN_TICKS                           :Vis køreplan i tik i stedet for dage: {STRING}
STR_CONFIG_SETTING_TIMETABLE_IN_TICKS_HELPTEXT                  :Vis rejsetider i køreplaner i spil ticks i stedet for dage

STR_CONFIG_SETTING_TIMETABLE_SHOW_ARRIVAL_DEPARTURE             :Vis ankomst og afgang i tidsplaner: {STRING}
STR_CONFIG_SETTING_TIMETABLE_SHOW_ARRIVAL_DEPARTURE_HELPTEXT    :Vis forventede ankomst-og afgangstider i tidsplaner

STR_CONFIG_SETTING_QUICKGOTO                                    :Hurtig oprettelse af køretøjsordrer: {STRING}
STR_CONFIG_SETTING_QUICKGOTO_HELPTEXT                           :Forvælg 'gå-til' når du åbner ordrer vinduet

STR_CONFIG_SETTING_DEFAULT_RAIL_TYPE                            :Standard sportype (efter nyt spil/indlæst spil): {STRING}
STR_CONFIG_SETTING_DEFAULT_RAIL_TYPE_HELPTEXT                   :Hvilken sportype der skal vælges efter start eller indlæsning af et spil. 'Første tilgængelige' vælger den ældste type spor, 'sidste tilgængelige' vælger den nyeste form for spor, og 'mest anvendte' vælger den type, der i øjeblikket er mest i brug
###length 3
STR_CONFIG_SETTING_DEFAULT_RAIL_TYPE_FIRST                      :Første tilgængelige
STR_CONFIG_SETTING_DEFAULT_RAIL_TYPE_LAST                       :Sidste tilgængelige
STR_CONFIG_SETTING_DEFAULT_RAIL_TYPE_MOST_USED                  :Mest anvendte

STR_CONFIG_SETTING_SHOW_TRACK_RESERVATION                       :Vis reserverede spor: {STRING}
STR_CONFIG_SETTING_SHOW_TRACK_RESERVATION_HELPTEXT              :Giv reserverede spor en anden farve for at hjælpe med problemer med tog der nægter at indgå i sti-baserede blokke

STR_CONFIG_SETTING_PERSISTENT_BUILDINGTOOLS                     :Hold byggeværktøjer aktive efter brug: {STRING}
STR_CONFIG_SETTING_PERSISTENT_BUILDINGTOOLS_HELPTEXT            :Hold bygnings-værktøjer til broer, tunneler, mv. åben efter brug

STR_CONFIG_SETTING_EXPENSES_LAYOUT                              :Grupper udgifter i firmaets finansvindue: {STRING}
STR_CONFIG_SETTING_EXPENSES_LAYOUT_HELPTEXT                     :Definer layout for firmaets udgifter-vindue

STR_CONFIG_SETTING_AUTO_REMOVE_SIGNALS                          :Fjern automatisk signaler under jernbane-bygning: {STRING}
STR_CONFIG_SETTING_AUTO_REMOVE_SIGNALS_HELPTEXT                 :Fjerner automatisk signaler under jernbane-bygning, hvis signalerne er i vejen. Bemærk at dette potentielt kan føre til togsammenstød.

STR_CONFIG_SETTING_FAST_FORWARD_SPEED_LIMIT                     :Hurtig kørsel hastighedsgrænse: {STRING}
STR_CONFIG_SETTING_FAST_FORWARD_SPEED_LIMIT_HELPTEXT            :Begrænser hvor hurtigt spillet kører, når hurtig kørsel er aktiveret. 0 = ingen grænse (så hurtigt som din computer er i stand til.) Værdier under 100% sænker spillets hastighed. Den øvre grænse afhænger af din computers specifikationer og kan variere afhængig af spillet.
STR_CONFIG_SETTING_FAST_FORWARD_SPEED_LIMIT_VAL                 :{NUM}% normal simulationshastighed
###setting-zero-is-special
STR_CONFIG_SETTING_FAST_FORWARD_SPEED_LIMIT_ZERO                :Ingen grænse (så hurtigt din computer er i stand til)

STR_CONFIG_SETTING_SOUND_TICKER                                 :Nyhedssymbol: {STRING}
STR_CONFIG_SETTING_SOUND_TICKER_HELPTEXT                        :Afspil lyd for opsummerede nyheds beskeder

STR_CONFIG_SETTING_SOUND_NEWS                                   :Nyhedsavis: {STRING}
STR_CONFIG_SETTING_SOUND_NEWS_HELPTEXT                          :Afspil lyd ved visning af aviser

STR_CONFIG_SETTING_SOUND_NEW_YEAR                               :Årets slutning: {STRING}
STR_CONFIG_SETTING_SOUND_NEW_YEAR_HELPTEXT                      :Afspil lyd ved årsregnskabet, som viser firmaets resultater sammenlignet med det tidligere år

STR_CONFIG_SETTING_SOUND_CONFIRM                                :Konstruktion: {STRING}
STR_CONFIG_SETTING_SOUND_CONFIRM_HELPTEXT                       :Afspil lyd efter vellykkede konstruktioner eller andre handlinger

STR_CONFIG_SETTING_SOUND_CLICK                                  :Knap tryk: {STRING}
STR_CONFIG_SETTING_SOUND_CLICK_HELPTEXT                         :Bip ved klik på knapperne

STR_CONFIG_SETTING_SOUND_DISASTER                               :Katastrofer/Ulykker: {STRING}
STR_CONFIG_SETTING_SOUND_DISASTER_HELPTEXT                      :Afspil uheld og katastrofers lydeffekter

STR_CONFIG_SETTING_SOUND_VEHICLE                                :Køretøjer: {STRING}
STR_CONFIG_SETTING_SOUND_VEHICLE_HELPTEXT                       :Afspil køretøjers lydeffekter

STR_CONFIG_SETTING_SOUND_AMBIENT                                :Omgivelse: {STRING}
STR_CONFIG_SETTING_SOUND_AMBIENT_HELPTEXT                       :Afspil omgivelseslyde for landskaber, industrier og byer

STR_CONFIG_SETTING_MAX_TRAINS                                   :Maks. antal tog per spiller: {STRING}
STR_CONFIG_SETTING_MAX_TRAINS_HELPTEXT                          :Maksimum antal toge et firma kan have

STR_CONFIG_SETTING_MAX_ROAD_VEHICLES                            :Maks. antal køretøjer per spiller: {STRING}
STR_CONFIG_SETTING_MAX_ROAD_VEHICLES_HELPTEXT                   :Maksimum antal vejkøretøjer et firma kan have

STR_CONFIG_SETTING_MAX_AIRCRAFT                                 :Maks. antal fly per spiller: {STRING}
STR_CONFIG_SETTING_MAX_AIRCRAFT_HELPTEXT                        :Maksimum antal fly et firma kan have

STR_CONFIG_SETTING_MAX_SHIPS                                    :Maks. antal skibe per spiller: {STRING}
STR_CONFIG_SETTING_MAX_SHIPS_HELPTEXT                           :Maksimum antal skibe et firma kan have

STR_CONFIG_SETTING_AI_BUILDS_TRAINS                             :Deaktiver toge for computeren: {STRING}
STR_CONFIG_SETTING_AI_BUILDS_TRAINS_HELPTEXT                    :Aktivering af denne indstilling gør bygning af tog umuligt for en computer modstander

STR_CONFIG_SETTING_AI_BUILDS_ROAD_VEHICLES                      :Deaktiver køretøjer for computeren: {STRING}
STR_CONFIG_SETTING_AI_BUILDS_ROAD_VEHICLES_HELPTEXT             :Aktivering af denne indstilling gør bygning af vejkøretøjer umuligt for en computer modstander

STR_CONFIG_SETTING_AI_BUILDS_AIRCRAFT                           :Deaktiver fly for computeren: {STRING}
STR_CONFIG_SETTING_AI_BUILDS_AIRCRAFT_HELPTEXT                  :Denne indstilling vil gøre det umuligt for en computerstyret spiller at bygge fly

STR_CONFIG_SETTING_AI_BUILDS_SHIPS                              :Deaktiver skibe for computeren: {STRING}
STR_CONFIG_SETTING_AI_BUILDS_SHIPS_HELPTEXT                     :Denne indstilling gør det umuligt for en computerspiller at bygge skibe, når den er slået til.

STR_CONFIG_SETTING_AI_PROFILE                                   :Standart indstillingsprofil: {STRING}
STR_CONFIG_SETTING_AI_PROFILE_HELPTEXT                          :Vælg hvilke indstillinger der skal bruges for tilfældig AIs eller for oprindelige værdier, når du tilføjer en ny AI eller spil Script
###length 3
STR_CONFIG_SETTING_AI_PROFILE_EASY                              :Let
STR_CONFIG_SETTING_AI_PROFILE_MEDIUM                            :Mellem
STR_CONFIG_SETTING_AI_PROFILE_HARD                              :Svær

STR_CONFIG_SETTING_AI_IN_MULTIPLAYER                            :Tillad computerspillere i netværksspil: {STRING}
STR_CONFIG_SETTING_AI_IN_MULTIPLAYER_HELPTEXT                   :Tillad computerstyrede spillere at deltage i multiplayer spil

STR_CONFIG_SETTING_SCRIPT_MAX_OPCODES                           :#opcodes før scriptet bliver stoppet: {STRING}
STR_CONFIG_SETTING_SCRIPT_MAX_OPCODES_HELPTEXT                  :Maximale nummer af udregninger et script kan eksekvere i en tur
STR_CONFIG_SETTING_SCRIPT_MAX_MEMORY                            :Maks hukommelsesforbrug per script: {STRING}
STR_CONFIG_SETTING_SCRIPT_MAX_MEMORY_HELPTEXT                   :Hvor meget hukommelse et enkelt script må anvende før det bliver tvungent afbrudt. Det kan være nødvendigt at forøge dette for spil på store kort.
STR_CONFIG_SETTING_SCRIPT_MAX_MEMORY_VALUE                      :{COMMA} MiB

STR_CONFIG_SETTING_SERVINT_ISPERCENT                            :Service intervaller er i procent: {STRING}
STR_CONFIG_SETTING_SERVINT_ISPERCENT_HELPTEXT                   :Vælg om vedligeholdelse bliver udløst af forløbet tid, eller pålideligheden som falder en givet procenttal i forhold til maximum pålideligheden

STR_CONFIG_SETTING_SERVINT_TRAINS                               :Standard vedligeholdelses interval for tog: {STRING}
STR_CONFIG_SETTING_SERVINT_TRAINS_HELPTEXT                      :Sæt serviceintervallets standardværdi for nye skinnekøretøjer.
STR_CONFIG_SETTING_SERVINT_ROAD_VEHICLES                        :Standard vedligeholdelses interval for vejkøretøjer: {STRING}
STR_CONFIG_SETTING_SERVINT_ROAD_VEHICLES_HELPTEXT               :Sæt serviceintervallets standardværdi for nye vejkøretøjer.
STR_CONFIG_SETTING_SERVINT_AIRCRAFT                             :Standard serviceinterval for fly: {STRING}
STR_CONFIG_SETTING_SERVINT_AIRCRAFT_HELPTEXT                    :Sæt serviceintervallets standardværdi for nye fly.
STR_CONFIG_SETTING_SERVINT_SHIPS                                :Standard serviceinterval for skibe: {STRING}
STR_CONFIG_SETTING_SERVINT_SHIPS_HELPTEXT                       :Sæt serviceintervallets standardværdi for nye skibe.
STR_CONFIG_SETTING_SERVINT_VALUE                                :{COMMA} dag{P 0 "" e}/%
###setting-zero-is-special
STR_CONFIG_SETTING_SERVINT_DISABLED                             :Deaktiveret

STR_CONFIG_SETTING_NOSERVICE                                    :Slå service fra, når nedbrud er sat til ingen: {STRING}
STR_CONFIG_SETTING_NOSERVICE_HELPTEXT                           :Når tilladt, bliver køretøjer ikke serviceret, hvis de ikke kan bryde ned

STR_CONFIG_SETTING_WAGONSPEEDLIMITS                             :Aktiver hastighedsbegrænsning for vogne: {STRING}
STR_CONFIG_SETTING_WAGONSPEEDLIMITS_HELPTEXT                    :Når tilladt, brug også fartgrænse på vogne, for at bestemme makshastigheden på tog

STR_CONFIG_SETTING_DISABLE_ELRAILS                              :Slå elektriske jernbaner fra: {STRING}
STR_CONFIG_SETTING_DISABLE_ELRAILS_HELPTEXT                     :Tilladelse af denne indstilling slår nødvendigheden af elektrisk jernbaner fra, for at få elektriske tog til at kører

STR_CONFIG_SETTING_NEWS_ARRIVAL_FIRST_VEHICLE_OWN               :Ankomst af første køretøj til spillerens station: {STRING}
STR_CONFIG_SETTING_NEWS_ARRIVAL_FIRST_VEHICLE_OWN_HELPTEXT      :Vis en avis når det første køretøj ankommer til en ny spillers station

STR_CONFIG_SETTING_NEWS_ARRIVAL_FIRST_VEHICLE_OTHER             :Ankomst af første køretøj til modstanderens station: {STRING}
STR_CONFIG_SETTING_NEWS_ARRIVAL_FIRST_VEHICLE_OTHER_HELPTEXT    :Vis en avis når det første køretøj ankommer til en konkurrents station

STR_CONFIG_SETTING_NEWS_ACCIDENTS_DISASTERS                     :Uheld / katastrofer: {STRING}
STR_CONFIG_SETTING_NEWS_ACCIDENTS_DISASTERS_HELPTEXT            :Vis en avis når ulykker eller katastrofer forekommer

STR_CONFIG_SETTING_NEWS_COMPANY_INFORMATION                     :Selskabsinformation: {STRING}
STR_CONFIG_SETTING_NEWS_COMPANY_INFORMATION_HELPTEXT            :Vis en avis når nye selskaber starter, eller når selskaber er i risiko for at gå konkurs

STR_CONFIG_SETTING_NEWS_INDUSTRY_OPEN                           :Åbning af industrier: {STRING}
STR_CONFIG_SETTING_NEWS_INDUSTRY_OPEN_HELPTEXT                  :Vis en avis når nye industrier åbner

STR_CONFIG_SETTING_NEWS_INDUSTRY_CLOSE                          :Lukning af industrier: {STRING}
STR_CONFIG_SETTING_NEWS_INDUSTRY_CLOSE_HELPTEXT                 :Vis en avis når industrier lukker ned

STR_CONFIG_SETTING_NEWS_ECONOMY_CHANGES                         :Økonomiændringer: {STRING}
STR_CONFIG_SETTING_NEWS_ECONOMY_CHANGES_HELPTEXT                :Vis en avis om globale ændringer i økonomi

STR_CONFIG_SETTING_NEWS_INDUSTRY_CHANGES_COMPANY                :Produktionsændringer i industrier betjent af firmaet: {STRING}
STR_CONFIG_SETTING_NEWS_INDUSTRY_CHANGES_COMPANY_HELPTEXT       :Vis en avis, når produktions niveauet stiger for en industri som benyttes af selskabet

STR_CONFIG_SETTING_NEWS_INDUSTRY_CHANGES_OTHER                  :Produktionsændringer for industrier forsynet af deltager(e): {STRING}
STR_CONFIG_SETTING_NEWS_INDUSTRY_CHANGES_OTHER_HELPTEXT         :Vis en avis, når produktions niveauet for industrier som benyttes af konkurenter ændres

STR_CONFIG_SETTING_NEWS_INDUSTRY_CHANGES_UNSERVED               :Andre produktionsændringer for industri: {STRING}
STR_CONFIG_SETTING_NEWS_INDUSTRY_CHANGES_UNSERVED_HELPTEXT      :Vis en avis, når produktions niveauet for industrier som ikke benyttes af selskabet eller konkurenter ændres

STR_CONFIG_SETTING_NEWS_ADVICE                                  :Råd / information om firmaets køretøjer: {STRING}
STR_CONFIG_SETTING_NEWS_ADVICE_HELPTEXT                         :Vis meddelelser om køretøjer der kræver opmærksomhed

STR_CONFIG_SETTING_NEWS_NEW_VEHICLES                            :Nye køretøjer: {STRING}
STR_CONFIG_SETTING_NEWS_NEW_VEHICLES_HELPTEXT                   :Vis en avis, når en ny køretøjstype bliver tilgængelig

STR_CONFIG_SETTING_NEWS_CHANGES_ACCEPTANCE                      :Ændring i accepteret fragt: {STRING}
STR_CONFIG_SETTING_NEWS_CHANGES_ACCEPTANCE_HELPTEXT             :Vis meddelelser om stationer som ændrer accept af nogen godstyper

STR_CONFIG_SETTING_NEWS_SUBSIDIES                               :Tilskudsordninger: {STRING}
STR_CONFIG_SETTING_NEWS_SUBSIDIES_HELPTEXT                      :Vis en avis om tilskuds relaterede begivenheder

STR_CONFIG_SETTING_NEWS_GENERAL_INFORMATION                     :Generel information: {STRING}
STR_CONFIG_SETTING_NEWS_GENERAL_INFORMATION_HELPTEXT            :Vis en avis om almindelige begivenhedder, som køb af eksklusive rettighedder, eller finansiering af vejkonstruktion
###length 3
STR_CONFIG_SETTING_NEWS_MESSAGES_OFF                            :Fra
STR_CONFIG_SETTING_NEWS_MESSAGES_SUMMARY                        :Kortfattet
STR_CONFIG_SETTING_NEWS_MESSAGES_FULL                           :Fuld

STR_CONFIG_SETTING_COLOURED_NEWS_YEAR                           :Farvede nyheder dukker op i: {STRING}
STR_CONFIG_SETTING_COLOURED_NEWS_YEAR_HELPTEXT                  :Året hvor nyheds-annonceringer bliver udskrevet i farver. Før dette år, bruger det sort / hvid
STR_CONFIG_SETTING_STARTING_YEAR                                :Start dato: {STRING}

STR_CONFIG_SETTING_ENDING_YEAR                                  :Slutår for pointoptælling: {STRING}
STR_CONFIG_SETTING_ENDING_YEAR_HELPTEXT                         :Årstal hvor spillet slutter pointoptælling. Ved slutningen af dette år bliver selskabets point optaget, og topresultater-skærmen bliver vist. Spillerne kan fortsætte med at spille efter dette.{}Hvis dette er før spillets start år, bliver topresultater-skærmen aldrig vist.
STR_CONFIG_SETTING_ENDING_YEAR_VALUE                            :{NUM}
###setting-zero-is-special
STR_CONFIG_SETTING_ENDING_YEAR_ZERO                             :Aldrig

STR_CONFIG_SETTING_ECONOMY_TYPE                                 :Økonomitype: {STRING}
STR_CONFIG_SETTING_ECONOMY_TYPE_HELPTEXT                        :Udjævnet økonomi ændrer produktionsniveauet oftere, og i mindre trin. Frossen økonomi forhindrer ændringer i produktionsniveauet og industrilukninger. Denne indstilling kan muligvis ikke have nogen effekt hvis industrityperne stammer fra en NewGRF.
###length 3
STR_CONFIG_SETTING_ECONOMY_TYPE_ORIGINAL                        :Original
STR_CONFIG_SETTING_ECONOMY_TYPE_SMOOTH                          :Udjævnet
STR_CONFIG_SETTING_ECONOMY_TYPE_FROZEN                          :Frossen

STR_CONFIG_SETTING_ALLOW_SHARES                                 :Tillad at købe aktier i andre selskaber: {STRING}
STR_CONFIG_SETTING_ALLOW_SHARES_HELPTEXT                        :Hvis aktiveret, tillades køb og salg af selskabsaktier. Aktier vil kun være tilgængelige for selskaber der er nået en hvis alder

STR_CONFIG_SETTING_MIN_YEARS_FOR_SHARES                         :Mindste selskabsalder for aktiehandel: {STRING}
STR_CONFIG_SETTING_MIN_YEARS_FOR_SHARES_HELPTEXT                :Indstil mindste alder på selskaber, før andre kan købe og sælge aktier i dem.

STR_CONFIG_SETTING_FEEDER_PAYMENT_SHARE                         :Procentdel af deloverskud som skal betales i hovedsystemer: {STRING}
STR_CONFIG_SETTING_FEEDER_PAYMENT_SHARE_HELPTEXT                :Procentdel af indkomst givet til de mellemliggende dele i hovedsystemer, giver mere kontrol over indkomst

STR_CONFIG_SETTING_DRAG_SIGNALS_DENSITY                         :Når der trækkes, placer signaler hvert: {STRING}
STR_CONFIG_SETTING_DRAG_SIGNALS_DENSITY_HELPTEXT                :Indstil afstanden på hvilke signaler vil blive bygget på et spor op til den næste forhindring (signal, kryds), hvis signalerne trækkes
STR_CONFIG_SETTING_DRAG_SIGNALS_DENSITY_VALUE                   :{COMMA} felt{P 0 "" er}
STR_CONFIG_SETTING_DRAG_SIGNALS_FIXED_DISTANCE                  :Når der trækkes, hold fastlagt afstand mellem signaler: {STRING}
STR_CONFIG_SETTING_DRAG_SIGNALS_FIXED_DISTANCE_HELPTEXT         :Vælg opførslen på signalplassering ved Ctrl+trækning af signaler. Hvis deaktivert, bliver signaler placeret ved tunneler eller broer for at undgå lange strækninger uden signaler. Hvis aktivert, bliver signalerne placeret for hver N rute, noget som gør justering af signaler på parallelle spor enklere

STR_CONFIG_SETTING_SEMAPHORE_BUILD_BEFORE_DATE                  :Byg automatisk semaforer før: {STRING}
STR_CONFIG_SETTING_SEMAPHORE_BUILD_BEFORE_DATE_HELPTEXT         :Sæt året hvor elektriske signaler vil blive brugt på spor. Før dette år vil ikke-elektriske signaler blive brugt (hvilket har den fuldstændig same funktion, men anderledes udseende)

STR_CONFIG_SETTING_CYCLE_SIGNAL_TYPES                           :Bladr gennem signaltyper: {STRING}
STR_CONFIG_SETTING_CYCLE_SIGNAL_TYPES_HELPTEXT                  :Vælg hvilke signaltyper et vælge imellem, når der Ctrl+klikkes på et bygget signal med signalværktøjet
###length 2
STR_CONFIG_SETTING_CYCLE_SIGNAL_PBS                             :Kun togvejssignaler
STR_CONFIG_SETTING_CYCLE_SIGNAL_ALL                             :Alle viste

STR_CONFIG_SETTING_SIGNAL_GUI_MODE                              :Vis signaltyper: {STRING}
STR_CONFIG_SETTING_SIGNAL_GUI_MODE_HELPTEXT                     :Vælg hvilke signaltyper der vises i signal-værktøjslinjen
###length 2
STR_CONFIG_SETTING_SIGNAL_GUI_MODE_PATH                         :Kun togvejssignaler
STR_CONFIG_SETTING_SIGNAL_GUI_MODE_ALL_CYCLE_PATH               :Alle signaler

STR_CONFIG_SETTING_TOWN_LAYOUT                                  :Vej-layout for nye byer: {STRING}
STR_CONFIG_SETTING_TOWN_LAYOUT_HELPTEXT                         :Layout for vejnettet i byer
###length 5
STR_CONFIG_SETTING_TOWN_LAYOUT_DEFAULT                          :Standard
STR_CONFIG_SETTING_TOWN_LAYOUT_BETTER_ROADS                     :Optimerede veje
STR_CONFIG_SETTING_TOWN_LAYOUT_2X2_GRID                         :2x2 gitter
STR_CONFIG_SETTING_TOWN_LAYOUT_3X3_GRID                         :3x3 vej gitter
STR_CONFIG_SETTING_TOWN_LAYOUT_RANDOM                           :Tilfældig

STR_CONFIG_SETTING_ALLOW_TOWN_ROADS                             :Byer kan bygge veje: {STRING}
STR_CONFIG_SETTING_ALLOW_TOWN_ROADS_HELPTEXT                    :Tillad byer at bygge veje når de vokser. Deaktiver for at forbyde byer selv at bygge veje
STR_CONFIG_SETTING_ALLOW_TOWN_LEVEL_CROSSINGS                   :Byer kan bygge niveaukryds: {STRING}
STR_CONFIG_SETTING_ALLOW_TOWN_LEVEL_CROSSINGS_HELPTEXT          :Slå denne indstilling til for at tillade byer, at bygge niveaukryds

STR_CONFIG_SETTING_NOISE_LEVEL                                  :Tillad byer at fastsætte støjgrænser for lufthavne: {STRING}
STR_CONFIG_SETTING_NOISE_LEVEL_HELPTEXT                         :Hvis denne indstilling er slået fra, kan der bygges to lufthavne i hver by. Hvis denne indstilling er slået til, er grænsen fastsat af støjgrænsen for den enkelte byen, hvilket afhænger af population, lufthavnstørrelse og afstand

STR_CONFIG_SETTING_TOWN_FOUNDING                                :At stifte byer i selve spillet: {STRING}
STR_CONFIG_SETTING_TOWN_FOUNDING_HELPTEXT                       :Hvis denne indstilling er slået til er det tilladt for spillere at stifte nye byer i spillet
###length 3
STR_CONFIG_SETTING_TOWN_FOUNDING_FORBIDDEN                      :Forbudt
STR_CONFIG_SETTING_TOWN_FOUNDING_ALLOWED                        :Tilladt
STR_CONFIG_SETTING_TOWN_FOUNDING_ALLOWED_CUSTOM_LAYOUT          :Tilladt, tilpasset by-layout

STR_CONFIG_SETTING_TOWN_CARGOGENMODE                            :Godsgenerering i byer: {STRING}
STR_CONFIG_SETTING_TOWN_CARGOGENMODE_HELPTEXT                   :Hvor meget gods der bliver produceret af byers bygninger, i forhold til byens samlede indbyggertal.{}Kvadratisk vækst: En by med dobbelt indbyggertal genererer fire gange så mange passagerer.{}Lineær vækst: En by med dobbelt indbyggertal genererer dobbelt så mange passagerer.
###length 2
STR_CONFIG_SETTING_TOWN_CARGOGENMODE_ORIGINAL                   :Kvadratisk (original)
STR_CONFIG_SETTING_TOWN_CARGOGENMODE_BITCOUNT                   :Lineær

STR_CONFIG_SETTING_EXTRA_TREE_PLACEMENT                         :Placering af træer i spillet: {STRING}
STR_CONFIG_SETTING_EXTRA_TREE_PLACEMENT_HELPTEXT                :Kontroller den tilfældige fremkomst af træer i løbet af spillet. Dette vil påvirke industrier der er afhængige af træers vækst, f.eks. skovhuggerier.
###length 4
STR_CONFIG_SETTING_EXTRA_TREE_PLACEMENT_NO_SPREAD               :Vokser men spreder ikke {RED}(ødelægger skovhuggeri)
STR_CONFIG_SETTING_EXTRA_TREE_PLACEMENT_SPREAD_RAINFOREST       :Vokser men spreder kun i regnskove
STR_CONFIG_SETTING_EXTRA_TREE_PLACEMENT_SPREAD_ALL              :Voks og spred ud overalt
STR_CONFIG_SETTING_EXTRA_TREE_PLACEMENT_NO_GROWTH_NO_SPREAD     :Vokser ikke, spreder ikke {RED}(ødelægger skovhuggeri)

STR_CONFIG_SETTING_TOOLBAR_POS                                  :Placering af værktøjslinje: {STRING}
STR_CONFIG_SETTING_TOOLBAR_POS_HELPTEXT                         :Horisontal placering af hovedværktøjlinjen i toppen af skærmen
STR_CONFIG_SETTING_STATUSBAR_POS                                :Position af statusbar: {STRING}
STR_CONFIG_SETTING_STATUSBAR_POS_HELPTEXT                       :Horisontal placering af statuslinjen i bunden af skærmen
STR_CONFIG_SETTING_SNAP_RADIUS                                  :Vinduers fastgørelses radius: {STRING}
STR_CONFIG_SETTING_SNAP_RADIUS_HELPTEXT                         :Afstanden mellem vinduer før vinduet automatisk flyttes på linje med det nærliggende vindue
STR_CONFIG_SETTING_SNAP_RADIUS_VALUE                            :{COMMA} pixel{P 0 "" s}
###setting-zero-is-special
STR_CONFIG_SETTING_SNAP_RADIUS_DISABLED                         :Deaktiveret
STR_CONFIG_SETTING_SOFT_LIMIT                                   :Vinduesbegræsning (ikke-sticky): {STRING}
STR_CONFIG_SETTING_SOFT_LIMIT_HELPTEXT                          :Antal ikke klæbende vinduer åbnet før gamle vinduer automatisk bliver lukket for at gøre plads til nye vinduer
STR_CONFIG_SETTING_SOFT_LIMIT_VALUE                             :{COMMA}
###setting-zero-is-special
STR_CONFIG_SETTING_SOFT_LIMIT_DISABLED                          :deaktiveret

STR_CONFIG_SETTING_ZOOM_MIN                                     :Maksimalt zoom-in niveau: {STRING}
STR_CONFIG_SETTING_ZOOM_MIN_HELPTEXT                            :Maximalt zoom-in niveau for skærmbilledet. Højere zoom niveau vil øge hukommelseskravet
STR_CONFIG_SETTING_ZOOM_MAX                                     :Maksimalt zoom-ud niveau: {STRING}
STR_CONFIG_SETTING_ZOOM_MAX_HELPTEXT                            :Det maksimale niveau man kan zoomes ud. Højere niveauer kan forsage forsinkelser i programmet ved brug
###length 6
STR_CONFIG_SETTING_ZOOM_LVL_MIN                                 :4x
STR_CONFIG_SETTING_ZOOM_LVL_IN_2X                               :2x
STR_CONFIG_SETTING_ZOOM_LVL_NORMAL                              :Normal
STR_CONFIG_SETTING_ZOOM_LVL_OUT_2X                              :2x
STR_CONFIG_SETTING_ZOOM_LVL_OUT_4X                              :4x
STR_CONFIG_SETTING_ZOOM_LVL_OUT_8X                              :8x

STR_CONFIG_SETTING_SPRITE_ZOOM_MIN                              :Højeste sprite-opløsning der må anvendes: {STRING}
STR_CONFIG_SETTING_SPRITE_ZOOM_MIN_HELPTEXT                     :Begrænser den maksimale opløsning for sprites. Denne begrænsning vil forhindre brug af højopløsningsgrafik selv når den er tilgængelig. Dette kan bevare en ensartet fremtoning af spillet når der er en blanding af GRF filer med og uden højopløsningsgrafik.
###length 3
STR_CONFIG_SETTING_SPRITE_ZOOM_LVL_MIN                          :4x
STR_CONFIG_SETTING_SPRITE_ZOOM_LVL_IN_2X                        :2x
STR_CONFIG_SETTING_SPRITE_ZOOM_LVL_NORMAL                       :1x

STR_CONFIG_SETTING_TOWN_GROWTH                                  :Byvækst tempo: {STRING}
STR_CONFIG_SETTING_TOWN_GROWTH_HELPTEXT                         :Hastigheden af by vækst
###length 5
STR_CONFIG_SETTING_TOWN_GROWTH_NONE                             :Ingen
STR_CONFIG_SETTING_TOWN_GROWTH_SLOW                             :Langsom
STR_CONFIG_SETTING_TOWN_GROWTH_NORMAL                           :Normal
STR_CONFIG_SETTING_TOWN_GROWTH_FAST                             :Hurtig
STR_CONFIG_SETTING_TOWN_GROWTH_VERY_FAST                        :Meget hurtig

STR_CONFIG_SETTING_LARGER_TOWNS                                 :Andel af byer der er storbyer: {STRING}
STR_CONFIG_SETTING_LARGER_TOWNS_HELPTEXT                        :Mængden af byer der vil blive betragtet som storbyer, og derfor er større og vokser hurtigere
STR_CONFIG_SETTING_LARGER_TOWNS_VALUE                           :1 ud af {COMMA}
###setting-zero-is-special
STR_CONFIG_SETTING_LARGER_TOWNS_DISABLED                        :Ingen
STR_CONFIG_SETTING_CITY_SIZE_MULTIPLIER                         :Startværdi for bystørrelsesfaktor: {STRING}
STR_CONFIG_SETTING_CITY_SIZE_MULTIPLIER_HELPTEXT                :Gennemsnitlig størrelse af storbyer i forhold til normale byer ved start af spillet

STR_CONFIG_SETTING_LINKGRAPH_INTERVAL                           :Opdatér distributionsgraf hver {STRING} dag{P 0:2 "" e}
STR_CONFIG_SETTING_LINKGRAPH_INTERVAL_HELPTEXT                  :Tid mellem efterfølgende genberegninger af forbindelsesgrafen. Hver genberegning beregner planerne for et komponent af grafen. Det betyder, at en værdi X for denne indstilling ikke betyder at hele grafen vil blive opdateret hver X dage. Kun nogle komponenter vil. Jo kortere du sætter indstillingen, jo mere CPU-tid vil være nødvendig for at beregne forbindelsesgrafen. Jo længere du sætter indstillingen, jo længere vil det tage før lastdistribution starter på nye ruter.
STR_CONFIG_SETTING_LINKGRAPH_TIME                               :Tag {STRING} dag{P 0:2 "" e} for genberegning af distributionsgraf
STR_CONFIG_SETTING_LINKGRAPH_TIME_HELPTEXT                      :Tid taget for hver genberegning af et forbindelsesgrafkomponent. Når en genberegning startes, skabes en tråd som er tilladt at køre dette antal dage. Jo kortere du sætter denne indstilling, jo mere sandsynligt er det at tråden ikke er færdig når det er meningen. Så stopper spillet indtil den er ("lag"). Jo længere du sætter denne indstilling, jo længere tager det for distributionen at blive opdateret når ruter ændres.

STR_CONFIG_SETTING_DISTRIBUTION_PAX                             :Distributionsmodel for passagerer: {STRING}
STR_CONFIG_SETTING_DISTRIBUTION_PAX_HELPTEXT                    :"symmetrisk" betyder at omtrent det samme antal passagerer vil rejse fra en station A til en station B som fra B til A. "asymmetrisk" betyder at vilkårlige antal passagerer kan rejse i hver retning. "manuel" betyder at ingen automatisk distribution vil finde sted for passagerer.
STR_CONFIG_SETTING_DISTRIBUTION_MAIL                            :Distributionsmodel for post: {STRING}
STR_CONFIG_SETTING_DISTRIBUTION_MAIL_HELPTEXT                   :"symmetrisk" betyder at omtrent den samme mængde post vil blive sendt fra en station A til en station B som fra B til A. "asymmetrisk" betyder at vilkårlige mængder post kan blive sendt i hver retning. "manuel" betyder at ingen automatisk distribution vil finde sted for post.
STR_CONFIG_SETTING_DISTRIBUTION_ARMOURED                        :Distributionsmodel for PANSRET lastklasse: {STRING}
STR_CONFIG_SETTING_DISTRIBUTION_ARMOURED_HELPTEXT               :PANSRET lastklassen indeholder værdigenstande i det tempererede klima, diamanter i det subtropiske klima, eller guld i det subarktiske klima. NewGRF kan ændre dette. "symmetrisk" betyder at omtrent den samme mængde af denne last vil blive sendt fra en station A til en station B som fra B til A. "asymmetrisk" betyder at vilkårlige mængder af denne last kan blive sendt i hver retning. "manuel" betyder at ingen automatisk distribution vil finde sted for denne last. Det anbefales at sætte denne indstilling til assymetrisk eller manuel når der spilles subarktisk, da banker ikke sender guld tilbage til guldminer. For tempereret og subtropisk kan du også vælge symmetrisk, da banker vil sende værdigenstande tilbage til oprindelsesbanken for et læs værdigenstande.
STR_CONFIG_SETTING_DISTRIBUTION_DEFAULT                         :Distributionsmodel for andre lastklasser: {STRING}
STR_CONFIG_SETTING_DISTRIBUTION_DEFAULT_HELPTEXT                :"symmetrisk" betyder at omtrent den samme mængde last vil blive sendt fra en station A til en station B som fra B til A. "asymmetrisk" betyder at vilkårlige mængder last kan blive sendt i hver retning. "manuel" betyder at ingen automatisk distribution vil finde sted for disse laster. Du vil nok ønske at sætte dette til "asymmetrisk" eller manuel.
###length 3
STR_CONFIG_SETTING_DISTRIBUTION_MANUAL                          :manuel
STR_CONFIG_SETTING_DISTRIBUTION_ASYMMETRIC                      :asymmetrisk
STR_CONFIG_SETTING_DISTRIBUTION_SYMMETRIC                       :symmetrisk

STR_CONFIG_SETTING_LINKGRAPH_ACCURACY                           :Distributionsnøjagtighed: {STRING}
STR_CONFIG_SETTING_LINKGRAPH_ACCURACY_HELPTEXT                  :Jo højere du sætter denne indstilling, jo mere CPU-tid vil beregningen af forbindelsesgrafen tage. Hvis den tager for længe, kan du opleve lag. Hvis du derimod sætter indstillingen til en lav værdi, vil distributionen være unøjagtig, og du kan opleve last ikke blive sendt til de steder, du forventer.

STR_CONFIG_SETTING_DEMAND_DISTANCE                              :Effekt af afstand på efterspørgsel: {STRING}
STR_CONFIG_SETTING_DEMAND_DISTANCE_HELPTEXT                     :Hvis du sætter denne indstilling til en værdi større end 0, vil afstanden mellem oprindelsesstation A for noget last og en mulig destination B have en effekt på mængden af last sendt fra A til B. Jo længere væk B er fra A, jo mindre last vil blive sendt. Jo højere du sætter denne indstilling, jo mindre last vil blive sendt til fjerne stationer, og jo mere last vil blive sendt til nærliggende stationer.
STR_CONFIG_SETTING_DEMAND_SIZE                                  :Mængde returnerende last for symmetrisk model: {STRING}
STR_CONFIG_SETTING_DEMAND_SIZE_HELPTEXT                         :Ved at sætte denne indstilling til mindre end 100%, opfører den symmetriske distribution sig mere som den asymmetriske. Mindre last vil blive tvunget sendt tilbage hvis en bestemt mængde er blevet sendt til en station. Hvis du sætter denne indstilling til 0%, vil den symmetriske distribution opfører sig ligesom den asymmetriske.

STR_CONFIG_SETTING_SHORT_PATH_SATURATION                        :Mætning af korte veje før brug af veje med høj kapacitet: {STRING}
STR_CONFIG_SETTING_SHORT_PATH_SATURATION_HELPTEXT               :Der er ofte flere veje mellem to givne stationer. Cargodist vil mætte den korteste vej først, så bruge den næstkorteste vej indtil den er mættet, osv.. Mætning bestemmes af en vurdering af kapacitet og planlagt brug. Når den har mættet alle veje, og hvis der stadig er efterspørgsel tilbage, vil den overbelaste alle veje, og foretrække vejene med høj kapacitet. Det meste af tiden vil algoritmen dog ikke vurdere kapaciteten nøjagtigt. Denne indstilling giver dig mulighed for at bestemme op til hvilken procentdel en kortere vej skal være mættet i første omgang før den næste, længere vej vælges. Sæt denne indstilling til mindre end 100% for at undgå overfyldte stationer i tilfælde af overvurderet kapacitet.

STR_CONFIG_SETTING_LOCALISATION_UNITS_VELOCITY                  :Hastighedsenheder: {STRING}
STR_CONFIG_SETTING_LOCALISATION_UNITS_VELOCITY_HELPTEXT         :Når en hastighed er vist i brugergrænsefladen, så vis dem i de valgte enheder
###length 4
STR_CONFIG_SETTING_LOCALISATION_UNITS_VELOCITY_IMPERIAL         :Imperisk (mph)
STR_CONFIG_SETTING_LOCALISATION_UNITS_VELOCITY_METRIC           :Metrisk (km/t)
STR_CONFIG_SETTING_LOCALISATION_UNITS_VELOCITY_SI               :SI (m/s)
STR_CONFIG_SETTING_LOCALISATION_UNITS_VELOCITY_GAMEUNITS        :Spil-enheder (felter/dag)

STR_CONFIG_SETTING_LOCALISATION_UNITS_POWER                     :Køretøjskraftenheder: {STRING}
STR_CONFIG_SETTING_LOCALISATION_UNITS_POWER_HELPTEXT            :Når et køretøjs kraft er vist i brugergrænsefladen, så vis dem i de valgte enheder
###length 3
STR_CONFIG_SETTING_LOCALISATION_UNITS_POWER_IMPERIAL            :Imperisk (hk)
STR_CONFIG_SETTING_LOCALISATION_UNITS_POWER_METRIC              :Metrisk (hk)
STR_CONFIG_SETTING_LOCALISATION_UNITS_POWER_SI                  :SI (kW)

STR_CONFIG_SETTING_LOCALISATION_UNITS_WEIGHT                    :Vægtenheder: {STRING}
STR_CONFIG_SETTING_LOCALISATION_UNITS_WEIGHT_HELPTEXT           :Når en vægt vises i brugergrænsefladen, vise det i de udvalgte enheder
###length 3
STR_CONFIG_SETTING_LOCALISATION_UNITS_WEIGHT_IMPERIAL           :Imperisk (kort t/ton)
STR_CONFIG_SETTING_LOCALISATION_UNITS_WEIGHT_METRIC             :Metrisk (t/ton)
STR_CONFIG_SETTING_LOCALISATION_UNITS_WEIGHT_SI                 :SI (kg)

STR_CONFIG_SETTING_LOCALISATION_UNITS_VOLUME                    :Rumfangsenheder: {STRING}
STR_CONFIG_SETTING_LOCALISATION_UNITS_VOLUME_HELPTEXT           :Når en volumen vises i brugergrænsefladen, vise det i de udvalgte enheder
###length 3
STR_CONFIG_SETTING_LOCALISATION_UNITS_VOLUME_IMPERIAL           :Imperisk (gal)
STR_CONFIG_SETTING_LOCALISATION_UNITS_VOLUME_METRIC             :Metrisk (l)
STR_CONFIG_SETTING_LOCALISATION_UNITS_VOLUME_SI                 :SI (m³)

STR_CONFIG_SETTING_LOCALISATION_UNITS_FORCE                     :Trækevneenheder: {STRING}
STR_CONFIG_SETTING_LOCALISATION_UNITS_FORCE_HELPTEXT            :Når trækevne, også kendt som trækkraft, er vist i brugergrænsefladen, så vis det i de valgte enheder
###length 3
STR_CONFIG_SETTING_LOCALISATION_UNITS_FORCE_IMPERIAL            :Imperisk (lbf)
STR_CONFIG_SETTING_LOCALISATION_UNITS_FORCE_METRIC              :Metrisk (kp)
STR_CONFIG_SETTING_LOCALISATION_UNITS_FORCE_SI                  :SI (kN)

STR_CONFIG_SETTING_LOCALISATION_UNITS_HEIGHT                    :Højdeenheder: {STRING}
STR_CONFIG_SETTING_LOCALISATION_UNITS_HEIGHT_HELPTEXT           :Når højde er vist i brugergrænsefladen, så vis dem i de valgte enheder
###length 3
STR_CONFIG_SETTING_LOCALISATION_UNITS_HEIGHT_IMPERIAL           :Imperisk (fod)
STR_CONFIG_SETTING_LOCALISATION_UNITS_HEIGHT_METRIC             :Metrisk (m)
STR_CONFIG_SETTING_LOCALISATION_UNITS_HEIGHT_SI                 :SI (m)

STR_CONFIG_SETTING_LOCALISATION                                 :{ORANGE}Lokalisering
STR_CONFIG_SETTING_GRAPHICS                                     :{ORANGE}Grafiksæt / Manglende grafik
STR_CONFIG_SETTING_SOUND                                        :{ORANGE}Lydeffekter
STR_CONFIG_SETTING_INTERFACE                                    :{ORANGE}Brugerflade
STR_CONFIG_SETTING_INTERFACE_GENERAL                            :{ORANGE}Generelt
STR_CONFIG_SETTING_INTERFACE_VIEWPORTS                          :{ORANGE}Viewports
STR_CONFIG_SETTING_INTERFACE_CONSTRUCTION                       :{ORANGE}Konstruktion
STR_CONFIG_SETTING_ADVISORS                                     :{ORANGE}Nyheder / Rådgivere
STR_CONFIG_SETTING_COMPANY                                      :{ORANGE}Firma
STR_CONFIG_SETTING_ACCOUNTING                                   :{ORANGE}Regnskab
STR_CONFIG_SETTING_VEHICLES                                     :{ORANGE}Køretøjer
STR_CONFIG_SETTING_VEHICLES_PHYSICS                             :{ORANGE}Fysik / Tilstand
STR_CONFIG_SETTING_VEHICLES_ROUTING                             :{ORANGE}Ruteplanlægning
STR_CONFIG_SETTING_LIMITATIONS                                  :{ORANGE}Begrænsninger
STR_CONFIG_SETTING_ACCIDENTS                                    :{ORANGE}Katastrofer / Ulykker
STR_CONFIG_SETTING_GENWORLD                                     :{ORANGE}Verden generation
STR_CONFIG_SETTING_ENVIRONMENT                                  :{ORANGE}Miljø
STR_CONFIG_SETTING_ENVIRONMENT_AUTHORITIES                      :{ORANGE}Myndigheder
STR_CONFIG_SETTING_ENVIRONMENT_TOWNS                            :{ORANGE}Byer
STR_CONFIG_SETTING_ENVIRONMENT_INDUSTRIES                       :{ORANGE}Industrier
STR_CONFIG_SETTING_ENVIRONMENT_CARGODIST                        :{ORANGE}Fragtdistribution
STR_CONFIG_SETTING_AI                                           :{ORANGE}Modstandere
STR_CONFIG_SETTING_AI_NPC                                       :{ORANGE}Computerstyrede spillere
STR_CONFIG_SETTING_NETWORK                                      :{ORANGE}Netværk

STR_CONFIG_SETTING_PATHFINDER_FOR_TRAINS                        :Stifinder til tog: {STRING}
STR_CONFIG_SETTING_PATHFINDER_FOR_TRAINS_HELPTEXT               :Stifinder til brug for toge
STR_CONFIG_SETTING_PATHFINDER_FOR_ROAD_VEHICLES                 :Stifinder til vejkøretøjer: {STRING}
STR_CONFIG_SETTING_PATHFINDER_FOR_ROAD_VEHICLES_HELPTEXT        :Stifinder til brug for vejkøretøjer
STR_CONFIG_SETTING_PATHFINDER_FOR_SHIPS                         :Stifinder til skibe: {STRING}
STR_CONFIG_SETTING_PATHFINDER_FOR_SHIPS_HELPTEXT                :Stifinder til brug for skibe
STR_CONFIG_SETTING_REVERSE_AT_SIGNALS                           :Vend automatisk ved signaler: {STRING}
STR_CONFIG_SETTING_REVERSE_AT_SIGNALS_HELPTEXT                  :Tillad tog at vende ved et signal, hvis det har ventet i lang tid
###length 2
STR_CONFIG_SETTING_PATHFINDER_NPF                               :NPF
STR_CONFIG_SETTING_PATHFINDER_YAPF_RECOMMENDED                  :YAPF {BLUE}(Anbefalet)

STR_CONFIG_SETTING_QUERY_CAPTION                                :{WHITE}Skift indstillingsværdi

# Config errors
STR_CONFIG_ERROR                                                :{WHITE}Fejl i konfigurationsfilen...
STR_CONFIG_ERROR_ARRAY                                          :{WHITE}... fejl i array '{STRING}'
STR_CONFIG_ERROR_INVALID_VALUE                                  :{WHITE}... ugyldig værdi '{STRING}' for '{STRING}'
STR_CONFIG_ERROR_TRAILING_CHARACTERS                            :{WHITE}... efterfølgende karakterer i slutningen af indstilling '{STRING}'
STR_CONFIG_ERROR_DUPLICATE_GRFID                                :{WHITE}... ignorerer NewGRF '{STRING}': identisk GRF ID med '{STRING}'
STR_CONFIG_ERROR_INVALID_GRF                                    :{WHITE}... ignorer ugyldig NewGRF '{STRING}': {STRING}
STR_CONFIG_ERROR_INVALID_GRF_NOT_FOUND                          :ikke fundet
STR_CONFIG_ERROR_INVALID_GRF_UNSAFE                             :usikker til fast brug
STR_CONFIG_ERROR_INVALID_GRF_SYSTEM                             :system NewGRF
STR_CONFIG_ERROR_INVALID_GRF_INCOMPATIBLE                       :inkompatibel med denne version af OpenTTD
STR_CONFIG_ERROR_INVALID_GRF_UNKNOWN                            :ukendt
STR_CONFIG_ERROR_INVALID_SAVEGAME_COMPRESSION_LEVEL             :{WHITE}... komprimeringsniveau '{STRING}' er ikke gyldigt
STR_CONFIG_ERROR_INVALID_SAVEGAME_COMPRESSION_ALGORITHM         :{WHITE}... savegame format '{STRING}' er ikke tilgængeligt. Går tilbage til '{STRING}'
STR_CONFIG_ERROR_INVALID_BASE_GRAPHICS_NOT_FOUND                :{WHITE}... ignorere Basis Grafik sæt '{STRING}': ikke fundet
STR_CONFIG_ERROR_INVALID_BASE_SOUNDS_NOT_FOUND                  :{WHITE}... ignorere Basis Lyde sæt '{STRING}': ikke fundet
STR_CONFIG_ERROR_INVALID_BASE_MUSIC_NOT_FOUND                   :{WHITE}... ignorere Basis Musik sæt '{STRING}': ikke fundet
STR_CONFIG_ERROR_OUT_OF_MEMORY                                  :{WHITE}Utilstrækkelig hukommelse
STR_CONFIG_ERROR_SPRITECACHE_TOO_BIG                            :{WHITE}Allokering af {BYTES} spritecache fejlede. Spritecachen blev indskrænket til {BYTES}. Dette vil sænke OpenTTDs ydelse. Du kan forsøge at slå 32bpp grafik og/eller zoom-ind niveauer for at reducere hukommelseskravet

# Video initalization errors
STR_VIDEO_DRIVER_ERROR                                          :{WHITE}Fejl med grafikindstillinger...
STR_VIDEO_DRIVER_ERROR_NO_HARDWARE_ACCELERATION                 :{WHITE}... ingen kompatibel GPU fundet. Hardware-acceleration deaktiveret

# Intro window
STR_INTRO_CAPTION                                               :{WHITE}OpenTTD {REV}

STR_INTRO_NEW_GAME                                              :{BLACK}Nyt spil
STR_INTRO_LOAD_GAME                                             :{BLACK}Fortsæt spil
STR_INTRO_PLAY_SCENARIO                                         :{BLACK}Spil et scenarie
STR_INTRO_PLAY_HEIGHTMAP                                        :{BLACK}Spil højdekort
STR_INTRO_SCENARIO_EDITOR                                       :{BLACK}Scenarieeditor
STR_INTRO_MULTIPLAYER                                           :{BLACK}Netværksspil

STR_INTRO_GAME_OPTIONS                                          :{BLACK}Opsætning
STR_INTRO_HIGHSCORE                                             :{BLACK} Topresultater
STR_INTRO_CONFIG_SETTINGS_TREE                                  :{BLACK}Indstillinger
STR_INTRO_NEWGRF_SETTINGS                                       :{BLACK}NewGRF indstillinger
STR_INTRO_ONLINE_CONTENT                                        :{BLACK}Tjek Online Indhold
STR_INTRO_SCRIPT_SETTINGS                                       :{BLACK}AI/Spilscript indstillinger
STR_INTRO_QUIT                                                  :{BLACK}Afslut

STR_INTRO_TOOLTIP_NEW_GAME                                      :{BLACK}Start et nyt spil. Ctrl+Klik springer kortindstillingerne over.
STR_INTRO_TOOLTIP_LOAD_GAME                                     :{BLACK}Fortsæt et gemt spil
STR_INTRO_TOOLTIP_PLAY_HEIGHTMAP                                :{BLACK}Start et nyt spil med et højdekort som landskab
STR_INTRO_TOOLTIP_PLAY_SCENARIO                                 :{BLACK}Start et nyt spil med et brugerdefineret scenarie
STR_INTRO_TOOLTIP_SCENARIO_EDITOR                               :{BLACK}Lav en brugerdefineret verden/scenarie
STR_INTRO_TOOLTIP_MULTIPLAYER                                   :{BLACK}Start et netværksspil

STR_INTRO_TOOLTIP_TEMPERATE                                     :{BLACK}Vælg 'tempereret' landskab
STR_INTRO_TOOLTIP_SUB_ARCTIC_LANDSCAPE                          :{BLACK}Vælg 'subarktisk' landskab
STR_INTRO_TOOLTIP_SUB_TROPICAL_LANDSCAPE                        :{BLACK}Vælg 'subtropisk' landskab
STR_INTRO_TOOLTIP_TOYLAND_LANDSCAPE                             :{BLACK}Vælg 'legetøjsland' landskab

STR_INTRO_TOOLTIP_GAME_OPTIONS                                  :{BLACK}Sæt spillet op
STR_INTRO_TOOLTIP_HIGHSCORE                                     :{BLACK}Hvis topscoreliste
STR_INTRO_TOOLTIP_CONFIG_SETTINGS_TREE                          :{BLACK}Skærm indstillinger
STR_INTRO_TOOLTIP_NEWGRF_SETTINGS                               :{BLACK}Vis NewGRF-indstillinger
STR_INTRO_TOOLTIP_ONLINE_CONTENT                                :{BLACK}Tjek for nyt og opdateret indhold til download
STR_INTRO_TOOLTIP_SCRIPT_SETTINGS                               :{BLACK}Vis computerspiller/spilscript indstillinger
STR_INTRO_TOOLTIP_QUIT                                          :{BLACK}Afslut 'OpenTTD'

STR_INTRO_BASESET                                               :{BLACK} Det aktuelt valgte base grafiksæt mangler {NUM} sprite {P "" s}. Se venligst efter opdateringer til basesættet.
STR_INTRO_TRANSLATION                                           :{BLACK}Denne oversættelse mangler {NUM} streng{P "" e}. Hjælp venligst med at gøre OpenTTD bedre ved at tilmelde dig som oversætter. Se readme.txt for detaljer.

# Quit window
STR_QUIT_CAPTION                                                :{WHITE}Afslut
STR_QUIT_ARE_YOU_SURE_YOU_WANT_TO_EXIT_OPENTTD                  :{YELLOW}Er du sikker på du vil afslutte OpenTTD?
STR_QUIT_YES                                                    :{BLACK}Ja
STR_QUIT_NO                                                     :{BLACK}Nej

# Abandon game
STR_ABANDON_GAME_CAPTION                                        :{WHITE}Forlad spillet
STR_ABANDON_GAME_QUERY                                          :{YELLOW}Er du sikker på du vil forlade dette spil ?
STR_ABANDON_SCENARIO_QUERY                                      :{YELLOW}Er du sikker på, at du vil afslutte dette scenarie ?

# Cheat window
STR_CHEATS                                                      :{WHITE}Snydefunktioner
STR_CHEATS_TOOLTIP                                              :{BLACK}Checkbokse viser, om du har brugt denne snydefunktion før
STR_CHEATS_NOTE                                                 :{BLACK}Bemærk: Al anvendelse af disse indstillinger bliver registreret i det gemte spil
STR_CHEAT_MONEY                                                 :{LTBLUE}Forøg kassebeholdning med {CURRENCY_LONG}
STR_CHEAT_CHANGE_COMPANY                                        :{LTBLUE}Spiller som firmaet: {ORANGE}{COMMA}
STR_CHEAT_EXTRA_DYNAMITE                                        :{LTBLUE}Magisk bulldozer (nedriv ting, som normalt ikke kan fjernes): {ORANGE}{STRING}
STR_CHEAT_CROSSINGTUNNELS                                       :{LTBLUE}Tunneler kan krydse hinanden: {ORANGE}{STRING}
STR_CHEAT_NO_JETCRASH                                           :{LTBLUE}Jetfly vil ikke styrte (ofte) i små lufthavne: {ORANGE}{STRING}
STR_CHEAT_EDIT_MAX_HL                                           :{LTBLUE}Rediger den maksimale map højde: {ORANGE}{NUM}
STR_CHEAT_EDIT_MAX_HL_QUERY_CAPT                                :{WHITE}Rediger den maksimale højde af bjerge på kortet
STR_CHEAT_CHANGE_DATE                                           :{LTBLUE}Ændre dato: {ORANGE}{DATE_SHORT}
STR_CHEAT_CHANGE_DATE_QUERY_CAPT                                :{WHITE}Skift år
STR_CHEAT_SETUP_PROD                                            :{LTBLUE}Aktiver modifikation af produktion: {ORANGE}{STRING}

###length 4
STR_CHEAT_SWITCH_CLIMATE_TEMPERATE_LANDSCAPE                    :Tempereret klima
STR_CHEAT_SWITCH_CLIMATE_SUB_ARCTIC_LANDSCAPE                   :Arktisk klima
STR_CHEAT_SWITCH_CLIMATE_SUB_TROPICAL_LANDSCAPE                 :Tropisk klima
STR_CHEAT_SWITCH_CLIMATE_TOYLAND_LANDSCAPE                      :Legetøjsland

# Livery window
STR_LIVERY_CAPTION                                              :{WHITE}{COMPANY} - Farvetema

STR_LIVERY_GENERAL_TOOLTIP                                      :{BLACK}Vis generelle farveskemaer
STR_LIVERY_TRAIN_TOOLTIP                                        :{BLACK}Vis farveskemaer for tog
STR_LIVERY_ROAD_VEHICLE_TOOLTIP                                 :{BLACK}Vis farveskemaer for køretøjer
STR_LIVERY_SHIP_TOOLTIP                                         :{BLACK}Vis farveskemaer for skibe
STR_LIVERY_AIRCRAFT_TOOLTIP                                     :{BLACK}Vis farveskemaer for fly
STR_LIVERY_PRIMARY_TOOLTIP                                      :{BLACK}Vælg den primære farve for det valgte farveskema. Ctrl+Click vil sætte denne farve for alle farveskemaer
STR_LIVERY_SECONDARY_TOOLTIP                                    :{BLACK}Vælg den sekundære farve for det valgte farveskema. Ctrl+Click vil sætte denne farve for alle farveskemaer
STR_LIVERY_PANEL_TOOLTIP                                        :{BLACK}Vælg et farveskema, som skal ændres, eller flere farveskemaer vha. CTRL+klik. Klik på boksen for at slå brug af farveskemaet til/fra

###length 23
STR_LIVERY_DEFAULT                                              :Standardfarver
STR_LIVERY_STEAM                                                :Damplokomotiv
STR_LIVERY_DIESEL                                               :Diesellokomotiv
STR_LIVERY_ELECTRIC                                             :Elektrisk lokomotiv
STR_LIVERY_MONORAIL                                             :Monorail-lokomotiv
STR_LIVERY_MAGLEV                                               :Magnetskinnelokomotiv
STR_LIVERY_DMU                                                  :Dieseltogsæt
STR_LIVERY_EMU                                                  :Eltogsæt
STR_LIVERY_PASSENGER_WAGON_STEAM                                :Passagervogn (damp)
STR_LIVERY_PASSENGER_WAGON_DIESEL                               :Passagervogn (diesel)
STR_LIVERY_PASSENGER_WAGON_ELECTRIC                             :Passagervogn (elektrisk)
STR_LIVERY_PASSENGER_WAGON_MONORAIL                             :Passagervogn (monorail)
STR_LIVERY_PASSENGER_WAGON_MAGLEV                               :Passagervogn (magnetskinne)
STR_LIVERY_FREIGHT_WAGON                                        :Godsvogn
STR_LIVERY_BUS                                                  :Bus
STR_LIVERY_TRUCK                                                :Lastbil
STR_LIVERY_PASSENGER_SHIP                                       :Passagerfærge
STR_LIVERY_FREIGHT_SHIP                                         :Fragtskib
STR_LIVERY_HELICOPTER                                           :Helikopter
STR_LIVERY_SMALL_PLANE                                          :Lille fly
STR_LIVERY_LARGE_PLANE                                          :Stort fly
STR_LIVERY_PASSENGER_TRAM                                       :Passager-sporvogn
STR_LIVERY_FREIGHT_TRAM                                         :Fragt-sporvogn

# Face selection window
STR_FACE_CAPTION                                                :{WHITE}Ansigtsvalg
STR_FACE_CANCEL_TOOLTIP                                         :{BLACK}Annuller nyt valg af ansigt
STR_FACE_OK_TOOLTIP                                             :{BLACK}Accepter nyt ansigtsvalg
STR_FACE_RANDOM                                                 :{BLACK}Tilfældig

STR_FACE_MALE_BUTTON                                            :{BLACK}Mand
STR_FACE_MALE_TOOLTIP                                           :{BLACK}Vælg mandlige ansigter
STR_FACE_FEMALE_BUTTON                                          :{BLACK}Kvinde
STR_FACE_FEMALE_TOOLTIP                                         :{BLACK}Vælg kvindelige ansigter
STR_FACE_NEW_FACE_BUTTON                                        :{BLACK}Nyt ansigt
STR_FACE_NEW_FACE_TOOLTIP                                       :{BLACK}Generer nyt tilfældigt ansigt
STR_FACE_ADVANCED                                               :{BLACK}Avanceret
STR_FACE_ADVANCED_TOOLTIP                                       :{BLACK}Avanceret valg af ansigt.
STR_FACE_SIMPLE                                                 :{BLACK}Simpel
STR_FACE_SIMPLE_TOOLTIP                                         :{BLACK}Simpelt valg af ansigt.
STR_FACE_LOAD                                                   :{BLACK}Hent
STR_FACE_LOAD_TOOLTIP                                           :{BLACK}Hent favoritansigt
STR_FACE_LOAD_DONE                                              :{WHITE}Dit favoritansigt er indlæst fra OpenTTD konfigurationsfilen.
STR_FACE_FACECODE                                               :{BLACK}Spiller ansigtsnr.
STR_FACE_FACECODE_TOOLTIP                                       :{BLACK}Vis og/eller indstil spillers ansigtsnummer
STR_FACE_FACECODE_CAPTION                                       :{WHITE}Vis og/eller indstil spillers ansigtsnummer
STR_FACE_FACECODE_SET                                           :{WHITE}Ny ansigtsnummer-kode er indstillet.
STR_FACE_FACECODE_ERR                                           :{WHITE}Kunne ikke indstille spillers ansigtsnummer - skal være et nummer mellem 0 og 4.294.967.295!
STR_FACE_SAVE                                                   :{BLACK}Gem
STR_FACE_SAVE_TOOLTIP                                           :{BLACK}Gem favoritansigt
STR_FACE_SAVE_DONE                                              :{WHITE}Dette ansigt bliver gemt som din favorit i OpenTTD konfigurationsfilen.
STR_FACE_EUROPEAN                                               :{BLACK}Europæisk
STR_FACE_SELECT_EUROPEAN                                        :{BLACK}Vælg europæiske ansigter
STR_FACE_AFRICAN                                                :{BLACK}Afrikansk
STR_FACE_SELECT_AFRICAN                                         :{BLACK}Vælg afrikanske ansigter
STR_FACE_YES                                                    :Ja
STR_FACE_NO                                                     :Nej
STR_FACE_MOUSTACHE_EARRING_TOOLTIP                              :{BLACK}Slå overskæg eller ørering til
STR_FACE_HAIR                                                   :Hår:
STR_FACE_HAIR_TOOLTIP                                           :{BLACK}Ændre hår
STR_FACE_EYEBROWS                                               :Øjenbryn:
STR_FACE_EYEBROWS_TOOLTIP                                       :{BLACK}Ændre øjenbryn
STR_FACE_EYECOLOUR                                              :Øjenfarve:
STR_FACE_EYECOLOUR_TOOLTIP                                      :{BLACK}Skift øjenfarve
STR_FACE_GLASSES                                                :Briller:
STR_FACE_GLASSES_TOOLTIP                                        :{BLACK}Slå briller til
STR_FACE_GLASSES_TOOLTIP_2                                      :{BLACK}Ændre briller
STR_FACE_NOSE                                                   :Næse:
STR_FACE_NOSE_TOOLTIP                                           :{BLACK}Ændre næse
STR_FACE_LIPS                                                   :Læber:
STR_FACE_MOUSTACHE                                              :Overskæg:
STR_FACE_LIPS_MOUSTACHE_TOOLTIP                                 :{BLACK}Ændre læber eller overskæg
STR_FACE_CHIN                                                   :Hage:
STR_FACE_CHIN_TOOLTIP                                           :{BLACK}Ændre hage
STR_FACE_JACKET                                                 :Jakke:
STR_FACE_JACKET_TOOLTIP                                         :{BLACK}Ændre jakke
STR_FACE_COLLAR                                                 :Krave:
STR_FACE_COLLAR_TOOLTIP                                         :{BLACK}Ændre krave
STR_FACE_TIE                                                    :Slips:
STR_FACE_EARRING                                                :Ørering:
STR_FACE_TIE_EARRING_TOOLTIP                                    :{BLACK}Ændre slips eller ørering

# Matches ServerGameType
###length 3
STR_NETWORK_SERVER_VISIBILITY_LOCAL                             :Lokal
STR_NETWORK_SERVER_VISIBILITY_PUBLIC                            :Offentlig
STR_NETWORK_SERVER_VISIBILITY_INVITE_ONLY                       :Kun inviterede

# Network server list
STR_NETWORK_SERVER_LIST_CAPTION                                 :{WHITE}Netværksspil
STR_NETWORK_SERVER_LIST_PLAYER_NAME                             :{BLACK}Spiller navn:
STR_NETWORK_SERVER_LIST_ENTER_NAME_TOOLTIP                      :{BLACK}Dette er det navn, som andre spillere vil kende dig ved

STR_NETWORK_SERVER_LIST_GAME_NAME                               :{BLACK}Navn
STR_NETWORK_SERVER_LIST_GAME_NAME_TOOLTIP                       :{BLACK}Spillets navn
STR_NETWORK_SERVER_LIST_GENERAL_ONLINE                          :{BLACK}{COMMA}/{COMMA} - {COMMA}/{COMMA}
STR_NETWORK_SERVER_LIST_CLIENTS_CAPTION                         :{BLACK}Klienter
STR_NETWORK_SERVER_LIST_CLIENTS_CAPTION_TOOLTIP                 :{BLACK}Klienter online / maks. klienter{}Selskaber online / maks. selskaber
STR_NETWORK_SERVER_LIST_MAP_SIZE_SHORT                          :{BLACK}{COMMA}x{COMMA}
STR_NETWORK_SERVER_LIST_MAP_SIZE_CAPTION                        :{BLACK}Kortstørrelse
STR_NETWORK_SERVER_LIST_MAP_SIZE_CAPTION_TOOLTIP                :{BLACK}Kortstørrelse for spillet{}Klik for at sortere efter område
STR_NETWORK_SERVER_LIST_DATE_CAPTION                            :{BLACK}Dato
STR_NETWORK_SERVER_LIST_DATE_CAPTION_TOOLTIP                    :{BLACK}Aktuel dato
STR_NETWORK_SERVER_LIST_YEARS_CAPTION                           :{BLACK}År
STR_NETWORK_SERVER_LIST_YEARS_CAPTION_TOOLTIP                   :{BLACK}Antallet af år{}spillet varer
STR_NETWORK_SERVER_LIST_INFO_ICONS_TOOLTIP                      :{BLACK}Sprog, server version, osv.

STR_NETWORK_SERVER_LIST_CLICK_GAME_TO_SELECT                    :{BLACK}Klik på et spil fra listen for at vælge det
STR_NETWORK_SERVER_LIST_LAST_JOINED_SERVER                      :{BLACK}Den senest tilsluttede server:
STR_NETWORK_SERVER_LIST_CLICK_TO_SELECT_LAST                    :{BLACK}Klik for at vælge den server du spillede på sidst

STR_NETWORK_SERVER_LIST_GAME_INFO                               :{SILVER}SPIL INFO
STR_NETWORK_SERVER_LIST_CLIENTS                                 :{SILVER}Klienter: {WHITE}{COMMA} / {COMMA} - {COMMA} / {COMMA}
STR_NETWORK_SERVER_LIST_LANDSCAPE                               :{SILVER}Klima: {WHITE}{STRING}
STR_NETWORK_SERVER_LIST_MAP_SIZE                                :{SILVER}Størrelse: {WHITE}{COMMA}x{COMMA}
STR_NETWORK_SERVER_LIST_SERVER_VERSION                          :{SILVER}Server version: {WHITE}{STRING}
STR_NETWORK_SERVER_LIST_SERVER_ADDRESS                          :{SILVER}Serveradresse: {WHITE}{STRING}
STR_NETWORK_SERVER_LIST_START_DATE                              :{SILVER}Start dato: {WHITE}{DATE_SHORT}
STR_NETWORK_SERVER_LIST_CURRENT_DATE                            :{SILVER}Nuværende dato: {WHITE}{DATE_SHORT}
STR_NETWORK_SERVER_LIST_GAMESCRIPT                              :{SILVER}Spilscript: {WHITE}{STRING} (v{NUM})
STR_NETWORK_SERVER_LIST_PASSWORD                                :{SILVER}Beskyttet af kodeord!
STR_NETWORK_SERVER_LIST_SERVER_OFFLINE                          :{SILVER}SERVEREN ER OFFLINE
STR_NETWORK_SERVER_LIST_SERVER_FULL                             :{SILVER}SERVEREN ER FULD
STR_NETWORK_SERVER_LIST_SERVER_BANNED                           :{SILVER}SERVER HAR UDELUKKET DIG
STR_NETWORK_SERVER_LIST_SERVER_TOO_OLD                          :{SILVER}SERVER ER FOR GAMMEL
STR_NETWORK_SERVER_LIST_VERSION_MISMATCH                        :{SILVER}Din og serverens version passer ikke sammen
STR_NETWORK_SERVER_LIST_GRF_MISMATCH                            :{SILVER}NEWGRF ULIGHED

STR_NETWORK_SERVER_LIST_JOIN_GAME                               :{BLACK}Tilslut dig et spil
STR_NETWORK_SERVER_LIST_REFRESH                                 :{BLACK}Genopfrisk server
STR_NETWORK_SERVER_LIST_REFRESH_TOOLTIP                         :{BLACK}Genopfrisk serverens info

STR_NETWORK_SERVER_LIST_SEARCH_SERVER_INTERNET                  :{BLACK}Søg på internettet
STR_NETWORK_SERVER_LIST_SEARCH_SERVER_INTERNET_TOOLTIP          :{BLACK}Søg på internettet efter offentlige servere
STR_NETWORK_SERVER_LIST_SEARCH_SERVER_LAN                       :{BLACK}Søg på LAN
STR_NETWORK_SERVER_LIST_SEARCH_SERVER_LAN_TOOLTIP               :{BLACK}Søg på det lokale netværk efter servere
STR_NETWORK_SERVER_LIST_ADD_SERVER                              :{BLACK}Tilføj server
STR_NETWORK_SERVER_LIST_ADD_SERVER_TOOLTIP                      :{BLACK}Tilføjer en server til listen. Dette kan enten være en server-adresse eller en invitationskode.
STR_NETWORK_SERVER_LIST_START_SERVER                            :{BLACK}Start server
STR_NETWORK_SERVER_LIST_START_SERVER_TOOLTIP                    :{BLACK}Start en ny server

STR_NETWORK_SERVER_LIST_PLAYER_NAME_OSKTITLE                    :{BLACK}Indtast dit navn
STR_NETWORK_SERVER_LIST_ENTER_SERVER_ADDRESS                    :{BLACK}Indtast server-adresse eller invitationskode

# Start new multiplayer server
STR_NETWORK_START_SERVER_CAPTION                                :{WHITE}Start et nyt netværksspil

STR_NETWORK_START_SERVER_NEW_GAME_NAME                          :{BLACK}Spillets navn:
STR_NETWORK_START_SERVER_NEW_GAME_NAME_TOOLTIP                  :{BLACK}Navnet vil blive vist til andre spillere i menuen, hvor man vælger netværksspil
STR_NETWORK_START_SERVER_SET_PASSWORD                           :{BLACK}Sæt kodeord
STR_NETWORK_START_SERVER_PASSWORD_TOOLTIP                       :{BLACK}Beskyt dit spil med et kodeord hvis du ikke vil have fremmede med

STR_NETWORK_START_SERVER_VISIBILITY_LABEL                       :{BLACK}Synlighed
STR_NETWORK_START_SERVER_VISIBILITY_TOOLTIP                     :{BLACK}Hvorvidt andre kan se din server i den offentlige liste
STR_NETWORK_START_SERVER_CLIENTS_SELECT                         :{BLACK}{NUM} klient{P "" er}
STR_NETWORK_START_SERVER_NUMBER_OF_CLIENTS                      :{BLACK}Maksimalt antal tilladte klienter:
STR_NETWORK_START_SERVER_NUMBER_OF_CLIENTS_TOOLTIP              :{BLACK}Vælg det maksimale antal klienter. Det er ikke nødvendigt at fylde dem alle
STR_NETWORK_START_SERVER_COMPANIES_SELECT                       :{BLACK}{NUM} selskab{P "" er}
STR_NETWORK_START_SERVER_NUMBER_OF_COMPANIES                    :{BLACK}Maks. selskaber:
STR_NETWORK_START_SERVER_NUMBER_OF_COMPANIES_TOOLTIP            :{BLACK}Begræns serveren til et bestemt antal selskaber

STR_NETWORK_START_SERVER_NEW_GAME_NAME_OSKTITLE                 :{BLACK}Skriv et navn for netværksspillet

# Network connecting window
STR_NETWORK_CONNECTING_CAPTION                                  :{WHITE}Tilslutter...

STR_NETWORK_CONNECTING_WAITING                                  :{BLACK}{NUM} klient{P "" er} foran dig
STR_NETWORK_CONNECTING_DOWNLOADING_1                            :{BLACK}{BYTES} hentet indtil videre
STR_NETWORK_CONNECTING_DOWNLOADING_2                            :{BLACK}{BYTES} / {BYTES} hentet indtil videre

###length 8
STR_NETWORK_CONNECTING_1                                        :{BLACK}(1/6) Tilslutter..
STR_NETWORK_CONNECTING_2                                        :{BLACK}(2/6) Godkender..
STR_NETWORK_CONNECTING_3                                        :{BLACK}(3/6) Venter..
STR_NETWORK_CONNECTING_4                                        :{BLACK}(4/6) Henter kort..
STR_NETWORK_CONNECTING_5                                        :{BLACK}(5/6) Behandler data..
STR_NETWORK_CONNECTING_6                                        :{BLACK}(6/6) Registrerer..
STR_NETWORK_CONNECTING_SPECIAL_1                                :{BLACK}Henter spil-info..
STR_NETWORK_CONNECTING_SPECIAL_2                                :{BLACK}Henter selskabsinfo..

STR_NETWORK_CONNECTION_DISCONNECT                               :{BLACK}Afbryd forbindelse

STR_NETWORK_NEED_GAME_PASSWORD_CAPTION                          :{WHITE}Serveren er beskyttet. Indtast kodeord
STR_NETWORK_NEED_COMPANY_PASSWORD_CAPTION                       :{WHITE}Selskabet er beskyttet. Indtast kodeord

# Network company list added strings
<<<<<<< HEAD
STR_NETWORK_COMPANY_LIST_CLIENT_LIST                            :Klient liste
STR_NETWORK_COMPANY_LIST_SPECTATE                               :Tilslut som tilskuer
=======
STR_NETWORK_COMPANY_LIST_CLIENT_LIST                            :Online spillere
STR_NETWORK_COMPANY_LIST_SPECTATE                               :Bliv tilskuer
>>>>>>> 9edb75ec

# Network client list
STR_NETWORK_CLIENT_LIST_CAPTION                                 :{WHITE}Online Spillere
STR_NETWORK_CLIENT_LIST_SERVER                                  :{BLACK}Server
STR_NETWORK_CLIENT_LIST_SERVER_NAME                             :{BLACK}Navn
STR_NETWORK_CLIENT_LIST_SERVER_NAME_TOOLTIP                     :{BLACK}Navn på serveren du spiller på
STR_NETWORK_CLIENT_LIST_SERVER_NAME_EDIT_TOOLTIP                :{BLACK}Rediger navnet på din server
STR_NETWORK_CLIENT_LIST_SERVER_NAME_QUERY_CAPTION               :Navn på server
STR_NETWORK_CLIENT_LIST_SERVER_VISIBILITY                       :{BLACK}Synlighed
STR_NETWORK_CLIENT_LIST_SERVER_VISIBILITY_TOOLTIP               :{BLACK}Hvorvidt andre folk kan se din server på den offentlige liste
STR_NETWORK_CLIENT_LIST_SERVER_INVITE_CODE                      :{BLACK}Invitationskode
STR_NETWORK_CLIENT_LIST_SERVER_INVITE_CODE_TOOLTIP              :{BLACK}Invitationskode som andre spillere kan bruge til at tilslutte denne server
STR_NETWORK_CLIENT_LIST_SERVER_CONNECTION_TYPE                  :{BLACK}Forbindelsestype
STR_NETWORK_CLIENT_LIST_SERVER_CONNECTION_TYPE_TOOLTIP          :{BLACK}Hvorvidt og hvordan din server kan nås af andre
STR_NETWORK_CLIENT_LIST_PLAYER                                  :{BLACK}Spiller
STR_NETWORK_CLIENT_LIST_PLAYER_NAME                             :{BLACK}Navn
STR_NETWORK_CLIENT_LIST_PLAYER_NAME_TOOLTIP                     :{BLACK}Dit spillernavn
STR_NETWORK_CLIENT_LIST_PLAYER_NAME_EDIT_TOOLTIP                :{BLACK}Rediger dit spillernavn
STR_NETWORK_CLIENT_LIST_PLAYER_NAME_QUERY_CAPTION               :Dit spillernavn
STR_NETWORK_CLIENT_LIST_ADMIN_CLIENT_TOOLTIP                    :{BLACK}Administrative handlinger der kan udføres for denne klient
STR_NETWORK_CLIENT_LIST_ADMIN_COMPANY_TOOLTIP                   :{BLACK}Administrative handlinger der kan udføres for dette selskab
STR_NETWORK_CLIENT_LIST_JOIN_TOOLTIP                            :{BLACK}Tilslut dette selskab
STR_NETWORK_CLIENT_LIST_CHAT_CLIENT_TOOLTIP                     :{BLACK}Send en besked til denne spiller
STR_NETWORK_CLIENT_LIST_CHAT_COMPANY_TOOLTIP                    :{BLACK}Send en besked til alle spillere i dette selskab
STR_NETWORK_CLIENT_LIST_CHAT_SPECTATOR_TOOLTIP                  :{BLACK}Send en besked til alle tilskuere
STR_NETWORK_CLIENT_LIST_SPECTATORS                              :Tilskuere
STR_NETWORK_CLIENT_LIST_NEW_COMPANY                             :(Nyt selskab)
STR_NETWORK_CLIENT_LIST_NEW_COMPANY_TOOLTIP                     :{BLACK}Etabler et nyt selskab og tilslut dig det
STR_NETWORK_CLIENT_LIST_PLAYER_ICON_SELF_TOOLTIP                :{BLACK}Dette er dig
STR_NETWORK_CLIENT_LIST_PLAYER_ICON_HOST_TOOLTIP                :{BLACK}Dette er værten for dette spil
STR_NETWORK_CLIENT_LIST_CLIENT_COMPANY_COUNT                    :{BLACK}{NUM} klient{P "" er} / {NUM} selskab{P "" er}

# Matches ConnectionType
###length 5
STR_NETWORK_CLIENT_LIST_SERVER_CONNECTION_TYPE_UNKNOWN          :{BLACK}Lokal
STR_NETWORK_CLIENT_LIST_SERVER_CONNECTION_TYPE_ISOLATED         :{RED}Spillere udefra kan ikke forbinde
STR_NETWORK_CLIENT_LIST_SERVER_CONNECTION_TYPE_DIRECT           :{BLACK}Offentlig
STR_NETWORK_CLIENT_LIST_SERVER_CONNECTION_TYPE_STUN             :{BLACK}Bag NAT
STR_NETWORK_CLIENT_LIST_SERVER_CONNECTION_TYPE_TURN             :{BLACK}Via relæ

STR_NETWORK_CLIENT_LIST_ADMIN_CLIENT_KICK                       :Smid ud
STR_NETWORK_CLIENT_LIST_ADMIN_CLIENT_BAN                        :Udeluk
STR_NETWORK_CLIENT_LIST_ADMIN_COMPANY_RESET                     :Slet
STR_NETWORK_CLIENT_LIST_ADMIN_COMPANY_UNLOCK                    :Lås adgangskode op

STR_NETWORK_CLIENT_LIST_ASK_CAPTION                             :{WHITE}Admin handling
STR_NETWORK_CLIENT_LIST_ASK_CLIENT_KICK                         :{YELLOW}Er du sikker på du ønsker at smide spilleren '{STRING}' ud?
STR_NETWORK_CLIENT_LIST_ASK_CLIENT_BAN                          :{YELLOW}Er du sikker på du ønsker at udelukke spilleren '{STRING}'?
STR_NETWORK_CLIENT_LIST_ASK_COMPANY_RESET                       :{YELLOW}Er du sikker på du ønsker at slette selskabet '{COMPANY}'?
STR_NETWORK_CLIENT_LIST_ASK_COMPANY_UNLOCK                      :{YELLOW}Er du sikker på du ønsker at nulstille adgangskoden til selskabet '{COMPANY}'?

STR_NETWORK_ASK_RELAY_CAPTION                                   :{WHITE}Anvend relæ?
STR_NETWORK_ASK_RELAY_TEXT                                      :{YELLOW}Det lykkedes ikke at etablere en forbindelse mellem dig og serveren '{STRING}'.{}Ønsker du at anvende '{STRING}' som relæ for denne gang?
STR_NETWORK_ASK_RELAY_NO                                        :{BLACK}Nej
STR_NETWORK_ASK_RELAY_YES_ONCE                                  :{BLACK}Ja, denne gang
STR_NETWORK_ASK_RELAY_YES_ALWAYS                                :{BLACK}Ja, spørg ikke igen

STR_NETWORK_SPECTATORS                                          :Tilskuere

# Network set password
STR_COMPANY_PASSWORD_CANCEL                                     :{BLACK}Gem ikke den indtastede adgangskode
STR_COMPANY_PASSWORD_OK                                         :{BLACK}Giv firmaet den nye adgangskode
STR_COMPANY_PASSWORD_CAPTION                                    :{WHITE}Firma-adgangskode
STR_COMPANY_PASSWORD_MAKE_DEFAULT                               :{BLACK}Standard firma-adgangskode
STR_COMPANY_PASSWORD_MAKE_DEFAULT_TOOLTIP                       :{BLACK}Brug denne firma-adgangskode som standard for nye firmaer

# Network company info join/password
STR_COMPANY_VIEW_JOIN                                           :{BLACK}Tilslut dig
STR_COMPANY_VIEW_JOIN_TOOLTIP                                   :{BLACK}Tilslut dig og spil som dette firma
STR_COMPANY_VIEW_PASSWORD                                       :{BLACK}Kodeord
STR_COMPANY_VIEW_PASSWORD_TOOLTIP                               :{BLACK}Beskyt dit selskab med et kodeord for at undgå, at fremmede slutter sig til det.
STR_COMPANY_VIEW_SET_PASSWORD                                   :{BLACK}Sæt selskabets kodeord

# Network chat
STR_NETWORK_CHAT_SEND                                           :{BLACK}Send
STR_NETWORK_CHAT_COMPANY_CAPTION                                :[Hold] :
STR_NETWORK_CHAT_CLIENT_CAPTION                                 :[Privat] {STRING}:
STR_NETWORK_CHAT_ALL_CAPTION                                    :[Alle] :

STR_NETWORK_CHAT_COMPANY                                        :[Hold] {STRING}: {WHITE}{STRING}
STR_NETWORK_CHAT_TO_COMPANY                                     :[Hold] Til {STRING}: {WHITE}{STRING}
STR_NETWORK_CHAT_CLIENT                                         :[Privat] {STRING}: {WHITE}{STRING}
STR_NETWORK_CHAT_TO_CLIENT                                      :[Privat] Til {STRING}: {WHITE}{STRING}
STR_NETWORK_CHAT_ALL                                            :[Alle] {STRING}: {WHITE}{STRING}
STR_NETWORK_CHAT_EXTERNAL                                       :[{3:STRING}] {0:STRING}: {WHITE}{1:STRING}
STR_NETWORK_CHAT_OSKTITLE                                       :{BLACK}Skriv tekst i netværks-chat

# Network messages
STR_NETWORK_ERROR_NOTAVAILABLE                                  :{WHITE}Ingen netværksheder fundet
STR_NETWORK_ERROR_NOCONNECTION                                  :{WHITE}Serveren besvarede ikke forbindelsen i tide eller afviste forbindelsen
STR_NETWORK_ERROR_NEWGRF_MISMATCH                               :{WHITE}Kunne ikke tilslutte grundet NewGRF ulighed
STR_NETWORK_ERROR_DESYNC                                        :{WHITE}Netværks synkroniseringsfejl
STR_NETWORK_ERROR_LOSTCONNECTION                                :{WHITE}Netværksforbindelse mistet
STR_NETWORK_ERROR_SAVEGAMEERROR                                 :{WHITE}Kunne ikke hente gemt spil
STR_NETWORK_ERROR_SERVER_START                                  :{WHITE}Kunne ikke starte serveren
STR_NETWORK_ERROR_SERVER_ERROR                                  :{WHITE}Der opstod en protokol-fejl og forbindelsen blev lukket
STR_NETWORK_ERROR_BAD_PLAYER_NAME                               :{WHITE}Dit spillernavn er ikke registreret. Navnet kan sættes i toppen af Netværksspil vinduet.
STR_NETWORK_ERROR_BAD_SERVER_NAME                               :{WHITE}Dit servernavn er ikke indstillet. Navnet kan indstilles øverst i Netværksspil vinduet
STR_NETWORK_ERROR_WRONG_REVISION                                :{WHITE}Revisionen af denne klient passer ikke sammen med serverens revision
STR_NETWORK_ERROR_WRONG_PASSWORD                                :{WHITE}Forkert kodeord
STR_NETWORK_ERROR_SERVER_FULL                                   :{WHITE}Serveren er fuld
STR_NETWORK_ERROR_SERVER_BANNED                                 :{WHITE}Du er udelukket fra denne server
STR_NETWORK_ERROR_KICKED                                        :{WHITE}Du blev smidt ud af spillet
STR_NETWORK_ERROR_KICK_MESSAGE                                  :{WHITE}Grund: {STRING}
STR_NETWORK_ERROR_CHEATER                                       :{WHITE}Snyderi er ikke tilladt på denne server
STR_NETWORK_ERROR_TOO_MANY_COMMANDS                             :{WHITE}Du sendte for mange kommandoer til serveren
STR_NETWORK_ERROR_TIMEOUT_PASSWORD                              :{WHITE}Du tog for lang tid om at indtaste adgangskoden
STR_NETWORK_ERROR_TIMEOUT_COMPUTER                              :{WHITE}Din computer er for langsom at holde trit med serveren
STR_NETWORK_ERROR_TIMEOUT_MAP                                   :{WHITE}Din computer tog for lang tid om at downloade kortet
STR_NETWORK_ERROR_TIMEOUT_JOIN                                  :{WHITE}Din computer var for længe om at forbinde til serveren
STR_NETWORK_ERROR_INVALID_CLIENT_NAME                           :{WHITE}Dit spillernavn er ikke gyldigt

STR_NETWORK_ERROR_CLIENT_GUI_LOST_CONNECTION_CAPTION            :{WHITE}Mulig forbindelses tab
STR_NETWORK_ERROR_CLIENT_GUI_LOST_CONNECTION                    :{WHITE}De{P 0 t ""} sidste {NUM} sekund{P "" er} er der ikke ankommet data fra serveren

###length 21
STR_NETWORK_ERROR_CLIENT_GENERAL                                :generel fejl
STR_NETWORK_ERROR_CLIENT_DESYNC                                 :synkroniseringsfejl
STR_NETWORK_ERROR_CLIENT_SAVEGAME                               :kunne ikke hente kortet
STR_NETWORK_ERROR_CLIENT_CONNECTION_LOST                        :forbindelsen blev afbrudt
STR_NETWORK_ERROR_CLIENT_PROTOCOL_ERROR                         :protokol fejl
STR_NETWORK_ERROR_CLIENT_NEWGRF_MISMATCH                        :NewGRF ulighed
STR_NETWORK_ERROR_CLIENT_NOT_AUTHORIZED                         :ikke autoriseret
STR_NETWORK_ERROR_CLIENT_NOT_EXPECTED                           :modtog en ikke gyldig eller underlig pakke
STR_NETWORK_ERROR_CLIENT_WRONG_REVISION                         :forkert revision
STR_NETWORK_ERROR_CLIENT_NAME_IN_USE                            :navnet er allerede i brug
STR_NETWORK_ERROR_CLIENT_WRONG_PASSWORD                         :forkert spil kodeord
STR_NETWORK_ERROR_CLIENT_COMPANY_MISMATCH                       :forkert firma-id i DoCommand
STR_NETWORK_ERROR_CLIENT_KICKED                                 :smidt ud af serveren
STR_NETWORK_ERROR_CLIENT_CHEATER                                :prøvede at snyde
STR_NETWORK_ERROR_CLIENT_SERVER_FULL                            :serveren er fuld
STR_NETWORK_ERROR_CLIENT_TOO_MANY_COMMANDS                      :sendte for mange kommandoer
STR_NETWORK_ERROR_CLIENT_TIMEOUT_PASSWORD                       :modtog ingen adgangskode i tide
STR_NETWORK_ERROR_CLIENT_TIMEOUT_COMPUTER                       :generel timeout
STR_NETWORK_ERROR_CLIENT_TIMEOUT_MAP                            :det tog for lang tid at downloade kortet
STR_NETWORK_ERROR_CLIENT_TIMEOUT_JOIN                           :det tog for lang tid at bearbejde kortet
STR_NETWORK_ERROR_CLIENT_INVALID_CLIENT_NAME                    :ugyldigt klientnavn

# Network related errors
STR_NETWORK_SERVER_MESSAGE                                      :*** {1:STRING}

###length 12
STR_NETWORK_SERVER_MESSAGE_GAME_PAUSED                          :Spillet er pauset ({STRING})
STR_NETWORK_SERVER_MESSAGE_GAME_STILL_PAUSED_1                  :Spillet er stadig pauset ({STRING})
STR_NETWORK_SERVER_MESSAGE_GAME_STILL_PAUSED_2                  :Spillet er stadig pauset ({STRING}, {STRING})
STR_NETWORK_SERVER_MESSAGE_GAME_STILL_PAUSED_3                  :Spillet er stadig pauset ({STRING}, {STRING}, {STRING})
STR_NETWORK_SERVER_MESSAGE_GAME_STILL_PAUSED_4                  :Spillet er stadig pauset ({STRING}, {STRING}, {STRING}, {STRING})
STR_NETWORK_SERVER_MESSAGE_GAME_STILL_PAUSED_5                  :Spillet er stadig pauset ({STRING}, {STRING}, {STRING}, {STRING}, {STRING})
STR_NETWORK_SERVER_MESSAGE_GAME_UNPAUSED                        :Spillet er sat igang ({STRING})
STR_NETWORK_SERVER_MESSAGE_GAME_REASON_NOT_ENOUGH_PLAYERS       :antal spillere spillere
STR_NETWORK_SERVER_MESSAGE_GAME_REASON_CONNECTING_CLIENTS       :forbinder klienter
STR_NETWORK_SERVER_MESSAGE_GAME_REASON_MANUAL                   :manuelt
STR_NETWORK_SERVER_MESSAGE_GAME_REASON_GAME_SCRIPT              :spil script
STR_NETWORK_SERVER_MESSAGE_GAME_REASON_LINK_GRAPH               :afventer forbindelsesgraf opdatering

STR_NETWORK_MESSAGE_CLIENT_LEAVING                              :forlader
STR_NETWORK_MESSAGE_CLIENT_JOINED                               :*** {STRING} har tilsluttet sig spillet
STR_NETWORK_MESSAGE_CLIENT_JOINED_ID                            :*** {STRING} har tilsluttet sig spillet (Klient #{2:NUM})
STR_NETWORK_MESSAGE_CLIENT_COMPANY_JOIN                         :*** {STRING} har tilsluttet sig selskabet #{2:NUM}
STR_NETWORK_MESSAGE_CLIENT_COMPANY_SPECTATE                     :*** {STRING} har tilsluttet sig som tilskuer
STR_NETWORK_MESSAGE_CLIENT_COMPANY_NEW                          :*** {STRING} har startet et nyt selskab (#{2:NUM})
STR_NETWORK_MESSAGE_CLIENT_LEFT                                 :*** {STRING} har forladt spillet ({2:STRING})
STR_NETWORK_MESSAGE_NAME_CHANGE                                 :*** {STRING} har ændret sit navn til {STRING}
STR_NETWORK_MESSAGE_GIVE_MONEY                                  :*** {STRING} gav {2:CURRENCY_LONG} til {1:STRING}
STR_NETWORK_MESSAGE_SERVER_SHUTDOWN                             :{WHITE}Serveren har lukket ned for dette spil
STR_NETWORK_MESSAGE_SERVER_REBOOT                               :{WHITE}Serveren genstarter...{}Vent venligst...
STR_NETWORK_MESSAGE_KICKED                                      :*** {STRING} blev smidt ud. Grund: ({STRING})

STR_NETWORK_ERROR_COORDINATOR_REGISTRATION_FAILED               :{WHITE}Server registrering mislykkedes
STR_NETWORK_ERROR_COORDINATOR_REUSE_OF_INVITE_CODE              :{WHITE}En anden server har registreret sig med samme invitationskode. Skifter til "lokal" spiltype.
STR_NETWORK_ERROR_COORDINATOR_ISOLATED                          :{WHITE}Din server tillader ikke forbindelser udefra
STR_NETWORK_ERROR_COORDINATOR_ISOLATED_DETAIL                   :{WHITE}Andre spillere vil ikke kunne forbinde til din server

# Content downloading window
STR_CONTENT_TITLE                                               :{WHITE}Download af indhold
STR_CONTENT_TYPE_CAPTION                                        :{BLACK}Type
STR_CONTENT_TYPE_CAPTION_TOOLTIP                                :{BLACK}Indholdstype
STR_CONTENT_NAME_CAPTION                                        :{BLACK}Navn
STR_CONTENT_NAME_CAPTION_TOOLTIP                                :{BLACK}Navn på indhold
STR_CONTENT_MATRIX_TOOLTIP                                      :{BLACK}Klik på en linje for at se alle detaljer{}Vælg den vha. afkrydsning til download
STR_CONTENT_SELECT_ALL_CAPTION                                  :{BLACK}Vælg alle
STR_CONTENT_SELECT_ALL_CAPTION_TOOLTIP                          :{BLACK}Vælg alt indhold til download
STR_CONTENT_SELECT_UPDATES_CAPTION                              :{BLACK}Vælg opdateringer
STR_CONTENT_SELECT_UPDATES_CAPTION_TOOLTIP                      :{BLACK}Vælg alt indhold, der er opdateringer til eksisterende indhold, til download
STR_CONTENT_UNSELECT_ALL_CAPTION                                :{BLACK}Fravælg alle
STR_CONTENT_UNSELECT_ALL_CAPTION_TOOLTIP                        :{BLACK}Fravælg alt indhold fra download
STR_CONTENT_SEARCH_EXTERNAL                                     :{BLACK}Søg på eksterne websider
STR_CONTENT_SEARCH_EXTERNAL_TOOLTIP                             :{BLACK}Søgeresultat ikke tilgængeligt på OpenTTD's indholdstjeneste for websteder som ikke er associeret med OpenTTD
STR_CONTENT_SEARCH_EXTERNAL_DISCLAIMER_CAPTION                  :{WHITE}Du forlader OpenTTD!
STR_CONTENT_SEARCH_EXTERNAL_DISCLAIMER                          :{WHITE}Betingelserne for download af indhold fra eksterne websteder varierer.{}Du må referere til de eksterne sites for vejledning i hvordan indholdet skal installeres i OpenTTD.{} Ønsker du at fortsætte?
STR_CONTENT_FILTER_TITLE                                        :{BLACK}Tag/navngiv filter:
STR_CONTENT_OPEN_URL                                            :{BLACK}Besøg hjemmeside
STR_CONTENT_OPEN_URL_TOOLTIP                                    :{BLACK}Besøg hjemmesiden for dette indhold
STR_CONTENT_DOWNLOAD_CAPTION                                    :{BLACK}Download
STR_CONTENT_DOWNLOAD_CAPTION_TOOLTIP                            :{BLACK}Download det valgte indhold
STR_CONTENT_TOTAL_DOWNLOAD_SIZE                                 :{SILVER}Total størrelse af download: {WHITE}{BYTES}
STR_CONTENT_DETAIL_TITLE                                        :{SILVER}INDHOLDSINFO

###length 5
STR_CONTENT_DETAIL_SUBTITLE_UNSELECTED                          :{SILVER}Du har ikke valgt denne til download
STR_CONTENT_DETAIL_SUBTITLE_SELECTED                            :{SILVER}Du har valgt denne til download
STR_CONTENT_DETAIL_SUBTITLE_AUTOSELECTED                        :{SILVER}Denne afhængighed er valgt til download
STR_CONTENT_DETAIL_SUBTITLE_ALREADY_HERE                        :{SILVER}Du har allerede denne
STR_CONTENT_DETAIL_SUBTITLE_DOES_NOT_EXIST                      :{SILVER}Dette indhold er ukendt og kan ikke downloades i OpenTTD

STR_CONTENT_DETAIL_UPDATE                                       :{SILVER}Dette er en afløser for en eksisterende {STRING}
STR_CONTENT_DETAIL_NAME                                         :{SILVER}Navn: {WHITE}{STRING}
STR_CONTENT_DETAIL_VERSION                                      :{SILVER}Version: {WHITE}{STRING}
STR_CONTENT_DETAIL_DESCRIPTION                                  :{SILVER}Beskrivelse: {WHITE}{STRING}
STR_CONTENT_DETAIL_URL                                          :{SILVER}URL: {WHITE}{STRING}
STR_CONTENT_DETAIL_TYPE                                         :{SILVER}Type: {WHITE}{STRING}
STR_CONTENT_DETAIL_FILESIZE                                     :{SILVER}Størrelse af download: {WHITE}{BYTES}
STR_CONTENT_DETAIL_SELECTED_BECAUSE_OF                          :{SILVER}Valgt på grund af: {WHITE}{STRING}
STR_CONTENT_DETAIL_DEPENDENCIES                                 :{SILVER}Afhængigheder: {WHITE}{STRING}
STR_CONTENT_DETAIL_TAGS                                         :{SILVER}Tags: {WHITE}{STRING}
STR_CONTENT_NO_ZLIB                                             :{WHITE}OpenTTD er kompileret uden "zlib"-understøttelse...
STR_CONTENT_NO_ZLIB_SUB                                         :{WHITE}... det er ikke muligt at downloade indhold!

# Order of these is important!
STR_CONTENT_TYPE_BASE_GRAPHICS                                  :Basisgrafik
STR_CONTENT_TYPE_NEWGRF                                         :NewGRF
STR_CONTENT_TYPE_AI                                             :Computerspiller
STR_CONTENT_TYPE_AI_LIBRARY                                     :Computerspiller-resourcefil
STR_CONTENT_TYPE_SCENARIO                                       :Scenarie
STR_CONTENT_TYPE_HEIGHTMAP                                      :Højdekort
STR_CONTENT_TYPE_BASE_SOUNDS                                    :Basislyde
STR_CONTENT_TYPE_BASE_MUSIC                                     :Basismusik
STR_CONTENT_TYPE_GAME_SCRIPT                                    :Spilscript
STR_CONTENT_TYPE_GS_LIBRARY                                     :GS bibliotek

# Content downloading progress window
STR_CONTENT_DOWNLOAD_TITLE                                      :{WHITE}Downloader indhold...
STR_CONTENT_DOWNLOAD_INITIALISE                                 :{WHITE}Anmoder om filer...
STR_CONTENT_DOWNLOAD_FILE                                       :{WHITE}Downloader p.t. {STRING} ({NUM} of {NUM})
STR_CONTENT_DOWNLOAD_COMPLETE                                   :{WHITE}Download fuldført
STR_CONTENT_DOWNLOAD_PROGRESS_SIZE                              :{WHITE}{BYTES} af {BYTES} downloadet ({NUM} %)

# Content downloading error messages
STR_CONTENT_ERROR_COULD_NOT_CONNECT                             :{WHITE}Kunne ikke tilslutte til indholdsserver...
STR_CONTENT_ERROR_COULD_NOT_DOWNLOAD                            :{WHITE}Download mislykkedes...
STR_CONTENT_ERROR_COULD_NOT_DOWNLOAD_FILE_NOT_WRITABLE          :{WHITE}... kan ikke skrive til fil
STR_CONTENT_ERROR_COULD_NOT_EXTRACT                             :{WHITE}Kunne ikke udpakke den downloadede fil

STR_MISSING_GRAPHICS_SET_CAPTION                                :{WHITE}Manglende grafik
STR_MISSING_GRAPHICS_SET_MESSAGE                                :{BLACK}Grafikfiler er nødvendigt for at køre OpenTTD, men der blev ikke fundet nogle filer. Vil du tillade at OpenTTD downloader og installerer de nødvendige grafikfiler?
STR_MISSING_GRAPHICS_YES_DOWNLOAD                               :{BLACK}Ja, download grafikfilerne
STR_MISSING_GRAPHICS_NO_QUIT                                    :{BLACK}Nej, afslut OpenTTD

STR_MISSING_GRAPHICS_ERROR_TITLE                                :{WHITE}Download mislykkedes
STR_MISSING_GRAPHICS_ERROR                                      :{BLACK}Download af grafikfiler mislykkedes.{}Venligst hent grafikfilerne manuelt.
STR_MISSING_GRAPHICS_ERROR_QUIT                                 :{BLACK}Afslut OpenTTD

# Transparency settings window
STR_TRANSPARENCY_CAPTION                                        :{WHITE}Gennemsigtighedsvalg
STR_TRANSPARENT_SIGNS_TOOLTIP                                   :{BLACK}Skift gennemsigtighed for skilte. CTRL+Klik for at låse værdi.
STR_TRANSPARENT_TREES_TOOLTIP                                   :{BLACK}Skift gennemsigtighed for træer. CTRL+Klik for at låse værdi.
STR_TRANSPARENT_HOUSES_TOOLTIP                                  :{BLACK}Skift gennemsigtighed for huse. CTRL+Klik for at låse værdi.
STR_TRANSPARENT_INDUSTRIES_TOOLTIP                              :{BLACK}Skift gennemsigtighed for industrier. CTRL+Klik for at låse værdi.
STR_TRANSPARENT_BUILDINGS_TOOLTIP                               :{BLACK}Skift gennemsigtighed for konstruktioner som stationer, remiser og waypoint. Ctrl+klik låser.
STR_TRANSPARENT_BRIDGES_TOOLTIP                                 :{BLACK}Skift gennemsigtighed for broer. CTRL+Klik for at låse værdi.
STR_TRANSPARENT_STRUCTURES_TOOLTIP                              :{BLACK}Skift gennemsigtighed for strukturer som fyrtårne og antenner. CTRL+Klik for at låse værdi.
STR_TRANSPARENT_CATENARY_TOOLTIP                                :{BLACK}Slå transparens til/fra for køreledninger. CTRL+klik for at låse.
STR_TRANSPARENT_LOADING_TOOLTIP                                 :{BLACK}Slå gennemsigtighed til/fra for laste-indikatorer. CTRL+Klik for at låse værdi.
STR_TRANSPARENT_INVISIBLE_TOOLTIP                               :{BLACK}Gør objekter usynlige i stedet for gennemsigtige

# Linkgraph legend window
STR_LINKGRAPH_LEGEND_CAPTION                                    :{BLACK}Laststrømforklaring
STR_LINKGRAPH_LEGEND_ALL                                        :{BLACK}Alle
STR_LINKGRAPH_LEGEND_NONE                                       :{BLACK}Ingen
STR_LINKGRAPH_LEGEND_SELECT_COMPANIES                           :{BLACK}Vælg firmaer at vise
STR_LINKGRAPH_LEGEND_COMPANY_TOOLTIP                            :{BLACK}{STRING}{}{COMPANY}

# Linkgraph legend window and linkgraph legend in smallmap
STR_LINKGRAPH_LEGEND_UNUSED                                     :{TINY_FONT}{BLACK}ubrugt
STR_LINKGRAPH_LEGEND_SATURATED                                  :{TINY_FONT}{BLACK}mættet
STR_LINKGRAPH_LEGEND_OVERLOADED                                 :{TINY_FONT}{BLACK}overbelastet

# Base for station construction window(s)
STR_STATION_BUILD_COVERAGE_AREA_TITLE                           :{BLACK}Vis dækningsområde
STR_STATION_BUILD_COVERAGE_OFF                                  :{BLACK}Fra
STR_STATION_BUILD_COVERAGE_ON                                   :{BLACK}Til
STR_STATION_BUILD_COVERAGE_AREA_OFF_TOOLTIP                     :{BLACK}Marker ikke dækningsområdet af den foreslåede placering
STR_STATION_BUILD_COVERAGE_AREA_ON_TOOLTIP                      :{BLACK}Marker dækningsområdet af den foreslåede placering
STR_STATION_BUILD_ACCEPTS_CARGO                                 :{BLACK}Accepterer: {GOLD}{CARGO_LIST}
STR_STATION_BUILD_SUPPLIES_CARGO                                :{BLACK}Forsyner: {GOLD}{CARGO_LIST}

# Join station window
STR_JOIN_STATION_CAPTION                                        :{WHITE}Sammenkæd station
STR_JOIN_STATION_CREATE_SPLITTED_STATION                        :{YELLOW}Byg en separat station

STR_JOIN_WAYPOINT_CAPTION                                       :{WHITE}Forbind waypoint
STR_JOIN_WAYPOINT_CREATE_SPLITTED_WAYPOINT                      :{YELLOW}Byg et separat waypoint

# Generic toolbar
STR_TOOLBAR_DISABLED_NO_VEHICLE_AVAILABLE                       :{BLACK}Deaktiveret da der aktuelt ikke er nogen fartøjer tilgængelige for denne infrastruktur

# Rail construction toolbar
STR_RAIL_TOOLBAR_RAILROAD_CONSTRUCTION_CAPTION                  :Jernbanekonstruktion
STR_RAIL_TOOLBAR_ELRAIL_CONSTRUCTION_CAPTION                    :Elektrisk jernbanekonstruktion
STR_RAIL_TOOLBAR_MONORAIL_CONSTRUCTION_CAPTION                  :Monorailkonstruktion
STR_RAIL_TOOLBAR_MAGLEV_CONSTRUCTION_CAPTION                    :Magnetskinnekonstruktion

STR_RAIL_TOOLBAR_TOOLTIP_BUILD_RAILROAD_TRACK                   :{BLACK}Byg jernbane. Ctrl skifter mellem at bygge og fjerne elementer. Shift skifter mellem at bygge og vise prisoverslag.
STR_RAIL_TOOLBAR_TOOLTIP_BUILD_AUTORAIL                         :{BLACK}Byg jernbane med auto-jernbane-værktøj. Ctrl skifter mellem at bygge og fjerne elementer. Shift skifter mellem at bygge og vise prisoverslag.
STR_RAIL_TOOLBAR_TOOLTIP_BUILD_TRAIN_DEPOT_FOR_BUILDING         :{BLACK}Byg en remise (til køb og servicering af tog). Shift skifter mellem at bygge og vise prisoverslag.
STR_RAIL_TOOLBAR_TOOLTIP_CONVERT_RAIL_TO_WAYPOINT               :{BLACK}Ombyg jernbane til waypoint. Ctrl muliggør sammenslutning af waypoint. Shift skifter mellem at bygge og vise prisoverslag.
STR_RAIL_TOOLBAR_TOOLTIP_BUILD_RAILROAD_STATION                 :{BLACK}Byg en banegård. Ctrl muliggør sammenslutning af stationer. Shift skifter mellem at bygge og vise prisoverslag.
STR_RAIL_TOOLBAR_TOOLTIP_BUILD_RAILROAD_SIGNALS                 :{BLACK}Byg jernbanesignaler. Ctrl skifter mellem semaforer og lyssignaler.{}Hvis musen trækkes langs en lige strækning, bygges signaler med jævne mellemrum. Hold Ctrl nede for at bygge signaler indtil næste kryds.{}Ctrl+klik skifter mellem at åbne eller ikke åbne signalvælgeren. Shift skifter mellem at bygge og vise prisoverslag.
STR_RAIL_TOOLBAR_TOOLTIP_BUILD_RAILROAD_BRIDGE                  :{BLACK}Byg jernbanebro. Shift skifter mellem at bygge og vise prisoverslag.
STR_RAIL_TOOLBAR_TOOLTIP_BUILD_RAILROAD_TUNNEL                  :{BLACK}Byg jernbanetunnel. Shift skifter mellem at bygge og vise prisoverslag.
STR_RAIL_TOOLBAR_TOOLTIP_TOGGLE_BUILD_REMOVE_FOR                :{BLACK}Skift mellem at bygge og fjerne jernbaneskinner, signaler, waypoints og stationer. Hold Ctrl nede for også at fjerne togspor fra waypoints og stationer.
STR_RAIL_TOOLBAR_TOOLTIP_CONVERT_RAIL                           :{BLACK}Ombyg/opgradér typen af jernbane. Shift skifter mellem at bygge og vise prisoverslag.

STR_RAIL_NAME_RAILROAD                                          :Jernbane
STR_RAIL_NAME_ELRAIL                                            :Elektrisk jernbane
STR_RAIL_NAME_MONORAIL                                          :Monorail
STR_RAIL_NAME_MAGLEV                                            :Magnetsvævebane

# Rail depot construction window
STR_BUILD_DEPOT_TRAIN_ORIENTATION_CAPTION                       :{WHITE}Retning af remise
STR_BUILD_DEPOT_TRAIN_ORIENTATION_TOOLTIP                       :{BLACK}Vælg orientering af remise

# Rail waypoint construction window
STR_WAYPOINT_CAPTION                                            :{WHITE}Waypoint
STR_WAYPOINT_GRAPHICS_TOOLTIP                                   :{BLACK}Vælg udseende af waypoint

# Rail station construction window
STR_STATION_BUILD_RAIL_CAPTION                                  :{WHITE}Valg af banegård
STR_STATION_BUILD_ORIENTATION                                   :{BLACK}Retning
STR_STATION_BUILD_RAILROAD_ORIENTATION_TOOLTIP                  :{BLACK}Vælg retning af banegård
STR_STATION_BUILD_NUMBER_OF_TRACKS                              :{BLACK}Antal spor
STR_STATION_BUILD_NUMBER_OF_TRACKS_TOOLTIP                      :{BLACK}Vælg antal perroner på banegård
STR_STATION_BUILD_PLATFORM_LENGTH                               :{BLACK}Længde af perron
STR_STATION_BUILD_PLATFORM_LENGTH_TOOLTIP                       :{BLACK}Vælg længde af banegård
STR_STATION_BUILD_DRAG_DROP                                     :{BLACK}Træk & slip
STR_STATION_BUILD_DRAG_DROP_TOOLTIP                             :{BLACK}Byg en station vha. træk & slip

STR_STATION_BUILD_STATION_CLASS_TOOLTIP                         :{BLACK}Vælg hvilken stationstype, der skal vises
STR_STATION_BUILD_STATION_TYPE_TOOLTIP                          :{BLACK}Vælg hvilken stationstype du vil bygge

STR_STATION_CLASS_DFLT                                          :Standard station
STR_STATION_CLASS_WAYP                                          :Waypoints

# Signal window
STR_BUILD_SIGNAL_CAPTION                                        :{WHITE}Signalvælger
STR_BUILD_SIGNAL_SEMAPHORE_NORM_TOOLTIP                         :{BLACK}Standardsignal (semafor){}Dette er den mest almindelige type signal, og tillader kun et tog ad gangen på den samme signalblok
STR_BUILD_SIGNAL_SEMAPHORE_ENTRY_TOOLTIP                        :{BLACK}Indgangssignal (semafor){}Grønt så længe der er et eller flere grønne udgangssignaler fra den efterfølgende sporsektion. Ellers vises rødt.
STR_BUILD_SIGNAL_SEMAPHORE_EXIT_TOOLTIP                         :{BLACK}Udgangssignal (semafor){}Fungerer som et normalt signal men er nødvendigt for at vise den korrekte farve ved indgangs- og kombisignaler.
STR_BUILD_SIGNAL_SEMAPHORE_COMBO_TOOLTIP                        :{BLACK}Kombisignal (semafor){}Kombisignalet fungerer både som indgangs- og udgangssignal. Dette muliggør opbygning af store forgreninger af signaler.
STR_BUILD_SIGNAL_SEMAPHORE_PBS_TOOLTIP                          :{BLACK}Togvejssignal (semafor){}Et togvejssignal tillader, at mere en et tog ad gangen kan køre inden for en signalblok, hvis toget kan reservere en togvej til et sikkert sted at stoppe. Togvejssignaler kan passeres fra bagsiden.
STR_BUILD_SIGNAL_SEMAPHORE_PBS_OWAY_TOOLTIP                     :{BLACK}Ensrettet togvejssignal (semafor){}Et togvejssignal tillader, at mere en et tog ad gangen kan køre inden for en signalblok, hvis toget kan reservere en togvej til et sikkert sted at stoppe. Ensrettede togvejssignal kan ikke passeres fra bagsiden.
STR_BUILD_SIGNAL_ELECTRIC_NORM_TOOLTIP                          :{BLACK}Standardsignal (elektrisk){}Dette er den mest almindelige type signal, og tillader kun et tog ad gangen på den samme signalblok
STR_BUILD_SIGNAL_ELECTRIC_ENTRY_TOOLTIP                         :{BLACK}Indgangssignal (elektrisk){}Grønt så længe der er et eller flere grønne udgangssignaler fra den efterfølgende sporsektion. Ellers vises rødt.
STR_BUILD_SIGNAL_ELECTRIC_EXIT_TOOLTIP                          :{BLACK}Udgangssignal (elektrisk){}Fungerer som et normalt signal, men er nødvendigt for at vise den korrekte farve ved indgangs- og kombisignaler.
STR_BUILD_SIGNAL_ELECTRIC_COMBO_TOOLTIP                         :{BLACK}Kombisignal (elektrisk){}Kombisignalet fungerer både som indgangs- og udgangssignal. Dette muliggør opbygning af store forgreninger af signaler.
STR_BUILD_SIGNAL_ELECTRIC_PBS_TOOLTIP                           :{BLACK}Togvejssignal (elektrisk){}Et togvejssignal tillader, at mere en et tog ad gangen kan køre inden for en signalblok, hvis toget kan reservere en togvej til et sikkert sted at stoppe. Togvejssignaler kan passeres fra bagsiden.
STR_BUILD_SIGNAL_ELECTRIC_PBS_OWAY_TOOLTIP                      :{BLACK}Ensrettet togvejssignal (elektrisk){}Et togvejssignal tillader, at mere en et tog ad gangen kan køre inden for en signalblok, hvis toget kan reservere en togvej til et sikkert sted at stoppe. Ensrettede togvejssignaler kan ikke passeres fra bagsiden.
STR_BUILD_SIGNAL_CONVERT_TOOLTIP                                :{BLACK}Signalombygning{}Når denne er valgt, vil klik på et eksisterende signal ombygge det til den valgte signaltype og -variant. Ctrl vil skifte den eksisterende signalvariant. Shift skifter mellem at bygge og vise prisoverslag.
STR_BUILD_SIGNAL_DRAG_SIGNALS_DENSITY_TOOLTIP                   :{BLACK}Træk-og-slip signalafstand
STR_BUILD_SIGNAL_DRAG_SIGNALS_DENSITY_DECREASE_TOOLTIP          :{BLACK}Formindsk træk-og-slip signalafstand
STR_BUILD_SIGNAL_DRAG_SIGNALS_DENSITY_INCREASE_TOOLTIP          :{BLACK}Forøg træk-og-slip signalafstand

# Bridge selection window
STR_SELECT_RAIL_BRIDGE_CAPTION                                  :{WHITE}Vælg jernbanebro
STR_SELECT_ROAD_BRIDGE_CAPTION                                  :{WHITE}Vælg vejbro
STR_SELECT_BRIDGE_SELECTION_TOOLTIP                             :{BLACK}Valg af bro - klik på din foretrukne brotype for at bygge den
STR_SELECT_BRIDGE_INFO                                          :{GOLD}{STRING},{} {VELOCITY} {WHITE}{CURRENCY_LONG}
STR_SELECT_BRIDGE_SCENEDIT_INFO                                 :{GOLD}{STRING},{} {VELOCITY}
STR_BRIDGE_NAME_SUSPENSION_STEEL                                :Hængebro, stål
STR_BRIDGE_NAME_GIRDER_STEEL                                    :Bjælkebro, stål
STR_BRIDGE_NAME_CANTILEVER_STEEL                                :Gerberbro, stål
STR_BRIDGE_NAME_SUSPENSION_CONCRETE                             :Hængebro, beton
STR_BRIDGE_NAME_WOODEN                                          :Træ
STR_BRIDGE_NAME_CONCRETE                                        :Beton
STR_BRIDGE_NAME_TUBULAR_STEEL                                   :Rørformet bro, stål
STR_BRIDGE_TUBULAR_SILICON                                      :Rørformet bro, silicium


# Road construction toolbar
STR_ROAD_TOOLBAR_ROAD_CONSTRUCTION_CAPTION                      :{WHITE}Vejkonstruktion
STR_ROAD_TOOLBAR_TRAM_CONSTRUCTION_CAPTION                      :{WHITE}Sporvejskonstruktion
STR_ROAD_TOOLBAR_TOOLTIP_BUILD_ROAD_SECTION                     :{BLACK}Byg vej. Ctrl skifter mellem at bygge og fjerne elementer. Shift skifter mellem at bygge og vise prisoverslag.
STR_ROAD_TOOLBAR_TOOLTIP_BUILD_TRAMWAY_SECTION                  :{BLACK}Byg sporvej. Ctrl skifter mellem at bygge og fjerne elementer. Shift skifter mellem at bygge og vise prisoverslag.
STR_ROAD_TOOLBAR_TOOLTIP_BUILD_AUTOROAD                         :{BLACK}Byg vej med auto-vej-værktøjet. Ctrl skifter mellem at bygge og fjerne elementer. Shift skifter mellem at bygge og vise prisoverslag.
STR_ROAD_TOOLBAR_TOOLTIP_BUILD_AUTOTRAM                         :{BLACK}Byg sporvej med auto-sporvej-værktøjet. Ctrl skifter mellem at muliggør at bygge og fjerne elementer. Shift skifter mellem at bygge og vise prisoverslag.
STR_ROAD_TOOLBAR_TOOLTIP_BUILD_ROAD_VEHICLE_DEPOT               :{BLACK}Byg værksted (til køb og servicering af vejkøretøjer). Shift skifter mellem at bygge og vise prisoverslag.
STR_ROAD_TOOLBAR_TOOLTIP_BUILD_TRAM_VEHICLE_DEPOT               :{BLACK}Byg sporvognsremise (til køb og serviceing af sporvogne). Shift skifter mellem at bygge og vise prisoverslag.
STR_ROAD_TOOLBAR_TOOLTIP_BUILD_BUS_STATION                      :{BLACK}Byg en rutebilstation. Ctrl muliggør sammenslutning af stationer. Shift skifter mellem at bygge og vise prisoverslag.
STR_ROAD_TOOLBAR_TOOLTIP_BUILD_PASSENGER_TRAM_STATION           :{BLACK}Byg en passager-sporvognsstation. Ctrl muliggør sammenslutning af stationer. Shift skifter mellem at bygge og vise prisoverslag.
STR_ROAD_TOOLBAR_TOOLTIP_BUILD_TRUCK_LOADING_BAY                :{BLACK}Byg en fragtcentral. Ctrl muliggør sammenslutning af stationer. Shift skifter mellem at bygge og vise prisoverslag.
STR_ROAD_TOOLBAR_TOOLTIP_BUILD_CARGO_TRAM_STATION               :{BLACK}Byg en fragt-sporvognsstation. Ctrl muliggør sammenslutning af stationer. Shift skifter mellem at bygge og vise prisoverslag.
STR_ROAD_TOOLBAR_TOOLTIP_TOGGLE_ONE_WAY_ROAD                    :{BLACK}Aktiver/Deaktiver ensrettede veje
STR_ROAD_TOOLBAR_TOOLTIP_BUILD_ROAD_BRIDGE                      :{BLACK}Byg en bro. Shift skifter mellem at bygge og vise prisoverslag.
STR_ROAD_TOOLBAR_TOOLTIP_BUILD_TRAMWAY_BRIDGE                   :{BLACK}Byg en sporvejsbro. Shift skifter mellem at bygge og vise prisoverslag.
STR_ROAD_TOOLBAR_TOOLTIP_BUILD_ROAD_TUNNEL                      :{BLACK}Byg en tunnel. Shift skifter mellem at bygge og vise prisoverslag.
STR_ROAD_TOOLBAR_TOOLTIP_BUILD_TRAMWAY_TUNNEL                   :{BLACK}Byg en sporvejstunnel. Shift skifter mellem at bygge og vise prisoverslag.
STR_ROAD_TOOLBAR_TOOLTIP_TOGGLE_BUILD_REMOVE_FOR_ROAD           :{BLACK}Skift mellem bygning/fjernelse af veje
STR_ROAD_TOOLBAR_TOOLTIP_TOGGLE_BUILD_REMOVE_FOR_TRAMWAYS       :{BLACK}Skift mellem bygning/fjernelse af sporveje
STR_ROAD_TOOLBAR_TOOLTIP_CONVERT_ROAD                           :{BLACK}Konverter/opgrader typen af vej. Shift skifter mellem at bygge og vise prisoverslag
STR_ROAD_TOOLBAR_TOOLTIP_CONVERT_TRAM                           :{BLACK}Konverter/opgrader typen af sporvej. Shift skifter mellem at bygge og vise prisoverslag

STR_ROAD_NAME_ROAD                                              :Vej
STR_ROAD_NAME_TRAM                                              :Sporvej

# Road depot construction window
STR_BUILD_DEPOT_ROAD_ORIENTATION_CAPTION                        :{WHITE}Retning af værksted
STR_BUILD_DEPOT_ROAD_ORIENTATION_SELECT_TOOLTIP                 :{BLACK}Vælg retning for værksted
STR_BUILD_DEPOT_TRAM_ORIENTATION_CAPTION                        :{WHITE}Retning af sporvognsremise
STR_BUILD_DEPOT_TRAM_ORIENTATION_SELECT_TOOLTIP                 :{BLACK}Vælg retning af sporvognsremise

# Road vehicle station construction window
STR_STATION_BUILD_BUS_ORIENTATION                               :{WHITE}Retning af rutebilstation
STR_STATION_BUILD_BUS_ORIENTATION_TOOLTIP                       :{BLACK}Vælg retning af rutebilstation
STR_STATION_BUILD_TRUCK_ORIENTATION                             :{WHITE}Retning af fragtcentral
STR_STATION_BUILD_TRUCK_ORIENTATION_TOOLTIP                     :{BLACK}Vælg retning af fragtcentral
STR_STATION_BUILD_PASSENGER_TRAM_ORIENTATION                    :{WHITE}Retning af passager-sporvognsstation
STR_STATION_BUILD_PASSENGER_TRAM_ORIENTATION_TOOLTIP            :{BLACK}Vælg retning af sporvognsstation
STR_STATION_BUILD_CARGO_TRAM_ORIENTATION                        :{WHITE}Retning af sporvognsstation
STR_STATION_BUILD_CARGO_TRAM_ORIENTATION_TOOLTIP                :{BLACK}Vælg retning af sporvognsstation

# Waterways toolbar (last two for SE only)
STR_WATERWAYS_TOOLBAR_CAPTION                                   :{WHITE}Bygning af vandveje
STR_WATERWAYS_TOOLBAR_CAPTION_SE                                :{WHITE}Vandveje
STR_WATERWAYS_TOOLBAR_BUILD_CANALS_TOOLTIP                      :{BLACK}Byg kanaler. Skift tasten vælger mellem byg og vis pris
STR_WATERWAYS_TOOLBAR_BUILD_LOCKS_TOOLTIP                       :{BLACK}Byg en sluse. Shift skifter mellem at bygge og vise prisoverslag.
STR_WATERWAYS_TOOLBAR_BUILD_DEPOT_TOOLTIP                       :{BLACK}Byg en skibsdok (til køb og servicering af skibe). Shift skifter mellem at bygge og vise prisoverslag.
STR_WATERWAYS_TOOLBAR_BUILD_DOCK_TOOLTIP                        :{BLACK}Byg en havn. Ctrl muliggør sammenslutning af stationer. Shift skifter mellem at bygge og vise prisoverslag.
STR_WATERWAYS_TOOLBAR_BUOY_TOOLTIP                              :{BLACK}Placer en bøje, der kan bruges som yderligere navigationspunkt. Shift skifter mellem at bygge og vise prisoverslag.
STR_WATERWAYS_TOOLBAR_BUILD_AQUEDUCT_TOOLTIP                    :{BLACK}Byg akvædukt. Shift skifter mellem at bygge og vise prisoverslag.
STR_WATERWAYS_TOOLBAR_CREATE_LAKE_TOOLTIP                       :{BLACK}Definer vandområde.{}Lav en kanal, med mindre CTRL-tasten bruges ved havniveau, da omgivelserne i stedet vil blive oversvømmet
STR_WATERWAYS_TOOLBAR_CREATE_RIVER_TOOLTIP                      :{BLACK}Placér floder. Ctrl markerer området diagonalt.

# Ship depot construction window
STR_DEPOT_BUILD_SHIP_CAPTION                                    :{WHITE}Retning af skibsdok
STR_DEPOT_BUILD_SHIP_ORIENTATION_TOOLTIP                        :{BLACK}Vælg retning af skibsdok

# Dock construction window
STR_STATION_BUILD_DOCK_CAPTION                                  :{WHITE}Havn

# Airport toolbar
STR_TOOLBAR_AIRCRAFT_CAPTION                                    :{WHITE}Lufthavne
STR_TOOLBAR_AIRCRAFT_BUILD_AIRPORT_TOOLTIP                      :{BLACK}Byg en lufthavn. Ctrl muliggør sammenslutning af stationer. Shift skifter mellem at bygge og vise prisoverslag.

# Airport construction window
STR_STATION_BUILD_AIRPORT_CAPTION                               :{WHITE}Valg af lufthavn
STR_STATION_BUILD_AIRPORT_TOOLTIP                               :{BLACK}Vælg lufthavnens størrelse/type
STR_STATION_BUILD_AIRPORT_CLASS_LABEL                           :{BLACK}Lufthavnsklasse
STR_STATION_BUILD_AIRPORT_LAYOUT_NAME                           :{BLACK}Layout {NUM}

STR_AIRPORT_SMALL                                               :Lille
STR_AIRPORT_CITY                                                :By
STR_AIRPORT_METRO                                               :Metropollufthavn
STR_AIRPORT_INTERNATIONAL                                       :International lufthavn
STR_AIRPORT_COMMUTER                                            :Pendler
STR_AIRPORT_INTERCONTINENTAL                                    :Interkontinental
STR_AIRPORT_HELIPORT                                            :Helikopterlandingsplads
STR_AIRPORT_HELIDEPOT                                           :Helikopterværksted
STR_AIRPORT_HELISTATION                                         :Helikopterplads

STR_AIRPORT_CLASS_SMALL                                         :Små lufthavne
STR_AIRPORT_CLASS_LARGE                                         :Store lufthavne
STR_AIRPORT_CLASS_HUB                                           :Central lufthavn
STR_AIRPORT_CLASS_HELIPORTS                                     :Helikopterlufthavn

STR_STATION_BUILD_NOISE                                         :{BLACK}Genereret støj: {GOLD}{COMMA}

# Landscaping toolbar
STR_LANDSCAPING_TOOLBAR                                         :{WHITE}Landskabsværktøjer
STR_LANDSCAPING_TOOLTIP_LOWER_A_CORNER_OF_LAND                  :{BLACK}Sænk punkter i landskabet. Ved trækning sænkes det først valgte hjørne, og udligner det valgte område til samme niveau. Ctrl vælger området diagonalt. Shift skifter mellem at bygge og vise prisoverslag.
STR_LANDSCAPING_TOOLTIP_RAISE_A_CORNER_OF_LAND                  :{BLACK}Hæv punkter i landskabet. Ved trækning hæves det først valgte hjørne, og resten af det valgte område udlignes til samme højde. Ctrl vælger området diagonalt. Shift skifter mellem at bygge og vise prisoverslag.
STR_LANDSCAPING_LEVEL_LAND_TOOLTIP                              :{BLACK}Udjævn et område til en højde svarende til det først markerede hjørne. Ctrl vælger området diagonalt. Shift skifter mellem at bygge og vise prisoverslag.
STR_LANDSCAPING_TOOLTIP_PURCHASE_LAND                           :{BLACK}Køb land til fremtidig brug. Shift skifter mellem at bygge og vise prisoverslag.

# Object construction window
STR_OBJECT_BUILD_CAPTION                                        :{WHITE}Objekt valg
STR_OBJECT_BUILD_TOOLTIP                                        :{BLACK}Vælg objektet der skal bygges. Shift skifter mellem at bygge og vise prisoverslag.
STR_OBJECT_BUILD_CLASS_TOOLTIP                                  :{BLACK}Vælg hvilken objekttype du vil bygge
STR_OBJECT_BUILD_PREVIEW_TOOLTIP                                :{BLACK}Forvisning af objektet
STR_OBJECT_BUILD_SIZE                                           :{BLACK}Størrelse: {GOLD}{NUM} x {NUM} felter

STR_OBJECT_CLASS_LTHS                                           :Fyrtårn
STR_OBJECT_CLASS_TRNS                                           :Sendere

# Tree planting window (last eight for SE only)
STR_PLANT_TREE_CAPTION                                          :{WHITE}Træer
STR_PLANT_TREE_TOOLTIP                                          :{BLACK}Vælg typen af træer der skal plantes. Hvis feltet allerede har et træ, vil dette tilføje flere træer i blandede typer, uafhængigt af den valgte type
STR_TREES_RANDOM_TYPE                                           :{BLACK}Træer af tilfældig type
STR_TREES_RANDOM_TYPE_TOOLTIP                                   :{BLACK}Placer træer af tilfældig type. Shift skifter mellem at bygge og vise prisoverslag.
STR_TREES_RANDOM_TREES_BUTTON                                   :{BLACK}Tilfældige træer
STR_TREES_RANDOM_TREES_TOOLTIP                                  :{BLACK}Plant træer tilfældigt i landskabet
STR_TREES_MODE_NORMAL_BUTTON                                    :{BLACK}Normal
STR_TREES_MODE_NORMAL_TOOLTIP                                   :{BLACK}Plant individuelle træer ved at trække hen over landskabet.
STR_TREES_MODE_FOREST_SM_BUTTON                                 :{BLACK}Lund
STR_TREES_MODE_FOREST_SM_TOOLTIP                                :{BLACK}Plant små skove ved at trække hen over landskabet.
STR_TREES_MODE_FOREST_LG_BUTTON                                 :{BLACK}Skov
STR_TREES_MODE_FOREST_LG_TOOLTIP                                :{BLACK}Plant store skove ved at trække hen over landskabet

# Land generation window (SE)
STR_TERRAFORM_TOOLBAR_LAND_GENERATION_CAPTION                   :{WHITE}Land-generering
STR_TERRAFORM_TOOLTIP_PLACE_ROCKY_AREAS_ON_LANDSCAPE            :{BLACK}Placér klippeområder i landskabet
STR_TERRAFORM_TOOLTIP_DEFINE_DESERT_AREA                        :{BLACK}Definer ørkenområde.{}Hold Ctrl nede for at fjerne det.
STR_TERRAFORM_TOOLTIP_INCREASE_SIZE_OF_LAND_AREA                :{BLACK}Forstør landområdet der skal sænkes/hæves
STR_TERRAFORM_TOOLTIP_DECREASE_SIZE_OF_LAND_AREA                :{BLACK}Formindsk landområdet der skal sænkes/hæves
STR_TERRAFORM_TOOLTIP_GENERATE_RANDOM_LAND                      :{BLACK}Generer tilfældigt land
STR_TERRAFORM_SE_NEW_WORLD                                      :{BLACK}Opret nyt scenarie
STR_TERRAFORM_RESET_LANDSCAPE                                   :{BLACK}Nulstil landskab
STR_TERRAFORM_RESET_LANDSCAPE_TOOLTIP                           :{BLACK}Fjern alle spiller-ejede ejendomme fra kortet

STR_QUERY_RESET_LANDSCAPE_CAPTION                               :{WHITE}Nulstil landskab
STR_RESET_LANDSCAPE_CONFIRMATION_TEXT                           :{WHITE}Er du sikker på, at du vil fjerne alle spiller-ejede ejendomme?

# Town generation window (SE)
STR_FOUND_TOWN_CAPTION                                          :{WHITE}Bygenerering
STR_FOUND_TOWN_NEW_TOWN_BUTTON                                  :{BLACK}Ny by
STR_FOUND_TOWN_NEW_TOWN_TOOLTIP                                 :{BLACK}Opfør en ny by. Shift skifter mellem at bygge og vise prisoverslag.
STR_FOUND_TOWN_RANDOM_TOWN_BUTTON                               :{BLACK}Tilfældig by
STR_FOUND_TOWN_RANDOM_TOWN_TOOLTIP                              :{BLACK}Grundlæg et tilfældigt sted
STR_FOUND_TOWN_MANY_RANDOM_TOWNS                                :{BLACK}Mange tilfældige byer
STR_FOUND_TOWN_RANDOM_TOWNS_TOOLTIP                             :{BLACK}Dæk kortet med tilfældigt placerede byer

STR_FOUND_TOWN_NAME_TITLE                                       :{YELLOW}Bynavn:
STR_FOUND_TOWN_NAME_EDITOR_TITLE                                :{BLACK}Indtast bynavn
STR_FOUND_TOWN_NAME_EDITOR_HELP                                 :{BLACK}Klik for at indtaste bynavn
STR_FOUND_TOWN_NAME_RANDOM_BUTTON                               :{BLACK}Tilfældigt navn
STR_FOUND_TOWN_NAME_RANDOM_TOOLTIP                              :{BLACK}Generer nyt tilfældigt navn

STR_FOUND_TOWN_INITIAL_SIZE_TITLE                               :{YELLOW}Bystørrelse:
STR_FOUND_TOWN_INITIAL_SIZE_SMALL_BUTTON                        :{BLACK}Lille
STR_FOUND_TOWN_INITIAL_SIZE_MEDIUM_BUTTON                       :{BLACK}Mellem
STR_FOUND_TOWN_INITIAL_SIZE_LARGE_BUTTON                        :{BLACK}Stor
STR_FOUND_TOWN_SIZE_RANDOM                                      :{BLACK}Tilfældig
STR_FOUND_TOWN_INITIAL_SIZE_TOOLTIP                             :{BLACK}Vælg bystørrelse
STR_FOUND_TOWN_CITY                                             :{BLACK}Storby
STR_FOUND_TOWN_CITY_TOOLTIP                                     :{BLACK}Storbyer vokser hurtigere en almindelige byer{}Afhængig af indstillingerne kan de være større ved grundlæggelsen

STR_FOUND_TOWN_ROAD_LAYOUT                                      :{YELLOW}Byens vej-layout:
STR_FOUND_TOWN_SELECT_TOWN_ROAD_LAYOUT                          :{BLACK}Vælg vej-layout for denne by
STR_FOUND_TOWN_SELECT_LAYOUT_ORIGINAL                           :{BLACK}Originalt
STR_FOUND_TOWN_SELECT_LAYOUT_BETTER_ROADS                       :{BLACK}Bedre veje
STR_FOUND_TOWN_SELECT_LAYOUT_2X2_GRID                           :{BLACK}2x2 vej gitter
STR_FOUND_TOWN_SELECT_LAYOUT_3X3_GRID                           :{BLACK}3x3 gitter
STR_FOUND_TOWN_SELECT_LAYOUT_RANDOM                             :{BLACK}Tilfældigt

# Fund new industry window
STR_FUND_INDUSTRY_CAPTION                                       :{WHITE}Finansiér ny industri
STR_FUND_INDUSTRY_SELECTION_TOOLTIP                             :{BLACK}Vælg passende industri fra denne liste
STR_FUND_INDUSTRY_MANY_RANDOM_INDUSTRIES                        :{BLACK}Skab tilfældige industrier
STR_FUND_INDUSTRY_MANY_RANDOM_INDUSTRIES_TOOLTIP                :{BLACK}Dæk kortet med tilfældigt placerede industrier
STR_FUND_INDUSTRY_MANY_RANDOM_INDUSTRIES_CAPTION                :{WHITE}Skab tilfældige industrier
STR_FUND_INDUSTRY_MANY_RANDOM_INDUSTRIES_QUERY                  :{YELLOW}Er du sikker på du ønsker at skabe mange tilfældige industrier?
STR_FUND_INDUSTRY_INDUSTRY_BUILD_COST                           :{BLACK}Pris: {YELLOW}{CURRENCY_LONG}
STR_FUND_INDUSTRY_PROSPECT_NEW_INDUSTRY                         :{BLACK}Efterforsk
STR_FUND_INDUSTRY_BUILD_NEW_INDUSTRY                            :{BLACK}Byg
STR_FUND_INDUSTRY_FUND_NEW_INDUSTRY                             :{BLACK}Finansiér
STR_FUND_INDUSTRY_REMOVE_ALL_INDUSTRIES                         :{BLACK}Fjern alle industrier
STR_FUND_INDUSTRY_REMOVE_ALL_INDUSTRIES_TOOLTIP                 :{BLACK}Fjern alle industrier der nuværende er på kortet
STR_FUND_INDUSTRY_REMOVE_ALL_INDUSTRIES_CAPTION                 :{WHITE}Fjern alle industrier
STR_FUND_INDUSTRY_REMOVE_ALL_INDUSTRIES_QUERY                   :{YELLOW}Er du sikker på du ønsker at fjerne alle industrier?

# Industry cargoes window
STR_INDUSTRY_CARGOES_INDUSTRY_CAPTION                           :{WHITE}Industrikæde for {STRING} industri
STR_INDUSTRY_CARGOES_CARGO_CAPTION                              :{WHITE}Industrikæde for {STRING} gods
STR_INDUSTRY_CARGOES_PRODUCERS                                  :{WHITE}Producerer industrier
STR_INDUSTRY_CARGOES_CUSTOMERS                                  :{WHITE}Accepterer industrier
STR_INDUSTRY_CARGOES_HOUSES                                     :{WHITE}Huse
STR_INDUSTRY_CARGOES_INDUSTRY_TOOLTIP                           :{BLACK}Klik på industrien for at se dens leverandører og kunder
STR_INDUSTRY_CARGOES_CARGO_TOOLTIP                              :{BLACK}{STRING}{}Klik på godset for at se dens leverandører og kunder
STR_INDUSTRY_DISPLAY_CHAIN                                      :{BLACK}Vis kæde
STR_INDUSTRY_DISPLAY_CHAIN_TOOLTIP                              :{BLACK}Vis godsforsynende og -accepterende industrier
STR_INDUSTRY_CARGOES_NOTIFY_SMALLMAP                            :{BLACK}Link til lille kort
STR_INDUSTRY_CARGOES_NOTIFY_SMALLMAP_TOOLTIP                    :{BLACK}Vælg også de viste industrier på lille kort
STR_INDUSTRY_CARGOES_SELECT_CARGO                               :{BLACK}Vælg lasttype
STR_INDUSTRY_CARGOES_SELECT_CARGO_TOOLTIP                       :{BLACK}Vælg den lasttype du ønsker at få vist
STR_INDUSTRY_CARGOES_SELECT_INDUSTRY                            :{BLACK}Vælg industri
STR_INDUSTRY_CARGOES_SELECT_INDUSTRY_TOOLTIP                    :{BLACK}Vælg industrien du ønsker at få vist

# Land area window
STR_LAND_AREA_INFORMATION_CAPTION                               :{WHITE}Landområde-information
STR_LAND_AREA_INFORMATION_LOCATION_TOOLTIP                      :{BLACK}Centrer hovedvinduet over feltets placering. Ctrl+klik åbner et nye vindue over feltet.
STR_LAND_AREA_INFORMATION_COST_TO_CLEAR_N_A                     :{BLACK}Pris for at rydde: {LTBLUE}N/A
STR_LAND_AREA_INFORMATION_COST_TO_CLEAR                         :{BLACK}Pris for at rydde: {RED}{CURRENCY_LONG}
STR_LAND_AREA_INFORMATION_REVENUE_WHEN_CLEARED                  :{BLACK}Indtægt ved rydning: {LTBLUE}{CURRENCY_LONG}
STR_LAND_AREA_INFORMATION_OWNER_N_A                             :N/A
STR_LAND_AREA_INFORMATION_OWNER                                 :{BLACK}Ejer: {LTBLUE}{STRING}
STR_LAND_AREA_INFORMATION_ROAD_OWNER                            :{BLACK}Ejer af vej: {LTBLUE}{STRING}
STR_LAND_AREA_INFORMATION_TRAM_OWNER                            :{BLACK}Ejer af sporvej: {LTBLUE}{STRING}
STR_LAND_AREA_INFORMATION_RAIL_OWNER                            :{BLACK}Ejer af jernbane: {LTBLUE}{STRING}
STR_LAND_AREA_INFORMATION_LOCAL_AUTHORITY                       :{BLACK}Lokal myndighed: {LTBLUE}{STRING}
STR_LAND_AREA_INFORMATION_LOCAL_AUTHORITY_NONE                  :Ingen
STR_LAND_AREA_INFORMATION_LANDINFO_COORDS                       :{BLACK}Koordinater: {LTBLUE}{NUM}x{NUM}x{NUM} ({STRING})
STR_LAND_AREA_INFORMATION_BUILD_DATE                            :{BLACK}Produceret: {LTBLUE}{DATE_LONG}
STR_LAND_AREA_INFORMATION_STATION_CLASS                         :{BLACK}Stationsklasse: {LTBLUE}{STRING}
STR_LAND_AREA_INFORMATION_STATION_TYPE                          :{BLACK}Stationstype: {LTBLUE}{STRING}
STR_LAND_AREA_INFORMATION_AIRPORT_CLASS                         :{BLACK}Lufthavnsklasse: {LTBLUE}{STRING}
STR_LAND_AREA_INFORMATION_AIRPORT_NAME                          :{BLACK}Lufthavns navn: {LTBLUE}{STRING}
STR_LAND_AREA_INFORMATION_AIRPORTTILE_NAME                      :{BLACK}Lufthavn brik navn: {LTBLUE}{STRING}
STR_LAND_AREA_INFORMATION_NEWGRF_NAME                           :{BLACK}NewGRF: {LTBLUE}{STRING}
STR_LAND_AREA_INFORMATION_CARGO_ACCEPTED                        :{BLACK}Accepteret last: {LTBLUE}
STR_LAND_AREA_INFORMATION_CARGO_EIGHTS                          :({COMMA}/8 {STRING})
STR_LANG_AREA_INFORMATION_RAIL_TYPE                             :{BLACK}Tog type: {LTBLUE}{STRING}
STR_LANG_AREA_INFORMATION_ROAD_TYPE                             :{BLACK}Vejtype: {LTBLUE}{STRING}
STR_LANG_AREA_INFORMATION_TRAM_TYPE                             :{BLACK}Sporvejstype: {LTBLUE}{STRING}
STR_LANG_AREA_INFORMATION_RAIL_SPEED_LIMIT                      :{BLACK}Togspors hastighedsgrænse: {LTBLUE}{VELOCITY}
STR_LANG_AREA_INFORMATION_ROAD_SPEED_LIMIT                      :{BLACK}Vej hastighedsbegrænsning: {LTBLUE}{VELOCITY}
STR_LANG_AREA_INFORMATION_TRAM_SPEED_LIMIT                      :{BLACK}Sporvogn hastighedsgrænse: {LTBLUE}{VELOCITY}

# Description of land area of different tiles
STR_LAI_CLEAR_DESCRIPTION_ROCKS                                 :Klipper
STR_LAI_CLEAR_DESCRIPTION_ROUGH_LAND                            :Barskt land
STR_LAI_CLEAR_DESCRIPTION_BARE_LAND                             :Bart land
STR_LAI_CLEAR_DESCRIPTION_GRASS                                 :Græs
STR_LAI_CLEAR_DESCRIPTION_FIELDS                                :Marker
STR_LAI_CLEAR_DESCRIPTION_SNOW_COVERED_LAND                     :Snedækket land
STR_LAI_CLEAR_DESCRIPTION_DESERT                                :Ørken

STR_LAI_RAIL_DESCRIPTION_TRACK                                  :Jernbanespor
STR_LAI_RAIL_DESCRIPTION_TRACK_WITH_NORMAL_SIGNALS              :Jernbanespor med bloksignaler
STR_LAI_RAIL_DESCRIPTION_TRACK_WITH_PRESIGNALS                  :Jernbanespor med with pre-signaler
STR_LAI_RAIL_DESCRIPTION_TRACK_WITH_EXITSIGNALS                 :Jernbane spor med udgangs-signaler
STR_LAI_RAIL_DESCRIPTION_TRACK_WITH_COMBOSIGNALS                :Jernbanespor med kombinerede signaler
STR_LAI_RAIL_DESCRIPTION_TRACK_WITH_PBSSIGNALS                  :Jernbanespor med togvejssignaler
STR_LAI_RAIL_DESCRIPTION_TRACK_WITH_NOENTRYSIGNALS              :Jernbanespor med en-vejs togvejssignaler
STR_LAI_RAIL_DESCRIPTION_TRACK_WITH_NORMAL_PRESIGNALS           :Jernbanespor med blok- og pre-signaler
STR_LAI_RAIL_DESCRIPTION_TRACK_WITH_NORMAL_EXITSIGNALS          :Jernbanespor med blok- og udgangs-signaler
STR_LAI_RAIL_DESCRIPTION_TRACK_WITH_NORMAL_COMBOSIGNALS         :Jernbane spor med blok- og kombinerede signaler
STR_LAI_RAIL_DESCRIPTION_TRACK_WITH_NORMAL_PBSSIGNALS           :Jernbanespor med blok- og togvejssignaler
STR_LAI_RAIL_DESCRIPTION_TRACK_WITH_NORMAL_NOENTRYSIGNALS       :Jernbanespor med blok- og en-vejs togvejssignaler
STR_LAI_RAIL_DESCRIPTION_TRACK_WITH_PRE_EXITSIGNALS             :Jernbanespor med pre- og udgangs-signaler
STR_LAI_RAIL_DESCRIPTION_TRACK_WITH_PRE_COMBOSIGNALS            :Jernbanespor med pre- og kombinerede signaler
STR_LAI_RAIL_DESCRIPTION_TRACK_WITH_PRE_PBSSIGNALS              :Jernbanespor med for- og togvejssignaler
STR_LAI_RAIL_DESCRIPTION_TRACK_WITH_PRE_NOENTRYSIGNALS          :Jernbanespor med pre- og en-vejs togvejssignaler
STR_LAI_RAIL_DESCRIPTION_TRACK_WITH_EXIT_COMBOSIGNALS           :Jernbanespor med udgangs- og kombinerede signaler
STR_LAI_RAIL_DESCRIPTION_TRACK_WITH_EXIT_PBSSIGNALS             :Jernbanespor med udgangs- og togvejssignaler
STR_LAI_RAIL_DESCRIPTION_TRACK_WITH_EXIT_NOENTRYSIGNALS         :Jernbanespor med udgangs- og en-vejs togvejssignaler
STR_LAI_RAIL_DESCRIPTION_TRACK_WITH_COMBO_PBSSIGNALS            :Jernbanespor med kombinerede- og togvejssignaler
STR_LAI_RAIL_DESCRIPTION_TRACK_WITH_COMBO_NOENTRYSIGNALS        :Jernbanespor med kombinerede- og en-vejs togvejssignaler
STR_LAI_RAIL_DESCRIPTION_TRACK_WITH_PBS_NOENTRYSIGNALS          :Jernbanespor med togvejs- og en-vejs togvejssignaler
STR_LAI_RAIL_DESCRIPTION_TRAIN_DEPOT                            :Jernbane togdepot

STR_LAI_ROAD_DESCRIPTION_ROAD                                   :Vej
STR_LAI_ROAD_DESCRIPTION_ROAD_WITH_STREETLIGHTS                 :Vej med gadelygter
STR_LAI_ROAD_DESCRIPTION_TREE_LINED_ROAD                        :Vej med vejtræer
STR_LAI_ROAD_DESCRIPTION_ROAD_VEHICLE_DEPOT                     :Værksted
STR_LAI_ROAD_DESCRIPTION_ROAD_RAIL_LEVEL_CROSSING               :Jernbaneoverskæring
STR_LAI_ROAD_DESCRIPTION_TRAMWAY                                :Sporvej

# Houses come directly from their building names
STR_LAI_TOWN_INDUSTRY_DESCRIPTION_UNDER_CONSTRUCTION            :{STRING} (under konstruktion)

STR_LAI_TREE_NAME_TREES                                         :Træer
STR_LAI_TREE_NAME_RAINFOREST                                    :Regnskov
STR_LAI_TREE_NAME_CACTUS_PLANTS                                 :Kaktusplanter

STR_LAI_STATION_DESCRIPTION_RAILROAD_STATION                    :Banegård
STR_LAI_STATION_DESCRIPTION_AIRCRAFT_HANGAR                     :Flyhangar
STR_LAI_STATION_DESCRIPTION_AIRPORT                             :Lufthavn
STR_LAI_STATION_DESCRIPTION_TRUCK_LOADING_AREA                  :Fragtcentral
STR_LAI_STATION_DESCRIPTION_BUS_STATION                         :Rutebilstation
STR_LAI_STATION_DESCRIPTION_SHIP_DOCK                           :Havn
STR_LAI_STATION_DESCRIPTION_BUOY                                :Bøje
STR_LAI_STATION_DESCRIPTION_WAYPOINT                            :Waypoint

STR_LAI_WATER_DESCRIPTION_WATER                                 :Vand
STR_LAI_WATER_DESCRIPTION_CANAL                                 :Kanal
STR_LAI_WATER_DESCRIPTION_LOCK                                  :Sluse
STR_LAI_WATER_DESCRIPTION_RIVER                                 :Flod
STR_LAI_WATER_DESCRIPTION_COAST_OR_RIVERBANK                    :Kyst eller flodbred
STR_LAI_WATER_DESCRIPTION_SHIP_DEPOT                            :Skibsdok

# Industries come directly from their industry names

STR_LAI_TUNNEL_DESCRIPTION_RAILROAD                             :Jernbanetunnel
STR_LAI_TUNNEL_DESCRIPTION_ROAD                                 :Tunnel

STR_LAI_BRIDGE_DESCRIPTION_RAIL_SUSPENSION_STEEL                :Stål-jernbanehængebro
STR_LAI_BRIDGE_DESCRIPTION_RAIL_GIRDER_STEEL                    :Stålbjælke jernbanebro
STR_LAI_BRIDGE_DESCRIPTION_RAIL_CANTILEVER_STEEL                :Stålgerber jernbanebro
STR_LAI_BRIDGE_DESCRIPTION_RAIL_SUSPENSION_CONCRETE             :Armeret beton jernbanehængebro
STR_LAI_BRIDGE_DESCRIPTION_RAIL_WOODEN                          :Træ-jernbanebro
STR_LAI_BRIDGE_DESCRIPTION_RAIL_CONCRETE                        :Beton-jernbanebro
STR_LAI_BRIDGE_DESCRIPTION_RAIL_TUBULAR_STEEL                   :Stålrør-jernbanebro

STR_LAI_BRIDGE_DESCRIPTION_ROAD_SUSPENSION_STEEL                :Stål-vejhængebro
STR_LAI_BRIDGE_DESCRIPTION_ROAD_GIRDER_STEEL                    :Stålbjælke vejbro
STR_LAI_BRIDGE_DESCRIPTION_ROAD_CANTILEVER_STEEL                :Stålgerber vejbro
STR_LAI_BRIDGE_DESCRIPTION_ROAD_SUSPENSION_CONCRETE             :Armeret beton vejhængebro
STR_LAI_BRIDGE_DESCRIPTION_ROAD_WOODEN                          :Træ-vejbro
STR_LAI_BRIDGE_DESCRIPTION_ROAD_CONCRETE                        :Beton-vejbro
STR_LAI_BRIDGE_DESCRIPTION_ROAD_TUBULAR_STEEL                   :Stålrør-vejbro

STR_LAI_BRIDGE_DESCRIPTION_AQUEDUCT                             :Akvædukt

STR_LAI_OBJECT_DESCRIPTION_TRANSMITTER                          :Sender
STR_LAI_OBJECT_DESCRIPTION_LIGHTHOUSE                           :Fyrtårn
STR_LAI_OBJECT_DESCRIPTION_COMPANY_HEADQUARTERS                 :Selskabets hovedkontor
STR_LAI_OBJECT_DESCRIPTION_COMPANY_OWNED_LAND                   :Land ejet af selskabet

# About OpenTTD window
STR_ABOUT_OPENTTD                                               :{WHITE}Om OpenTTD
STR_ABOUT_ORIGINAL_COPYRIGHT                                    :{BLACK}Original copyright {COPYRIGHT} 1995 Chris Sawyer, Alle rettigheder reserveret
STR_ABOUT_VERSION                                               :{BLACK}OpenTTD version {REV}
STR_ABOUT_COPYRIGHT_OPENTTD                                     :{BLACK}OpenTTD {COPYRIGHT} 2002-{STRING} OpenTTD teamet

# Framerate display window
STR_FRAMERATE_CAPTION                                           :{WHITE}Spilhastighed
STR_FRAMERATE_CAPTION_SMALL                                     :{STRING}{WHITE} ({DECIMAL}x)
STR_FRAMERATE_RATE_GAMELOOP                                     :{BLACK}Simulationshastighed: {STRING}
STR_FRAMERATE_RATE_GAMELOOP_TOOLTIP                             :{BLACK}Antal spil-trin simuleret i sekundet.
STR_FRAMERATE_RATE_BLITTER                                      :{BLACK}Grafik hastighed: {STRING}
STR_FRAMERATE_RATE_BLITTER_TOOLTIP                              :{BLACK}Antal billeder tegnet i sekundet.
STR_FRAMERATE_SPEED_FACTOR                                      :{BLACK}Aktuel spilhastighedsfaktor: {DECIMAL}x
STR_FRAMERATE_SPEED_FACTOR_TOOLTIP                              :{BLACK}Hvor hurtigt spillet aktuelt kører, i forhold til det forventede ved normal simulationshastighed.
STR_FRAMERATE_CURRENT                                           :{WHITE}Aktuel
STR_FRAMERATE_AVERAGE                                           :{WHITE}Gennemsnit
STR_FRAMERATE_MEMORYUSE                                         :{WHITE}Hukommelse
STR_FRAMERATE_DATA_POINTS                                       :{BLACK}Data baseret på {COMMA} målinger
STR_FRAMERATE_MS_GOOD                                           :{LTBLUE}{DECIMAL} ms
STR_FRAMERATE_MS_WARN                                           :{YELLOW}{DECIMAL} ms
STR_FRAMERATE_MS_BAD                                            :{RED}{DECIMAL} ms
STR_FRAMERATE_FPS_GOOD                                          :{LTBLUE}{DECIMAL} billeder/s
STR_FRAMERATE_FPS_WARN                                          :{YELLOW}{DECIMAL} billeder/s
STR_FRAMERATE_FPS_BAD                                           :{RED}{DECIMAL} billeder/s
STR_FRAMERATE_BYTES_GOOD                                        :{LTBLUE}{BYTES}
STR_FRAMERATE_GRAPH_MILLISECONDS                                :{TINY_FONT}{COMMA} ms
STR_FRAMERATE_GRAPH_SECONDS                                     :{TINY_FONT}{COMMA} s

###length 15
STR_FRAMERATE_GAMELOOP                                          :{BLACK}Spillogik total:
STR_FRAMERATE_GL_ECONOMY                                        :{BLACK}  Fragthåndtering:
STR_FRAMERATE_GL_TRAINS                                         :{BLACK}  Togtrin:
STR_FRAMERATE_GL_ROADVEHS                                       :{BLACK}  Køretøjstrin:
STR_FRAMERATE_GL_SHIPS                                          :{BLACK}  Skibstrin:
STR_FRAMERATE_GL_AIRCRAFT                                       :{BLACK}  Flytrin:
STR_FRAMERATE_GL_LANDSCAPE                                      :{BLACK}  Verdenstrin:
STR_FRAMERATE_GL_LINKGRAPH                                      :{BLACK}  Forbindelsesgraf forsinkelser:
STR_FRAMERATE_DRAWING                                           :{BLACK}Grafik-tegning:
STR_FRAMERATE_DRAWING_VIEWPORTS                                 :{BLACK}  Landskabsvisninger:
STR_FRAMERATE_VIDEO                                             :{BLACK}Grafik-output:
STR_FRAMERATE_SOUND                                             :{BLACK}Lydmiksning:
STR_FRAMERATE_ALLSCRIPTS                                        :{BLACK}  Spilscript/AI total:
STR_FRAMERATE_GAMESCRIPT                                        :{BLACK}   Spilscript:
STR_FRAMERATE_AI                                                :{BLACK}   AI {NUM} {STRING}

###length 15
STR_FRAMETIME_CAPTION_GAMELOOP                                  :Spillogik
STR_FRAMETIME_CAPTION_GL_ECONOMY                                :Fragthåndtering
STR_FRAMETIME_CAPTION_GL_TRAINS                                 :Togtrin
STR_FRAMETIME_CAPTION_GL_ROADVEHS                               :Køretøjstrin
STR_FRAMETIME_CAPTION_GL_SHIPS                                  :Skibstrin
STR_FRAMETIME_CAPTION_GL_AIRCRAFT                               : Flytrin
STR_FRAMETIME_CAPTION_GL_LANDSCAPE                              :Verdenstrin
STR_FRAMETIME_CAPTION_GL_LINKGRAPH                              :Forbindelsesgraf forsinkelser
STR_FRAMETIME_CAPTION_DRAWING                                   :Grafik-tegning
STR_FRAMETIME_CAPTION_DRAWING_VIEWPORTS                         :Tegning af landskabsvisninger
STR_FRAMETIME_CAPTION_VIDEO                                     :Grafik-output
STR_FRAMETIME_CAPTION_SOUND                                     :Lydmiksning
STR_FRAMETIME_CAPTION_ALLSCRIPTS                                :Spil/AI script total
STR_FRAMETIME_CAPTION_GAMESCRIPT                                :Spilscript
STR_FRAMETIME_CAPTION_AI                                        :AI {NUM} {STRING}


# Save/load game/scenario
STR_SAVELOAD_SAVE_CAPTION                                       :{WHITE}Gem spil
STR_SAVELOAD_LOAD_CAPTION                                       :{WHITE}Fortsæt spil
STR_SAVELOAD_SAVE_SCENARIO                                      :{WHITE}Gem scenarie
STR_SAVELOAD_LOAD_SCENARIO                                      :{WHITE}Hent scenarie
STR_SAVELOAD_LOAD_HEIGHTMAP                                     :{WHITE}Hent højdekort
STR_SAVELOAD_SAVE_HEIGHTMAP                                     :{WHITE}Gem højdekort
STR_SAVELOAD_HOME_BUTTON                                        :{BLACK}Klik her for at gå til den nuværende standard gem/indlæs mappe
STR_SAVELOAD_BYTES_FREE                                         :{BLACK}{BYTES} fri
STR_SAVELOAD_LIST_TOOLTIP                                       :{BLACK}Liste over drev, biblioteker og gemte spilfiler
STR_SAVELOAD_EDITBOX_TOOLTIP                                    :{BLACK}Nuværende gemte spils navn
STR_SAVELOAD_DELETE_BUTTON                                      :{BLACK}Slet
STR_SAVELOAD_DELETE_TOOLTIP                                     :{BLACK}Slet det valgte gemte spil
STR_SAVELOAD_SAVE_BUTTON                                        :{BLACK}Gem
STR_SAVELOAD_SAVE_TOOLTIP                                       :{BLACK}Gem det nuværende spil, med det valgte navn
STR_SAVELOAD_LOAD_BUTTON                                        :{BLACK}Åbn
STR_SAVELOAD_LOAD_TOOLTIP                                       :{BLACK}Åbn det markerede spil
STR_SAVELOAD_LOAD_HEIGHTMAP_TOOLTIP                             :{BLACK}Indlæs valgte højdemap
STR_SAVELOAD_DETAIL_CAPTION                                     :{BLACK}Spil Detaljer
STR_SAVELOAD_DETAIL_NOT_AVAILABLE                               :{BLACK}Ingen information til rådighed
STR_SAVELOAD_DETAIL_COMPANY_INDEX                               :{SILVER}{COMMA}: {WHITE}{STRING}
STR_SAVELOAD_DETAIL_GRFSTATUS                                   :{SILVER}NewGRF: {WHITE}{STRING}
STR_SAVELOAD_FILTER_TITLE                                       :{BLACK}Filter-udtryk:
STR_SAVELOAD_OVERWRITE_TITLE                                    :{WHITE}Overskriv fil
STR_SAVELOAD_OVERWRITE_WARNING                                  :{YELLOW}Er du sikker på du vil overskrive den eksisterende fil?
STR_SAVELOAD_DIRECTORY                                          :{STRING} (Mappe)
STR_SAVELOAD_PARENT_DIRECTORY                                   :{STRING} (Overmappe)

STR_SAVELOAD_OSKTITLE                                           :{BLACK}Skriv et navn til det gemte spil

# World generation
STR_MAPGEN_WORLD_GENERATION_CAPTION                             :{WHITE}Verdensgenerering
STR_MAPGEN_MAPSIZE                                              :{BLACK}Kortstørrelse:
STR_MAPGEN_MAPSIZE_TOOLTIP                                      :{BLACK}Vælg kortets størrelse i fliser. Antallet af tilgængelige fliser vil være en anelse mindre
STR_MAPGEN_BY                                                   :{BLACK}*
STR_MAPGEN_NUMBER_OF_TOWNS                                      :{BLACK}Antal byer:
STR_MAPGEN_DATE                                                 :{BLACK}Dato:
STR_MAPGEN_NUMBER_OF_INDUSTRIES                                 :{BLACK}Antal industrier:
<<<<<<< HEAD
STR_MAPGEN_SNOW_LINE_HEIGHT                                     :{BLACK}Snegrænse
STR_MAPGEN_SNOW_LINE_UP                                         :{BLACK}Flyt snegrænsen een op
STR_MAPGEN_SNOW_LINE_DOWN                                       :{BLACK}Flyt snegrænsen een ned
=======
STR_MAPGEN_HEIGHTMAP_HEIGHT                                     :{BLACK}Højeste bjergtop:
STR_MAPGEN_HEIGHTMAP_HEIGHT_UP                                  :{BLACK}Forøger den maksimale højde på højeste bjergtop på kortet med én
STR_MAPGEN_HEIGHTMAP_HEIGHT_DOWN                                :{BLACK}Sænker den maksimale højde på højeste bjergtop på kortet med én
STR_MAPGEN_SNOW_COVERAGE                                        :{BLACK}Snedække:
STR_MAPGEN_SNOW_COVERAGE_UP                                     :{BLACK}Forøger snedækket med ti procent
STR_MAPGEN_SNOW_COVERAGE_DOWN                                   :{BLACK}Sænker snedækket med ti procent
STR_MAPGEN_SNOW_COVERAGE_TEXT                                   :{BLACK}{NUM}%
STR_MAPGEN_DESERT_COVERAGE                                      :{BLACK}Ørkendækning:
STR_MAPGEN_DESERT_COVERAGE_UP                                   :{BLACK}Forøger ørkendækningen med ti procent
STR_MAPGEN_DESERT_COVERAGE_DOWN                                 :{BLACK}Sænker ørkendækningen med ti procent
STR_MAPGEN_DESERT_COVERAGE_TEXT                                 :{BLACK}{NUM}%
>>>>>>> 9edb75ec
STR_MAPGEN_LAND_GENERATOR                                       :{BLACK}Terrængenerator:
STR_MAPGEN_TERRAIN_TYPE                                         :{BLACK}Terræntype:
STR_MAPGEN_QUANTITY_OF_SEA_LAKES                                :{BLACK}Havniveau
STR_MAPGEN_QUANTITY_OF_RIVERS                                   :{BLACK}Floder:
STR_MAPGEN_SMOOTHNESS                                           :{BLACK}Blødhed:
STR_MAPGEN_VARIETY                                              :{BLACK}Varietet af distributionen:
STR_MAPGEN_GENERATE                                             :{WHITE}Generer

# Strings for map borders at game generation
STR_MAPGEN_BORDER_TYPE                                          :{BLACK}Kortkanter:
STR_MAPGEN_NORTHWEST                                            :{BLACK}Nordvest
STR_MAPGEN_NORTHEAST                                            :{BLACK}Nordøst
STR_MAPGEN_SOUTHEAST                                            :{BLACK}Sydøst
STR_MAPGEN_SOUTHWEST                                            :{BLACK}Sydvest
STR_MAPGEN_BORDER_FREEFORM                                      :{BLACK}Fri udformning
STR_MAPGEN_BORDER_WATER                                         :{BLACK}Vand
STR_MAPGEN_BORDER_RANDOM                                        :{BLACK}Tilfældige
STR_MAPGEN_BORDER_RANDOMIZE                                     :{BLACK}Tilfældige
STR_MAPGEN_BORDER_MANUAL                                        :{BLACK}Manuelle

STR_MAPGEN_HEIGHTMAP_ROTATION                                   :{BLACK}Højdekortets rotation:
STR_MAPGEN_HEIGHTMAP_NAME                                       :{BLACK}Højdekortets navn:
STR_MAPGEN_HEIGHTMAP_SIZE_LABEL                                 :{BLACK}Størrelse:
STR_MAPGEN_HEIGHTMAP_SIZE                                       :{ORANGE}{NUM} x {NUM}

<<<<<<< HEAD
STR_MAPGEN_SNOW_LINE_QUERY_CAPT                                 :{WHITE}Ændre snegrænsen
=======
STR_MAPGEN_TERRAIN_TYPE_QUERY_CAPT                              :{WHITE}Ønsket højeste bjergtop
STR_MAPGEN_HEIGHTMAP_HEIGHT_QUERY_CAPT                          :{WHITE}Højeste bjergtop
STR_MAPGEN_SNOW_COVERAGE_QUERY_CAPT                             :{WHITE}Snedække (i %)
STR_MAPGEN_DESERT_COVERAGE_QUERY_CAPT                           :{WHITE}Ørkendækning (i %)
>>>>>>> 9edb75ec
STR_MAPGEN_START_DATE_QUERY_CAPT                                :{WHITE}Ændre startår

# SE Map generation
STR_SE_MAPGEN_CAPTION                                           :{WHITE}Scenarietype
STR_SE_MAPGEN_FLAT_WORLD                                        :{WHITE}Fladt land
STR_SE_MAPGEN_FLAT_WORLD_TOOLTIP                                :{BLACK}Generer fladt landskab
STR_SE_MAPGEN_RANDOM_LAND                                       :{WHITE}Tilfældigt land
STR_SE_MAPGEN_FLAT_WORLD_HEIGHT                                 :{BLACK}Højde af fladt landskab:
STR_SE_MAPGEN_FLAT_WORLD_HEIGHT_DOWN                            :{BLACK}Sæt højden af fladt landskab en ned
STR_SE_MAPGEN_FLAT_WORLD_HEIGHT_UP                              :{BLACK}Sæt højden af fladt landskab en op

STR_SE_MAPGEN_FLAT_WORLD_HEIGHT_QUERY_CAPT                      :{WHITE}Ændre højden af fladt landskab

# Map generation progress
STR_GENERATION_WORLD                                            :{WHITE}Genererer verden...
STR_GENERATION_ABORT                                            :{BLACK}Afbryd
STR_GENERATION_ABORT_CAPTION                                    :{WHITE}Afbryd Kortgenereringen
STR_GENERATION_ABORT_MESSAGE                                    :{YELLOW}Vil du virkelig afbryde kortgenereringen?
STR_GENERATION_PROGRESS                                         :{WHITE}{NUM}% færdig
STR_GENERATION_PROGRESS_NUM                                     :{BLACK}{NUM} / {NUM}
STR_GENERATION_WORLD_GENERATION                                 :{BLACK}Verdensgenerering
STR_GENERATION_RIVER_GENERATION                                 :{BLACK}Flod-generering
STR_GENERATION_TREE_GENERATION                                  :{BLACK}Trægenerering
STR_GENERATION_OBJECT_GENERATION                                :{BLACK}Ikke-flytbar generering
STR_GENERATION_CLEARING_TILES                                   :{BLACK}Generer råt og stenet område
STR_GENERATION_SETTINGUP_GAME                                   :{BLACK}Klargør spil
STR_GENERATION_PREPARING_TILELOOP                               :{BLACK}Kører felt-løkken
STR_GENERATION_PREPARING_SCRIPT                                 :{BLACK}Kørende script
STR_GENERATION_PREPARING_GAME                                   :{BLACK}Forbereder spil

# NewGRF settings
STR_NEWGRF_SETTINGS_CAPTION                                     :{WHITE}NewGRF indstillinger
STR_NEWGRF_SETTINGS_INFO_TITLE                                  :{WHITE}Detaljeret NewGRF information
STR_NEWGRF_SETTINGS_ACTIVE_LIST                                 :{WHITE}Aktive NewGRF filer
STR_NEWGRF_SETTINGS_INACTIVE_LIST                               :{WHITE}Inaktive NewGRF filer
STR_NEWGRF_SETTINGS_SELECT_PRESET                               :{ORANGE}Vælg forudindstillet
STR_NEWGRF_FILTER_TITLE                                         :{ORANGE}Filtrer udtryk:
STR_NEWGRF_SETTINGS_PRESET_LIST_TOOLTIP                         :{BLACK}Indlæs den valgte indstilling
STR_NEWGRF_SETTINGS_PRESET_SAVE                                 :{BLACK}Gem indstilling
STR_NEWGRF_SETTINGS_PRESET_SAVE_TOOLTIP                         :{BLACK}Gem den aktuelle liste som indstilling
STR_NEWGRF_SETTINGS_PRESET_DELETE                               :{BLACK}Slet indstilling
STR_NEWGRF_SETTINGS_PRESET_DELETE_TOOLTIP                       :{BLACK}Slet den for tiden valgte indstilling
STR_NEWGRF_SETTINGS_ADD                                         :{BLACK}Tilføj
STR_NEWGRF_SETTINGS_ADD_FILE_TOOLTIP                            :{BLACK}Tilføj det valgte NewGRF sæt til din konfiguration
STR_NEWGRF_SETTINGS_RESCAN_FILES                                :{BLACK}Genfind filer
STR_NEWGRF_SETTINGS_RESCAN_FILES_TOOLTIP                        :{BLACK}Opdater listen over tilgængelige NewGRF sæt
STR_NEWGRF_SETTINGS_REMOVE                                      :{BLACK}Fjern
STR_NEWGRF_SETTINGS_REMOVE_TOOLTIP                              :{BLACK}Fjern det valgte NewGRF sæt fra listen
STR_NEWGRF_SETTINGS_MOVEUP                                      :{BLACK}Flyt op
STR_NEWGRF_SETTINGS_MOVEUP_TOOLTIP                              :{BLACK}Flyt det valgte NewGRF sæt op i listen
STR_NEWGRF_SETTINGS_MOVEDOWN                                    :{BLACK}Flyt ned
STR_NEWGRF_SETTINGS_MOVEDOWN_TOOLTIP                            :{BLACK}Flyt det valgte NewGRF sæt ned i listen
STR_NEWGRF_SETTINGS_UPGRADE                                     :{BLACK}Opgradering
STR_NEWGRF_SETTINGS_UPGRADE_TOOLTIP                             :{BLACK}Opgrader NewGRF filer, som har en nyere version installeret
STR_NEWGRF_SETTINGS_FILE_TOOLTIP                                :{BLACK}En liste over de NewGRF sæt der er installeret.

STR_NEWGRF_SETTINGS_SET_PARAMETERS                              :{BLACK}Indstil parameter
STR_NEWGRF_SETTINGS_SHOW_PARAMETERS                             :{BLACK}Vis parametre
STR_NEWGRF_SETTINGS_TOGGLE_PALETTE                              :{BLACK}Slå palette til/fra
STR_NEWGRF_SETTINGS_TOGGLE_PALETTE_TOOLTIP                      :{BLACK}Slå palette til/fra i den valgte NewGRF.{}Gør dette når grafik fra denne NewGRF ser lyserøde ud i spillet
STR_NEWGRF_SETTINGS_APPLY_CHANGES                               :{BLACK}Anvend ændringer

STR_NEWGRF_SETTINGS_FIND_MISSING_CONTENT_BUTTON                 :{BLACK}Find manglende indhold online
STR_NEWGRF_SETTINGS_FIND_MISSING_CONTENT_TOOLTIP                :{BLACK}Tjek om det manglende indhold kan findes online

STR_NEWGRF_SETTINGS_FILENAME                                    :{BLACK}Filnavn: {SILVER}{STRING}
STR_NEWGRF_SETTINGS_GRF_ID                                      :{BLACK}GRF ID: {SILVER}{STRING}
STR_NEWGRF_SETTINGS_VERSION                                     :{BLACK}Version: {SILVER}{NUM}
STR_NEWGRF_SETTINGS_MIN_VERSION                                 :{BLACK}Min. kompatible version: {SILVER}{NUM}
STR_NEWGRF_SETTINGS_MD5SUM                                      :{BLACK}MD5sum: {SILVER}{STRING}
STR_NEWGRF_SETTINGS_PALETTE                                     :{BLACK}Palette: {SILVER}{STRING}
STR_NEWGRF_SETTINGS_PALETTE_DEFAULT                             :Standard (D)
STR_NEWGRF_SETTINGS_PALETTE_DEFAULT_32BPP                       :Standard (D) / 32 bpp
STR_NEWGRF_SETTINGS_PALETTE_LEGACY                              :Traditionel (W)
STR_NEWGRF_SETTINGS_PALETTE_LEGACY_32BPP                        :Traditionel (W) / 32 bpp
STR_NEWGRF_SETTINGS_PARAMETER                                   :{BLACK}Parameter: {SILVER}{STRING}
STR_NEWGRF_SETTINGS_PARAMETER_NONE                              :Ingen

STR_NEWGRF_SETTINGS_NO_INFO                                     :{BLACK}Ingen information tilgængelig
STR_NEWGRF_SETTINGS_NOT_FOUND                                   :{RED}Tilsvarende fil blev ikke fundet
STR_NEWGRF_SETTINGS_DISABLED                                    :{RED}Deaktiveret
STR_NEWGRF_SETTINGS_INCOMPATIBLE                                :{RED}Ikke kompatibel med denne version af OpenTTD

# NewGRF save preset window
STR_SAVE_PRESET_CAPTION                                         :{WHITE}Gem forudindstilling
STR_SAVE_PRESET_LIST_TOOLTIP                                    :{BLACK} Liste over tilgængelige presets, skal du vælge en til at kopiere det til gemte navn nedenfor
STR_SAVE_PRESET_TITLE                                           :{BLACK}Indtast et navn til den forudindstillede
STR_SAVE_PRESET_EDITBOX_TOOLTIP                                 :{BLACK}Aktuelt valgte navn til den forudindstillede at gemme
STR_SAVE_PRESET_CANCEL                                          :{BLACK}Annuller
STR_SAVE_PRESET_CANCEL_TOOLTIP                                  :{BLACK}Du må ikke ændre den forudindstillede
STR_SAVE_PRESET_SAVE                                            :{BLACK}Gem
STR_SAVE_PRESET_SAVE_TOOLTIP                                    :{BLACK}Gem forudindstilling til den aktuelle valgte navn

# NewGRF parameters window
STR_NEWGRF_PARAMETERS_CAPTION                                   :{WHITE}Ændre NewGRF parameterne
STR_NEWGRF_PARAMETERS_CLOSE                                     :{BLACK}Luk
STR_NEWGRF_PARAMETERS_RESET                                     :{BLACK}Nulstil
STR_NEWGRF_PARAMETERS_RESET_TOOLTIP                             :{BLACK}Sæt alle parameter til deres standart niveau
STR_NEWGRF_PARAMETERS_DEFAULT_NAME                              :Parameter {NUM}
STR_NEWGRF_PARAMETERS_SETTING                                   :{STRING}: {ORANGE}{STRING}
STR_NEWGRF_PARAMETERS_NUM_PARAM                                 :{LTBLUE}Antal parametrer: {ORANGE}{NUM}

# NewGRF inspect window
STR_NEWGRF_INSPECT_CAPTION                                      :{WHITE}Inspicer - {STRING}
STR_NEWGRF_INSPECT_PARENT_BUTTON                                :{BLACK}Forældrer
STR_NEWGRF_INSPECT_PARENT_TOOLTIP                               :{BLACK}Inspicer objektet fra foregående råderum

STR_NEWGRF_INSPECT_CAPTION_OBJECT_AT                            :{STRING} ved {HEX}
STR_NEWGRF_INSPECT_CAPTION_OBJECT_AT_OBJECT                     :Objekt
STR_NEWGRF_INSPECT_CAPTION_OBJECT_AT_RAIL_TYPE                  :Jernbanetype

STR_NEWGRF_INSPECT_QUERY_CAPTION                                :{WHITE}NewGRF variabel 60+x parameter (hexadecimal)

# Sprite aligner window
STR_SPRITE_ALIGNER_CAPTION                                      :{WHITE}Justerer sprite {COMMA} ({STRING})
STR_SPRITE_ALIGNER_NEXT_BUTTON                                  :{BLACK}Næste sprite
STR_SPRITE_ALIGNER_NEXT_TOOLTIP                                 :{BLACK}Fortsæt til næste normale sprite, spring pseudo/omfarvning/font-sprites over og med omløb fra enden til starten
STR_SPRITE_ALIGNER_GOTO_BUTTON                                  :{BLACK}Gå til sprite
STR_SPRITE_ALIGNER_GOTO_TOOLTIP                                 :{BLACK}Gå til den givne sprite. Hvis den ikke er en normalt sprite, fortsæt til næste normale sprite
STR_SPRITE_ALIGNER_PREVIOUS_BUTTON                              :{BLACK}Forrige sprite
STR_SPRITE_ALIGNER_PREVIOUS_TOOLTIP                             :{BLACK}Fortsæt til den forrige normal sprite, spring pseudo/omfarvning/font-sprites over og omløb fra starten til slutningen
STR_SPRITE_ALIGNER_SPRITE_TOOLTIP                               :{BLACK}Repræsentation af den markerede sprite. Justeringen ignoreres når denne sprite tegnes.
STR_SPRITE_ALIGNER_MOVE_TOOLTIP                                 :{BLACK}Flyt spriten rundt for at ændre X- og Y-forskydningen. Ctrl+Klik for at flytte spriten otte enheder af gangen
STR_SPRITE_ALIGNER_RESET_BUTTON                                 :{BLACK}Nulstil relativ
STR_SPRITE_ALIGNER_RESET_TOOLTIP                                :{BLACK}Nulstil den nuværende relative forskydning
STR_SPRITE_ALIGNER_OFFSETS_ABS                                  :{BLACK}X-forskydning: {NUM}, Y-forskydning: {NUM} (Absolut)
STR_SPRITE_ALIGNER_OFFSETS_REL                                  :{BLACK}X-forskydning: {NUM}, Y-forskydning: {NUM} (Relativt)
STR_SPRITE_ALIGNER_PICKER_BUTTON                                :{BLACK}Vælg sprite
STR_SPRITE_ALIGNER_PICKER_TOOLTIP                               :{BLACK}Vælg en sprite fra et vilkårligt sted på skærmen

STR_SPRITE_ALIGNER_GOTO_CAPTION                                 :{WHITE}Gå til sprite

# NewGRF (self) generated warnings/errors
STR_NEWGRF_ERROR_MSG_INFO                                       :{SILVER}{STRING}
STR_NEWGRF_ERROR_MSG_WARNING                                    :{RED}Advarsel: {SILVER}{STRING}
STR_NEWGRF_ERROR_MSG_ERROR                                      :{RED}Fejl: {SILVER}{STRING}
STR_NEWGRF_ERROR_MSG_FATAL                                      :{RED}Fatalt: {SILVER}{STRING}
STR_NEWGRF_ERROR_FATAL_POPUP                                    :{WHITE}En fatal NewGRF-fejl er opstået:{}{STRING}
STR_NEWGRF_ERROR_POPUP                                          :{WHITE}Der er opstået en NewGRF-fejl:{}{STRING}
STR_NEWGRF_ERROR_VERSION_NUMBER                                 :{1:STRING} virker ikke med TTDPatch-versionen rapporteret af OpenTTD.
STR_NEWGRF_ERROR_DOS_OR_WINDOWS                                 :{1:STRING} er beregnet til {STRING}-versionen af TTD.
STR_NEWGRF_ERROR_UNSET_SWITCH                                   :{1:STRING} er designet til brug sammen med {STRING}
STR_NEWGRF_ERROR_INVALID_PARAMETER                              :Ugyldig parameter for {1:STRING}: parameter {STRING} ({NUM})
STR_NEWGRF_ERROR_LOAD_BEFORE                                    :{1:STRING} skal indlæses før {STRING}.
STR_NEWGRF_ERROR_LOAD_AFTER                                     :{1:STRING} skal indlæses efter {STRING}.
STR_NEWGRF_ERROR_OTTD_VERSION_NUMBER                            :{1:STRING} kræver OpenTTD version {STRING} eller højere.
STR_NEWGRF_ERROR_AFTER_TRANSLATED_FILE                          :GRF filen, som den er lavet til at oversætte,
STR_NEWGRF_ERROR_TOO_MANY_NEWGRFS_LOADED                        :For mange NewGRF sæt er indlæst.
STR_NEWGRF_ERROR_STATIC_GRF_CAUSES_DESYNC                       :Indlæsning af {1:STRING} som statisk NewGRF med {STRING} kan forårsage de-sykronisering.
STR_NEWGRF_ERROR_UNEXPECTED_SPRITE                              :Uventet sprite (sprite {3:NUM})
STR_NEWGRF_ERROR_UNKNOWN_PROPERTY                               :Ukendt handling 0 egenskab {4:HEX} (sprite {3:NUM})
STR_NEWGRF_ERROR_INVALID_ID                                     :Forsøg på at bruge ugyldigt ID (sprite {3:NUM})
STR_NEWGRF_ERROR_CORRUPT_SPRITE                                 :{YELLOW}{STRING} indeholder en ødelagt sprite. Alle ødelagte sprites vil blive vist som et rødt spørgsmålstegn (?).
STR_NEWGRF_ERROR_MULTIPLE_ACTION_8                              :Indeholder adskillige handling 8 indgange (sprite {3:NUM})
STR_NEWGRF_ERROR_READ_BOUNDS                                    :Læste ud over slutningen af pseudo-sprite (sprite {3:NUM})
STR_NEWGRF_ERROR_GRM_FAILED                                     :De ønskede GRF ressourcer er ikke tilgængelige (sprite {3:NUM})
STR_NEWGRF_ERROR_FORCEFULLY_DISABLED                            :{1:STRING} blev deaktiveret af {2:STRING}
STR_NEWGRF_ERROR_INVALID_SPRITE_LAYOUT                          :Ugyldigt/ukendt sprite layoutformat (sprite {3:NUM})
STR_NEWGRF_ERROR_LIST_PROPERTY_TOO_LONG                         :For mange elementer i værdiliste for egenskab (sprite {3:NUM}, egenskab {4:HEX})
STR_NEWGRF_ERROR_INDPROD_CALLBACK                               :Ugyldig produktion-callback for industri (sprite {3:NUM}, "{2:STRING}")

# NewGRF related 'general' warnings
STR_NEWGRF_POPUP_CAUTION_CAPTION                                :{WHITE}Advarsel!
STR_NEWGRF_CONFIRMATION_TEXT                                    :{YELLOW}Du er ved at ændre et igangværende spil; dette kan få OpenTTD til at gå ned.{}Er du helt sikker på at du vil fortsætte?

STR_NEWGRF_DUPLICATE_GRFID                                      :{WHITE}Kan ikke tilføje sæt: dobbelt GRF ID
STR_NEWGRF_COMPATIBLE_LOADED                                    :{ORANGE}Tilsvarende fil ikke fundet (kompatibel GRF indlæst)
STR_NEWGRF_TOO_MANY_NEWGRFS                                     :{WHITE}Kan ikke tilføje fil: Grænsen for antal NewGRF filer er nået

STR_NEWGRF_COMPATIBLE_LOAD_WARNING                              :{WHITE}Kompatible GRF fil(er) indlæst i stedet for manglende fil(er)
STR_NEWGRF_DISABLED_WARNING                                     :{WHITE}Manglende GRF fil(er) er blevet slået fra
STR_NEWGRF_UNPAUSE_WARNING_TITLE                                :{YELLOW}Manglende GRF-fil(er)
STR_NEWGRF_UNPAUSE_WARNING                                      :{WHITE}OpenTTD kan gå ned, når spillet sættes i gang igen. Undlad at indsende fejlrapporter for efterfølgende nedbrud.{}Vil du virkelig sætte spillet i gang igen?

# NewGRF status
STR_NEWGRF_LIST_NONE                                            :Ingen
###length 3
STR_NEWGRF_LIST_ALL_FOUND                                       :Alle filer tilstede
STR_NEWGRF_LIST_COMPATIBLE                                      :{YELLOW}Har fundet kompatible filer
STR_NEWGRF_LIST_MISSING                                         :{RED}Manglende filer

# NewGRF 'it's broken' warnings
STR_NEWGRF_BROKEN                                               :{WHITE}Denne NewGRFs opførsel '{0:STRING}' vil sandsynligvis forårsage at spillet går ned.
STR_NEWGRF_BROKEN_POWERED_WAGON                                 :{WHITE}Den ændrer status for '{1:ENGINE}' når den ikke er i depot
STR_NEWGRF_BROKEN_VEHICLE_LENGTH                                :{WHITE}Den ændrer toglængden for '{1:ENGINE}' mens den ikke er i depot
STR_NEWGRF_BROKEN_CAPACITY                                      :{WHITE}Det ændrede køretøj kapacitet til '{1:ENGINE}' når det ikke er inde i et depot eller genmontering
STR_BROKEN_VEHICLE_LENGTH                                       :{WHITE}Toget '{VEHICLE}' fra selskabet '{COMPANY}' har ugyldig længde. Det skyldes sandsynligvis at problem med en NewGRF. Risiko for at spillet mister synkronisering eller går ned.

STR_NEWGRF_BUGGY                                                :{WHITE}NewGRF '{0:STRING}' indeholder forkert information
STR_NEWGRF_BUGGY_ARTICULATED_CARGO                              :{WHITE}Fragt-/tilpasningsinformation for '{1:ENGINE}' afviger fra indkøbslisten efter konstruktion. Dette kan medføre, at autofornyelse ikke fungerer korrekt.
STR_NEWGRF_BUGGY_ENDLESS_PRODUCTION_CALLBACK                    :{WHITE}'{1:STRING}' forårsagede en uendelig løkke i produktions-callback'en.
STR_NEWGRF_BUGGY_UNKNOWN_CALLBACK_RESULT                        :{WHITE}Callback {1:HEX} returnerede ukendt/ugyldigt resultat {2:HEX}
STR_NEWGRF_BUGGY_INVALID_CARGO_PRODUCTION_CALLBACK              :{WHITE}'{1:STRING}' returnerede ugyldig godstype i produktion-callback ved {2:HEX}

# 'User removed essential NewGRFs'-placeholders for stuff without specs
STR_NEWGRF_INVALID_CARGO                                        :<ikke gyldigt gods>
STR_NEWGRF_INVALID_CARGO_ABBREV                                 :??
STR_NEWGRF_INVALID_CARGO_QUANTITY                               :{COMMA} af <ikke gyldigt gods>
STR_NEWGRF_INVALID_ENGINE                                       :<ugyldig køretøjsmodel>
STR_NEWGRF_INVALID_INDUSTRYTYPE                                 :<ikke gyldig industri type>

# Placeholders for other invalid stuff, e.g. vehicles that have gone (Game Script).
STR_INVALID_VEHICLE                                             :<utilgængeligt køretøj>

# NewGRF scanning window
STR_NEWGRF_SCAN_CAPTION                                         :{WHITE}Scanner NewGRFs
STR_NEWGRF_SCAN_MESSAGE                                         :{BLACK}Scanner NewGRFs. Afhængig af mængden, vil dette tage noget tid...
STR_NEWGRF_SCAN_STATUS                                          :{BLACK}{NUM} NewGRF{P "" er} scannet, ud af ca. {NUM} NewGRF{P "" er}
STR_NEWGRF_SCAN_ARCHIVES                                        :Scanner for arkiver

# Sign list window
STR_SIGN_LIST_CAPTION                                           :{WHITE}Liste over skilte - {COMMA} Skilt{P "" e}
STR_SIGN_LIST_MATCH_CASE                                        :{BLACK}Match store og små bogstaver
STR_SIGN_LIST_MATCH_CASE_TOOLTIP                                :{BLACK}Vis matchende stort/lille bogstav når der sammenlignes skiltenavne med filter teksten

# Sign window
STR_EDIT_SIGN_CAPTION                                           :{WHITE}Ændre skiltets tekst
STR_EDIT_SIGN_LOCATION_TOOLTIP                                  :{BLACK}Centrér skærmen ved skiltets placering. Ctrl+klik åbner et nyt vindue ved skiltets placering
STR_EDIT_SIGN_NEXT_SIGN_TOOLTIP                                 :{BLACK}Gå til næste skilt
STR_EDIT_SIGN_PREVIOUS_SIGN_TOOLTIP                             :{BLACK}Gå til forrige skilt

STR_EDIT_SIGN_SIGN_OSKTITLE                                     :{BLACK}Indtast et navn for skiltet

# Town directory window
STR_TOWN_DIRECTORY_CAPTION                                      :{WHITE}Byer
STR_TOWN_DIRECTORY_NONE                                         :{ORANGE}- Ingen -
STR_TOWN_DIRECTORY_TOWN                                         :{ORANGE}{TOWN}{BLACK} ({COMMA})
STR_TOWN_DIRECTORY_CITY                                         :{ORANGE}{TOWN}{YELLOW} (storby){BLACK} ({COMMA})
STR_TOWN_DIRECTORY_LIST_TOOLTIP                                 :{BLACK}Bynavne - klik på et navn for at centrere skærmen over byen. Ctrl+Klik åbner et nyt vindue ved byens lokalitet.
STR_TOWN_POPULATION                                             :{BLACK}Verdens befolkning: {COMMA}

# Town view window
STR_TOWN_VIEW_TOWN_CAPTION                                      :{WHITE}{TOWN}
STR_TOWN_VIEW_CITY_CAPTION                                      :{WHITE}{TOWN} (storby)
STR_TOWN_VIEW_POPULATION_HOUSES                                 :{BLACK}Indbyggere: {ORANGE}{COMMA}{BLACK}  Huse: {ORANGE}{COMMA}
STR_TOWN_VIEW_CARGO_LAST_MONTH_MAX                              :{BLACK}{CARGO_LIST} sidste måned: {ORANGE}{COMMA}{BLACK}  mulig: {ORANGE}{COMMA}
STR_TOWN_VIEW_CARGO_FOR_TOWNGROWTH                              :{BLACK}Nødvendig godsmængde for at byen kan vokse:
STR_TOWN_VIEW_CARGO_FOR_TOWNGROWTH_REQUIRED_GENERAL             :{ORANGE}{STRING}{RED} krævet
STR_TOWN_VIEW_CARGO_FOR_TOWNGROWTH_REQUIRED_WINTER              :{ORANGE}{STRING}{BLACK} kræves om vinteren
STR_TOWN_VIEW_CARGO_FOR_TOWNGROWTH_DELIVERED_GENERAL            :{ORANGE}{STRING}{GREEN} leveret
STR_TOWN_VIEW_CARGO_FOR_TOWNGROWTH_REQUIRED                     :{ORANGE}{CARGO_TINY} / {CARGO_LONG}{RED} (stadig krævet)
STR_TOWN_VIEW_CARGO_FOR_TOWNGROWTH_DELIVERED                    :{ORANGE}{CARGO_TINY} / {CARGO_LONG}{GREEN} (leveret)
STR_TOWN_VIEW_TOWN_GROWS_EVERY                                  :{BLACK}By vokser hver {ORANGE}{COMMA}{BLACK} dag{P "" e}
STR_TOWN_VIEW_TOWN_GROWS_EVERY_FUNDED                           :{BLACK}By vokser hver {ORANGE}{COMMA}{BLACK} dag{P "" e} (sponsoreret)
STR_TOWN_VIEW_TOWN_GROW_STOPPED                                 :{BLACK}Byen vokser {RED}ikke{BLACK}
STR_TOWN_VIEW_NOISE_IN_TOWN                                     :{BLACK}Støjgrænse i byen: {ORANGE}{COMMA}{BLACK}  maks.: {ORANGE}{COMMA}
STR_TOWN_VIEW_CENTER_TOOLTIP                                    :{BLACK}Centrer skærmen over byens lokalitet. Ctrl+Klik åbner et nyt vindue ved byens lokalitet
STR_TOWN_VIEW_LOCAL_AUTHORITY_BUTTON                            :{BLACK}Myndigheder
STR_TOWN_VIEW_LOCAL_AUTHORITY_TOOLTIP                           :{BLACK}Vis information om de lokale myndigheder
STR_TOWN_VIEW_RENAME_TOOLTIP                                    :{BLACK}Ændre navnet på byen

STR_TOWN_VIEW_EXPAND_BUTTON                                     :{BLACK}Udvid
STR_TOWN_VIEW_EXPAND_TOOLTIP                                    :{BLACK}Forøg størrelsen af byen
STR_TOWN_VIEW_DELETE_BUTTON                                     :{BLACK}Slet
STR_TOWN_VIEW_DELETE_TOOLTIP                                    :{BLACK}Slet denne by fuldstændigt

STR_TOWN_VIEW_RENAME_TOWN_BUTTON                                :Omdøb byen

# Town local authority window
STR_LOCAL_AUTHORITY_CAPTION                                     :{WHITE}{TOWN} lokal myndighed
STR_LOCAL_AUTHORITY_ZONE                                        :{BLACK}Zone
STR_LOCAL_AUTHORITY_ZONE_TOOLTIP                                :{BLACK}Vis zone og grænse for den lokale myndighed
STR_LOCAL_AUTHORITY_COMPANY_RATINGS                             :{BLACK}Transportselskabsbedømmelse:
STR_LOCAL_AUTHORITY_COMPANY_RATING                              :{YELLOW}{COMPANY} {COMPANY_NUM}: {ORANGE}{STRING}
STR_LOCAL_AUTHORITY_ACTIONS_TITLE                               :{BLACK}Handlinger til rådighed:
STR_LOCAL_AUTHORITY_ACTIONS_TOOLTIP                             :{BLACK}Liste af ting der kan gøres i denne by - klik på en ting for yderligere detaljer
STR_LOCAL_AUTHORITY_DO_IT_BUTTON                                :{BLACK}Gør det
STR_LOCAL_AUTHORITY_DO_IT_TOOLTIP                               :{BLACK}Udfør den valgte handling i listen herover

###length 8
STR_LOCAL_AUTHORITY_ACTION_SMALL_ADVERTISING_CAMPAIGN           :Lille reklamekampagne
STR_LOCAL_AUTHORITY_ACTION_MEDIUM_ADVERTISING_CAMPAIGN          :Mellem reklamekampagne
STR_LOCAL_AUTHORITY_ACTION_LARGE_ADVERTISING_CAMPAIGN           :Stor reklamekampagne
STR_LOCAL_AUTHORITY_ACTION_ROAD_RECONSTRUCTION                  :Finansiér lokal vejfornyelse
STR_LOCAL_AUTHORITY_ACTION_STATUE_OF_COMPANY                    :Byg en statue af selskabets ejer
STR_LOCAL_AUTHORITY_ACTION_NEW_BUILDINGS                        :Finansiér opførsel af nye bygninger
STR_LOCAL_AUTHORITY_ACTION_EXCLUSIVE_TRANSPORT                  :Køb eksklusive transportrettigheder i byen
STR_LOCAL_AUTHORITY_ACTION_BRIBE                                :Bestik de lokale myndigheder

###length 8
STR_LOCAL_AUTHORITY_ACTION_TOOLTIP_SMALL_ADVERTISING            :{YELLOW} Start en lille reklamekampagne for at tiltrække flere passagerer og last til dine stationer.{}Giver en midlertidig forbedring af stationsbedømmelsen i en lille radius omkring bymidten.{}Pris: {CURRENCY_LONG}
STR_LOCAL_AUTHORITY_ACTION_TOOLTIP_MEDIUM_ADVERTISING           :{YELLOW}Start en mellem reklamekampagne, for at tiltrække flere passagerer og last til dine stationer.{}Giver en midlertidig forbedring af stationsbedømmelsen i en mellemstor radius omkring bymidten.{}Pris: {CURRENCY_LONG}
STR_LOCAL_AUTHORITY_ACTION_TOOLTIP_LARGE_ADVERTISING            :{YELLOW}Start en stor reklamekampagne, for at tiltrække flere passagerer og last til dine stationer.{}Giver en midlertidig forbedring af stationsbedømmelsen i en stor radius omkring bymidten.{}Pris: {CURRENCY_LONG}
STR_LOCAL_AUTHORITY_ACTION_TOOLTIP_ROAD_RECONSTRUCTION          :{YELLOW}Finansiér vejfornyelse i midtbyen.{}Forårsager store forstyrrelser for vejtrafikken i de næste 6 måneder.{}Pris: {CURRENCY_LONG}
STR_LOCAL_AUTHORITY_ACTION_TOOLTIP_STATUE_OF_COMPANY            :{YELLOW}Byg en statue til ære for dit selskab.{}Giver en permanent forbedring af stationsbedømmelser i denne by.{}Pris: {CURRENCY_LONG}
STR_LOCAL_AUTHORITY_ACTION_TOOLTIP_NEW_BUILDINGS                :{YELLOW}Finansiér opførelse af nye bygninger i byen.{}Giver en midlertidig forøgelse af byens væksthastighed.{}Pris: {CURRENCY_LONG}
STR_LOCAL_AUTHORITY_ACTION_TOOLTIP_EXCLUSIVE_TRANSPORT          :{YELLOW}Køb et års eksklusive rettigheder til transport i byen.{}De lokale myndigheder vil forbyde passagerer og last at bruge dine konkurrenters stationer.{}Prist: {CURRENCY_LONG}
STR_LOCAL_AUTHORITY_ACTION_TOOLTIP_BRIBE                        :{YELLOW}Bestik de lokale myndigheder til at hæve din bedømmelse, med risiko for en stor straf hvis det bliver opdaget.{}Pris: {CURRENCY_LONG}

# Goal window
STR_GOALS_CAPTION                                               :{WHITE}{COMPANY} Mål
STR_GOALS_SPECTATOR_CAPTION                                     :{WHITE}Globale Mål
STR_GOALS_SPECTATOR                                             :Globale Mål
STR_GOALS_GLOBAL_BUTTON                                         :{BLACK}Global
STR_GOALS_GLOBAL_BUTTON_HELPTEXT                                :{BLACK}Vis globale mål
STR_GOALS_COMPANY_BUTTON                                        :{BLACK}Selskab
STR_GOALS_COMPANY_BUTTON_HELPTEXT                               :{BLACK}Vis selskabs mål
STR_GOALS_TEXT                                                  :{ORANGE}{STRING}
STR_GOALS_NONE                                                  :{ORANGE}- Ingen -
STR_GOALS_PROGRESS                                              :{ORANGE}{STRING}
STR_GOALS_PROGRESS_COMPLETE                                     :{GREEN}{STRING}
STR_GOALS_TOOLTIP_CLICK_ON_SERVICE_TO_CENTER                    :{BLACK}Klik på mål for at centrere hovedvinduet over industri/by/felt Ctrl+klik åbner et nyt vindue over industri/by/felt lokation

# Goal question window
STR_GOAL_QUESTION_CAPTION_QUESTION                              :{BLACK}Spørgsmål
STR_GOAL_QUESTION_CAPTION_INFORMATION                           :{BLACK}Information
STR_GOAL_QUESTION_CAPTION_WARNING                               :{BLACK}Advarsel
STR_GOAL_QUESTION_CAPTION_ERROR                                 :{YELLOW}Fejl

# Goal Question button list
###length 18
STR_GOAL_QUESTION_BUTTON_CANCEL                                 :Annuller
STR_GOAL_QUESTION_BUTTON_OK                                     :OK
STR_GOAL_QUESTION_BUTTON_NO                                     :Nej
STR_GOAL_QUESTION_BUTTON_YES                                    :Ja
STR_GOAL_QUESTION_BUTTON_DECLINE                                :Afvis
STR_GOAL_QUESTION_BUTTON_ACCEPT                                 :Accepter
STR_GOAL_QUESTION_BUTTON_IGNORE                                 :Ignorer
STR_GOAL_QUESTION_BUTTON_RETRY                                  :Prøv igen
STR_GOAL_QUESTION_BUTTON_PREVIOUS                               :Forrige
STR_GOAL_QUESTION_BUTTON_NEXT                                   :Næste
STR_GOAL_QUESTION_BUTTON_STOP                                   :Stop
STR_GOAL_QUESTION_BUTTON_START                                  :Start
STR_GOAL_QUESTION_BUTTON_GO                                     :Kør
STR_GOAL_QUESTION_BUTTON_CONTINUE                               :Fortsæt
STR_GOAL_QUESTION_BUTTON_RESTART                                :Genstart
STR_GOAL_QUESTION_BUTTON_POSTPONE                               :Udskyd
STR_GOAL_QUESTION_BUTTON_SURRENDER                              :Overgiv dig
STR_GOAL_QUESTION_BUTTON_CLOSE                                  :Luk

# Subsidies window
STR_SUBSIDIES_CAPTION                                           :{WHITE}Tilskudsordninger
STR_SUBSIDIES_OFFERED_TITLE                                     :{BLACK}Tilskudsordninger i licitation:
STR_SUBSIDIES_OFFERED_FROM_TO                                   :{ORANGE}{STRING} fra {STRING} til {STRING}{YELLOW} (inden {DATE_SHORT})
STR_SUBSIDIES_NONE                                              :{ORANGE}- Ingen -
STR_SUBSIDIES_SUBSIDISED_TITLE                                  :{BLACK}Tilskudsordninger der allerede er vundet:
STR_SUBSIDIES_SUBSIDISED_FROM_TO                                :{ORANGE}{STRING} fra {STRING} til {STRING}{YELLOW} ({COMPANY}{YELLOW}, indtil {DATE_SHORT})
STR_SUBSIDIES_TOOLTIP_CLICK_ON_SERVICE_TO_CENTER                :{BLACK}Klik på servicen for at centrere skærmen over industrien/byen. Ctrl+Klik åbner et nyt vindue ved industriens/byens lokalitet.

# Story book window
STR_STORY_BOOK_CAPTION                                          :{WHITE}{COMPANY} Historiebog
STR_STORY_BOOK_SPECTATOR_CAPTION                                :{WHITE}Global Historiebog
STR_STORY_BOOK_SPECTATOR                                        :Global Historiebog
STR_STORY_BOOK_TITLE                                            :{YELLOW}{STRING}
STR_STORY_BOOK_GENERIC_PAGE_ITEM                                :Side {NUM}
STR_STORY_BOOK_SEL_PAGE_TOOLTIP                                 :{BLACK}Gå til en bestemt side ved at vælge den i denne rulleliste.
STR_STORY_BOOK_PREV_PAGE                                        :{BLACK}Forrige
STR_STORY_BOOK_PREV_PAGE_TOOLTIP                                :{BLACK}Gå til forrige side
STR_STORY_BOOK_NEXT_PAGE                                        :{BLACK}Næste
STR_STORY_BOOK_NEXT_PAGE_TOOLTIP                                :{BLACK}Gå til næste side
STR_STORY_BOOK_INVALID_GOAL_REF                                 :{RED}Ugyldig målreference

# Station list window
STR_STATION_LIST_TOOLTIP                                        :{BLACK}Stationsnavne - klik på et navn for at centrere skærmen over stationen. Ctrl+Klik åbner et nyt vindue ved stationens lokalitet
STR_STATION_LIST_USE_CTRL_TO_SELECT_MORE                        :{BLACK}Hold Ctrl nede for at vælge mere end én ting
STR_STATION_LIST_CAPTION                                        :{WHITE}{COMPANY} - {COMMA} Stationer
STR_STATION_LIST_STATION                                        :{YELLOW}{STATION} {STATION_FEATURES}
STR_STATION_LIST_WAYPOINT                                       :{YELLOW}{WAYPOINT}
STR_STATION_LIST_NONE                                           :{YELLOW}- Ingen -
STR_STATION_LIST_SELECT_ALL_FACILITIES                          :{BLACK}Vælg alle faciliteter
STR_STATION_LIST_SELECT_ALL_TYPES                               :{BLACK}Vælg alle lasttyper (inklusiv fragttyper, der ikke venter)
STR_STATION_LIST_NO_WAITING_CARGO                               :{BLACK}Der venter ingen fragt af nogen type

# Station view window
STR_STATION_VIEW_CAPTION                                        :{WHITE}{STATION} {STATION_FEATURES}
STR_STATION_VIEW_WAITING_CARGO                                  :{WHITE}{CARGO_LONG}
STR_STATION_VIEW_RESERVED                                       :{YELLOW}({CARGO_SHORT} forbeholdt lastning)

STR_STATION_VIEW_ACCEPTS_BUTTON                                 :{BLACK}Accepterer
STR_STATION_VIEW_ACCEPTS_TOOLTIP                                :{BLACK}Vis liste over accepteret last
STR_STATION_VIEW_ACCEPTS_CARGO                                  :{BLACK}Accepterer: {WHITE}{CARGO_LIST}

STR_STATION_VIEW_EXCLUSIVE_RIGHTS_SELF                          :{BLACK} Denne station har eksklusive transport rettigheder i denne by.
STR_STATION_VIEW_EXCLUSIVE_RIGHTS_COMPANY                       :{YELLOW} {COMPANY} {BLACK} købte eksklusive transport rettigheder i denne by.

STR_STATION_VIEW_RATINGS_BUTTON                                 :{BLACK}Bedømmelse
STR_STATION_VIEW_RATINGS_TOOLTIP                                :{BLACK}Vis stationens bedømmelse
STR_STATION_VIEW_SUPPLY_RATINGS_TITLE                           :{BLACK}Månedligt udbud og lokal bedømmelse
STR_STATION_VIEW_CARGO_SUPPLY_RATING                            :{WHITE}{STRING}: {YELLOW}{COMMA} / {STRING} ({COMMA}%)

STR_STATION_VIEW_GROUP                                          :{BLACK}Gruppér på
STR_STATION_VIEW_WAITING_STATION                                :Station: Ventende
STR_STATION_VIEW_WAITING_AMOUNT                                 :Mængde: Ventende
STR_STATION_VIEW_PLANNED_STATION                                :Station: Planlagt
STR_STATION_VIEW_PLANNED_AMOUNT                                 :Mængde: Planlagt
STR_STATION_VIEW_FROM                                           :{YELLOW}{CARGO_SHORT} fra {STATION}
STR_STATION_VIEW_VIA                                            :{YELLOW}{CARGO_SHORT} via {STATION}
STR_STATION_VIEW_TO                                             :{YELLOW}{CARGO_SHORT} til {STATION}
STR_STATION_VIEW_FROM_ANY                                       :{RED}{CARGO_SHORT} fra ukendt station
STR_STATION_VIEW_TO_ANY                                         :{RED}{CARGO_SHORT} til enhver station
STR_STATION_VIEW_VIA_ANY                                        :{RED}{CARGO_SHORT} via enhver station
STR_STATION_VIEW_FROM_HERE                                      :{GREEN}{CARGO_SHORT} fra denne station
STR_STATION_VIEW_VIA_HERE                                       :{GREEN}{CARGO_SHORT} stopper ved denne station
STR_STATION_VIEW_TO_HERE                                        :{GREEN}{CARGO_SHORT} til denne station
STR_STATION_VIEW_NONSTOP                                        :{YELLOW}{CARGO_SHORT} uden stop

STR_STATION_VIEW_GROUP_S_V_D                                    :Kilde-Via-Destination
STR_STATION_VIEW_GROUP_S_D_V                                    :Kilde-Destination-Via
STR_STATION_VIEW_GROUP_V_S_D                                    :Via-Kilde-Destination
STR_STATION_VIEW_GROUP_V_D_S                                    :Via-Destination-Kilde
STR_STATION_VIEW_GROUP_D_S_V                                    :Destination-Kilde-Via
STR_STATION_VIEW_GROUP_D_V_S                                    :Destination-Via-Kilde

###length 8
STR_CARGO_RATING_APPALLING                                      :Rædselsfuld
STR_CARGO_RATING_VERY_POOR                                      :Meget dårlig
STR_CARGO_RATING_POOR                                           :Dårlig
STR_CARGO_RATING_MEDIOCRE                                       :Middelmådig
STR_CARGO_RATING_GOOD                                           :God
STR_CARGO_RATING_VERY_GOOD                                      :Meget god
STR_CARGO_RATING_EXCELLENT                                      :Fortrinlig
STR_CARGO_RATING_OUTSTANDING                                    :Enestående

STR_STATION_VIEW_CENTER_TOOLTIP                                 :{BLACK}Centrer skærmen over stationens lokalitet. Ctrl+Klik åbner et nyt vindue ved stationens lokalitet.
STR_STATION_VIEW_RENAME_TOOLTIP                                 :{BLACK}Ændre stationens navn

STR_STATION_VIEW_SCHEDULED_TRAINS_TOOLTIP                       :{BLACK}Vis alle toge, som har denne station i deres ruteplan
STR_STATION_VIEW_SCHEDULED_ROAD_VEHICLES_TOOLTIP                :{BLACK}Vis alle køretøjer, som har denne station i deres ruteplan
STR_STATION_VIEW_SCHEDULED_AIRCRAFT_TOOLTIP                     :{BLACK}Vis alle fly, som har denne lufthavn i deres ruteplan
STR_STATION_VIEW_SCHEDULED_SHIPS_TOOLTIP                        :{BLACK}Vis alle skibe, som har denne station i deres ruteplan

STR_STATION_VIEW_RENAME_STATION_CAPTION                         :Omdøb stationen/fragtcentralen

STR_STATION_VIEW_CLOSE_AIRPORT                                  :{BLACK}Luk lufthavn
STR_STATION_VIEW_CLOSE_AIRPORT_TOOLTIP                          :{BLACK}Forhindre at fly lander i denne lufthavn

# Waypoint/buoy view window
STR_WAYPOINT_VIEW_CAPTION                                       :{WHITE}{WAYPOINT}
STR_WAYPOINT_VIEW_CENTER_TOOLTIP                                :{BLACK}Centrer skærmen over vejpunktets lokalitet. Ctrl+Klik åbner et nyt vindue ved waypointets lokalitet.
STR_WAYPOINT_VIEW_CHANGE_WAYPOINT_NAME                          :{BLACK}Omdøb waypoint
STR_BUOY_VIEW_CENTER_TOOLTIP                                    :{BLACK}Centrér skærmen ved bøjens placering. Ctrl+klik åbner et nyt vindue ved bøjens placering
STR_BUOY_VIEW_CHANGE_BUOY_NAME                                  :{BLACK}Ændre navnet på bøjen

STR_EDIT_WAYPOINT_NAME                                          :{WHITE}Omdøb waypoint

# Finances window
STR_FINANCES_CAPTION                                            :{WHITE}{COMPANY} Finanser {BLACK}{COMPANY_NUM}
STR_FINANCES_EXPENDITURE_INCOME_TITLE                           :{WHITE}Udgifter/Indkomst
STR_FINANCES_YEAR                                               :{WHITE}{NUM}

###length 13
STR_FINANCES_SECTION_CONSTRUCTION                               :{GOLD}Konstruktion
STR_FINANCES_SECTION_NEW_VEHICLES                               :{GOLD}Nye køretøjer
STR_FINANCES_SECTION_TRAIN_RUNNING_COSTS                        :{GOLD}Togdriftsomkostning
STR_FINANCES_SECTION_ROAD_VEHICLE_RUNNING_COSTS                 :{GOLD}Køretøjsdriftsomkostning
STR_FINANCES_SECTION_AIRCRAFT_RUNNING_COSTS                     :{GOLD}Flydriftsomkostning
STR_FINANCES_SECTION_SHIP_RUNNING_COSTS                         :{GOLD}Skibsdriftsomkostning
STR_FINANCES_SECTION_PROPERTY_MAINTENANCE                       :{GOLD}Vedligeholdelse af ejendom
STR_FINANCES_SECTION_TRAIN_INCOME                               :{GOLD}Togindkomst
STR_FINANCES_SECTION_ROAD_VEHICLE_INCOME                        :{GOLD}Køretøjsindkomst
STR_FINANCES_SECTION_AIRCRAFT_INCOME                            :{GOLD}Flyindkomst
STR_FINANCES_SECTION_SHIP_INCOME                                :{GOLD}Skibsindkomst
STR_FINANCES_SECTION_LOAN_INTEREST                              :{GOLD}Renter
STR_FINANCES_SECTION_OTHER                                      :{GOLD}Andet

STR_FINANCES_NEGATIVE_INCOME                                    :{BLACK}-{CURRENCY_LONG}
STR_FINANCES_POSITIVE_INCOME                                    :{BLACK}+{CURRENCY_LONG}
STR_FINANCES_TOTAL_CAPTION                                      :{WHITE}Total:
STR_FINANCES_BANK_BALANCE_TITLE                                 :{WHITE}Bank balance
STR_FINANCES_LOAN_TITLE                                         :{WHITE}Lån
STR_FINANCES_MAX_LOAN                                           :{WHITE}Maks. lån: {BLACK}{CURRENCY_LONG}
STR_FINANCES_TOTAL_CURRENCY                                     :{BLACK}{CURRENCY_LONG}
STR_FINANCES_BORROW_BUTTON                                      :{BLACK}Lån {CURRENCY_LONG}
STR_FINANCES_BORROW_TOOLTIP                                     :{BLACK}Forøg lånet. Ctrl+Klik låner så meget som muligt
STR_FINANCES_REPAY_BUTTON                                       :{BLACK}Tilbagebetal {CURRENCY_LONG}
STR_FINANCES_REPAY_TOOLTIP                                      :{BLACK}Tilbagebetal en del af lånet. Ctrl+Klik betaler så meget af lånet tilbage som muligt
STR_FINANCES_INFRASTRUCTURE_BUTTON                              :{BLACK}Infrastruktur

# Company view
STR_COMPANY_VIEW_CAPTION                                        :{WHITE}{COMPANY} {BLACK}{COMPANY_NUM}
STR_COMPANY_VIEW_PRESIDENT_MANAGER_TITLE                        :{WHITE}{PRESIDENT_NAME}{}{GOLD}(Direktør)

STR_COMPANY_VIEW_INAUGURATED_TITLE                              :{GOLD}Indviet: {WHITE}{NUM}
STR_COMPANY_VIEW_COLOUR_SCHEME_TITLE                            :{GOLD}Farvetema:
STR_COMPANY_VIEW_VEHICLES_TITLE                                 :{GOLD}Køretøjer:
STR_COMPANY_VIEW_TRAINS                                         :{WHITE}{COMMA} tog{P "" e}
STR_COMPANY_VIEW_ROAD_VEHICLES                                  :{WHITE}{COMMA} køretøj{P "" er}
STR_COMPANY_VIEW_AIRCRAFT                                       :{WHITE}{COMMA} fly
STR_COMPANY_VIEW_SHIPS                                          :{WHITE}{COMMA} skib{P "" e}
STR_COMPANY_VIEW_VEHICLES_NONE                                  :{WHITE}Ingen
STR_COMPANY_VIEW_COMPANY_VALUE                                  :{GOLD}Selskabsværdi: {WHITE}{CURRENCY_LONG}
STR_COMPANY_VIEW_SHARES_OWNED_BY                                :{WHITE}({COMMA}% ejes af {COMPANY})
STR_COMPANY_VIEW_INFRASTRUCTURE                                 :{GOLD}Infrastruktur:
STR_COMPANY_VIEW_INFRASTRUCTURE_RAIL                            :{WHITE}{COMMA} spor-stykke{P "" r}
STR_COMPANY_VIEW_INFRASTRUCTURE_ROAD                            :{WHITE}{COMMA} vej-stykke{P "" r}
STR_COMPANY_VIEW_INFRASTRUCTURE_WATER                           :{WHITE}{COMMA} vand-felt{P "" er}
STR_COMPANY_VIEW_INFRASTRUCTURE_STATION                         :{WHITE}{COMMA} station-felt{P "" er}
STR_COMPANY_VIEW_INFRASTRUCTURE_AIRPORT                         :{WHITE}{COMMA} lufthavn{P "" e}
STR_COMPANY_VIEW_INFRASTRUCTURE_NONE                            :{WHITE}Ingen

STR_COMPANY_VIEW_BUILD_HQ_BUTTON                                :{BLACK}Byg HK
STR_COMPANY_VIEW_BUILD_HQ_TOOLTIP                               :{BLACK}Byg selskabets hovedkvarter
STR_COMPANY_VIEW_VIEW_HQ_BUTTON                                 :{BLACK}Vis HK
STR_COMPANY_VIEW_VIEW_HQ_TOOLTIP                                :{BLACK}Vis selskabets hovedkvarter
STR_COMPANY_VIEW_RELOCATE_HQ                                    :{BLACK}Flyt hovedkvarter
STR_COMPANY_VIEW_RELOCATE_COMPANY_HEADQUARTERS                  :{BLACK}Flyt selskabets hovedkvarter for 1% af selskabsværdien. Shift skifter mellem at flytte og vise prisoverslag.
STR_COMPANY_VIEW_INFRASTRUCTURE_BUTTON                          :{BLACK}Detaljer
STR_COMPANY_VIEW_INFRASTRUCTURE_TOOLTIP                         :{BLACK}Se detaljerede infrastruktur-tal
STR_COMPANY_VIEW_GIVE_MONEY_BUTTON                              :{BLACK}Giv penge
STR_COMPANY_VIEW_GIVE_MONEY_TOOLTIP                             :{BLACK}Giv penge til dette selskab

STR_COMPANY_VIEW_NEW_FACE_BUTTON                                :{BLACK}Nyt ansigt
STR_COMPANY_VIEW_NEW_FACE_TOOLTIP                               :{BLACK}Vælg nyt ansigt til direktøren
STR_COMPANY_VIEW_COLOUR_SCHEME_BUTTON                           :{BLACK}Farvetema
STR_COMPANY_VIEW_COLOUR_SCHEME_TOOLTIP                          :{BLACK}Skift selskabets farve på køretøjer
STR_COMPANY_VIEW_COMPANY_NAME_BUTTON                            :{BLACK}Selskabsnavn
STR_COMPANY_VIEW_COMPANY_NAME_TOOLTIP                           :{BLACK}Skift selskabets navn
STR_COMPANY_VIEW_PRESIDENT_NAME_BUTTON                          :{BLACK}Direktørnavn
STR_COMPANY_VIEW_PRESIDENT_NAME_TOOLTIP                         :{BLACK}Skift direktørens navn

STR_COMPANY_VIEW_BUY_SHARE_BUTTON                               :{BLACK}Køb 25% aktier i selskabet
STR_COMPANY_VIEW_SELL_SHARE_BUTTON                              :{BLACK}Sælg 25% aktier i selskabet
STR_COMPANY_VIEW_BUY_SHARE_TOOLTIP                              :{BLACK}Køb 25% aktier i dette selskab. Shift+Klik viser de anslåede omkostninger uden at købe nogle aktier
STR_COMPANY_VIEW_SELL_SHARE_TOOLTIP                             :{BLACK}Sælg 25% aktier i dette selskab. Shift+Klik viser de anslåede indtægter uden at sælge nogle aktier

STR_COMPANY_VIEW_COMPANY_NAME_QUERY_CAPTION                     :Selskabsnavn
STR_COMPANY_VIEW_PRESIDENT_S_NAME_QUERY_CAPTION                 :Direktørens navn
<<<<<<< HEAD
STR_COMPANY_VIEW_GIVE_MONEY_QUERY_CAPTION                       :Skriv beløbet du vil give
=======
STR_COMPANY_VIEW_GIVE_MONEY_QUERY_CAPTION                       :Skriv hvor mange penge du ønsker at give
>>>>>>> 9edb75ec

STR_BUY_COMPANY_MESSAGE                                         :{WHITE}Vi leder efter et selskab til at overtage vores{}{}Vil du købe {COMPANY} for {CURRENCY_LONG}?

# Company infrastructure window
STR_COMPANY_INFRASTRUCTURE_VIEW_CAPTION                         :{WHITE}Infrastruktur for {COMPANY}
STR_COMPANY_INFRASTRUCTURE_VIEW_RAIL_SECT                       :{GOLD}Spor-stykker:
STR_COMPANY_INFRASTRUCTURE_VIEW_SIGNALS                         :{WHITE}Signaler
STR_COMPANY_INFRASTRUCTURE_VIEW_ROAD_SECT                       :{GOLD}Vej-stykker:
STR_COMPANY_INFRASTRUCTURE_VIEW_TRAM_SECT                       :{GOLD}Sporvejsdele:
STR_COMPANY_INFRASTRUCTURE_VIEW_WATER_SECT                      :{GOLD}Vand-felter:
STR_COMPANY_INFRASTRUCTURE_VIEW_CANALS                          :{WHITE}Kanaler
STR_COMPANY_INFRASTRUCTURE_VIEW_STATION_SECT                    :{GOLD}Stationer:
STR_COMPANY_INFRASTRUCTURE_VIEW_STATIONS                        :{WHITE}Station felter
STR_COMPANY_INFRASTRUCTURE_VIEW_AIRPORTS                        :{WHITE}Lufthavne
STR_COMPANY_INFRASTRUCTURE_VIEW_TOTAL                           :{WHITE}{CURRENCY_LONG}/år

# Industry directory
STR_INDUSTRY_DIRECTORY_CAPTION                                  :{WHITE}Industrier
STR_INDUSTRY_DIRECTORY_NONE                                     :{ORANGE}- Ingen -
STR_INDUSTRY_DIRECTORY_ITEM_INFO                                :{BLACK}{CARGO_LONG}{STRING}{YELLOW} ({COMMA}% transporteret){BLACK}
STR_INDUSTRY_DIRECTORY_ITEM_NOPROD                              :{ORANGE}{INDUSTRY}
STR_INDUSTRY_DIRECTORY_ITEM_PROD1                               :{ORANGE}{INDUSTRY} {STRING}
STR_INDUSTRY_DIRECTORY_ITEM_PROD2                               :{ORANGE}{INDUSTRY} {STRING}, {STRING}
STR_INDUSTRY_DIRECTORY_ITEM_PROD3                               :{ORANGE}{INDUSTRY} {STRING}, {STRING}, {STRING}
STR_INDUSTRY_DIRECTORY_ITEM_PRODMORE                            :{ORANGE}{INDUSTRY} {STRING}, {STRING}, {STRING} og {NUM} flere...
STR_INDUSTRY_DIRECTORY_LIST_CAPTION                             :{BLACK}Industrinavne - klik på navn for at centrere visningen over en industri. Ctrl+Klik åbner et nyt vindue ved industriens lokalitet.
STR_INDUSTRY_DIRECTORY_ACCEPTED_CARGO_FILTER                    :{BLACK}Accepteret last: {SILVER}{STRING}
STR_INDUSTRY_DIRECTORY_PRODUCED_CARGO_FILTER                    :{BLACK}Produceret last: {SILVER}{STRING}
STR_INDUSTRY_DIRECTORY_FILTER_ALL_TYPES                         :Alle lasttyper
STR_INDUSTRY_DIRECTORY_FILTER_NONE                              :Ingen

# Industry view
STR_INDUSTRY_VIEW_CAPTION                                       :{WHITE}{INDUSTRY}
STR_INDUSTRY_VIEW_PRODUCTION_LAST_MONTH_TITLE                   :{BLACK}Produktion sidste måned:
STR_INDUSTRY_VIEW_TRANSPORTED                                   :{YELLOW}{CARGO_LONG}{STRING}{BLACK} ({COMMA}% transporteret)
STR_INDUSTRY_VIEW_LOCATION_TOOLTIP                              :{BLACK}Centrer skærmen over industriens lokalitet. Ctrl+Klik åbner et nyt vindue ved industriens lokalitet.
STR_INDUSTRY_VIEW_PRODUCTION_LEVEL                              :{BLACK}Produktions niveauet: {YELLOW}{COMMA}%
STR_INDUSTRY_VIEW_INDUSTRY_ANNOUNCED_CLOSURE                    :{YELLOW}Industrien har rapporteret øjeblikkelig nedlukning!

STR_INDUSTRY_VIEW_REQUIRES_N_CARGO                              :{BLACK}Kræver: {YELLOW}{STRING}{STRING}
STR_INDUSTRY_VIEW_PRODUCES_N_CARGO                              :{BLACK}Producerer: {YELLOW}{STRING}{STRING}
STR_INDUSTRY_VIEW_CARGO_LIST_EXTENSION                          :, {STRING}{STRING}

STR_INDUSTRY_VIEW_REQUIRES                                      :{BLACK}Kræver:
STR_INDUSTRY_VIEW_ACCEPT_CARGO                                  :{YELLOW}{STRING}{BLACK}{3:STRING}
STR_INDUSTRY_VIEW_ACCEPT_CARGO_AMOUNT                           :{YELLOW}{STRING}{BLACK}: {CARGO_SHORT} venter{STRING}

STR_CONFIG_GAME_PRODUCTION                                      :{WHITE}Skift produktion (multipla af 8, op til 2040)
STR_CONFIG_GAME_PRODUCTION_LEVEL                                :{WHITE}Ændre produktions niveauet (Op til 800%)

# Vehicle lists
###length VEHICLE_TYPES
STR_VEHICLE_LIST_TRAIN_CAPTION                                  :{WHITE}{STRING} - {COMMA} Tog
STR_VEHICLE_LIST_ROAD_VEHICLE_CAPTION                           :{WHITE}{STRING} - {COMMA} Køretøj{P "" er}
STR_VEHICLE_LIST_SHIP_CAPTION                                   :{WHITE}{STRING} - {COMMA} Skibe
STR_VEHICLE_LIST_AIRCRAFT_CAPTION                               :{WHITE}{STRING} - {COMMA} Fly

###length VEHICLE_TYPES
STR_VEHICLE_LIST_TRAIN_LIST_TOOLTIP                             :{BLACK}Tog - klik på et tog for information
STR_VEHICLE_LIST_ROAD_VEHICLE_TOOLTIP                           :{BLACK}Køretøjer - klik på et køretøj for information
STR_VEHICLE_LIST_SHIP_TOOLTIP                                   :{BLACK}Skibe - klik på et skib for information
STR_VEHICLE_LIST_AIRCRAFT_TOOLTIP                               :{BLACK}Fly - klik på et fly for information

###length VEHICLE_TYPES
STR_VEHICLE_LIST_AVAILABLE_TRAINS                               :Tilgængelige tog
STR_VEHICLE_LIST_AVAILABLE_ROAD_VEHICLES                        :Tilgæn. vejkøretøjer
STR_VEHICLE_LIST_AVAILABLE_SHIPS                                :Tilgængelige skibe
STR_VEHICLE_LIST_AVAILABLE_AIRCRAFT                             :Tilgængelige fly

STR_VEHICLE_LIST_MANAGE_LIST                                    :{BLACK}Administrer liste
STR_VEHICLE_LIST_MANAGE_LIST_TOOLTIP                            :{BLACK}Send instruktioner til alle køretøjer i denne liste
STR_VEHICLE_LIST_REPLACE_VEHICLES                               :Udskift køretøjer
STR_VEHICLE_LIST_SEND_FOR_SERVICING                             :Send til eftersyn
STR_VEHICLE_LIST_PROFIT_THIS_YEAR_LAST_YEAR                     :{TINY_FONT}{BLACK}Afkast i år: {CURRENCY_LONG} (sidste år: {CURRENCY_LONG})

STR_VEHICLE_LIST_SEND_TRAIN_TO_DEPOT                            :Send til remise
STR_VEHICLE_LIST_SEND_ROAD_VEHICLE_TO_DEPOT                     :Send til værksted
STR_VEHICLE_LIST_SEND_SHIP_TO_DEPOT                             :Send til skibsdok
STR_VEHICLE_LIST_SEND_AIRCRAFT_TO_HANGAR                        :Send til hangar

STR_VEHICLE_LIST_MASS_STOP_LIST_TOOLTIP                         :{BLACK}Klik for at stoppe alle køretøjer i listen
STR_VEHICLE_LIST_MASS_START_LIST_TOOLTIP                        :{BLACK}Klik for at starte alle køretøjer i listen
STR_VEHICLE_LIST_AVAILABLE_ENGINES_TOOLTIP                      :{BLACK}Se liste over tilgængelige designs for denne køretøjstype.

STR_VEHICLE_LIST_SHARED_ORDERS_LIST_CAPTION                     :{WHITE}Delte ordrer af {COMMA} transportmid{P del ler}

# Group window
###length VEHICLE_TYPES
STR_GROUP_ALL_TRAINS                                            :Alle toge
STR_GROUP_ALL_ROAD_VEHICLES                                     :Alle vejkøretøjer
STR_GROUP_ALL_SHIPS                                             :Alle skibe
STR_GROUP_ALL_AIRCRAFTS                                         :Alle fly

###length VEHICLE_TYPES
STR_GROUP_DEFAULT_TRAINS                                        :Ikke-grupperede tog
STR_GROUP_DEFAULT_ROAD_VEHICLES                                 :Ikke-grupperede vejkøretøjer
STR_GROUP_DEFAULT_SHIPS                                         :Ikke-grupperede skibe
STR_GROUP_DEFAULT_AIRCRAFTS                                     :Ikke-grupperede fly

STR_GROUP_COUNT_WITH_SUBGROUP                                   :{TINY_FONT}{COMMA} (+{COMMA})

STR_GROUPS_CLICK_ON_GROUP_FOR_TOOLTIP                           :{BLACK}Grupper - klik på en gruppe for at vise alle køretøjer i gruppen
STR_GROUP_CREATE_TOOLTIP                                        :{BLACK}Klik for at oprette en gruppe
STR_GROUP_DELETE_TOOLTIP                                        :{BLACK}Slet den valgte gruppe
STR_GROUP_RENAME_TOOLTIP                                        :{BLACK}Omdøb den valgte gruppe
STR_GROUP_LIVERY_TOOLTIP                                        :{BLACK}Skift farvetema for den valgte gruppe
STR_GROUP_REPLACE_PROTECTION_TOOLTIP                            :{BLACK}Klik for at beskytte denne gruppe mod global auto-udskiftning Ctrl+klik beskytter også undergrupper.

STR_QUERY_GROUP_DELETE_CAPTION                                  :{WHITE}Slet gruppe
STR_GROUP_DELETE_QUERY_TEXT                                     :{WHITE}Er du sikker på at du vil slette denne gruppe og eventuelle under grupper?

STR_GROUP_ADD_SHARED_VEHICLE                                    :Tilføj delte køretøjer
STR_GROUP_REMOVE_ALL_VEHICLES                                   :Fjern alle køretøjer

STR_GROUP_RENAME_CAPTION                                        :{BLACK}Omdøb en gruppe

STR_GROUP_PROFIT_THIS_YEAR                                      :Afkast i år:
STR_GROUP_PROFIT_LAST_YEAR                                      :Afkast sidste år:
STR_GROUP_OCCUPANCY                                             :Nuværende brug:
STR_GROUP_OCCUPANCY_VALUE                                       :{NUM}%

# Build vehicle window
###length 4
STR_BUY_VEHICLE_TRAIN_RAIL_CAPTION                              :Nye jernbanekøretøjer
STR_BUY_VEHICLE_TRAIN_ELRAIL_CAPTION                            :Nye elektriske jernbanekøretøjer
STR_BUY_VEHICLE_TRAIN_MONORAIL_CAPTION                          :Nye monorailkøretøjer
STR_BUY_VEHICLE_TRAIN_MAGLEV_CAPTION                            :Nye magnetskinnekøretøjer

STR_BUY_VEHICLE_ROAD_VEHICLE_CAPTION                            :Nye køretøjer
STR_BUY_VEHICLE_TRAM_VEHICLE_CAPTION                            :Nye sporvogne

# Vehicle availability
###length VEHICLE_TYPES
STR_BUY_VEHICLE_TRAIN_ALL_CAPTION                               :Jernbanekøretøjer
STR_BUY_VEHICLE_ROAD_VEHICLE_ALL_CAPTION                        :Nye vejkøretøjer
STR_BUY_VEHICLE_SHIP_CAPTION                                    :Nye skibe
STR_BUY_VEHICLE_AIRCRAFT_CAPTION                                :Nyt fly

STR_PURCHASE_INFO_COST_WEIGHT                                   :{BLACK}Pris: {GOLD}{CURRENCY_LONG}{BLACK} Vægt: {GOLD}{WEIGHT_SHORT}
STR_PURCHASE_INFO_COST_REFIT_WEIGHT                             :{BLACK}Pris: {GOLD}{CURRENCY_LONG}{BLACK} (Pris for tilpasning: {GOLD}{CURRENCY_LONG}{BLACK}) Vægt: {GOLD}{WEIGHT_SHORT}
STR_PURCHASE_INFO_SPEED_POWER                                   :{BLACK}Hastighed: {GOLD}{VELOCITY}{BLACK} Styrke: {GOLD}{POWER}
STR_PURCHASE_INFO_SPEED                                         :{BLACK}Hastighed: {GOLD}{VELOCITY}
STR_PURCHASE_INFO_SPEED_OCEAN                                   :{BLACK}Hastighed på havet: {GOLD}{VELOCITY}
STR_PURCHASE_INFO_SPEED_CANAL                                   :{BLACK}Hastighed på kanal/flod: {GOLD}{VELOCITY}
STR_PURCHASE_INFO_RUNNINGCOST                                   :{BLACK}Driftsomkostninger: {GOLD}{CURRENCY_LONG}/år
STR_PURCHASE_INFO_CAPACITY                                      :{BLACK}Lasteevne: {GOLD}{CARGO_LONG} {STRING}
STR_PURCHASE_INFO_REFITTABLE                                    :(kan tilpasses)
STR_PURCHASE_INFO_DESIGNED_LIFE                                 :{BLACK}Designet: {GOLD}{NUM}{BLACK} Levetid: {GOLD}{COMMA} år
STR_PURCHASE_INFO_RELIABILITY                                   :{BLACK}Maks. pålidelighed: {GOLD}{COMMA}%
STR_PURCHASE_INFO_COST                                          :{BLACK}Pris: {GOLD}{CURRENCY_LONG}
STR_PURCHASE_INFO_COST_REFIT                                    :{BLACK}Pris: {GOLD}{CURRENCY_LONG}{BLACK} (Pris for tilpasning: {GOLD}{CURRENCY_LONG}{BLACK})
STR_PURCHASE_INFO_WEIGHT_CWEIGHT                                :{BLACK}Vægt: {GOLD}{WEIGHT_SHORT} ({WEIGHT_SHORT})
STR_PURCHASE_INFO_COST_SPEED                                    :{BLACK}Pris: {GOLD}{CURRENCY_LONG}{BLACK} Hastighed: {GOLD}{VELOCITY}
STR_PURCHASE_INFO_COST_REFIT_SPEED                              :{BLACK}Pris: {GOLD}{CURRENCY_LONG}{BLACK} (Pris for tilpasning: {GOLD}{CURRENCY_LONG}{BLACK}) Hastighed: {GOLD}{VELOCITY}
STR_PURCHASE_INFO_AIRCRAFT_CAPACITY                             :{BLACK}Kapacitet: {GOLD}{CARGO_LONG}, {CARGO_LONG}
STR_PURCHASE_INFO_PWAGPOWER_PWAGWEIGHT                          :{BLACK}Motoriserede Vogne: {GOLD}+{POWER}{BLACK} Vægt: {GOLD}+{WEIGHT_SHORT}
STR_PURCHASE_INFO_REFITTABLE_TO                                 :{BLACK}Kan tilpasses til: {GOLD}{STRING}
STR_PURCHASE_INFO_ALL_TYPES                                     :Alle lasttyper
STR_PURCHASE_INFO_NONE                                          :Ingen
STR_PURCHASE_INFO_ENGINES_ONLY                                  :Kun lokomotiver
STR_PURCHASE_INFO_ALL_BUT                                       :Alle undtagen {CARGO_LIST}
STR_PURCHASE_INFO_MAX_TE                                        :{BLACK}Maks. trækkraft: {GOLD}{FORCE}
STR_PURCHASE_INFO_AIRCRAFT_RANGE                                :{BLACK}Rækkevidde: {GOLD}{COMMA} felter
STR_PURCHASE_INFO_AIRCRAFT_TYPE                                 :{BLACK}Fly type: {GOLD}{STRING}

###length VEHICLE_TYPES
STR_BUY_VEHICLE_TRAIN_LIST_TOOLTIP                              :{BLACK}Togvalgsliste - klik på et køretøj for mere information
STR_BUY_VEHICLE_ROAD_VEHICLE_LIST_TOOLTIP                       :{BLACK}Liste over køretøjstyper - klik på køretøj for information
STR_BUY_VEHICLE_SHIP_LIST_TOOLTIP                               :{BLACK}Skib valgliste. Klik på skib for information. Ctrl + Klik for at skifte skjule skibstypen
STR_BUY_VEHICLE_AIRCRAFT_LIST_TOOLTIP                           :{BLACK}Luftfartøj valgliste. Klik på fly til orientering. Ctrl + Klik for at skifte skjule flytypen

###length VEHICLE_TYPES
STR_BUY_VEHICLE_TRAIN_BUY_VEHICLE_BUTTON                        :{BLACK}Køb køretøj
STR_BUY_VEHICLE_ROAD_VEHICLE_BUY_VEHICLE_BUTTON                 :{BLACK}Køb køretøj
STR_BUY_VEHICLE_SHIP_BUY_VEHICLE_BUTTON                         :{BLACK}Køb skib
STR_BUY_VEHICLE_AIRCRAFT_BUY_VEHICLE_BUTTON                     :{BLACK}Køb et fly

###length VEHICLE_TYPES
STR_BUY_VEHICLE_TRAIN_BUY_REFIT_VEHICLE_BUTTON                  :{BLACK}Køb og tilpas køretøj
STR_BUY_VEHICLE_ROAD_VEHICLE_BUY_REFIT_VEHICLE_BUTTON           :{BLACK}Køb og tilpas køretøj
STR_BUY_VEHICLE_SHIP_BUY_REFIT_VEHICLE_BUTTON                   :{BLACK}Køb og tilpas skib
STR_BUY_VEHICLE_AIRCRAFT_BUY_REFIT_VEHICLE_BUTTON               :{BLACK}Køb og tilpas fly

###length VEHICLE_TYPES
STR_BUY_VEHICLE_TRAIN_BUY_VEHICLE_TOOLTIP                       :{BLACK}Køb det markerede lokomotiv/togvogn. Shift skifter mellem at købe og vise prisoverslag.
STR_BUY_VEHICLE_ROAD_VEHICLE_BUY_VEHICLE_TOOLTIP                :{BLACK}Køb det markerede køretøj. Shift skifter mellem at købe og vise prisoverslag.
STR_BUY_VEHICLE_SHIP_BUY_VEHICLE_TOOLTIP                        :{BLACK}Køb det markerede skib. Shift skifter mellem at købe og vise prisoverslag.
STR_BUY_VEHICLE_AIRCRAFT_BUY_VEHICLE_TOOLTIP                    :{BLACK}Køb det markerede fly. Shift skifter mellem at købe og vise prisoverslag.

###length VEHICLE_TYPES
STR_BUY_VEHICLE_TRAIN_BUY_REFIT_VEHICLE_TOOLTIP                 :{BLACK}Køb og tilpas det markerede lokomotiv/togvogn. Shift+klik viser prisoverslag uden at købe
STR_BUY_VEHICLE_ROAD_VEHICLE_BUY_REFIT_VEHICLE_TOOLTIP          :{BLACK}Køb og tilpas det markerede vejkøretøj. Shift+klik viser prisoverslag uden at købe
STR_BUY_VEHICLE_SHIP_BUY_REFIT_VEHICLE_TOOLTIP                  :{BLACK}Køb og tilpas det markerede skib. Shift+klik viser prisoverslag uden at købe.
STR_BUY_VEHICLE_AIRCRAFT_BUY_REFIT_VEHICLE_TOOLTIP              :{BLACK}Køb og tilpas det markerede fly. Shift+klik viser prisoverslag uden at købe.

###length VEHICLE_TYPES
STR_BUY_VEHICLE_TRAIN_RENAME_BUTTON                             :{BLACK}Omdøb
STR_BUY_VEHICLE_ROAD_VEHICLE_RENAME_BUTTON                      :{BLACK}Omdøb
STR_BUY_VEHICLE_SHIP_RENAME_BUTTON                              :{BLACK}Omdøb
STR_BUY_VEHICLE_AIRCRAFT_RENAME_BUTTON                          :{BLACK}Omdøb

###length VEHICLE_TYPES
STR_BUY_VEHICLE_TRAIN_RENAME_TOOLTIP                            :{BLACK}Omdøb tog-/togvognstypen
STR_BUY_VEHICLE_ROAD_VEHICLE_RENAME_TOOLTIP                     :{BLACK}Omdøb køretøjstypen
STR_BUY_VEHICLE_SHIP_RENAME_TOOLTIP                             :{BLACK}Omdøb skibstypen
STR_BUY_VEHICLE_AIRCRAFT_RENAME_TOOLTIP                         :{BLACK}Ømdøb flytypen

###length VEHICLE_TYPES
STR_BUY_VEHICLE_TRAIN_HIDE_TOGGLE_BUTTON                        :{BLACK}skjule
STR_BUY_VEHICLE_ROAD_VEHICLE_HIDE_TOGGLE_BUTTON                 :{BLACK}skjule
STR_BUY_VEHICLE_SHIP_HIDE_TOGGLE_BUTTON                         :{BLACK}Skjul
STR_BUY_VEHICLE_AIRCRAFT_HIDE_TOGGLE_BUTTON                     :{BLACK}skjul

###length VEHICLE_TYPES
STR_BUY_VEHICLE_TRAIN_SHOW_TOGGLE_BUTTON                        :{BLACK}Vis
STR_BUY_VEHICLE_ROAD_VEHICLE_SHOW_TOGGLE_BUTTON                 :{BLACK}Vis
STR_BUY_VEHICLE_SHIP_SHOW_TOGGLE_BUTTON                         :{BLACK}Vis
STR_BUY_VEHICLE_AIRCRAFT_SHOW_TOGGLE_BUTTON                     :{BLACK}Display

###length VEHICLE_TYPES
STR_BUY_VEHICLE_TRAIN_HIDE_SHOW_TOGGLE_TOOLTIP                  :{BLACK}Toggle skjule / vise af tog type
STR_BUY_VEHICLE_ROAD_VEHICLE_HIDE_SHOW_TOGGLE_TOOLTIP           :{BLACK}Toggle skjule / vise af kørtøjstype
STR_BUY_VEHICLE_SHIP_HIDE_SHOW_TOGGLE_TOOLTIP                   :{BLACK}Toggle skjule / vise af skibstype
STR_BUY_VEHICLE_AIRCRAFT_HIDE_SHOW_TOGGLE_TOOLTIP               :{BLACK}Toggle skjule / vise af flytype

###length VEHICLE_TYPES
STR_QUERY_RENAME_TRAIN_TYPE_CAPTION                             :{WHITE}Omdøb tog-/togvognstypen
STR_QUERY_RENAME_ROAD_VEHICLE_TYPE_CAPTION                      :{WHITE}Omdøb køretøjstypen
STR_QUERY_RENAME_SHIP_TYPE_CAPTION                              :{WHITE}Omdøb skibstypen
STR_QUERY_RENAME_AIRCRAFT_TYPE_CAPTION                          :{WHITE}Ømdøb flytypen

# Depot window
STR_DEPOT_CAPTION                                               :{WHITE}{DEPOT}

STR_DEPOT_RENAME_TOOLTIP                                        :{BLACK}Ændere depotets navn
STR_DEPOT_RENAME_DEPOT_CAPTION                                  :Omdøb depot

STR_DEPOT_NO_ENGINE                                             :{BLACK}-
STR_DEPOT_VEHICLE_TOOLTIP                                       :{BLACK}{ENGINE}{STRING}
STR_DEPOT_VEHICLE_TOOLTIP_CHAIN                                 :{BLACK}{NUM} køretøj{P "" er}{STRING}
STR_DEPOT_VEHICLE_TOOLTIP_CARGO                                 :{}{CARGO_LONG} ({CARGO_SHORT})

###length VEHICLE_TYPES
STR_DEPOT_TRAIN_LIST_TOOLTIP                                    :{BLACK}Tog - højreklik på vogn/lokomotiv for information, træk for at tilføje til/fjerne fra togsættet. Hold Ctrl nede for at bruge funktionerne på hele den efterfølgende togkæde.
STR_DEPOT_ROAD_VEHICLE_LIST_TOOLTIP                             :{BLACK}Køretøjer - højreklik på et køretøj for information
STR_DEPOT_SHIP_LIST_TOOLTIP                                     :{BLACK}Skibe - højreklik på et skib for information
STR_DEPOT_AIRCRAFT_LIST_TOOLTIP                                 :{BLACK}Fly - højreklik på et fly for information

###length VEHICLE_TYPES
STR_DEPOT_TRAIN_SELL_TOOLTIP                                    :{BLACK}Træk tog/togvogn her hen for at sælge
STR_DEPOT_ROAD_VEHICLE_SELL_TOOLTIP                             :{BLACK}Træk køretøjet herhen for at sælge
STR_DEPOT_SHIP_SELL_TOOLTIP                                     :{BLACK}Træk det her for at sælge det
STR_DEPOT_AIRCRAFT_SELL_TOOLTIP                                 :{BLACK}Træk fly her hen for at sælge

###length VEHICLE_TYPES
STR_DEPOT_SELL_ALL_BUTTON_TRAIN_TOOLTIP                         :{BLACK}Sælg alle toge i remisen
STR_DEPOT_SELL_ALL_BUTTON_ROAD_VEHICLE_TOOLTIP                  :{BLACK}Sælg alle køretøjer i værkstedet
STR_DEPOT_SELL_ALL_BUTTON_SHIP_TOOLTIP                          :{BLACK}Sælg alle skibe i dokken
STR_DEPOT_SELL_ALL_BUTTON_AIRCRAFT_TOOLTIP                      :{BLACK}Sælg alle fly i hangaren

###length VEHICLE_TYPES
STR_DEPOT_AUTOREPLACE_TRAIN_TOOLTIP                             :{BLACK}Udskift automatisk all toge i remisen
STR_DEPOT_AUTOREPLACE_ROAD_VEHICLE_TOOLTIP                      :{BLACK}Udskift automatisk alle køretøjer i værkstedet
STR_DEPOT_AUTOREPLACE_SHIP_TOOLTIP                              :{BLACK}Udskift automatisk alle skibe i dokken
STR_DEPOT_AUTOREPLACE_AIRCRAFT_TOOLTIP                          :{BLACK}Udskift automatisk alle fly i hangaren

###length VEHICLE_TYPES
STR_DEPOT_TRAIN_NEW_VEHICLES_BUTTON                             :{BLACK}Nye køretøjer
STR_DEPOT_ROAD_VEHICLE_NEW_VEHICLES_BUTTON                      :{BLACK}Nye køretøjer
STR_DEPOT_SHIP_NEW_VEHICLES_BUTTON                              :{BLACK}Nye skibe
STR_DEPOT_AIRCRAFT_NEW_VEHICLES_BUTTON                          :{BLACK}Nyt fly

###length VEHICLE_TYPES
STR_DEPOT_TRAIN_NEW_VEHICLES_TOOLTIP                            :{BLACK}Køb nyt tog/togvogn
STR_DEPOT_ROAD_VEHICLE_NEW_VEHICLES_TOOLTIP                     :{BLACK}Køb nyt køretøj
STR_DEPOT_SHIP_NEW_VEHICLES_TOOLTIP                             :{BLACK}Køb nyt skib
STR_DEPOT_AIRCRAFT_NEW_VEHICLES_TOOLTIP                         :{BLACK}Køb nyt fly

###length VEHICLE_TYPES
STR_DEPOT_CLONE_TRAIN                                           :{BLACK}Klon tog
STR_DEPOT_CLONE_ROAD_VEHICLE                                    :{BLACK}Klon køretøj
STR_DEPOT_CLONE_SHIP                                            :{BLACK}Klon skib
STR_DEPOT_CLONE_AIRCRAFT                                        :{BLACK}Klon fly

###length VEHICLE_TYPES
STR_DEPOT_CLONE_TRAIN_DEPOT_INFO                                :{BLACK}Dette vil købe en kopi af toget inklusiv alle vogne. Klik på denne knap og så på et tog indeni eller udenfor remisen. Ctrl-klik vil kopiere ordrer. Shift-klik vil vise prisoverslag.
STR_DEPOT_CLONE_ROAD_VEHICLE_DEPOT_INFO                         :{BLACK}Dette vil købe en kopi af køretøjet. Klik på denne knap og så på et køretøj indeni eller udenfor værkstedet. Ctrl-klik vil dele ordrer. Shift-klik viser anslået pris uden køb
STR_DEPOT_CLONE_SHIP_DEPOT_INFO                                 :{BLACK}Dette vil købe en kopi af skibet. Klik på denne knap og så på et skib indeni eller udenfor dokken. Ctrl-klik vil dele ordrer. Shift-klik vil vise prisoverslag.
STR_DEPOT_CLONE_AIRCRAFT_INFO_HANGAR_WINDOW                     :{BLACK}Dette vil købe en kopi af et fly. Klik på denne knap og så på et fly indeni eller udenfor hangaren. Ctrl-klik vil dele ordrer. Shift-klik viser estimerede omkostninger uden at indkøbe

###length VEHICLE_TYPES
STR_DEPOT_TRAIN_LOCATION_TOOLTIP                                :{BLACK}Centrér skærmen over remisens placering. Ctrl+klik åbner et nyt vindue ved remisens placering
STR_DEPOT_ROAD_VEHICLE_LOCATION_TOOLTIP                         :{BLACK}Centrér skærmen ved værkstedets placering. Ctrl+klik åbner et nyt vindue ved køretøjsværkstedets placering
STR_DEPOT_SHIP_LOCATION_TOOLTIP                                 :{BLACK}Centrér skærmen ved skibsdokkens placering. Ctrl+klik åbner et nyt vindue ved skibsdokkens placering
STR_DEPOT_AIRCRAFT_LOCATION_TOOLTIP                             :{BLACK}Centrér skærmen ved hangarens placering. Ctrl+klik åbner et nyt vindue ved hangarens placering

###length VEHICLE_TYPES
STR_DEPOT_VEHICLE_ORDER_LIST_TRAIN_TOOLTIP                      :{BLACK}Vis en liste over alle tog med denne remise i ordrelisten
STR_DEPOT_VEHICLE_ORDER_LIST_ROAD_VEHICLE_TOOLTIP               :{BLACK}Vis liste over alle køretøjer med dette værksted i ordrelisten
STR_DEPOT_VEHICLE_ORDER_LIST_SHIP_TOOLTIP                       :{BLACK}Vis liste over alle skibe med denne skibsdok i ordrelisten
STR_DEPOT_VEHICLE_ORDER_LIST_AIRCRAFT_TOOLTIP                   :{BLACK}Hent en liste over alle fly der har hvilken som helst hangar ved denne lufthavn i deres ordrer

###length VEHICLE_TYPES
STR_DEPOT_MASS_STOP_DEPOT_TRAIN_TOOLTIP                         :{BLACK}Klik for at stoppe alle toge i remisen
STR_DEPOT_MASS_STOP_DEPOT_ROAD_VEHICLE_TOOLTIP                  :{BLACK}Klik for at stoppe alle køretøjer i værkstedet
STR_DEPOT_MASS_STOP_DEPOT_SHIP_TOOLTIP                          :{BLACK}Klik for at stoppe alle skibe i dokken
STR_DEPOT_MASS_STOP_HANGAR_TOOLTIP                              :{BLACK}Klik for at stoppe alle fly i hangaren

###length VEHICLE_TYPES
STR_DEPOT_MASS_START_DEPOT_TRAIN_TOOLTIP                        :{BLACK}Klik for at starte alle toge i remisen
STR_DEPOT_MASS_START_DEPOT_ROAD_VEHICLE_TOOLTIP                 :{BLACK}Klik for at starte alle køretøjer i værkstedet
STR_DEPOT_MASS_START_DEPOT_SHIP_TOOLTIP                         :{BLACK}Klik for at starte alle skibe i dokken
STR_DEPOT_MASS_START_HANGAR_TOOLTIP                             :{BLACK}Klik for at starte alle fly i hangaren

STR_DEPOT_DRAG_WHOLE_TRAIN_TO_SELL_TOOLTIP                      :{BLACK}Træk lokomotivet her for at sælge hele toget
STR_DEPOT_SELL_CONFIRMATION_TEXT                                :{YELLOW}Du er ved at sælge alle køretøjer i depotet. Er du sikker?

# Engine preview window
STR_ENGINE_PREVIEW_CAPTION                                      :{WHITE}Besked fra køretøjsfabrikken
STR_ENGINE_PREVIEW_MESSAGE                                      :{GOLD}Vi har lige designet et nyt {STRING} - er du interesseret i et års ekslusiv testkørsel, så vi kan se hvordan det klarer sig inden vi gør det frit tilgængeligt?

STR_ENGINE_PREVIEW_RAILROAD_LOCOMOTIVE                          :jernbanelokomotiv
STR_ENGINE_PREVIEW_ELRAIL_LOCOMOTIVE                            :elektrisk jernbanelokomotiv
STR_ENGINE_PREVIEW_MONORAIL_LOCOMOTIVE                          :monoraillokomotiv
STR_ENGINE_PREVIEW_MAGLEV_LOCOMOTIVE                            :magnettog

STR_ENGINE_PREVIEW_ROAD_VEHICLE                                 :vejkøretøj
STR_ENGINE_PREVIEW_TRAM_VEHICLE                                 :sporvogn

STR_ENGINE_PREVIEW_AIRCRAFT                                     :fly
STR_ENGINE_PREVIEW_SHIP                                         :skib

STR_ENGINE_PREVIEW_COST_WEIGHT_SPEED_POWER                      :{BLACK}Pris: {CURRENCY_LONG} Vægt: {WEIGHT_SHORT}{}Hastighed: {VELOCITY}  Styrke: {POWER}{}Driftsomkostninger: {CURRENCY_LONG}/år{}Kapacitet: {CARGO_LONG}
STR_ENGINE_PREVIEW_COST_WEIGHT_SPEED_POWER_MAX_TE               :{BLACK}Pris: {CURRENCY_LONG} Vægt: {WEIGHT_SHORT}{}Hastighed: {VELOCITY}  Hestekræfter: {POWER}  Maks. Trækkraft: {6:FORCE}{}Driftsomkostning: {4:CURRENCY_LONG}/år{}Kapacitet: {5:CARGO_LONG}
STR_ENGINE_PREVIEW_COST_MAX_SPEED_CAP_RUNCOST                   :{BLACK}Pris: {CURRENCY_LONG} Maks. hast.: {VELOCITY}{}Kapacitet: {CARGO_LONG}{}Driftsomkostninger: {CURRENCY_LONG}/år
STR_ENGINE_PREVIEW_COST_MAX_SPEED_TYPE_CAP_CAP_RUNCOST          :{BLACK}Pris: {CURRENCY_LONG} Max. Hastighed: {VELOCITY}{}Aircraft type: {STRING}{}Kapacitet: {CARGO_LONG}, {CARGO_LONG}{}Omkostninger: {CURRENCY_LONG}/år
STR_ENGINE_PREVIEW_COST_MAX_SPEED_TYPE_CAP_RUNCOST              :{BLACK}Pris: {CURRENCY_LONG} Max. Hastighed: {VELOCITY}{}Fly type: {STRING}{}Kapacitet: {CARGO_LONG}{}Omkostninger: {CURRENCY_LONG}/år
STR_ENGINE_PREVIEW_COST_MAX_SPEED_TYPE_RANGE_CAP_CAP_RUNCOST    :{BLACK}Pris: {CURRENCY_LONG} Max. Hastighed: {VELOCITY}{}Fly type: {STRING} Rækkevidde: {COMMA} felter{}Kapacitet: {CARGO_LONG}, {CARGO_LONG}{}Omkostninger: {CURRENCY_LONG}/år
STR_ENGINE_PREVIEW_COST_MAX_SPEED_TYPE_RANGE_CAP_RUNCOST        :{BLACK}Pris: {CURRENCY_LONG} Max. Hastighed{VELOCITY}{}Fly type: {STRING} Rækkevidde: {COMMA} felter{}Kapacitet: {CARGO_LONG}{}Omkostninger: {CURRENCY_LONG}/år

# Autoreplace window
STR_REPLACE_VEHICLES_WHITE                                      :{WHITE}Udskift {STRING} - {STRING}

STR_REPLACE_VEHICLE_VEHICLES_IN_USE                             :{YELLOW}Køretøjer i brug
STR_REPLACE_VEHICLE_VEHICLES_IN_USE_TOOLTIP                     :{BLACK}Kolonne med køretøjer, som du ejer
STR_REPLACE_VEHICLE_AVAILABLE_VEHICLES                          :{YELLOW}Tilgængelige køretøjer
STR_REPLACE_VEHICLE_AVAILABLE_VEHICLES_TOOLTIP                  :{BLACK}Kolonne med køretøjer til rådighed til udskiftning

###length VEHICLE_TYPES
STR_REPLACE_VEHICLE_TRAIN                                       :Tog
STR_REPLACE_VEHICLE_ROAD_VEHICLE                                :Vejkøretøj
STR_REPLACE_VEHICLE_SHIP                                        :Skib
STR_REPLACE_VEHICLE_AIRCRAFT                                    :Fly

STR_REPLACE_HELP_LEFT_ARRAY                                     :{BLACK}Vælg en køretøjstype, som du ønsker udskiftet
STR_REPLACE_HELP_RIGHT_ARRAY                                    :{BLACK}Vælg en køretøjstype, som du ønker benyttet i stedet for den type, du har valgt i venste side

STR_REPLACE_VEHICLES_START                                      :{BLACK}Start udskiftning
STR_REPLACE_VEHICLES_NOW                                        :Erstat alle køretøjer nu
STR_REPLACE_VEHICLES_WHEN_OLD                                   :Erstat kun gamle køretøjer
STR_REPLACE_HELP_START_BUTTON                                   :{BLACK}Tryk for at begynde at udskifte køretøjstypen til venstre med køretøjstypen til højre
STR_REPLACE_NOT_REPLACING                                       :{BLACK}Udskifter ikke
STR_REPLACE_NOT_REPLACING_VEHICLE_SELECTED                      :{BLACK}Intet køretøj valgt
STR_REPLACE_REPLACING_WHEN_OLD                                  :{ENGINE} når det er gammelt
STR_REPLACE_VEHICLES_STOP                                       :{BLACK}Stop udskiftning
STR_REPLACE_HELP_STOP_BUTTON                                    :{BLACK}Tryk for at stoppe udskiftningen at den køretøjstype, som du har valgt til venstre

STR_REPLACE_ENGINE_WAGON_SELECT_HELP                            :{BLACK}Skift imellem lokomotiv- og vognudskiftningsvindue
STR_REPLACE_ENGINES                                             :Lokomotiver
STR_REPLACE_WAGONS                                              :Vogne
STR_REPLACE_ALL_RAILTYPE                                        :Alle jernbanevogne
STR_REPLACE_ALL_ROADTYPE                                        :Alle vejkøretøjer

###length 2
STR_REPLACE_HELP_RAILTYPE                                       :{BLACK}Vælg den skinne type, du ønsker at udskifte lokomotiver til
STR_REPLACE_HELP_ROADTYPE                                       :{BLACK}Vælg vejtypen du ønsker at udskifte køretøjer for
###next-name-looks-similar

STR_REPLACE_HELP_REPLACE_INFO_TAB                               :{BLACK}Viser hvilket køretøj det valgte køretøj til venstre bliver udskiftet med, hvis det udskiftes
STR_REPLACE_RAIL_VEHICLES                                       :Jernbane
STR_REPLACE_ELRAIL_VEHICLES                                     :Eltog
STR_REPLACE_MONORAIL_VEHICLES                                   :Monorail
STR_REPLACE_MAGLEV_VEHICLES                                     :Magnetskinnetog

STR_REPLACE_ROAD_VEHICLES                                       :Vejkøretøjer
STR_REPLACE_TRAM_VEHICLES                                       :Sporvogne

STR_REPLACE_REMOVE_WAGON                                        :{BLACK}Fjern vogne ({STRING}): {ORANGE}{STRING}
STR_REPLACE_REMOVE_WAGON_HELP                                   :{BLACK}Få autoudskift til at bevare længden af tog ved at fjerne vogne (startende fra fronten), hvis autoudskiftningen gør toget længere.
STR_REPLACE_REMOVE_WAGON_GROUP_HELP                             :{STRING}. Ctrl+klik for også at anvende på undergrupper

# Vehicle view
STR_VEHICLE_VIEW_CAPTION                                        :{WHITE}{VEHICLE}

###length VEHICLE_TYPES
STR_VEHICLE_VIEW_TRAIN_CENTER_TOOLTIP                           :{BLACK}Centrer hovedvinduet på togets placering. Dobbeltklik vil følge toget i hovedvinduet. Ctrl+klik åbner et nyt vindue på togets placering.
STR_VEHICLE_VIEW_ROAD_VEHICLE_CENTER_TOOLTIP                    :{BLACK}Centrer hovedvinduet på køretøjets placering. Dobbeltklik vil følge køretøjet i hovedvinduet. Ctrl+klik åbner et nyt vindue på køretøjets placering.
STR_VEHICLE_VIEW_SHIP_CENTER_TOOLTIP                            :{BLACK}Centrer hovedvinduet på skibets placering. Dobbeltklik vil følge skibet i hovedvinduet. Ctrl+klik åbner et nyt vindue på skibets placering.
STR_VEHICLE_VIEW_AIRCRAFT_CENTER_TOOLTIP                        :{BLACK}Centrer hovedvinduet på flyets placering. Dobbeltklik vil følge flyet i hovedvinduet. Ctrl+klik åbner et nyt vindue på flyets placering

###length VEHICLE_TYPES
STR_VEHICLE_VIEW_TRAIN_SEND_TO_DEPOT_TOOLTIP                    :{BLACK}Send toget til remise. CTRL+klik vil kun servicere
STR_VEHICLE_VIEW_ROAD_VEHICLE_SEND_TO_DEPOT_TOOLTIP             :{BLACK}Send køretøjet til værksted. CTRL+klik vil kun servicere
STR_VEHICLE_VIEW_SHIP_SEND_TO_DEPOT_TOOLTIP                     :{BLACK}Send skibet til dok. CTRL+klik vil kun servicere
STR_VEHICLE_VIEW_AIRCRAFT_SEND_TO_DEPOT_TOOLTIP                 :{BLACK}Send flyet til en hangar. CTRL+klik vil kun servicere

###length VEHICLE_TYPES
STR_VEHICLE_VIEW_CLONE_TRAIN_INFO                               :{BLACK}Dette vil købe en kopi af toget inklusiv alle vogne. Ctrl-klik vil dele ordrer. Shift-klik vil vise prisoverslag.
STR_VEHICLE_VIEW_CLONE_ROAD_VEHICLE_INFO                        :{BLACK}Dette vil købe en kopi af vejkøretøjet. Ctrl-klik vil dele ordrer. Shift-klik vil vise prisoverslag.
STR_VEHICLE_VIEW_CLONE_SHIP_INFO                                :{BLACK}Dette vil købe en kopi af skibet. Ctrl-klik vil dele ordrer. Shift-klik vil vise prisoverslag.
STR_VEHICLE_VIEW_CLONE_AIRCRAFT_INFO                            :{BLACK}Dette vil købe en kopi af et fly. Ctrl-klik vil dele ordrer. Shift-klik vil vise prisoverslag.

STR_VEHICLE_VIEW_TRAIN_IGNORE_SIGNAL_TOOLTIP                    :{BLACK}Tving toget til at fortsætte uden at vente på at signalet skifter til grønt
STR_VEHICLE_VIEW_TRAIN_REVERSE_TOOLTIP                          :{BLACK}Vend retningen af toget
STR_VEHICLE_VIEW_ROAD_VEHICLE_REVERSE_TOOLTIP                   :{BLACK}Tving køretøjet til at vende
STR_VEHICLE_VIEW_ORDER_LOCATION_TOOLTIP                         :{BLACK}Centrer hovedvisningen på ordrens destination. Ctrl+klik åbner et nyt lokalitetsvindue på ordredestinationens placering

###length VEHICLE_TYPES
STR_VEHICLE_VIEW_TRAIN_REFIT_TOOLTIP                            :{BLACK}Tilpas toget til at køre med en anden lasttype
STR_VEHICLE_VIEW_ROAD_VEHICLE_REFIT_TOOLTIP                     :{BLACK}Tilpas vejkøretøj til at køre med en anden lasttype
STR_VEHICLE_VIEW_SHIP_REFIT_TOOLTIP                             :{BLACK}Tilpas skibet til at sejle med en anden lasttype
STR_VEHICLE_VIEW_AIRCRAFT_REFIT_TOOLTIP                         :{BLACK}Tilpas flyet til at flyve med en anden lasttype

###length VEHICLE_TYPES
STR_VEHICLE_VIEW_TRAIN_ORDERS_TOOLTIP                           :{BLACK}Vis togets ordrer. Ctrl+Klik for at vise togets tidsplan.
STR_VEHICLE_VIEW_ROAD_VEHICLE_ORDERS_TOOLTIP                    :{BLACK}Vis køretøjets ordrer. Ctrl+Klik for at vise køretøjets tidsplan.
STR_VEHICLE_VIEW_SHIP_ORDERS_TOOLTIP                            :{BLACK}Vis skibets ordrer. Ctrl+Klik for at vise skibets tidsplan.
STR_VEHICLE_VIEW_AIRCRAFT_ORDERS_TOOLTIP                        :{BLACK}Vis flyets ordrer. Ctrl+Klik for at vise flyets tidsplan

###length VEHICLE_TYPES
STR_VEHICLE_VIEW_TRAIN_SHOW_DETAILS_TOOLTIP                     :{BLACK}Vis detaljer om toget
STR_VEHICLE_VIEW_ROAD_VEHICLE_SHOW_DETAILS_TOOLTIP              :{BLACK}Vis køretøjets detaljer
STR_VEHICLE_VIEW_SHIP_SHOW_DETAILS_TOOLTIP                      :{BLACK}Vis detaljer omkring skibet
STR_VEHICLE_VIEW_AIRCRAFT_SHOW_DETAILS_TOOLTIP                  :{BLACK}Vis detaljet omkring flyet

###length VEHICLE_TYPES
STR_VEHICLE_VIEW_TRAIN_STATUS_START_STOP_TOOLTIP                :{BLACK}Togets nuværende aktivitet - klik for at stoppe/starte toget
STR_VEHICLE_VIEW_ROAD_VEHICLE_STATUS_START_STOP_TOOLTIP         :{BLACK}Køretøjets nuværende aktivitet - klik for at stoppe/starte køretøj
STR_VEHICLE_VIEW_SHIP_STATE_STATUS_STOP_TOOLTIP                 :{BLACK}Skibets nuværende aktivitet - klik for at stoppe/starte skibet
STR_VEHICLE_VIEW_AIRCRAFT_STATUS_START_STOP_TOOLTIP             :{BLACK}Flyets nuværende aktivitet - klik for at stoppe/starte flyet

# Messages in the start stop button in the vehicle view
STR_VEHICLE_STATUS_LOADING_UNLOADING                            :{LTBLUE}Læsser / Aflæsser
STR_VEHICLE_STATUS_LEAVING                                      :{LTBLUE}Forlader
STR_VEHICLE_STATUS_CRASHED                                      :{RED}Forulykket!
STR_VEHICLE_STATUS_BROKEN_DOWN                                  :{RED}Gået i stykker
STR_VEHICLE_STATUS_STOPPED                                      :{RED}Stoppet
STR_VEHICLE_STATUS_TRAIN_STOPPING_VEL                           :{RED}Stopper, {VELOCITY}
STR_VEHICLE_STATUS_TRAIN_NO_POWER                               :{RED}Ingen strøm
STR_VEHICLE_STATUS_TRAIN_STUCK                                  :{ORANGE}Afventer fri passage
STR_VEHICLE_STATUS_AIRCRAFT_TOO_FAR                             :{ORANGE}For langt til næste destination

STR_VEHICLE_STATUS_HEADING_FOR_STATION_VEL                      :{LTBLUE}Retning mod {STATION}, {VELOCITY}
STR_VEHICLE_STATUS_NO_ORDERS_VEL                                :{LTBLUE}Ingen ordrer, {VELOCITY}
STR_VEHICLE_STATUS_HEADING_FOR_WAYPOINT_VEL                     :{LTBLUE}Retning mod {WAYPOINT}, {VELOCITY}
STR_VEHICLE_STATUS_HEADING_FOR_DEPOT_VEL                        :{ORANGE}Retning mod {DEPOT}, {VELOCITY}
STR_VEHICLE_STATUS_HEADING_FOR_DEPOT_SERVICE_VEL                :{LTBLUE}Service ved {DEPOT}, {VELOCITY}

STR_VEHICLE_STATUS_CANNOT_REACH_STATION_VEL                     :{LTBLUE}Kan ikke nå {STATION}, {VELOCITY}
STR_VEHICLE_STATUS_CANNOT_REACH_WAYPOINT_VEL                    :{LTBLUE}Kan ikke nå {WAYPOINT}, {VELOCITY}
STR_VEHICLE_STATUS_CANNOT_REACH_DEPOT_VEL                       :{ORANGE}Kan ikke nå {DEPOT}, {VELOCITY}
STR_VEHICLE_STATUS_CANNOT_REACH_DEPOT_SERVICE_VEL               :{LTBLUE}Kan ikke nå {DEPOT}, {VELOCITY}

# Vehicle stopped/started animations
###length 2
STR_VEHICLE_COMMAND_STOPPED_SMALL                               :{TINY_FONT}{RED}Stoppet
STR_VEHICLE_COMMAND_STOPPED                                     :{RED}Stoppet

###length 2
STR_VEHICLE_COMMAND_STARTED_SMALL                               :{TINY_FONT}{GREEN}Startet
STR_VEHICLE_COMMAND_STARTED                                     :{GREEN}Startet

# Vehicle details
STR_VEHICLE_DETAILS_CAPTION                                     :{WHITE}{VEHICLE} (Detaljer)

###length VEHICLE_TYPES
STR_VEHICLE_DETAILS_TRAIN_RENAME                                :{BLACK}Giv toget et navn
STR_VEHICLE_DETAILS_ROAD_VEHICLE_RENAME                         :{BLACK}Giv køretøjet et navn
STR_VEHICLE_DETAILS_SHIP_RENAME                                 :{BLACK}Giv skibet et navn
STR_VEHICLE_DETAILS_AIRCRAFT_RENAME                             :{BLACK}Navngiv flyet

STR_VEHICLE_INFO_AGE_RUNNING_COST_YR                            :{BLACK}Alder: {LTBLUE}{STRING}{BLACK}   Driftsomkostninger: {LTBLUE}{CURRENCY_LONG}/år
STR_VEHICLE_INFO_AGE                                            :{COMMA} år ({COMMA})
STR_VEHICLE_INFO_AGE_RED                                        :{RED}{COMMA} år ({COMMA})

STR_VEHICLE_INFO_MAX_SPEED                                      :{BLACK}Maks. hast.: {LTBLUE}{VELOCITY}
STR_VEHICLE_INFO_MAX_SPEED_TYPE                                 :{BLACK}Max. hastighed: {LTBLUE}{VELOCITY} {BLACK}Fly type: {LTBLUE}{STRING}
STR_VEHICLE_INFO_MAX_SPEED_TYPE_RANGE                           :{BLACK}Max. hastighed: {LTBLUE}{VELOCITY} {BLACK}Fly type: {LTBLUE}{STRING} {BLACK}Rækkevidde: {LTBLUE}{COMMA} felter
STR_VEHICLE_INFO_WEIGHT_POWER_MAX_SPEED                         :{BLACK}Vægt: {LTBLUE}{WEIGHT_SHORT} {BLACK}Effekt: {LTBLUE}{POWER}{BLACK} Maks. hast.: {LTBLUE}{VELOCITY}
STR_VEHICLE_INFO_WEIGHT_POWER_MAX_SPEED_MAX_TE                  :{BLACK}Vægt: {LTBLUE}{WEIGHT_SHORT} {BLACK}Effekt: {LTBLUE}{POWER}{BLACK} Maks. hast.: {LTBLUE}{VELOCITY} {BLACK}Maks. trækkraft: {LTBLUE}{FORCE}

STR_VEHICLE_INFO_PROFIT_THIS_YEAR_LAST_YEAR                     :{BLACK}Overskud i år: {LTBLUE}{CURRENCY_LONG} (sidste år: {CURRENCY_LONG})
STR_VEHICLE_INFO_RELIABILITY_BREAKDOWNS                         :{BLACK}Pålidelighed: {LTBLUE}{COMMA}%  {BLACK}Nedbrud siden sidste service: {LTBLUE}{COMMA}

STR_VEHICLE_INFO_BUILT_VALUE                                    :{LTBLUE}{ENGINE} {BLACK}Bygget: {LTBLUE}{NUM}{BLACK} Værdi: {LTBLUE}{CURRENCY_LONG}
STR_VEHICLE_INFO_NO_CAPACITY                                    :{BLACK}Kapacitet: {LTBLUE}Ingen{STRING}
STR_VEHICLE_INFO_CAPACITY                                       :{BLACK}Kapacitet: {LTBLUE}{CARGO_LONG}{3:STRING}
STR_VEHICLE_INFO_CAPACITY_MULT                                  :{BLACK}Kapacitet: {LTBLUE}{CARGO_LONG}{3:STRING} (x{4:NUM})
STR_VEHICLE_INFO_CAPACITY_CAPACITY                              :{BLACK}Kapacitet: {LTBLUE}{CARGO_LONG}, {CARGO_LONG}{STRING}

STR_VEHICLE_INFO_FEEDER_CARGO_VALUE                             :{BLACK}Værdi af overført fragt: {LTBLUE}{CURRENCY_LONG}

STR_VEHICLE_DETAILS_SERVICING_INTERVAL_DAYS                     :{BLACK}Serviceinterval: {LTBLUE}{COMMA}dage{BLACK}   Sidste service: {LTBLUE}{DATE_LONG}
STR_VEHICLE_DETAILS_SERVICING_INTERVAL_PERCENT                  :{BLACK}Serviceinterval: {LTBLUE}{COMMA}%{BLACK}   Sidste service: {LTBLUE}{DATE_LONG}
STR_VEHICLE_DETAILS_INCREASE_SERVICING_INTERVAL_TOOLTIP         :{BLACK}Forøg serviceintervallet med 10. Ctrl+Klik forøger serviceintervallet med 5
STR_VEHICLE_DETAILS_DECREASE_SERVICING_INTERVAL_TOOLTIP         :{BLACK}Sænk serviceintervallet med 10. Ctrl+Klik nedsætter serviceintervallet med 5

STR_SERVICE_INTERVAL_DROPDOWN_TOOLTIP                           :{BLACK}Ændre serviceintervallets type
STR_VEHICLE_DETAILS_DEFAULT                                     :Standard
STR_VEHICLE_DETAILS_DAYS                                        :Dage
STR_VEHICLE_DETAILS_PERCENT                                     :Procent

###length VEHICLE_TYPES
STR_QUERY_RENAME_TRAIN_CAPTION                                  :{WHITE}Giv toget et navn
STR_QUERY_RENAME_ROAD_VEHICLE_CAPTION                           :{WHITE}Giv køretøjet et navn
STR_QUERY_RENAME_SHIP_CAPTION                                   :{WHITE}Giv skibet et navn
STR_QUERY_RENAME_AIRCRAFT_CAPTION                               :{WHITE}Navngiv flyet

# Extra buttons for train details windows
STR_VEHICLE_DETAILS_TRAIN_ENGINE_BUILT_AND_VALUE                :{LTBLUE}{ENGINE}{BLACK}   Bygget: {LTBLUE}{NUM}{BLACK} Værdi: {LTBLUE}{CURRENCY_LONG}
STR_VEHICLE_DETAILS_TRAIN_WAGON_VALUE                           :{LTBLUE}{ENGINE}{BLACK}   Værdi: {LTBLUE}{CURRENCY_LONG}

STR_VEHICLE_DETAILS_TRAIN_TOTAL_CAPACITY_TEXT                   :{BLACK}Samlet last (lasteevne) på dette tog:
STR_VEHICLE_DETAILS_TRAIN_TOTAL_CAPACITY                        :{LTBLUE}- {CARGO_LONG} ({CARGO_SHORT})
STR_VEHICLE_DETAILS_TRAIN_TOTAL_CAPACITY_MULT                   :{LTBLUE}- {CARGO_LONG} ({CARGO_SHORT}) (x{NUM})

STR_VEHICLE_DETAILS_CARGO_EMPTY                                 :{LTBLUE}Tom
STR_VEHICLE_DETAILS_CARGO_FROM                                  :{LTBLUE}{CARGO_LONG} fra {STATION}
STR_VEHICLE_DETAILS_CARGO_FROM_MULT                             :{LTBLUE}{CARGO_LONG} fra {STATION} (x{NUM})

STR_VEHICLE_DETAIL_TAB_CARGO                                    :{BLACK}Last
STR_VEHICLE_DETAILS_TRAIN_CARGO_TOOLTIP                         :{BLACK}Vis detaljer omkring den last der medbringes
STR_VEHICLE_DETAIL_TAB_INFORMATION                              :{BLACK}Information
STR_VEHICLE_DETAILS_TRAIN_INFORMATION_TOOLTIP                   :{BLACK}Vis detaljer omkring toget/vognene
STR_VEHICLE_DETAIL_TAB_CAPACITIES                               :{BLACK}Lasteevner
STR_VEHICLE_DETAILS_TRAIN_CAPACITIES_TOOLTIP                    :{BLACK}Vis kapaciteten af hver togvogn
STR_VEHICLE_DETAIL_TAB_TOTAL_CARGO                              :{BLACK}Samlet last
STR_VEHICLE_DETAILS_TRAIN_TOTAL_CARGO_TOOLTIP                   :{BLACK}Vis total lasteevne på toget, fordelt på lasttyper

STR_VEHICLE_DETAILS_TRAIN_ARTICULATED_RV_CAPACITY               :{BLACK}Kapacitet: {LTBLUE}

# Vehicle refit
STR_REFIT_CAPTION                                               :{WHITE}{VEHICLE} (tilpas)
STR_REFIT_TITLE                                                 :{GOLD}Vælg den lasttype der skal transporteres:
STR_REFIT_NEW_CAPACITY_COST_OF_REFIT                            :{BLACK}Ny kapacitet: {GOLD}{CARGO_LONG}{}{BLACK}Pris for tilpasning: {RED}{CURRENCY_LONG}
STR_REFIT_NEW_CAPACITY_INCOME_FROM_REFIT                        :{BLACK}Ny kapacitet: {GOLD}{CARGO_LONG}{}{BLACK}Indtægt fra tilpasning: {GREEN}{CURRENCY_LONG}
STR_REFIT_NEW_CAPACITY_COST_OF_AIRCRAFT_REFIT                   :{BLACK}Ny kapacitet: {GOLD}{CARGO_LONG},{GOLD}{CARGO_LONG}{}{BLACK}Pris for tilpasning: {RED}{CURRENCY_LONG}
STR_REFIT_NEW_CAPACITY_INCOME_FROM_AIRCRAFT_REFIT               :{BLACK}Ny kapacitet: {GOLD}{CARGO_LONG}, {GOLD}{CARGO_LONG}{}{BLACK}Indtægt fra tilpasning: {GREEN}{CURRENCY_LONG}
STR_REFIT_SELECT_VEHICLES_TOOLTIP                               :{BLACK}Vælg køretøjer der skal tilpasses. Klik og træk med musen for at vælge flere køretøjer. Klik på et tomt felt for at vælge hele køretøjet. Ctrl+klik vælger et køretøj og den efterfølgende kæde

###length VEHICLE_TYPES
STR_REFIT_TRAIN_LIST_TOOLTIP                                    :{BLACK}Vælg den lasttype toget skal kører med
STR_REFIT_ROAD_VEHICLE_LIST_TOOLTIP                             :{BLACK}Vælg lasttype som lastbilen skal transportere
STR_REFIT_SHIP_LIST_TOOLTIP                                     :{BLACK}Vælg den slags last skibet skal sejle med
STR_REFIT_AIRCRAFT_LIST_TOOLTIP                                 :{BLACK}Vælg den type last flyet skal flyve med

###length VEHICLE_TYPES
STR_REFIT_TRAIN_REFIT_BUTTON                                    :{BLACK}Tilpas tog
STR_REFIT_ROAD_VEHICLE_REFIT_BUTTON                             :{BLACK}Tilpas vejkøretøj
STR_REFIT_SHIP_REFIT_BUTTON                                     :{BLACK}Tilpas skibet
STR_REFIT_AIRCRAFT_REFIT_BUTTON                                 :{BLACK}Tilpas fly

###length VEHICLE_TYPES
STR_REFIT_TRAIN_REFIT_TOOLTIP                                   :{BLACK}Tilpas tog til at køre med den markerede lasttype
STR_REFIT_ROAD_VEHICLE_REFIT_TOOLTIP                            :{BLACK}Tilpas vejkøretøjet til at køre med den markerede lasttype
STR_REFIT_SHIP_REFIT_TOOLTIP                                    :{BLACK}Tilpas skibet til den markerede lasttype
STR_REFIT_AIRCRAFT_REFIT_TOOLTIP                                :{BLACK}Tilpas flyet til at flyve med den markerede lasttype

# Order view
STR_ORDERS_CAPTION                                              :{WHITE}{VEHICLE} (Ordrer)
STR_ORDERS_TIMETABLE_VIEW                                       :{BLACK}Køreplan
STR_ORDERS_TIMETABLE_VIEW_TOOLTIP                               :{BLACK}Skift til køreplan-visning

STR_ORDERS_LIST_TOOLTIP                                         :{BLACK}Ordreliste - klik på en ordre for at markere den. CTRL-klik for at centrere skærmen over stationen
STR_ORDER_INDEX                                                 :{COMMA}:{NBSP}
STR_ORDER_TEXT                                                  :{STRING} {STRING} {STRING}

STR_ORDERS_END_OF_ORDERS                                        :- - Slut på ordrer - -
STR_ORDERS_END_OF_SHARED_ORDERS                                 :- - Slut på delt ordreliste - -

# Order bottom buttons
STR_ORDER_NON_STOP                                              :{BLACK}Uden stop
STR_ORDER_GO_TO                                                 :Gå til
STR_ORDER_GO_NON_STOP_TO                                        :Gå uden stop til
STR_ORDER_GO_VIA                                                :Gå via
STR_ORDER_GO_NON_STOP_VIA                                       :Gå uden stop via
STR_ORDER_TOOLTIP_NON_STOP                                      :{BLACK}Ændr standseregel for den valgte ordre

STR_ORDER_TOGGLE_FULL_LOAD                                      :{BLACK}Vilkårlig fuld last
STR_ORDER_DROP_LOAD_IF_POSSIBLE                                 :Last hvis muligt
STR_ORDER_DROP_FULL_LOAD_ALL                                    :Fuld last af al fragt
STR_ORDER_DROP_FULL_LOAD_ANY                                    :Fuld last vilkårlig type fragt
STR_ORDER_DROP_NO_LOADING                                       :Ingen last
STR_ORDER_TOOLTIP_FULL_LOAD                                     :{BLACK}Ændr lasteregel for den valgte ordre

STR_ORDER_TOGGLE_UNLOAD                                         :{BLACK}Los alt
STR_ORDER_DROP_UNLOAD_IF_ACCEPTED                               :Los hvis fragt accepteres
STR_ORDER_DROP_UNLOAD                                           :Aflæs alt
STR_ORDER_DROP_TRANSFER                                         :Overfør
STR_ORDER_DROP_NO_UNLOADING                                     :Ingen losning
STR_ORDER_TOOLTIP_UNLOAD                                        :{BLACK}Ændr losseregel for den valgte ordre

STR_ORDER_REFIT                                                 :{BLACK}Tilpas
STR_ORDER_REFIT_TOOLTIP                                         :{BLACK}Vælg hvilken lasttype, der skal tilpasses til i denne ordre. Ctrl+klik for at fjerne tilpasningsinstruktion
STR_ORDER_REFIT_AUTO                                            :{BLACK}Auto-tilpas
STR_ORDER_REFIT_AUTO_TOOLTIP                                    :{BLACK}Vælg typen af last der skal auto-tilpasses denne ordre. Ctrl+Click for at fjerne auto-tilpas-funktionen. Auto-tilpasning vil kun kunne gøres, hvis køretøjet tillader det
STR_ORDER_DROP_REFIT_AUTO                                       :Bestemt last
STR_ORDER_DROP_REFIT_AUTO_ANY                                   :Tilgængelig last

STR_ORDER_SERVICE                                               :{BLACK}Service
STR_ORDER_DROP_GO_ALWAYS_DEPOT                                  :Altid benyt
STR_ORDER_DROP_SERVICE_DEPOT                                    :Service hvis nødvendigt
STR_ORDER_DROP_HALT_DEPOT                                       :Stop
STR_ORDER_SERVICE_TOOLTIP                                       :{BLACK}Spring denne ordre over medmindre der er behov for service

STR_ORDER_CONDITIONAL_VARIABLE_TOOLTIP                          :{BLACK}Data som ordrespring baseres på

# Conditional order variables, must follow order of OrderConditionVariable enum
###length 8
STR_ORDER_CONDITIONAL_LOAD_PERCENTAGE                           :Last-procentdel
STR_ORDER_CONDITIONAL_RELIABILITY                               :Pålidelighed
STR_ORDER_CONDITIONAL_MAX_SPEED                                 :Tophastighed
STR_ORDER_CONDITIONAL_AGE                                       :Alder (år)
STR_ORDER_CONDITIONAL_REQUIRES_SERVICE                          :Kræver service
STR_ORDER_CONDITIONAL_UNCONDITIONALLY                           :Altid
STR_ORDER_CONDITIONAL_REMAINING_LIFETIME                        :Resterende levetid (år)
STR_ORDER_CONDITIONAL_MAX_RELIABILITY                           :Maksimal pålidelighed
###next-name-looks-similar

STR_ORDER_CONDITIONAL_COMPARATOR_TOOLTIP                        :{BLACK}Hvordan data sammenlignes med den givne værdi
STR_ORDER_CONDITIONAL_COMPARATOR_EQUALS                         :er lig med
STR_ORDER_CONDITIONAL_COMPARATOR_NOT_EQUALS                     :er ikke lig med
STR_ORDER_CONDITIONAL_COMPARATOR_LESS_THAN                      :er mindre end
STR_ORDER_CONDITIONAL_COMPARATOR_LESS_EQUALS                    :er mindre eller lig med
STR_ORDER_CONDITIONAL_COMPARATOR_MORE_THAN                      :er større end
STR_ORDER_CONDITIONAL_COMPARATOR_MORE_EQUALS                    :er større eller lig med
STR_ORDER_CONDITIONAL_COMPARATOR_IS_TRUE                        :er sand
STR_ORDER_CONDITIONAL_COMPARATOR_IS_FALSE                       :er falsk

STR_ORDER_CONDITIONAL_VALUE_TOOLTIP                             :{BLACK}Værdi data skal sammenlignes med
STR_ORDER_CONDITIONAL_VALUE_CAPT                                :{WHITE}Skriv værdi der sammenlignes med

STR_ORDERS_SKIP_BUTTON                                          :{BLACK}Spring over
STR_ORDERS_SKIP_TOOLTIP                                         :{BLACK}Spring over nuværende ordre og start næste. CTRL + klik springer til den valgte ordre

STR_ORDERS_DELETE_BUTTON                                        :{BLACK}Slet
STR_ORDERS_DELETE_TOOLTIP                                       :{BLACK}Slet den markerede ordre
STR_ORDERS_DELETE_ALL_TOOLTIP                                   :{BLACK}Slet alle ordrer
STR_ORDERS_STOP_SHARING_BUTTON                                  :{BLACK}Ophør med at dele
STR_ORDERS_STOP_SHARING_TOOLTIP                                 :{BLACK}Ophør med at dele order-liste. Ctrl+klik sletter også ordrerne for dette fartøj.

STR_ORDERS_GO_TO_BUTTON                                         :{BLACK}Gå til
STR_ORDER_GO_TO_NEAREST_DEPOT                                   :Gå til nærmeste depot
STR_ORDER_GO_TO_NEAREST_HANGAR                                  :Flyv til nærmeste hangar
STR_ORDER_CONDITIONAL                                           :Betinget ordrespring
STR_ORDER_SHARE                                                 :Del ordrer
STR_ORDERS_GO_TO_TOOLTIP                                        :{BLACK}Indsæt en ny ordre før den markerede, eller i slutningen af ordrelisten. Ctrl laver stationsordrer med 'Vilkårlig fuld last', waypoint ordrer med 'Uden stop', og depotordrer med 'Service'. 'Deleordrer' eller Ctrl lader dette køretøj dele ordrer med det valgte køretøj. At klikke på et køretøj kopierer ordrer fra det pågældende køretøj. En depot ordre deaktiverer automatisk servicering af køretøjet

STR_ORDERS_VEH_WITH_SHARED_ORDERS_LIST_TOOLTIP                  :{BLACK}Vis alle transportmidler, der deler denne ruteplan

# String parts to build the order string
STR_ORDER_GO_TO_WAYPOINT                                        :Via {WAYPOINT}
STR_ORDER_GO_NON_STOP_TO_WAYPOINT                               :Kør uden stop via {WAYPOINT}

STR_ORDER_SERVICE_AT                                            :Servicer i
STR_ORDER_SERVICE_NON_STOP_AT                                   :Servicer uden stop i

STR_ORDER_NEAREST_DEPOT                                         :det nærmeste
STR_ORDER_NEAREST_HANGAR                                        :den nærmeste hangar
###length 3
STR_ORDER_TRAIN_DEPOT                                           :Remise
STR_ORDER_ROAD_VEHICLE_DEPOT                                    :Værksted
STR_ORDER_SHIP_DEPOT                                            :Skibsdok
###next-name-looks-similar

STR_ORDER_GO_TO_NEAREST_DEPOT_FORMAT                            :{STRING} {STRING} {STRING}
STR_ORDER_GO_TO_DEPOT_FORMAT                                    :{STRING} {DEPOT}

STR_ORDER_REFIT_ORDER                                           :(Tilpas til {STRING})
STR_ORDER_REFIT_STOP_ORDER                                      :(Tilpas til {STRING} og stop)
STR_ORDER_STOP_ORDER                                            :(Stop)

STR_ORDER_GO_TO_STATION                                         :{STRING} {STATION} {STRING}
STR_ORDER_GO_TO_STATION_CAN_T_USE_STATION                       :{PUSH_COLOUR}{RED}(Kan ikke bruge station){POP_COLOUR} {STRING} {STATION} {STRING}

STR_ORDER_IMPLICIT                                              :(Automatisk)

STR_ORDER_FULL_LOAD                                             :(Fuld last)
STR_ORDER_FULL_LOAD_ANY                                         :(Fuld last vilkårlig type fragt)
STR_ORDER_NO_LOAD                                               :(Ingen last)
STR_ORDER_UNLOAD                                                :(Los og medtag fragt)
STR_ORDER_UNLOAD_FULL_LOAD                                      :(Los og vent på fuld last)
STR_ORDER_UNLOAD_FULL_LOAD_ANY                                  :(Los og vent på fuld last af hvilken som helst type fragt)
STR_ORDER_UNLOAD_NO_LOAD                                        :(Los og efterlad tom)
STR_ORDER_TRANSFER                                              :(Overfør og last fragt)
STR_ORDER_TRANSFER_FULL_LOAD                                    :(Overfør og vent på fuld last)
STR_ORDER_TRANSFER_FULL_LOAD_ANY                                :(Overfør og vent på fuld last af hvilken som helst type fragt)
STR_ORDER_TRANSFER_NO_LOAD                                      :(Overfør og efterlad tom)
STR_ORDER_NO_UNLOAD                                             :(Los ikke og last fragt)
STR_ORDER_NO_UNLOAD_FULL_LOAD                                   :(Los ikke og vent på fuld last)
STR_ORDER_NO_UNLOAD_FULL_LOAD_ANY                               :(Los ikke af og vent på fuld last af hvilken som helst type)
STR_ORDER_NO_UNLOAD_NO_LOAD                                     :(Los ikke og last ikke)

STR_ORDER_AUTO_REFIT                                            :(Auto-tilpas til {STRING})
STR_ORDER_FULL_LOAD_REFIT                                       :(Fuld last med auto-tilpas til {STRING})
STR_ORDER_FULL_LOAD_ANY_REFIT                                   :(Fuld vilkårlig last med auto-tilpas til {STRING})
STR_ORDER_UNLOAD_REFIT                                          :(Los og medtag last med auto-tilpas til {STRING})
STR_ORDER_UNLOAD_FULL_LOAD_REFIT                                :(Los og vent på fuld last med auto-tilpas til {STRING})
STR_ORDER_UNLOAD_FULL_LOAD_ANY_REFIT                            :(Los og vent på fuld vilkårlig last med auto-tilpas til {STRING})
STR_ORDER_TRANSFER_REFIT                                        :(Overfør og medtag last med auto-tilpas til {STRING})
STR_ORDER_TRANSFER_FULL_LOAD_REFIT                              :(Overfør og vent på fuld last med auto-tilpas til {STRING})
STR_ORDER_TRANSFER_FULL_LOAD_ANY_REFIT                          :(Overfør og vent på fuld vilkårlig last med auto-tilpas til {STRING})
STR_ORDER_NO_UNLOAD_REFIT                                       :(Ingen losning og medtag last med with auto-tilpas til {STRING})
STR_ORDER_NO_UNLOAD_FULL_LOAD_REFIT                             :(Ingen losning og vent på fuld last med with auto-tilpas til {STRING})
STR_ORDER_NO_UNLOAD_FULL_LOAD_ANY_REFIT                         :(Ingen losning og vent på fuld vilkårlig last med with auto-tilpas til {STRING})

STR_ORDER_AUTO_REFIT_ANY                                        :tilgængelig last

###length 3
STR_ORDER_STOP_LOCATION_NEAR_END                                :[nærmeste ende]
STR_ORDER_STOP_LOCATION_MIDDLE                                  :[midten]
STR_ORDER_STOP_LOCATION_FAR_END                                 :[fjerneste ende]

STR_ORDER_OUT_OF_RANGE                                          :{RED} (Næste destination er uden for område)

STR_ORDER_CONDITIONAL_UNCONDITIONAL                             :Spring til ordre {COMMA}
STR_ORDER_CONDITIONAL_NUM                                       :Spring til ordre {COMMA} når {STRING} {STRING} {COMMA}
STR_ORDER_CONDITIONAL_TRUE_FALSE                                :Spring til ordre {COMMA} når {STRING} {STRING}

STR_INVALID_ORDER                                               :{RED} (Ugyldig Order)

# Time table window
STR_TIMETABLE_TITLE                                             :{WHITE}{VEHICLE} (Køreplan)
STR_TIMETABLE_ORDER_VIEW                                        :{BLACK}Ordrer
STR_TIMETABLE_ORDER_VIEW_TOOLTIP                                :{BLACK}Skift til ordrevisning

STR_TIMETABLE_TOOLTIP                                           :{BLACK}Køreplan - klik på en ordre for at markere den.

STR_TIMETABLE_NO_TRAVEL                                         :Rejs ikke
STR_TIMETABLE_NOT_TIMETABLEABLE                                 :Rejs (automatisk; planlagt med næste manuelle ordre)
STR_TIMETABLE_TRAVEL_NOT_TIMETABLED                             :Rejs (ikke iflg. køreplan)
STR_TIMETABLE_TRAVEL_NOT_TIMETABLED_SPEED                       :Rejs med højst {2:VELOCITY} (ikke skemalagt)
STR_TIMETABLE_TRAVEL_FOR                                        :Rejs i {STRING}
STR_TIMETABLE_TRAVEL_FOR_SPEED                                  :Rejs mod {STRING} med højst {VELOCITY}
STR_TIMETABLE_TRAVEL_FOR_ESTIMATED                              :Køreplan (for {STRING}, ikke skemalagt)
STR_TIMETABLE_TRAVEL_FOR_SPEED_ESTIMATED                        :Køreplan (for {STRING}, ikke skemalagt) med på de fleste {VELOCITY}
STR_TIMETABLE_STAY_FOR_ESTIMATED                                :(ophold for {STRING}, ikke skemalagt)
STR_TIMETABLE_AND_TRAVEL_FOR_ESTIMATED                          :(rejse for {STRING}, ikke skemalagt)
STR_TIMETABLE_STAY_FOR                                          :og vent i {STRING}
STR_TIMETABLE_AND_TRAVEL_FOR                                    :og rejs i {STRING}
STR_TIMETABLE_DAYS                                              :{COMMA} dag{P "" e}
STR_TIMETABLE_TICKS                                             :{COMMA} tik

STR_TIMETABLE_TOTAL_TIME                                        :{BLACK}Denne køreplan vil tage {STRING} at fuldføre
STR_TIMETABLE_TOTAL_TIME_INCOMPLETE                             :{BLACK}Denne køreplan vil tage mindst {STRING} at fuldføre (ikke alt indført i køreplan)

STR_TIMETABLE_STATUS_ON_TIME                                    :{BLACK}Dette transportmiddel kommer til tiden
STR_TIMETABLE_STATUS_LATE                                       :{BLACK}Dette transportmiddel er nu {STRING} forsinket
STR_TIMETABLE_STATUS_EARLY                                      :{BLACK}Dette transportmiddel er nu {STRING} foran køreplanen
STR_TIMETABLE_STATUS_NOT_STARTED                                :{BLACK}Denne tidsplan er endnu ikke begyndt.
STR_TIMETABLE_STATUS_START_AT                                   :{BLACK}Denne tidsplan vil starte på {STRING}

STR_TIMETABLE_STARTING_DATE                                     :{BLACK}Startdato
STR_TIMETABLE_STARTING_DATE_TOOLTIP                             :{BLACK}Vælg en dato som starttidspunkt for denne køreplan. Ctrl+Klik sætter starttidspunkt for denne køreplan, og distribuerer alle køretøjer der deler denne ordre ligeligt baseret på deres relative rækkefølge, hvis ordren er fuldstændigt tidsplanlagt

STR_TIMETABLE_CHANGE_TIME                                       :{BLACK}Ændre tid
STR_TIMETABLE_WAIT_TIME_TOOLTIP                                 :{BLACK}Ændre hvor lang tid den markerede ordre skal tage

STR_TIMETABLE_CLEAR_TIME                                        :{BLACK}Nulstil tid
STR_TIMETABLE_CLEAR_TIME_TOOLTIP                                :{BLACK}Nulstil tiden for den markerede ordre

STR_TIMETABLE_CHANGE_SPEED                                      :{BLACK}Ændr hastighedsbegrænsning
STR_TIMETABLE_CHANGE_SPEED_TOOLTIP                              :{BLACK}Ændr den maksimale rejsehastighed for den markerede ordre

STR_TIMETABLE_CLEAR_SPEED                                       :{BLACK}Nulstil hastighedsbegrænsning
STR_TIMETABLE_CLEAR_SPEED_TOOLTIP                               :{BLACK}Nulstil den maksimale rejsehastighed for den markerede ordre

STR_TIMETABLE_RESET_LATENESS                                    :{BLACK}Nulstil forsinkelse
STR_TIMETABLE_RESET_LATENESS_TOOLTIP                            :{BLACK}Nulstil forsinkelses-tæller, så transportmidlet kommer til tiden

STR_TIMETABLE_AUTOFILL                                          :{BLACK}Auto-udfyld
STR_TIMETABLE_AUTOFILL_TOOLTIP                                  :{BLACK}Udfyld automatisk tidsplanen med tider for den næste tur (CTRL-klik for at forsøge at bevare ventetider)

STR_TIMETABLE_EXPECTED                                          :{BLACK}Forventet
STR_TIMETABLE_SCHEDULED                                         :{BLACK}Planlagt
STR_TIMETABLE_EXPECTED_TOOLTIP                                  :{BLACK}Skift mellem forventet og tidslagt

STR_TIMETABLE_ARRIVAL_ABBREVIATION                              :Ank:
STR_TIMETABLE_DEPARTURE_ABBREVIATION                            :Afg:


# Date window (for timetable)
STR_DATE_CAPTION                                                :{WHITE}Sæt dato
STR_DATE_SET_DATE                                               :{BLACK}Sæt startdato
STR_DATE_SET_DATE_TOOLTIP                                       :{BLACK}Brug valgte dato som tidsplanens startdato
STR_DATE_DAY_TOOLTIP                                            :{BLACK}Vælg dag
STR_DATE_MONTH_TOOLTIP                                          :{BLACK}Vælg måned
STR_DATE_YEAR_TOOLTIP                                           :{BLACK}Vælg år


# AI debug window
STR_AI_DEBUG                                                    :{WHITE}KI/Spilscript-debug
STR_AI_DEBUG_NAME_AND_VERSION                                   :{BLACK}{STRING} (v{NUM})
STR_AI_DEBUG_NAME_TOOLTIP                                       :{BLACK}Navn på scriptet
STR_AI_DEBUG_SETTINGS                                           :{BLACK}Indstillinger
STR_AI_DEBUG_SETTINGS_TOOLTIP                                   :{BLACK}Skift indstillinger for computerspilleren
STR_AI_DEBUG_RELOAD                                             :{BLACK}Genindlæs computerspiller
STR_AI_DEBUG_RELOAD_TOOLTIP                                     :{BLACK}Stop computerspilleren, genindlæs scriptet og genstart computerspilleren
STR_AI_DEBUG_BREAK_STR_ON_OFF_TOOLTIP                           :{BLACK} Aktiver / deaktiver breakpoint funktionen, når en AI logmeddelelsen er lig breakpoint tekststrengen
STR_AI_DEBUG_BREAK_ON_LABEL                                     :{BLACK}Breakpiont slået til:
STR_AI_DEBUG_BREAK_STR_OSKTITLE                                 :{BLACK}Breakpoint slået til
STR_AI_DEBUG_BREAK_STR_TOOLTIP                                  :{BLACK}Når en computerspillers log besked er lig denne tekststreng, vil spillet gå på standby.
STR_AI_DEBUG_MATCH_CASE                                         :{BLACK}Match store og små bogstaver
STR_AI_DEBUG_MATCH_CASE_TOOLTIP                                 :{BLACK}Vis matchende stort/lille bogstav ved sammenligning af AI log beskeder messages mod teksten
STR_AI_DEBUG_CONTINUE                                           :{BLACK}Fortsæt
STR_AI_DEBUG_CONTINUE_TOOLTIP                                   :{BLACK}Sæt spillet i gang, og start den kunstige intelligens igen
STR_AI_DEBUG_SELECT_AI_TOOLTIP                                  :{BLACK}Se debug output for denne AI
STR_AI_GAME_SCRIPT                                              :{BLACK}Spil Script
STR_AI_GAME_SCRIPT_TOOLTIP                                      :{BLACK}Tjek SpilScript-loggen

STR_ERROR_AI_NO_AI_FOUND                                        :Ingen passende AI kan findes.{}Denne AI er en pladsholder, og vil ikke gøre noget.{} Du kan downloade indtil flere AI'er fra 'Online Indhold'-systemet.
STR_ERROR_AI_PLEASE_REPORT_CRASH                                :{WHITE}En af de kørende scripts gik ned. Rapporter det venligst til script-udvikleren sammen med et skærmbillede af AI/spilscript-debugvinduet.
STR_ERROR_AI_DEBUG_SERVER_ONLY                                  :{YELLOW}Computerspiller/script-debugvindue er kun tilgængeligt for serveren

# AI configuration window
STR_AI_CONFIG_CAPTION                                           :{WHITE}Konfiguration af computerspiller/spilscript
STR_AI_CONFIG_GAMELIST_TOOLTIP                                  :{BLACK}Spilscriptet der vil bliver indlæst i næste spil
STR_AI_CONFIG_AILIST_TOOLTIP                                    :{BLACK}AIer der vil bliver loaded i næste spil
STR_AI_CONFIG_HUMAN_PLAYER                                      :Menneskelig spiller
STR_AI_CONFIG_RANDOM_AI                                         :Tilfældig computerspiller
STR_AI_CONFIG_NONE                                              :(ingen)

STR_AI_CONFIG_MOVE_UP                                           :{BLACK}Flyt op
STR_AI_CONFIG_MOVE_UP_TOOLTIP                                   :{BLACK}Flyt valgte computerspiller op i listen
STR_AI_CONFIG_MOVE_DOWN                                         :{BLACK}Flyt nedad
STR_AI_CONFIG_MOVE_DOWN_TOOLTIP                                 :{BLACK}Flyt valgte computerspiller ned i listen

STR_AI_CONFIG_GAMESCRIPT                                        :{SILVER}Spilscript
STR_AI_CONFIG_AI                                                :{SILVER}KI'er

STR_AI_CONFIG_CHANGE                                            :{BLACK}Vælg {STRING}
STR_AI_CONFIG_CHANGE_NONE                                       :Ingen ændringer
STR_AI_CONFIG_CHANGE_AI                                         :AI
STR_AI_CONFIG_CHANGE_GAMESCRIPT                                 :Spilscript
STR_AI_CONFIG_CHANGE_TOOLTIP                                    :{BLACK}Indlæs et andet script
STR_AI_CONFIG_CONFIGURE                                         :{BLACK}Konfigurer computerspiller
STR_AI_CONFIG_CONFIGURE_TOOLTIP                                 :{BLACK}Konfigurer parametre for script'et

# Available AIs window
STR_AI_LIST_CAPTION                                             :{WHITE}Tilgængelig {STRING}
STR_AI_LIST_CAPTION_AI                                          :AIer
STR_AI_LIST_CAPTION_GAMESCRIPT                                  :Spilscripts
STR_AI_LIST_TOOLTIP                                             :{BLACK}Klik for at vælge et script

STR_AI_LIST_AUTHOR                                              :{LTBLUE}Skaber: {ORANGE}{STRING}
STR_AI_LIST_VERSION                                             :{LTBLUE}Version: {ORANGE}{NUM}
STR_AI_LIST_URL                                                 :{LTBLUE}URL: {ORANGE}{STRING}

STR_AI_LIST_ACCEPT                                              :{BLACK}Accepter
STR_AI_LIST_ACCEPT_TOOLTIP                                      :{BLACK}Vælg markeret script
STR_AI_LIST_CANCEL                                              :{BLACK}Afbryd
STR_AI_LIST_CANCEL_TOOLTIP                                      :{BLACK}Skift ikke script'et

STR_SCREENSHOT_CAPTION                                          :{WHITE}Tag skærmbillede
STR_SCREENSHOT_SCREENSHOT                                       :{BLACK}Normalt skærmbillede
STR_SCREENSHOT_ZOOMIN_SCREENSHOT                                :{BLACK}Fuldt zoomet-ind skærmbillede
STR_SCREENSHOT_DEFAULTZOOM_SCREENSHOT                           :{BLACK}Standard zoom skærmbillede
STR_SCREENSHOT_WORLD_SCREENSHOT                                 :{BLACK}Fuldt kort skærmbillede
STR_SCREENSHOT_HEIGHTMAP_SCREENSHOT                             :{BLACK}Højdekort skærmbillede
STR_SCREENSHOT_MINIMAP_SCREENSHOT                               :{BLACK}Minikort skærmbillede

# AI Parameters
STR_AI_SETTINGS_CAPTION                                         :{WHITE}{STRING} Parametre
STR_AI_SETTINGS_CAPTION_AI                                      :AI
STR_AI_SETTINGS_CAPTION_GAMESCRIPT                              :Spilscript
STR_AI_SETTINGS_CLOSE                                           :{BLACK}Luk
STR_AI_SETTINGS_RESET                                           :{BLACK}Nulstil
STR_AI_SETTINGS_SETTING                                         :{STRING}: {ORANGE}{STRING}
STR_AI_SETTINGS_START_DELAY                                     :Antal dage denne AI skal starte efter den forrige (plus/minus): {ORANGE}{STRING}


# Textfile window
STR_TEXTFILE_WRAP_TEXT                                          :{WHITE}Ombryd tekst
STR_TEXTFILE_WRAP_TEXT_TOOLTIP                                  :{BLACK}Ombryd teksten i vinduet, så det hele passer uden at skulle rulle
STR_TEXTFILE_VIEW_README                                        :{BLACK}Se readme
STR_TEXTFILE_VIEW_CHANGELOG                                     :{BLACK}Ændringslog
STR_TEXTFILE_VIEW_LICENCE                                       :{BLACK}Licens
###length 3
STR_TEXTFILE_README_CAPTION                                     :{WHITE}{STRING} readme for {STRING}
STR_TEXTFILE_CHANGELOG_CAPTION                                  :{WHITE}{STRING} ændringslog for {STRING}
STR_TEXTFILE_LICENCE_CAPTION                                    :{WHITE}{STRING} licens for {STRING}


# Vehicle loading indicators
STR_PERCENT_UP_SMALL                                            :{TINY_FONT}{WHITE}{NUM}%{UP_ARROW}
STR_PERCENT_UP                                                  :{WHITE}{NUM}%{UP_ARROW}
STR_PERCENT_DOWN_SMALL                                          :{TINY_FONT}{WHITE}{NUM}%{DOWN_ARROW}
STR_PERCENT_DOWN                                                :{WHITE}{NUM}%{DOWN_ARROW}
STR_PERCENT_UP_DOWN_SMALL                                       :{TINY_FONT}{WHITE}{NUM}%{UP_ARROW}{DOWN_ARROW}
STR_PERCENT_UP_DOWN                                             :{WHITE}{NUM}%{UP_ARROW}{DOWN_ARROW}
STR_PERCENT_NONE_SMALL                                          :{TINY_FONT}{WHITE}{NUM}%
STR_PERCENT_NONE                                                :{WHITE}{NUM}%

# Income 'floats'
STR_INCOME_FLOAT_COST_SMALL                                     :{TINY_FONT}{RED}Pris: {CURRENCY_LONG}
STR_INCOME_FLOAT_COST                                           :{RED}Pris: {CURRENCY_LONG}
STR_INCOME_FLOAT_INCOME_SMALL                                   :{TINY_FONT}{GREEN}Indkomst: {CURRENCY_LONG}
STR_INCOME_FLOAT_INCOME                                         :{GREEN}Indkomst: {CURRENCY_LONG}
STR_FEEDER_TINY                                                 :{TINY_FONT}{YELLOW}Overført: {CURRENCY_LONG}
STR_FEEDER                                                      :{YELLOW}Overført: {CURRENCY_LONG}
STR_FEEDER_INCOME_TINY                                          :{TINY_FONT}{YELLOW}Overførsel: {CURRENCY_LONG}{WHITE} / {GREEN}Indtægt: {CURRENCY_LONG}
STR_FEEDER_INCOME                                               :{YELLOW}Overførsel: {CURRENCY_LONG}{WHITE} / {GREEN}Indtægt: {CURRENCY_LONG}
STR_FEEDER_COST_TINY                                            :{TINY_FONT}{YELLOW}Overførsel: {CURRENCY_LONG}{WHITE} / {RED}Omkostning: {CURRENCY_LONG}
STR_FEEDER_COST                                                 :{YELLOW}Overførsel: {CURRENCY_LONG}{WHITE} / {RED}Omkostning: {CURRENCY_LONG}
STR_MESSAGE_ESTIMATED_COST                                      :{WHITE}Anslået Pris: {CURRENCY_LONG}
STR_MESSAGE_ESTIMATED_INCOME                                    :{WHITE}Anslået Indkomst: {CURRENCY_LONG}

# Saveload messages
STR_ERROR_SAVE_STILL_IN_PROGRESS                                :{WHITE}Gemmer stadig,{}vent venligst!
STR_ERROR_AUTOSAVE_FAILED                                       :{WHITE}Fejl under autogem
STR_ERROR_UNABLE_TO_READ_DRIVE                                  :{BLACK}Kan ikke læse drevet
STR_ERROR_GAME_SAVE_FAILED                                      :{WHITE}Fejl under gemning af spil{}{STRING}
STR_ERROR_UNABLE_TO_DELETE_FILE                                 :{WHITE}Kan ikke slette fil
STR_ERROR_GAME_LOAD_FAILED                                      :{WHITE}Fejl under indlæsning af spil{}{STRING}
STR_GAME_SAVELOAD_ERROR_BROKEN_INTERNAL_ERROR                   :Intern fejl: {STRING}
STR_GAME_SAVELOAD_ERROR_BROKEN_SAVEGAME                         :Ødelagt gemt spil - {STRING}
STR_GAME_SAVELOAD_ERROR_TOO_NEW_SAVEGAME                        :Spillet er gemt med en nyere version
STR_GAME_SAVELOAD_ERROR_FILE_NOT_READABLE                       :Filen kan ikke læses
STR_GAME_SAVELOAD_ERROR_FILE_NOT_WRITEABLE                      :Filen kan ikke skrives
STR_GAME_SAVELOAD_ERROR_DATA_INTEGRITY_CHECK_FAILED             :Dataintegritets-tjek fejlede
STR_GAME_SAVELOAD_ERROR_PATCHPACK                               :Spillet er gemt med en ændret version
STR_GAME_SAVELOAD_NOT_AVAILABLE                                 :<ikke tilgængelig>
STR_WARNING_LOADGAME_REMOVED_TRAMS                              :{WHITE}Spillet er gemt i en version uden sporveje. Alle sporveje er blevet fjernet.

# Map generation messages
STR_ERROR_COULD_NOT_CREATE_TOWN                                 :{WHITE}Kortgenerering afbrudt...{}... ingen brugbare lokaliteter til byer
STR_ERROR_NO_TOWN_IN_SCENARIO                                   :{WHITE}... der er ingen byer i dette scenarie

STR_ERROR_PNGMAP                                                :{WHITE}Kan ikke indlæse landskab fra PNG...
STR_ERROR_PNGMAP_FILE_NOT_FOUND                                 :{WHITE}... filen blev ikke fundet.
STR_ERROR_PNGMAP_IMAGE_TYPE                                     :{WHITE}... kan ikke konvertere billedtype. Der skal bruges 8 eller 24-bit PNG.
STR_ERROR_PNGMAP_MISC                                           :{WHITE}... noget gik galt. Undskyld (Måske en ødelagt fil)

STR_ERROR_BMPMAP                                                :{WHITE}Kan ikke indlæse landskab fra BMP...
STR_ERROR_BMPMAP_IMAGE_TYPE                                     :{WHITE}... kunne ikke konvertere billedtypen.

STR_ERROR_HEIGHTMAP_TOO_LARGE                                   :{WHITE}... billede er for stort

STR_WARNING_HEIGHTMAP_SCALE_CAPTION                             :{WHITE}Skalerings advarsel
STR_WARNING_HEIGHTMAP_SCALE_MESSAGE                             :{YELLOW}At ændre størrelsen på kildebilledet anbefales ikke. Fortsæt genereringen?

# Soundset messages
STR_WARNING_FALLBACK_SOUNDSET                                   :{WHITE}Kun nød lydsetet blev fundet. Hvis du gerne vil have lyd bliver du nød til at installere et lydsæt ved hjælp af indholds download systemet.

# Screenshot related messages
STR_WARNING_SCREENSHOT_SIZE_CAPTION                             :{WHITE}Kæmpe skærmbillede
STR_WARNING_SCREENSHOT_SIZE_MESSAGE                             :{YELLOW}Skærmbilledet vil få en opløsning på {COMMA} x {COMMA} pixels. Det kan tage et stykke tid at tage skærmbilledet, ønsker du at forstætte?

STR_MESSAGE_HEIGHTMAP_SUCCESSFULLY                              :{WHITE}Højdekort er blevet gemt som '{STRING}'. Højeste bjergtop er {NUM}
STR_MESSAGE_SCREENSHOT_SUCCESSFULLY                             :{WHITE}Skærmbilledet blev gemt som '{STRING}'
STR_ERROR_SCREENSHOT_FAILED                                     :{WHITE}Fejl under tagning af skærmbillede!

# Error message titles
STR_ERROR_MESSAGE_CAPTION                                       :{YELLOW}Besked
STR_ERROR_MESSAGE_CAPTION_OTHER_COMPANY                         :{YELLOW}Besked fra {STRING}

# Generic construction errors
STR_ERROR_OFF_EDGE_OF_MAP                                       :{WHITE}Ude over kanten af kortet
STR_ERROR_TOO_CLOSE_TO_EDGE_OF_MAP                              :{WHITE}For tæt på kanten af kortet
STR_ERROR_NOT_ENOUGH_CASH_REQUIRES_CURRENCY                     :{WHITE}Ikke nok penge - kræver {CURRENCY_LONG}
STR_ERROR_FLAT_LAND_REQUIRED                                    :{WHITE}Landskabet skal være fladt
STR_ERROR_LAND_SLOPED_IN_WRONG_DIRECTION                        :{WHITE}Landet hælder i den forkerte retning
STR_ERROR_CAN_T_DO_THIS                                         :{WHITE}Det kan du ikke...
STR_ERROR_BUILDING_MUST_BE_DEMOLISHED                           :{WHITE}Det er nødvendigt at nedrive bygningen først
STR_ERROR_CAN_T_CLEAR_THIS_AREA                                 :{WHITE}Kan ikke rydde området...
STR_ERROR_SITE_UNSUITABLE                                       :{WHITE}... upassende placering
STR_ERROR_ALREADY_BUILT                                         :{WHITE}... allerede bygget
STR_ERROR_OWNED_BY                                              :{WHITE}... ejes af {STRING}
STR_ERROR_AREA_IS_OWNED_BY_ANOTHER                              :{WHITE}... området ejes af et andet selskab
STR_ERROR_TERRAFORM_LIMIT_REACHED                               :{WHITE}... grænsen for landskabsændringer er nået
STR_ERROR_CLEARING_LIMIT_REACHED                                :{WHITE}... grænsen for rydning af felter er nået
STR_ERROR_TREE_PLANT_LIMIT_REACHED                              :{WHITE}... grænse for plantning af træer er nået
STR_ERROR_NAME_MUST_BE_UNIQUE                                   :{WHITE}Navnet skal være unikt
STR_ERROR_GENERIC_OBJECT_IN_THE_WAY                             :{WHITE}{1:STRING} i vejen
STR_ERROR_NOT_ALLOWED_WHILE_PAUSED                              :{WHITE}Ikke tilladt imens spillet er på pause

# Local authority errors
STR_ERROR_LOCAL_AUTHORITY_REFUSES_TO_ALLOW_THIS                 :{WHITE}{TOWN} de lokale myndigheder nægter at tillade dette
STR_ERROR_LOCAL_AUTHORITY_REFUSES_AIRPORT                       :{WHITE}{TOWN} lokale myndigheder nægter at tillade, at endnu en lufthavn bygges i byen
STR_ERROR_LOCAL_AUTHORITY_REFUSES_NOISE                         :{WHITE}{TOWN}s lokale myndigheder afviser tilladelse til lufthavn pga. støjgener
STR_ERROR_BRIBE_FAILED                                          :{WHITE}Dit bestikkelsesforsøg er blevet opdaget af en regional efterforsker

# Levelling errors
STR_ERROR_CAN_T_RAISE_LAND_HERE                                 :{WHITE}Kan ikke hæve landet her...
STR_ERROR_CAN_T_LOWER_LAND_HERE                                 :{WHITE}Kan ikke sænke landet her...
STR_ERROR_CAN_T_LEVEL_LAND_HERE                                 :{WHITE}Kan ikke udflade landet her...
STR_ERROR_EXCAVATION_WOULD_DAMAGE                               :{WHITE}Udgravning ville skade en tunnel
STR_ERROR_ALREADY_AT_SEA_LEVEL                                  :{WHITE}... allerede ved havoverfladen
STR_ERROR_TOO_HIGH                                              :{WHITE}... for højt
STR_ERROR_ALREADY_LEVELLED                                      :{WHITE}... allerede fladt
STR_ERROR_BRIDGE_TOO_HIGH_AFTER_LOWER_LAND                      :{WHITE}Bagefter vil broen over dette ville være for høj.

# Company related errors
STR_ERROR_CAN_T_CHANGE_COMPANY_NAME                             :{WHITE}Kan ikke ændre selskabets navn...
STR_ERROR_CAN_T_CHANGE_PRESIDENT                                :{WHITE}Kan ikke ændre direktørens navn...

STR_ERROR_MAXIMUM_PERMITTED_LOAN                                :{WHITE}... maksimale størrelse af lån er {CURRENCY_LONG}
STR_ERROR_CAN_T_BORROW_ANY_MORE_MONEY                           :{WHITE}Kan ikke låne flere penge...
STR_ERROR_LOAN_ALREADY_REPAYED                                  :{WHITE}... ingen lån at tilbagebetale
STR_ERROR_CURRENCY_REQUIRED                                     :{WHITE}... {CURRENCY_LONG} krævet
STR_ERROR_CAN_T_REPAY_LOAN                                      :{WHITE}Kan ikke tilbagebetale lån...
STR_ERROR_INSUFFICIENT_FUNDS                                    :{WHITE}Du kan ikke forære penge væk, som du har lånt i banken...
STR_ERROR_CAN_T_GIVE_MONEY                                      :{WHITE}Kan ikke give penge til dette selskab...
STR_ERROR_CAN_T_BUY_COMPANY                                     :{WHITE}Kan ikke købe selskab...
STR_ERROR_CAN_T_BUILD_COMPANY_HEADQUARTERS                      :{WHITE}Kan ikke bygge selskabets hovedkvarter...
STR_ERROR_CAN_T_BUY_25_SHARE_IN_THIS                            :{WHITE}Kan ikke købe 25% aktier i dette selskab...
STR_ERROR_CAN_T_SELL_25_SHARE_IN                                :{WHITE}Kan ikke sælge 25% aktier i dette selskab...
STR_ERROR_PROTECTED                                             :{WHITE}Dette selskab sælger ikke aktier endnu...

# Town related errors
STR_ERROR_CAN_T_GENERATE_TOWN                                   :{WHITE}Kan ikke bygge nogen byer
STR_ERROR_CAN_T_RENAME_TOWN                                     :{WHITE}Kan ikke omdøbe byen...
STR_ERROR_CAN_T_FOUND_TOWN_HERE                                 :{WHITE}Kan ikke bygge en by her...
STR_ERROR_CAN_T_EXPAND_TOWN                                     :{WHITE}Kan ikke udvide byen...
STR_ERROR_TOO_CLOSE_TO_EDGE_OF_MAP_SUB                          :{WHITE}... for tæt på kanten af kortet
STR_ERROR_TOO_CLOSE_TO_ANOTHER_TOWN                             :{WHITE}... for tæt på en anden by
STR_ERROR_TOO_MANY_TOWNS                                        :{WHITE}... for mange byer
STR_ERROR_NO_SPACE_FOR_TOWN                                     :{WHITE}... der er ikke mere plads på kortet
STR_ERROR_TOWN_EXPAND_WARN_NO_ROADS                             :{WHITE}Byen vil ikke kunne bygge veje. Du kan tillade byer at bygge veje via Avancerede indstillinger->Økonomi->Byer.
STR_ERROR_ROAD_WORKS_IN_PROGRESS                                :{WHITE}Vejarbejde i gang
STR_ERROR_TOWN_CAN_T_DELETE                                     :{WHITE}Kan ikke slette denne by...{}En station eller et depot refererer til byen, eller en brik der er ejet a byen kan ikke fjernes
STR_ERROR_STATUE_NO_SUITABLE_PLACE                              :{WHITE}... Der er ingen egnede steder at placere en statue

# Industry related errors
STR_ERROR_TOO_MANY_INDUSTRIES                                   :{WHITE}... for mange industrier
STR_ERROR_CAN_T_GENERATE_INDUSTRIES                             :{WHITE}Kan ikke lave industrier...
STR_ERROR_CAN_T_BUILD_HERE                                      :{WHITE}Kan ikke bygge {STRING} her...
STR_ERROR_CAN_T_CONSTRUCT_THIS_INDUSTRY                         :{WHITE}Kan ikke bygge denne industritype her...
STR_ERROR_INDUSTRY_TOO_CLOSE                                    :{WHITE}... for tæt på en anden industribygning
STR_ERROR_MUST_FOUND_TOWN_FIRST                                 :{WHITE}... det er nødvendigt at bygge en by først
STR_ERROR_ONLY_ONE_ALLOWED_PER_TOWN                             :{WHITE}... kun en tilladt per by
STR_ERROR_CAN_ONLY_BE_BUILT_IN_TOWNS_WITH_POPULATION_OF_1200    :{WHITE}... kan kun bygges i byer med mindst 1200 indbyggere
STR_ERROR_CAN_ONLY_BE_BUILT_IN_RAINFOREST                       :{WHITE}... kan kun bygges i regnskovsområder
STR_ERROR_CAN_ONLY_BE_BUILT_IN_DESERT                           :{WHITE}... kan kun bygges i ørkenområder
STR_ERROR_CAN_ONLY_BE_BUILT_IN_TOWNS                            :{WHITE}... kan kun bygges i byer (erstatter huse)
STR_ERROR_CAN_ONLY_BE_BUILT_NEAR_TOWN_CENTER                    :{WHITE}... kan kun bygges nær centrum af byer
STR_ERROR_CAN_ONLY_BE_BUILT_IN_LOW_AREAS                        :{WHITE}... kan kun bygges i lavtliggende områder
STR_ERROR_CAN_ONLY_BE_POSITIONED                                :{WHITE}... kan kun placeres nær kanten af kortet
STR_ERROR_FOREST_CAN_ONLY_BE_PLANTED                            :{WHITE}... skov kan kun plantes over snelinjen
STR_ERROR_CAN_ONLY_BE_BUILT_ABOVE_SNOW_LINE                     :{WHITE} ... kan kun bygges over snegrænsen
STR_ERROR_CAN_ONLY_BE_BUILT_BELOW_SNOW_LINE                     :{WHITE} ... kan kun bygges under snegrænsen

STR_ERROR_NO_SUITABLE_PLACES_FOR_INDUSTRIES                     :{WHITE}Der var ingen egnede steder for '{STRING}' industrier
STR_ERROR_NO_SUITABLE_PLACES_FOR_INDUSTRIES_EXPLANATION         :{WHITE}Skift kort generations parametre for at få et bedre kort

# Station construction related errors
STR_ERROR_CAN_T_BUILD_RAILROAD_STATION                          :{WHITE}Kan ikke bygge en banegård her...
STR_ERROR_CAN_T_BUILD_BUS_STATION                               :{WHITE}Kan ikke bygge rutebilstation...
STR_ERROR_CAN_T_BUILD_TRUCK_STATION                             :{WHITE}Kan ikke bygge fragtcentral...
STR_ERROR_CAN_T_BUILD_PASSENGER_TRAM_STATION                    :{WHITE}Kan ikke bygge passager-sporvognsstation...
STR_ERROR_CAN_T_BUILD_CARGO_TRAM_STATION                        :{WHITE}Kan ikke bygge fragt-sporvognsstation...
STR_ERROR_CAN_T_BUILD_DOCK_HERE                                 :{WHITE}Kan ikke bygge en havn her...
STR_ERROR_CAN_T_BUILD_AIRPORT_HERE                              :{WHITE}Kan ikke bygge en lufthavn her...

STR_ERROR_ADJOINS_MORE_THAN_ONE_EXISTING                        :{WHITE}Grænser op til mere end en eksisterende station/fragtcentral
STR_ERROR_STATION_TOO_SPREAD_OUT                                :{WHITE}... stationen er for spredt
STR_ERROR_TOO_MANY_STATIONS_LOADING                             :{WHITE}For mange stationer/fragtcentraler
STR_ERROR_TOO_MANY_STATION_SPECS                                :{WHITE}Banegården er i for mange dele
STR_ERROR_TOO_MANY_BUS_STOPS                                    :{WHITE}For mange busterminaler
STR_ERROR_TOO_MANY_TRUCK_STOPS                                  :{WHITE}For mange fragtcentraler
STR_ERROR_TOO_CLOSE_TO_ANOTHER_DOCK                             :{WHITE}For tæt på en anden havn
STR_ERROR_TOO_CLOSE_TO_ANOTHER_AIRPORT                          :{WHITE}For tæt på en anden lufthavn
STR_ERROR_CAN_T_RENAME_STATION                                  :{WHITE}Kan ikke omdøbe stationen...
STR_ERROR_DRIVE_THROUGH_ON_TOWN_ROAD                            :{WHITE}... denne vej er ejet af en by
STR_ERROR_DRIVE_THROUGH_DIRECTION                               :{WHITE}... vejen peger i den forkerte retning
STR_ERROR_DRIVE_THROUGH_CORNER                                  :{WHITE}... drive-through stops kan ikke have hjørner
STR_ERROR_DRIVE_THROUGH_JUNCTION                                :{WHITE}... drive-through stops kan ikke have kryds

# Station destruction related errors
STR_ERROR_CAN_T_REMOVE_PART_OF_STATION                          :{WHITE}Kan ikke fjerne en del af en station...
STR_ERROR_MUST_REMOVE_RAILWAY_STATION_FIRST                     :{WHITE}Jernbanestation skal fjernes først
STR_ERROR_CAN_T_REMOVE_BUS_STATION                              :{WHITE}Kan ikke fjerne rutebilstation...
STR_ERROR_CAN_T_REMOVE_TRUCK_STATION                            :{WHITE}Kan ikke fjerne fragtcentral...
STR_ERROR_CAN_T_REMOVE_PASSENGER_TRAM_STATION                   :{WHITE}Kan ikke fjerne passager-sporvognsstation
STR_ERROR_CAN_T_REMOVE_CARGO_TRAM_STATION                       :{WHITE}Kan ikke fjerne fragt-sporvognsstation
STR_ERROR_MUST_REMOVE_ROAD_STOP_FIRST                           :{WHITE}Det er nødvendigt at fjerne vejen først
STR_ERROR_THERE_IS_NO_STATION                                   :{WHITE}... der er ingen station her

STR_ERROR_MUST_DEMOLISH_RAILROAD                                :{WHITE}Det er nødvendigt at rive stationen ned først
STR_ERROR_MUST_DEMOLISH_BUS_STATION_FIRST                       :{WHITE}Det er nødvendigt at nedrive rutebilstationen først
STR_ERROR_MUST_DEMOLISH_TRUCK_STATION_FIRST                     :{WHITE}Det er nødvendigt at rive fragtcentralen ned først
STR_ERROR_MUST_DEMOLISH_PASSENGER_TRAM_STATION_FIRST            :{WHITE}Passager-sporvognsstation skal fjernes først
STR_ERROR_MUST_DEMOLISH_CARGO_TRAM_STATION_FIRST                :{WHITE}Fragt-sporvognsstation skal fjernes først
STR_ERROR_MUST_DEMOLISH_DOCK_FIRST                              :{WHITE}Det er nødvendigt at rive havnen ned først
STR_ERROR_MUST_DEMOLISH_AIRPORT_FIRST                           :{WHITE}Det er nødvendigt at rive lufthavnen ned først

# Waypoint related errors
STR_ERROR_WAYPOINT_ADJOINS_MORE_THAN_ONE_EXISTING               :{WHITE}Støder op til mere end et eksisterende waypoint
STR_ERROR_TOO_CLOSE_TO_ANOTHER_WAYPOINT                         :{WHITE}For tæt på et andet waypoint

STR_ERROR_CAN_T_BUILD_TRAIN_WAYPOINT                            :{WHITE}Kan ikke bygge waypoint for tog her...
STR_ERROR_CAN_T_POSITION_BUOY_HERE                              :{WHITE}Kan ikke placere en bøje her...
STR_ERROR_CAN_T_CHANGE_WAYPOINT_NAME                            :{WHITE}Kan ikke omdøbe waypoint...

STR_ERROR_CAN_T_REMOVE_TRAIN_WAYPOINT                           :{WHITE}Kan ikke fjerne waypoint for tog her...
STR_ERROR_MUST_REMOVE_RAILWAYPOINT_FIRST                        :{WHITE}Jernbanewaypoint skal fjernes først
STR_ERROR_BUOY_IN_THE_WAY                                       :{WHITE}... der er en bøje i vejen
STR_ERROR_BUOY_IS_IN_USE                                        :{WHITE}... bøjen er i brug af et andet firma!

# Depot related errors
STR_ERROR_CAN_T_BUILD_TRAIN_DEPOT                               :{WHITE}Kan ikke bygge en remise her...
STR_ERROR_CAN_T_BUILD_ROAD_DEPOT                                :{WHITE}Kan ikke bygge værksted her...
STR_ERROR_CAN_T_BUILD_TRAM_DEPOT                                :{WHITE}Kan ikke bygge sporvognsremise her...
STR_ERROR_CAN_T_BUILD_SHIP_DEPOT                                :{WHITE}Kan ikke bygge en skibsdok her...

STR_ERROR_CAN_T_RENAME_DEPOT                                    :{WHITE}Kan ikke omdøbe depot...

STR_ERROR_TRAIN_MUST_BE_STOPPED_INSIDE_DEPOT                    :{WHITE}... skal være stoppet inde i et depot
STR_ERROR_ROAD_VEHICLE_MUST_BE_STOPPED_INSIDE_DEPOT             :{WHITE}... skal være stoppet inde i et værksted først
STR_ERROR_SHIP_MUST_BE_STOPPED_INSIDE_DEPOT                     :{WHITE}... skal være stoppet i et depot
STR_ERROR_AIRCRAFT_MUST_BE_STOPPED_INSIDE_HANGAR                :{WHITE}... skal være stoppet i en hangar

STR_ERROR_TRAINS_CAN_ONLY_BE_ALTERED_INSIDE_A_DEPOT             :{WHITE}Tog kan kun ændres når de er stoppet i en remise
STR_ERROR_TRAIN_TOO_LONG                                        :{WHITE}Toget er for langt
STR_ERROR_CAN_T_REVERSE_DIRECTION_RAIL_VEHICLE                  :{WHITE}Kan ikke vende køretøjet om...
STR_ERROR_CAN_T_REVERSE_DIRECTION_RAIL_VEHICLE_MULTIPLE_UNITS   :{WHITE}... består af flere enheder
STR_ERROR_INCOMPATIBLE_RAIL_TYPES                               :Skinnetyperne passer ikke sammen

STR_ERROR_CAN_T_MOVE_VEHICLE                                    :{WHITE}Kan ikke flytte køretøjet...
STR_ERROR_REAR_ENGINE_FOLLOW_FRONT                              :{WHITE}Det bagerste lokomotiv vil altid følge dets forende
STR_ERROR_UNABLE_TO_FIND_ROUTE_TO                               :{WHITE}Kan ikke finde en route til et lokalt depot
STR_ERROR_UNABLE_TO_FIND_LOCAL_DEPOT                            :{WHITE}Kan ikke finde lokalt værksted

STR_ERROR_DEPOT_WRONG_DEPOT_TYPE                                :Forkert depottype

# Autoreplace related errors
STR_ERROR_TRAIN_TOO_LONG_AFTER_REPLACEMENT                      :{WHITE}{VEHICLE} er blevet for langt efter udskiftning
STR_ERROR_AUTOREPLACE_NOTHING_TO_DO                             :{WHITE}Ingen autoudskiftning/-fornyelse foretaget.
STR_ERROR_AUTOREPLACE_MONEY_LIMIT                               :(ikke penge nok)
STR_ERROR_AUTOREPLACE_INCOMPATIBLE_CARGO                        :{WHITE}Nyt fartøj kan ikke transportere {STRING}
STR_ERROR_AUTOREPLACE_INCOMPATIBLE_REFIT                        :{WHITE}Nyt køretøj kan ikke auto-tilpasses i ordren{NUM}

# Rail construction errors
STR_ERROR_IMPOSSIBLE_TRACK_COMBINATION                          :{WHITE}Umulig sporkombination
STR_ERROR_MUST_REMOVE_SIGNALS_FIRST                             :{WHITE}Det er nødvendigt at fjerne signalet først
STR_ERROR_NO_SUITABLE_RAILROAD_TRACK                            :{WHITE}Ingen egnet jernbane
STR_ERROR_MUST_REMOVE_RAILROAD_TRACK                            :{WHITE}Det er nødvendigt at fjerne jernbaneskinnerne først
STR_ERROR_CROSSING_ON_ONEWAY_ROAD                               :{WHITE}Vejen er ensrettet eller blokeret
STR_ERROR_CROSSING_DISALLOWED_RAIL                              :{WHITE}Niveaukrydsning ikke tilladt for denne type skinner
STR_ERROR_CROSSING_DISALLOWED_ROAD                              :{WHITE}Niveaukrydsning ikke tilladt for denne type vej
STR_ERROR_CAN_T_BUILD_SIGNALS_HERE                              :{WHITE}Kan ikke bygge signaler her...
STR_ERROR_CAN_T_BUILD_RAILROAD_TRACK                            :{WHITE}Kan ikke bygge jernbane her...
STR_ERROR_CAN_T_REMOVE_RAILROAD_TRACK                           :{WHITE}Kan ikke fjerne jernbane herfra...
STR_ERROR_CAN_T_REMOVE_SIGNALS_FROM                             :{WHITE}Kan ikke fjerne signaler herfra...
STR_ERROR_SIGNAL_CAN_T_CONVERT_SIGNALS_HERE                     :{WHITE}Kan ikke ombygge signaler her...
STR_ERROR_THERE_IS_NO_RAILROAD_TRACK                            :{WHITE}... der er ikke noget spor
STR_ERROR_THERE_ARE_NO_SIGNALS                                  :{WHITE}... der er ingen signaler

STR_ERROR_CAN_T_CONVERT_RAIL                                    :{WHITE}Kan ikke konvertere jernbanetype her...

# Road construction errors
STR_ERROR_MUST_REMOVE_ROAD_FIRST                                :{WHITE}Det er nødvendigt at fjerne vejen først
STR_ERROR_ONEWAY_ROADS_CAN_T_HAVE_JUNCTION                      :{WHITE}... ensrettede veje kan ikke have kryds
STR_ERROR_CAN_T_BUILD_ROAD_HERE                                 :{WHITE}Kan ikke bygge vej her...
STR_ERROR_CAN_T_BUILD_TRAMWAY_HERE                              :{WHITE}Kan ikke bygge sporvej her...
STR_ERROR_CAN_T_REMOVE_ROAD_FROM                                :{WHITE}Kan ikke fjerne vej herfra...
STR_ERROR_CAN_T_REMOVE_TRAMWAY_FROM                             :{WHITE}Kan ikke fjerne sporvej her...
STR_ERROR_THERE_IS_NO_ROAD                                      :{WHITE}... der er ingen vej
STR_ERROR_THERE_IS_NO_TRAMWAY                                   :{WHITE}... der er ikke noget spor
STR_ERROR_CAN_T_CONVERT_ROAD                                    :{WHITE}Kan ikke konvertere vejtype her...
STR_ERROR_CAN_T_CONVERT_TRAMWAY                                 :{WHITE}Kan ikke konvertere sporvejstype her...
STR_ERROR_NO_SUITABLE_ROAD                                      :{WHITE}Ingen passende vej
STR_ERROR_NO_SUITABLE_TRAMWAY                                   :{WHITE}Ingen egnet sporvej

# Waterway construction errors
STR_ERROR_CAN_T_BUILD_CANALS                                    :{WHITE}Kan ikke bygge en kanal her...
STR_ERROR_CAN_T_BUILD_LOCKS                                     :{WHITE}Kan ikke bygge en sluse her...
STR_ERROR_CAN_T_PLACE_RIVERS                                    :{WHITE}Kan ikke placere floder her...
STR_ERROR_MUST_BE_BUILT_ON_WATER                                :{WHITE}... skal bygges på vand
STR_ERROR_CAN_T_BUILD_ON_WATER                                  :{WHITE}... kan ikke bygge på vand
STR_ERROR_CAN_T_BUILD_ON_SEA                                    :{WHITE} ... kan ikke bygge på åbent hav
STR_ERROR_CAN_T_BUILD_ON_CANAL                                  :{WHITE} ... kan ikke bygge på kanalen
STR_ERROR_CAN_T_BUILD_ON_RIVER                                  :{WHITE} ... kan ikke bygge på floden
STR_ERROR_MUST_DEMOLISH_CANAL_FIRST                             :{WHITE}Kanal må fjernes først
STR_ERROR_CAN_T_BUILD_AQUEDUCT_HERE                             :{WHITE}Kan ikke bygge akvædukt her...

# Tree related errors
STR_ERROR_TREE_ALREADY_HERE                                     :{WHITE}... der er allerede træer her
STR_ERROR_TREE_WRONG_TERRAIN_FOR_TREE_TYPE                      :{WHITE}... forkert terræn for træ type
STR_ERROR_CAN_T_PLANT_TREE_HERE                                 :{WHITE}Kan ikke plante træer her...

# Bridge related errors
STR_ERROR_CAN_T_BUILD_BRIDGE_HERE                               :{WHITE}Kan ikke bygge en bro her...
STR_ERROR_MUST_DEMOLISH_BRIDGE_FIRST                            :{WHITE}Det er nødvendigt at rive broen ned først
STR_ERROR_CAN_T_START_AND_END_ON                                :{WHITE}Kan ikke starte og slutte på samme position
STR_ERROR_BRIDGEHEADS_NOT_SAME_HEIGHT                           :{WHITE}Brohoveder er ikke i samme niveau
STR_ERROR_BRIDGE_TOO_LOW_FOR_TERRAIN                            :{WHITE}Broen er for lav til terrænet
STR_ERROR_BRIDGE_TOO_HIGH_FOR_TERRAIN                           :{WHITE}Broen er for høj for dette terræn.
STR_ERROR_START_AND_END_MUST_BE_IN                              :{WHITE}Start- og slutposition skal være på linje
STR_ERROR_ENDS_OF_BRIDGE_MUST_BOTH                              :{WHITE}... begge ender af en bro skal være på land
STR_ERROR_BRIDGE_TOO_LONG                                       :{WHITE}... broen er for lang
STR_ERROR_BRIDGE_THROUGH_MAP_BORDER                             :{WHITE}Broen ville slutte udenfor kortet

# Tunnel related errors
STR_ERROR_CAN_T_BUILD_TUNNEL_HERE                               :{WHITE}Kan ikke bygge en tunnel her...
STR_ERROR_SITE_UNSUITABLE_FOR_TUNNEL                            :{WHITE}Dette sted er ikke brugbart til starten af en tunnel
STR_ERROR_MUST_DEMOLISH_TUNNEL_FIRST                            :{WHITE}Det er nødvendigt at rive tunnelen ned først
STR_ERROR_ANOTHER_TUNNEL_IN_THE_WAY                             :{WHITE}En anden tunnel er i vejen
STR_ERROR_TUNNEL_THROUGH_MAP_BORDER                             :{WHITE}Tunnellen ville slutte uden for kortet
STR_ERROR_UNABLE_TO_EXCAVATE_LAND                               :{WHITE}Det er umuligt at lave en udgravning til tunnelen i den anden ende
STR_ERROR_TUNNEL_TOO_LONG                                       :{WHITE}... tunnel er for lang

# Object related errors
STR_ERROR_TOO_MANY_OBJECTS                                      :{WHITE}... for mange objecter
STR_ERROR_CAN_T_BUILD_OBJECT                                    :{WHITE}Kan ikke bygge objekt...
STR_ERROR_OBJECT_IN_THE_WAY                                     :{WHITE}Der er et objekt i vejen
STR_ERROR_COMPANY_HEADQUARTERS_IN                               :{WHITE}... selskabets hovedkontor i vejen
STR_ERROR_CAN_T_PURCHASE_THIS_LAND                              :{WHITE}Kan ikke købe dette landområde...
STR_ERROR_YOU_ALREADY_OWN_IT                                    :{WHITE}... du ejer det allerede!

# Group related errors
STR_ERROR_GROUP_CAN_T_CREATE                                    :{WHITE}Kan ikke oprette gruppe...
STR_ERROR_GROUP_CAN_T_DELETE                                    :{WHITE}Kan ikke slette denne gruppe...
STR_ERROR_GROUP_CAN_T_RENAME                                    :{WHITE}Kan ikke omdøbe gruppe...
STR_ERROR_GROUP_CAN_T_SET_PARENT                                :{WHITE}Kan ikke sætte overordnede gruppe ...
STR_ERROR_GROUP_CAN_T_SET_PARENT_RECURSION                      :{WHITE}... løkker i gruppe-hierarkiet er ikke tilladt
STR_ERROR_GROUP_CAN_T_REMOVE_ALL_VEHICLES                       :{WHITE}Kan ikke fjerne alle køretøjer fra denne gruppe...
STR_ERROR_GROUP_CAN_T_ADD_VEHICLE                               :{WHITE}Kan ikke tilføje køretøjet til denne gruppe...
STR_ERROR_GROUP_CAN_T_ADD_SHARED_VEHICLE                        :{WHITE}Kan ikke tilføje delte køretøjer til gruppe...

# Generic vehicle errors

###length VEHICLE_TYPES
STR_ERROR_TRAIN_IN_THE_WAY                                      :{WHITE}Tog i vejen
STR_ERROR_ROAD_VEHICLE_IN_THE_WAY                               :{WHITE}Køretøj i vejen
STR_ERROR_SHIP_IN_THE_WAY                                       :{WHITE}Der er et skib i vejen
STR_ERROR_AIRCRAFT_IN_THE_WAY                                   :{WHITE}Fly i vejen

###length VEHICLE_TYPES
STR_ERROR_RAIL_VEHICLE_NOT_AVAILABLE                            :{WHITE}Tog er ikke tilgængeligt
STR_ERROR_ROAD_VEHICLE_NOT_AVAILABLE                            :{WHITE}Vejkøretøj er ikke tilgængeligt
STR_ERROR_SHIP_NOT_AVAILABLE                                    :{WHITE}Skib er ikke tilgængeligt
STR_ERROR_AIRCRAFT_NOT_AVAILABLE                                :{WHITE}Fly er ikke tilgængelig

###length VEHICLE_TYPES
STR_ERROR_CAN_T_REFIT_TRAIN                                     :{WHITE}Kan ikke tilpasse tog...
STR_ERROR_CAN_T_REFIT_ROAD_VEHICLE                              :{WHITE}Kan ikke tilpasse vejkøretøj
STR_ERROR_CAN_T_REFIT_SHIP                                      :{WHITE}Kan ikke tilpasse skib...
STR_ERROR_CAN_T_REFIT_AIRCRAFT                                  :{WHITE}Kan ikke tilpasse fly...

###length VEHICLE_TYPES
STR_ERROR_CAN_T_RENAME_TRAIN                                    :{WHITE}Kan ikke give toget navn...
STR_ERROR_CAN_T_RENAME_ROAD_VEHICLE                             :{WHITE}Kan ikke give køretøjet et navn...
STR_ERROR_CAN_T_RENAME_SHIP                                     :{WHITE}Kan ikke give skibet et navn...
STR_ERROR_CAN_T_RENAME_AIRCRAFT                                 :{WHITE}Kan ikke navngive flyet...

###length VEHICLE_TYPES
STR_ERROR_CAN_T_STOP_START_TRAIN                                :{WHITE}Kan ikke stoppe/starte toget...
STR_ERROR_CAN_T_STOP_START_ROAD_VEHICLE                         :{WHITE}Kan ikke stoppe/starte køretøj...
STR_ERROR_CAN_T_STOP_START_SHIP                                 :{WHITE}Kan ikke stoppe/starte skibet...
STR_ERROR_CAN_T_STOP_START_AIRCRAFT                             :{WHITE}Kan ikke stoppe/starte fly...

###length VEHICLE_TYPES
STR_ERROR_CAN_T_SEND_TRAIN_TO_DEPOT                             :{WHITE}Kan ikke sende toget til remise...
STR_ERROR_CAN_T_SEND_ROAD_VEHICLE_TO_DEPOT                      :{WHITE}Kan ikke sende køretøj til værksted...
STR_ERROR_CAN_T_SEND_SHIP_TO_DEPOT                              :{WHITE}Kan ikke sende skibet til dok...
STR_ERROR_CAN_T_SEND_AIRCRAFT_TO_HANGAR                         :{WHITE}Kan ikke sende flyet til en hangar...

###length VEHICLE_TYPES
STR_ERROR_CAN_T_BUY_TRAIN                                       :{WHITE}Kan ikke købe jernbanekøretøj...
STR_ERROR_CAN_T_BUY_ROAD_VEHICLE                                :{WHITE}Kan ikke købe køretøj...
STR_ERROR_CAN_T_BUY_SHIP                                        :{WHITE}Kan ikke købe skibet...
STR_ERROR_CAN_T_BUY_AIRCRAFT                                    :{WHITE}Kan ikke købe flyet...

###length VEHICLE_TYPES
STR_ERROR_CAN_T_RENAME_TRAIN_TYPE                               :{WHITE}Kan ikke omdøbe tog-/togvognstypen...
STR_ERROR_CAN_T_RENAME_ROAD_VEHICLE_TYPE                        :{WHITE}Kan ikke omdøbe køretøjstypen...
STR_ERROR_CAN_T_RENAME_SHIP_TYPE                                :{WHITE}Kan ikke omdøbe skibstypen...
STR_ERROR_CAN_T_RENAME_AIRCRAFT_TYPE                            :{WHITE}Kan ikke omdøbe flytypen...

###length VEHICLE_TYPES
STR_ERROR_CAN_T_SELL_TRAIN                                      :{WHITE}Kan ikke sælge jernbanekøretøjet...
STR_ERROR_CAN_T_SELL_ROAD_VEHICLE                               :{WHITE}Kan ikke sælge køretøj...
STR_ERROR_CAN_T_SELL_SHIP                                       :{WHITE}Kan ikke sælge skibet...
STR_ERROR_CAN_T_SELL_AIRCRAFT                                   :{WHITE}Kan ikke sælge flyet...

STR_ERROR_TOO_MANY_VEHICLES_IN_GAME                             :{WHITE}For mange køretøjer i spillet
STR_ERROR_CAN_T_CHANGE_SERVICING                                :{WHITE}Kan ikke ændre serviceinterval...

STR_ERROR_VEHICLE_IS_DESTROYED                                  :{WHITE}... fartøjet er ødelagt

STR_ERROR_NO_VEHICLES_AVAILABLE_AT_ALL                          :{WHITE}Ingen køretøjer vil være tilgængelige overhovedet
STR_ERROR_NO_VEHICLES_AVAILABLE_AT_ALL_EXPLANATION              :{WHITE}Skift din NewGRF-konfiguration
STR_ERROR_NO_VEHICLES_AVAILABLE_YET                             :{WHITE}Ingen køretøjer er tilgængelige endnu
STR_ERROR_NO_VEHICLES_AVAILABLE_YET_EXPLANATION                 :{WHITE}Start et nyt spil efter {DATE_SHORT} eller brug en NewGRF der giver tidlige køretøjer

# Specific vehicle errors
STR_ERROR_CAN_T_MAKE_TRAIN_PASS_SIGNAL                          :{WHITE}Kan ikke få toget til at passere signalet...
STR_ERROR_CAN_T_REVERSE_DIRECTION_TRAIN                         :{WHITE}Kan ikke vende retningen af toget...
STR_ERROR_TRAIN_START_NO_POWER                                  :Toget får ingen strøm

STR_ERROR_CAN_T_MAKE_ROAD_VEHICLE_TURN                          :{WHITE}Tillader ikke køretøjer at vende om...

STR_ERROR_AIRCRAFT_IS_IN_FLIGHT                                 :{WHITE}Flyet er i luften

# Order related errors
STR_ERROR_NO_MORE_SPACE_FOR_ORDERS                              :{WHITE}Ikke mere plads til ordrer
STR_ERROR_TOO_MANY_ORDERS                                       :{WHITE}For mange ordrer
STR_ERROR_CAN_T_INSERT_NEW_ORDER                                :{WHITE}Kan ikke indsætte ny ordre...
STR_ERROR_CAN_T_DELETE_THIS_ORDER                               :{WHITE}Kan ikke slette denne ordre...
STR_ERROR_CAN_T_MODIFY_THIS_ORDER                               :{WHITE}Kan ikke ændre denne ordre...
STR_ERROR_CAN_T_MOVE_THIS_ORDER                                 :{WHITE}Kan ikke flytte denne ordre...
STR_ERROR_CAN_T_SKIP_ORDER                                      :{WHITE}Kan ikke springe over nuværende ordre...
STR_ERROR_CAN_T_SKIP_TO_ORDER                                   :{WHITE}Kan ikke springe over valgt ordre...
STR_ERROR_CAN_T_COPY_SHARE_ORDER                                :{WHITE}... køretøj kan ikke køre til alle stationer
STR_ERROR_CAN_T_ADD_ORDER                                       :{WHITE}... køretøj kan ikke køre til denne station
STR_ERROR_CAN_T_ADD_ORDER_SHARED                                :{WHITE}... et køretøj, der deler denne ordre, kan ikke køre til den station

STR_ERROR_CAN_T_SHARE_ORDER_LIST                                :{WHITE}Kan ikke dele ordreliste...
STR_ERROR_CAN_T_STOP_SHARING_ORDER_LIST                         :{WHITE}Kan ikke ophøre med at dele ordrer-liste...
STR_ERROR_CAN_T_COPY_ORDER_LIST                                 :{WHITE}Kan ikke kopiere ordreliste...
STR_ERROR_TOO_FAR_FROM_PREVIOUS_DESTINATION                     :{WHITE}... for langt fra forrige destination
STR_ERROR_AIRCRAFT_NOT_ENOUGH_RANGE                             :{WHITE}... fly har ikke nok rækkevidde

# Timetable related errors
STR_ERROR_CAN_T_TIMETABLE_VEHICLE                               :{WHITE}Kan ikke lave køreplan for transportmiddel...
STR_ERROR_TIMETABLE_ONLY_WAIT_AT_STATIONS                       :{WHITE}Transportmidler kan kun vente ved stationer.
STR_ERROR_TIMETABLE_NOT_STOPPING_HERE                           :{WHITE}Dette transportmiddel stopper ikke ved denne station.

# Sign related errors
STR_ERROR_TOO_MANY_SIGNS                                        :{WHITE}... for mange skilte
STR_ERROR_CAN_T_PLACE_SIGN_HERE                                 :{WHITE}Kan ikke placere skilt her...
STR_ERROR_CAN_T_CHANGE_SIGN_NAME                                :{WHITE}Kan ikke ændre navnet på skiltet...
STR_ERROR_CAN_T_DELETE_SIGN                                     :{WHITE}Kan ikke slette skilt...

# Translatable comment for OpenTTD's desktop shortcut
###external 1
STR_DESKTOP_SHORTCUT_COMMENT                                    :Et simulationsspil baseret på Transport Tycoon Deluxe

# Translatable descriptions in media/baseset/*.ob* files
###external 10
STR_BASEGRAPHICS_DOS_DESCRIPTION                                :Originalgrafik fra Transport Tycoon Deluxe DOS-version.
STR_BASEGRAPHICS_DOS_DE_DESCRIPTION                             :Originalgrafik fra Transport Tycoon Deluxe DOS (Tysk) version.
STR_BASEGRAPHICS_WIN_DESCRIPTION                                :Originalgrafik fra Transport Tycoon Deluxe Windows-version.
STR_BASESOUNDS_DOS_DESCRIPTION                                  :Originallyd fra Transport Tycoon Deluxe DOS-version.
STR_BASESOUNDS_WIN_DESCRIPTION                                  :Originallyd fra Transport Tycoon Deluxe Windows-version.
STR_BASESOUNDS_NONE_DESCRIPTION                                 :En lydpakke uden lyde.
STR_BASEMUSIC_WIN_DESCRIPTION                                   :Originalmusik fra Transport Tycoon Deluxe Windows-version.
STR_BASEMUSIC_DOS_DESCRIPTION                                   :Originalmusik fra Transport Tycoon Deluxe DOS-version.
STR_BASEMUSIC_TTO_DESCRIPTION                                   :Originalmusik fra Transport Tycoon (Original/World Editor) DOS-version.
STR_BASEMUSIC_NONE_DESCRIPTION                                  :En musikpakke uden musik.

STR_TRADITIONAL_TRAIN_NAME                                      :Tog {COMMA}
STR_TRADITIONAL_ROAD_VEHICLE_NAME                               :Vejkøretøj {COMMA}
STR_TRADITIONAL_SHIP_NAME                                       :Skib {COMMA}
STR_TRADITIONAL_AIRCRAFT_NAME                                   :Fly {COMMA}

##id 0x2000
# Town building names
STR_TOWN_BUILDING_NAME_TALL_OFFICE_BLOCK_1                      :Høj kontorbygning
STR_TOWN_BUILDING_NAME_OFFICE_BLOCK_1                           :Kontorbygning
STR_TOWN_BUILDING_NAME_SMALL_BLOCK_OF_FLATS_1                   :Lille lejlighedskompleks
STR_TOWN_BUILDING_NAME_CHURCH_1                                 :Kirke
STR_TOWN_BUILDING_NAME_LARGE_OFFICE_BLOCK_1                     :Stor kontorbygning
STR_TOWN_BUILDING_NAME_TOWN_HOUSES_1                            :Villaer
STR_TOWN_BUILDING_NAME_HOTEL_1                                  :Hotel
STR_TOWN_BUILDING_NAME_STATUE_1                                 :Statue
STR_TOWN_BUILDING_NAME_FOUNTAIN_1                               :Springvand
STR_TOWN_BUILDING_NAME_PARK_1                                   :Park
STR_TOWN_BUILDING_NAME_OFFICE_BLOCK_2                           :Kontorbygning
STR_TOWN_BUILDING_NAME_SHOPS_AND_OFFICES_1                      :Forretninger og kontorer
STR_TOWN_BUILDING_NAME_MODERN_OFFICE_BUILDING_1                 :Moderne kontorbygning
STR_TOWN_BUILDING_NAME_WAREHOUSE_1                              :Lagerbygning
STR_TOWN_BUILDING_NAME_OFFICE_BLOCK_3                           :Kontorbygning
STR_TOWN_BUILDING_NAME_STADIUM_1                                :Stadion
STR_TOWN_BUILDING_NAME_OLD_HOUSES_1                             :Gamle huse
STR_TOWN_BUILDING_NAME_COTTAGES_1                               :Hytter
STR_TOWN_BUILDING_NAME_HOUSES_1                                 :Huse
STR_TOWN_BUILDING_NAME_FLATS_1                                  :Lejligheder
STR_TOWN_BUILDING_NAME_TALL_OFFICE_BLOCK_2                      :Høj kontorbygning
STR_TOWN_BUILDING_NAME_SHOPS_AND_OFFICES_2                      :Forretninger og kontorer
STR_TOWN_BUILDING_NAME_SHOPS_AND_OFFICES_3                      :Forretninger og kontorer
STR_TOWN_BUILDING_NAME_THEATER_1                                :Teater
STR_TOWN_BUILDING_NAME_STADIUM_2                                :Stadion
STR_TOWN_BUILDING_NAME_OFFICES_1                                :Kontorer
STR_TOWN_BUILDING_NAME_HOUSES_2                                 :Huse
STR_TOWN_BUILDING_NAME_CINEMA_1                                 :Biograf
STR_TOWN_BUILDING_NAME_SHOPPING_MALL_1                          :Indkøbscenter
STR_TOWN_BUILDING_NAME_IGLOO_1                                  :Iglo
STR_TOWN_BUILDING_NAME_TEPEES_1                                 :Tipi
STR_TOWN_BUILDING_NAME_TEAPOT_HOUSE_1                           :Tepottehus
STR_TOWN_BUILDING_NAME_PIGGY_BANK_1                             :Sparegris

##id 0x4800
# industry names
STR_INDUSTRY_NAME_COAL_MINE                                     :Kulmine
STR_INDUSTRY_NAME_POWER_STATION                                 :Kraftværk
STR_INDUSTRY_NAME_SAWMILL                                       :Savværk
STR_INDUSTRY_NAME_FOREST                                        :Skov
STR_INDUSTRY_NAME_OIL_REFINERY                                  :Olieraffinaderi
STR_INDUSTRY_NAME_OIL_RIG                                       :Boreplatform
STR_INDUSTRY_NAME_FACTORY                                       :Fabrik
STR_INDUSTRY_NAME_PRINTING_WORKS                                :Trykkeri
STR_INDUSTRY_NAME_STEEL_MILL                                    :Stålværk
STR_INDUSTRY_NAME_FARM                                          :Bondegård
STR_INDUSTRY_NAME_COPPER_ORE_MINE                               :Kobbermalmsmine
STR_INDUSTRY_NAME_OIL_WELLS                                     :Oliekilde
STR_INDUSTRY_NAME_BANK                                          :Bank
STR_INDUSTRY_NAME_FOOD_PROCESSING_PLANT                         :Fødevareindustri
STR_INDUSTRY_NAME_PAPER_MILL                                    :Papirmølle
STR_INDUSTRY_NAME_GOLD_MINE                                     :Guldmine
STR_INDUSTRY_NAME_BANK_TROPIC_ARCTIC                            :Bank
STR_INDUSTRY_NAME_DIAMOND_MINE                                  :Diamantmine
STR_INDUSTRY_NAME_IRON_ORE_MINE                                 :Jernmalmsmine
STR_INDUSTRY_NAME_FRUIT_PLANTATION                              :Frugtplantage
STR_INDUSTRY_NAME_RUBBER_PLANTATION                             :Gummiplantage
STR_INDUSTRY_NAME_WATER_SUPPLY                                  :Vandværk
STR_INDUSTRY_NAME_WATER_TOWER                                   :Vandtårn
STR_INDUSTRY_NAME_FACTORY_2                                     :Fabrik
STR_INDUSTRY_NAME_FARM_2                                        :Bondegård
STR_INDUSTRY_NAME_LUMBER_MILL                                   :Skovhuggeri
STR_INDUSTRY_NAME_COTTON_CANDY_FOREST                           :Candyfloss Skov
STR_INDUSTRY_NAME_CANDY_FACTORY                                 :Slikfabrik
STR_INDUSTRY_NAME_BATTERY_FARM                                  :Batterigård
STR_INDUSTRY_NAME_COLA_WELLS                                    :Colabrønd
STR_INDUSTRY_NAME_TOY_SHOP                                      :Legetøjsforretning
STR_INDUSTRY_NAME_TOY_FACTORY                                   :Legetøjsfabrik
STR_INDUSTRY_NAME_PLASTIC_FOUNTAINS                             :Plastikspringvand
STR_INDUSTRY_NAME_FIZZY_DRINK_FACTORY                           :Sodavandsfabrik
STR_INDUSTRY_NAME_BUBBLE_GENERATOR                              :Boblegenerator
STR_INDUSTRY_NAME_TOFFEE_QUARRY                                 :Karamelbrud
STR_INDUSTRY_NAME_SUGAR_MINE                                    :Sukkermine

############ WARNING, using range 0x6000 for strings that are stored in the savegame
############ These strings may never get a new id, or savegames will break!

##id 0x6000
STR_SV_EMPTY                                                    :
STR_SV_UNNAMED                                                  :Ikke navngivet
STR_SV_TRAIN_NAME                                               :Tog #{COMMA}
STR_SV_ROAD_VEHICLE_NAME                                        :Vejkøretøj #{COMMA}
STR_SV_SHIP_NAME                                                :Skib #{COMMA}
STR_SV_AIRCRAFT_NAME                                            :Fly #{COMMA}

###length 27
STR_SV_STNAME                                                   :{STRING}
STR_SV_STNAME_NORTH                                             :{STRING} Nord
STR_SV_STNAME_SOUTH                                             :{STRING} Syd
STR_SV_STNAME_EAST                                              :{STRING} Øst
STR_SV_STNAME_WEST                                              :{STRING} Vest
STR_SV_STNAME_CENTRAL                                           :{STRING} Hovedbanegård
STR_SV_STNAME_TRANSFER                                          :{STRING} Centrum
STR_SV_STNAME_HALT                                              :{STRING} Stop
STR_SV_STNAME_VALLEY                                            :{STRING} Dalen
STR_SV_STNAME_HEIGHTS                                           :{STRING} Bakke
STR_SV_STNAME_WOODS                                             :{STRING} Park
STR_SV_STNAME_LAKESIDE                                          :{STRING} Sø
STR_SV_STNAME_EXCHANGE                                          :{STRING} Marked
STR_SV_STNAME_AIRPORT                                           :{STRING} Lufthavn
STR_SV_STNAME_OILFIELD                                          :{STRING} Oliefelt
STR_SV_STNAME_MINES                                             :{STRING} Miner
STR_SV_STNAME_DOCKS                                             :{STRING} Havn
STR_SV_STNAME_BUOY                                              :{STRING}
STR_SV_STNAME_WAYPOINT                                          :{STRING}
##id 0x6020
STR_SV_STNAME_ANNEXE                                            :{STRING} Forstad
STR_SV_STNAME_SIDINGS                                           :{STRING} Sidespor
STR_SV_STNAME_BRANCH                                            :{STRING} Torv
STR_SV_STNAME_UPPER                                             :Øvre {STRING}
STR_SV_STNAME_LOWER                                             :Nedre {STRING}
STR_SV_STNAME_HELIPORT                                          :{STRING} Helikopterplads
STR_SV_STNAME_FOREST                                            :{STRING} Skov
STR_SV_STNAME_FALLBACK                                          :{STRING} Station #{NUM}

############ end of savegame specific region!

##id 0x8000
###length 116
# Vehicle names
STR_VEHICLE_NAME_TRAIN_ENGINE_RAIL_KIRBY_PAUL_TANK_STEAM        :Kirby Paul Tank (Damp)
STR_VEHICLE_NAME_TRAIN_ENGINE_RAIL_MJS_250_DIESEL               :MJS 250 (Diesel)
STR_VEHICLE_NAME_TRAIN_ENGINE_RAIL_PLODDYPHUT_CHOO_CHOO         :Ploddyphut Choo-Choo
STR_VEHICLE_NAME_TRAIN_ENGINE_RAIL_POWERNAUT_CHOO_CHOO          :Powernaut Choo-Choo
STR_VEHICLE_NAME_TRAIN_ENGINE_RAIL_MIGHTYMOVER_CHOO_CHOO        :MightyMover Choo-Choo
STR_VEHICLE_NAME_TRAIN_ENGINE_RAIL_PLODDYPHUT_DIESEL            :Ploddyphut Diesel
STR_VEHICLE_NAME_TRAIN_ENGINE_RAIL_POWERNAUT_DIESEL             :Powernaut Diesel
STR_VEHICLE_NAME_TRAIN_ENGINE_RAIL_WILLS_2_8_0_STEAM            :Wills 2-8-0 (Damp)
STR_VEHICLE_NAME_TRAIN_ENGINE_RAIL_CHANEY_JUBILEE_STEAM         :Chaney 'Jubilee' (Damp)
STR_VEHICLE_NAME_TRAIN_ENGINE_RAIL_GINZU_A4_STEAM               :Ginzu 'A4' (Damp)
STR_VEHICLE_NAME_TRAIN_ENGINE_RAIL_SH_8P_STEAM                  :SH '8P' (Damp)
STR_VEHICLE_NAME_TRAIN_ENGINE_RAIL_MANLEY_MOREL_DMU_DIESEL      :Manley-Morel DMU (Diesel)
STR_VEHICLE_NAME_TRAIN_ENGINE_RAIL_DASH_DIESEL                  :'Dash' (Diesel)
STR_VEHICLE_NAME_TRAIN_ENGINE_RAIL_SH_HENDRY_25_DIESEL          :SH/Hendry '25' (Diesel)
STR_VEHICLE_NAME_TRAIN_ENGINE_RAIL_UU_37_DIESEL                 :UU '37' (Diesel)
STR_VEHICLE_NAME_TRAIN_ENGINE_RAIL_FLOSS_47_DIESEL              :Floss '47' (Diesel)
STR_VEHICLE_NAME_TRAIN_ENGINE_RAIL_CS_4000_DIESEL               :CS 4000 (Diesel)
STR_VEHICLE_NAME_TRAIN_ENGINE_RAIL_CS_2400_DIESEL               :CS 2400 (Diesel)
STR_VEHICLE_NAME_TRAIN_ENGINE_RAIL_CENTENNIAL_DIESEL            :Centennial (Diesel)
STR_VEHICLE_NAME_TRAIN_ENGINE_RAIL_KELLING_3100_DIESEL          :Kelling 3100 (Diesel)
STR_VEHICLE_NAME_TRAIN_ENGINE_RAIL_TURNER_TURBO_DIESEL          :Turner Turbo (Diesel)
STR_VEHICLE_NAME_TRAIN_ENGINE_RAIL_MJS_1000_DIESEL              :MJS 1000 (Diesel)
STR_VEHICLE_NAME_TRAIN_ENGINE_RAIL_SH_125_DIESEL                :SH '125' (Diesel)
STR_VEHICLE_NAME_TRAIN_ENGINE_RAIL_SH_30_ELECTRIC               :SH '30' (Elektrisk)
STR_VEHICLE_NAME_TRAIN_ENGINE_RAIL_SH_40_ELECTRIC               :SH '40' (Elektrisk)
STR_VEHICLE_NAME_TRAIN_ENGINE_RAIL_T_I_M_ELECTRIC               :'T.I.M.' (Elektrisk)
STR_VEHICLE_NAME_TRAIN_ENGINE_RAIL_ASIASTAR_ELECTRIC            :'AsiaStar' (Elektrisk)
STR_VEHICLE_NAME_TRAIN_WAGON_RAIL_PASSENGER_CAR                 :Personvogn
STR_VEHICLE_NAME_TRAIN_WAGON_RAIL_MAIL_VAN                      :Postvogn
STR_VEHICLE_NAME_TRAIN_WAGON_RAIL_COAL_CAR                      :Kulvogn
STR_VEHICLE_NAME_TRAIN_WAGON_RAIL_OIL_TANKER                    :Olievogn
STR_VEHICLE_NAME_TRAIN_WAGON_RAIL_LIVESTOCK_VAN                 :Kreaturvogn
STR_VEHICLE_NAME_TRAIN_WAGON_RAIL_GOODS_VAN                     :Godsvogn
STR_VEHICLE_NAME_TRAIN_WAGON_RAIL_GRAIN_HOPPER                  :Kornvogn
STR_VEHICLE_NAME_TRAIN_WAGON_RAIL_WOOD_TRUCK                    :Trævogn
STR_VEHICLE_NAME_TRAIN_WAGON_RAIL_IRON_ORE_HOPPER               :Jernmalmsvogn
STR_VEHICLE_NAME_TRAIN_WAGON_RAIL_STEEL_TRUCK                   :Stålvogn
STR_VEHICLE_NAME_TRAIN_WAGON_RAIL_ARMORED_VAN                   :Pansret vogn
STR_VEHICLE_NAME_TRAIN_WAGON_RAIL_FOOD_VAN                      :Fødevarevogn
STR_VEHICLE_NAME_TRAIN_WAGON_RAIL_PAPER_TRUCK                   :Papirvogn
STR_VEHICLE_NAME_TRAIN_WAGON_RAIL_COPPER_ORE_HOPPER             :Kobbermalmsvogn
STR_VEHICLE_NAME_TRAIN_WAGON_RAIL_WATER_TANKER                  :Vandtanksvogn
STR_VEHICLE_NAME_TRAIN_WAGON_RAIL_FRUIT_TRUCK                   :Frugtvogn
STR_VEHICLE_NAME_TRAIN_WAGON_RAIL_RUBBER_TRUCK                  :Gummivogn
STR_VEHICLE_NAME_TRAIN_WAGON_RAIL_SUGAR_TRUCK                   :Sukkervogn
STR_VEHICLE_NAME_TRAIN_WAGON_RAIL_COTTON_CANDY_HOPPER           :Candyflossvogn
STR_VEHICLE_NAME_TRAIN_WAGON_RAIL_TOFFEE_HOPPER                 :Karamelvogn
STR_VEHICLE_NAME_TRAIN_WAGON_RAIL_BUBBLE_VAN                    :Boblevogn
STR_VEHICLE_NAME_TRAIN_WAGON_RAIL_COLA_TANKER                   :Colatankvogn
STR_VEHICLE_NAME_TRAIN_WAGON_RAIL_CANDY_VAN                     :Slikvogn
STR_VEHICLE_NAME_TRAIN_WAGON_RAIL_TOY_VAN                       :Legetøjsvogn
STR_VEHICLE_NAME_TRAIN_WAGON_RAIL_BATTERY_TRUCK                 :Batterivogn
STR_VEHICLE_NAME_TRAIN_WAGON_RAIL_FIZZY_DRINK_TRUCK             :Sodavandsvogn
STR_VEHICLE_NAME_TRAIN_WAGON_RAIL_PLASTIC_TRUCK                 :Plastikvogn
STR_VEHICLE_NAME_TRAIN_ENGINE_MONORAIL_X2001_ELECTRIC           :'X2001' (Elektrisk)
STR_VEHICLE_NAME_TRAIN_ENGINE_MONORAIL_MILLENNIUM_Z1_ELECTRIC   :'Millennium Z1' (Elektrisk)
STR_VEHICLE_NAME_TRAIN_ENGINE_MONORAIL_WIZZOWOW_Z99             :Wizzowow Z99
STR_VEHICLE_NAME_TRAIN_WAGON_MONORAIL_PASSENGER_CAR             :Personvogn
STR_VEHICLE_NAME_TRAIN_WAGON_MONORAIL_MAIL_VAN                  :Postvogn
STR_VEHICLE_NAME_TRAIN_WAGON_MONORAIL_COAL_CAR                  :Kulvogn
STR_VEHICLE_NAME_TRAIN_WAGON_MONORAIL_OIL_TANKER                :Olietank
STR_VEHICLE_NAME_TRAIN_WAGON_MONORAIL_LIVESTOCK_VAN             :Kreaturvogn
STR_VEHICLE_NAME_TRAIN_WAGON_MONORAIL_GOODS_VAN                 :Godsvogn
STR_VEHICLE_NAME_TRAIN_WAGON_MONORAIL_GRAIN_HOPPER              :Kornvogn
STR_VEHICLE_NAME_TRAIN_WAGON_MONORAIL_WOOD_TRUCK                :Trævogn
STR_VEHICLE_NAME_TRAIN_WAGON_MONORAIL_IRON_ORE_HOPPER           :Jernmalmsvogn
STR_VEHICLE_NAME_TRAIN_WAGON_MONORAIL_STEEL_TRUCK               :Stålvogn
STR_VEHICLE_NAME_TRAIN_WAGON_MONORAIL_ARMORED_VAN               :Pansret vogn
STR_VEHICLE_NAME_TRAIN_WAGON_MONORAIL_FOOD_VAN                  :Fødevarevogn
STR_VEHICLE_NAME_TRAIN_WAGON_MONORAIL_PAPER_TRUCK               :Papirvogn
STR_VEHICLE_NAME_TRAIN_WAGON_MONORAIL_COPPER_ORE_HOPPER         :Kobbermalmsvogn
STR_VEHICLE_NAME_TRAIN_WAGON_MONORAIL_WATER_TANKER              :Vandtanksvogn
STR_VEHICLE_NAME_TRAIN_WAGON_MONORAIL_FRUIT_TRUCK               :Frugtvogn
STR_VEHICLE_NAME_TRAIN_WAGON_MONORAIL_RUBBER_TRUCK              :Gummivogn
STR_VEHICLE_NAME_TRAIN_WAGON_MONORAIL_SUGAR_TRUCK               :Sukkervogn
STR_VEHICLE_NAME_TRAIN_WAGON_MONORAIL_COTTON_CANDY_HOPPER       :Candyflossvogn
STR_VEHICLE_NAME_TRAIN_WAGON_MONORAIL_TOFFEE_HOPPER             :Karamelvogn
STR_VEHICLE_NAME_TRAIN_WAGON_MONORAIL_BUBBLE_VAN                :Boblevogn
STR_VEHICLE_NAME_TRAIN_WAGON_MONORAIL_COLA_TANKER               :Colatankvogn
STR_VEHICLE_NAME_TRAIN_WAGON_MONORAIL_CANDY_VAN                 :Slikvogn
STR_VEHICLE_NAME_TRAIN_WAGON_MONORAIL_TOY_VAN                   :Legetøjsvogn
STR_VEHICLE_NAME_TRAIN_WAGON_MONORAIL_BATTERY_TRUCK             :Batterivogn
STR_VEHICLE_NAME_TRAIN_WAGON_MONORAIL_FIZZY_DRINK_TRUCK         :Sodavandsvogn
STR_VEHICLE_NAME_TRAIN_WAGON_MONORAIL_PLASTIC_TRUCK             :Plastikvogn
STR_VEHICLE_NAME_TRAIN_ENGINE_MAGLEV_LEV1_LEVIATHAN_ELECTRIC    :Lev1 'Leviathan' (Elektrisk)
STR_VEHICLE_NAME_TRAIN_ENGINE_MAGLEV_LEV2_CYCLOPS_ELECTRIC      :Lev2 'Cyclops' (Elektrisk)
STR_VEHICLE_NAME_TRAIN_ENGINE_MAGLEV_LEV3_PEGASUS_ELECTRIC      :Lev3 'Pegasus' (Elektrisk)
STR_VEHICLE_NAME_TRAIN_ENGINE_MAGLEV_LEV4_CHIMAERA_ELECTRIC     :Lev4 'Chimaera' (Elektrisk)
STR_VEHICLE_NAME_TRAIN_ENGINE_MAGLEV_WIZZOWOW_ROCKETEER         :Wizzowow Rocketeer
STR_VEHICLE_NAME_TRAIN_WAGON_MAGLEV_PASSENGER_CAR               :Personvogn
STR_VEHICLE_NAME_TRAIN_WAGON_MAGLEV_MAIL_VAN                    :Postvogn
STR_VEHICLE_NAME_TRAIN_WAGON_MAGLEV_COAL_CAR                    :Kulvogn
STR_VEHICLE_NAME_TRAIN_WAGON_MAGLEV_OIL_TANKER                  :Olietank
STR_VEHICLE_NAME_TRAIN_WAGON_MAGLEV_LIVESTOCK_VAN               :Kreaturvogn
STR_VEHICLE_NAME_TRAIN_WAGON_MAGLEV_GOODS_VAN                   :Godsvogn
STR_VEHICLE_NAME_TRAIN_WAGON_MAGLEV_GRAIN_HOPPER                :Kornvogn
STR_VEHICLE_NAME_TRAIN_WAGON_MAGLEV_WOOD_TRUCK                  :Trævogn
STR_VEHICLE_NAME_TRAIN_WAGON_MAGLEV_IRON_ORE_HOPPER             :Jernmalmsvogn
STR_VEHICLE_NAME_TRAIN_WAGON_MAGLEV_STEEL_TRUCK                 :Stålvogn
STR_VEHICLE_NAME_TRAIN_WAGON_MAGLEV_ARMORED_VAN                 :Pansret vogn
STR_VEHICLE_NAME_TRAIN_WAGON_MAGLEV_FOOD_VAN                    :Fødevarevogn
STR_VEHICLE_NAME_TRAIN_WAGON_MAGLEV_PAPER_TRUCK                 :Papirvogn
STR_VEHICLE_NAME_TRAIN_WAGON_MAGLEV_COPPER_ORE_HOPPER           :Kobbermalmsvogn
STR_VEHICLE_NAME_TRAIN_WAGON_MAGLEV_WATER_TANKER                :Vandtanksvogn
STR_VEHICLE_NAME_TRAIN_WAGON_MAGLEV_FRUIT_TRUCK                 :Frugtvogn
STR_VEHICLE_NAME_TRAIN_WAGON_MAGLEV_RUBBER_TRUCK                :Gummivogn
STR_VEHICLE_NAME_TRAIN_WAGON_MAGLEV_SUGAR_TRUCK                 :Sukkervogn
STR_VEHICLE_NAME_TRAIN_WAGON_MAGLEV_COTTON_CANDY_HOPPER         :Candyflossvogn
STR_VEHICLE_NAME_TRAIN_WAGON_MAGLEV_TOFFEE_HOPPER               :Karamelvogn
STR_VEHICLE_NAME_TRAIN_WAGON_MAGLEV_BUBBLE_VAN                  :Boblevogn
STR_VEHICLE_NAME_TRAIN_WAGON_MAGLEV_COLA_TANKER                 :Colatankvogn
STR_VEHICLE_NAME_TRAIN_WAGON_MAGLEV_CANDY_VAN                   :Slikvogn
STR_VEHICLE_NAME_TRAIN_WAGON_MAGLEV_TOY_VAN                     :Legetøjsvogn
STR_VEHICLE_NAME_TRAIN_WAGON_MAGLEV_BATTERY_TRUCK               :Batterivogn
STR_VEHICLE_NAME_TRAIN_WAGON_MAGLEV_FIZZY_DRINK_TRUCK           :Sodavandsvogn
STR_VEHICLE_NAME_TRAIN_WAGON_MAGLEV_PLASTIC_TRUCK               :Plastikvogn

###length 88
STR_VEHICLE_NAME_ROAD_VEHICLE_MPS_REGAL_BUS                     :MPS Regal Bus
STR_VEHICLE_NAME_ROAD_VEHICLE_HEREFORD_LEOPARD_BUS              :Hereford Leopard Bus
STR_VEHICLE_NAME_ROAD_VEHICLE_FOSTER_BUS                        :Foster Bus
STR_VEHICLE_NAME_ROAD_VEHICLE_FOSTER_MKII_SUPERBUS              :Foster MkII Superbus
STR_VEHICLE_NAME_ROAD_VEHICLE_PLODDYPHUT_MKI_BUS                :Ploddyphut MkI Bus
STR_VEHICLE_NAME_ROAD_VEHICLE_PLODDYPHUT_MKII_BUS               :Ploddyphut MkII Bus
STR_VEHICLE_NAME_ROAD_VEHICLE_PLODDYPHUT_MKIII_BUS              :Ploddyphut MkIII Bus
STR_VEHICLE_NAME_ROAD_VEHICLE_BALOGH_COAL_TRUCK                 :Balogh Kullastbil
STR_VEHICLE_NAME_ROAD_VEHICLE_UHL_COAL_TRUCK                    :Uhl Kullastbil
STR_VEHICLE_NAME_ROAD_VEHICLE_DW_COAL_TRUCK                     :DW Kullastbil
STR_VEHICLE_NAME_ROAD_VEHICLE_MPS_MAIL_TRUCK                    :MPS Postlastbil
STR_VEHICLE_NAME_ROAD_VEHICLE_REYNARD_MAIL_TRUCK                :Reynard Postlastbil
STR_VEHICLE_NAME_ROAD_VEHICLE_PERRY_MAIL_TRUCK                  :Perry Postlastbil
STR_VEHICLE_NAME_ROAD_VEHICLE_MIGHTYMOVER_MAIL_TRUCK            :MightyMover Postlastbil
STR_VEHICLE_NAME_ROAD_VEHICLE_POWERNAUGHT_MAIL_TRUCK            :Powernaught Postlastbil
STR_VEHICLE_NAME_ROAD_VEHICLE_WIZZOWOW_MAIL_TRUCK               :Wizzowow Postlastbil
STR_VEHICLE_NAME_ROAD_VEHICLE_WITCOMBE_OIL_TANKER               :Witcombe Olietankbil
STR_VEHICLE_NAME_ROAD_VEHICLE_FOSTER_OIL_TANKER                 :Foster Olietankbil
STR_VEHICLE_NAME_ROAD_VEHICLE_PERRY_OIL_TANKER                  :Perry Olietankbil
STR_VEHICLE_NAME_ROAD_VEHICLE_TALBOTT_LIVESTOCK_VAN             :Talbott Kreaturlastbil
STR_VEHICLE_NAME_ROAD_VEHICLE_UHL_LIVESTOCK_VAN                 :Uhl Kreaturlastbil
STR_VEHICLE_NAME_ROAD_VEHICLE_FOSTER_LIVESTOCK_VAN              :Foster Kreaturlastbil
STR_VEHICLE_NAME_ROAD_VEHICLE_BALOGH_GOODS_TRUCK                :Balogh Godslastbil
STR_VEHICLE_NAME_ROAD_VEHICLE_CRAIGHEAD_GOODS_TRUCK             :Craighead Godslastbil
STR_VEHICLE_NAME_ROAD_VEHICLE_GOSS_GOODS_TRUCK                  :Goss Godslastbil
STR_VEHICLE_NAME_ROAD_VEHICLE_HEREFORD_GRAIN_TRUCK              :Hereford Kornlastbil
STR_VEHICLE_NAME_ROAD_VEHICLE_THOMAS_GRAIN_TRUCK                :Thomas Kornlastbil
STR_VEHICLE_NAME_ROAD_VEHICLE_GOSS_GRAIN_TRUCK                  :Goss Kornlastbil
STR_VEHICLE_NAME_ROAD_VEHICLE_WITCOMBE_WOOD_TRUCK               :Witcombe Trælastbil
STR_VEHICLE_NAME_ROAD_VEHICLE_FOSTER_WOOD_TRUCK                 :Foster Trælastbil
STR_VEHICLE_NAME_ROAD_VEHICLE_MORELAND_WOOD_TRUCK               :Moreland Trælastbil
STR_VEHICLE_NAME_ROAD_VEHICLE_MPS_IRON_ORE_TRUCK                :MPS Jernmalmslastbil
STR_VEHICLE_NAME_ROAD_VEHICLE_UHL_IRON_ORE_TRUCK                :Uhl Jernmalmslastbil
STR_VEHICLE_NAME_ROAD_VEHICLE_CHIPPY_IRON_ORE_TRUCK             :Chippy Jernmalmslastbil
STR_VEHICLE_NAME_ROAD_VEHICLE_BALOGH_STEEL_TRUCK                :Balogh Stållastbil
STR_VEHICLE_NAME_ROAD_VEHICLE_UHL_STEEL_TRUCK                   :Uhl Stållastbil
STR_VEHICLE_NAME_ROAD_VEHICLE_KELLING_STEEL_TRUCK               :Kelling Stållastbil
STR_VEHICLE_NAME_ROAD_VEHICLE_BALOGH_ARMORED_TRUCK              :Balogh Pansret Bil
STR_VEHICLE_NAME_ROAD_VEHICLE_UHL_ARMORED_TRUCK                 :Uhl Pansret Bil
STR_VEHICLE_NAME_ROAD_VEHICLE_FOSTER_ARMORED_TRUCK              :Foster Pansret Bil
STR_VEHICLE_NAME_ROAD_VEHICLE_FOSTER_FOOD_VAN                   :Foster Fødevarelastbil
STR_VEHICLE_NAME_ROAD_VEHICLE_PERRY_FOOD_VAN                    :Perry Fødevarelastbil
STR_VEHICLE_NAME_ROAD_VEHICLE_CHIPPY_FOOD_VAN                   :Chippy Fødevarelastbil
STR_VEHICLE_NAME_ROAD_VEHICLE_UHL_PAPER_TRUCK                   :Uhl Papirlastbil
STR_VEHICLE_NAME_ROAD_VEHICLE_BALOGH_PAPER_TRUCK                :Balogh Papirlastbil
STR_VEHICLE_NAME_ROAD_VEHICLE_MPS_PAPER_TRUCK                   :MPS Papirlastbil
STR_VEHICLE_NAME_ROAD_VEHICLE_MPS_COPPER_ORE_TRUCK              :MPS Kobbermalmslastbil
STR_VEHICLE_NAME_ROAD_VEHICLE_UHL_COPPER_ORE_TRUCK              :Uhl Kobbermalmslastbil
STR_VEHICLE_NAME_ROAD_VEHICLE_GOSS_COPPER_ORE_TRUCK             :Goss Kobbermalmslastbil
STR_VEHICLE_NAME_ROAD_VEHICLE_UHL_WATER_TANKER                  :Uhl Vandtankbil
STR_VEHICLE_NAME_ROAD_VEHICLE_BALOGH_WATER_TANKER               :Balogh Vandtankbil
STR_VEHICLE_NAME_ROAD_VEHICLE_MPS_WATER_TANKER                  :MPS Vandtankbil
STR_VEHICLE_NAME_ROAD_VEHICLE_BALOGH_FRUIT_TRUCK                :Balogh Frugtlastbil
STR_VEHICLE_NAME_ROAD_VEHICLE_UHL_FRUIT_TRUCK                   :Uhl Frugtlastbil
STR_VEHICLE_NAME_ROAD_VEHICLE_KELLING_FRUIT_TRUCK               :Kelling Frugtlastbil
STR_VEHICLE_NAME_ROAD_VEHICLE_BALOGH_RUBBER_TRUCK               :Balogh Gummilastbil
STR_VEHICLE_NAME_ROAD_VEHICLE_UHL_RUBBER_TRUCK                  :Uhl Gummilastbil
STR_VEHICLE_NAME_ROAD_VEHICLE_RMT_RUBBER_TRUCK                  :RMT Gummilastbil
STR_VEHICLE_NAME_ROAD_VEHICLE_MIGHTYMOVER_SUGAR_TRUCK           :MightyMover Sukkerlastbil
STR_VEHICLE_NAME_ROAD_VEHICLE_POWERNAUGHT_SUGAR_TRUCK           :Powernaught Sukkerlastbil
STR_VEHICLE_NAME_ROAD_VEHICLE_WIZZOWOW_SUGAR_TRUCK              :Wizzowow Sukkerlastbil
STR_VEHICLE_NAME_ROAD_VEHICLE_MIGHTYMOVER_COLA_TRUCK            :MightyMover Colalastbil
STR_VEHICLE_NAME_ROAD_VEHICLE_POWERNAUGHT_COLA_TRUCK            :Powernaught Colalastbil
STR_VEHICLE_NAME_ROAD_VEHICLE_WIZZOWOW_COLA_TRUCK               :Wizzowow Colalastbil
STR_VEHICLE_NAME_ROAD_VEHICLE_MIGHTYMOVER_COTTON_CANDY          :MightyMover Candyflosslastbil
STR_VEHICLE_NAME_ROAD_VEHICLE_POWERNAUGHT_COTTON_CANDY          :Powernaught Candyflosslastbil
STR_VEHICLE_NAME_ROAD_VEHICLE_WIZZOWOW_COTTON_CANDY_TRUCK       :Wizzowow Candyflosslastbil
STR_VEHICLE_NAME_ROAD_VEHICLE_MIGHTYMOVER_TOFFEE_TRUCK          :MightyMover Karamellastbil
STR_VEHICLE_NAME_ROAD_VEHICLE_POWERNAUGHT_TOFFEE_TRUCK          :Powernaught Karamellastbil
STR_VEHICLE_NAME_ROAD_VEHICLE_WIZZOWOW_TOFFEE_TRUCK             :Wizzowow Karamellastbil
STR_VEHICLE_NAME_ROAD_VEHICLE_MIGHTYMOVER_TOY_VAN               :MightyMover Legetøjslastbil
STR_VEHICLE_NAME_ROAD_VEHICLE_POWERNAUGHT_TOY_VAN               :Powernaught Legetøjslastbil
STR_VEHICLE_NAME_ROAD_VEHICLE_WIZZOWOW_TOY_VAN                  :Wizzowow Legetøjslastbil
STR_VEHICLE_NAME_ROAD_VEHICLE_MIGHTYMOVER_CANDY_TRUCK           :MightyMover Sliklastbil
STR_VEHICLE_NAME_ROAD_VEHICLE_POWERNAUGHT_CANDY_TRUCK           :Powernaught Sliklastbil
STR_VEHICLE_NAME_ROAD_VEHICLE_WIZZOWOW_CANDY_TRUCK              :Wizzowow Sliklastbil
STR_VEHICLE_NAME_ROAD_VEHICLE_MIGHTYMOVER_BATTERY_TRUCK         :MightyMover Batterilastbil
STR_VEHICLE_NAME_ROAD_VEHICLE_POWERNAUGHT_BATTERY_TRUCK         :Powernaught Batterilastbil
STR_VEHICLE_NAME_ROAD_VEHICLE_WIZZOWOW_BATTERY_TRUCK            :Wizzowow Batterilastbil
STR_VEHICLE_NAME_ROAD_VEHICLE_MIGHTYMOVER_FIZZY_DRINK           :MightyMover Sodavandslastbil
STR_VEHICLE_NAME_ROAD_VEHICLE_POWERNAUGHT_FIZZY_DRINK           :Powernaught Sodavandslastbil
STR_VEHICLE_NAME_ROAD_VEHICLE_WIZZOWOW_FIZZY_DRINK_TRUCK        :Wizzowow Sodavandslastbil
STR_VEHICLE_NAME_ROAD_VEHICLE_MIGHTYMOVER_PLASTIC_TRUCK         :MightyMover Plastiklastbil
STR_VEHICLE_NAME_ROAD_VEHICLE_POWERNAUGHT_PLASTIC_TRUCK         :Powernaught Plastiklastbil
STR_VEHICLE_NAME_ROAD_VEHICLE_WIZZOWOW_PLASTIC_TRUCK            :Wizzowow Plastiklastbil
STR_VEHICLE_NAME_ROAD_VEHICLE_MIGHTYMOVER_BUBBLE_TRUCK          :MightyMover Bublelastlastbil
STR_VEHICLE_NAME_ROAD_VEHICLE_POWERNAUGHT_BUBBLE_TRUCK          :Powernaught Bublelastlastbil
STR_VEHICLE_NAME_ROAD_VEHICLE_WIZZOWOW_BUBBLE_TRUCK             :Wizzowow Bublelastlastbil

###length 11
STR_VEHICLE_NAME_SHIP_MPS_OIL_TANKER                            :MPS Olietanker
STR_VEHICLE_NAME_SHIP_CS_INC_OIL_TANKER                         :CS-Inc. Olietanker
STR_VEHICLE_NAME_SHIP_MPS_PASSENGER_FERRY                       :MPS Passagerfærge
STR_VEHICLE_NAME_SHIP_FFP_PASSENGER_FERRY                       :FFP Passagerfærge
STR_VEHICLE_NAME_SHIP_BAKEWELL_300_HOVERCRAFT                   :Bakewell 300 Luftpudebåd
STR_VEHICLE_NAME_SHIP_CHUGGER_CHUG_PASSENGER                    :Chugger-Chug Passagerfærge
STR_VEHICLE_NAME_SHIP_SHIVERSHAKE_PASSENGER_FERRY               :Shivershake Passagerfærge
STR_VEHICLE_NAME_SHIP_YATE_CARGO_SHIP                           :Yate Fragtskib
STR_VEHICLE_NAME_SHIP_BAKEWELL_CARGO_SHIP                       :Bakewell Fragtskib
STR_VEHICLE_NAME_SHIP_MIGHTYMOVER_CARGO_SHIP                    :MightyMover Fragtskib
STR_VEHICLE_NAME_SHIP_POWERNAUT_CARGO_SHIP                      :Powernaut Fragtskib

###length 41
STR_VEHICLE_NAME_AIRCRAFT_SAMPSON_U52                           :Sampson U52
STR_VEHICLE_NAME_AIRCRAFT_COLEMAN_COUNT                         :Coleman Count
STR_VEHICLE_NAME_AIRCRAFT_FFP_DART                              :FFP Dart
STR_VEHICLE_NAME_AIRCRAFT_YATE_HAUGAN                           :Yate Haugan
STR_VEHICLE_NAME_AIRCRAFT_BAKEWELL_COTSWALD_LB_3                :Bakewell Cotswald LB-3
STR_VEHICLE_NAME_AIRCRAFT_BAKEWELL_LUCKETT_LB_8                 :Bakewell Luckett LB-8
STR_VEHICLE_NAME_AIRCRAFT_BAKEWELL_LUCKETT_LB_9                 :Bakewell Luckett LB-9
STR_VEHICLE_NAME_AIRCRAFT_BAKEWELL_LUCKETT_LB80                 :Bakewell Luckett LB80
STR_VEHICLE_NAME_AIRCRAFT_BAKEWELL_LUCKETT_LB_10                :Bakewell Luckett LB-10
STR_VEHICLE_NAME_AIRCRAFT_BAKEWELL_LUCKETT_LB_11                :Bakewell Luckett LB-11
STR_VEHICLE_NAME_AIRCRAFT_YATE_AEROSPACE_YAC_1_11               :Yate Aerospace YAC 1-11
STR_VEHICLE_NAME_AIRCRAFT_DARWIN_100                            :Darwin 100
STR_VEHICLE_NAME_AIRCRAFT_DARWIN_200                            :Darwin 200
STR_VEHICLE_NAME_AIRCRAFT_DARWIN_300                            :Darwin 300
STR_VEHICLE_NAME_AIRCRAFT_DARWIN_400                            :Darwin 400
STR_VEHICLE_NAME_AIRCRAFT_DARWIN_500                            :Darwin 500
STR_VEHICLE_NAME_AIRCRAFT_DARWIN_600                            :Darwin 600
STR_VEHICLE_NAME_AIRCRAFT_GURU_GALAXY                           :Guru Galaxy
STR_VEHICLE_NAME_AIRCRAFT_AIRTAXI_A21                           :Airtaxi A21
STR_VEHICLE_NAME_AIRCRAFT_AIRTAXI_A31                           :Airtaxi A31
STR_VEHICLE_NAME_AIRCRAFT_AIRTAXI_A32                           :Airtaxi A32
STR_VEHICLE_NAME_AIRCRAFT_AIRTAXI_A33                           :Airtaxi A33
STR_VEHICLE_NAME_AIRCRAFT_YATE_AEROSPACE_YAE46                  :Yate Aerospace YAe46
STR_VEHICLE_NAME_AIRCRAFT_DINGER_100                            :Dinger 100
STR_VEHICLE_NAME_AIRCRAFT_AIRTAXI_A34_1000                      :AirTaxi A34-1000
STR_VEHICLE_NAME_AIRCRAFT_YATE_Z_SHUTTLE                        :Yate Z-Shuttle
STR_VEHICLE_NAME_AIRCRAFT_KELLING_K1                            :Kelling K1
STR_VEHICLE_NAME_AIRCRAFT_KELLING_K6                            :Kelling K6
STR_VEHICLE_NAME_AIRCRAFT_KELLING_K7                            :Kelling K7
STR_VEHICLE_NAME_AIRCRAFT_DARWIN_700                            :Darwin 700
STR_VEHICLE_NAME_AIRCRAFT_FFP_HYPERDART_2                       :FFP Hyperdart 2
STR_VEHICLE_NAME_AIRCRAFT_DINGER_200                            :Dinger 200
STR_VEHICLE_NAME_AIRCRAFT_DINGER_1000                           :Dinger 1000
STR_VEHICLE_NAME_AIRCRAFT_PLODDYPHUT_100                        :Ploddyphut 100
STR_VEHICLE_NAME_AIRCRAFT_PLODDYPHUT_500                        :Ploddyphut 500
STR_VEHICLE_NAME_AIRCRAFT_FLASHBANG_X1                          :Flashbang X1
STR_VEHICLE_NAME_AIRCRAFT_JUGGERPLANE_M1                        :Juggerplane M1
STR_VEHICLE_NAME_AIRCRAFT_FLASHBANG_WIZZER                      :Flashbang Wizzer
STR_VEHICLE_NAME_AIRCRAFT_TRICARIO_HELICOPTER                   :Tricario Helikopter
STR_VEHICLE_NAME_AIRCRAFT_GURU_X2_HELICOPTER                    :Guru X2 Helikopter
STR_VEHICLE_NAME_AIRCRAFT_POWERNAUT_HELICOPTER                  :Powernaut Helikopter

##id 0x8800
# Formatting of some strings
STR_FORMAT_DATE_TINY                                            :{STRING}-{STRING}-{NUM}
STR_FORMAT_DATE_SHORT                                           :{STRING} {NUM}
STR_FORMAT_DATE_LONG                                            :{STRING} {STRING} {NUM}
STR_FORMAT_DATE_ISO                                             :{2:NUM}-{1:STRING}-{0:STRING}

STR_FORMAT_COMPANY_NUM                                          :(Firma {COMMA})
STR_FORMAT_GROUP_NAME                                           :Gruppe {COMMA}
STR_FORMAT_GROUP_VEHICLE_NAME                                   :{GROUP} #{COMMA}
STR_FORMAT_INDUSTRY_NAME                                        :{TOWN} {STRING}

###length 2
STR_FORMAT_BUOY_NAME                                            :{TOWN} Bøje
STR_FORMAT_BUOY_NAME_SERIAL                                     :{TOWN} Bøje #{COMMA}

###length 2
STR_FORMAT_WAYPOINT_NAME                                        :{TOWN} Waypoint
STR_FORMAT_WAYPOINT_NAME_SERIAL                                 :{TOWN} Waypoint #{COMMA}

###length 6
STR_FORMAT_DEPOT_NAME_TRAIN                                     :{TOWN} Tog Depot
STR_FORMAT_DEPOT_NAME_TRAIN_SERIAL                              :{TOWN} Tog Depot #{COMMA}
STR_FORMAT_DEPOT_NAME_ROAD_VEHICLE                              :{TOWN} Køretøjs Depot
STR_FORMAT_DEPOT_NAME_ROAD_VEHICLE_SERIAL                       :{TOWN} Køretøj Depot #{COMMA}
STR_FORMAT_DEPOT_NAME_SHIP                                      :{TOWN} Skibs Depot
STR_FORMAT_DEPOT_NAME_SHIP_SERIAL                               :{TOWN} Skibs Depot #{COMMA}
###next-name-looks-similar

STR_FORMAT_DEPOT_NAME_AIRCRAFT                                  :{STATION} Hangar
# _SERIAL version of AIRACRAFT doesn't exist

STR_UNKNOWN_STATION                                             :ukendt station
STR_DEFAULT_SIGN_NAME                                           :Skilt
STR_COMPANY_SOMEONE                                             :en eller anden

STR_SAVEGAME_NAME_DEFAULT                                       :{COMPANY}, {STRING}
STR_SAVEGAME_NAME_SPECTATOR                                     :Tilskuer, {1:STRING}

# Viewport strings
STR_VIEWPORT_TOWN_POP                                           :{WHITE}{TOWN} ({COMMA})
STR_VIEWPORT_TOWN                                               :{WHITE}{TOWN}
STR_VIEWPORT_TOWN_TINY_BLACK                                    :{TINY_FONT}{BLACK}{TOWN}
STR_VIEWPORT_TOWN_TINY_WHITE                                    :{TINY_FONT}{WHITE}{TOWN}

STR_VIEWPORT_SIGN_SMALL_BLACK                                   :{TINY_FONT}{BLACK}{SIGN}
STR_VIEWPORT_SIGN_SMALL_WHITE                                   :{TINY_FONT}{WHITE}{SIGN}

STR_VIEWPORT_STATION                                            :{STATION} {STATION_FEATURES}
STR_VIEWPORT_STATION_TINY                                       :{TINY_FONT}{STATION}

STR_VIEWPORT_WAYPOINT                                           :{WAYPOINT}
STR_VIEWPORT_WAYPOINT_TINY                                      :{TINY_FONT}{WAYPOINT}

# Simple strings to get specific types of data
STR_COMPANY_NAME                                                :{COMPANY}
STR_COMPANY_NAME_COMPANY_NUM                                    :{COMPANY} {COMPANY_NUM}
STR_DEPOT_NAME                                                  :{DEPOT}
STR_ENGINE_NAME                                                 :{ENGINE}
STR_HIDDEN_ENGINE_NAME                                          :{ENGINE} (skjult)
STR_GROUP_NAME                                                  :{GROUP}
STR_INDUSTRY_NAME                                               :{INDUSTRY}
STR_PRESIDENT_NAME                                              :{PRESIDENT_NAME}
STR_SIGN_NAME                                                   :{SIGN}
STR_STATION_NAME                                                :{STATION}
STR_TOWN_NAME                                                   :{TOWN}
STR_VEHICLE_NAME                                                :{VEHICLE}
STR_WAYPOINT_NAME                                               :{WAYPOINT}

STR_JUST_CARGO                                                  :{CARGO_LONG}
STR_JUST_CHECKMARK                                              :{CHECKMARK}
STR_JUST_COMMA                                                  :{COMMA}
STR_JUST_CURRENCY_SHORT                                         :{CURRENCY_SHORT}
STR_JUST_CURRENCY_LONG                                          :{CURRENCY_LONG}
STR_JUST_CARGO_LIST                                             :{CARGO_LIST}
STR_JUST_INT                                                    :{NUM}
STR_JUST_DATE_TINY                                              :{DATE_TINY}
STR_JUST_DATE_SHORT                                             :{DATE_SHORT}
STR_JUST_DATE_LONG                                              :{DATE_LONG}
STR_JUST_DATE_ISO                                               :{DATE_ISO}
STR_JUST_STRING                                                 :{STRING}
STR_JUST_STRING_STRING                                          :{STRING}{STRING}
STR_JUST_RAW_STRING                                             :{STRING}
STR_JUST_BIG_RAW_STRING                                         :{BIG_FONT}{STRING}

# Slightly 'raw' stringcodes with colour or size
STR_BLACK_COMMA                                                 :{BLACK}{COMMA}
STR_TINY_BLACK_COMA                                             :{TINY_FONT}{BLACK}{COMMA}
STR_TINY_COMMA                                                  :{TINY_FONT}{COMMA}
STR_BLUE_COMMA                                                  :{BLUE}{COMMA}
STR_RED_COMMA                                                   :{RED}{COMMA}
STR_WHITE_COMMA                                                 :{WHITE}{COMMA}
STR_TINY_BLACK_DECIMAL                                          :{TINY_FONT}{BLACK}{DECIMAL}
STR_COMPANY_MONEY                                               :{WHITE}{CURRENCY_LONG}
STR_BLACK_DATE_LONG                                             :{BLACK}{DATE_LONG}
STR_WHITE_DATE_LONG                                             :{WHITE}{DATE_LONG}
STR_SHORT_DATE                                                  :{WHITE}{DATE_TINY}
STR_DATE_LONG_SMALL                                             :{TINY_FONT}{BLACK}{DATE_LONG}
STR_TINY_GROUP                                                  :{TINY_FONT}{GROUP}
STR_BLACK_INT                                                   :{BLACK}{NUM}
STR_ORANGE_INT                                                  :{ORANGE}{NUM}
STR_WHITE_SIGN                                                  :{WHITE}{SIGN}
STR_TINY_BLACK_STATION                                          :{TINY_FONT}{BLACK}{STATION}
STR_BLACK_STRING                                                :{BLACK}{STRING}
STR_BLACK_RAW_STRING                                            :{BLACK}{STRING}
STR_ORANGE_STRING                                               :{ORANGE}{STRING}
STR_LTBLUE_STRING                                               :{LTBLUE}{STRING}
STR_WHITE_STRING                                                :{WHITE}{STRING}
STR_ORANGE_STRING1_WHITE                                        :{ORANGE}{STRING}{WHITE}
STR_ORANGE_STRING1_LTBLUE                                       :{ORANGE}{STRING}{LTBLUE}
STR_TINY_BLACK_HEIGHT                                           :{TINY_FONT}{BLACK}{HEIGHT}
STR_TINY_BLACK_VEHICLE                                          :{TINY_FONT}{BLACK}{VEHICLE}
STR_TINY_RIGHT_ARROW                                            :{TINY_FONT}{RIGHT_ARROW}

STR_BLACK_1                                                     :{BLACK}1
STR_BLACK_2                                                     :{BLACK}2
STR_BLACK_3                                                     :{BLACK}3
STR_BLACK_4                                                     :{BLACK}4
STR_BLACK_5                                                     :{BLACK}5
STR_BLACK_6                                                     :{BLACK}6
STR_BLACK_7                                                     :{BLACK}7

STR_TRAIN                                                       :{BLACK}{TRAIN}
STR_BUS                                                         :{BLACK}{BUS}
STR_LORRY                                                       :{BLACK}{LORRY}
STR_PLANE                                                       :{BLACK}{PLANE}
STR_SHIP                                                        :{BLACK}{SHIP}

STR_TOOLBAR_RAILTYPE_VELOCITY                                   :{STRING} ({VELOCITY})<|MERGE_RESOLUTION|>--- conflicted
+++ resolved
@@ -2332,13 +2332,8 @@
 STR_NETWORK_NEED_COMPANY_PASSWORD_CAPTION                       :{WHITE}Selskabet er beskyttet. Indtast kodeord
 
 # Network company list added strings
-<<<<<<< HEAD
-STR_NETWORK_COMPANY_LIST_CLIENT_LIST                            :Klient liste
-STR_NETWORK_COMPANY_LIST_SPECTATE                               :Tilslut som tilskuer
-=======
 STR_NETWORK_COMPANY_LIST_CLIENT_LIST                            :Online spillere
 STR_NETWORK_COMPANY_LIST_SPECTATE                               :Bliv tilskuer
->>>>>>> 9edb75ec
 
 # Network client list
 STR_NETWORK_CLIENT_LIST_CAPTION                                 :{WHITE}Online Spillere
@@ -3138,11 +3133,6 @@
 STR_MAPGEN_NUMBER_OF_TOWNS                                      :{BLACK}Antal byer:
 STR_MAPGEN_DATE                                                 :{BLACK}Dato:
 STR_MAPGEN_NUMBER_OF_INDUSTRIES                                 :{BLACK}Antal industrier:
-<<<<<<< HEAD
-STR_MAPGEN_SNOW_LINE_HEIGHT                                     :{BLACK}Snegrænse
-STR_MAPGEN_SNOW_LINE_UP                                         :{BLACK}Flyt snegrænsen een op
-STR_MAPGEN_SNOW_LINE_DOWN                                       :{BLACK}Flyt snegrænsen een ned
-=======
 STR_MAPGEN_HEIGHTMAP_HEIGHT                                     :{BLACK}Højeste bjergtop:
 STR_MAPGEN_HEIGHTMAP_HEIGHT_UP                                  :{BLACK}Forøger den maksimale højde på højeste bjergtop på kortet med én
 STR_MAPGEN_HEIGHTMAP_HEIGHT_DOWN                                :{BLACK}Sænker den maksimale højde på højeste bjergtop på kortet med én
@@ -3154,7 +3144,9 @@
 STR_MAPGEN_DESERT_COVERAGE_UP                                   :{BLACK}Forøger ørkendækningen med ti procent
 STR_MAPGEN_DESERT_COVERAGE_DOWN                                 :{BLACK}Sænker ørkendækningen med ti procent
 STR_MAPGEN_DESERT_COVERAGE_TEXT                                 :{BLACK}{NUM}%
->>>>>>> 9edb75ec
+STR_MAPGEN_SNOW_LINE_HEIGHT                                     :{BLACK}Snegrænse
+STR_MAPGEN_SNOW_LINE_UP                                         :{BLACK}Flyt snegrænsen een op
+STR_MAPGEN_SNOW_LINE_DOWN                                       :{BLACK}Flyt snegrænsen een ned
 STR_MAPGEN_LAND_GENERATOR                                       :{BLACK}Terrængenerator:
 STR_MAPGEN_TERRAIN_TYPE                                         :{BLACK}Terræntype:
 STR_MAPGEN_QUANTITY_OF_SEA_LAKES                                :{BLACK}Havniveau
@@ -3180,14 +3172,11 @@
 STR_MAPGEN_HEIGHTMAP_SIZE_LABEL                                 :{BLACK}Størrelse:
 STR_MAPGEN_HEIGHTMAP_SIZE                                       :{ORANGE}{NUM} x {NUM}
 
-<<<<<<< HEAD
-STR_MAPGEN_SNOW_LINE_QUERY_CAPT                                 :{WHITE}Ændre snegrænsen
-=======
 STR_MAPGEN_TERRAIN_TYPE_QUERY_CAPT                              :{WHITE}Ønsket højeste bjergtop
 STR_MAPGEN_HEIGHTMAP_HEIGHT_QUERY_CAPT                          :{WHITE}Højeste bjergtop
 STR_MAPGEN_SNOW_COVERAGE_QUERY_CAPT                             :{WHITE}Snedække (i %)
 STR_MAPGEN_DESERT_COVERAGE_QUERY_CAPT                           :{WHITE}Ørkendækning (i %)
->>>>>>> 9edb75ec
+STR_MAPGEN_SNOW_LINE_QUERY_CAPT                                 :{WHITE}Ændre snegrænsen
 STR_MAPGEN_START_DATE_QUERY_CAPT                                :{WHITE}Ændre startår
 
 # SE Map generation
@@ -3705,11 +3694,7 @@
 
 STR_COMPANY_VIEW_COMPANY_NAME_QUERY_CAPTION                     :Selskabsnavn
 STR_COMPANY_VIEW_PRESIDENT_S_NAME_QUERY_CAPTION                 :Direktørens navn
-<<<<<<< HEAD
-STR_COMPANY_VIEW_GIVE_MONEY_QUERY_CAPTION                       :Skriv beløbet du vil give
-=======
 STR_COMPANY_VIEW_GIVE_MONEY_QUERY_CAPTION                       :Skriv hvor mange penge du ønsker at give
->>>>>>> 9edb75ec
 
 STR_BUY_COMPANY_MESSAGE                                         :{WHITE}Vi leder efter et selskab til at overtage vores{}{}Vil du købe {COMPANY} for {CURRENCY_LONG}?
 
