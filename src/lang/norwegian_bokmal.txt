##name Norwegian (Bokmal)
##ownname Norsk (bokmål)
##isocode nb_NO
##plural 0
##textdir ltr
##digitsep {NBSP}
##digitsepcur {NBSP}
##decimalsep ,
##winlangid 0x0414
##grflangid 0x2f
##gender masculine feminine neuter
##case small


# $Id$

# This file is part of OpenTTD.
# OpenTTD is free software; you can redistribute it and/or modify it under the terms of the GNU General Public License as published by the Free Software Foundation, version 2.
# OpenTTD is distributed in the hope that it will be useful, but WITHOUT ANY WARRANTY; without even the implied warranty of MERCHANTABILITY or FITNESS FOR A PARTICULAR PURPOSE.
# See the GNU General Public License for more details. You should have received a copy of the GNU General Public License along with OpenTTD. If not, see <http://www.gnu.org/licenses/>.


##id 0x0000
STR_NULL                                                        :
STR_EMPTY                                                       :
STR_UNDEFINED                                                   :(udefinert streng)
STR_JUST_NOTHING                                                :Ingenting

# Cargo related strings
# Plural cargo name
STR_CARGO_PLURAL_NOTHING                                        :
STR_CARGO_PLURAL_PASSENGERS                                     :Passasjerer
STR_CARGO_PLURAL_COAL                                           :Kull
STR_CARGO_PLURAL_MAIL                                           :Post
STR_CARGO_PLURAL_OIL                                            :Olje
STR_CARGO_PLURAL_LIVESTOCK                                      :Buskap
STR_CARGO_PLURAL_GOODS                                          :Gods
STR_CARGO_PLURAL_GRAIN                                          :Korn
STR_CARGO_PLURAL_WOOD                                           :Tømmer
STR_CARGO_PLURAL_IRON_ORE                                       :Jernmalm
STR_CARGO_PLURAL_STEEL                                          :Stål
STR_CARGO_PLURAL_VALUABLES                                      :Verdisaker
STR_CARGO_PLURAL_COPPER_ORE                                     :Kobbermalm
STR_CARGO_PLURAL_MAIZE                                          :Mais
STR_CARGO_PLURAL_FRUIT                                          :Frukt
STR_CARGO_PLURAL_DIAMONDS                                       :Diamanter
STR_CARGO_PLURAL_FOOD                                           :Mat
STR_CARGO_PLURAL_PAPER                                          :Papir
STR_CARGO_PLURAL_GOLD                                           :Gull
STR_CARGO_PLURAL_WATER                                          :Vann
STR_CARGO_PLURAL_WHEAT                                          :Hvete
STR_CARGO_PLURAL_RUBBER                                         :Gummi
STR_CARGO_PLURAL_SUGAR                                          :Sukker
STR_CARGO_PLURAL_TOYS                                           :Leketøy
STR_CARGO_PLURAL_CANDY                                          :Godteri
STR_CARGO_PLURAL_COLA                                           :Cola
STR_CARGO_PLURAL_COTTON_CANDY                                   :Sukkerspinn
STR_CARGO_PLURAL_BUBBLES                                        :Bobler
STR_CARGO_PLURAL_TOFFEE                                         :Karamell
STR_CARGO_PLURAL_BATTERIES                                      :Batterier
STR_CARGO_PLURAL_PLASTIC                                        :Plast
STR_CARGO_PLURAL_FIZZY_DRINKS                                   :Mineralvann

# Singular cargo name
STR_CARGO_SINGULAR_NOTHING                                      :
STR_CARGO_SINGULAR_PASSENGER                                    :Passasjer
STR_CARGO_SINGULAR_COAL                                         :Kull
STR_CARGO_SINGULAR_MAIL                                         :Post
STR_CARGO_SINGULAR_OIL                                          :Olje
STR_CARGO_SINGULAR_LIVESTOCK                                    :Buskap
STR_CARGO_SINGULAR_GOODS                                        :Gods
STR_CARGO_SINGULAR_GRAIN                                        :Korn
STR_CARGO_SINGULAR_WOOD                                         :Tømmer
STR_CARGO_SINGULAR_IRON_ORE                                     :Jernmalm
STR_CARGO_SINGULAR_STEEL                                        :Stål
STR_CARGO_SINGULAR_VALUABLES                                    :Verdisaker
STR_CARGO_SINGULAR_COPPER_ORE                                   :Kobbermalm
STR_CARGO_SINGULAR_MAIZE                                        :Mais
STR_CARGO_SINGULAR_FRUIT                                        :Frukt
STR_CARGO_SINGULAR_DIAMOND                                      :Diamant
STR_CARGO_SINGULAR_FOOD                                         :Mat
STR_CARGO_SINGULAR_PAPER                                        :Papir
STR_CARGO_SINGULAR_GOLD                                         :Gull
STR_CARGO_SINGULAR_WATER                                        :Vann
STR_CARGO_SINGULAR_WHEAT                                        :Hvete
STR_CARGO_SINGULAR_RUBBER                                       :Gummi
STR_CARGO_SINGULAR_SUGAR                                        :Sukker
STR_CARGO_SINGULAR_TOY                                          :Leketøy
STR_CARGO_SINGULAR_CANDY                                        :Godteri
STR_CARGO_SINGULAR_COLA                                         :Cola
STR_CARGO_SINGULAR_COTTON_CANDY                                 :Sukkerspinn
STR_CARGO_SINGULAR_BUBBLE                                       :Boble
STR_CARGO_SINGULAR_TOFFEE                                       :Karamell
STR_CARGO_SINGULAR_BATTERY                                      :Batteri
STR_CARGO_SINGULAR_PLASTIC                                      :Plast
STR_CARGO_SINGULAR_FIZZY_DRINK                                  :Mineralvann

# Quantity of cargo
STR_QUANTITY_NOTHING                                            :
STR_QUANTITY_PASSENGERS                                         :{COMMA}{NBSP}passasjer{P "" er}
STR_QUANTITY_COAL                                               :{WEIGHT_LONG} kull
STR_QUANTITY_MAIL                                               :{COMMA}{NBSP}postsekk{P "" er}
STR_QUANTITY_OIL                                                :{VOLUME_LONG} olje
STR_QUANTITY_LIVESTOCK                                          :{COMMA}{NBSP}enhet{P "" er} buskap
STR_QUANTITY_GOODS                                              :{COMMA}{NBSP}kasse{P "" r} gods
STR_QUANTITY_GRAIN                                              :{WEIGHT_LONG} korn
STR_QUANTITY_WOOD                                               :{WEIGHT_LONG} tømmer
STR_QUANTITY_IRON_ORE                                           :{WEIGHT_LONG} jernmalm
STR_QUANTITY_STEEL                                              :{WEIGHT_LONG} stål
STR_QUANTITY_VALUABLES                                          :{COMMA}{NBSP}sekk{P "" er} verdisaker
STR_QUANTITY_COPPER_ORE                                         :{WEIGHT_LONG} kobbermalm
STR_QUANTITY_MAIZE                                              :{WEIGHT_LONG} mais
STR_QUANTITY_FRUIT                                              :{WEIGHT_LONG} frukt
STR_QUANTITY_DIAMONDS                                           :{COMMA}{NBSP}sekk{P "" er} diamanter
STR_QUANTITY_FOOD                                               :{WEIGHT_LONG} mat
STR_QUANTITY_PAPER                                              :{WEIGHT_LONG} papir
STR_QUANTITY_GOLD                                               :{COMMA}{NBSP}sekk{P "" er} gull
STR_QUANTITY_WATER                                              :{VOLUME_LONG} vann
STR_QUANTITY_WHEAT                                              :{WEIGHT_LONG} hvete
STR_QUANTITY_RUBBER                                             :{VOLUME_LONG} gummi
STR_QUANTITY_SUGAR                                              :{WEIGHT_LONG} sukker
STR_QUANTITY_TOYS                                               :{COMMA}{NBSP}leke{P "" r}
STR_QUANTITY_SWEETS                                             :{COMMA}{NBSP}sekk{P "" er} godteri
STR_QUANTITY_COLA                                               :{VOLUME_LONG} cola
STR_QUANTITY_CANDYFLOSS                                         :{WEIGHT_LONG} sukkerspinn
STR_QUANTITY_BUBBLES                                            :{COMMA} boble{P "" r}
STR_QUANTITY_TOFFEE                                             :{WEIGHT_LONG} karamell
STR_QUANTITY_BATTERIES                                          :{COMMA} batteri{P "" er}
STR_QUANTITY_PLASTIC                                            :{VOLUME_LONG} plast
STR_QUANTITY_FIZZY_DRINKS                                       :{COMMA} mineralvann
STR_QUANTITY_N_A                                                :Ikke tilgjengelig

# Two letter abbreviation of cargo name
STR_ABBREV_NOTHING                                              :
STR_ABBREV_PASSENGERS                                           :{TINY_FONT}PS
STR_ABBREV_COAL                                                 :{TINY_FONT}KL
STR_ABBREV_MAIL                                                 :{TINY_FONT}PT
STR_ABBREV_OIL                                                  :{TINY_FONT}OL
STR_ABBREV_LIVESTOCK                                            :{TINY_FONT}BS
STR_ABBREV_GOODS                                                :{TINY_FONT}GD
STR_ABBREV_GRAIN                                                :{TINY_FONT}KN
STR_ABBREV_WOOD                                                 :{TINY_FONT}TR
STR_ABBREV_IRON_ORE                                             :{TINY_FONT}JM
STR_ABBREV_STEEL                                                :{TINY_FONT}ST
STR_ABBREV_VALUABLES                                            :{TINY_FONT}VS
STR_ABBREV_COPPER_ORE                                           :{TINY_FONT}KM
STR_ABBREV_MAIZE                                                :{TINY_FONT}MS
STR_ABBREV_FRUIT                                                :{TINY_FONT}FT
STR_ABBREV_DIAMONDS                                             :{TINY_FONT}DM
STR_ABBREV_FOOD                                                 :{TINY_FONT}MT
STR_ABBREV_PAPER                                                :{TINY_FONT}PR
STR_ABBREV_GOLD                                                 :{TINY_FONT}GL
STR_ABBREV_WATER                                                :{TINY_FONT}VN
STR_ABBREV_WHEAT                                                :{TINY_FONT}HV
STR_ABBREV_RUBBER                                               :{TINY_FONT}GM
STR_ABBREV_SUGAR                                                :{TINY_FONT}SK
STR_ABBREV_TOYS                                                 :{TINY_FONT}LT
STR_ABBREV_SWEETS                                               :{TINY_FONT}GT
STR_ABBREV_COLA                                                 :{TINY_FONT}CL
STR_ABBREV_CANDYFLOSS                                           :{TINY_FONT}SP
STR_ABBREV_BUBBLES                                              :{TINY_FONT}BO
STR_ABBREV_TOFFEE                                               :{TINY_FONT}KM
STR_ABBREV_BATTERIES                                            :{TINY_FONT}BA
STR_ABBREV_PLASTIC                                              :{TINY_FONT}PL
STR_ABBREV_FIZZY_DRINKS                                         :{TINY_FONT}MV
STR_ABBREV_NONE                                                 :{TINY_FONT}IN
STR_ABBREV_ALL                                                  :{TINY_FONT}ALLE

# 'Mode' of transport for cargoes
STR_PASSENGERS                                                  :{COMMA}{NBSP}passasjer{P "" er}
STR_BAGS                                                        :{COMMA}{NBSP}sekk{P "" er}
STR_TONS                                                        :{COMMA}{NBSP}tonn
STR_LITERS                                                      :{COMMA}{NBSP}liter
STR_ITEMS                                                       :{COMMA}{NBSP}element{P "" er}
STR_CRATES                                                      :{COMMA}{NBSP}kasse{P "" r}

# Colours, do not shuffle
STR_COLOUR_DARK_BLUE                                            :Mørkeblå
STR_COLOUR_PALE_GREEN                                           :Lysegrønn
STR_COLOUR_PINK                                                 :Rosa
STR_COLOUR_YELLOW                                               :Gul
STR_COLOUR_RED                                                  :Rød
STR_COLOUR_LIGHT_BLUE                                           :Lyseblå
STR_COLOUR_GREEN                                                :Grønn
STR_COLOUR_DARK_GREEN                                           :Mørkegrønn
STR_COLOUR_BLUE                                                 :Blå
STR_COLOUR_CREAM                                                :Kremgul
STR_COLOUR_MAUVE                                                :Rødlilla
STR_COLOUR_PURPLE                                               :Lilla
STR_COLOUR_ORANGE                                               :Oransje
STR_COLOUR_BROWN                                                :Brun
STR_COLOUR_GREY                                                 :Grå
STR_COLOUR_WHITE                                                :Hvit
STR_COLOUR_RANDOM                                               :Tilfeldig
STR_COLOUR_DEFAULT                                              :Standard

# Units used in OpenTTD
STR_UNITS_VELOCITY_IMPERIAL                                     :{COMMA}{NBSP}mi/t
STR_UNITS_VELOCITY_METRIC                                       :{COMMA}{NBSP}km/t
STR_UNITS_VELOCITY_SI                                           :{COMMA}{NBSP}m/s

STR_UNITS_POWER_IMPERIAL                                        :{COMMA}{NBSP}hk
STR_UNITS_POWER_METRIC                                          :{COMMA}{NBSP}hk
STR_UNITS_POWER_SI                                              :{COMMA}{NBSP}kW

STR_UNITS_WEIGHT_SHORT_IMPERIAL                                 :{COMMA}{NBSP}t
STR_UNITS_WEIGHT_SHORT_METRIC                                   :{COMMA}{NBSP}t
STR_UNITS_WEIGHT_SHORT_SI                                       :{COMMA}{NBSP}kg

STR_UNITS_WEIGHT_LONG_IMPERIAL                                  :{COMMA}{NBSP}tonn
STR_UNITS_WEIGHT_LONG_METRIC                                    :{COMMA}{NBSP}tonn{P "" ""}
STR_UNITS_WEIGHT_LONG_SI                                        :{COMMA}{NBSP}kg

STR_UNITS_VOLUME_SHORT_IMPERIAL                                 :{COMMA}{NBSP}gal
STR_UNITS_VOLUME_SHORT_METRIC                                   :{COMMA}{NBSP}l
STR_UNITS_VOLUME_SHORT_SI                                       :{COMMA} m³

STR_UNITS_VOLUME_LONG_IMPERIAL                                  :{COMMA}{NBSP}gallon
STR_UNITS_VOLUME_LONG_METRIC                                    :{COMMA}{NBSP}liter
STR_UNITS_VOLUME_LONG_SI                                        :{COMMA}{NBSP}m³

STR_UNITS_FORCE_IMPERIAL                                        :{COMMA}{NBSP}lbf
STR_UNITS_FORCE_METRIC                                          :{COMMA}{NBSP}kgf
STR_UNITS_FORCE_SI                                              :{COMMA}{NBSP}kN

STR_UNITS_HEIGHT_IMPERIAL                                       :{COMMA}{NBSP}fot
STR_UNITS_HEIGHT_METRIC                                         :{COMMA}{NBSP}m
STR_UNITS_HEIGHT_SI                                             :{COMMA}{NBSP}m

# Common window strings
STR_LIST_FILTER_TITLE                                           :{BLACK}Filterstreng:
STR_LIST_FILTER_OSKTITLE                                        :{BLACK}Skriv inn søkefilter
STR_LIST_FILTER_TOOLTIP                                         :{BLACK}Skriv inn et søkeord for å filtrere listen med

STR_TOOLTIP_GROUP_ORDER                                         :{BLACK}Velg grupperings-rekkefølge
STR_TOOLTIP_SORT_ORDER                                          :{BLACK}Velg sorteringsrekkefølge (synkende/stigende)
STR_TOOLTIP_SORT_CRITERIA                                       :{BLACK}Velg sorteringskriterier
STR_TOOLTIP_FILTER_CRITERIA                                     :{BLACK}Velg filtreringskriterier
STR_BUTTON_SORT_BY                                              :{BLACK}Sorter etter
STR_BUTTON_LOCATION                                             :{BLACK}Gå til
STR_BUTTON_RENAME                                               :{BLACK}Gi nytt navn

STR_TOOLTIP_CLOSE_WINDOW                                        :{BLACK}Lukk vindu
STR_TOOLTIP_WINDOW_TITLE_DRAG_THIS                              :{BLACK}Vindustittel - dra her for å flytte vindu
STR_TOOLTIP_SHADE                                               :{BLACK}Skyggevindu - Vis kun tittelfeltet
STR_TOOLTIP_DEBUG                                               :{BLACK}Vis NewGRF-debuggingsinformasjon
STR_TOOLTIP_DEFSIZE                                             :{BLACK}Gjennopprett vindu til standard størrelse. Ctrl + Klikk for å lagre gjeldende størrelse som standard
STR_TOOLTIP_STICKY                                              :{BLACK}Beskytt dette vinduet mot 'Lukk alle vinduer'-knappen. Ctrl + Klikk for å lagre tilstanden som standard.
STR_TOOLTIP_RESIZE                                              :{BLACK}Klikk og dra for å endre størrelsen på vinduet
STR_TOOLTIP_TOGGLE_LARGE_SMALL_WINDOW                           :{BLACK}Veksle mellom stor/liten vindustørrelse
STR_TOOLTIP_VSCROLL_BAR_SCROLLS_LIST                            :{BLACK}Rullefelt - ruller listen opp/ned
STR_TOOLTIP_HSCROLL_BAR_SCROLLS_LIST                            :{BLACK}Rullefelt - ruller listen til venstre/høyre
STR_TOOLTIP_DEMOLISH_BUILDINGS_ETC                              :{BLACK}Riv bygninger osv. på et landområde. Ctrl velger område diagonalt. Shift slår av/på kostnadsestimat

# Show engines button
STR_SHOW_HIDDEN_ENGINES_VEHICLE_TRAIN                           :{BLACK}Vis skjulte
STR_SHOW_HIDDEN_ENGINES_VEHICLE_ROAD_VEHICLE                    :{BLACK}Vis skjulte
STR_SHOW_HIDDEN_ENGINES_VEHICLE_SHIP                            :{BLACK}Vis skjulte
STR_SHOW_HIDDEN_ENGINES_VEHICLE_AIRCRAFT                        :{BLACK}Vis skjulte

STR_SHOW_HIDDEN_ENGINES_VEHICLE_TRAIN_TOOLTIP                   :{BLACK}Ved å aktivere denne knappen, blir de skjulte tog også vist
STR_SHOW_HIDDEN_ENGINES_VEHICLE_ROAD_VEHICLE_TOOLTIP            :{BLACK}Ved å aktivere denne knappen, blir de skjulte kjøretøy også vist
STR_SHOW_HIDDEN_ENGINES_VEHICLE_SHIP_TOOLTIP                    :{BLACK}Ved å aktivere denne knappen, blir de skjulte skip også vist
STR_SHOW_HIDDEN_ENGINES_VEHICLE_AIRCRAFT_TOOLTIP                :{BLACK}Ved å aktivere denne knappen, blir de skjulte fly også vist

# Query window
STR_BUTTON_DEFAULT                                              :{BLACK}Standard
STR_BUTTON_CANCEL                                               :{BLACK}Avbryt
STR_BUTTON_OK                                                   :{BLACK}OK

# On screen keyboard window
STR_OSK_KEYBOARD_LAYOUT                                         :`1234567890-=\qwertyuiop[]asdfghjkl;'  zxcvbnm,./ .
STR_OSK_KEYBOARD_LAYOUT_CAPS                                    :~!@#$%^&*()_+|QWERTYUIOP{{}}ASDFGHJKL:"  ZXCVBNM<>? .

# Measurement tooltip
STR_MEASURE_LENGTH                                              :{BLACK}Lengde: {NUM}
STR_MEASURE_AREA                                                :{BLACK}Område: {NUM} x {NUM}
STR_MEASURE_LENGTH_HEIGHTDIFF                                   :{BLACK}Lengde: {NUM}{}Høydeforskjell: {HEIGHT}
STR_MEASURE_AREA_HEIGHTDIFF                                     :{BLACK}Område: {NUM} x {NUM}{}Høydeforskjell: {HEIGHT}


# These are used in buttons
STR_SORT_BY_CAPTION_NAME                                        :{BLACK}Navn
STR_SORT_BY_CAPTION_DATE                                        :{BLACK}Dato
# These are used in dropdowns
STR_SORT_BY_NAME                                                :Navn
STR_SORT_BY_PRODUCTION                                          :Produksjon
STR_SORT_BY_TYPE                                                :Type
STR_SORT_BY_TRANSPORTED                                         :Transportert
STR_SORT_BY_NUMBER                                              :Nummer
STR_SORT_BY_PROFIT_LAST_YEAR                                    :Fortjeneste i fjor
STR_SORT_BY_PROFIT_THIS_YEAR                                    :Fortjeneste i år
STR_SORT_BY_AGE                                                 :Alder
STR_SORT_BY_RELIABILITY                                         :Pålitelighet
STR_SORT_BY_TOTAL_CAPACITY_PER_CARGOTYPE                        :Total kapasitet per varetype
STR_SORT_BY_MAX_SPEED                                           :Maks hastighet
STR_SORT_BY_MODEL                                               :Modell
STR_SORT_BY_VALUE                                               :Verdi
STR_SORT_BY_LENGTH                                              :Lengde
STR_SORT_BY_LIFE_TIME                                           :Gjenværende levetid
STR_SORT_BY_TIMETABLE_DELAY                                     :Rutetabellforsinkelse
STR_SORT_BY_FACILITY                                            :Stasjonstype
STR_SORT_BY_WAITING_TOTAL                                       :Samlet ventende last
STR_SORT_BY_WAITING_AVAILABLE                                   :Tilgjengelig ventende last
STR_SORT_BY_RATING_MAX                                          :Høyeste varerating
STR_SORT_BY_RATING_MIN                                          :Laveste varerating
STR_SORT_BY_ENGINE_ID                                           :MaskinID (klassisk type)
STR_SORT_BY_COST                                                :Kostnad
STR_SORT_BY_POWER                                               :Kraft
STR_SORT_BY_TRACTIVE_EFFORT                                     :Trekkraft
STR_SORT_BY_INTRO_DATE                                          :Introduksjonsdato
STR_SORT_BY_RUNNING_COST                                        :Driftskostnad
STR_SORT_BY_POWER_VS_RUNNING_COST                               :Effekt-/Driftskostnad
STR_SORT_BY_CARGO_CAPACITY                                      :Lastekapasitet
STR_SORT_BY_RANGE                                               :Rekkevidde
STR_SORT_BY_POPULATION                                          :Folketall
STR_SORT_BY_RATING                                              :Rangering

# Tooltips for the main toolbar
STR_TOOLBAR_TOOLTIP_PAUSE_GAME                                  :{BLACK}Sett spillet på pause
STR_TOOLBAR_TOOLTIP_FORWARD                                     :{BLACK}Dobbel hastighet på spillet
STR_TOOLBAR_TOOLTIP_OPTIONS                                     :{BLACK}Innstillinger
STR_TOOLBAR_TOOLTIP_SAVE_GAME_ABANDON_GAME                      :{BLACK}Lagre, avbryt spillet, avslutt OpenTTD
STR_TOOLBAR_TOOLTIP_DISPLAY_MAP                                 :{BLACK}Vis kart, ekstra tilleggsvindu eller skiltliste
STR_TOOLBAR_TOOLTIP_DISPLAY_TOWN_DIRECTORY                      :{BLACK}Vis byoversikt
STR_TOOLBAR_TOOLTIP_DISPLAY_SUBSIDIES                           :{BLACK}Vis subsidier
STR_TOOLBAR_TOOLTIP_DISPLAY_LIST_OF_COMPANY_STATIONS            :{BLACK}Vis liste over firmaets stasjoner
STR_TOOLBAR_TOOLTIP_DISPLAY_COMPANY_FINANCES                    :{BLACK}Vis firmaenes økonomiske data
STR_TOOLBAR_TOOLTIP_DISPLAY_COMPANY_GENERAL                     :{BLACK}Vis firmaenes generelle data
STR_TOOLBAR_TOOLTIP_DISPLAY_STORY_BOOK                          :{BLACK}Vise historiebok
STR_TOOLBAR_TOOLTIP_DISPLAY_GOALS_LIST                          :{BLACK}Vise målliste
STR_TOOLBAR_TOOLTIP_DISPLAY_GRAPHS                              :{BLACK}Vis grafer
STR_TOOLBAR_TOOLTIP_DISPLAY_COMPANY_LEAGUE                      :{BLACK}Vis firmarangeringstabell
STR_TOOLBAR_TOOLTIP_FUND_CONSTRUCTION_OF_NEW                    :{BLACK}Finansier bygging av ny industri eller vis liste over industrier
STR_TOOLBAR_TOOLTIP_DISPLAY_LIST_OF_COMPANY_TRAINS              :{BLACK}Vis gruppe- og kjøretøyliste over firmaets tog. Ctrl+klikk viser kun kjøretøyliste
STR_TOOLBAR_TOOLTIP_DISPLAY_LIST_OF_COMPANY_ROAD_VEHICLES       :{BLACK}Vis gruppe- og kjøretøyliste over firmaets lastebiler/busser. Ctrl+klikk viser kun kjøretøyliste
STR_TOOLBAR_TOOLTIP_DISPLAY_LIST_OF_COMPANY_SHIPS               :{BLACK}Vis gruppe- og kjøretøyliste over firmaets skip. Ctrl+klikk viser kun kjøretøyliste
STR_TOOLBAR_TOOLTIP_DISPLAY_LIST_OF_COMPANY_AIRCRAFT            :{BLACK}Vis gruppe- og kjøretøyliste over firmaets luftfartøy. Ctrl+klikk viser kun kjøretøyliste
STR_TOOLBAR_TOOLTIP_ZOOM_THE_VIEW_IN                            :{BLACK}Zoom inn
STR_TOOLBAR_TOOLTIP_ZOOM_THE_VIEW_OUT                           :{BLACK}Zoom ut
STR_TOOLBAR_TOOLTIP_BUILD_RAILROAD_TRACK                        :{BLACK}Bygg jernbanespor
STR_TOOLBAR_TOOLTIP_BUILD_ROADS                                 :{BLACK}Bygg veier
STR_TOOLBAR_TOOLTIP_BUILD_SHIP_DOCKS                            :{BLACK}Bygg havner
STR_TOOLBAR_TOOLTIP_BUILD_AIRPORTS                              :{BLACK}Bygg flyplasser
STR_TOOLBAR_TOOLTIP_LANDSCAPING                                 :{BLACK}Åpne landskapsverktøylinjen for å heve/senke land, plante trær, osv.
STR_TOOLBAR_TOOLTIP_SHOW_SOUND_MUSIC_WINDOW                     :{BLACK}Vis lyd-/musikkinnstillinger
STR_TOOLBAR_TOOLTIP_SHOW_LAST_MESSAGE_NEWS                      :{BLACK}Vis siste melding/nyhet, vis meldingsinnstillinger
STR_TOOLBAR_TOOLTIP_LAND_BLOCK_INFORMATION                      :{BLACK}Informasjon om landområde, konsoll, skriptfeilsøking, skjermbilder, om OpenTTD
STR_TOOLBAR_TOOLTIP_SWITCH_TOOLBAR                              :{BLACK}Skift verktøylinjer

# Extra tooltips for the scenario editor toolbar
STR_SCENEDIT_TOOLBAR_TOOLTIP_SAVE_SCENARIO_LOAD_SCENARIO        :{BLACK}Lagre scenario, last inn scenario, forlat scenarioredigering, avslutt OpenTTD
STR_SCENEDIT_TOOLBAR_OPENTTD                                    :{YELLOW}OpenTTD
STR_SCENEDIT_TOOLBAR_SCENARIO_EDITOR                            :{YELLOW}Rediger scenario
STR_SCENEDIT_TOOLBAR_TOOLTIP_MOVE_THE_STARTING_DATE_BACKWARD    :{BLACK}Flytt startdatoen tilbake ett år
STR_SCENEDIT_TOOLBAR_TOOLTIP_MOVE_THE_STARTING_DATE_FORWARD     :{BLACK}Flytt startdatoen frem ett år
STR_SCENEDIT_TOOLBAR_TOOLTIP_SET_DATE                           :{BLACK}Klikk her for å taste inn startåret
STR_SCENEDIT_TOOLBAR_TOOLTIP_DISPLAY_MAP_TOWN_DIRECTORY         :{BLACK}Vis kart og byoversikt
STR_SCENEDIT_TOOLBAR_LANDSCAPE_GENERATION                       :{BLACK}Landskapsgenerering
STR_SCENEDIT_TOOLBAR_TOWN_GENERATION                            :{BLACK}Bygenerering
STR_SCENEDIT_TOOLBAR_INDUSTRY_GENERATION                        :{BLACK}Industrigenerering
STR_SCENEDIT_TOOLBAR_ROAD_CONSTRUCTION                          :{BLACK}Veibygging
STR_SCENEDIT_TOOLBAR_PLANT_TREES                                :{BLACK}Plant trær. Shift slår av/på kostnadsestimat
STR_SCENEDIT_TOOLBAR_PLACE_SIGN                                 :{BLACK}Plasser skilt
STR_SCENEDIT_TOOLBAR_PLACE_OBJECT                               :{BLACK}Plasser objekt. Shift slår av/på kostnadsestimat

############ range for SE file menu starts
STR_SCENEDIT_FILE_MENU_SAVE_SCENARIO                            :Lagre scenario
STR_SCENEDIT_FILE_MENU_LOAD_SCENARIO                            :Last inn scenario
STR_SCENEDIT_FILE_MENU_SAVE_HEIGHTMAP                           :Lagre høydekart
STR_SCENEDIT_FILE_MENU_LOAD_HEIGHTMAP                           :Last inn høydekart
STR_SCENEDIT_FILE_MENU_QUIT_EDITOR                              :Avslutt redigeringsprogram
STR_SCENEDIT_FILE_MENU_SEPARATOR                                :
STR_SCENEDIT_FILE_MENU_QUIT                                     :Avslutt
############ range for SE file menu starts

############ range for settings menu starts
STR_SETTINGS_MENU_GAME_OPTIONS                                  :Spillinnstillinger
STR_SETTINGS_MENU_CONFIG_SETTINGS_TREE                          :Innstillinger
STR_SETTINGS_MENU_SCRIPT_SETTINGS                               :AI-/Spillskript-innstillinger
STR_SETTINGS_MENU_NEWGRF_SETTINGS                               :NewGRF-innstillinger
STR_SETTINGS_MENU_TRANSPARENCY_OPTIONS                          :Instillinger for gjennomsiktighet
STR_SETTINGS_MENU_TOWN_NAMES_DISPLAYED                          :Vis bynavn
STR_SETTINGS_MENU_STATION_NAMES_DISPLAYED                       :Vis stasjonsnavn
STR_SETTINGS_MENU_WAYPOINTS_DISPLAYED                           :Vis kontrollpunkt
STR_SETTINGS_MENU_SIGNS_DISPLAYED                               :Vis skilt
STR_SETTINGS_MENU_SHOW_COMPETITOR_SIGNS                         :Vis motstanderskilt og -navn
STR_SETTINGS_MENU_FULL_ANIMATION                                :Fullstending animasjon
STR_SETTINGS_MENU_FULL_DETAIL                                   :Maks detaljer
STR_SETTINGS_MENU_TRANSPARENT_BUILDINGS                         :Gjennomsiktige bygninger
STR_SETTINGS_MENU_TRANSPARENT_SIGNS                             :Gjennomsiktige skilt
############ range ends here

############ range for file menu starts
STR_FILE_MENU_SAVE_GAME                                         :Lagre spill
STR_FILE_MENU_LOAD_GAME                                         :Last inn spill
STR_FILE_MENU_QUIT_GAME                                         :Avslutt gjeldende spill
STR_FILE_MENU_SEPARATOR                                         :
STR_FILE_MENU_EXIT                                              :Avslutt OpenTTD
############ range ends here

# map menu
STR_MAP_MENU_MAP_OF_WORLD                                       :Verdenskart
STR_MAP_MENU_EXTRA_VIEW_PORT                                    :Ekstra tilleggsvindu
STR_MAP_MENU_LINGRAPH_LEGEND                                    :Symbolforklaring for vareflyt
STR_MAP_MENU_SIGN_LIST                                          :Skiltliste

############ range for town menu starts
STR_TOWN_MENU_TOWN_DIRECTORY                                    :Byoversikt
STR_TOWN_MENU_FOUND_TOWN                                        :Grunnlegg by
############ range ends here

############ range for subsidies menu starts
STR_SUBSIDIES_MENU_SUBSIDIES                                    :Subsidier
############ range ends here

############ range for graph menu starts
STR_GRAPH_MENU_OPERATING_PROFIT_GRAPH                           :Graf over fortjeneste
STR_GRAPH_MENU_INCOME_GRAPH                                     :Graf over Inntekter
STR_GRAPH_MENU_DELIVERED_CARGO_GRAPH                            :Graf over leverte varer
STR_GRAPH_MENU_PERFORMANCE_HISTORY_GRAPH                        :Graf over prestasjonhistorikk
STR_GRAPH_MENU_COMPANY_VALUE_GRAPH                              :Graf over firmaverdi
STR_GRAPH_MENU_CARGO_PAYMENT_RATES                              :Varetakster
############ range ends here

############ range for company league menu starts
STR_GRAPH_MENU_COMPANY_LEAGUE_TABLE                             :Firmarangeringstabell
STR_GRAPH_MENU_DETAILED_PERFORMANCE_RATING                      :Detaljert prestasjonrating
STR_GRAPH_MENU_HIGHSCORE                                        :Tavle med høyeste poengsummer
############ range ends here

############ range for industry menu starts
STR_INDUSTRY_MENU_INDUSTRY_DIRECTORY                            :Liste over industrier
STR_INDUSTRY_MENU_INDUSTRY_CHAIN                                :Industrikjeder
STR_INDUSTRY_MENU_FUND_NEW_INDUSTRY                             :Finansier ny industri
############ range ends here

############ range for railway construction menu starts
STR_RAIL_MENU_RAILROAD_CONSTRUCTION                             :Bygg jernbane
STR_RAIL_MENU_ELRAIL_CONSTRUCTION                               :Bygg elektrisk jernbane
STR_RAIL_MENU_MONORAIL_CONSTRUCTION                             :Bygg monorail
STR_RAIL_MENU_MAGLEV_CONSTRUCTION                               :Bygg maglev
############ range ends here

############ range for road construction menu starts
STR_ROAD_MENU_ROAD_CONSTRUCTION                                 :Bygg vei
STR_ROAD_MENU_TRAM_CONSTRUCTION                                 :Bygg trikkespor
############ range ends here

############ range for waterways construction menu starts
STR_WATERWAYS_MENU_WATERWAYS_CONSTRUCTION                       :Bygg vannveier
############ range ends here

############ range for airport construction menu starts
STR_AIRCRAFT_MENU_AIRPORT_CONSTRUCTION                          :Bygg flyplass
############ range ends here

############ range for landscaping menu starts
STR_LANDSCAPING_MENU_LANDSCAPING                                :Landskapsverktøy
STR_LANDSCAPING_MENU_PLANT_TREES                                :Plant trær
STR_LANDSCAPING_MENU_PLACE_SIGN                                 :Plasser skilt
############ range ends here

############ range for music menu starts
STR_TOOLBAR_SOUND_MUSIC                                         :Lyd/musikk
############ range ends here

############ range for message menu starts
STR_NEWS_MENU_LAST_MESSAGE_NEWS_REPORT                          :Siste melding/nyhet
STR_NEWS_MENU_MESSAGE_HISTORY_MENU                              :Tidligere meldinger
STR_NEWS_MENU_DELETE_ALL_MESSAGES                               :Slett alle meldinger
############ range ends here

############ range for about menu starts
STR_ABOUT_MENU_LAND_BLOCK_INFO                                  :Informasjon om landområde
STR_ABOUT_MENU_SEPARATOR                                        :
STR_ABOUT_MENU_TOGGLE_CONSOLE                                   :Vis/skjul konsoll
STR_ABOUT_MENU_AI_DEBUG                                         :AI/Spillskript-feilsøking
STR_ABOUT_MENU_SCREENSHOT                                       :Skjermbilde
STR_ABOUT_MENU_ZOOMIN_SCREENSHOT                                :Fullt forstørret skjermbilde
STR_ABOUT_MENU_DEFAULTZOOM_SCREENSHOT                           :Normalt forstørret skjermbilde
STR_ABOUT_MENU_GIANT_SCREENSHOT                                 :Skjermbilde av hele kartet
STR_ABOUT_MENU_SHOW_FRAMERATE                                   :Vis bildehastighet
STR_ABOUT_MENU_ABOUT_OPENTTD                                    :Om 'OpenTTD'
STR_ABOUT_MENU_SPRITE_ALIGNER                                   :Spriteforskyver
STR_ABOUT_MENU_TOGGLE_BOUNDING_BOXES                            :Vis/skjul markeringsramme
STR_ABOUT_MENU_TOGGLE_DIRTY_BLOCKS                              :Veksle mellom farger på skitne blokker
############ range ends here

############ range for ordinal numbers used for the place in the highscore window
STR_ORDINAL_NUMBER_1ST                                          :1.
STR_ORDINAL_NUMBER_2ND                                          :2.
STR_ORDINAL_NUMBER_3RD                                          :3.
STR_ORDINAL_NUMBER_4TH                                          :4.
STR_ORDINAL_NUMBER_5TH                                          :5.
STR_ORDINAL_NUMBER_6TH                                          :6.
STR_ORDINAL_NUMBER_7TH                                          :7.
STR_ORDINAL_NUMBER_8TH                                          :8.
STR_ORDINAL_NUMBER_9TH                                          :9.
STR_ORDINAL_NUMBER_10TH                                         :10.
STR_ORDINAL_NUMBER_11TH                                         :11.
STR_ORDINAL_NUMBER_12TH                                         :12.
STR_ORDINAL_NUMBER_13TH                                         :13.
STR_ORDINAL_NUMBER_14TH                                         :14.
STR_ORDINAL_NUMBER_15TH                                         :15.
############ range for ordinal numbers ends

############ range for days starts
STR_DAY_NUMBER_1ST                                              :1.
STR_DAY_NUMBER_2ND                                              :2.
STR_DAY_NUMBER_3RD                                              :3.
STR_DAY_NUMBER_4TH                                              :4.
STR_DAY_NUMBER_5TH                                              :5.
STR_DAY_NUMBER_6TH                                              :6.
STR_DAY_NUMBER_7TH                                              :7.
STR_DAY_NUMBER_8TH                                              :8.
STR_DAY_NUMBER_9TH                                              :9.
STR_DAY_NUMBER_10TH                                             :10.
STR_DAY_NUMBER_11TH                                             :11.
STR_DAY_NUMBER_12TH                                             :12.
STR_DAY_NUMBER_13TH                                             :13.
STR_DAY_NUMBER_14TH                                             :14.
STR_DAY_NUMBER_15TH                                             :15.
STR_DAY_NUMBER_16TH                                             :16.
STR_DAY_NUMBER_17TH                                             :17.
STR_DAY_NUMBER_18TH                                             :18.
STR_DAY_NUMBER_19TH                                             :19.
STR_DAY_NUMBER_20TH                                             :20.
STR_DAY_NUMBER_21ST                                             :21.
STR_DAY_NUMBER_22ND                                             :22.
STR_DAY_NUMBER_23RD                                             :23.
STR_DAY_NUMBER_24TH                                             :24.
STR_DAY_NUMBER_25TH                                             :25.
STR_DAY_NUMBER_26TH                                             :26.
STR_DAY_NUMBER_27TH                                             :27.
STR_DAY_NUMBER_28TH                                             :28.
STR_DAY_NUMBER_29TH                                             :29.
STR_DAY_NUMBER_30TH                                             :30.
STR_DAY_NUMBER_31ST                                             :31.
############ range for days ends

############ range for months starts
STR_MONTH_ABBREV_JAN                                            :Jan
STR_MONTH_ABBREV_FEB                                            :Feb
STR_MONTH_ABBREV_MAR                                            :Mar
STR_MONTH_ABBREV_APR                                            :Apr
STR_MONTH_ABBREV_MAY                                            :Mai
STR_MONTH_ABBREV_JUN                                            :Jun
STR_MONTH_ABBREV_JUL                                            :Jul
STR_MONTH_ABBREV_AUG                                            :Aug
STR_MONTH_ABBREV_SEP                                            :Sep
STR_MONTH_ABBREV_OCT                                            :Okt
STR_MONTH_ABBREV_NOV                                            :Nov
STR_MONTH_ABBREV_DEC                                            :Des

STR_MONTH_JAN                                                   :januar
STR_MONTH_FEB                                                   :februar
STR_MONTH_MAR                                                   :mars
STR_MONTH_APR                                                   :april
STR_MONTH_MAY                                                   :mai
STR_MONTH_JUN                                                   :juni
STR_MONTH_JUL                                                   :juli
STR_MONTH_AUG                                                   :august
STR_MONTH_SEP                                                   :september
STR_MONTH_OCT                                                   :oktober
STR_MONTH_NOV                                                   :november
STR_MONTH_DEC                                                   :desember
############ range for months ends

# Graph window
STR_GRAPH_KEY_BUTTON                                            :{BLACK}Nøkkel
STR_GRAPH_KEY_TOOLTIP                                           :{BLACK}Vis nøkkel for grafene
STR_GRAPH_X_LABEL_MONTH                                         :{TINY_FONT}{STRING}{} {STRING}
STR_GRAPH_X_LABEL_MONTH_YEAR                                    :{TINY_FONT}{STRING}{} {STRING}{}{NUM}
STR_GRAPH_Y_LABEL                                               :{TINY_FONT}{STRING}
STR_GRAPH_Y_LABEL_NUMBER                                        :{TINY_FONT}{COMMA}

STR_GRAPH_OPERATING_PROFIT_CAPTION                              :{WHITE}Fortjenestegraf
STR_GRAPH_INCOME_CAPTION                                        :{WHITE}Inntektsgraf
STR_GRAPH_CARGO_DELIVERED_CAPTION                               :{WHITE}Vareenheter levert
STR_GRAPH_COMPANY_PERFORMANCE_RATINGS_CAPTION                   :{WHITE}Prestasjonsvurdering av firma (maks poeng=1000)
STR_GRAPH_COMPANY_VALUES_CAPTION                                :{WHITE}Firmaverdier

STR_GRAPH_CARGO_PAYMENT_RATES_CAPTION                           :{WHITE}Varetakster
STR_GRAPH_CARGO_PAYMENT_RATES_X_LABEL                           :{TINY_FONT}{BLACK}Dager i transport
STR_GRAPH_CARGO_PAYMENT_RATES_TITLE                             :{TINY_FONT}{BLACK}Betaling for levering av ti vareenheter (eller 10,000 liter) over en avstand på 20 ruter
STR_GRAPH_CARGO_ENABLE_ALL                                      :{TINY_FONT}{BLACK}Vis alle
STR_GRAPH_CARGO_DISABLE_ALL                                     :{TINY_FONT}{BLACK}Skjul alle
STR_GRAPH_CARGO_TOOLTIP_ENABLE_ALL                              :{BLACK}Vis alle varer på varetakstgrafen
STR_GRAPH_CARGO_TOOLTIP_DISABLE_ALL                             :{BLACK}Skjul alle varer på varetakstgrafen
STR_GRAPH_CARGO_PAYMENT_TOGGLE_CARGO                            :{BLACK}Vis/skjul graf for en bestemt varetype
STR_GRAPH_CARGO_PAYMENT_CARGO                                   :{TINY_FONT}{BLACK}{STRING}

STR_GRAPH_PERFORMANCE_DETAIL_TOOLTIP                            :{BLACK}Vis detaljerte prestasjonsmålinger

# Graph key window
STR_GRAPH_KEY_CAPTION                                           :{WHITE}Nøkkel til firmagraf
STR_GRAPH_KEY_COMPANY_SELECTION_TOOLTIP                         :{BLACK}Klikk her for å vise/skjule firmaet i grafen.

# Company league window
STR_COMPANY_LEAGUE_TABLE_CAPTION                                :{WHITE}Firmarangering
STR_COMPANY_LEAGUE_COMPANY_NAME                                 :{ORANGE}{COMPANY} {BLACK}{COMPANY_NUM} '{STRING}'
STR_COMPANY_LEAGUE_PERFORMANCE_TITLE_ENGINEER                   :Ingeniør
STR_COMPANY_LEAGUE_PERFORMANCE_TITLE_TRAFFIC_MANAGER            :Trafikkleder
STR_COMPANY_LEAGUE_PERFORMANCE_TITLE_TRANSPORT_COORDINATOR      :Transportkoordinator
STR_COMPANY_LEAGUE_PERFORMANCE_TITLE_ROUTE_SUPERVISOR           :Oppsynsmann
STR_COMPANY_LEAGUE_PERFORMANCE_TITLE_DIRECTOR                   :Direktør
STR_COMPANY_LEAGUE_PERFORMANCE_TITLE_CHIEF_EXECUTIVE            :Sjefsleder
STR_COMPANY_LEAGUE_PERFORMANCE_TITLE_CHAIRMAN                   :Formann
STR_COMPANY_LEAGUE_PERFORMANCE_TITLE_PRESIDENT                  :President
STR_COMPANY_LEAGUE_PERFORMANCE_TITLE_TYCOON                     :Finansfyrste

# Performance detail window
STR_PERFORMANCE_DETAIL                                          :{WHITE}Detaljert prestasjonsrating
STR_PERFORMANCE_DETAIL_KEY                                      :{BLACK}Detaljer
STR_PERFORMANCE_DETAIL_AMOUNT_CURRENCY                          :{BLACK}({CURRENCY_SHORT}/{CURRENCY_SHORT})
STR_PERFORMANCE_DETAIL_AMOUNT_INT                               :{BLACK}({COMMA}/{COMMA})
STR_PERFORMANCE_DETAIL_PERCENT                                  :{WHITE}{NUM}{NBSP}%
STR_PERFORMANCE_DETAIL_SELECT_COMPANY_TOOLTIP                   :{BLACK}Vis detaljer om dette firmaet
############ Those following lines need to be in this order!!
STR_PERFORMANCE_DETAIL_VEHICLES                                 :{BLACK}Kjøretøy:
STR_PERFORMANCE_DETAIL_STATIONS                                 :{BLACK}Stasjoner:
STR_PERFORMANCE_DETAIL_MIN_PROFIT                               :{BLACK}Min. fortjeneste:
STR_PERFORMANCE_DETAIL_MIN_INCOME                               :{BLACK}Min. inntekt:
STR_PERFORMANCE_DETAIL_MAX_INCOME                               :{BLACK}Maks inntekt:
STR_PERFORMANCE_DETAIL_DELIVERED                                :{BLACK}Levert:
STR_PERFORMANCE_DETAIL_CARGO                                    :{BLACK}Varer:
STR_PERFORMANCE_DETAIL_MONEY                                    :{BLACK}Penger:
STR_PERFORMANCE_DETAIL_LOAN                                     :{BLACK}Lån:
STR_PERFORMANCE_DETAIL_TOTAL                                    :{BLACK}Totalt:
############ End of order list
STR_PERFORMANCE_DETAIL_VEHICLES_TOOLTIP                         :{BLACK}Antall kjøretøy med positiv fortjeneste i fjor. Dette inkluderer veikjøretøy, tog, skip og luftfartøy
STR_PERFORMANCE_DETAIL_STATIONS_TOOLTIP                         :{BLACK}Antall nylig betjente stasjonsdeler. Hver del av en stasjon (f.eks. togstasjon, bussholdeplass, flyplass) er medregnet, selv om de er tilkoblet en stasjon.
STR_PERFORMANCE_DETAIL_MIN_PROFIT_TOOLTIP                       :{BLACK}Fortjenesten til kjøretøyet med lavest inntekt (kun kjøretøy eldre enn 2 år er medregnet)
STR_PERFORMANCE_DETAIL_MIN_INCOME_TOOLTIP                       :{BLACK}Inntekt i det kvartalet med minst fortjeneste de siste 12 kvartalene
STR_PERFORMANCE_DETAIL_MAX_INCOME_TOOLTIP                       :{BLACK}Inntekt i det kvartalet med størst fortjeneste de siste 12 kvartalene
STR_PERFORMANCE_DETAIL_DELIVERED_TOOLTIP                        :{BLACK}Vareenheter levert de siste fire kvartalene.
STR_PERFORMANCE_DETAIL_CARGO_TOOLTIP                            :{BLACK}Antall varetyper levert det siste kvartalet.
STR_PERFORMANCE_DETAIL_MONEY_TOOLTIP                            :{BLACK}Hvor mye penger dette firmaet har i banken
STR_PERFORMANCE_DETAIL_LOAN_TOOLTIP                             :{BLACK}Størrelsen på firmaets lån
STR_PERFORMANCE_DETAIL_TOTAL_TOOLTIP                            :{BLACK}Totale poeng av mulige poeng

# Music window
STR_MUSIC_JAZZ_JUKEBOX_CAPTION                                  :{WHITE}Jazz-jukeboks
STR_MUSIC_PLAYLIST_ALL                                          :{TINY_FONT}{BLACK}Alle
STR_MUSIC_PLAYLIST_OLD_STYLE                                    :{TINY_FONT}{BLACK}Gamle slagere
STR_MUSIC_PLAYLIST_NEW_STYLE                                    :{TINY_FONT}{BLACK}Nye godbiter
STR_MUSIC_PLAYLIST_EZY_STREET                                   :{TINY_FONT}{BLACK}Ezy Street
STR_MUSIC_PLAYLIST_CUSTOM_1                                     :{TINY_FONT}{BLACK}Egendefinert 1
STR_MUSIC_PLAYLIST_CUSTOM_2                                     :{TINY_FONT}{BLACK}Egendefinert 2
STR_MUSIC_MUSIC_VOLUME                                          :{TINY_FONT}{BLACK}Musikkvolum
STR_MUSIC_EFFECTS_VOLUME                                        :{TINY_FONT}{BLACK}Lydeffektvolum
STR_MUSIC_RULER_MIN                                             :{TINY_FONT}{BLACK}MIN
STR_MUSIC_RULER_MAX                                             :{TINY_FONT}{BLACK}MAKS
STR_MUSIC_RULER_MARKER                                          :{TINY_FONT}{BLACK}'
STR_MUSIC_TRACK_NONE                                            :{TINY_FONT}{DKGREEN}--
STR_MUSIC_TRACK_DIGIT                                           :{TINY_FONT}{DKGREEN}{ZEROFILL_NUM}
STR_MUSIC_TITLE_NONE                                            :{TINY_FONT}{DKGREEN}------
STR_MUSIC_TITLE_NOMUSIC                                         :{TINY_FONT}{DKGREEN}Ingen musikk tilgjengelig
STR_MUSIC_TITLE_NAME                                            :{TINY_FONT}{DKGREEN}«{STRING}»
STR_MUSIC_TRACK                                                 :{TINY_FONT}{BLACK}Spor
STR_MUSIC_XTITLE                                                :{TINY_FONT}{BLACK}Tittel
STR_MUSIC_SHUFFLE                                               :{TINY_FONT}{BLACK}Tilfeldig
STR_MUSIC_PROGRAM                                               :{TINY_FONT}{BLACK}Program
STR_MUSIC_TOOLTIP_SKIP_TO_PREVIOUS_TRACK                        :{BLACK}Spill forrige spor
STR_MUSIC_TOOLTIP_SKIP_TO_NEXT_TRACK_IN_SELECTION               :{BLACK}Spill neste spor
STR_MUSIC_TOOLTIP_STOP_PLAYING_MUSIC                            :{BLACK}Stopp musikken
STR_MUSIC_TOOLTIP_START_PLAYING_MUSIC                           :{BLACK}Start musikken
STR_MUSIC_TOOLTIP_DRAG_SLIDERS_TO_SET_MUSIC                     :{BLACK}Dra for å endre volum på musikk og lydeffekter
STR_MUSIC_TOOLTIP_SELECT_ALL_TRACKS_PROGRAM                     :{BLACK}Velg alle spor
STR_MUSIC_TOOLTIP_SELECT_OLD_STYLE_MUSIC                        :{BLACK}Velg programmet 'gamle slagere'
STR_MUSIC_TOOLTIP_SELECT_NEW_STYLE_MUSIC                        :{BLACK}Velg programmet 'nye godbiter'
STR_MUSIC_TOOLTIP_SELECT_EZY_STREET_STYLE                       :{BLACK}Velg programmet 'Ezy Street'
STR_MUSIC_TOOLTIP_SELECT_CUSTOM_1_USER_DEFINED                  :{BLACK}Velg programmet 'Egendefinert 1'
STR_MUSIC_TOOLTIP_SELECT_CUSTOM_2_USER_DEFINED                  :{BLACK}Velg programmet 'Egendefinert 2'
STR_MUSIC_TOOLTIP_TOGGLE_PROGRAM_SHUFFLE                        :{BLACK}Skru av/på tilfeldig program
STR_MUSIC_TOOLTIP_SHOW_MUSIC_TRACK_SELECTION                    :{BLACK}Vis musikkspormeny

# Playlist window
<<<<<<< HEAD
=======
STR_PLAYLIST_MUSIC_SELECTION_SETNAME                            :{WHITE}Musikkprogram - '{STRING}'
>>>>>>> 01261dae
STR_PLAYLIST_TRACK_NAME                                         :{TINY_FONT}{LTBLUE}{ZEROFILL_NUM} "{STRING}"
STR_PLAYLIST_TRACK_INDEX                                        :{TINY_FONT}{BLACK}Sporliste
STR_PLAYLIST_PROGRAM                                            :{TINY_FONT}{BLACK}Program - '{STRING}'
STR_PLAYLIST_CLEAR                                              :{TINY_FONT}{BLACK}Tøm
STR_PLAYLIST_CHANGE_SET                                         :{BLACK}Endre sett
STR_PLAYLIST_TOOLTIP_CLEAR_CURRENT_PROGRAM_CUSTOM1              :{BLACK}Slett gjeldende program (gjelder bare Egendefinert 1 og 2)
STR_PLAYLIST_TOOLTIP_CHANGE_SET                                 :{BLACK} Bytt musikk til et annet installert sett
STR_PLAYLIST_TOOLTIP_CLICK_TO_ADD_TRACK                         :{BLACK}Klikk på et musikkspor for å legge til gjeldende program (Gjelder bare egendefinert 1 og 2)
STR_PLAYLIST_TOOLTIP_CLICK_TO_REMOVE_TRACK                      :{BLACK}Klikk på et musikkspor for å fjerne det fra nåværende program (Gjelder bare egendefinert 1 og 2)

# Highscore window
STR_HIGHSCORE_TOP_COMPANIES_WHO_REACHED                         :{BIG_FONT}{BLACK}Beste firmaer som nådde {NUM}
STR_HIGHSCORE_TOP_COMPANIES_NETWORK_GAME                        :{BIG_FONT}{BLACK}Firmarangering i {NUM}
STR_HIGHSCORE_POSITION                                          :{BIG_FONT}{BLACK}{COMMA}.
STR_HIGHSCORE_PERFORMANCE_TITLE_BUSINESSMAN                     :Forretningsmann
STR_HIGHSCORE_PERFORMANCE_TITLE_ENTREPRENEUR                    :Entreprenør
STR_HIGHSCORE_PERFORMANCE_TITLE_INDUSTRIALIST                   :Industrialist
STR_HIGHSCORE_PERFORMANCE_TITLE_CAPITALIST                      :Kapitalist
STR_HIGHSCORE_PERFORMANCE_TITLE_MAGNATE                         :Magnat
STR_HIGHSCORE_PERFORMANCE_TITLE_MOGUL                           :Mogul
STR_HIGHSCORE_PERFORMANCE_TITLE_TYCOON_OF_THE_CENTURY           :Århundrets finansfyrste
STR_HIGHSCORE_NAME                                              :{PRESIDENT_NAME}, {COMPANY}
STR_HIGHSCORE_STATS                                             :{BIG_FONT}'{STRING}'   ({COMMA})
STR_HIGHSCORE_COMPANY_ACHIEVES_STATUS                           :{BIG_FONT}{BLACK}{COMPANY} oppnår '{STRING}'-status!
STR_HIGHSCORE_PRESIDENT_OF_COMPANY_ACHIEVES_STATUS              :{BIG_FONT}{WHITE}{PRESIDENT_NAME} fra {COMPANY} oppnår '{STRING}'-status!

# Smallmap window
STR_SMALLMAP_CAPTION                                            :{WHITE}Kart - {STRING}

STR_SMALLMAP_TYPE_CONTOURS                                      :Konturer
STR_SMALLMAP_TYPE_VEHICLES                                      :Kjøretøy
STR_SMALLMAP_TYPE_INDUSTRIES                                    :Industrier
STR_SMALLMAP_TYPE_ROUTEMAP                                      :Vareflyt
STR_SMALLMAP_TYPE_ROUTES                                        :Ruter
STR_SMALLMAP_TYPE_VEGETATION                                    :Vegetasjon
STR_SMALLMAP_TYPE_OWNERS                                        :Eiere
STR_SMALLMAP_TOOLTIP_SHOW_LAND_CONTOURS_ON_MAP                  :{BLACK}Vis landkonturer på kartet
STR_SMALLMAP_TOOLTIP_SHOW_VEHICLES_ON_MAP                       :{BLACK}Vis kjøretøy på kartet
STR_SMALLMAP_TOOLTIP_SHOW_INDUSTRIES_ON_MAP                     :{BLACK}Vis industrier på kartet
STR_SMALLMAP_TOOLTIP_SHOW_LINK_STATS_ON_MAP                     :{BLACK}Vis flyt av varetyper på kartet
STR_SMALLMAP_TOOLTIP_SHOW_TRANSPORT_ROUTES_ON                   :{BLACK}Vis transportruter på kartet
STR_SMALLMAP_TOOLTIP_SHOW_VEGETATION_ON_MAP                     :{BLACK}Vis vegetasjon på kartet
STR_SMALLMAP_TOOLTIP_SHOW_LAND_OWNERS_ON_MAP                    :{BLACK}Vis landeiere på kartet
STR_SMALLMAP_TOOLTIP_INDUSTRY_SELECTION                         :{BLACK}Klikk på en industritype for å slå på dens visning. Ctrl+klikk deaktiverer alle typer unntatt den valgte. Ctrl+klikk på den igjen for å slå på visning av alle industrier
STR_SMALLMAP_TOOLTIP_COMPANY_SELECTION                          :{BLACK}Klikk på et firma for å slå på visning av firmaets eiendom. Ctrl+klikk deaktiverer visning av alle firmaene unntatt det valgte. Ctrl+klikk på firmaet igjen for å slå på visning av alle firmaene
STR_SMALLMAP_TOOLTIP_CARGO_SELECTION                            :{BLACK}Klikk på en varetype for å veksle mellom å vise dens egenskap. Ctrl + Klikk deaktiverer alle varetyper utenom den valgte. Ctrl + klikk på den igjen for å aktivere alle varetyper

STR_SMALLMAP_LEGENDA_ROADS                                      :{TINY_FONT}{BLACK}Veier
STR_SMALLMAP_LEGENDA_RAILROADS                                  :{TINY_FONT}{BLACK}Jernbaner
STR_SMALLMAP_LEGENDA_STATIONS_AIRPORTS_DOCKS                    :{TINY_FONT}{BLACK}Stasjoner/Flyplasser/Havner
STR_SMALLMAP_LEGENDA_BUILDINGS_INDUSTRIES                       :{TINY_FONT}{BLACK}Bygninger/Industrier
STR_SMALLMAP_LEGENDA_VEHICLES                                   :{TINY_FONT}{BLACK}Kjøretøy
STR_SMALLMAP_LEGENDA_TRAINS                                     :{TINY_FONT}{BLACK}Tog
STR_SMALLMAP_LEGENDA_ROAD_VEHICLES                              :{TINY_FONT}{BLACK}Kjøretøy
STR_SMALLMAP_LEGENDA_SHIPS                                      :{TINY_FONT}{BLACK}Skip
STR_SMALLMAP_LEGENDA_AIRCRAFT                                   :{TINY_FONT}{BLACK}Luftfartøy
STR_SMALLMAP_LEGENDA_TRANSPORT_ROUTES                           :{TINY_FONT}{BLACK}Transportruter
STR_SMALLMAP_LEGENDA_FOREST                                     :{TINY_FONT}{BLACK}Skog
STR_SMALLMAP_LEGENDA_RAILROAD_STATION                           :{TINY_FONT}{BLACK}Jernbanestasjon
STR_SMALLMAP_LEGENDA_TRUCK_LOADING_BAY                          :{TINY_FONT}{BLACK}Lasteterminal
STR_SMALLMAP_LEGENDA_BUS_STATION                                :{TINY_FONT}{BLACK}Busstasjon
STR_SMALLMAP_LEGENDA_AIRPORT_HELIPORT                           :{TINY_FONT}{BLACK}Flyplass/Helikopterplass
STR_SMALLMAP_LEGENDA_DOCK                                       :{TINY_FONT}{BLACK}Havn
STR_SMALLMAP_LEGENDA_ROUGH_LAND                                 :{TINY_FONT}{BLACK}Utmark
STR_SMALLMAP_LEGENDA_GRASS_LAND                                 :{TINY_FONT}{BLACK}Gress
STR_SMALLMAP_LEGENDA_BARE_LAND                                  :{TINY_FONT}{BLACK}Bart land
STR_SMALLMAP_LEGENDA_FIELDS                                     :{TINY_FONT}{BLACK}Jorder
STR_SMALLMAP_LEGENDA_TREES                                      :{TINY_FONT}{BLACK}Trær
STR_SMALLMAP_LEGENDA_ROCKS                                      :{TINY_FONT}{BLACK}Steiner
STR_SMALLMAP_LEGENDA_WATER                                      :{TINY_FONT}{BLACK}Vann
STR_SMALLMAP_LEGENDA_NO_OWNER                                   :{TINY_FONT}{BLACK}Ingen eier
STR_SMALLMAP_LEGENDA_TOWNS                                      :{TINY_FONT}{BLACK}Byer
STR_SMALLMAP_LEGENDA_INDUSTRIES                                 :{TINY_FONT}{BLACK}Industrier
STR_SMALLMAP_LEGENDA_DESERT                                     :{TINY_FONT}{BLACK}Ørken
STR_SMALLMAP_LEGENDA_SNOW                                       :{TINY_FONT}{BLACK}Snø

STR_SMALLMAP_TOOLTIP_TOGGLE_TOWN_NAMES_ON_OFF                   :{BLACK}Skru av/på bynavn på kartet
STR_SMALLMAP_CENTER                                             :{BLACK}Midstill oversiktskartet på gjeldende posisjon
STR_SMALLMAP_INDUSTRY                                           :{TINY_FONT}{STRING} ({NUM})
STR_SMALLMAP_LINKSTATS                                          :{TINY_FONT}{STRING}
STR_SMALLMAP_COMPANY                                            :{TINY_FONT}{COMPANY}
STR_SMALLMAP_TOWN                                               :{TINY_FONT}{WHITE}{TOWN}
STR_SMALLMAP_DISABLE_ALL                                        :{BLACK}Deaktiver alle
STR_SMALLMAP_ENABLE_ALL                                         :{BLACK}Aktiver alle
STR_SMALLMAP_SHOW_HEIGHT                                        :{BLACK}Vis høyde
STR_SMALLMAP_TOOLTIP_DISABLE_ALL_INDUSTRIES                     :{BLACK}Ikke vis industrier på kartet
STR_SMALLMAP_TOOLTIP_ENABLE_ALL_INDUSTRIES                      :{BLACK}Vis alle industrier på kartet
STR_SMALLMAP_TOOLTIP_SHOW_HEIGHT                                :{BLACK}Veksle mellom visning av høydekart
STR_SMALLMAP_TOOLTIP_DISABLE_ALL_COMPANIES                      :{BLACK}Ikke vis firmaeiendommer på kartet
STR_SMALLMAP_TOOLTIP_ENABLE_ALL_COMPANIES                       :{BLACK}Vis alle firmaeiendommer på kartet
STR_SMALLMAP_TOOLTIP_DISABLE_ALL_CARGOS                         :{BLACK}Ikke vis noen varetyper på kartet
STR_SMALLMAP_TOOLTIP_ENABLE_ALL_CARGOS                          :{BLACK}Vis alle varetyper på kartet

# Status bar messages
STR_STATUSBAR_TOOLTIP_SHOW_LAST_NEWS                            :{BLACK}Vis siste melding eller nyhetsrapport
STR_STATUSBAR_COMPANY_NAME                                      :{SILVER}- -  {COMPANY}  - -
STR_STATUSBAR_PAUSED                                            :{YELLOW}* *  PAUSE  *  *
STR_STATUSBAR_AUTOSAVE                                          :{RED}AUTOLAGRING
STR_STATUSBAR_SAVING_GAME                                       :{RED}*  *  LAGRER SPILL  *  *

# News message history
STR_MESSAGE_HISTORY                                             :{WHITE}Meldingshistorikk
STR_MESSAGE_HISTORY_TOOLTIP                                     :{BLACK}En liste over de siste nyhetsmeldingene
STR_MESSAGE_NEWS_FORMAT                                         :{STRING}  -  {STRING}

STR_NEWS_MESSAGE_CAPTION                                        :{WHITE}Melding
STR_NEWS_CUSTOM_ITEM                                            :{BIG_FONT}{BLACK}{STRING}

STR_NEWS_FIRST_TRAIN_ARRIVAL                                    :{BIG_FONT}{BLACK}Innbyggerne jubler . . .{}Første tog ankommer {STATION}!
STR_NEWS_FIRST_BUS_ARRIVAL                                      :{BIG_FONT}{BLACK}Innbyggerne jubler . . .{}Første buss ankommer {STATION}!
STR_NEWS_FIRST_TRUCK_ARRIVAL                                    :{BIG_FONT}{BLACK}Innbyggerne jubler . . .{}Første lastebil ankommer {STATION}!
STR_NEWS_FIRST_PASSENGER_TRAM_ARRIVAL                           :{BIG_FONT}{BLACK}Innbyggerne jubler . . .{}Første passasjertrikk ankommer {STATION}!
STR_NEWS_FIRST_CARGO_TRAM_ARRIVAL                               :{BIG_FONT}{BLACK}Innbyggerne jubler . . .{}Første varetrikk ankommer {STATION}!
STR_NEWS_FIRST_SHIP_ARRIVAL                                     :{BIG_FONT}{BLACK}Innbyggerne jubler . . .{}Første skip ankommer {STATION}!
STR_NEWS_FIRST_AIRCRAFT_ARRIVAL                                 :{BIG_FONT}{BLACK}Innbyggerne jubler . . .{}Første luftfartøy ankommer {STATION}!

STR_NEWS_TRAIN_CRASH                                            :{BIG_FONT}{BLACK}Togkrasj!{}{COMMA} dør i flammehav etter kollisjon
STR_NEWS_ROAD_VEHICLE_CRASH_DRIVER                              :{BIG_FONT}{BLACK}Bilulykke!{}Sjåfør dør i flammehav etter kollisjon med tog
STR_NEWS_ROAD_VEHICLE_CRASH                                     :{BIG_FONT}{BLACK}Bilulykke!{}{COMMA} dør i flammehav etter kollisjon med tog
STR_NEWS_AIRCRAFT_CRASH                                         :{BIG_FONT}{BLACK}Flystyrt!{}{COMMA} dør i flammehav ved {STATION}
STR_NEWS_PLANE_CRASH_OUT_OF_FUEL                                :{BIG_FONT}{BLACK}Flystyrt!{}{COMMA} dør i flammehav etter at flyet gikk tom for drivstoff!

STR_NEWS_DISASTER_ZEPPELIN                                      :{BIG_FONT}{BLACK}Zeppelinerulykke ved {STATION}!
STR_NEWS_DISASTER_SMALL_UFO                                     :{BIG_FONT}{BLACK}Kjøretøy ødelagt i UFO-kollisjon!
STR_NEWS_DISASTER_AIRPLANE_OIL_REFINERY                         :{BIG_FONT}{BLACK}Eksplosjon på oljeraffineri i nærheten av {TOWN}!
STR_NEWS_DISASTER_HELICOPTER_FACTORY                            :{BIG_FONT}{BLACK}Fabrikk ødelagt under mistenkelige omstendigheter i nærheten av {TOWN}!
STR_NEWS_DISASTER_BIG_UFO                                       :{BIG_FONT}{BLACK}UFO lander i nærheten av {TOWN}!
STR_NEWS_DISASTER_COAL_MINE_SUBSIDENCE                          :{BIG_FONT}{BLACK}Gruvegangkollaps fører til store ødeleggelser i nærheten av {TOWN}!
STR_NEWS_DISASTER_FLOOD_VEHICLE                                 :{BIG_FONT}{BLACK}Flom!{}Minst {COMMA} savnet eller antatt død{P "" e} etter voldsom oversvømmelse!

STR_NEWS_COMPANY_IN_TROUBLE_TITLE                               :{BIG_FONT}{BLACK}Transportfirma i trøbbel!
STR_NEWS_COMPANY_IN_TROUBLE_DESCRIPTION                         :{BIG_FONT}{BLACK}{STRING} vil selges eller slås konkurs hvis ikke firmaets økonomi bedrer seg snart!
STR_NEWS_COMPANY_MERGER_TITLE                                   :{BIG_FONT}{BLACK}Transportfirmaer fusjonerer!
STR_NEWS_COMPANY_MERGER_DESCRIPTION                             :{BIG_FONT}{BLACK}{STRING} har blitt solgt til {STRING} for {CURRENCY_LONG}!
STR_NEWS_COMPANY_BANKRUPT_TITLE                                 :{BIG_FONT}{BLACK}Konkurs!
STR_NEWS_COMPANY_BANKRUPT_DESCRIPTION                           :{BIG_FONT}{BLACK}{STRING} har blitt nedlagt av kreditorene og alle aktiva har blitt solgt!
STR_NEWS_COMPANY_LAUNCH_TITLE                                   :{BIG_FONT}{BLACK}Nytt transportfirma opprettet!
STR_NEWS_COMPANY_LAUNCH_DESCRIPTION                             :{BIG_FONT}{BLACK}{STRING} starter opp i nærheten av {TOWN}!
STR_NEWS_MERGER_TAKEOVER_TITLE                                  :{BIG_FONT}{BLACK}{STRING} har blitt kjøpt opp av {STRING}!
STR_PRESIDENT_NAME_MANAGER                                      :{BLACK}{PRESIDENT_NAME}{}(Sjef)

STR_NEWS_NEW_TOWN                                               :{BLACK}{BIG_FONT}{STRING} sponset grunnleggelsen av den nye byen {TOWN}!
STR_NEWS_NEW_TOWN_UNSPONSORED                                   :{BLACK}{BIG_FONT}En ny by kalt {TOWN} har blitt reist!

STR_NEWS_INDUSTRY_CONSTRUCTION                                  :{BIG_FONT}{BLACK}Ny{G "" "" tt} {STRING} blir anlagt i nærheten av {TOWN}!
STR_NEWS_INDUSTRY_PLANTED                                       :{BIG_FONT}{BLACK}Ny{G "" "" tt} {STRING} plantes i nærheten av {TOWN}!

STR_NEWS_INDUSTRY_CLOSURE_GENERAL                               :{BIG_FONT}{BLACK}{STRING} legges ned!
STR_NEWS_INDUSTRY_CLOSURE_SUPPLY_PROBLEMS                       :{BIG_FONT}{BLACK}{STRING} legges ned pga. leveringsproblemer!
STR_NEWS_INDUSTRY_CLOSURE_LACK_OF_TREES                         :{BIG_FONT}{BLACK}{STRING} legges ned pga. tømmermangel.

STR_NEWS_EURO_INTRODUCTION                                      :{BIG_FONT}{BLACK}Europeisk valutaunion!{}{}Euro introdusert som enerådende valutaenhet for transaksjoner i landet ditt!
STR_NEWS_BEGIN_OF_RECESSION                                     :{BIG_FONT}{BLACK}Global finanskrise!{}{}Økonomer frykter det verste i det økonomien raser!
STR_NEWS_END_OF_RECESSION                                       :{BIG_FONT}{BLACK}Finanskrisen over!{}{}Opptur i markedet gir industrien selvtilliten tilbake!

STR_NEWS_INDUSTRY_PRODUCTION_INCREASE_GENERAL                   :{BIG_FONT}{BLACK}{INDUSTRY} øker produksjonen!
STR_NEWS_INDUSTRY_PRODUCTION_INCREASE_COAL                      :{BIG_FONT}{BLACK}Ny kullåre funnet i {INDUSTRY}!{}En dobling i produksjonen ventes!
STR_NEWS_INDUSTRY_PRODUCTION_INCREASE_OIL                       :{BIG_FONT}{BLACK}Nye oljereserver funnet i {INDUSTRY}!{}En dobling i produksjonen ventes!
STR_NEWS_INDUSTRY_PRODUCTION_INCREASE_FARM                      :{BIG_FONT}{BLACK}Forbedring i gårdbruksmetoder på {INDUSTRY} forventes å doble produksjonen!
STR_NEWS_INDUSTRY_PRODUCTION_INCREASE_SMOOTH                    :{BIG_FONT}{BLACK}Produksjonen av {STRING} ved {INDUSTRY} øker med {COMMA}{NBSP}%!
STR_NEWS_INDUSTRY_PRODUCTION_DECREASE_GENERAL                   :{BIG_FONT}{BLACK}{INDUSTRY} sin produksjon har sunket med 50{NBSP}%
STR_NEWS_INDUSTRY_PRODUCTION_DECREASE_FARM                      :{BIG_FONT}{BLACK}Insektinvasjon gjør stor skade på {INDUSTRY}!{}Produksjonen synker med 50{NBSP}%
STR_NEWS_INDUSTRY_PRODUCTION_DECREASE_SMOOTH                    :{BIG_FONT}{BLACK}Produksjonen av {STRING} ved {INDUSTRY} synker med {COMMA}{NBSP}%!

STR_NEWS_TRAIN_IS_WAITING                                       :{WHITE}{VEHICLE} venter i togstallen
STR_NEWS_ROAD_VEHICLE_IS_WAITING                                :{WHITE}{VEHICLE} venter i garasjen
STR_NEWS_SHIP_IS_WAITING                                        :{WHITE}{VEHICLE} venter i skipsdokken
STR_NEWS_AIRCRAFT_IS_WAITING                                    :{WHITE}{VEHICLE} venter i hangaren

# Order review system / warnings
STR_NEWS_VEHICLE_HAS_TOO_FEW_ORDERS                             :{WHITE}{VEHICLE} har for få ordre på ruteplanen
STR_NEWS_VEHICLE_HAS_VOID_ORDER                                 :{WHITE}{VEHICLE} har en tom ordre
STR_NEWS_VEHICLE_HAS_DUPLICATE_ENTRY                            :{WHITE}{VEHICLE} har doble ordre
STR_NEWS_VEHICLE_HAS_INVALID_ENTRY                              :{WHITE}{VEHICLE} har en ugyldig stasjon i ordrelisten
STR_NEWS_PLANE_USES_TOO_SHORT_RUNWAY                            :{WHITE}{VEHICLE} har i sine ordrer en flyplass der rullebanen er for kort

STR_NEWS_VEHICLE_IS_GETTING_OLD                                 :{WHITE}{VEHICLE} begynner å bli gammel
STR_NEWS_VEHICLE_IS_GETTING_VERY_OLD                            :{WHITE}{VEHICLE} er veldig gammel
STR_NEWS_VEHICLE_IS_GETTING_VERY_OLD_AND                        :{WHITE}{VEHICLE} er veldig gammel, og bør byttes ut snarest
STR_NEWS_TRAIN_IS_STUCK                                         :{WHITE}{VEHICLE} kan ikke finne en rute å fortsette på.
STR_NEWS_VEHICLE_IS_LOST                                        :{WHITE}{VEHICLE} har kjørt seg vill
STR_NEWS_VEHICLE_IS_UNPROFITABLE                                :{WHITE}{VEHICLE}s inntekt i fjor var {CURRENCY_LONG}
STR_NEWS_AIRCRAFT_DEST_TOO_FAR                                  :{WHITE}{VEHICLE} kan ikke kjøre til neste destinasjon fordi den er utenfor rekkevidde

STR_NEWS_ORDER_REFIT_FAILED                                     :{WHITE}{VEHICLE} stoppet fordi ombyggingsordre feilet
STR_NEWS_VEHICLE_AUTORENEW_FAILED                               :{WHITE}Kunne ikke autofornye {VEHICLE}{}{STRING}

STR_NEWS_NEW_VEHICLE_NOW_AVAILABLE                              :{BIG_FONT}{BLACK}Ny{G "" "" tt} {STRING} er nå tilgjengelig!
STR_NEWS_NEW_VEHICLE_TYPE                                       :{BIG_FONT}{BLACK}{ENGINE}
STR_NEWS_NEW_VEHICLE_NOW_AVAILABLE_WITH_TYPE                    :{BLACK}Ny{G "" "" tt} {STRING} er nå tilgjengelig!  -  {ENGINE}

STR_NEWS_STATION_NO_LONGER_ACCEPTS_CARGO                        :{WHITE}{STATION} godtar ikke lenger {STRING}
STR_NEWS_STATION_NO_LONGER_ACCEPTS_CARGO_OR_CARGO               :{WHITE}{STATION} godtar ikke lenger {STRING} eller {STRING}
STR_NEWS_STATION_NOW_ACCEPTS_CARGO                              :{WHITE}{STATION} godtar nå {STRING}
STR_NEWS_STATION_NOW_ACCEPTS_CARGO_AND_CARGO                    :{WHITE}{STATION} godtar nå {STRING} og {STRING}

STR_NEWS_OFFER_OF_SUBSIDY_EXPIRED                               :{BIG_FONT}{BLACK}Subsidietilbud har gått ut:{}{}{STRING} fra {STRING} til {STRING} vil ikke subsidieres.
STR_NEWS_SUBSIDY_WITHDRAWN_SERVICE                              :{BIG_FONT}{BLACK}Subsidie er trukket tilbake:{}{}Transport av {STRING} fra {STRING} til {STRING} subsidieres ikke lenger.
STR_NEWS_SERVICE_SUBSIDY_OFFERED                                :{BIG_FONT}{BLACK}Subsidietilbud:{}{}Første transport av {STRING} fra {STRING} til {STRING} vil subsidieres av bystyret i ett år!
STR_NEWS_SERVICE_SUBSIDY_AWARDED_HALF                           :{BIG_FONT}{BLACK}Subsidie gitt til {STRING}!{}{}Transport av {STRING} fra {STRING} til {STRING} vil gi 50{NBSP}% ekstra fortjeneste det neste året!
STR_NEWS_SERVICE_SUBSIDY_AWARDED_DOUBLE                         :{BIG_FONT}{BLACK}Subsidie gitt til {STRING}!{}{}Transport av {STRING} fra {STRING} til {STRING} vil gi dobbel fortjeneste det neste året!
STR_NEWS_SERVICE_SUBSIDY_AWARDED_TRIPLE                         :{BIG_FONT}{BLACK}Subsidie gitt til {STRING}!{}{}Transport av {STRING} fra {STRING} til {STRING} vil gi trippel fortjeneste det neste året!
STR_NEWS_SERVICE_SUBSIDY_AWARDED_QUADRUPLE                      :{BIG_FONT}{BLACK}Subsidie gitt til {STRING}!{}{}Transport av {STRING} fra {STRING} til {STRING} vil gi firedobbel fortjeneste det neste året!

STR_NEWS_ROAD_REBUILDING                                        :{BIG_FONT}{BLACK}Traffikkaos i {TOWN}!{}{}Veiarbeid finansiert av {STRING} medfører 6 måneders irritasjon for bilistene!
STR_NEWS_EXCLUSIVE_RIGHTS_TITLE                                 :{BIG_FONT}{BLACK}Transport monopol!
STR_NEWS_EXCLUSIVE_RIGHTS_DESCRIPTION                           :{BIG_FONT}{BLACK}Lokal myndighet i {TOWN} signerer kontrakt med {STRING} for ett år med eksklusift transport rettigheter!

# Extra view window
STR_EXTRA_VIEW_PORT_TITLE                                       :{WHITE}Tilleggsvindu {COMMA}
STR_EXTRA_VIEW_MOVE_VIEW_TO_MAIN                                :{BLACK}Kopier til tilleggsvindu
STR_EXTRA_VIEW_MOVE_VIEW_TO_MAIN_TT                             :{BLACK}Kopier hovedvisningen til dette tilleggsvinduet
STR_EXTRA_VIEW_MOVE_MAIN_TO_VIEW                                :{BLACK}Endre hovedsynsfelt
STR_EXTRA_VIEW_MOVE_MAIN_TO_VIEW_TT                             :{BLACK}flytt plasseringen i dette tilleggsvinduet til hovedvisningen

# Game options window
STR_GAME_OPTIONS_CAPTION                                        :{WHITE}Spillinnstillinger
STR_GAME_OPTIONS_CURRENCY_UNITS_FRAME                           :{BLACK}Valutaenhet
STR_GAME_OPTIONS_CURRENCY_UNITS_DROPDOWN_TOOLTIP                :{BLACK}Velg valutaenhet som skal brukes

############ start of currency region
STR_GAME_OPTIONS_CURRENCY_GBP                                   :Britisk pund (GBP)
STR_GAME_OPTIONS_CURRENCY_USD                                   :Amerikansk dollar (USD)
STR_GAME_OPTIONS_CURRENCY_EUR                                   :Euro (EUR)
STR_GAME_OPTIONS_CURRENCY_JPY                                   :Japansk yen (JPY)
STR_GAME_OPTIONS_CURRENCY_ATS                                   :Østerriksk shilling (ATS)
STR_GAME_OPTIONS_CURRENCY_BEF                                   :Belgisk franc (BEF)
STR_GAME_OPTIONS_CURRENCY_CHF                                   :Sveitsisk franc (CHF)
STR_GAME_OPTIONS_CURRENCY_CZK                                   :Tsjekkisk koruna (CZK)
STR_GAME_OPTIONS_CURRENCY_DEM                                   :Tysk mark (DEM)
STR_GAME_OPTIONS_CURRENCY_DKK                                   :Dansk krone (DKK)
STR_GAME_OPTIONS_CURRENCY_ESP                                   :Spansk pesetas (ESP)
STR_GAME_OPTIONS_CURRENCY_FIM                                   :Finsk mark (FIM)
STR_GAME_OPTIONS_CURRENCY_FRF                                   :Fransk franc (FRF)
STR_GAME_OPTIONS_CURRENCY_GRD                                   :Gresk drakme (GRD)
STR_GAME_OPTIONS_CURRENCY_HUF                                   :Ungarsk forint (HUF)
STR_GAME_OPTIONS_CURRENCY_ISK                                   :Islandsk krone (ISK)
STR_GAME_OPTIONS_CURRENCY_ITL                                   :Italiensk lire (ITL)
STR_GAME_OPTIONS_CURRENCY_NLG                                   :Hollandsk guilder (NLG)
STR_GAME_OPTIONS_CURRENCY_NOK                                   :Norsk krone (NOK)
STR_GAME_OPTIONS_CURRENCY_PLN                                   :Polsk złoty (PLN)
STR_GAME_OPTIONS_CURRENCY_RON                                   :Rumensk leu (RON)
STR_GAME_OPTIONS_CURRENCY_RUR                                   :Russisk rubel (RUR)
STR_GAME_OPTIONS_CURRENCY_SIT                                   :Slovensk tolar (SIT)
STR_GAME_OPTIONS_CURRENCY_SEK                                   :Svensk krone (SEK)
STR_GAME_OPTIONS_CURRENCY_TRY                                   :Tyrkisk lire (TRY)
STR_GAME_OPTIONS_CURRENCY_SKK                                   :Slovakisk koruna (SKK)
STR_GAME_OPTIONS_CURRENCY_BRL                                   :Brasiliansk real (BRL)
STR_GAME_OPTIONS_CURRENCY_EEK                                   :Estlandsk krone (EEK)
STR_GAME_OPTIONS_CURRENCY_LTL                                   :Litauisk litas (LTL)
STR_GAME_OPTIONS_CURRENCY_KRW                                   :Sørkoreansk won (KRW)
STR_GAME_OPTIONS_CURRENCY_ZAR                                   :Sørafrikanske rand (ZAR)
STR_GAME_OPTIONS_CURRENCY_CUSTOM                                :Egendefinert...
STR_GAME_OPTIONS_CURRENCY_GEL                                   :Georgisk lari (GEL)
STR_GAME_OPTIONS_CURRENCY_IRR                                   :Iransk rial (IRR)
STR_GAME_OPTIONS_CURRENCY_RUB                                   :Ny russisk rubel (RUB)
STR_GAME_OPTIONS_CURRENCY_MXN                                   :Meksikansk peso (MXN)
############ end of currency region

STR_GAME_OPTIONS_ROAD_VEHICLES_FRAME                            :{BLACK}Kjøretøy
STR_GAME_OPTIONS_ROAD_VEHICLES_DROPDOWN_TOOLTIP                 :{BLACK}Velg kjøreside for veier
STR_GAME_OPTIONS_ROAD_VEHICLES_DROPDOWN_LEFT                    :Venstrekjøring
STR_GAME_OPTIONS_ROAD_VEHICLES_DROPDOWN_RIGHT                   :Høyrekjøring

STR_GAME_OPTIONS_TOWN_NAMES_FRAME                               :{BLACK}Bynavn
STR_GAME_OPTIONS_TOWN_NAMES_DROPDOWN_TOOLTIP                    :{BLACK}Velg nasjonalitet på bynavn

############ start of townname region
STR_GAME_OPTIONS_TOWN_NAME_ORIGINAL_ENGLISH                     :Engelsk (Original)
STR_GAME_OPTIONS_TOWN_NAME_FRENCH                               :Fransk
STR_GAME_OPTIONS_TOWN_NAME_GERMAN                               :Tysk
STR_GAME_OPTIONS_TOWN_NAME_ADDITIONAL_ENGLISH                   :Engelsk (utvidet)
STR_GAME_OPTIONS_TOWN_NAME_LATIN_AMERICAN                       :Latinamerikansk
STR_GAME_OPTIONS_TOWN_NAME_SILLY                                :Tåpelige
STR_GAME_OPTIONS_TOWN_NAME_SWEDISH                              :Svensk
STR_GAME_OPTIONS_TOWN_NAME_DUTCH                                :Nederlandsk
STR_GAME_OPTIONS_TOWN_NAME_FINNISH                              :Finsk
STR_GAME_OPTIONS_TOWN_NAME_POLISH                               :Polsk
STR_GAME_OPTIONS_TOWN_NAME_SLOVAK                               :Slovakisk
STR_GAME_OPTIONS_TOWN_NAME_NORWEGIAN                            :Norsk
STR_GAME_OPTIONS_TOWN_NAME_HUNGARIAN                            :Ungarsk
STR_GAME_OPTIONS_TOWN_NAME_AUSTRIAN                             :Østeriske
STR_GAME_OPTIONS_TOWN_NAME_ROMANIAN                             :Rumensk
STR_GAME_OPTIONS_TOWN_NAME_CZECH                                :Tsjekkisk
STR_GAME_OPTIONS_TOWN_NAME_SWISS                                :Sveitsisk
STR_GAME_OPTIONS_TOWN_NAME_DANISH                               :Dansk
STR_GAME_OPTIONS_TOWN_NAME_TURKISH                              :Tyrkisk
STR_GAME_OPTIONS_TOWN_NAME_ITALIAN                              :Italiensk
STR_GAME_OPTIONS_TOWN_NAME_CATALAN                              :Katalansk
############ end of townname region

STR_GAME_OPTIONS_AUTOSAVE_FRAME                                 :{BLACK}Automatisk lagring
STR_GAME_OPTIONS_AUTOSAVE_DROPDOWN_TOOLTIP                      :{BLACK}Velg intervall for automatisk lagring

############ start of autosave dropdown
STR_GAME_OPTIONS_AUTOSAVE_DROPDOWN_OFF                          :Av
STR_GAME_OPTIONS_AUTOSAVE_DROPDOWN_EVERY_1_MONTH                :Hver måned
STR_GAME_OPTIONS_AUTOSAVE_DROPDOWN_EVERY_3_MONTHS               :Hver 3. måned
STR_GAME_OPTIONS_AUTOSAVE_DROPDOWN_EVERY_6_MONTHS               :Hver 6. måned
STR_GAME_OPTIONS_AUTOSAVE_DROPDOWN_EVERY_12_MONTHS              :Hver 12. måned
############ end of autosave dropdown

STR_GAME_OPTIONS_LANGUAGE                                       :{BLACK}Språk
STR_GAME_OPTIONS_LANGUAGE_TOOLTIP                               :{BLACK}Velg språk som skal brukes

STR_GAME_OPTIONS_FULLSCREEN                                     :{BLACK}Fullskjerm
STR_GAME_OPTIONS_FULLSCREEN_TOOLTIP                             :{BLACK}Kryss av denne knappen for å spille OpenTTD i fullskjermmodus

STR_GAME_OPTIONS_RESOLUTION                                     :{BLACK}Skjermoppløsning
STR_GAME_OPTIONS_RESOLUTION_TOOLTIP                             :{BLACK}Velg skjermoppløsningen som skal brukes
STR_GAME_OPTIONS_RESOLUTION_OTHER                               :annet

STR_GAME_OPTIONS_GUI_ZOOM_FRAME                                 :{BLACK}Grensesnitt-størrelse
STR_GAME_OPTIONS_GUI_ZOOM_DROPDOWN_TOOLTIP                      :{BLACK}Velg grensesnitt-størrelsen som skal benyttes

STR_GAME_OPTIONS_GUI_ZOOM_DROPDOWN_NORMAL                       :Normal
STR_GAME_OPTIONS_GUI_ZOOM_DROPDOWN_2X_ZOOM                      :2 ganger størrelse
STR_GAME_OPTIONS_GUI_ZOOM_DROPDOWN_4X_ZOOM                      :4 ganger størrelse

STR_GAME_OPTIONS_FONT_ZOOM                                      :{BLACK}Skriftstørrelse
STR_GAME_OPTIONS_FONT_ZOOM_DROPDOWN_TOOLTIP                     :{BLACK}Velg skriftstørrelse for grensesnitt

STR_GAME_OPTIONS_FONT_ZOOM_DROPDOWN_NORMAL                      :Normal
STR_GAME_OPTIONS_FONT_ZOOM_DROPDOWN_2X_ZOOM                     :Dobbel størrelse
STR_GAME_OPTIONS_FONT_ZOOM_DROPDOWN_4X_ZOOM                     :Firedobbel størrelse

STR_GAME_OPTIONS_BASE_GRF                                       :{BLACK}Grafikksett
STR_GAME_OPTIONS_BASE_GRF_TOOLTIP                               :{BLACK}Velg grafikksett som skal brukes
STR_GAME_OPTIONS_BASE_GRF_STATUS                                :{RED}{NUM} manglende/ødelagt{P "" e} fil{P "" er}
STR_GAME_OPTIONS_BASE_GRF_DESCRIPTION_TOOLTIP                   :{BLACK}Tilleggsinformasjon om grafikksettet

STR_GAME_OPTIONS_BASE_SFX                                       :{BLACK}Lydsett
STR_GAME_OPTIONS_BASE_SFX_TOOLTIP                               :{BLACK}Velg lydsett som skal brukes
STR_GAME_OPTIONS_BASE_SFX_DESCRIPTION_TOOLTIP                   :{BLACK}Tilleggsinformasjon om lydsettet

STR_GAME_OPTIONS_BASE_MUSIC                                     :{BLACK}Musikksett
STR_GAME_OPTIONS_BASE_MUSIC_TOOLTIP                             :{BLACK}Velg musikksett som skal brukes
STR_GAME_OPTIONS_BASE_MUSIC_STATUS                              :{RED}{NUM} ødelagt{P "" e} fil{P "" er}
STR_GAME_OPTIONS_BASE_MUSIC_DESCRIPTION_TOOLTIP                 :{BLACK}Ytterligere informasjon om det originale musikksettet

STR_ERROR_RESOLUTION_LIST_FAILED                                :{WHITE}Mislyktes med å hente en liste over støttede oppløsninger
STR_ERROR_FULLSCREEN_FAILED                                     :{WHITE}Fullskjermmodus mislyktes

# Custom currency window

STR_CURRENCY_WINDOW                                             :{WHITE}Egendefinert valuta
STR_CURRENCY_EXCHANGE_RATE                                      :{LTBLUE}Valutakurs: {ORANGE}{CURRENCY_LONG} = £ {COMMA}
STR_CURRENCY_DECREASE_EXCHANGE_RATE_TOOLTIP                     :{BLACK}Reduser valutaen din i forhold til ett pund (£)
STR_CURRENCY_INCREASE_EXCHANGE_RATE_TOOLTIP                     :{BLACK}Øk valutaen din i forhold til ett pund (£)
STR_CURRENCY_SET_EXCHANGE_RATE_TOOLTIP                          :{BLACK}Still inn valutakursen din i forhold til ett pund (£)

STR_CURRENCY_SEPARATOR                                          :{LTBLUE}Skilletegn: {ORANGE}{STRING}
STR_CURRENCY_SET_CUSTOM_CURRENCY_SEPARATOR_TOOLTIP              :{BLACK}Velg desimalskilletegn for din valuta

STR_CURRENCY_PREFIX                                             :{LTBLUE}Prefiks: {ORANGE}{STRING}
STR_CURRENCY_SET_CUSTOM_CURRENCY_PREFIX_TOOLTIP                 :{BLACK}Velg prefiks for din valuta
STR_CURRENCY_SUFFIX                                             :{LTBLUE}Suffiks: {ORANGE}{STRING}
STR_CURRENCY_SET_CUSTOM_CURRENCY_SUFFIX_TOOLTIP                 :{BLACK}Velg suffiks for din valuta

STR_CURRENCY_SWITCH_TO_EURO                                     :{LTBLUE}Gå over til euro: {ORANGE}{NUM}
STR_CURRENCY_SWITCH_TO_EURO_NEVER                               :{LTBLUE}Gå over til euro: {ORANGE}aldri
STR_CURRENCY_SET_CUSTOM_CURRENCY_TO_EURO_TOOLTIP                :{BLACK}Velg år for overgang til euro
STR_CURRENCY_DECREASE_CUSTOM_CURRENCY_TO_EURO_TOOLTIP           :{BLACK}Gå over til euro tidligere
STR_CURRENCY_INCREASE_CUSTOM_CURRENCY_TO_EURO_TOOLTIP           :{BLACK}Gå over til euro senere

STR_CURRENCY_PREVIEW                                            :{LTBLUE}Forhåndsvis: {ORANGE}{CURRENCY_LONG}
STR_CURRENCY_CUSTOM_CURRENCY_PREVIEW_TOOLTIP                    :{BLACK}10000 pund (£) i din valuta
STR_CURRENCY_CHANGE_PARAMETER                                   :{BLACK}Endre egendefinert valutaparameter

STR_DIFFICULTY_LEVEL_SETTING_MAXIMUM_NO_COMPETITORS             :{LTBLUE}Maks antall motstandere: {ORANGE}{COMMA}

STR_NONE                                                        :Ingen
STR_FUNDING_ONLY                                                :Kun finansiering
STR_MINIMAL                                                     :Minimal
STR_NUM_VERY_LOW                                                :Veldig lavt
STR_NUM_LOW                                                     :Lavt
STR_NUM_NORMAL                                                  :Normalt
STR_NUM_HIGH                                                    :Høyt
STR_NUM_CUSTOM                                                  :Egendefinert
STR_NUM_CUSTOM_NUMBER                                           :Egendefinert ({NUM})

STR_VARIETY_NONE                                                :Ingen
STR_VARIETY_VERY_LOW                                            :Veldig lav
STR_VARIETY_LOW                                                 :Lav
STR_VARIETY_MEDIUM                                              :Middels
STR_VARIETY_HIGH                                                :Høy
STR_VARIETY_VERY_HIGH                                           :Veldig høy

STR_AI_SPEED_VERY_SLOW                                          :Veldig treg
STR_AI_SPEED_SLOW                                               :Treg
STR_AI_SPEED_MEDIUM                                             :Middels
STR_AI_SPEED_FAST                                               :Rask
STR_AI_SPEED_VERY_FAST                                          :Veldig rask

STR_SEA_LEVEL_VERY_LOW                                          :Veldig lavt
STR_SEA_LEVEL_LOW                                               :Lavt
STR_SEA_LEVEL_MEDIUM                                            :Middels
STR_SEA_LEVEL_HIGH                                              :Høyt
STR_SEA_LEVEL_CUSTOM                                            :Egendefinert
STR_SEA_LEVEL_CUSTOM_PERCENTAGE                                 :Egendefinert ({NUM}%)

STR_RIVERS_NONE                                                 :Ingen
STR_RIVERS_FEW                                                  :Få
STR_RIVERS_MODERATE                                             :Middels
STR_RIVERS_LOT                                                  :Mange

STR_DISASTER_NONE                                               :Ingen
STR_DISASTER_REDUCED                                            :Redusert
STR_DISASTER_NORMAL                                             :Normalt

STR_SUBSIDY_X1_5                                                :x1.5
STR_SUBSIDY_X2                                                  :x2
STR_SUBSIDY_X3                                                  :x3
STR_SUBSIDY_X4                                                  :x4

STR_TERRAIN_TYPE_VERY_FLAT                                      :Veldig flatt
STR_TERRAIN_TYPE_FLAT                                           :Flatt
STR_TERRAIN_TYPE_HILLY                                          :Åslendt
STR_TERRAIN_TYPE_MOUNTAINOUS                                    :Berglendt
STR_TERRAIN_TYPE_ALPINIST                                       :Alpint

STR_CITY_APPROVAL_PERMISSIVE                                    :Ettergivende
STR_CITY_APPROVAL_TOLERANT                                      :Tolerant
STR_CITY_APPROVAL_HOSTILE                                       :Fiendtlig

STR_WARNING_NO_SUITABLE_AI                                      :{WHITE}Ingen egnet AI tilgjengelig...{}Du kan laste ned flere AIer fra nettet med spillets nedlastingssystem.

# Settings tree window
STR_CONFIG_SETTING_TREE_CAPTION                                 :{WHITE}Innstillinger
STR_CONFIG_SETTING_FILTER_TITLE                                 :{BLACK}Filtrer streng:
STR_CONFIG_SETTING_EXPAND_ALL                                   :{BLACK}Vis alle
STR_CONFIG_SETTING_COLLAPSE_ALL                                 :{BLACK}Skjul alle
STR_CONFIG_SETTING_NO_EXPLANATION_AVAILABLE_HELPTEXT            :(ingen forklaring tilgjengelig)
STR_CONFIG_SETTING_DEFAULT_VALUE                                :{LTBLUE}Standard verdi: {ORANGE}{STRING}
STR_CONFIG_SETTING_TYPE                                         :{LTBLUE}Instillings type: {ORANGE}{STRING}
STR_CONFIG_SETTING_TYPE_CLIENT                                  :Klient innstilling (ikke lagret i lagringsfilene, påvirker alle spill)
STR_CONFIG_SETTING_TYPE_GAME_MENU                               :Selskapet innstilling (lagret i lagringsfilene, påvirker bare nye spill)
STR_CONFIG_SETTING_TYPE_GAME_INGAME                             :Selskapet innstilling (lagret i lagringsfilen, påvirker bare gjeldende spill)
STR_CONFIG_SETTING_TYPE_COMPANY_MENU                            :Selskapet innstilling (lagret i lagringsfilen, påvirker bare nye spill)
STR_CONFIG_SETTING_TYPE_COMPANY_INGAME                          :Selskapet innstilling (lagret i lagringsfilen, påvirker bare gjeldende selskap)

STR_CONFIG_SETTING_RESTRICT_CATEGORY                            :{BLACK}Kategori:
STR_CONFIG_SETTING_RESTRICT_TYPE                                :{BLACK}Type:
STR_CONFIG_SETTING_RESTRICT_DROPDOWN_HELPTEXT                   :{BLACK}Begrenser listen nedenfor ved hjelp av forhåndsdefinerte filtre
STR_CONFIG_SETTING_RESTRICT_BASIC                               :Grunnleggende (vis bare viktige innstillinger)
STR_CONFIG_SETTING_RESTRICT_ADVANCED                            :Avansert (Vis de fleste innstillinger)
STR_CONFIG_SETTING_RESTRICT_ALL                                 :Ekspert (vis alle innstillinger, inkludert merkelige)
STR_CONFIG_SETTING_RESTRICT_CHANGED_AGAINST_DEFAULT             :Innstillinger med annen verdi enn standarden
STR_CONFIG_SETTING_RESTRICT_CHANGED_AGAINST_NEW                 :Innstillinger med annen verdi enn innstillingene dine for nye spill

STR_CONFIG_SETTING_TYPE_DROPDOWN_HELPTEXT                       :{BLACK}Begrenser listen nedenfor til bestemte innstillingstyper
STR_CONFIG_SETTING_TYPE_DROPDOWN_ALL                            :Alle instillingstyper
STR_CONFIG_SETTING_TYPE_DROPDOWN_CLIENT                         :Klientinnstillinger (lagres ikke i lagringsfiler; påvirker alle spill)
STR_CONFIG_SETTING_TYPE_DROPDOWN_GAME_MENU                      :Spillinnstillinger (lagres i lagringsfil; påvirker bare nye spill)
STR_CONFIG_SETTING_TYPE_DROPDOWN_GAME_INGAME                    :Spillinnstillinger (lagres i lagringsfilen; påvirker bare gjeldende spill)
STR_CONFIG_SETTING_TYPE_DROPDOWN_COMPANY_MENU                   :Firmainnstillinger (lagres i lagringsfilen; påvirker bare nye spill)
STR_CONFIG_SETTING_TYPE_DROPDOWN_COMPANY_INGAME                 :Firmainnstillinger (lagret i lagringsfilen; påvirker bare gjeldende selskap)
STR_CONFIG_SETTING_CATEGORY_HIDES                               :{BLACK} Vis alle søkeresultater ved å sette{} {SILVER} kategori {BLACK} til {WHITE} {STRING}
STR_CONFIG_SETTING_TYPE_HIDES                                   :{BLACK} Vis alle søkeresultater ved å sette{} {SILVER} type {BLACK} til {WHITE} alle innstillingstyper
STR_CONFIG_SETTING_CATEGORY_AND_TYPE_HIDES                      :{BLACK} Vis alle søkeresultater ved å sette{} {SILVER} kategori {BLACK} til {WHITE} {STRING} {BLACK} og {SILVER} type {BLACK} til {WHITE} alle innstillingstyper
STR_CONFIG_SETTINGS_NONE                                        :{WHITE}- Ingen -

STR_CONFIG_SETTING_OFF                                          :Av
STR_CONFIG_SETTING_ON                                           :På
STR_CONFIG_SETTING_DISABLED                                     :Deaktivert

STR_CONFIG_SETTING_COMPANIES_OFF                                :Av
STR_CONFIG_SETTING_COMPANIES_OWN                                :Eget firma
STR_CONFIG_SETTING_COMPANIES_ALL                                :Alle firmaer

STR_CONFIG_SETTING_NONE                                         :Ingen
STR_CONFIG_SETTING_ORIGINAL                                     :Original
STR_CONFIG_SETTING_REALISTIC                                    :Realistisk

STR_CONFIG_SETTING_HORIZONTAL_POS_LEFT                          :Venstre
STR_CONFIG_SETTING_HORIZONTAL_POS_CENTER                        :Midtstilt
STR_CONFIG_SETTING_HORIZONTAL_POS_RIGHT                         :Høyre

STR_CONFIG_SETTING_MAXIMUM_INITIAL_LOAN                         :Maksimalt innledende lån: {STRING}
STR_CONFIG_SETTING_MAXIMUM_INITIAL_LOAN_HELPTEXT                :Det maksimale beløp et selskap kan låne (uten å ta inflasjon i betraktning)
STR_CONFIG_SETTING_INTEREST_RATE                                :Lånerente: {STRING}
STR_CONFIG_SETTING_INTEREST_RATE_HELPTEXT                       :Lånerente; kontrollerer også inflasjonen, hvis aktivert
STR_CONFIG_SETTING_RUNNING_COSTS                                :Driftskostnader: {STRING}
STR_CONFIG_SETTING_RUNNING_COSTS_HELPTEXT                       :Still nivå av vedlikehold og driftskostnader for kjøretøy og infrastruktur
STR_CONFIG_SETTING_CONSTRUCTION_SPEED                           :Byggehastighet: {STRING}
STR_CONFIG_SETTING_CONSTRUCTION_SPEED_HELPTEXT                  :Begrens mengden av byggetiltak hos datastyrte motsandere
STR_CONFIG_SETTING_VEHICLE_BREAKDOWNS                           :Havarerte kjøretøy: {STRING}
STR_CONFIG_SETTING_VEHICLE_BREAKDOWNS_HELPTEXT                  :Kontrollér hvor ofte mangelfullt vedlikeholdte kjøretøy kan bryte sammen
STR_CONFIG_SETTING_SUBSIDY_MULTIPLIER                           :Multiplikator for subsidier: {STRING}
STR_CONFIG_SETTING_SUBSIDY_MULTIPLIER_HELPTEXT                  :Angi hvor mye som betales for subsidierte forbindelser
STR_CONFIG_SETTING_CONSTRUCTION_COSTS                           :Byggekostnader: {STRING}
STR_CONFIG_SETTING_CONSTRUCTION_COSTS_HELPTEXT                  :Still kostnadsnivå for bygging og kjøp
STR_CONFIG_SETTING_RECESSIONS                                   :Resesjoner: {STRING}
STR_CONFIG_SETTING_RECESSIONS_HELPTEXT                          :Hvis aktivert, resesjoner kan forekomme med noen års mellomrom. Under en lavkonjunktur vil all produksjon være betydelig lavere (den returnerer til tidligere nivå når resesjonen er over)
STR_CONFIG_SETTING_TRAIN_REVERSING                              :Forby reversering av tog i stasjoner: {STRING}
STR_CONFIG_SETTING_TRAIN_REVERSING_HELPTEXT                     :Hvis aktivert, vil ikke toget rygge i ikke-terminus stationer, selv om det er en kortere vei til deres neste stasjon ved å rygge
STR_CONFIG_SETTING_DISASTERS                                    :Katastrofer: {STRING}
STR_CONFIG_SETTING_DISASTERS_HELPTEXT                           :Aktiver/inaktiver katastrofer som tidvis kan blokkere eller ødelegge kjøretøy og infrastruktur
STR_CONFIG_SETTING_CITY_APPROVAL                                :Bystyrets holdning til restrukturering av området: {STRING}
STR_CONFIG_SETTING_CITY_APPROVAL_HELPTEXT                       :Velg hvor mye støy og miljøskader forårsaket av selskaper påvirker deres anseelse i byen og muligheter for ytterligere utbygging i nærområdet

STR_CONFIG_SETTING_MAX_HEIGHTLEVEL                              :Maksimal karthøyde: {STRING}
STR_CONFIG_SETTING_MAX_HEIGHTLEVEL_HELPTEXT                     :Still inn maksimal tillatt høyde for fjellene på kartet
STR_CONFIG_SETTING_TOO_HIGH_MOUNTAIN                            :{WHITE}Du kan ikke sette den maksimale karthøyden til denne verdien. Minst ett fjell på kartet er høyere
STR_CONFIG_SETTING_AUTOSLOPE                                    :Tillat endring av landskap under bygninger, spor, osv.: {STRING}
STR_CONFIG_SETTING_AUTOSLOPE_HELPTEXT                           :Tillat endring av landskapet under bygninger og spor uten å fjerne dem
STR_CONFIG_SETTING_CATCHMENT                                    :Mer realistisk størrelse på oppfangingsområder: {STRING}
STR_CONFIG_SETTING_CATCHMENT_HELPTEXT                           :Ha oppsamlingsområder i forskjellige størrelser for forskjellige typer stasjoner og lufthavner
STR_CONFIG_SETTING_SERVE_NEUTRAL_INDUSTRIES                     :Firmaets stasjoner kan betjene industrier med tilknyttede nøytrale stasjoner: {STRING}
STR_CONFIG_SETTING_SERVE_NEUTRAL_INDUSTRIES_HELPTEXT            :Hvis aktivert, vil industrier med egne stasjoner (slik som oljerigger) også kunne betjenes av firma-stasjoner bygget i nærheten. Hvis deaktivert, vil disse industriene bare kunne betjenes av sine egne stasjoner. Nærliggende firma-stasjoner vil ikke kunne betjene dem, heller ikke vil den egne stasjonen betjene noe annet enn den tilhørende industrien.
STR_CONFIG_SETTING_EXTRADYNAMITE                                :Tillat fjerning av flere veier, broer osv. eid av byene: {STRING}
STR_CONFIG_SETTING_EXTRADYNAMITE_HELPTEXT                       :Gjør det enklere å fjerne infrastruktur og bygninger som tilhører byer
STR_CONFIG_SETTING_TRAIN_LENGTH                                 :Maksimal toglengde: {STRING}
STR_CONFIG_SETTING_TRAIN_LENGTH_HELPTEXT                        :Sett maksimumlengde for tog
STR_CONFIG_SETTING_TILE_LENGTH                                  :{COMMA} rute{P 0 "" r}
STR_CONFIG_SETTING_SMOKE_AMOUNT                                 :Mengde med kjøretøyrøyk/gnister: {STRING}
STR_CONFIG_SETTING_SMOKE_AMOUNT_HELPTEXT                        :Velg hvor mye røyk og hvor mange gnister som kommer fra kjøretøy
STR_CONFIG_SETTING_TRAIN_ACCELERATION_MODEL                     :Togakselerasjonstype: {STRING}
STR_CONFIG_SETTING_TRAIN_ACCELERATION_MODEL_HELPTEXT            :Velg fysikkmodell for togakselerasjon. Originalmodellen gjør at alle tog går saktere i oppoverbakke, mens den realistiske modellen tar flere faktorer i betraktning.
STR_CONFIG_SETTING_ROAD_VEHICLE_ACCELERATION_MODEL              :Kjøretøyers akselerasjonstype: {STRING}
STR_CONFIG_SETTING_ROAD_VEHICLE_ACCELERATION_MODEL_HELPTEXT     :Velg fysikkmodell for kjøretøyakselerasjon. Originalmodellen gjør at alle kjøretøy går sakte i motbakke. Den realistiske modellen tar flere forhold med kjøretøyene i betraktning.
STR_CONFIG_SETTING_TRAIN_SLOPE_STEEPNESS                        :Skråningens bratthet for tog: {STRING}
STR_CONFIG_SETTING_TRAIN_SLOPE_STEEPNESS_HELPTEXT               :Brattheten av et skrått kartelement for et tog. Høyere verdier gjør det vanskeligere å klatre en bakke
STR_CONFIG_SETTING_PERCENTAGE                                   :{COMMA} %
STR_CONFIG_SETTING_ROAD_VEHICLE_SLOPE_STEEPNESS                 :Skråningens bratthet for veikjøretøy: {STRING}
STR_CONFIG_SETTING_ROAD_VEHICLE_SLOPE_STEEPNESS_HELPTEXT        :Brattheten av et skrått kartelement for et veikjøretøy. Høyere verdier gjør det vanskeligere å kjøre opp bakken
STR_CONFIG_SETTING_FORBID_90_DEG                                :Forby tog å gjøre 90° svinger: {STRING}
STR_CONFIG_SETTING_FORBID_90_DEG_HELPTEXT                       :90-graders svinger oppstår når et horisontalt spor etterfølges av et vertikalt spor på tilstøtende kartelement, som medfører at toget må svinge 90 grader når det krysser kartelementet, i stedet for de vanlige 45 grader for andre spor-kombinasjoner.
STR_CONFIG_SETTING_DISTANT_JOIN_STATIONS                        :Tillat sammenslåing av stasjoner som ikke ligger inntil hverandre: {STRING}
STR_CONFIG_SETTING_DISTANT_JOIN_STATIONS_HELPTEXT               :Gjør det mulig å legge til deler til en stasjon uten at de er direkte ved siden av hverandre. Bruk Ctrl+klikk for å bygge slike stasjoner.
STR_CONFIG_SETTING_INFLATION                                    :Inflasjon: {STRING}
STR_CONFIG_SETTING_INFLATION_HELPTEXT                           :Aktiver inflasjon i økonomien, der kostnader stiger litt raskere enn betalinger
STR_CONFIG_SETTING_MAX_BRIDGE_LENGTH                            :Maksimal brolengde: {STRING}
STR_CONFIG_SETTING_MAX_BRIDGE_LENGTH_HELPTEXT                   :Maksimal lengde for broer
STR_CONFIG_SETTING_MAX_BRIDGE_HEIGHT                            :Maksimal brohøyde: {STRING}
STR_CONFIG_SETTING_MAX_BRIDGE_HEIGHT_HELPTEXT                   :Maksimal høyde for å bygge broer
STR_CONFIG_SETTING_MAX_TUNNEL_LENGTH                            :Maksimal tunnellengde: {STRING}
STR_CONFIG_SETTING_MAX_TUNNEL_LENGTH_HELPTEXT                   :Maksimal lengde for tunneller
STR_CONFIG_SETTING_RAW_INDUSTRY_CONSTRUCTION_METHOD             :Konstruksjonsmetode for primærindustri: {STRING}
STR_CONFIG_SETTING_RAW_INDUSTRY_CONSTRUCTION_METHOD_HELPTEXT    :Metode for finansiering av primærindustri. 'Ingen' betyr at det ikke er mulig å finansiere noen. 'Prospekterer' betyr at finansiering er mulig, men oppbyggingen skjer på et tilfeldig sted på kartet, og det er rimelig sjanse for at den mislykkes. 'Som andre industrier' betyr at råvareindustri kan bygges opp av firmaer hvor som helst på kartet på samme måte som prosessindustri
STR_CONFIG_SETTING_RAW_INDUSTRY_CONSTRUCTION_METHOD_NONE        :Ingen
STR_CONFIG_SETTING_RAW_INDUSTRY_CONSTRUCTION_METHOD_NORMAL      :Som andre industrier
STR_CONFIG_SETTING_RAW_INDUSTRY_CONSTRUCTION_METHOD_PROSPECTING :Prospekterer
STR_CONFIG_SETTING_INDUSTRY_PLATFORM                            :Flatt område rundt industrier: {STRING}
STR_CONFIG_SETTING_INDUSTRY_PLATFORM_HELPTEXT                   :Mengde flatmark rundt en industri. Dette sikrer at det er plass til å bygge spor og stasjoner i nærheten av industrien.
STR_CONFIG_SETTING_MULTIPINDTOWN                                :Tillat flere like industrier i samme by: {STRING}
STR_CONFIG_SETTING_MULTIPINDTOWN_HELPTEXT                       :Normalt vil en by ikke ha mer enn én næring av samme type. Med denne innstillingen vil det tillates flere næringer av samme type i samme by
STR_CONFIG_SETTING_SIGNALSIDE                                   :Vis signaler: {STRING}
STR_CONFIG_SETTING_SIGNALSIDE_HELPTEXT                          :Velg på hvilken side av skinnene signalene blir plassert
STR_CONFIG_SETTING_SIGNALSIDE_LEFT                              :Til venstre
STR_CONFIG_SETTING_SIGNALSIDE_DRIVING_SIDE                      :På kjøre-siden
STR_CONFIG_SETTING_SIGNALSIDE_RIGHT                             :Til høyre
STR_CONFIG_SETTING_SHOWFINANCES                                 :Vis regnskap ved nyttår: {STRING}
STR_CONFIG_SETTING_SHOWFINANCES_HELPTEXT                        :Hvis aktivert, spretter økonomivinduet opp på slutten av hvert år for å muliggjør en enkel inspeksjon av selskapets økonomiske status
STR_CONFIG_SETTING_NONSTOP_BY_DEFAULT                           :Nye ordre er 'direkte' som standard: {STRING}
STR_CONFIG_SETTING_NONSTOP_BY_DEFAULT_HELPTEXT                  :Normalt vil et kjøretøy stoppe på alle stasjoner det passerer. Ved å aktivere denne innstillingen, vil det kjøre gjennom alle stasjoner på vei til sin endelige destinasjon uten å stoppe. Merk at denne innstillingen bare definerer en standardverdi for nye ordre. Individuelle ordre kan uansett settes til begge atferder
STR_CONFIG_SETTING_STOP_LOCATION                                :Nye togordre stopper som standard ved {STRING} av plattformen
STR_CONFIG_SETTING_STOP_LOCATION_HELPTEXT                       :Plass hvor toget vil stoppe på plattformen som standard. Valget 'near end' betyr nær inngangspunktet og 'far end' betyr langt unna inngangspunktet. Merk at denne innstillingen bare definerer en standardverdi for nye ordre. Individuelle ordre kan uansett settes til begge atferder
STR_CONFIG_SETTING_STOP_LOCATION_NEAR_END                       :nærenden
STR_CONFIG_SETTING_STOP_LOCATION_MIDDLE                         :midten
STR_CONFIG_SETTING_STOP_LOCATION_FAR_END                        :bortenden
STR_CONFIG_SETTING_AUTOSCROLL                                   :Flytt på bildet hvis pilen er nær ytterkantene av skjermen: {STRING}
STR_CONFIG_SETTING_AUTOSCROLL_HELPTEXT                          :Når aktivert, vil synsfeltet begynne å rulle når musen er nær kanten av vinduet
STR_CONFIG_SETTING_AUTOSCROLL_DISABLED                          :Deaktivert
STR_CONFIG_SETTING_AUTOSCROLL_MAIN_VIEWPORT_FULLSCREEN          :Hoved tillegsvindu, bare fullskjerm
STR_CONFIG_SETTING_AUTOSCROLL_MAIN_VIEWPORT                     :hoved tillegsvindu
STR_CONFIG_SETTING_AUTOSCROLL_EVERY_VIEWPORT                    :alle tillegsvindu
STR_CONFIG_SETTING_BRIBE                                        :Tillat bestikkelser av bystyret: {STRING}
STR_CONFIG_SETTING_BRIBE_HELPTEXT                               :Tillat firmaer å prøve å bestikke de lokale myndighetene i byen. Hvis bestikkelsen blir oppdaget av en inspektør, vil selskapet ikke være i stand til å gjøre forretninger i byen de neste seks månedene
STR_CONFIG_SETTING_BRIBE_HELPTEXT.small                         :firma
STR_CONFIG_SETTING_ALLOW_EXCLUSIVE                              :Tillat kjøp av eksklusive transportrettigheter: {STRING}
STR_CONFIG_SETTING_ALLOW_EXCLUSIVE_HELPTEXT                     :Om et firma kjøper eksklusive transportrettigheter for en by, vil ikke motstandernes stasjoner motta varer eller passasjorer på ett år.
STR_CONFIG_SETTING_ALLOW_FUND_BUILDINGS                         :Tillat finansiering av bygninger: {STRING}
STR_CONFIG_SETTING_ALLOW_FUND_BUILDINGS_HELPTEXT                :Tillat firmaer å gi penger til byer til bygging av nye bygninger
STR_CONFIG_SETTING_ALLOW_FUND_ROAD                              :Tillat finansiering av lokal veikonstruksjon: {STRING}
STR_CONFIG_SETTING_ALLOW_FUND_ROAD_HELPTEXT                     :Tillat firmaer å gi penger til byer for omlegging av veinettet for å sabotere veibaserte tjenester i byen
STR_CONFIG_SETTING_ALLOW_GIVE_MONEY                             :Tillat pengeoverføring til andre firmaer: {STRING}
STR_CONFIG_SETTING_ALLOW_GIVE_MONEY_HELPTEXT                    :Tillat firmaer å overføre penger til andre firmaer i flerspillermodus
STR_CONFIG_SETTING_FREIGHT_TRAINS                               :Vektmultiplikator for last for å simulere tunge tog: {STRING}
STR_CONFIG_SETTING_FREIGHT_TRAINS_HELPTEXT                      :Still virkningen av å frakte gods i tog. En høyere verdi gjør det mer krevende for tog å frakte gods, spesielt i bakker
STR_CONFIG_SETTING_PLANE_SPEED                                  :Flyfart faktor: {STRING}
STR_CONFIG_SETTING_PLANE_SPEED_HELPTEXT                         :Still den relative hastigheten til fly sammenlignet med andre kjøretøy, for å redusere inntekter ved luftfrakt
STR_CONFIG_SETTING_PLANE_SPEED_VALUE                            :1 / {COMMA}
STR_CONFIG_SETTING_PLANE_CRASHES                                :Antall flystyrter: {STRING}
STR_CONFIG_SETTING_PLANE_CRASHES_HELPTEXT                       :Bestem sannsynligheten for flykrasj.{}* Store fly vil alltid kunne krasje når de lander på små flyplasser.
STR_CONFIG_SETTING_PLANE_CRASHES_NONE                           :Ingen*
STR_CONFIG_SETTING_PLANE_CRASHES_REDUCED                        :Redusert
STR_CONFIG_SETTING_PLANE_CRASHES_NORMAL                         :Normalt
STR_CONFIG_SETTING_STOP_ON_TOWN_ROAD                            :Tillat stoppesteder med gjennomkjøring på by-eide veier: {STRING}
STR_CONFIG_SETTING_STOP_ON_TOWN_ROAD_HELPTEXT                   :Tillat bygging av stoppesteder med gjennomkjøring på by-eide veier
STR_CONFIG_SETTING_STOP_ON_COMPETITOR_ROAD                      :Tillat stoppesteder med gjennomkjøring på motstander-eide veier: {STRING}
STR_CONFIG_SETTING_STOP_ON_COMPETITOR_ROAD_HELPTEXT             :Tillat bygging av gjennomkjørbare lastestasjoner på veier eid av andre selskaper
STR_CONFIG_SETTING_DYNAMIC_ENGINES_EXISTING_VEHICLES            :{WHITE}Det er ikke mulig å endre denne innstillingen når det allerede finnes kjøretøy.
STR_CONFIG_SETTING_INFRASTRUCTURE_MAINTENANCE                   :Vedlikehold av infrastruktur: {STRING}
STR_CONFIG_SETTING_INFRASTRUCTURE_MAINTENANCE_HELPTEXT          :Når aktivert, medfører infrastruktur vedlikeholdskostnader. Kostnadene vokser over-proporsjonalt med nettverkets størrelse, og påvirker dermed større selskaper mer enn de små

STR_CONFIG_SETTING_COMPANY_STARTING_COLOUR                      :Startifarge for firmaet: {STRING}
STR_CONFIG_SETTING_COMPANY_STARTING_COLOUR_HELPTEXT             :Velg startfarge for firmaet

STR_CONFIG_SETTING_NEVER_EXPIRE_AIRPORTS                        :Flyplasser utgår aldri: {STRING}
STR_CONFIG_SETTING_NEVER_EXPIRE_AIRPORTS_HELPTEXT               :Aktivering av denne innstillingen gjør at hver type flyplass forblir tilgjengelig for alltid etter at sin introduksjon

STR_CONFIG_SETTING_WARN_LOST_VEHICLE                            :Varsle hvis et kjøretøy har kjørt seg vill: {STRING}
STR_CONFIG_SETTING_WARN_LOST_VEHICLE_HELPTEXT                   :Utløser meldinger om kjøretøy som ikke finner en rute til deres angitte destinasjon
STR_CONFIG_SETTING_ORDER_REVIEW                                 :Inspiser kjøretøyenes ordre: {STRING}
STR_CONFIG_SETTING_ORDER_REVIEW_HELPTEXT                        :Når aktivert, blir ordrene til kjøretøyene regelmessig kontrollert, og noen åpenbare problemer blir rapportert med en nyhetsmelding når de oppages
STR_CONFIG_SETTING_ORDER_REVIEW_OFF                             :Nei
STR_CONFIG_SETTING_ORDER_REVIEW_EXDEPOT                         :Ja, men utelukk stoppede kjøretøy
STR_CONFIG_SETTING_ORDER_REVIEW_ON                              :Alle kjøretøy
STR_CONFIG_SETTING_WARN_INCOME_LESS                             :Advar hvis inntekten til et kjøretøy er negativ: {STRING}
STR_CONFIG_SETTING_WARN_INCOME_LESS_HELPTEXT                    :Når aktivert, vil en nyhetsmelding vises når et kjøretøy ikke har tjent penger i løpet av ett kalenderår
STR_CONFIG_SETTING_NEVER_EXPIRE_VEHICLES                        :Kjøretøy utgår aldri: {STRING}
STR_CONFIG_SETTING_NEVER_EXPIRE_VEHICLES_HELPTEXT               :Når aktivert, vil alle kjøretøysmodeller være tilgjengelig for alltid etter de introduseres
STR_CONFIG_SETTING_AUTORENEW_VEHICLE                            :Autoforny kjøretøy når det blir gammelt: {STRING}
STR_CONFIG_SETTING_AUTORENEW_VEHICLE_HELPTEXT                   :Når aktivert, blir et kjøretøy som nærmer seg slutten av sin levetid automatisk erstattet når betingelsene for fornyelse er oppfylt
STR_CONFIG_SETTING_AUTORENEW_MONTHS                             :Autoforny kjøretøy når det er {STRING} maks alder
STR_CONFIG_SETTING_AUTORENEW_MONTHS_HELPTEXT                    :Relativ alder når kjøretøy burde bli vurdert autofornyet
STR_CONFIG_SETTING_AUTORENEW_MONTHS_VALUE_BEFORE                :{COMMA} måned{P 0 "" er} før
STR_CONFIG_SETTING_AUTORENEW_MONTHS_VALUE_AFTER                 :{COMMA} måned{P 0 "" er} etter
STR_CONFIG_SETTING_AUTORENEW_MONEY                              :Minimum formue for autofornyelse av kjøretøy: {STRING}
STR_CONFIG_SETTING_AUTORENEW_MONEY_HELPTEXT                     :Minste pengemengde som må være igjen i banken for å vurdere automatisk fornying av kjøretøy
STR_CONFIG_SETTING_ERRMSG_DURATION                              :Varighet av feilmelding: {STRING}
STR_CONFIG_SETTING_ERRMSG_DURATION_HELPTEXT                     :Varighet for visning av feilmeldinger i et rødt vindu. Vær oppmerksom på at noen (kritiske) feilmeldinger ikke lukkes automatisk etter dette tidspunktet, men må lukkes manuelt
STR_CONFIG_SETTING_ERRMSG_DURATION_VALUE                        :{COMMA} sekund{P 0 "" er}
STR_CONFIG_SETTING_HOVER_DELAY                                  :Vis verktøytips: {STRING}
STR_CONFIG_SETTING_HOVER_DELAY_HELPTEXT                         :Forsinkelse før verktøytips vises når musen svever over elementer i grensesnittet. Alternativt kan verktøytips bindes til den høyre museknappen
STR_CONFIG_SETTING_HOVER_DELAY_VALUE                            :Hovre i {COMMA} millisekunder{P 0 "" s}
STR_CONFIG_SETTING_HOVER_DELAY_DISABLED                         :Høyreklikk
STR_CONFIG_SETTING_POPULATION_IN_LABEL                          :Vis byers innbyggertall i tittelfeltet: {STRING}
STR_CONFIG_SETTING_POPULATION_IN_LABEL_HELPTEXT                 :Vis inbyggertallet i byer i tittelfeltet på kartet
STR_CONFIG_SETTING_GRAPH_LINE_THICKNESS                         :Graflinjenes tykkelse: {STRING}
STR_CONFIG_SETTING_GRAPH_LINE_THICKNESS_HELPTEXT                :Linjebredde i grafene. En tynn linje er mer presis å lese av, mens en tykkere linje er lettere å se, og farger er lettere å skille

STR_CONFIG_SETTING_LANDSCAPE                                    :Landskap: {STRING}
STR_CONFIG_SETTING_LANDSCAPE_HELPTEXT                           :Landskap definerer grunnleggende spill-scenarier med forskjellige laster og byers vekstkrav. NewGRF og spill-skript tillater imidlertid finere kontroll
STR_CONFIG_SETTING_LAND_GENERATOR                               :Landskapsgenerator: {STRING}
STR_CONFIG_SETTING_LAND_GENERATOR_HELPTEXT                      :Den opprinnelige generatoren avhenger av det originale grafikksettet, og komponerer faste landskapsformer. TerraGenesis er en Perlin støybasert generator med finere kontrollinnstillinger
STR_CONFIG_SETTING_LAND_GENERATOR_ORIGINAL                      :Orginal
STR_CONFIG_SETTING_LAND_GENERATOR_TERRA_GENESIS                 :TerraGenesis
STR_CONFIG_SETTING_TERRAIN_TYPE                                 :Terrengtype: {STRING}
STR_CONFIG_SETTING_TERRAIN_TYPE_HELPTEXT                        :(TerraGenesis bare) Hvor kupert landskapet er
STR_CONFIG_SETTING_INDUSTRY_DENSITY                             :Industritetthet: {STRING}
STR_CONFIG_SETTING_INDUSTRY_DENSITY_HELPTEXT                    :Angi hvor mange næringer som skal genereres og hvilket nivå som skal opprettholdes i løpet av spillet
STR_CONFIG_SETTING_OIL_REF_EDGE_DISTANCE                        :Maks avstand fra kant for Oljeraffinerier: {STRING}
STR_CONFIG_SETTING_OIL_REF_EDGE_DISTANCE_HELPTEXT               :Olje rafinerier er bare bygd nær kartets kanter, det er ved kysten på øy kart
STR_CONFIG_SETTING_SNOWLINE_HEIGHT                              :Snøgrense: {STRING}
STR_CONFIG_SETTING_SNOWLINE_HEIGHT_HELPTEXT                     :Kontroller på hvilken høyde snøen begynner i sub-arktiske landskap. Snø påvirker også industrigenerering og byers vekstkrav
STR_CONFIG_SETTING_ROUGHNESS_OF_TERRAIN                         :Grad av ujevnhet i terreng: {STRING}
STR_CONFIG_SETTING_ROUGHNESS_OF_TERRAIN_HELPTEXT                :(TerraGenesis bare) Velg frekvensen av åser: Glatte landskap har færre og mer utbredte åser. Røffe landskap har mange åser, som kan fremstå repeterende
STR_CONFIG_SETTING_ROUGHNESS_OF_TERRAIN_VERY_SMOOTH             :Veldig jevnt
STR_CONFIG_SETTING_ROUGHNESS_OF_TERRAIN_SMOOTH                  :Jevnt
STR_CONFIG_SETTING_ROUGHNESS_OF_TERRAIN_ROUGH                   :Ulendt
STR_CONFIG_SETTING_ROUGHNESS_OF_TERRAIN_VERY_ROUGH              :Veldig ulendt
STR_CONFIG_SETTING_VARIETY                                      :Variasjonsspredning: {STRING}
STR_CONFIG_SETTING_VARIETY_HELPTEXT                             :(TerraGenesis bare) Kontrollere om kartet inneholder både fjellrike og flate områder. Siden dette bare gjør kartet flatere, bør andre innstillinger settes til fjellrik
STR_CONFIG_SETTING_RIVER_AMOUNT                                 :Elvemengde: {STRING}
STR_CONFIG_SETTING_RIVER_AMOUNT_HELPTEXT                        :Velg hvor mange elver som genereres
STR_CONFIG_SETTING_TREE_PLACER                                  :Treplasseringalgoritme: {STRING}
STR_CONFIG_SETTING_TREE_PLACER_HELPTEXT                         :Velg fordelingen av trær på kartet: 'Original' planter trær jevnt spredt, 'Forbedret' planter dem i grupper
STR_CONFIG_SETTING_TREE_PLACER_NONE                             :Ingen
STR_CONFIG_SETTING_TREE_PLACER_ORIGINAL                         :Original
STR_CONFIG_SETTING_TREE_PLACER_IMPROVED                         :Forbedret
STR_CONFIG_SETTING_ROAD_SIDE                                    :Veikjøretøy: {STRING}
STR_CONFIG_SETTING_ROAD_SIDE_HELPTEXT                           :Velg kjøre-siden
STR_CONFIG_SETTING_HEIGHTMAP_ROTATION                           :Høydekartrotering: {STRING}
STR_CONFIG_SETTING_HEIGHTMAP_ROTATION_COUNTER_CLOCKWISE         :Mot klokka
STR_CONFIG_SETTING_HEIGHTMAP_ROTATION_CLOCKWISE                 :Med klokka
STR_CONFIG_SETTING_SE_FLAT_WORLD_HEIGHT                         :Høydenivå et flatt scenariokart får: {STRING}
STR_CONFIG_SETTING_EDGES_NOT_EMPTY                              :{WHITE}En eller flere ruter ved den nordlige kanten av kartet er ikke tom(me)
STR_CONFIG_SETTING_EDGES_NOT_WATER                              :{WHITE}En eller flere ruter ved en av kantene på kartet er ikke vann

STR_CONFIG_SETTING_STATION_SPREAD                               :Maks stasjonspredning: {STRING}
STR_CONFIG_SETTING_STATION_SPREAD_HELPTEXT                      :Maksimalt areal som delene av en enkelt stasjon kan spres ut på. Vær oppmerksom på at høye verdier vil gjøre spillet tregere
STR_CONFIG_SETTING_SERVICEATHELIPAD                             :Automatisk vedlikehold ved helikopterplass: {STRING}
STR_CONFIG_SETTING_SERVICEATHELIPAD_HELPTEXT                    :Utfør vedlikehold av helikoptre etter hver landing, selv om det ikke er noen depot på flyplassen
STR_CONFIG_SETTING_LINK_TERRAFORM_TOOLBAR                       :Koble landskapsverktøylinjen til bygningsverktøylinjene: {STRING}
STR_CONFIG_SETTING_LINK_TERRAFORM_TOOLBAR_HELPTEXT              :Når du åpner verktøylinjen for en transporttype, åpne også verktøylinjen for landskapsendring
STR_CONFIG_SETTING_SMALLMAP_LAND_COLOUR                         :Landfarge brukt på oversiktskartet: {STRING}
STR_CONFIG_SETTING_SMALLMAP_LAND_COLOUR_HELPTEXT                :Farge på terrenget på minikartet
STR_CONFIG_SETTING_SMALLMAP_LAND_COLOUR_GREEN                   :Grønn
STR_CONFIG_SETTING_SMALLMAP_LAND_COLOUR_DARK_GREEN              :Mørkegrønn
STR_CONFIG_SETTING_SMALLMAP_LAND_COLOUR_VIOLET                  :Fiolett
<<<<<<< HEAD
=======
STR_CONFIG_SETTING_SCROLLMODE                                   :Rulleoppførsel for vindu: {STRING}
STR_CONFIG_SETTING_SCROLLMODE_HELPTEXT                          :Oppførsel ved rulling av kart
STR_CONFIG_SETTING_SCROLLMODE_DEFAULT                           :Flytt synsfelt med høyre museknapp, museposisjon låst
STR_CONFIG_SETTING_SCROLLMODE_RMB_LOCKED                        :Rull kartet med høyre museknapp, museposisjon låst
STR_CONFIG_SETTING_SCROLLMODE_RMB                               :Rull kartet med høyre museknapp
STR_CONFIG_SETTING_SCROLLMODE_LMB                               :Rull kartet med venstre museknapp
>>>>>>> 01261dae
STR_CONFIG_SETTING_SMOOTH_SCROLLING                             :Myk rulling: {STRING}
STR_CONFIG_SETTING_SMOOTH_SCROLLING_HELPTEXT                    :Velge hvordan synsfeltet ruller til en bestemt posisjon når du klikker på det lille kartet, eller ved utstedelse av en kommando for å gå til et bestemt objekt på kartet. Hvis aktivert, ruller synsfeltet jevnt, og hvis deaktivert hopper det direkte til det valgte punktet
STR_CONFIG_SETTING_MEASURE_TOOLTIP                              :Vis målingsverktøy ved bruk av byggingsverktøy: {STRING}
STR_CONFIG_SETTING_MEASURE_TOOLTIP_HELPTEXT                     :Vise avstander mellom kartelementer samt høydeforskjeller når du drar linjer ved byggevirksomhet
STR_CONFIG_SETTING_LIVERIES                                     :Vis utleiefirma etter kjøretøytype: {STRING}
STR_CONFIG_SETTING_LIVERIES_HELPTEXT                            :Kontrollér bruken av kjøretøystype-spesifikke lakkeringer (i motsetning til selskaps-spesifikke)
STR_CONFIG_SETTING_LIVERIES_NONE                                :Ingen
STR_CONFIG_SETTING_LIVERIES_OWN                                 :Eget firma
STR_CONFIG_SETTING_LIVERIES_ALL                                 :Alle firmaer
STR_CONFIG_SETTING_PREFER_TEAMCHAT                              :Foretrekk lagsamtale med <ENTER>: {STRING}
STR_CONFIG_SETTING_PREFER_TEAMCHAT_HELPTEXT                     :Bytte bindingen av firmaets interne og offentlige kommunikasjon til <ENTER>, henholdsvis <Ctrl+ENTER>
STR_CONFIG_SETTING_SCROLLWHEEL_SCROLLING                        :Rullehjulets funksjon: {STRING}
STR_CONFIG_SETTING_SCROLLWHEEL_SCROLLING_HELPTEXT               :Tillat rulling med todimensjonale musehjul
STR_CONFIG_SETTING_SCROLLWHEEL_ZOOM                             :Zoom kartet
STR_CONFIG_SETTING_SCROLLWHEEL_SCROLL                           :Rull kartet
STR_CONFIG_SETTING_SCROLLWHEEL_OFF                              :Av
STR_CONFIG_SETTING_SCROLLWHEEL_MULTIPLIER                       :Rullehjulets hastighet på kartet: {STRING}
STR_CONFIG_SETTING_SCROLLWHEEL_MULTIPLIER_HELPTEXT              :Kontroller sensitiviteten til rulling med muse-hjulet
STR_CONFIG_SETTING_OSK_ACTIVATION                               :Skjermtastatur: {STRING}
STR_CONFIG_SETTING_OSK_ACTIVATION_HELPTEXT                      :Velg metode for å åpne skjerm-tastaturet for inntasting av tekst i tekstbokser ved hjelp av pekeenheten. Dette er ment for små enheter uten fysisk tastatur
STR_CONFIG_SETTING_OSK_ACTIVATION_DISABLED                      :Deaktivert
STR_CONFIG_SETTING_OSK_ACTIVATION_DOUBLE_CLICK                  :Dobbeltklikk
STR_CONFIG_SETTING_OSK_ACTIVATION_SINGLE_CLICK_FOCUS            :Enkelt klikk (ved fokus)
STR_CONFIG_SETTING_OSK_ACTIVATION_SINGLE_CLICK                  :Enkelt klikk (umiddelbart)

STR_CONFIG_SETTING_RIGHT_MOUSE_BTN_EMU                          :Høyreklikkemulering: {STRING}
STR_CONFIG_SETTING_RIGHT_MOUSE_BTN_EMU_HELPTEXT                 :Velg metoden å etterligne høyreklikk
STR_CONFIG_SETTING_RIGHT_MOUSE_BTN_EMU_COMMAND                  :Kommando+klikk
STR_CONFIG_SETTING_RIGHT_MOUSE_BTN_EMU_CONTROL                  :Ctrl+klikk
STR_CONFIG_SETTING_RIGHT_MOUSE_BTN_EMU_OFF                      :Av

STR_CONFIG_SETTING_RIGHT_MOUSE_WND_CLOSE                        :Lukk vinduet med høyreklikk: {STRING}
STR_CONFIG_SETTING_RIGHT_MOUSE_WND_CLOSE_HELPTEXT               :Lukker et vindu ved å høyreklikke i det. Deaktiverer verktøytipset med høyreklikk!

STR_CONFIG_SETTING_AUTOSAVE                                     :Autolagring: {STRING}
STR_CONFIG_SETTING_AUTOSAVE_HELPTEXT                            :Velg intervall mellom automatiske lagringer av spillet

STR_CONFIG_SETTING_DATE_FORMAT_IN_SAVE_NAMES                    :Bruk {STRING} datoformat i navn på lagrede spill.
STR_CONFIG_SETTING_DATE_FORMAT_IN_SAVE_NAMES_HELPTEXT           :Datoformat i lagrede spills filnavn
STR_CONFIG_SETTING_DATE_FORMAT_IN_SAVE_NAMES_LONG               :langt (31. Des 2008)
STR_CONFIG_SETTING_DATE_FORMAT_IN_SAVE_NAMES_SHORT              :kort (31-12-2008)
STR_CONFIG_SETTING_DATE_FORMAT_IN_SAVE_NAMES_ISO                :ISO (2008-12-31)

STR_CONFIG_SETTING_PAUSE_ON_NEW_GAME                            :Pause automatisk ved start av nytt spill: {STRING}
STR_CONFIG_SETTING_PAUSE_ON_NEW_GAME_HELPTEXT                   :Når aktivert, vil spillet automatisk pause når du starter et nytt spill, for å tillate nærmere studie av kartet
STR_CONFIG_SETTING_COMMAND_PAUSE_LEVEL                          :Når spillet er på pause, tillat: {STRING}
STR_CONFIG_SETTING_COMMAND_PAUSE_LEVEL_HELPTEXT                 :Velg hvilke handlinger som kan bli gjort når spillet er pauset
STR_CONFIG_SETTING_COMMAND_PAUSE_LEVEL_NO_ACTIONS               :Ingen handlinger
STR_CONFIG_SETTING_COMMAND_PAUSE_LEVEL_ALL_NON_CONSTRUCTION     :Alt utenom konstruksjon
STR_CONFIG_SETTING_COMMAND_PAUSE_LEVEL_ALL_NON_LANDSCAPING      :Alt utenom landskapsendringer
STR_CONFIG_SETTING_COMMAND_PAUSE_LEVEL_ALL_ACTIONS              :Alle handlinger
STR_CONFIG_SETTING_ADVANCED_VEHICLE_LISTS                       :Bruk grupper i kjøretøyliste: {STRING}
STR_CONFIG_SETTING_ADVANCED_VEHICLE_LISTS_HELPTEXT              :Aktiver bruk av de avanserte kjøretøyslistene for guppering av kjøretøy
STR_CONFIG_SETTING_LOADING_INDICATORS                           :Bruk lastingsindikatorer: {STRING}
STR_CONFIG_SETTING_LOADING_INDICATORS_HELPTEXT                  :Velg hvorvidt lasteindikatorer vises over kjøretøy som lastes eller losses
STR_CONFIG_SETTING_TIMETABLE_IN_TICKS                           :Vis rutetabell i antall tikk i stedet for antall dager: {STRING}
STR_CONFIG_SETTING_TIMETABLE_IN_TICKS_HELPTEXT                  :Vis reisetider i tidstabeller i spillets 'tidsenheter' fremfor dager
STR_CONFIG_SETTING_TIMETABLE_SHOW_ARRIVAL_DEPARTURE             :Vis ankomst og avgang i rutetabeller: {STRING}
STR_CONFIG_SETTING_TIMETABLE_SHOW_ARRIVAL_DEPARTURE_HELPTEXT    :Vise forventede ankomst- og avgangstider i rutetabeller
STR_CONFIG_SETTING_QUICKGOTO                                    :Rask opprettelse av kjøretøyordre: {STRING}
STR_CONFIG_SETTING_QUICKGOTO_HELPTEXT                           :Forhåndsvelg 'gå til markøren' når ordre-vinduet åpnes
STR_CONFIG_SETTING_DEFAULT_RAIL_TYPE                            :Standard jernbanetype (etter nytt/innlastet spill): {STRING}
STR_CONFIG_SETTING_DEFAULT_RAIL_TYPE_HELPTEXT                   :Jernbanetype som velges når man starter eller laster et spill. 'første tilgjengelige' velger den eldste typen spor, 'siste tilgjengelige' velger den nyeste typen spor og 'mest brukt' velger den typen som for tiden er mest i bruk
STR_CONFIG_SETTING_DEFAULT_RAIL_TYPE_FIRST                      :Første tilgjengelige
STR_CONFIG_SETTING_DEFAULT_RAIL_TYPE_LAST                       :Siste tilgjengelige
STR_CONFIG_SETTING_DEFAULT_RAIL_TYPE_MOST_USED                  :Mest brukt
STR_CONFIG_SETTING_SHOW_TRACK_RESERVATION                       :Vis reserverte spor: {STRING}
STR_CONFIG_SETTING_SHOW_TRACK_RESERVATION_HELPTEXT              :Gi reserverte spor en annen farge for å bistå med problemer hvor tog nekter å entre sti-baserte blokker
STR_CONFIG_SETTING_PERSISTENT_BUILDINGTOOLS                     :La byggingsverktøy være aktive etter bruk: {STRING}
STR_CONFIG_SETTING_PERSISTENT_BUILDINGTOOLS_HELPTEXT            :Holde verktøylinjen for bruer, tunneler, osv åpnet etter bruk
STR_CONFIG_SETTING_EXPENSES_LAYOUT                              :Grupper utgifter i firmaets finansvindu: {STRING}
STR_CONFIG_SETTING_EXPENSES_LAYOUT_HELPTEXT                     :Definer oppsettet for vinduet som viser selskapets utgifter

STR_CONFIG_SETTING_SOUND_TICKER                                 :Nyhetstavle: {STRING}
STR_CONFIG_SETTING_SOUND_TICKER_HELPTEXT                        :Spille av lyd for oppsummerte nyhetsmeldinger
STR_CONFIG_SETTING_SOUND_NEWS                                   :Avis: {STRING}
STR_CONFIG_SETTING_SOUND_NEWS_HELPTEXT                          :Spille av lyd ved visning av aviser
STR_CONFIG_SETTING_SOUND_NEW_YEAR                               :Utgangen av år: {STRING}
STR_CONFIG_SETTING_SOUND_NEW_YEAR_HELPTEXT                      :Spille av lydeffekt ved utgangen av et år som oppsummerer selskapets resultater i løpet av året i forhold til året før
STR_CONFIG_SETTING_SOUND_CONFIRM                                :Konstruksjon: {STRING}
STR_CONFIG_SETTING_SOUND_CONFIRM_HELPTEXT                       :Spille av lydeffekt ved fullførte konstruksjoner eller andre tiltak
STR_CONFIG_SETTING_SOUND_CLICK                                  :Tastetrykk: {STRING}
STR_CONFIG_SETTING_SOUND_CLICK_HELPTEXT                         :Pipetone ved tastetrykk
STR_CONFIG_SETTING_SOUND_DISASTER                               :Katastrofer/ulykker: {STRING}
STR_CONFIG_SETTING_SOUND_DISASTER_HELPTEXT                      :Spill av lydeffekter til ulykker og katastrofer
STR_CONFIG_SETTING_SOUND_VEHICLE                                :Kjøretøy: {STRING}
STR_CONFIG_SETTING_SOUND_VEHICLE_HELPTEXT                       :Spill lydeffekter til kjøretøy
STR_CONFIG_SETTING_SOUND_AMBIENT                                :Omgivelse: {STRING}
STR_CONFIG_SETTING_SOUND_AMBIENT_HELPTEXT                       :Spille lyder fra omgivelsene av landskapet, industrier og tettsteder

STR_CONFIG_SETTING_DISABLE_UNSUITABLE_BUILDING                  :Fjern infrastrukturbygging før tilhørende kjøretøy er tilgjengelige: {STRING}
STR_CONFIG_SETTING_DISABLE_UNSUITABLE_BUILDING_HELPTEXT         :Når aktivert, vil infrastruktur bare være tilgjengelig hvis det også finnes kjøretøy tilgjengelig, for å forhindre sløsing av tid og penger på ubrukelig infrastruktur
STR_CONFIG_SETTING_MAX_TRAINS                                   :Maks antall tog per firma: {STRING}
STR_CONFIG_SETTING_MAX_TRAINS_HELPTEXT                          :Maksimalt antall tog som et firma kan ha
STR_CONFIG_SETTING_MAX_ROAD_VEHICLES                            :Maks antall veikjøretøy per firma: {STRING}
STR_CONFIG_SETTING_MAX_ROAD_VEHICLES_HELPTEXT                   :Maksimalt antall veikjøretøy som et firma kan ha
STR_CONFIG_SETTING_MAX_AIRCRAFT                                 :Maks antall luftfartøy per firma: {STRING}
STR_CONFIG_SETTING_MAX_AIRCRAFT_HELPTEXT                        :Maksimalt antall fly som et firma kan ha
STR_CONFIG_SETTING_MAX_SHIPS                                    :Maks antall skip per firma: {STRING}
STR_CONFIG_SETTING_MAX_SHIPS_HELPTEXT                           :Maksimalt antall skip som et firma kan ha

STR_CONFIG_SETTING_AI_BUILDS_TRAINS                             :Hindre datamaskinen i å bygge tog: {STRING}
STR_CONFIG_SETTING_AI_BUILDS_TRAINS_HELPTEXT                    :Aktivering av denne innstillingen gjør bygging av tog umulig for en datamaskin-spiller
STR_CONFIG_SETTING_AI_BUILDS_ROAD_VEHICLES                      :Hindre datamaskinen i å bygge kjøretøy: {STRING}
STR_CONFIG_SETTING_AI_BUILDS_ROAD_VEHICLES_HELPTEXT             :Aktivering av denne innstillingen gjør bygging av veikjøretøy umulig for en datamaskin-spiller
STR_CONFIG_SETTING_AI_BUILDS_AIRCRAFT                           :Hindre datamaskinen i å bygge luftfartøy: {STRING}
STR_CONFIG_SETTING_AI_BUILDS_AIRCRAFT_HELPTEXT                  :Aktivering av denne innstillingen gjør bygging av fly umulig for en datamaskin-spiller
STR_CONFIG_SETTING_AI_BUILDS_SHIPS                              :Hindre datamaskinen i å bygge skip: {STRING}
STR_CONFIG_SETTING_AI_BUILDS_SHIPS_HELPTEXT                     :Aktivering av denne innstillingen gjør bygging av skip umulig for en datamaskin-spiller

STR_CONFIG_SETTING_AI_PROFILE                                   :Profil for standardinnstillinger: {STRING}
STR_CONFIG_SETTING_AI_PROFILE_HELPTEXT                          :Velg hvilken innstillingsprofil som skal brukes for tilfeldige data-spillere eller for startverdier når du legger til nye data-spillere eller spill-skript
STR_CONFIG_SETTING_AI_PROFILE_EASY                              :Lett
STR_CONFIG_SETTING_AI_PROFILE_MEDIUM                            :Middels
STR_CONFIG_SETTING_AI_PROFILE_HARD                              :Vanskelig

STR_CONFIG_SETTING_AI_IN_MULTIPLAYER                            :Tillat AI-er i flerspiller: {STRING}
STR_CONFIG_SETTING_AI_IN_MULTIPLAYER_HELPTEXT                   :Tillat datamaskin-spillere å delta i flerspiller-spill
STR_CONFIG_SETTING_SCRIPT_MAX_OPCODES                           :#opcodes før skript er avbrutt: {STRING}
STR_CONFIG_SETTING_SCRIPT_MAX_OPCODES_HELPTEXT                  :Maksimalt antall beregningstrinn et skript kan ta i én omgang

STR_CONFIG_SETTING_SERVINT_ISPERCENT                            :Vedlikeholdsintervaller er i prosent: {STRING}
STR_CONFIG_SETTING_SERVINT_ISPERCENT_HELPTEXT                   :Velge om vedlikehold av kjøretøyer utløses av tiden som er forløpt fra siste gjennomførte vedlikehold, eller av at pålitelighet dropper under en bestemt prosent av maksimal pålitelighet
STR_CONFIG_SETTING_SERVINT_TRAINS                               :Standard vedlikeholdsintervall for tog: {STRING}
STR_CONFIG_SETTING_SERVINT_TRAINS_HELPTEXT                      :Angi standard vedlikeholdsintervall for nye skinnegående kjøretøy, hvis det ikke er satt noe serviceintervall for kjøretøyet
STR_CONFIG_SETTING_SERVINT_VALUE                                :{COMMA}{NBSP}dag{P 0 "" er}/%
STR_CONFIG_SETTING_SERVINT_DISABLED                             :Deaktivert
STR_CONFIG_SETTING_SERVINT_ROAD_VEHICLES                        :Standard vedlikeholdsintervall for veikjøretøy: {STRING}
STR_CONFIG_SETTING_SERVINT_ROAD_VEHICLES_HELPTEXT               :Angi standard vedlikeholdsintervall for nye veikjøretøy, hvis det ikke er satt noe vedlikeholdsintervall for kjøretøyet
STR_CONFIG_SETTING_SERVINT_AIRCRAFT                             :Standard vedlikeholdsintervall for fly: {STRING}
STR_CONFIG_SETTING_SERVINT_AIRCRAFT_HELPTEXT                    :Angi standard vedlikeholdsintervall for nye fly, hvis det ikke er angitt noe vedlikeholdsintervall for flyet
STR_CONFIG_SETTING_SERVINT_SHIPS                                :Standard vedlikeholdsintervall for skip: {STRING}
STR_CONFIG_SETTING_SERVINT_SHIPS_HELPTEXT                       :Angi standard vedlikeholdsintervall for nye skip, hvis det ikke er angitt noe vedlikeholdsintervall for fartøyet
STR_CONFIG_SETTING_NOSERVICE                                    :Deaktiver vedlikehold når havarier er slått av: {STRING}
STR_CONFIG_SETTING_NOSERVICE_HELPTEXT                           :Når aktivert, vil kjøretøy ikke bli vedlikeholdt hvis de ikke kan bryte sammen
STR_CONFIG_SETTING_WAGONSPEEDLIMITS                             :Aktiver fartsgrenser for vogner: {STRING}
STR_CONFIG_SETTING_WAGONSPEEDLIMITS_HELPTEXT                    :Når aktivert, brukes også fartsgrenser til vogner for å avgjøre den maksimale hastigheten til et tog
STR_CONFIG_SETTING_DISABLE_ELRAILS                              :Deaktiver elektriske spor: {STRING}
STR_CONFIG_SETTING_DISABLE_ELRAILS_HELPTEXT                     :Aktivering av denne innstillingen deaktiverer kravet om å elektrifisere spor for å tillate at elektriske motorer kan kjøre på dem

STR_CONFIG_SETTING_NEWS_ARRIVAL_FIRST_VEHICLE_OWN               :Første kjøretøy ankommer spillers stasjon: {STRING}
STR_CONFIG_SETTING_NEWS_ARRIVAL_FIRST_VEHICLE_OWN_HELPTEXT      :Vis en nyhetsoppdatering når det første kjøretøyet ankommer stasjonen til en ny spiller
STR_CONFIG_SETTING_NEWS_ARRIVAL_FIRST_VEHICLE_OTHER             :Første kjøretøy ankommer motstanders stasjon: {STRING}
STR_CONFIG_SETTING_NEWS_ARRIVAL_FIRST_VEHICLE_OTHER_HELPTEXT    :Vise nyhetsoppdatering når det første kjøretøyet ankommer stasjonen til en ny motstander
STR_CONFIG_SETTING_NEWS_ACCIDENTS_DISASTERS                     :Ulykker / katastrofer: {STRING}
STR_CONFIG_SETTING_NEWS_ACCIDENTS_DISASTERS_HELPTEXT            :Vise nyhetsoppdatering når ulykker eller katastrofer inntreffer
STR_CONFIG_SETTING_NEWS_COMPANY_INFORMATION                     :Firmainformasjon: {STRING}
STR_CONFIG_SETTING_NEWS_COMPANY_INFORMATION_HELPTEXT            :Vise nyhetsoppdatering når nye selskaper starter opp, eller når selskaper er konkurstruet
STR_CONFIG_SETTING_NEWS_INDUSTRY_OPEN                           :Åpning av industrier: {STRING}
STR_CONFIG_SETTING_NEWS_INDUSTRY_OPEN_HELPTEXT                  :Vise nyhetsoppdatering når nye industrier åpner drift
STR_CONFIG_SETTING_NEWS_INDUSTRY_CLOSE                          :Stenging av industrier: {STRING}
STR_CONFIG_SETTING_NEWS_INDUSTRY_CLOSE_HELPTEXT                 :Vise nyhetsoppdatering når industrier avvikler driften
STR_CONFIG_SETTING_NEWS_ECONOMY_CHANGES                         :Økonomiske endringer: {STRING}
STR_CONFIG_SETTING_NEWS_ECONOMY_CHANGES_HELPTEXT                :Vis en nyhetsoppdatering om globale forandringer i økonomi
STR_CONFIG_SETTING_NEWS_INDUSTRY_CHANGES_COMPANY                :Produksjonsendringer hos industrier ekspedert av firmaet: {STRING}
STR_CONFIG_SETTING_NEWS_INDUSTRY_CHANGES_COMPANY_HELPTEXT       :Vise nyhetsoppdateringer når produksjonsnivået endrer seg for industrier som er tilknyttet selskapet
STR_CONFIG_SETTING_NEWS_INDUSTRY_CHANGES_OTHER                  :Produksjonsendringer hos industrier ekspedert av motspiller(e): {STRING}
STR_CONFIG_SETTING_NEWS_INDUSTRY_CHANGES_OTHER_HELPTEXT         :Vise nyhetsoppdateringer når produksjonsnivået endrer seg for industrier som er tilknyttet konkurrentene
STR_CONFIG_SETTING_NEWS_INDUSTRY_CHANGES_UNSERVED               :Andre industriproduksjonsendringer: {STRING}
STR_CONFIG_SETTING_NEWS_INDUSTRY_CHANGES_UNSERVED_HELPTEXT      :Vise nyhetsoppdatering når produksjonsnivået endrer seg for industrier som ikke er tilknyttet selskapet eller andre konkurrenter
STR_CONFIG_SETTING_NEWS_ADVICE                                  :Forslag / informasjon om firmaets kjøretøyer: {STRING}
STR_CONFIG_SETTING_NEWS_ADVICE_HELPTEXT                         :Vise meldinger om kjøretøy som trenger oppmerksomhet
STR_CONFIG_SETTING_NEWS_NEW_VEHICLES                            :Nye kjøretøy: {STRING}
STR_CONFIG_SETTING_NEWS_NEW_VEHICLES_HELPTEXT                   :Vise nyhetsoppdatering når nye kjøretøystyper blir tilgjengelig
STR_CONFIG_SETTING_NEWS_CHANGES_ACCEPTANCE                      :Endringer i godtatte varer: {STRING}
STR_CONFIG_SETTING_NEWS_CHANGES_ACCEPTANCE_HELPTEXT             :Vise meldinger om stasjoners skiftende aksept av godstyper
STR_CONFIG_SETTING_NEWS_SUBSIDIES                               :Subsidier: {STRING}
STR_CONFIG_SETTING_NEWS_SUBSIDIES_HELPTEXT                      :Vise nyhetsoppdateringer om subsidie-relaterte hendelser
STR_CONFIG_SETTING_NEWS_GENERAL_INFORMATION                     :Generell informasjon: {STRING}
STR_CONFIG_SETTING_NEWS_GENERAL_INFORMATION_HELPTEXT            :Vise avis for generelle hendelser, som for eksempel kjøp av eksklusive rettigheter eller finansiering av veibygging

STR_CONFIG_SETTING_NEWS_MESSAGES_OFF                            :Av
STR_CONFIG_SETTING_NEWS_MESSAGES_SUMMARY                        :Sammendrag
STR_CONFIG_SETTING_NEWS_MESSAGES_FULL                           :Fullt

STR_CONFIG_SETTING_COLOURED_NEWS_YEAR                           :Farge i avisen kommer i: {STRING}
STR_CONFIG_SETTING_COLOURED_NEWS_YEAR_HELPTEXT                  :Året der avisannonseringene bli vist i farger. Før dette året blir alle annonseringer vist i svart/hvitt,
STR_CONFIG_SETTING_STARTING_YEAR                                :Start spillet i år: {STRING}
STR_CONFIG_SETTING_SMOOTH_ECONOMY                               :Jevn økonomi (flere, mindre endringer): {STRING}
STR_CONFIG_SETTING_SMOOTH_ECONOMY_HELPTEXT                      :Når denne er aktivert, endrer industriproduksjonen seg oftere, og i mindre trinn. Denne innstillingen har vanligvis ingen effekt hvis industriene er fra en NewGRF
STR_CONFIG_SETTING_ALLOW_SHARES                                 :Tillat aksjekjøp i andre firmaer: {STRING}
STR_CONFIG_SETTING_ALLOW_SHARES_HELPTEXT                        :Når aktivert, tillates kjøp og salg av selskapers aksjer. Aksjer vil kun være tilgjengelig selskaper som når en viss alder
STR_CONFIG_SETTING_FEEDER_PAYMENT_SHARE                         :Prosentandel av etappe-overskudd som skal betales i innmatingssystem: {STRING}
STR_CONFIG_SETTING_FEEDER_PAYMENT_SHARE_HELPTEXT                :Andel av inntekten gitt til de mellomliggende etapper i et overføringssystem, noe som gir mer kontroll over inntektene
STR_CONFIG_SETTING_DRAG_SIGNALS_DENSITY                         :Når du drar en linje, plasser signaler hver: {STRING}
STR_CONFIG_SETTING_DRAG_SIGNALS_DENSITY_HELPTEXT                :Angi distansen for når signaler vil bli bygget på et spor frem til neste hinder (signal, kryss), hvis signaler blir dratt
STR_CONFIG_SETTING_DRAG_SIGNALS_DENSITY_VALUE                   :{COMMA} kartelement{P 0 "" er}
STR_CONFIG_SETTING_DRAG_SIGNALS_FIXED_DISTANCE                  :Når du drar en linje, oppretthold fast avstand mellom signaler: {STRING}
STR_CONFIG_SETTING_DRAG_SIGNALS_FIXED_DISTANCE_HELPTEXT         :Velg oppførselen til signalplassering ved Ctrl + dragning av signaler. Hvis deaktivert, blir signaler plassert ved tunneler eller broer for å unngå lange strekninger uten signaler. Hvis aktivert, blir signalene plassert for hver N ruter, noe som gjør justering av signaler på parallelle spor enklere
STR_CONFIG_SETTING_SEMAPHORE_BUILD_BEFORE_DATE                  :Bygg vingesignal automatisk før: {STRING}
STR_CONFIG_SETTING_SEMAPHORE_BUILD_BEFORE_DATE_HELPTEXT         :Angi året når elektriske signal vil bi tatt i bruk for spor. Før dette året vil ikke-elektriske signal bli brukt (som har nøyaktig samme funksjon, men forskjellig utseende)
STR_CONFIG_SETTING_ENABLE_SIGNAL_GUI                            :Aktiver signalgrensesnittet: {STRING}
STR_CONFIG_SETTING_ENABLE_SIGNAL_GUI_HELPTEXT                   :Vis et vindu for å velge hvilke signaltyper som skal bygges, i stedet for vindusløs signaltype-rotasjon når man Ctrl+klikker på bygde signaler
STR_CONFIG_SETTING_DEFAULT_SIGNAL_TYPE                          :Standard signaltype: {STRING}
STR_CONFIG_SETTING_DEFAULT_SIGNAL_TYPE_HELPTEXT                 :Standard signaltype som blir brukt
STR_CONFIG_SETTING_DEFAULT_SIGNAL_NORMAL                        :Blokksignaler
STR_CONFIG_SETTING_DEFAULT_SIGNAL_PBS                           :Avanserte signaler
STR_CONFIG_SETTING_DEFAULT_SIGNAL_PBSOWAY                       :Enveis avanserte signaler
STR_CONFIG_SETTING_CYCLE_SIGNAL_TYPES                           :Bla gjennom signaltyper: {STRING}
STR_CONFIG_SETTING_CYCLE_SIGNAL_TYPES_HELPTEXT                  :Velg hvilke signaltyper å gå gjennom når Ctrl+trykke på et bygg signal med signal-verktøyet
STR_CONFIG_SETTING_CYCLE_SIGNAL_NORMAL                          :Kun blokksignaler
STR_CONFIG_SETTING_CYCLE_SIGNAL_PBS                             :Kun avanserte signaler
STR_CONFIG_SETTING_CYCLE_SIGNAL_ALL                             :Alle

STR_CONFIG_SETTING_TOWN_LAYOUT                                  :Veiløsning for nye byer: {STRING}
STR_CONFIG_SETTING_TOWN_LAYOUT_HELPTEXT                         :Løsning for veinettverket i byer
STR_CONFIG_SETTING_TOWN_LAYOUT_DEFAULT                          :Original
STR_CONFIG_SETTING_TOWN_LAYOUT_BETTER_ROADS                     :Bedre veier
STR_CONFIG_SETTING_TOWN_LAYOUT_2X2_GRID                         :2x2 Rutenett
STR_CONFIG_SETTING_TOWN_LAYOUT_3X3_GRID                         :3x3 Rutenett
STR_CONFIG_SETTING_TOWN_LAYOUT_RANDOM                           :Tilfeldig
STR_CONFIG_SETTING_ALLOW_TOWN_ROADS                             :Byer kan bygge veier: {STRING}
STR_CONFIG_SETTING_ALLOW_TOWN_ROADS_HELPTEXT                    :Tillat byer å bygge veier for å vokse. Deaktiver for å forhindre bystyrer å bygge veier på egenhånd
STR_CONFIG_SETTING_ALLOW_TOWN_LEVEL_CROSSINGS                   :Byer har lov å bygge planoverganger: {STRING}
STR_CONFIG_SETTING_ALLOW_TOWN_LEVEL_CROSSINGS_HELPTEXT          :Ved å aktivere denne innstillingen, tillates byer å bygge planoverganger
STR_CONFIG_SETTING_NOISE_LEVEL                                  :Tillat bykontrollert støynivå for flyplasser: {STRING}
STR_CONFIG_SETTING_NOISE_LEVEL_HELPTEXT                         :Når denne innstillingen er deaktivert, kan det være to flyplasser i hver by. Når denne innstillingen er aktivert, blir antall flyplasser i en by bestemt av graden av støytoleranse i byen. Graden avhenger av innbyggertall, flyplasstørrelse og avstand
STR_CONFIG_SETTING_TOWN_FOUNDING                                :Grunnlegging av byer i spillet: {STRING}
STR_CONFIG_SETTING_TOWN_FOUNDING_HELPTEXT                       :Ved å aktivere denne innstillingen tillates spillere å grunnlegge nye byer i spillet
STR_CONFIG_SETTING_TOWN_FOUNDING_FORBIDDEN                      :Forbudt
STR_CONFIG_SETTING_TOWN_FOUNDING_ALLOWED                        :Tillatt
STR_CONFIG_SETTING_TOWN_FOUNDING_ALLOWED_CUSTOM_LAYOUT          :Tillatt, egendefinert oppsett av by
STR_CONFIG_SETTING_TOWN_CARGOGENMODE                            :varegenerering byer: {STRING}
STR_CONFIG_SETTING_TOWN_CARGOGENMODE_HELPTEXT                   :Hvor mye varer som genereres av hus i byer, i forhold til byens folketall.{}Kvadratisk vekst: En by av dobbel størrelse genererer fire ganger så mange passasjerer.{}Lineær vekst: En by av dobbel størrelse genererer dobbelt så mange passasjerer.
STR_CONFIG_SETTING_TOWN_CARGOGENMODE_ORIGINAL                   :Kvadratisk (original)
STR_CONFIG_SETTING_TOWN_CARGOGENMODE_BITCOUNT                   :Lineær

STR_CONFIG_SETTING_EXTRA_TREE_PLACEMENT                         :Plassering av trær i spillet: {STRING}
STR_CONFIG_SETTING_EXTRA_TREE_PLACEMENT_HELPTEXT                :Kontroll tilfeldige utseender til tre under spillet. Dette kan påvirke industrier som avhenger av trevekst, for eksempel trelast
STR_CONFIG_SETTING_EXTRA_TREE_PLACEMENT_NONE                    :Ingen {RED}(ødelegger sagbruk)
STR_CONFIG_SETTING_EXTRA_TREE_PLACEMENT_RAINFOREST              :Kun i regnskog
STR_CONFIG_SETTING_EXTRA_TREE_PLACEMENT_ALL                     :Overalt

STR_CONFIG_SETTING_TOOLBAR_POS                                  :Plassering av hovedverktøylinje: {STRING}
STR_CONFIG_SETTING_TOOLBAR_POS_HELPTEXT                         :Horisontal posisjon av hoved verktøylinjen på toppen av skjermen
STR_CONFIG_SETTING_STATUSBAR_POS                                :Statusbarens posisjon: {STRING}
STR_CONFIG_SETTING_STATUSBAR_POS_HELPTEXT                       :Horisontal posisjon av status verktøylinjen på bunnen av skjermen
STR_CONFIG_SETTING_SNAP_RADIUS                                  :Vinduers smekkeradius: {STRING}
STR_CONFIG_SETTING_SNAP_RADIUS_HELPTEXT                         :Avstanden mellom vinduer før vinduet som blir flyttet automatisk tilpasset nærliggende vinduer
STR_CONFIG_SETTING_SNAP_RADIUS_VALUE                            :{COMMA} piks{P 0 el ler}
STR_CONFIG_SETTING_SNAP_RADIUS_DISABLED                         :Deaktivert
STR_CONFIG_SETTING_SOFT_LIMIT                                   :Maksimalt antall flytende vinduer: {STRING}
STR_CONFIG_SETTING_SOFT_LIMIT_HELPTEXT                          :Antall ikke-klebrige åpne vinduer før gamle vinduer automatisk blir lukket for å gi plass til nye vinduer
STR_CONFIG_SETTING_SOFT_LIMIT_VALUE                             :{COMMA}
STR_CONFIG_SETTING_SOFT_LIMIT_DISABLED                          :deaktivert
STR_CONFIG_SETTING_ZOOM_MIN                                     :Maks zoom-inn nivå: {STRING}
STR_CONFIG_SETTING_ZOOM_MIN_HELPTEXT                            :Maksimalt forstørrelsesnivå for synsfelt. Vær oppmerksom på at aktivering av høyere forstørrelsesnivå øker minnekravet
STR_CONFIG_SETTING_ZOOM_MAX                                     :Maks zoom-ut nivå: {STRING}
STR_CONFIG_SETTING_ZOOM_MAX_HELPTEXT                            :Maksimalt 'zoom-ut' nivå for synsfelt. Høye ut-zoomingsnivåer kan føre til hakking når det brukes
STR_CONFIG_SETTING_ZOOM_LVL_MIN                                 :4x
STR_CONFIG_SETTING_ZOOM_LVL_IN_2X                               :2x
STR_CONFIG_SETTING_ZOOM_LVL_NORMAL                              :Normal
STR_CONFIG_SETTING_ZOOM_LVL_OUT_2X                              :2x
STR_CONFIG_SETTING_ZOOM_LVL_OUT_4X                              :4x
STR_CONFIG_SETTING_ZOOM_LVL_OUT_8X                              :8x
STR_CONFIG_SETTING_TOWN_GROWTH                                  :Hastighet for byenes vekst: {STRING}
STR_CONFIG_SETTING_TOWN_GROWTH_HELPTEXT                         :Hastigheten byer vokser med
STR_CONFIG_SETTING_TOWN_GROWTH_NONE                             :Ingen
STR_CONFIG_SETTING_TOWN_GROWTH_SLOW                             :Sakte
STR_CONFIG_SETTING_TOWN_GROWTH_NORMAL                           :Normal
STR_CONFIG_SETTING_TOWN_GROWTH_FAST                             :Rask
STR_CONFIG_SETTING_TOWN_GROWTH_VERY_FAST                        :Veldig rask
STR_CONFIG_SETTING_LARGER_TOWNS                                 :Andel av tettsteder som vil bli til byer: {STRING}
STR_CONFIG_SETTING_LARGER_TOWNS_HELPTEXT                        :Mengden av tettsteder som vil bli til byer, altså tettsteder som er større i starten og vokser raskere
STR_CONFIG_SETTING_LARGER_TOWNS_VALUE                           :1 av {COMMA}
STR_CONFIG_SETTING_LARGER_TOWNS_DISABLED                        :ingen
STR_CONFIG_SETTING_CITY_SIZE_MULTIPLIER                         :Innledende bystørrelsesmultiplikator: {STRING}
STR_CONFIG_SETTING_CITY_SIZE_MULTIPLIER_HELPTEXT                :Gjennomsnittsstørrelse på (stor)byer i forhold til vanlige byer ved begynnelsen av spillet

STR_CONFIG_SETTING_LINKGRAPH_INTERVAL                           :Oppdater distribusjonsgraf hver {STRING}{NBSP}dag{P 0:2 "" er}
STR_CONFIG_SETTING_LINKGRAPH_INTERVAL_HELPTEXT                  :Tid mellom påfølgende reberegning av koblingsgrafen. Hver reberegning beregner planene for en del av grafen. Det betyr at en verdi X for denne innstillingen ikke betyr at hele grafen vil bli oppdatert for hver X. dag. Bare noen komponenter vil. Jo kortere du setter det, dess mer CPU tid bil være nødvendig for å beregne det. Jo lenger du setter den, dess lenger vil det ta før last-distribusjonen begynner på nye ruter.
STR_CONFIG_SETTING_LINKGRAPH_TIME                               :Benytt {STRING}{NBSP}dag{P 0:2 "" er} for omberegning av distribusjonsgraf
STR_CONFIG_SETTING_LINKGRAPH_TIME_HELPTEXT                      :Tiden det tar for hver ny reberegning av en graf-link komponent. Når en reberegning iverksettes, blir en tråd startet som tillates å kjøre for dette antall dager. Jo kortere du setter dette, desto mer sannsynlig er det at tråden ikke er ferdig til ønsket tid. Da stopper spillet ("etterslep"). Jo lenger du setter den, desto lenger tid tar det for distribusjonen å bli oppdatert når rutene endres.
STR_CONFIG_SETTING_DISTRIBUTION_MANUAL                          :manual
STR_CONFIG_SETTING_DISTRIBUTION_ASYMMETRIC                      :asymmetrisk
STR_CONFIG_SETTING_DISTRIBUTION_SYMMETRIC                       :symmetrisk
STR_CONFIG_SETTING_DISTRIBUTION_PAX                             :Distribusjonsmodus for passasjerer: {STRING}
STR_CONFIG_SETTING_DISTRIBUTION_PAX_HELPTEXT                    :"symmetrisk" betyr at omtrent like mange passasjerer vil reise fra stasjon A til stasjon B som omvendt (fra B til A). "asymmetrisk" betyr at et vilkårlig antall passasjerer vil reise i begge retninger. "manuelt" betyr at det ikke vil forekomme automatisk distribusjon for passasjerene
STR_CONFIG_SETTING_DISTRIBUTION_MAIL                            :Distribusjonsmodus for post: {STRING}
STR_CONFIG_SETTING_DISTRIBUTION_MAIL_HELPTEXT                   :"symmetrisk" betyr at omrent samme mengde post vil bli sent fra stasjon A til stasjon B som omvendt (fra B til A). "asymmetrisk" betyr at vilkårlige mengder post kan bli sendt i begge retninger. "manuelt" betyr at ingen automatisk distribusjon vil forekomme for post.
STR_CONFIG_SETTING_DISTRIBUTION_ARMOURED                        :Distribusjonsmodus for den pansrede gods-klassen: {STRING}
STR_CONFIG_SETTING_DISTRIBUTION_ARMOURED_HELPTEXT               :Den PANSREDE godsklassen inneholder verdisaker i det tempererte klimaet, diamanter i det subtropiske, og gull i det subarktiske. NewGRF-er kan endre på dette. "symmetrisk" betyr at omtrent like mye gods vil bli sendt fra stasjon A til stasjon B som omvendt (fra B til A). "asymmetrisk" betyr at vilkårlige mengder gods kan sendes i begge retninger. "manuelt" betyr at ingen automatisk distribusjon vil forekomme for lasten. Det anbefales å sette denne til asymmetrisk eller manuell når du spiller subarktisk, siden banker ikke vil sende noe gull tilbake til gullgruver. For temperert og subtropisk klima kan du også velge symmetrisk, da banker fint kan velge å sende verdisaker tilbake til opprinnelig bank.
STR_CONFIG_SETTING_DISTRIBUTION_DEFAULT                         :Distribusjonsmodus for andre godsklasser: {STRING}
STR_CONFIG_SETTING_DISTRIBUTION_DEFAULT_HELPTEXT                :"asymmetrisk" betyr at vilkårlige mengder gods kan sendes i begge retninger. "manuelt" betyr at ingen automatisk distribusjon av gods vil forekomme for disse godstypene.
STR_CONFIG_SETTING_LINKGRAPH_ACCURACY                           :Distribusjons-nøyaktighet: {STRING}
STR_CONFIG_SETTING_LINKGRAPH_ACCURACY_HELPTEXT                  :Jo høyere du setter denne, desto mer prosessor-tid vil beregningen av koblingsgrafen ta. Hvis dette bruker for lang tid, vil du oppleve etterslep. Hvis du setter den til en lav verdi, vil distribusjonen bli mer unøyaktig, og du vil kunne oppleve at gods ikke blir sendt til de stedene du forventer at den skal gå.
STR_CONFIG_SETTING_DEMAND_DISTANCE                              :Efffekten av avstand på behov: {STRING}
STR_CONFIG_SETTING_DEMAND_DISTANCE_HELPTEXT                     :Hvis du setter denne til en verdi større enn 0, vil avstanden mellom opprinnelsesstasjonen (A) og en mulig destinasjon (B) ha en effekt på mengden av last som sendes fra A til B. Jo lengre vekk B er fra A, desto mindre gods vil bli sent. Jo høyere du setter den, desto mindre gods vil bli sendt til stasjoner langt vekk, og en større andel gods vil bli sendt til mer nærliggende stasjoner.
STR_CONFIG_SETTING_DEMAND_SIZE                                  :Mengde retur-last ved symmetrisk modus: {STRING}
STR_CONFIG_SETTING_DEMAND_SIZE_HELPTEXT                         :Ved å sette denne til mindre enn 100%, vil symmetrisk distribusjon oppføre seg mer som den asymmetriske: Mindre gods vil ved automatikk bli sendt tilbake til den opprinnelige stasjonen. Hvis du setter denne til 0% vil symmetrisk distribusjon oppføre seg akkurat som den asymmetriske.
STR_CONFIG_SETTING_SHORT_PATH_SATURATION                        :Metning av korte stier før man anvender rommelige stier: {STRING}
STR_CONFIG_SETTING_SHORT_PATH_SATURATION_HELPTEXT               :Ofte er det flere stier mellom to gitte stasjoner. Varedistribusjons-algoritmen vil mette den korteste strekning først. Deretter vil den bruke den neste korteste veien inntil den er mettet, og så videre. Metning bestemmes ut fra en vurdering av kapasitet og planlagt bruk. Når den har mettet alle veier, vil den, hvis det fortsatt er etterspørsel, overbelaste alle veier, og foretrekke de med høy kapasitet. Algoritmen vil imidlertid ikke estimere kapasitet nøyaktig, mesteparten av tiden. Med denne innstillingen kan du angi opptil hvilken prosentandel en kortere sti må være metter før man velger en en lengre (ledig) sti. Sett denne til mindre enn 100% for å unngå overfylte stasjoner i tilfeller hvor kapasiteten overvurderes.

STR_CONFIG_SETTING_LOCALISATION_UNITS_VELOCITY                  :Hastighetsenheter: {STRING}
STR_CONFIG_SETTING_LOCALISATION_UNITS_VELOCITY_HELPTEXT         :Når en hastighet vises i brukergrensesnittet, vise det i de valgte enheter
STR_CONFIG_SETTING_LOCALISATION_UNITS_VELOCITY_IMPERIAL         :Det britiske imperiets enhetssystem (mph)
STR_CONFIG_SETTING_LOCALISATION_UNITS_VELOCITY_METRIC           :Metrisk (km/t)
STR_CONFIG_SETTING_LOCALISATION_UNITS_VELOCITY_SI               :SI (m/s)

STR_CONFIG_SETTING_LOCALISATION_UNITS_POWER                     :Kjøretøys effektenheter: {STRING}
STR_CONFIG_SETTING_LOCALISATION_UNITS_POWER_HELPTEXT            :Når et kjøretøys effekt er vist i brukergrensesnittet, vise det i de valgte enheter
STR_CONFIG_SETTING_LOCALISATION_UNITS_POWER_IMPERIAL            :Det britiske imperiets enhetssystem (hp)
STR_CONFIG_SETTING_LOCALISATION_UNITS_POWER_METRIC              :Metrisk (HK)
STR_CONFIG_SETTING_LOCALISATION_UNITS_POWER_SI                  :SI (kW)

STR_CONFIG_SETTING_LOCALISATION_UNITS_WEIGHT                    :Vekt-enheter: {STRING}
STR_CONFIG_SETTING_LOCALISATION_UNITS_WEIGHT_HELPTEXT           :Når vektene vises i brukergrensesnittet, vis dem i de utvalgte enhetene
STR_CONFIG_SETTING_LOCALISATION_UNITS_WEIGHT_IMPERIAL           :Det britiske imperiets enhetssystem ('short t'/tonn)
STR_CONFIG_SETTING_LOCALISATION_UNITS_WEIGHT_METRIC             :Metrisk (t/tonn)
STR_CONFIG_SETTING_LOCALISATION_UNITS_WEIGHT_SI                 :SI (kg)

STR_CONFIG_SETTING_LOCALISATION_UNITS_VOLUME                    :Volumenheter: {STRING}
STR_CONFIG_SETTING_LOCALISATION_UNITS_VOLUME_HELPTEXT           :Når volumene vises i brukergrensesnittet, vis dem i de utvalgte enhetene
STR_CONFIG_SETTING_LOCALISATION_UNITS_VOLUME_IMPERIAL           :Det britiske imperiets enhetssystem (gal)
STR_CONFIG_SETTING_LOCALISATION_UNITS_VOLUME_METRIC             :Metrisk (l)
STR_CONFIG_SETTING_LOCALISATION_UNITS_VOLUME_SI                 :SI (m³)

STR_CONFIG_SETTING_LOCALISATION_UNITS_FORCE                     :Enhet for trekkraft: {STRING}
STR_CONFIG_SETTING_LOCALISATION_UNITS_FORCE_HELPTEXT            :Når trekkarbeid, også kjent som trekkraft, er vist i brukergrensesnittet, vis det i de utvalgte enhetene
STR_CONFIG_SETTING_LOCALISATION_UNITS_FORCE_IMPERIAL            :Det britiske imperiets enhetssystem (lbf)
STR_CONFIG_SETTING_LOCALISATION_UNITS_FORCE_METRIC              :Metrisk (kgf)
STR_CONFIG_SETTING_LOCALISATION_UNITS_FORCE_SI                  :SI (kN)

STR_CONFIG_SETTING_LOCALISATION_UNITS_HEIGHT                    :Høyde-enheter: {STRING}
STR_CONFIG_SETTING_LOCALISATION_UNITS_HEIGHT_HELPTEXT           :Når en høyde vises i brukergrensesnittet, vis den i de valgte enhetene
STR_CONFIG_SETTING_LOCALISATION_UNITS_HEIGHT_IMPERIAL           :Det britiske imperiets enhetssystem (fot)
STR_CONFIG_SETTING_LOCALISATION_UNITS_HEIGHT_METRIC             :Metrisk (m)
STR_CONFIG_SETTING_LOCALISATION_UNITS_HEIGHT_SI                 :SI (m)

STR_CONFIG_SETTING_LOCALISATION                                 :{ORANGE}Lokalisering
STR_CONFIG_SETTING_GRAPHICS                                     :{ORANGE}Grafikk
STR_CONFIG_SETTING_SOUND                                        :{ORANGE}Lydeffekter
STR_CONFIG_SETTING_INTERFACE                                    :{ORANGE}Grensesnitt
STR_CONFIG_SETTING_INTERFACE_GENERAL                            :{ORANGE}Generelt
STR_CONFIG_SETTING_INTERFACE_VIEWPORTS                          :{ORANGE}Synsfelt
STR_CONFIG_SETTING_INTERFACE_CONSTRUCTION                       :{ORANGE}Konstruksjon
STR_CONFIG_SETTING_ADVISORS                                     :{ORANGE}Nyheter / Rådgivere
STR_CONFIG_SETTING_COMPANY                                      :{ORANGE}Firma
STR_CONFIG_SETTING_ACCOUNTING                                   :{ORANGE}Regnskap
STR_CONFIG_SETTING_VEHICLES                                     :{ORANGE}Kjøretøy
STR_CONFIG_SETTING_VEHICLES_PHYSICS                             :{ORANGE}Fysikk
STR_CONFIG_SETTING_VEHICLES_ROUTING                             :{ORANGE}Ruting
STR_CONFIG_SETTING_LIMITATIONS                                  :{ORANGE}Begrensninger
STR_CONFIG_SETTING_ACCIDENTS                                    :{ORANGE}Katastrofer / Ulykker
STR_CONFIG_SETTING_GENWORLD                                     :{ORANGE}Verdensgenerering
STR_CONFIG_SETTING_ENVIRONMENT                                  :{ORANGE}Miljø
STR_CONFIG_SETTING_ENVIRONMENT_AUTHORITIES                      :{ORANGE}Myndigheter
STR_CONFIG_SETTING_ENVIRONMENT_TOWNS                            :{ORANGE}Byer
STR_CONFIG_SETTING_ENVIRONMENT_INDUSTRIES                       :{ORANGE}Industrier
STR_CONFIG_SETTING_ENVIRONMENT_CARGODIST                        :{ORANGE}Gods-distribusjon
STR_CONFIG_SETTING_AI                                           :{ORANGE}Motstandere
STR_CONFIG_SETTING_AI_NPC                                       :{ORANGE}Datamaskinstyrte spillere

STR_CONFIG_SETTING_PATHFINDER_NPF                               :NPF
STR_CONFIG_SETTING_PATHFINDER_YAPF_RECOMMENDED                  :YAPF {BLUE}(Anbefalt)

STR_CONFIG_SETTING_PATHFINDER_FOR_TRAINS                        :Veifinner for tog: {STRING}
STR_CONFIG_SETTING_PATHFINDER_FOR_TRAINS_HELPTEXT               :Stifinner som skal brukes for tog
STR_CONFIG_SETTING_PATHFINDER_FOR_ROAD_VEHICLES                 :Veifinner for kjøretøy: {STRING}
STR_CONFIG_SETTING_PATHFINDER_FOR_ROAD_VEHICLES_HELPTEXT        :Stifinner som skal brukes for kjøretøyer
STR_CONFIG_SETTING_PATHFINDER_FOR_SHIPS                         :Veifinner for skip: {STRING}
STR_CONFIG_SETTING_PATHFINDER_FOR_SHIPS_HELPTEXT                :Stifinner som brukes for skip
STR_CONFIG_SETTING_REVERSE_AT_SIGNALS                           :Automatisk reversering ved signaler: {STRING}
STR_CONFIG_SETTING_REVERSE_AT_SIGNALS_HELPTEXT                  :La tog reversere ved signaler om de har ventet der lenge

STR_CONFIG_SETTING_QUERY_CAPTION                                :{WHITE}Endre verdi

# Config errors
STR_CONFIG_ERROR                                                :{WHITE}Feil med konfigurasjonsfilen...
STR_CONFIG_ERROR_ARRAY                                          :{WHITE}... feil i matrise '{STRING}'
STR_CONFIG_ERROR_INVALID_VALUE                                  :{WHITE}... ugyldig verdi '{STRING}' for '{STRING}'
STR_CONFIG_ERROR_TRAILING_CHARACTERS                            :{WHITE}... etterslengende bokstaver i slutten av innstilling '{STRING}'
STR_CONFIG_ERROR_DUPLICATE_GRFID                                :{WHITE}... ignorerer NewGRF '{STRING}': duplikat GRF ID med '{STRING}'
STR_CONFIG_ERROR_INVALID_GRF                                    :{WHITE}... ignorerer ugyldig NewGRF '{STRING}': {STRING}
STR_CONFIG_ERROR_INVALID_GRF_NOT_FOUND                          :ikke funnet
STR_CONFIG_ERROR_INVALID_GRF_UNSAFE                             :usikker for statisk bruk
STR_CONFIG_ERROR_INVALID_GRF_SYSTEM                             :system NewGRF
STR_CONFIG_ERROR_INVALID_GRF_INCOMPATIBLE                       :inkompatibel med denne versjonen av OpenTTD
STR_CONFIG_ERROR_INVALID_GRF_UNKNOWN                            :ukjent
STR_CONFIG_ERROR_INVALID_SAVEGAME_COMPRESSION_LEVEL             :{WHITE}... komprimeringsnivå '{STRING}' er ikke gyldig
STR_CONFIG_ERROR_INVALID_SAVEGAME_COMPRESSION_ALGORITHM         :{WHITE}... lagrede spills format '{STRING}' er ikke tilgjengelig. Vender tilbake til '{STRING}'
STR_CONFIG_ERROR_INVALID_BASE_GRAPHICS_NOT_FOUND                :{WHITE}... ignorerer Grunn Graffik set '{STRING}': ikke funnet
STR_CONFIG_ERROR_INVALID_BASE_SOUNDS_NOT_FOUND                  :{WHITE}... ignorerer Grunn Lyd set '{STRING}': ikke funnet
STR_CONFIG_ERROR_INVALID_BASE_MUSIC_NOT_FOUND                   :{WHITE}... ignorerer Grunn Musikk set '{STRING}': ikke funnet
STR_CONFIG_ERROR_OUT_OF_MEMORY                                  :{WHITE}Tomt for minne
STR_CONFIG_ERROR_SPRITECACHE_TOO_BIG                            :{WHITE}Tildeling av {BYTES} fra spritecachen feilet. Spritecachen ble redusert til {BYTES}. Dette senke ytelsen av OpenTTD. For å redusere minneforbruken kan du forsøke å slå av 32bpp grafikk og/eller zoomnivå.

# Intro window
STR_INTRO_CAPTION                                               :{WHITE}OpenTTD {REV}

STR_INTRO_NEW_GAME                                              :{BLACK}Nytt spill
STR_INTRO_LOAD_GAME                                             :{BLACK}Last inn spill
STR_INTRO_PLAY_SCENARIO                                         :{BLACK}Spill scenario
STR_INTRO_PLAY_HEIGHTMAP                                        :{BLACK}Spill høydekart
STR_INTRO_SCENARIO_EDITOR                                       :{BLACK}Rediger scenario
STR_INTRO_MULTIPLAYER                                           :{BLACK}Flerspiller

STR_INTRO_GAME_OPTIONS                                          :{BLACK}Spillinnstillinger
STR_INTRO_HIGHSCORE                                             :{BLACK}Tavle med høyeste poengsummer
STR_INTRO_CONFIG_SETTINGS_TREE                                  :{BLACK}Innstillinger
STR_INTRO_NEWGRF_SETTINGS                                       :{BLACK}NewGRF-innstillinger
STR_INTRO_ONLINE_CONTENT                                        :{BLACK}Se etter innhold på nettet
STR_INTRO_SCRIPT_SETTINGS                                       :{BLACK}AI/Spillskript-innstillinger
STR_INTRO_QUIT                                                  :{BLACK}Avslutt

STR_INTRO_TOOLTIP_NEW_GAME                                      :{BLACK}Start et nytt spill. Ctrl+klikk hopper over kartkonfigurering
STR_INTRO_TOOLTIP_LOAD_GAME                                     :{BLACK}Last inn et lagret spill
STR_INTRO_TOOLTIP_PLAY_HEIGHTMAP                                :{BLACK}Start et nytt spill og bruk et høydekart som landskap
STR_INTRO_TOOLTIP_PLAY_SCENARIO                                 :{BLACK}Start et nytt spill som bruker et egendefinert scenario
STR_INTRO_TOOLTIP_SCENARIO_EDITOR                               :{BLACK}Opprett en egendefinert spillverden eller et scenario
STR_INTRO_TOOLTIP_MULTIPLAYER                                   :{BLACK}Start et flerspiller-spill

STR_INTRO_TOOLTIP_TEMPERATE                                     :{BLACK}Velg temperert miljø
STR_INTRO_TOOLTIP_SUB_ARCTIC_LANDSCAPE                          :{BLACK}Velg subarktisk miljø
STR_INTRO_TOOLTIP_SUB_TROPICAL_LANDSCAPE                        :{BLACK}Velg subtropisk miljø
STR_INTRO_TOOLTIP_TOYLAND_LANDSCAPE                             :{BLACK}Velg leketøyland

STR_INTRO_TOOLTIP_GAME_OPTIONS                                  :{BLACK}Vis spillinnstillinger
STR_INTRO_TOOLTIP_HIGHSCORE                                     :{BLACK}Vise tavle over høyeste poengsummer
STR_INTRO_TOOLTIP_CONFIG_SETTINGS_TREE                          :{BLACK}Vis innstillinger
STR_INTRO_TOOLTIP_NEWGRF_SETTINGS                               :{BLACK}Vis NewGRF-instillinger
STR_INTRO_TOOLTIP_ONLINE_CONTENT                                :{BLACK}Se etter nytt og oppdatert innhold for nedlasting
STR_INTRO_TOOLTIP_SCRIPT_SETTINGS                               :{BLACK}Vis AI/Spillskript-innstillinger
STR_INTRO_TOOLTIP_QUIT                                          :{BLACK}Avslutt 'OpenTTD'

STR_INTRO_BASESET                                               :{BLACK}Det valgte innebygde grafikksettet mangler {NUM} sprite{P "" r}. Se etter oppdateringer for settet.
STR_INTRO_TRANSLATION                                           :{BLACK}Denne oversettelsen mangler {NUM} streng{P "" er}. Vennligst hjelp til å gjøre OpenTTD bedre ved å bli med i oversettergruppen. For detaljer, sjekk readme.txt.

# Quit window
STR_QUIT_CAPTION                                                :{WHITE}Avslutt
STR_QUIT_ARE_YOU_SURE_YOU_WANT_TO_EXIT_OPENTTD                  :{YELLOW}Er du sikker på at du vil avslutte OpenTTD og gå tilbake til {STRING}?
STR_QUIT_YES                                                    :{BLACK}Ja
STR_QUIT_NO                                                     :{BLACK}Nei

# Supported OSes
STR_OSNAME_WINDOWS                                              :Windows
STR_OSNAME_UNIX                                                 :Unix
STR_OSNAME_OSX                                                  :OS{NBSP}X
STR_OSNAME_HAIKU                                                :Haiku
STR_OSNAME_OS2                                                  :OS/2
STR_OSNAME_SUNOS                                                :SunOS

# Abandon game
STR_ABANDON_GAME_CAPTION                                        :{WHITE}Avslutt spill
STR_ABANDON_GAME_QUERY                                          :{YELLOW}Er du sikker på at du vil avslutte dette spillet?
STR_ABANDON_SCENARIO_QUERY                                      :{YELLOW}Er du sikker på at du vil forlate dette scenariet?

# Cheat window
STR_CHEATS                                                      :{WHITE}Juksekoder
STR_CHEATS_TOOLTIP                                              :{BLACK}Avkrysningsbokser indikerer om du har brukt denne juksekoden tidligere
STR_CHEATS_WARNING                                              :{BLACK}Advarsel! Du er i ferd med å bedra dine motstandere. Vær klar over at en slik skammelig oppførsel vil bli husket i all evighet
STR_CHEAT_MONEY                                                 :{LTBLUE}Øk pengebeholdningen med {CURRENCY_LONG}
STR_CHEAT_CHANGE_COMPANY                                        :{LTBLUE}Spiller som firma: {ORANGE}{COMMA}
STR_CHEAT_EXTRA_DYNAMITE                                        :{LTBLUE}Magisk bulldoser (fjern industrier, uflyttbare objekter): {ORANGE}{STRING}
STR_CHEAT_CROSSINGTUNNELS                                       :{LTBLUE}Tunneler kan krysse hverandre: {ORANGE}{STRING}
STR_CHEAT_NO_JETCRASH                                           :{LTBLUE}Jetfly vil ikke krasje (regelmessig) på små flyplasser: {ORANGE} {STRING}
STR_CHEAT_EDIT_MAX_HL                                           :{LTBLUE}Rediger den maksimale karthøyden: {ORANGE}{NUM}
STR_CHEAT_EDIT_MAX_HL_QUERY_CAPT                                :{WHITE}Rediger den maksimale fjellhøyden på kartet
STR_CHEAT_SWITCH_CLIMATE_TEMPERATE_LANDSCAPE                    :Temperert landskap
STR_CHEAT_SWITCH_CLIMATE_SUB_ARCTIC_LANDSCAPE                   :Subarktisk landskap
STR_CHEAT_SWITCH_CLIMATE_SUB_TROPICAL_LANDSCAPE                 :Subtropisk landskap
STR_CHEAT_SWITCH_CLIMATE_TOYLAND_LANDSCAPE                      :Leketøylandskap
STR_CHEAT_CHANGE_DATE                                           :{LTBLUE}Endre dato: {ORANGE} {DATE_SHORT}
STR_CHEAT_CHANGE_DATE_QUERY_CAPT                                :{WHITE}Endre nåværende år
STR_CHEAT_SETUP_PROD                                            :{LTBLUE}Tillat endring av produksjonsmengder: {ORANGE}{STRING}

# Livery window
STR_LIVERY_CAPTION                                              :{WHITE}{COMPANY} - Firmafarge

STR_LIVERY_GENERAL_TOOLTIP                                      :{BLACK}Vis generelle fargetemaer
STR_LIVERY_TRAIN_TOOLTIP                                        :{BLACK}Vis togfargetemaer
STR_LIVERY_ROAD_VEHICLE_TOOLTIP                                 :{BLACK}Vis kjøretøyfargetemaer
STR_LIVERY_SHIP_TOOLTIP                                         :{BLACK}Vis skipsfargetemaer
STR_LIVERY_AIRCRAFT_TOOLTIP                                     :{BLACK}Vis luftfartøyfargetemaer
STR_LIVERY_PRIMARY_TOOLTIP                                      :{BLACK}Velg primærfarge for valgte tema. Ctrl+Klikk vil bruke denne fargen på alt
STR_LIVERY_SECONDARY_TOOLTIP                                    :{BLACK}Velg sekundærfarge for valgte tema. Ctrl+Klikk kommer til å bruke denne fargen for alle temaene.
STR_LIVERY_PANEL_TOOLTIP                                        :{BLACK}Velg fargetemaet du ønsker å endre, eller flere fargetemaer med Ctrl+klikk. Klikk på boksen for å vise bruken av fargetemaene

STR_LIVERY_DEFAULT                                              :Standardfarger
STR_LIVERY_STEAM                                                :Damplokomotiv
STR_LIVERY_DIESEL                                               :Diesellokomotiv
STR_LIVERY_ELECTRIC                                             :Elektrisk lokomotiv
STR_LIVERY_MONORAIL                                             :Monorail-lokomotiv
STR_LIVERY_MAGLEV                                               :Maglev-lokomotiv
STR_LIVERY_DMU                                                  :Dieseltogsett (DMU)
STR_LIVERY_EMU                                                  :Elektrisk togsett (EMU)
STR_LIVERY_PASSENGER_WAGON_STEAM                                :Passasjervogn (damp)
STR_LIVERY_PASSENGER_WAGON_DIESEL                               :Passasjervogn (diesel)
STR_LIVERY_PASSENGER_WAGON_ELECTRIC                             :Passasjervogn (elektrisk)
STR_LIVERY_PASSENGER_WAGON_MONORAIL                             :Passasjervogn (monorail)
STR_LIVERY_PASSENGER_WAGON_MAGLEV                               :Passasjervogn (maglev)
STR_LIVERY_FREIGHT_WAGON                                        :Varevogn
STR_LIVERY_BUS                                                  :Buss
STR_LIVERY_TRUCK                                                :Lastebil
STR_LIVERY_PASSENGER_SHIP                                       :Passasjerferje
STR_LIVERY_FREIGHT_SHIP                                         :Fraktskip
STR_LIVERY_HELICOPTER                                           :Helikopter
STR_LIVERY_SMALL_PLANE                                          :Lite fly
STR_LIVERY_LARGE_PLANE                                          :Stort fly
STR_LIVERY_PASSENGER_TRAM                                       :Passasjertrikk
STR_LIVERY_FREIGHT_TRAM                                         :Varetrikk

# Face selection window
STR_FACE_CAPTION                                                :{WHITE}Velg ansikt
STR_FACE_CANCEL_TOOLTIP                                         :{BLACK}Avbryt ansiktsvalg
STR_FACE_OK_TOOLTIP                                             :{BLACK}Godta nytt ansikt
STR_FACE_RANDOM                                                 :{BLACK}Tilfeldiggjør

STR_FACE_MALE_BUTTON                                            :{BLACK}Mann
STR_FACE_MALE_TOOLTIP                                           :{BLACK}Velg mannsansikter
STR_FACE_FEMALE_BUTTON                                          :{BLACK}Kvinne
STR_FACE_FEMALE_TOOLTIP                                         :{BLACK}Velg kvinneansikter
STR_FACE_NEW_FACE_BUTTON                                        :{BLACK}Nytt ansikt
STR_FACE_NEW_FACE_TOOLTIP                                       :{BLACK}Lag et tilfeldig ansikt
STR_FACE_ADVANCED                                               :{BLACK}Avansert
STR_FACE_ADVANCED_TOOLTIP                                       :{BLACK}Avansert ansiktsvalg
STR_FACE_SIMPLE                                                 :{BLACK}Enkelt
STR_FACE_SIMPLE_TOOLTIP                                         :{BLACK}Enkelt ansiktsvalg
STR_FACE_LOAD                                                   :{BLACK}Last inn
STR_FACE_LOAD_TOOLTIP                                           :{BLACK}Last inn favorittansikt
STR_FACE_LOAD_DONE                                              :{WHITE}Ditt favorittansikt har blitt lastet inn fra OpenTTDs konfigurasjonsfil
STR_FACE_FACECODE                                               :{BLACK}Ansiktsnummer
STR_FACE_FACECODE_TOOLTIP                                       :{BLACK}Vis og/eller endre ansiktsnummeret til firmaets leder
STR_FACE_FACECODE_CAPTION                                       :{WHITE}Vis og/eller endre lederens ansiktsnummer
STR_FACE_FACECODE_SET                                           :{WHITE}Ny ansiktsnummerkode har blitt satt
STR_FACE_FACECODE_ERR                                           :{WHITE}Kunne ikke endre lederens ansiktsnummer - må være et heltall mellom 0 og 4294967295!
STR_FACE_SAVE                                                   :{BLACK}Lagre
STR_FACE_SAVE_TOOLTIP                                           :{BLACK}Lagre favorittansikt
STR_FACE_SAVE_DONE                                              :{WHITE}Dette ansiktet vil bli lagret som din favoritt i OpenTTDs konfigurasjonsfil
STR_FACE_EUROPEAN                                               :{BLACK}Europeisk
STR_FACE_SELECT_EUROPEAN                                        :{BLACK}Velg europeiske ansikter
STR_FACE_AFRICAN                                                :{BLACK}Afrikansk
STR_FACE_SELECT_AFRICAN                                         :{BLACK}Velg afrikanske ansikter
STR_FACE_YES                                                    :Ja
STR_FACE_NO                                                     :Nei
STR_FACE_MOUSTACHE_EARRING_TOOLTIP                              :{BLACK}Aktiver bart eller ørering
STR_FACE_HAIR                                                   :Hår:
STR_FACE_HAIR_TOOLTIP                                           :{BLACK}Endre hår
STR_FACE_EYEBROWS                                               :Øyenbryn:
STR_FACE_EYEBROWS_TOOLTIP                                       :{BLACK}Endre øyenbryn
STR_FACE_EYECOLOUR                                              :Øyenfarge:
STR_FACE_EYECOLOUR_TOOLTIP                                      :{BLACK}Endre øyenfarge
STR_FACE_GLASSES                                                :Briller:
STR_FACE_GLASSES_TOOLTIP                                        :{BLACK}Aktiver briller
STR_FACE_GLASSES_TOOLTIP_2                                      :{BLACK}Endre briller
STR_FACE_NOSE                                                   :Nese:
STR_FACE_NOSE_TOOLTIP                                           :{BLACK}Endre nese
STR_FACE_LIPS                                                   :Lepper:
STR_FACE_MOUSTACHE                                              :Bart:
STR_FACE_LIPS_MOUSTACHE_TOOLTIP                                 :{BLACK}Endre lepper eller bart
STR_FACE_CHIN                                                   :Hake:
STR_FACE_CHIN_TOOLTIP                                           :{BLACK}Endre hake
STR_FACE_JACKET                                                 :Jakke:
STR_FACE_JACKET_TOOLTIP                                         :{BLACK}Endre jakke
STR_FACE_COLLAR                                                 :Krage:
STR_FACE_COLLAR_TOOLTIP                                         :{BLACK}Endre krage
STR_FACE_TIE                                                    :Slips:
STR_FACE_EARRING                                                :Ørering:
STR_FACE_TIE_EARRING_TOOLTIP                                    :{BLACK}Endre slips eller ørering

# Network server list
STR_NETWORK_SERVER_LIST_CAPTION                                 :{WHITE}Flerspiller
STR_NETWORK_SERVER_LIST_ADVERTISED                              :{BLACK}Annonsert
STR_NETWORK_SERVER_LIST_ADVERTISED_TOOLTIP                      :{BLACK}Velg mellom et utlyst (internett) og et ikke utlyst (Lokalnettverk, LAN) spill
STR_NETWORK_SERVER_LIST_ADVERTISED_NO                           :Nei
STR_NETWORK_SERVER_LIST_ADVERTISED_YES                          :Ja
STR_NETWORK_SERVER_LIST_PLAYER_NAME                             :{BLACK}Spillernavn:
STR_NETWORK_SERVER_LIST_ENTER_NAME_TOOLTIP                      :{BLACK}Dette er navnet andre spillere vil identifisere deg med

STR_NETWORK_SERVER_LIST_GAME_NAME                               :{BLACK}Navn
STR_NETWORK_SERVER_LIST_GAME_NAME_TOOLTIP                       :{BLACK}Navn på spillet
STR_NETWORK_SERVER_LIST_GENERAL_ONLINE                          :{BLACK}{COMMA}/{COMMA} - {COMMA}/{COMMA}
STR_NETWORK_SERVER_LIST_CLIENTS_CAPTION                         :{BLACK}Klienter
STR_NETWORK_SERVER_LIST_CLIENTS_CAPTION_TOOLTIP                 :{BLACK}Klienter på nett / maks antall klienter{}Firmaer på nett / maks antall firmaer
STR_NETWORK_SERVER_LIST_MAP_SIZE_SHORT                          :{BLACK}{COMMA}x{COMMA}
STR_NETWORK_SERVER_LIST_MAP_SIZE_CAPTION                        :{BLACK}Kartstørrelse
STR_NETWORK_SERVER_LIST_MAP_SIZE_CAPTION_TOOLTIP                :{BLACK}Kartstørrelsen på spillet{}Klikk for å sortere på område
STR_NETWORK_SERVER_LIST_DATE_CAPTION                            :{BLACK}Dato
STR_NETWORK_SERVER_LIST_DATE_CAPTION_TOOLTIP                    :{BLACK}Gjeldende dato
STR_NETWORK_SERVER_LIST_YEARS_CAPTION                           :{BLACK}År
STR_NETWORK_SERVER_LIST_YEARS_CAPTION_TOOLTIP                   :{BLACK}Antall år{}spillet pågår
STR_NETWORK_SERVER_LIST_INFO_ICONS_TOOLTIP                      :{BLACK}Språk, tjenerversjon, osv.

STR_NETWORK_SERVER_LIST_CLICK_GAME_TO_SELECT                    :{BLACK}Klikk på et spill i listen for å velge det
STR_NETWORK_SERVER_LIST_LAST_JOINED_SERVER                      :{BLACK}Tjeneren du koblet til forrige gang:
STR_NETWORK_SERVER_LIST_CLICK_TO_SELECT_LAST                    :{BLACK}Klikk for å velge tjeneren du spilte på forrige gang

STR_NETWORK_SERVER_LIST_GAME_INFO                               :{SILVER}SPILLOVERSIKT
STR_NETWORK_SERVER_LIST_CLIENTS                                 :{SILVER}Klienter: {WHITE}{COMMA} / {COMMA} - {COMMA} / {COMMA}
STR_NETWORK_SERVER_LIST_LANGUAGE                                :{SILVER}Språk: {WHITE}{STRING}
STR_NETWORK_SERVER_LIST_LANDSCAPE                               :{SILVER}Landskap: {WHITE}{STRING}
STR_NETWORK_SERVER_LIST_MAP_SIZE                                :{SILVER}Kartstørrelse: {WHITE}{COMMA}x{COMMA}
STR_NETWORK_SERVER_LIST_SERVER_VERSION                          :{SILVER}Tjenerversjon: {WHITE}{STRING}
STR_NETWORK_SERVER_LIST_SERVER_ADDRESS                          :{SILVER}Tjeneradresse: {WHITE}{STRING}
STR_NETWORK_SERVER_LIST_START_DATE                              :{SILVER}Startdato: {WHITE}{DATE_SHORT}
STR_NETWORK_SERVER_LIST_CURRENT_DATE                            :{SILVER}Nettverksdato: {WHITE}{DATE_SHORT}
STR_NETWORK_SERVER_LIST_PASSWORD                                :{SILVER}Passordbeskyttet!
STR_NETWORK_SERVER_LIST_SERVER_OFFLINE                          :{SILVER}TJENEREN ER FRAKOBLET
STR_NETWORK_SERVER_LIST_SERVER_FULL                             :{SILVER}TJENEREN ER FULL
STR_NETWORK_SERVER_LIST_VERSION_MISMATCH                        :{SILVER}DU HAR EN ANNEN VERSJON ENN TJENEREN
STR_NETWORK_SERVER_LIST_GRF_MISMATCH                            :{SILVER}DU HAR EN ANNEN NEWGRF ENN TJENEREN

STR_NETWORK_SERVER_LIST_JOIN_GAME                               :{BLACK}Bli med i spill
STR_NETWORK_SERVER_LIST_REFRESH                                 :{BLACK}Oppdater tjener
STR_NETWORK_SERVER_LIST_REFRESH_TOOLTIP                         :{BLACK}Oppdater tjenerinfo

STR_NETWORK_SERVER_LIST_FIND_SERVER                             :{BLACK}Finn tjenere
STR_NETWORK_SERVER_LIST_FIND_SERVER_TOOLTIP                     :{BLACK}Søk på nettverket etter en tjener
STR_NETWORK_SERVER_LIST_ADD_SERVER                              :{BLACK}Legg til tjener
STR_NETWORK_SERVER_LIST_ADD_SERVER_TOOLTIP                      :{BLACK}Legger til en tjener til listen som alltid vil bli sjekket for aktive spill.
STR_NETWORK_SERVER_LIST_START_SERVER                            :{BLACK}Start tjener
STR_NETWORK_SERVER_LIST_START_SERVER_TOOLTIP                    :{BLACK}Start en egen tjener

STR_NETWORK_SERVER_LIST_PLAYER_NAME_OSKTITLE                    :{BLACK}Skriv inn ditt navn
STR_NETWORK_SERVER_LIST_ENTER_IP                                :{BLACK}Skriv inn IP-adressen til verten

# Start new multiplayer server
STR_NETWORK_START_SERVER_CAPTION                                :{WHITE}Start et nytt flerspillerspill

STR_NETWORK_START_SERVER_NEW_GAME_NAME                          :{BLACK}Spillnavn:
STR_NETWORK_START_SERVER_NEW_GAME_NAME_TOOLTIP                  :{BLACK}Spillnavnet er det som vises til andre spillere i listen over spill
STR_NETWORK_START_SERVER_SET_PASSWORD                           :{BLACK}Sett passord
STR_NETWORK_START_SERVER_PASSWORD_TOOLTIP                       :{BLACK}Beskytt ditt spill med et passord hvis du ikke vil at hvem som helst skal bli med på det

STR_NETWORK_START_SERVER_UNADVERTISED                           :Nei
STR_NETWORK_START_SERVER_ADVERTISED                             :Ja
STR_NETWORK_START_SERVER_CLIENTS_SELECT                         :{BLACK}{NUM} klient{P "" er}
STR_NETWORK_START_SERVER_NUMBER_OF_CLIENTS                      :{BLACK}Maks antall klienter:
STR_NETWORK_START_SERVER_NUMBER_OF_CLIENTS.small                :dra og slipp
STR_NETWORK_START_SERVER_NUMBER_OF_CLIENTS_TOOLTIP              :{BLACK}Velg maks antall klienter. Ikke alle plassene trenger å bli tatt
STR_NETWORK_START_SERVER_COMPANIES_SELECT                       :{BLACK}{NUM} firma{P "" er}
STR_NETWORK_START_SERVER_NUMBER_OF_COMPANIES                    :{BLACK}Maks antall firmaer:
STR_NETWORK_START_SERVER_NUMBER_OF_COMPANIES_TOOLTIP            :{BLACK}Begrens tjeneren til et bestemt antall firmaer
STR_NETWORK_START_SERVER_SPECTATORS_SELECT                      :{BLACK}{NUM} tilskuer{P "" e}
STR_NETWORK_START_SERVER_NUMBER_OF_SPECTATORS                   :{BLACK}Maks antall tilskuere:
STR_NETWORK_START_SERVER_NUMBER_OF_SPECTATORS_TOOLTIP           :{BLACK}Begrens tjeneren til et bestemt antall tilskuere
STR_NETWORK_START_SERVER_LANGUAGE_SPOKEN                        :{BLACK}Språk de snakker på tjeneren:
STR_NETWORK_START_SERVER_LANGUAGE_TOOLTIP                       :{BLACK}Andre spillere skal kunne vite hvilket språk man snakker på denne tjeneren

STR_NETWORK_START_SERVER_NEW_GAME_NAME_OSKTITLE                 :{BLACK}Skriv inn et navn for nettverksspillet

# Network game languages
############ Leave those lines in this order!!
STR_NETWORK_LANG_ANY                                            :Hvilket som helst
STR_NETWORK_LANG_ENGLISH                                        :Engelsk
STR_NETWORK_LANG_GERMAN                                         :Tysk
STR_NETWORK_LANG_FRENCH                                         :Fransk
STR_NETWORK_LANG_BRAZILIAN                                      :Brasiliansk
STR_NETWORK_LANG_BULGARIAN                                      :Bulgarsk
STR_NETWORK_LANG_CHINESE                                        :Kinesisk
STR_NETWORK_LANG_CZECH                                          :Tsjekkisk
STR_NETWORK_LANG_DANISH                                         :Dansk
STR_NETWORK_LANG_DUTCH                                          :Nederlandsk
STR_NETWORK_LANG_ESPERANTO                                      :Esperanto
STR_NETWORK_LANG_FINNISH                                        :Finsk
STR_NETWORK_LANG_HUNGARIAN                                      :Ungarsk
STR_NETWORK_LANG_ICELANDIC                                      :Islandsk
STR_NETWORK_LANG_ITALIAN                                        :Italiensk
STR_NETWORK_LANG_JAPANESE                                       :Japansk
STR_NETWORK_LANG_KOREAN                                         :Koreansk
STR_NETWORK_LANG_LITHUANIAN                                     :Litauisk
STR_NETWORK_LANG_NORWEGIAN                                      :Norsk
STR_NETWORK_LANG_POLISH                                         :Polsk
STR_NETWORK_LANG_PORTUGUESE                                     :Portugisisk
STR_NETWORK_LANG_ROMANIAN                                       :Rumensk
STR_NETWORK_LANG_RUSSIAN                                        :Russisk
STR_NETWORK_LANG_SLOVAK                                         :Slovakisk
STR_NETWORK_LANG_SLOVENIAN                                      :Slovensk
STR_NETWORK_LANG_SPANISH                                        :Spansk
STR_NETWORK_LANG_SWEDISH                                        :Svensk
STR_NETWORK_LANG_TURKISH                                        :Tyrkisk
STR_NETWORK_LANG_UKRAINIAN                                      :Ukrainsk
STR_NETWORK_LANG_AFRIKAANS                                      :Afrikaans
STR_NETWORK_LANG_CROATIAN                                       :Kroatisk
STR_NETWORK_LANG_CATALAN                                        :Katalansk
STR_NETWORK_LANG_ESTONIAN                                       :Estisk
STR_NETWORK_LANG_GALICIAN                                       :Galicisk
STR_NETWORK_LANG_GREEK                                          :Gresk
STR_NETWORK_LANG_LATVIAN                                        :Latvisk
############ End of leave-in-this-order

# Network game lobby
STR_NETWORK_GAME_LOBBY_CAPTION                                  :{WHITE}Flerspillerlobby

STR_NETWORK_GAME_LOBBY_PREPARE_TO_JOIN                          :{BLACK}Prøver å koble til: {ORANGE}{STRING}
STR_NETWORK_GAME_LOBBY_COMPANY_LIST_TOOLTIP                     :{BLACK}En liste over alle nåværende firmaer i spillet. Du kan enten bli med i et eller starte et nytt hvis det er en ledig firmaplass.

STR_NETWORK_GAME_LOBBY_COMPANY_INFO                             :{SILVER}FIRMAOVERSIKT
STR_NETWORK_GAME_LOBBY_COMPANY_NAME                             :{SILVER}Firmanavn: {WHITE}{STRING}
STR_NETWORK_GAME_LOBBY_INAUGURATION_YEAR                        :{SILVER}Grunnlagt: {WHITE}{NUM}
STR_NETWORK_GAME_LOBBY_VALUE                                    :{SILVER}Firmaverdi: {WHITE}{CURRENCY_LONG}
STR_NETWORK_GAME_LOBBY_CURRENT_BALANCE                          :{SILVER}Nåværende balanse: {WHITE}{CURRENCY_LONG}
STR_NETWORK_GAME_LOBBY_LAST_YEARS_INCOME                        :{SILVER}Inntekt i fjor: {WHITE}{CURRENCY_LONG}
STR_NETWORK_GAME_LOBBY_PERFORMANCE                              :{SILVER}Nettverksytelse: {WHITE}{NUM}

STR_NETWORK_GAME_LOBBY_VEHICLES                                 :{SILVER}Kjøretøy: {WHITE}{NUM} {TRAIN}, {NUM} {LORRY}, {NUM} {BUS}, {NUM} {SHIP}, {NUM} {PLANE}
STR_NETWORK_GAME_LOBBY_STATIONS                                 :{SILVER}Stasjoner: {WHITE}{NUM} {TRAIN}, {NUM} {LORRY}, {NUM} {BUS}, {NUM} {SHIP}, {NUM} {PLANE}
STR_NETWORK_GAME_LOBBY_PLAYERS                                  :{SILVER}Spillere: {WHITE}{STRING}

STR_NETWORK_GAME_LOBBY_NEW_COMPANY                              :{BLACK}Nytt firma
STR_NETWORK_GAME_LOBBY_NEW_COMPANY_TOOLTIP                      :{BLACK}Start et nytt firma
STR_NETWORK_GAME_LOBBY_SPECTATE_GAME                            :{BLACK}Vær tilskuer
STR_NETWORK_GAME_LOBBY_SPECTATE_GAME_TOOLTIP                    :{BLACK}Vær tilskuer til spillet
STR_NETWORK_GAME_LOBBY_JOIN_COMPANY                             :{BLACK}Bli med i firmaet
STR_NETWORK_GAME_LOBBY_JOIN_COMPANY_TOOLTIP                     :{BLACK}Hjelp til med å styre dette firmaet

# Network connecting window
STR_NETWORK_CONNECTING_CAPTION                                  :{WHITE}Kobler til...

############ Leave those lines in this order!!
STR_NETWORK_CONNECTING_1                                        :{BLACK}(1/6) Kobler til...
STR_NETWORK_CONNECTING_2                                        :{BLACK}(2/6) Godkjenner...
STR_NETWORK_CONNECTING_3                                        :{BLACK}(3/6) Venter...
STR_NETWORK_CONNECTING_4                                        :{BLACK}(4/6) Laster ned kart...
STR_NETWORK_CONNECTING_5                                        :{BLACK}(5/6) Behandler data...
STR_NETWORK_CONNECTING_6                                        :{BLACK}(6/6) Registrerer...

STR_NETWORK_CONNECTING_SPECIAL_1                                :{BLACK}Henter spillinformasjon...
STR_NETWORK_CONNECTING_SPECIAL_2                                :{BLACK}Henter firmainformasjon...
############ End of leave-in-this-order
STR_NETWORK_CONNECTING_WAITING                                  :{BLACK}{NUM} klient{P "" er} foran deg
STR_NETWORK_CONNECTING_DOWNLOADING_1                            :{BLACK}{BYTES} nedlastet hittil
STR_NETWORK_CONNECTING_DOWNLOADING_2                            :{BLACK}{BYTES} / {BYTES} nedlastet hittil

STR_NETWORK_CONNECTION_DISCONNECT                               :{BLACK}Koble fra

STR_NETWORK_NEED_GAME_PASSWORD_CAPTION                          :{WHITE}Tjeneren er beskyttet. Skriv inn passord
STR_NETWORK_NEED_COMPANY_PASSWORD_CAPTION                       :{WHITE}Firmaet er beskyttet. Skriv inn passord
STR_NETWORK_COMPANY_LIST_CLIENT_LIST_CAPTION                    :{WHITE}Klientliste

# Network company list added strings
STR_NETWORK_COMPANY_LIST_CLIENT_LIST                            :Liste over klienter
STR_NETWORK_COMPANY_LIST_SPECTATE                               :Vær tilskuer
STR_NETWORK_COMPANY_LIST_NEW_COMPANY                            :Nytt firma

# Network client list
STR_NETWORK_CLIENTLIST_KICK                                     :Kast ut
STR_NETWORK_CLIENTLIST_BAN                                      :Bannlys
STR_NETWORK_CLIENTLIST_GIVE_MONEY                               :Gi penger
STR_NETWORK_CLIENTLIST_SPEAK_TO_ALL                             :Snakk til alle
STR_NETWORK_CLIENTLIST_SPEAK_TO_COMPANY                         :Snakk til firma
STR_NETWORK_CLIENTLIST_SPEAK_TO_CLIENT                          :Privat melding

STR_NETWORK_SERVER                                              :Tjener
STR_NETWORK_CLIENT                                              :Klient
STR_NETWORK_SPECTATORS                                          :Tilskuere

STR_NETWORK_GIVE_MONEY_CAPTION                                  :{WHITE}Skriv inn hvor mye penger du ønsker å gi

# Network set password
STR_COMPANY_PASSWORD_CANCEL                                     :{BLACK}Ikke lagre passordet
STR_COMPANY_PASSWORD_OK                                         :{BLACK}Gi firmaet det nye passordet
STR_COMPANY_PASSWORD_CAPTION                                    :{WHITE}Firmapassord
STR_COMPANY_PASSWORD_MAKE_DEFAULT                               :{BLACK}Standard firmapassord
STR_COMPANY_PASSWORD_MAKE_DEFAULT_TOOLTIP                       :{BLACK}Bruk dette passordet som standard for nye firmaer

# Network company info join/password
STR_COMPANY_VIEW_JOIN                                           :{BLACK}Bli med
STR_COMPANY_VIEW_JOIN_TOOLTIP                                   :{BLACK}Bli med og spill som dette firmaet
STR_COMPANY_VIEW_PASSWORD                                       :{BLACK}Passord
STR_COMPANY_VIEW_PASSWORD_TOOLTIP                               :{BLACK}Passordbeskytt firmaet ditt for å forhindre uautoriserte brukere fra å bli med
STR_COMPANY_VIEW_SET_PASSWORD                                   :{BLACK}Velg firmapassord

# Network chat
STR_NETWORK_CHAT_SEND                                           :{BLACK}Send
STR_NETWORK_CHAT_COMPANY_CAPTION                                :[Lag] :
STR_NETWORK_CHAT_CLIENT_CAPTION                                 :[Privat] {STRING}:
STR_NETWORK_CHAT_ALL_CAPTION                                    :[Alle] :

STR_NETWORK_CHAT_COMPANY                                        :[Lag] {STRING}: {WHITE}{STRING}
STR_NETWORK_CHAT_TO_COMPANY                                     :[Lag] Til {STRING}: {WHITE}{STRING}
STR_NETWORK_CHAT_CLIENT                                         :[Privat] {STRING}: {WHITE}{STRING}
STR_NETWORK_CHAT_TO_CLIENT                                      :[Privat] Til {STRING}: {WHITE}{STRING}
STR_NETWORK_CHAT_ALL                                            :[Alle] {STRING}: {WHITE}{STRING}
STR_NETWORK_CHAT_OSKTITLE                                       :{BLACK}Skriv inn tekst for nettverkssamtale

# Network messages
STR_NETWORK_ERROR_NOTAVAILABLE                                  :{WHITE}Ingen nettverksadapter funnet
STR_NETWORK_ERROR_NOSERVER                                      :{WHITE}Kunne ikke finne noen nettverksspill
STR_NETWORK_ERROR_NOCONNECTION                                  :{WHITE}Tjeneren svarte ikke på forespørselen
STR_NETWORK_ERROR_NEWGRF_MISMATCH                               :{WHITE}Kunne ikke koble til pga. ulike versjoner av NewGRF
STR_NETWORK_ERROR_DESYNC                                        :{WHITE}Synkronisering av nettverksspill feilet.
STR_NETWORK_ERROR_LOSTCONNECTION                                :{WHITE}Mistet tilkobling til nettverksspill
STR_NETWORK_ERROR_SAVEGAMEERROR                                 :{WHITE}Kunne ikke laste inn lagret spill
STR_NETWORK_ERROR_SERVER_START                                  :{WHITE}Kunne ikke starte tjeneren
STR_NETWORK_ERROR_CLIENT_START                                  :{WHITE}Kunne ikke opprette forbindelse
STR_NETWORK_ERROR_TIMEOUT                                       :{WHITE}Tilkobling #{NUM} ble tidsavbrutt
STR_NETWORK_ERROR_SERVER_ERROR                                  :{WHITE}Forbindelsen ble brutt pga. en protokollfeil
STR_NETWORK_ERROR_WRONG_REVISION                                :{WHITE}Klientversjonen er ikke den samme som tjenerversjonen
STR_NETWORK_ERROR_WRONG_PASSWORD                                :{WHITE}Feil passord
STR_NETWORK_ERROR_SERVER_FULL                                   :{WHITE}Tjeneren er full
STR_NETWORK_ERROR_SERVER_BANNED                                 :{WHITE}Du er bannlyst fra denne tjeneren
STR_NETWORK_ERROR_KICKED                                        :{WHITE}Du ble kastet ut av spillet
STR_NETWORK_ERROR_CHEATER                                       :{WHITE}Juksing er ikke tillatt på denne tjeneren
STR_NETWORK_ERROR_TOO_MANY_COMMANDS                             :{WHITE}Du sendte for mange kommandoer til serveren
STR_NETWORK_ERROR_TIMEOUT_PASSWORD                              :{WHITE}Du brukte for lang tid på å skrive inn passordet
STR_NETWORK_ERROR_TIMEOUT_COMPUTER                              :{WHITE}Din datamaskin er ikke rask nok til å holde følge med tjeneren
STR_NETWORK_ERROR_TIMEOUT_MAP                                   :{WHITE}Din datamaskin brukte for lang tid på å laste ned kartet
STR_NETWORK_ERROR_TIMEOUT_JOIN                                  :{WHITE}Din datamaskin brukte for lang tid på å koble til tjeneren

############ Leave those lines in this order!!
STR_NETWORK_ERROR_CLIENT_GENERAL                                :generell feil
STR_NETWORK_ERROR_CLIENT_DESYNC                                 :synkroniseringsfeil
STR_NETWORK_ERROR_CLIENT_SAVEGAME                               :kunne ikke åpne kartet
STR_NETWORK_ERROR_CLIENT_CONNECTION_LOST                        :forbindelsen ble brutt
STR_NETWORK_ERROR_CLIENT_PROTOCOL_ERROR                         :protokollfeil
STR_NETWORK_ERROR_CLIENT_NEWGRF_MISMATCH                        :NewGRF stemmer ikke
STR_NETWORK_ERROR_CLIENT_NOT_AUTHORIZED                         :ikke autorisert
STR_NETWORK_ERROR_CLIENT_NOT_EXPECTED                           :mottok ugyldig eller uventet pakke
STR_NETWORK_ERROR_CLIENT_WRONG_REVISION                         :feil versjon
STR_NETWORK_ERROR_CLIENT_NAME_IN_USE                            :navnet er allerede i bruk
STR_NETWORK_ERROR_CLIENT_WRONG_PASSWORD                         :feil passord
STR_NETWORK_ERROR_CLIENT_COMPANY_MISMATCH                       :feil firma i DoCommand
STR_NETWORK_ERROR_CLIENT_KICKED                                 :kastet ut av tjeneren
STR_NETWORK_ERROR_CLIENT_CHEATER                                :prøvde å jukse
STR_NETWORK_ERROR_CLIENT_SERVER_FULL                            :tjeneren er full
STR_NETWORK_ERROR_CLIENT_TOO_MANY_COMMANDS                      :sendte for mange kommandoer
STR_NETWORK_ERROR_CLIENT_TIMEOUT_PASSWORD                       :mottok ikke passord tidsnok
STR_NETWORK_ERROR_CLIENT_TIMEOUT_COMPUTER                       :generelt tidsavbrudd
STR_NETWORK_ERROR_CLIENT_TIMEOUT_MAP                            :nedlasting av kart tok for lang tid
STR_NETWORK_ERROR_CLIENT_TIMEOUT_JOIN                           :behandling av kartet tok for lang tid
############ End of leave-in-this-order

STR_NETWORK_ERROR_CLIENT_GUI_LOST_CONNECTION_CAPTION            :{WHITE}Mulig tap av tilkobling
STR_NETWORK_ERROR_CLIENT_GUI_LOST_CONNECTION                    :{WHITE} Siste {NUM} sekund{P "" er} har ingen data ankommet fra serveren

# Network related errors
STR_NETWORK_SERVER_MESSAGE                                      :*** {1:STRING}
############ Leave those lines in this order!!
STR_NETWORK_SERVER_MESSAGE_GAME_PAUSED                          :Spill satt på pause ({STRING})
STR_NETWORK_SERVER_MESSAGE_GAME_STILL_PAUSED_1                  :Spillet er fortsatt på pause ({STRING})
STR_NETWORK_SERVER_MESSAGE_GAME_STILL_PAUSED_2                  :Spillet er fortsatt på pause ({STRING}, {STRING})
STR_NETWORK_SERVER_MESSAGE_GAME_STILL_PAUSED_3                  :Spillet er fortsatt på pause ({STRING}, {STRING}, {STRING})
STR_NETWORK_SERVER_MESSAGE_GAME_STILL_PAUSED_4                  :Spillet er fortsatt på pause ({STRING}, {STRING}, {STRING}, {STRING})
STR_NETWORK_SERVER_MESSAGE_GAME_UNPAUSED                        :Spillet fortsetter ({STRING})
STR_NETWORK_SERVER_MESSAGE_GAME_REASON_NOT_ENOUGH_PLAYERS       :ikke nok spillere
STR_NETWORK_SERVER_MESSAGE_GAME_REASON_CONNECTING_CLIENTS       :kobler til klienter
STR_NETWORK_SERVER_MESSAGE_GAME_REASON_MANUAL                   :manual
STR_NETWORK_SERVER_MESSAGE_GAME_REASON_GAME_SCRIPT              :spillskript
############ End of leave-in-this-order
STR_NETWORK_MESSAGE_CLIENT_LEAVING                              :forlater
STR_NETWORK_MESSAGE_CLIENT_JOINED                               :*** {STRING} har blitt med i spillet
STR_NETWORK_MESSAGE_CLIENT_JOINED_ID                            :*** {STRING} har blitt med i spillet (Klient #{2:NUM})
STR_NETWORK_MESSAGE_CLIENT_COMPANY_JOIN                         :*** {STRING} har blitt med i firma nr. {2:NUM}
STR_NETWORK_MESSAGE_CLIENT_COMPANY_SPECTATE                     :*** {STRING} har blitt med som tilskuer
STR_NETWORK_MESSAGE_CLIENT_COMPANY_NEW                          :*** {STRING} har startet et nytt firma (nr. {2:NUM})
STR_NETWORK_MESSAGE_CLIENT_LEFT                                 :*** {STRING} har forlatt spillet ({2:STRING})
STR_NETWORK_MESSAGE_NAME_CHANGE                                 :*** {STRING} har forandret sitt navn til {STRING}
STR_NETWORK_MESSAGE_GIVE_MONEY                                  :*** {STRING} ga {2:CURRENCY_LONG} til ditt firma
STR_NETWORK_MESSAGE_GAVE_MONEY_AWAY                             :*** Du ga {2:CURRENCY_LONG} til {1:STRING}
STR_NETWORK_MESSAGE_SERVER_SHUTDOWN                             :{WHITE}Tjeneren avsluttet spillet
STR_NETWORK_MESSAGE_SERVER_REBOOT                               :{WHITE}Tjeneren starter på nytt...{}Vennligst vent...

# Content downloading window
STR_CONTENT_TITLE                                               :{WHITE}Laster ned innhold
STR_CONTENT_TYPE_CAPTION                                        :{BLACK}Type
STR_CONTENT_TYPE_CAPTION_TOOLTIP                                :{BLACK}Type innhold
STR_CONTENT_NAME_CAPTION                                        :{BLACK}Navn
STR_CONTENT_NAME_CAPTION_TOOLTIP                                :{BLACK}Navn på innhold
STR_CONTENT_MATRIX_TOOLTIP                                      :{BLACK}Klikk på en linje for å se detaljene{}Klikk på avmerkningsboksen for å merke den for nedlastning
STR_CONTENT_SELECT_ALL_CAPTION                                  :{BLACK}Velg alle
STR_CONTENT_SELECT_ALL_CAPTION_TOOLTIP                          :{BLACK}Merk alt innhold for nedlastning
STR_CONTENT_SELECT_UPDATES_CAPTION                              :{BLACK}Velg oppgraderinger
STR_CONTENT_SELECT_UPDATES_CAPTION_TOOLTIP                      :{BLACK}Merk alt innhold som er en oppgradering av eksisterende innhold
STR_CONTENT_UNSELECT_ALL_CAPTION                                :{BLACK}Velg bort alle
STR_CONTENT_UNSELECT_ALL_CAPTION_TOOLTIP                        :{BLACK}Merk alt innhold som ikke skal lastes ned
STR_CONTENT_SEARCH_EXTERNAL                                     :{BLACK}Søk eksterne nettsider
STR_CONTENT_SEARCH_EXTERNAL_TOOLTIP                             :{BLACK} Søk etter innhold som ikke er tilgjengelig på OpenTTD sin innholdstjeneste på nettsteder som ikke er tilknyttet OpenTTD
STR_CONTENT_SEARCH_EXTERNAL_DISCLAIMER_CAPTION                  :{WHITE}Du forlater OpenTTD!
STR_CONTENT_SEARCH_EXTERNAL_DISCLAIMER                          :{WHITE} Vilkårene for nedlasting av innhold fra eksterne nettsider kan variere.{}Du må henvende deg til de eksterne nettstedene for instruksjoner om hvordan du installerer innholdet i OpenTTD.{}Vil du fortsette?
STR_CONTENT_FILTER_TITLE                                        :{BLACK}Merke/Navnefilter:
STR_CONTENT_OPEN_URL                                            :{BLACK}Besøk hjemmeside
STR_CONTENT_OPEN_URL_TOOLTIP                                    :{BLACK}Besøk hjemmesiden for dette innholdet
STR_CONTENT_DOWNLOAD_CAPTION                                    :{BLACK}Last ned
STR_CONTENT_DOWNLOAD_CAPTION_TOOLTIP                            :{BLACK}Start nedlastningen av det merkede innholdet
STR_CONTENT_TOTAL_DOWNLOAD_SIZE                                 :{SILVER}Total nedlastingsstørrelse: {WHITE}{BYTES}
STR_CONTENT_DETAIL_TITLE                                        :{SILVER}INNHOLDSINFORMASJON
STR_CONTENT_DETAIL_SUBTITLE_UNSELECTED                          :{SILVER}Du har ikke valgt at dette skal lastes ned
STR_CONTENT_DETAIL_SUBTITLE_SELECTED                            :{SILVER}Du har valgt at dette skal lastes ned
STR_CONTENT_DETAIL_SUBTITLE_AUTOSELECTED                        :{SILVER}Denne avhengigheten er valgt for nedlasting
STR_CONTENT_DETAIL_SUBTITLE_ALREADY_HERE                        :{SILVER}Dette har du fra før
STR_CONTENT_DETAIL_SUBTITLE_DOES_NOT_EXIST                      :{SILVER}Dette innholdet er ukjent og kan ikke lastes ned i OpenTTD
STR_CONTENT_DETAIL_UPDATE                                       :{SILVER}Dette er en erstatning for e{G n i t} eksisterende {STRING}
STR_CONTENT_DETAIL_NAME                                         :{SILVER}Navn: {WHITE}{STRING}
STR_CONTENT_DETAIL_VERSION                                      :{SILVER}Versjon: {WHITE}{STRING}
STR_CONTENT_DETAIL_DESCRIPTION                                  :{SILVER}Beskrivelse: {WHITE}{STRING}
STR_CONTENT_DETAIL_URL                                          :{SILVER}URL: {WHITE}{STRING}
STR_CONTENT_DETAIL_TYPE                                         :{SILVER}Type: {WHITE}{STRING}
STR_CONTENT_DETAIL_FILESIZE                                     :{SILVER}Nedlastningsstørrelse: {WHITE}{BYTES}
STR_CONTENT_DETAIL_SELECTED_BECAUSE_OF                          :{SILVER}Valgt pga.: {WHITE}{STRING}
STR_CONTENT_DETAIL_DEPENDENCIES                                 :{SILVER}Avhengig av: {WHITE}{STRING}
STR_CONTENT_DETAIL_TAGS                                         :{SILVER}Merker: {WHITE}{STRING}
STR_CONTENT_NO_ZLIB                                             :{WHITE}OpenTTD er bygget uten støtte for «zlib»...
STR_CONTENT_NO_ZLIB_SUB                                         :{WHITE}...{NBSP}det er ikke mulig å laste ned innhold!

# Order of these is important!
STR_CONTENT_TYPE_BASE_GRAPHICS                                  :Grafikk
STR_CONTENT_TYPE_NEWGRF                                         :NewGRF
STR_CONTENT_TYPE_AI                                             :AI
STR_CONTENT_TYPE_AI_LIBRARY                                     :AI-bibliotek
STR_CONTENT_TYPE_SCENARIO                                       :Scenario
STR_CONTENT_TYPE_HEIGHTMAP                                      :Høydekart
STR_CONTENT_TYPE_BASE_SOUNDS                                    :Lyder
STR_CONTENT_TYPE_BASE_MUSIC                                     :Musikk
STR_CONTENT_TYPE_GAME_SCRIPT                                    :Spillskript
STR_CONTENT_TYPE_GS_LIBRARY                                     :Spillskriptbibliotek

# Content downloading progress window
STR_CONTENT_DOWNLOAD_TITLE                                      :{WHITE}Laster ned innhold...
STR_CONTENT_DOWNLOAD_INITIALISE                                 :{WHITE}Spør etter filer...
STR_CONTENT_DOWNLOAD_FILE                                       :{WHITE}Laster ned {STRING} ({NUM} av {NUM})
STR_CONTENT_DOWNLOAD_COMPLETE                                   :{WHITE}Nedlastning fullført
STR_CONTENT_DOWNLOAD_PROGRESS_SIZE                              :{WHITE}{BYTES} av {BYTES} lastet ned ({NUM}{NBSP}%)

# Content downloading error messages
STR_CONTENT_ERROR_COULD_NOT_CONNECT                             :{WHITE}Kunne ikke koble til innholdstjener...
STR_CONTENT_ERROR_COULD_NOT_DOWNLOAD                            :{WHITE}Nedlastning mislyktes...
STR_CONTENT_ERROR_COULD_NOT_DOWNLOAD_CONNECTION_LOST            :{WHITE}...{NBSP}mistet tilkoblingen
STR_CONTENT_ERROR_COULD_NOT_DOWNLOAD_FILE_NOT_WRITABLE          :{WHITE}...{NBSP}kunne ikke skrive til fil
STR_CONTENT_ERROR_COULD_NOT_EXTRACT                             :{WHITE}Kunne ikke pakke ut den nedlastede filen

STR_MISSING_GRAPHICS_SET_CAPTION                                :{WHITE}Manglende grafikk
STR_MISSING_GRAPHICS_SET_MESSAGE                                :{BLACK}OpenTTD krever grafikk for å fungere, men fant ingen. Tillater du OpenTTD å laste ned og installere denne grafikken?
STR_MISSING_GRAPHICS_YES_DOWNLOAD                               :{BLACK}Ja, last ned grafikken
STR_MISSING_GRAPHICS_NO_QUIT                                    :{BLACK}Nei, avslutt OpenTTD

# Transparency settings window
STR_TRANSPARENCY_CAPTION                                        :{WHITE}Instillinger for gjennomsiktighet
STR_TRANSPARENT_SIGNS_TOOLTIP                                   :{BLACK}Gjennomsiktige skilt. Ctrl+klikk for å låse
STR_TRANSPARENT_TREES_TOOLTIP                                   :{BLACK}Gjennomsiktige trær. Ctrl+klikk for å låse
STR_TRANSPARENT_HOUSES_TOOLTIP                                  :{BLACK}Gjennomsiktige hus. Ctrl+klikk for å låse
STR_TRANSPARENT_INDUSTRIES_TOOLTIP                              :{BLACK}Gjennomsiktige industrier. Ctrl+klikk for å låse
STR_TRANSPARENT_BUILDINGS_TOOLTIP                               :{BLACK}Gjennomsiktige stasjoner, garasjer, staller, hangarer, dokker og kontrollpunkt. Ctrl+klikk for å låse
STR_TRANSPARENT_BRIDGES_TOOLTIP                                 :{BLACK}Gjennomsiktige broer. Ctrl+klikk for å låse
STR_TRANSPARENT_STRUCTURES_TOOLTIP                              :{BLACK}Gjennomsiktige bygg som fyrtårn og antenner. Ctrl+klikk for å låse
STR_TRANSPARENT_CATENARY_TOOLTIP                                :{BLACK}Gjennomsiktige kontaktledninger. Ctrl+klikk for å låse
STR_TRANSPARENT_LOADING_TOOLTIP                                 :{BLACK}Gjennomsiktige lastingsindikatorer. Ctrl+klikk for å låse
STR_TRANSPARENT_INVISIBLE_TOOLTIP                               :{BLACK}Gjør objekter usynlige i stedet for gjennomsiktige

# Linkgraph legend window
STR_LINKGRAPH_LEGEND_CAPTION                                    :{BLACK}Symbolforklaring for lastflyt
STR_LINKGRAPH_LEGEND_ALL                                        :{BLACK}Alle
STR_LINKGRAPH_LEGEND_NONE                                       :{BLACK}Ingen
STR_LINKGRAPH_LEGEND_SELECT_COMPANIES                           :{BLACK}Velg selskaper som skal vises
STR_LINKGRAPH_LEGEND_COMPANY_TOOLTIP                            :{BLACK}{STRING}{}{COMPANY}

# Linkgraph legend window and linkgraph legend in smallmap
STR_LINKGRAPH_LEGEND_UNUSED                                     :{TINY_FONT}{BLACK}ubrukt
STR_LINKGRAPH_LEGEND_SATURATED                                  :{TINY_FONT}{BLACK}mettet
STR_LINKGRAPH_LEGEND_OVERLOADED                                 :{TINY_FONT}{BLACK}overbelastet

# Base for station construction window(s)
STR_STATION_BUILD_COVERAGE_AREA_TITLE                           :{BLACK}Markering av dekningsområde
STR_STATION_BUILD_COVERAGE_OFF                                  :{BLACK}Av
STR_STATION_BUILD_COVERAGE_ON                                   :{BLACK}På
STR_STATION_BUILD_COVERAGE_AREA_OFF_TOOLTIP                     :{BLACK}Ikke marker dekningsområdet til den foreslåtte plasseringen
STR_STATION_BUILD_COVERAGE_AREA_ON_TOOLTIP                      :{BLACK}Marker dekningsområdet til den foreslåtte plasseringen
STR_STATION_BUILD_ACCEPTS_CARGO                                 :{BLACK}Godtar: {GOLD}{CARGO_LIST}
STR_STATION_BUILD_SUPPLIES_CARGO                                :{BLACK}Tilbyr: {GOLD}{CARGO_LIST}

# Join station window
STR_JOIN_STATION_CAPTION                                        :{WHITE}Slå sammen stasjoner
STR_JOIN_STATION_CREATE_SPLITTED_STATION                        :{YELLOW}Bygg separat stasjon

STR_JOIN_WAYPOINT_CAPTION                                       :{WHITE}Slå sammen kontrollpunkter
STR_JOIN_WAYPOINT_CREATE_SPLITTED_WAYPOINT                      :{YELLOW}Bygg separat kontrollpunkt

# Rail construction toolbar
STR_RAIL_TOOLBAR_RAILROAD_CONSTRUCTION_CAPTION                  :Bygg jernbane
STR_RAIL_TOOLBAR_ELRAIL_CONSTRUCTION_CAPTION                    :Bygg elektrisk jernbane
STR_RAIL_TOOLBAR_MONORAIL_CONSTRUCTION_CAPTION                  :Bygg monorail
STR_RAIL_TOOLBAR_MAGLEV_CONSTRUCTION_CAPTION                    :Bygg maglev

STR_RAIL_TOOLBAR_TOOLTIP_BUILD_RAILROAD_TRACK                   :{BLACK}Bygg jernbanespor. Ctrl veksler mellom å bygge/fjerne. Shift slår av/på kostnadsestimat
STR_RAIL_TOOLBAR_TOOLTIP_BUILD_AUTORAIL                         :{BLACK}Bygg jernbane ved hjelp av autobanemodusen. Ctrl veksler mellom å bygge/fjerne. Shift slår av og på kostnadsestimat
STR_RAIL_TOOLBAR_TOOLTIP_BUILD_TRAIN_DEPOT_FOR_BUILDING         :{BLACK}Bygg togstall (trengs for å kjøpe og vedlikeholde tog). Shift slår av/på kostnadsestimat
STR_RAIL_TOOLBAR_TOOLTIP_CONVERT_RAIL_TO_WAYPOINT               :{BLACK}Gjør om jernbane til kontrollpunkt. Ctrl slår sammen kontrollpunkt. Shift slår av/på kostnadsestimat
STR_RAIL_TOOLBAR_TOOLTIP_BUILD_RAILROAD_STATION                 :{BLACK}Bygg jernbanestasjon. Ctrl slår sammen stasjoner. Shift slår av/på kostnadsestimat
STR_RAIL_TOOLBAR_TOOLTIP_BUILD_RAILROAD_SIGNALS                 :{BLACK}Bygg jernbanesignaler. Ctrl veksler mellom vingesignaler/lyssignaler{}Hold og dra for å bygge signaler langs en rett jernbanestrekning. Ctrl bygger signaler til det neste krysset eller signalet. Ctrl+klikk viser/skjuler signalvalgsvinduet. Shift bytter mellom bygging/vising av kostnadsestimat
STR_RAIL_TOOLBAR_TOOLTIP_BUILD_RAILROAD_BRIDGE                  :{BLACK}Bygg jernbanebro. Shift slår av/på kostnadsestimat
STR_RAIL_TOOLBAR_TOOLTIP_BUILD_RAILROAD_TUNNEL                  :{BLACK}Bygg jernbanetunnel. Shift slår av/på kostnadsestimat
STR_RAIL_TOOLBAR_TOOLTIP_TOGGLE_BUILD_REMOVE_FOR                :{BLACK}Veksle mellom bygging/fjerning av jernbanespor, signaler, kontrollpunkt og stasjoner. Hold inne Ctrl for i tillegg å fjerne jernbanespor fra kontrollpunkt og stasjoner
STR_RAIL_TOOLBAR_TOOLTIP_CONVERT_RAIL                           :{BLACK}Konverter/oppgrader jernbanetypen. Shift slår av/på kostnadsestimat

STR_RAIL_NAME_RAILROAD                                          :Jernbane
STR_RAIL_NAME_ELRAIL                                            :Elektrisk jernbane
STR_RAIL_NAME_MONORAIL                                          :Monorail
STR_RAIL_NAME_MAGLEV                                            :Maglev

# Rail depot construction window
STR_BUILD_DEPOT_TRAIN_ORIENTATION_CAPTION                       :{WHITE}Togstallens retning
STR_BUILD_DEPOT_TRAIN_ORIENTATION_TOOLTIP                       :{BLACK}Velg togstallens retning

# Rail waypoint construction window
STR_WAYPOINT_CAPTION                                            :{WHITE}Kontrollpunkt
STR_WAYPOINT_GRAPHICS_TOOLTIP                                   :{BLACK}Velg type kontrollpunkt

# Rail station construction window
STR_STATION_BUILD_RAIL_CAPTION                                  :{WHITE}Velg jernbanestasjonstype
STR_STATION_BUILD_ORIENTATION                                   :{BLACK}Retning
STR_STATION_BUILD_RAILROAD_ORIENTATION_TOOLTIP                  :{BLACK}Velg jernbanestasjonens retning
STR_STATION_BUILD_NUMBER_OF_TRACKS                              :{BLACK}Antall spor
STR_STATION_BUILD_NUMBER_OF_TRACKS_TOOLTIP                      :{BLACK}Velg antall spor jernbanestasjonen skal ha
STR_STATION_BUILD_PLATFORM_LENGTH                               :{BLACK}Plattformlengde
STR_STATION_BUILD_PLATFORM_LENGTH_TOOLTIP                       :{BLACK}Velg hvor lang jernbanestasjonen skal være
STR_STATION_BUILD_DRAG_DROP                                     :{BLACK}Dra og slipp
STR_STATION_BUILD_DRAG_DROP_TOOLTIP                             :{BLACK}Bygg en stasjon med dra og slipp

STR_STATION_BUILD_STATION_CLASS_TOOLTIP                         :{BLACK}Velg en stasjonstype å vise
STR_STATION_BUILD_STATION_TYPE_TOOLTIP                          :{BLACK}Velg stasjonstypen du vil bygge

STR_STATION_CLASS_DFLT                                          :Standard stasjon
STR_STATION_CLASS_WAYP                                          :Kontrollpunkter

# Signal window
STR_BUILD_SIGNAL_CAPTION                                        :{WHITE}Signalvalg
STR_BUILD_SIGNAL_SEMAPHORE_NORM_TOOLTIP                         :{BLACK}Blokksignal (vingesignal){}Dette er den enkleste typen av signaler som tillater kun ett tog å kjøre om gangen.
STR_BUILD_SIGNAL_SEMAPHORE_ENTRY_TOOLTIP                        :{BLACK}Inngangssignal (vingesignal){}Grønt så lenge det er ett eller flere grønne utgangssignal fra etterfølgende sporseksjon. Ellers rødt.
STR_BUILD_SIGNAL_SEMAPHORE_EXIT_TOOLTIP                         :{BLACK}Utgangssignal (vingesignal){}Oppfører seg på samme måte som et blokksignal, men er nødvendig for å utløse riktig farge på inngangs- og kombinasjons-forsignaler.
STR_BUILD_SIGNAL_SEMAPHORE_COMBO_TOOLTIP                        :{BLACK}Kombinasjonssignal (vingesignal){}Kombinasjonssignalet fungerer både som inn- og utgangssignal. Dette gjør at du kan bygge store "grener" med forsignaler.
STR_BUILD_SIGNAL_SEMAPHORE_PBS_TOOLTIP                          :{BLACK}Avansert signal (vingesignal){}Et avansert signal tillater flere tog å kjøre samtidig på samme signalblokk, dersom togene kan reservere en rute til et trygt stoppested. Vanlige avanserte signaler kan passeres bakfra.
STR_BUILD_SIGNAL_SEMAPHORE_PBS_OWAY_TOOLTIP                     :{BLACK}Enveis avansert signal (vingesignal){}Et avansert signal tillater flere tog å kjøre samtidig på samme signalblokk, dersom togene kan reservere en rute til et trygt stoppested. Enveis avanserte signaler kan ikke passeres bakfra
STR_BUILD_SIGNAL_ELECTRIC_NORM_TOOLTIP                          :{BLACK}Blokksignal (lyssignal){}Dette er den enkleste typen av signaler som tillater kun ett tog å kjøre om gangen.
STR_BUILD_SIGNAL_ELECTRIC_ENTRY_TOOLTIP                         :{BLACK}Inngangssignal (lyssignal){}Grønt så lenge det er ett eller flere grønne utgangssignal fra etterfølgende sporseksjon. Ellers rødt.
STR_BUILD_SIGNAL_ELECTRIC_EXIT_TOOLTIP                          :{BLACK}Utgangssignal (lyssignal){}Oppfører seg på samme måte som et blokksignal, men er nødvendig for å utløse riktig farge på inngangs- og kombinasjons-forsignaler.
STR_BUILD_SIGNAL_ELECTRIC_COMBO_TOOLTIP                         :{BLACK}Kombinasjonssignal (lyssignal){}Kombinasjonssignalet fungerer både som inn- og utgangssignal. Dette gjør at du kan bygge store "grener" med forsignaler.
STR_BUILD_SIGNAL_ELECTRIC_PBS_TOOLTIP                           :{BLACK}Avanserte signal (lyssignal){}Et avansert signal tillater flere tog å kjøre samtidig på samme signalblokk, dersom togene kan reservere en rute til et trygt stoppested. Vanlige avanserte signaler kan passeres bakfra.
STR_BUILD_SIGNAL_ELECTRIC_PBS_OWAY_TOOLTIP                      :{BLACK}Enveis avansert signal (lyssignal){}Et avansert signal tillater flere tog å kjøre samtidig på samme signalblokk, dersom togene kan reservere en rute til et trygt stoppested . Enveis avanserte signaler kan ikke passeres bakfra.
STR_BUILD_SIGNAL_CONVERT_TOOLTIP                                :{BLACK}Konverter signal{}Konverterer signaler til den valgte signaltypen. Ctrl+klikk vil endre eksisterende variant. Shift+klikk viser kostnadsestimat
STR_BUILD_SIGNAL_DRAG_SIGNALS_DENSITY_TOOLTIP                   :{BLACK}Signaltetthet ved dra-og-slipp
STR_BUILD_SIGNAL_DRAG_SIGNALS_DENSITY_DECREASE_TOOLTIP          :{BLACK}Senk signalavstand ved dra-og-slipp
STR_BUILD_SIGNAL_DRAG_SIGNALS_DENSITY_INCREASE_TOOLTIP          :{BLACK}Øk signalavstand ved dra-og-slipp

# Bridge selection window
STR_SELECT_RAIL_BRIDGE_CAPTION                                  :{WHITE}Velg jernbanebrotype
STR_SELECT_ROAD_BRIDGE_CAPTION                                  :{WHITE}Velg veibrotype
STR_SELECT_BRIDGE_SELECTION_TOOLTIP                             :{BLACK}Brovalg - klikk på broen du vil ha for å bygge den.
STR_SELECT_BRIDGE_INFO                                          :{GOLD}{STRING},{} {VELOCITY} {WHITE}{CURRENCY_LONG}
STR_SELECT_BRIDGE_SCENEDIT_INFO                                 :{GOLD}{STRING},{} {VELOCITY}
STR_BRIDGE_NAME_SUSPENSION_STEEL                                :Hengebro, stål
STR_BRIDGE_NAME_GIRDER_STEEL                                    :Bjelker, stål
STR_BRIDGE_NAME_CANTILEVER_STEEL                                :Frittbærende, stål
STR_BRIDGE_NAME_SUSPENSION_CONCRETE                             :Hengebro, betong
STR_BRIDGE_NAME_WOODEN                                          :Tre
STR_BRIDGE_NAME_CONCRETE                                        :Betong
STR_BRIDGE_NAME_TUBULAR_STEEL                                   :Hvelv, stål
STR_BRIDGE_TUBULAR_SILICON                                      :Hvelv, Silisium


# Road construction toolbar
STR_ROAD_TOOLBAR_ROAD_CONSTRUCTION_CAPTION                      :{WHITE}Bygg vei
STR_ROAD_TOOLBAR_TRAM_CONSTRUCTION_CAPTION                      :{WHITE}Bygg trikkespor
STR_ROAD_TOOLBAR_TOOLTIP_BUILD_ROAD_SECTION                     :{BLACK}Bygg vei. Ctrl veksler mellom å bygge/fjerne. Shift slår av/på kostnadsestimat
STR_ROAD_TOOLBAR_TOOLTIP_BUILD_TRAMWAY_SECTION                  :{BLACK}Bygg trikkestasjon. Ctrl veksler mellom å bygge/fjerne. Shift slår av/på kostnadsestimat
STR_ROAD_TOOLBAR_TOOLTIP_BUILD_AUTOROAD                         :{BLACK}Bygg veiseksjon ved bruk av autoveimodusen. Ctrl veksler mellom å bygge/fjerne. Shift slår av/på kostnadsestimat
STR_ROAD_TOOLBAR_TOOLTIP_BUILD_AUTOTRAM                         :{BLACK}Bygg trikkespor ved bruk av autotrikkespormodusen. Ctrl veksler mellom å bygge/fjerne. Shift slår av/på kostnadsestimat
STR_ROAD_TOOLBAR_TOOLTIP_BUILD_ROAD_VEHICLE_DEPOT               :{BLACK}Bygg garasje (nødvendig for kjøp og vedlikehold av kjøretøy). Shift slår av/på kostnadsestimat
STR_ROAD_TOOLBAR_TOOLTIP_BUILD_TRAM_VEHICLE_DEPOT               :{BLACK}Bygg trikkestall (nødvendig for kjøp og vedlikehold av trikker). Shift slår av/på kostnadsestimat
STR_ROAD_TOOLBAR_TOOLTIP_BUILD_BUS_STATION                      :{BLACK}Bygg bussholdeplass. Ctrl slår sammen stasjoner. Shift slår av/på kostnadsestimat
STR_ROAD_TOOLBAR_TOOLTIP_BUILD_PASSENGER_TRAM_STATION           :{BLACK}Bygg trikkestasjon for passasjerer. Ctrl slår sammen stasjoner. Shift slår av/på kostnadsestimat
STR_ROAD_TOOLBAR_TOOLTIP_BUILD_TRUCK_LOADING_BAY                :{BLACK}Bygg lasteterminal. Ctrl slår sammen stasjoner. Shift slår av/på kostnadsestimat
STR_ROAD_TOOLBAR_TOOLTIP_BUILD_CARGO_TRAM_STATION               :{BLACK}Bygg trikkestasjon for varer. Ctrl slår sammen stasjoner. Shift slår av/på kostnadsestimat
STR_ROAD_TOOLBAR_TOOLTIP_TOGGLE_ONE_WAY_ROAD                    :{BLACK}Skru av/på enveiskjørte veier
STR_ROAD_TOOLBAR_TOOLTIP_BUILD_ROAD_BRIDGE                      :{BLACK}Bygg veibro. Shift slår av/på kostnadsestimat
STR_ROAD_TOOLBAR_TOOLTIP_BUILD_TRAMWAY_BRIDGE                   :{BLACK}Bygg trikkesporbro. Shift slår av/på kostnadsestimat
STR_ROAD_TOOLBAR_TOOLTIP_BUILD_ROAD_TUNNEL                      :{BLACK}Bygg veitunnel. Shift slår av/på kostnadsestimat
STR_ROAD_TOOLBAR_TOOLTIP_BUILD_TRAMWAY_TUNNEL                   :{BLACK}Bygg trikkesportunnel. Shift slår av/på kostnadsestimat
STR_ROAD_TOOLBAR_TOOLTIP_TOGGLE_BUILD_REMOVE_FOR_ROAD           :{BLACK}Veksle mellom bygging/fjerning for veibygging
STR_ROAD_TOOLBAR_TOOLTIP_TOGGLE_BUILD_REMOVE_FOR_TRAMWAYS       :{BLACK}Veksle mellom bygging/fjerning for trikkesporkonstruksjon

# Road depot construction window
STR_BUILD_DEPOT_ROAD_ORIENTATION_CAPTION                        :{WHITE}Garasjens retning
STR_BUILD_DEPOT_ROAD_ORIENTATION_SELECT_TOOLTIP                 :{BLACK}Velg garasjens retning
STR_BUILD_DEPOT_TRAM_ORIENTATION_CAPTION                        :{WHITE}Trikkestallens retning
STR_BUILD_DEPOT_TRAM_ORIENTATION_SELECT_TOOLTIP                 :{BLACK}Velg trikkestallens retning

# Road vehicle station construction window
STR_STATION_BUILD_BUS_ORIENTATION                               :{WHITE}Bussterminalens retning
STR_STATION_BUILD_BUS_ORIENTATION_TOOLTIP                       :{BLACK}Velg bussterminalens retning
STR_STATION_BUILD_TRUCK_ORIENTATION                             :{WHITE}Lasteterminalens retning
STR_STATION_BUILD_TRUCK_ORIENTATION_TOOLTIP                     :{BLACK}Velg lasteterminalens retning
STR_STATION_BUILD_PASSENGER_TRAM_ORIENTATION                    :{WHITE}Passasjertrikkestasjonens retning
STR_STATION_BUILD_PASSENGER_TRAM_ORIENTATION_TOOLTIP            :{BLACK}Velg passasjertrikkestasjonens retning
STR_STATION_BUILD_CARGO_TRAM_ORIENTATION                        :{WHITE}Varetrikkestasjonens retning
STR_STATION_BUILD_CARGO_TRAM_ORIENTATION_TOOLTIP                :{BLACK}Velg varetrikkestasjonens retning

# Waterways toolbar (last two for SE only)
STR_WATERWAYS_TOOLBAR_CAPTION                                   :{WHITE}Bygg vannveier
STR_WATERWAYS_TOOLBAR_CAPTION_SE                                :{WHITE}Vannveier
STR_WATERWAYS_TOOLBAR_BUILD_CANALS_TOOLTIP                      :{BLACK}Bygg kanaler. Shift slår av/på kostnadsestimat
STR_WATERWAYS_TOOLBAR_BUILD_LOCKS_TOOLTIP                       :{BLACK}Bygg sluser. Shift slår av/på kostnadsestimat
STR_WATERWAYS_TOOLBAR_BUILD_DEPOT_TOOLTIP                       :{BLACK}Bygg skipsdokk (nødvendig for kjøp og vedlikehold av skip). Shift slår av/på kostnadsestimat
STR_WATERWAYS_TOOLBAR_BUILD_DOCK_TOOLTIP                        :{BLACK}Bygg havn. Ctrl slår sammen stasjoner. Shift slår av/på kostnadsestimat
STR_WATERWAYS_TOOLBAR_BUOY_TOOLTIP                              :{BLACK}Plasser en bøye, som kan brukes til å danne kontrollpunkter. Shift slår av/på kostnadsestimat
STR_WATERWAYS_TOOLBAR_BUILD_AQUEDUCT_TOOLTIP                    :{BLACK}Bygg akvedukt. Shift slår av/på kostnadsestimat
STR_WATERWAYS_TOOLBAR_CREATE_LAKE_TOOLTIP                       :{BLACK}Definer vannområde.{}Lag en kanal, unntatt hvis Ctrl holdes nede på havnivå, hvorpå området rundt vil fylles istedenfor
STR_WATERWAYS_TOOLBAR_CREATE_RIVER_TOOLTIP                      :{BLACK}Plasser elver

# Ship depot construction window
STR_DEPOT_BUILD_SHIP_CAPTION                                    :{WHITE}Skipsdokkens retning
STR_DEPOT_BUILD_SHIP_ORIENTATION_TOOLTIP                        :{BLACK}Velg skipsdokkens retning

# Dock construction window
STR_STATION_BUILD_DOCK_CAPTION                                  :{WHITE}Havn

# Airport toolbar
STR_TOOLBAR_AIRCRAFT_CAPTION                                    :{WHITE}Flyplasser
STR_TOOLBAR_AIRCRAFT_BUILD_AIRPORT_TOOLTIP                      :{BLACK}Bygg flyplass. Ctrl slår sammen stasjoner. Shift slår av/på kostnadsestimat

# Airport construction window
STR_STATION_BUILD_AIRPORT_CAPTION                               :{WHITE}Velg flyplasstype
STR_STATION_BUILD_AIRPORT_TOOLTIP                               :{BLACK}Velg størrelse/type flyplass
STR_STATION_BUILD_AIRPORT_CLASS_LABEL                           :{BLACK}Flyplasstype
STR_STATION_BUILD_AIRPORT_LAYOUT_NAME                           :{BLACK}Planløsning {NUM}

STR_AIRPORT_SMALL                                               :Liten
STR_AIRPORT_CITY                                                :Storby
STR_AIRPORT_METRO                                               :Metropol
STR_AIRPORT_INTERNATIONAL                                       :Internasjonal
STR_AIRPORT_COMMUTER                                            :Pendler
STR_AIRPORT_INTERCONTINENTAL                                    :Interkontinental
STR_AIRPORT_HELIPORT                                            :Helikopterplass
STR_AIRPORT_HELIDEPOT                                           :Helikopterhangar
STR_AIRPORT_HELISTATION                                         :{G=masculine}Helikopterstasjon

STR_AIRPORT_CLASS_SMALL                                         :Små flyplasser
STR_AIRPORT_CLASS_LARGE                                         :Store flyplasser
STR_AIRPORT_CLASS_HUB                                           :Hovedflyplasser
STR_AIRPORT_CLASS_HELIPORTS                                     :Helikopterplasser

STR_STATION_BUILD_NOISE                                         :{BLACK}Støy generert: {GOLD}{COMMA}

# Landscaping toolbar
STR_LANDSCAPING_TOOLBAR                                         :{WHITE}Landskapsverktøy
STR_LANDSCAPING_TOOLTIP_LOWER_A_CORNER_OF_LAND                  :{BLACK}Senk et hjørne av et landområde. Dra for å senke det første valgte hjørnet, og jevne resten til samme høyde. Ctrl velger område diagonalt. Shift slår av/på kostnadsestimat
STR_LANDSCAPING_TOOLTIP_RAISE_A_CORNER_OF_LAND                  :{BLACK}Hev et hjørne av et landområde. Dra for å heve det første valgte hjørnet, og jevne resten til samme høyde. Ctrl velger område diagonalt. Shift slår av/på kostnadsestimat
STR_LANDSCAPING_LEVEL_LAND_TOOLTIP                              :{BLACK}Jevn ut land til samme høyde som det første valgte hjørnet. Ctrl velger området diagonalt. Shift slår av/på kostnadsestimat
STR_LANDSCAPING_TOOLTIP_PURCHASE_LAND                           :{BLACK}Kjøp land for fremtidig bruk. Shift slår av/på kostnadsestimat

# Object construction window
STR_OBJECT_BUILD_CAPTION                                        :{WHITE}Objektvalg
STR_OBJECT_BUILD_TOOLTIP                                        :{BLACK}Velg objekt å bygge. Shift slår av/på kostnadsestimat
STR_OBJECT_BUILD_CLASS_TOOLTIP                                  :{BLACK}Velg objektstype du vil bygge
STR_OBJECT_BUILD_PREVIEW_TOOLTIP                                :{BLACK}Forhåndsvisning av objektet
STR_OBJECT_BUILD_SIZE                                           :{BLACK}Størrelse: {GOLD}{NUM} x {NUM} ruter

STR_OBJECT_CLASS_LTHS                                           :Fyrtårn
STR_OBJECT_CLASS_TRNS                                           :Radiosendere

# Tree planting window (last two for SE only)
STR_PLANT_TREE_CAPTION                                          :{WHITE}Trær
STR_PLANT_TREE_TOOLTIP                                          :{BLACK}Velg typen tre som skal plantes. Hvis feltet allerede har et tre, vil dette plante flere typer trær uavhengig av den valgte typen
STR_TREES_RANDOM_TYPE                                           :{BLACK}Trær av tilfeldig type
STR_TREES_RANDOM_TYPE_TOOLTIP                                   :{BLACK}Plasser trær av tilfeldig type. Shift slår av/på kostnadsestimat
STR_TREES_RANDOM_TREES_BUTTON                                   :{BLACK}Tilfeldige trær
STR_TREES_RANDOM_TREES_TOOLTIP                                  :{BLACK}Plasser trær tilfeldig i landskapet

# Land generation window (SE)
STR_TERRAFORM_TOOLBAR_LAND_GENERATION_CAPTION                   :{WHITE}Landskapsgenerering
STR_TERRAFORM_TOOLTIP_PLACE_ROCKY_AREAS_ON_LANDSCAPE            :{BLACK}Plasser steinete felt i landskapet
STR_TERRAFORM_TOOLTIP_DEFINE_DESERT_AREA                        :{BLACK}Definer ørkenområde.{}Hold inne Ctrl for å fjerne det
STR_TERRAFORM_TOOLTIP_INCREASE_SIZE_OF_LAND_AREA                :{BLACK}Øk størrelse av landareal for heving/senking
STR_TERRAFORM_TOOLTIP_DECREASE_SIZE_OF_LAND_AREA                :{BLACK}Reduser størrelse av landareal for heving/senking
STR_TERRAFORM_TOOLTIP_GENERATE_RANDOM_LAND                      :{BLACK}Generer tilfeldig landskap
STR_TERRAFORM_SE_NEW_WORLD                                      :{BLACK}Opprett et nytt scenario
STR_TERRAFORM_RESET_LANDSCAPE                                   :{BLACK}Tilbakestill landskap
STR_TERRAFORM_RESET_LANDSCAPE_TOOLTIP                           :{BLACK}Fjern all spiller-eid eiendom fra kartet

STR_QUERY_RESET_LANDSCAPE_CAPTION                               :{WHITE}Tilbakestill landskap
STR_RESET_LANDSCAPE_CONFIRMATION_TEXT                           :{WHITE}Er du sikker på at du vil fjerne all spiller-eid eiendom?

# Town generation window (SE)
STR_FOUND_TOWN_CAPTION                                          :{WHITE}Bygenerering
STR_FOUND_TOWN_NEW_TOWN_BUTTON                                  :{BLACK}Ny by
STR_FOUND_TOWN_NEW_TOWN_TOOLTIP                                 :{BLACK}Grunnlegg en ny by. Shift+klikk viser kun beregnet kostnad
STR_FOUND_TOWN_RANDOM_TOWN_BUTTON                               :{BLACK}Tilfeldig by
STR_FOUND_TOWN_RANDOM_TOWN_TOOLTIP                              :{BLACK}Grunnlegg en by på et tilfeldig sted
STR_FOUND_TOWN_MANY_RANDOM_TOWNS                                :{BLACK}Mange tilfeldige byer
STR_FOUND_TOWN_RANDOM_TOWNS_TOOLTIP                             :{BLACK}Dekk kartet med tilfeldig plasserte byer

STR_FOUND_TOWN_NAME_TITLE                                       :{YELLOW}Navn på by:
STR_FOUND_TOWN_NAME_EDITOR_TITLE                                :{BLACK}Skriv inn navn på by
STR_FOUND_TOWN_NAME_EDITOR_HELP                                 :{BLACK}Klikk for å skrive navn på by
STR_FOUND_TOWN_NAME_RANDOM_BUTTON                               :{BLACK}Tilfeldig navn
STR_FOUND_TOWN_NAME_RANDOM_TOOLTIP                              :{BLACK}Generer et tilfeldig navn

STR_FOUND_TOWN_INITIAL_SIZE_TITLE                               :{YELLOW}Bystørrelse:
STR_FOUND_TOWN_INITIAL_SIZE_SMALL_BUTTON                        :{BLACK}Liten
STR_FOUND_TOWN_INITIAL_SIZE_MEDIUM_BUTTON                       :{BLACK}Middels
STR_FOUND_TOWN_INITIAL_SIZE_LARGE_BUTTON                        :{BLACK}Stor
STR_FOUND_TOWN_SIZE_RANDOM                                      :{BLACK}Tilfeldig
STR_FOUND_TOWN_INITIAL_SIZE_TOOLTIP                             :{BLACK}Velg bystørrelse
STR_FOUND_TOWN_CITY                                             :{BLACK}By
STR_FOUND_TOWN_CITY_TOOLTIP                                     :{BLACK}Storbyer vokser raskere enn vanlige byer{}Avhengig av innstillinger er de større når de blir grunnlagt

STR_FOUND_TOWN_ROAD_LAYOUT                                      :{YELLOW}Byers veiløsning:
STR_FOUND_TOWN_SELECT_TOWN_ROAD_LAYOUT                          :{BLACK}Velg veiløsning for denne byen
STR_FOUND_TOWN_SELECT_LAYOUT_ORIGINAL                           :{BLACK}Original
STR_FOUND_TOWN_SELECT_LAYOUT_BETTER_ROADS                       :{BLACK}Bedre veier
STR_FOUND_TOWN_SELECT_LAYOUT_2X2_GRID                           :{BLACK}2x2 rutenett
STR_FOUND_TOWN_SELECT_LAYOUT_3X3_GRID                           :{BLACK}3x3 rutenett
STR_FOUND_TOWN_SELECT_LAYOUT_RANDOM                             :{BLACK}Tilfeldig

# Fund new industry window
STR_FUND_INDUSTRY_CAPTION                                       :{WHITE}Finansier ny industri
STR_FUND_INDUSTRY_SELECTION_TOOLTIP                             :{BLACK}Velg passende industri fra listen
STR_FUND_INDUSTRY_MANY_RANDOM_INDUSTRIES                        :Mange tilfeldige industrier
STR_FUND_INDUSTRY_MANY_RANDOM_INDUSTRIES_TOOLTIP                :{BLACK}Dekk kartet med tilfeldig plasserte industrier
STR_FUND_INDUSTRY_INDUSTRY_BUILD_COST                           :{BLACK}Koster: {YELLOW}{CURRENCY_LONG}
STR_FUND_INDUSTRY_PROSPECT_NEW_INDUSTRY                         :{BLACK}Prospekt
STR_FUND_INDUSTRY_BUILD_NEW_INDUSTRY                            :{BLACK}Bygg
STR_FUND_INDUSTRY_FUND_NEW_INDUSTRY                             :{BLACK}Finansier

# Industry cargoes window
STR_INDUSTRY_CARGOES_INDUSTRY_CAPTION                           :{WHITE}Industrikjede for {STRING}
STR_INDUSTRY_CARGOES_CARGO_CAPTION                              :{WHITE}Industrikjede for {STRING}
STR_INDUSTRY_CARGOES_PRODUCERS                                  :{WHITE}Produserende industrier
STR_INDUSTRY_CARGOES_CUSTOMERS                                  :{WHITE}Aksepterende industrier
STR_INDUSTRY_CARGOES_HOUSES                                     :{WHITE}Hus
STR_INDUSTRY_CARGOES_INDUSTRY_TOOLTIP                           :{BLACK}Klikk på industrien for å se dens leverandører og kunder
STR_INDUSTRY_CARGOES_CARGO_TOOLTIP                              :{BLACK}{STRING}{}Klikk på varen for å se dens leverandører og kunder
STR_INDUSTRY_DISPLAY_CHAIN                                      :{BLACK}Vis kjede
STR_INDUSTRY_DISPLAY_CHAIN_TOOLTIP                              :{BLACK}Vis vareleverings- og vareaksepterende industrier
STR_INDUSTRY_CARGOES_NOTIFY_SMALLMAP                            :{BLACK}Link til oversiktskart
STR_INDUSTRY_CARGOES_NOTIFY_SMALLMAP_TOOLTIP                    :{BLACK}Velg de viste industriene på oversiktskartet i tillegg
STR_INDUSTRY_CARGOES_SELECT_CARGO                               :{BLACK}Velg last
STR_INDUSTRY_CARGOES_SELECT_CARGO_TOOLTIP                       :{BLACK} Velg lasten du vil vise
STR_INDUSTRY_CARGOES_SELECT_INDUSTRY                            :{BLACK}Velg industri
STR_INDUSTRY_CARGOES_SELECT_INDUSTRY_TOOLTIP                    :{BLACK}Velg industrien du vil vise

# Land area window
STR_LAND_AREA_INFORMATION_CAPTION                               :{WHITE}Informasjon om landområde
STR_LAND_AREA_INFORMATION_COST_TO_CLEAR_N_A                     :{BLACK}Ryddingskostnad: {LTBLUE}Ikke tilgjengelig
STR_LAND_AREA_INFORMATION_COST_TO_CLEAR                         :{BLACK}Ryddingskostnad: {RED}{CURRENCY_LONG}
STR_LAND_AREA_INFORMATION_REVENUE_WHEN_CLEARED                  :{BLACK}Utbytte når ryddet: {LTBLUE}{CURRENCY_LONG}
STR_LAND_AREA_INFORMATION_OWNER_N_A                             :Ikke tilgjengelig
STR_LAND_AREA_INFORMATION_OWNER                                 :{BLACK}Eier: {LTBLUE}{STRING}
STR_LAND_AREA_INFORMATION_ROAD_OWNER                            :{BLACK}Eier av vei: {LTBLUE}{STRING}
STR_LAND_AREA_INFORMATION_TRAM_OWNER                            :{BLACK}Eier av trikkespor: {LTBLUE}{STRING}
STR_LAND_AREA_INFORMATION_RAIL_OWNER                            :{BLACK}Eier av jernbanespor: {LTBLUE}{STRING}
STR_LAND_AREA_INFORMATION_LOCAL_AUTHORITY                       :{BLACK}Bystyret: {LTBLUE}{STRING}
STR_LAND_AREA_INFORMATION_LOCAL_AUTHORITY_NONE                  :Ingen
STR_LAND_AREA_INFORMATION_LANDINFO_COORDS                       :{BLACK}Koordinater: {LTBLUE}{NUM} x {NUM} x {NUM} ({STRING})
STR_LAND_AREA_INFORMATION_BUILD_DATE                            :{BLACK}Bygget: {LTBLUE}{DATE_LONG}
STR_LAND_AREA_INFORMATION_STATION_CLASS                         :{BLACK}Stasjonstype: {LTBLUE}{STRING}
STR_LAND_AREA_INFORMATION_STATION_TYPE                          :{BLACK}Stasjonstype: {LTBLUE}{STRING}
STR_LAND_AREA_INFORMATION_AIRPORT_CLASS                         :{BLACK}Flyplasstype: {LTBLUE}{STRING}
STR_LAND_AREA_INFORMATION_AIRPORT_NAME                          :{BLACK}Navn på flyplass: {LTBLUE}{STRING}
STR_LAND_AREA_INFORMATION_AIRPORTTILE_NAME                      :{BLACK}Flyplassrutens navn: {LTBLUE}{STRING}
STR_LAND_AREA_INFORMATION_NEWGRF_NAME                           :{BLACK}NewGRF: {LTBLUE}{STRING}
STR_LAND_AREA_INFORMATION_CARGO_ACCEPTED                        :{BLACK}Godtatte varer: {LTBLUE}
STR_LAND_AREA_INFORMATION_CARGO_EIGHTS                          :({COMMA}/8 {STRING})
STR_LANG_AREA_INFORMATION_RAIL_TYPE                             :{BLACK}Skinnetype: {LTBLUE}{STRING}
STR_LANG_AREA_INFORMATION_RAIL_SPEED_LIMIT                      :{BLACK}Fartsgrense for jernbanespor: {LTBLUE}{VELOCITY}
STR_LANG_AREA_INFORMATION_ROAD_SPEED_LIMIT                      :{BLACK}Veiens fartsgrense: {LTBLUE}{VELOCITY}

# Description of land area of different tiles
STR_LAI_CLEAR_DESCRIPTION_ROCKS                                 :Steiner
STR_LAI_CLEAR_DESCRIPTION_ROUGH_LAND                            :Ulendt terreng
STR_LAI_CLEAR_DESCRIPTION_BARE_LAND                             :Bart land
STR_LAI_CLEAR_DESCRIPTION_GRASS                                 :Gress
STR_LAI_CLEAR_DESCRIPTION_FIELDS                                :Jorder
STR_LAI_CLEAR_DESCRIPTION_SNOW_COVERED_LAND                     :Snødekket land
STR_LAI_CLEAR_DESCRIPTION_DESERT                                :Ørken

STR_LAI_RAIL_DESCRIPTION_TRACK                                  :Jernbanespor
STR_LAI_RAIL_DESCRIPTION_TRACK_WITH_NORMAL_SIGNALS              :Jernbanespor med blokksignaler
STR_LAI_RAIL_DESCRIPTION_TRACK_WITH_PRESIGNALS                  :Jernbanespor med forsignaler
STR_LAI_RAIL_DESCRIPTION_TRACK_WITH_EXITSIGNALS                 :Jernbanespor med utgangssignaler
STR_LAI_RAIL_DESCRIPTION_TRACK_WITH_COMBOSIGNALS                :Jernbanespor med kombinasjonssignaler
STR_LAI_RAIL_DESCRIPTION_TRACK_WITH_PBSSIGNALS                  :Jernbanespor med avanserte signaler
STR_LAI_RAIL_DESCRIPTION_TRACK_WITH_NOENTRYSIGNALS              :Jernbanespor med enveis avanserte signaler
STR_LAI_RAIL_DESCRIPTION_TRACK_WITH_NORMAL_PRESIGNALS           :Jernbanespor med blokk- og forsignaler
STR_LAI_RAIL_DESCRIPTION_TRACK_WITH_NORMAL_EXITSIGNALS          :Jernbane spor med blokk- og utgangssignaler
STR_LAI_RAIL_DESCRIPTION_TRACK_WITH_NORMAL_COMBOSIGNALS         :Jernbanespor med blokk- og kombinasjonssignaler
STR_LAI_RAIL_DESCRIPTION_TRACK_WITH_NORMAL_PBSSIGNALS           :Jernbane spor med blokk- og avanserte signaler
STR_LAI_RAIL_DESCRIPTION_TRACK_WITH_NORMAL_NOENTRYSIGNALS       :Jernbanespor med blokk- og enveis avanserte signaler
STR_LAI_RAIL_DESCRIPTION_TRACK_WITH_PRE_EXITSIGNALS             :Jernbanespor med for- og utgangssignaler
STR_LAI_RAIL_DESCRIPTION_TRACK_WITH_PRE_COMBOSIGNALS            :Jernbanespor med for- og kombinasjonssignaler
STR_LAI_RAIL_DESCRIPTION_TRACK_WITH_PRE_PBSSIGNALS              :Jernbane spor med forsignaler og avanserte signaler
STR_LAI_RAIL_DESCRIPTION_TRACK_WITH_PRE_NOENTRYSIGNALS          :Jernbanespor med for- og enveis avanserte signaler
STR_LAI_RAIL_DESCRIPTION_TRACK_WITH_EXIT_COMBOSIGNALS           :Jernbanespor med utgangs- og kombinasjonssignaler
STR_LAI_RAIL_DESCRIPTION_TRACK_WITH_EXIT_PBSSIGNALS             :Jernbanespor med utgangs- og avanserte signaler
STR_LAI_RAIL_DESCRIPTION_TRACK_WITH_EXIT_NOENTRYSIGNALS         :Jernbanespor med utgangs- og enveis avanserte signaler
STR_LAI_RAIL_DESCRIPTION_TRACK_WITH_COMBO_PBSSIGNALS            :Jernbanespor med kombinasjon- og avanserte signaler
STR_LAI_RAIL_DESCRIPTION_TRACK_WITH_COMBO_NOENTRYSIGNALS        :Jernbanespor med kombinasjon- og enveis avanserte signaler
STR_LAI_RAIL_DESCRIPTION_TRACK_WITH_PBS_NOENTRYSIGNALS          :Jernbanespor med avanserte- og enveis avanserte signaler
STR_LAI_RAIL_DESCRIPTION_TRAIN_DEPOT                            :Jernbane-togstall

STR_LAI_ROAD_DESCRIPTION_ROAD                                   :Vei
STR_LAI_ROAD_DESCRIPTION_ROAD_WITH_STREETLIGHTS                 :Vei med gatelykter
STR_LAI_ROAD_DESCRIPTION_TREE_LINED_ROAD                        :Aveny
STR_LAI_ROAD_DESCRIPTION_ROAD_VEHICLE_DEPOT                     :Garasje
STR_LAI_ROAD_DESCRIPTION_ROAD_RAIL_LEVEL_CROSSING               :Jernbaneovergang
STR_LAI_ROAD_DESCRIPTION_TRAMWAY                                :Trikkespor

# Houses come directly from their building names
STR_LAI_TOWN_INDUSTRY_DESCRIPTION_UNDER_CONSTRUCTION            :{STRING} (under bygging)

STR_LAI_TREE_NAME_TREES                                         :Trær
STR_LAI_TREE_NAME_RAINFOREST                                    :Regnskog
STR_LAI_TREE_NAME_CACTUS_PLANTS                                 :Kaktusplanter

STR_LAI_STATION_DESCRIPTION_RAILROAD_STATION                    :{G=masculine}Jernbanestasjon
STR_LAI_STATION_DESCRIPTION_AIRCRAFT_HANGAR                     :{G=masculine}Hangar
STR_LAI_STATION_DESCRIPTION_AIRPORT                             :{G=feminine}Lufthavn
STR_LAI_STATION_DESCRIPTION_TRUCK_LOADING_AREA                  :{G=masculine}Lasteterminal
STR_LAI_STATION_DESCRIPTION_BUS_STATION                         :{G=masculine}Bussterminal
STR_LAI_STATION_DESCRIPTION_SHIP_DOCK                           :{G=feminine}Havn
STR_LAI_STATION_DESCRIPTION_BUOY                                :{G=feminine}Bøye
STR_LAI_STATION_DESCRIPTION_WAYPOINT                            :{G=neuter}Kontrollpunkt

STR_LAI_WATER_DESCRIPTION_WATER                                 :Vann
STR_LAI_WATER_DESCRIPTION_CANAL                                 :Kanal
STR_LAI_WATER_DESCRIPTION_LOCK                                  :Sluse
STR_LAI_WATER_DESCRIPTION_RIVER                                 :Elv
STR_LAI_WATER_DESCRIPTION_COAST_OR_RIVERBANK                    :Kyst eller elvebredd
STR_LAI_WATER_DESCRIPTION_SHIP_DEPOT                            :Skipsdokk

# Industries come directly from their industry names

STR_LAI_TUNNEL_DESCRIPTION_RAILROAD                             :Jernbanetunnel
STR_LAI_TUNNEL_DESCRIPTION_ROAD                                 :Veitunnel

STR_LAI_BRIDGE_DESCRIPTION_RAIL_SUSPENSION_STEEL                :Hengebro av stål (jernbane)
STR_LAI_BRIDGE_DESCRIPTION_RAIL_GIRDER_STEEL                    :Bjelkebro av stål (jernbane)
STR_LAI_BRIDGE_DESCRIPTION_RAIL_CANTILEVER_STEEL                :Frittbærende bro av stål (jernbane)
STR_LAI_BRIDGE_DESCRIPTION_RAIL_SUSPENSION_CONCRETE             :Hengebro av armert betong (jernbane)
STR_LAI_BRIDGE_DESCRIPTION_RAIL_WOODEN                          :Trebro (jernbane)
STR_LAI_BRIDGE_DESCRIPTION_RAIL_CONCRETE                        :Betongbro (jernbane)
STR_LAI_BRIDGE_DESCRIPTION_RAIL_TUBULAR_STEEL                   :Hvelvbro (jernbane)

STR_LAI_BRIDGE_DESCRIPTION_ROAD_SUSPENSION_STEEL                :Hengebro av stål (vei)
STR_LAI_BRIDGE_DESCRIPTION_ROAD_GIRDER_STEEL                    :Bjelkebro av stål (vei)
STR_LAI_BRIDGE_DESCRIPTION_ROAD_CANTILEVER_STEEL                :Frittbærende bro av stål (vei)
STR_LAI_BRIDGE_DESCRIPTION_ROAD_SUSPENSION_CONCRETE             :Hengebro av armert betong (vei)
STR_LAI_BRIDGE_DESCRIPTION_ROAD_WOODEN                          :Trebro (vei)
STR_LAI_BRIDGE_DESCRIPTION_ROAD_CONCRETE                        :Betongbro (vei)
STR_LAI_BRIDGE_DESCRIPTION_ROAD_TUBULAR_STEEL                   :Hvelvbro (vei)

STR_LAI_BRIDGE_DESCRIPTION_AQUEDUCT                             :Akvedukt

STR_LAI_OBJECT_DESCRIPTION_TRANSMITTER                          :Radiosender
STR_LAI_OBJECT_DESCRIPTION_LIGHTHOUSE                           :Fyrtårn
STR_LAI_OBJECT_DESCRIPTION_COMPANY_HEADQUARTERS                 :Firmaets hovedkontor
STR_LAI_OBJECT_DESCRIPTION_COMPANY_OWNED_LAND                   :Firma-eid landområde

# About OpenTTD window
STR_ABOUT_OPENTTD                                               :{WHITE}Om OpenTTD
STR_ABOUT_ORIGINAL_COPYRIGHT                                    :{BLACK}Opprinnelig opphavsbeskyttet {COPYRIGHT} 1995 Chris Sawyer, Alle rettigheter reservert
STR_ABOUT_VERSION                                               :{BLACK}OpenTTD versjon {REV}
STR_ABOUT_COPYRIGHT_OPENTTD                                     :{BLACK}OpenTTD {COPYRIGHT} 2002-2019 OpenTTD-teamet

# Framerate display window
STR_FRAMERATE_CAPTION                                           :{WHITE}Bildehastighet
STR_FRAMERATE_CAPTION_SMALL                                     :{STRING}{WHITE} ({DECIMAL}x)
STR_FRAMERATE_RATE_GAMELOOP                                     :{BLACK}Simuleringshastighet: {STRING}
STR_FRAMERATE_RATE_GAMELOOP_TOOLTIP                             :{BLACK}Antall spill-tikk per sekund.
STR_FRAMERATE_RATE_BLITTER                                      :{BLACK}Bildehastighet: {STRING}
STR_FRAMERATE_RATE_BLITTER_TOOLTIP                              :{BLACK}Antall bilder tegnet per sekund.
STR_FRAMERATE_SPEED_FACTOR                                      :{BLACK}Gjeldende spillhastighetsfaktor: {DECIMAL}x
STR_FRAMERATE_SPEED_FACTOR_TOOLTIP                              :{BLACK}Hvor raskt spillet kjører i forhold til forventet hastighet ved normal simulering.
STR_FRAMERATE_CURRENT                                           :{WHITE}Gjeldende
STR_FRAMERATE_AVERAGE                                           :{WHITE}Middels
STR_FRAMERATE_DATA_POINTS                                       :{BLACK}Data basert på {COMMA} målinger
STR_FRAMERATE_MS_GOOD                                           :{LTBLUE}{DECIMAL} ms
STR_FRAMERATE_MS_WARN                                           :{YELLOW}{DECIMAL} ms
STR_FRAMERATE_MS_BAD                                            :{RED}{DECIMAL} ms
STR_FRAMERATE_FPS_GOOD                                          :{LTBLUE}{DECIMAL} bilder/s
STR_FRAMERATE_FPS_WARN                                          :{YELLOW}{DECIMAL} Bilder/s
STR_FRAMERATE_FPS_BAD                                           :{RED}{DECIMAL} frames/s
STR_FRAMERATE_GRAPH_MILLISECONDS                                :{TINY_FONT}{COMMA} ms
STR_FRAMERATE_GRAPH_SECONDS                                     :{TINY_FONT}{COMMA} s
############ Leave those lines in this order!!
STR_FRAMERATE_GAMELOOP                                          :{BLACK}Spill-løkke totalt:
STR_FRAMERATE_GL_ECONOMY                                        :{BLACK} Godshåndtering:
STR_FRAMERATE_GL_TRAINS                                         :{BLACK} Tog-tikk:
STR_FRAMERATE_GL_ROADVEHS                                       :{BLACK} Veikjøretøy-tikk:
STR_FRAMERATE_GL_SHIPS                                          :{BLACK}  Skips-tikk:
STR_FRAMERATE_GL_AIRCRAFT                                       :{BLACK} Fly-tikk:
STR_FRAMERATE_GL_LANDSCAPE                                      :{BLACK}  Spillverden-tikk:
STR_FRAMERATE_GL_LINKGRAPH                                      :{BLACK} Koblingsgraf-etterslep:
STR_FRAMERATE_DRAWING                                           :{BLACK}Grafikktegning:
STR_FRAMERATE_DRAWING_VIEWPORTS                                 :{BLACK}  Synsfelt for spillverden:
STR_FRAMERATE_VIDEO                                             :{BLACK}Video output:
STR_FRAMERATE_SOUND                                             :{BLACK}Lydmiksing:
STR_FRAMERATE_ALLSCRIPTS                                        :{BLACK}  GS/AI total:
STR_FRAMERATE_GAMESCRIPT                                        :{BLACK}   Game script:
STR_FRAMERATE_AI                                                :{BLACK}   AI {NUM} {STRING}
############ End of leave-in-this-order
############ Leave those lines in this order!!
STR_FRAMETIME_CAPTION_GAMELOOP                                  :Spill-løkke
STR_FRAMETIME_CAPTION_GL_ECONOMY                                :Godshåndtering
STR_FRAMETIME_CAPTION_GL_TRAINS                                 :Tog-tikk
STR_FRAMETIME_CAPTION_GL_ROADVEHS                               :Veikjøretøy-tikk
STR_FRAMETIME_CAPTION_GL_SHIPS                                  :Skips-tikk
STR_FRAMETIME_CAPTION_GL_AIRCRAFT                               :Fly-tikk
STR_FRAMETIME_CAPTION_GL_LANDSCAPE                              :Verdens-tikk
STR_FRAMETIME_CAPTION_GL_LINKGRAPH                              :Koblingsgrad-etterslep
STR_FRAMETIME_CAPTION_DRAWING                                   :Grafikktegning
STR_FRAMETIME_CAPTION_DRAWING_VIEWPORTS                         :Tegning av synsfelt for spillverden
STR_FRAMETIME_CAPTION_VIDEO                                     :Video output
STR_FRAMETIME_CAPTION_SOUND                                     :Lydmiksing
STR_FRAMETIME_CAPTION_ALLSCRIPTS                                :GS/AI scripts total
STR_FRAMETIME_CAPTION_GAMESCRIPT                                :Game script
STR_FRAMETIME_CAPTION_AI                                        :AI {NUM} {STRING}
############ End of leave-in-this-order


# Framerate display window
############ Leave those lines in this order!!
############ End of leave-in-this-order
############ Leave those lines in this order!!
############ End of leave-in-this-order


# Save/load game/scenario
STR_SAVELOAD_SAVE_CAPTION                                       :{WHITE}Lagre spill
STR_SAVELOAD_LOAD_CAPTION                                       :{WHITE}Last inn spill
STR_SAVELOAD_SAVE_SCENARIO                                      :{WHITE}Lagre scenario
STR_SAVELOAD_LOAD_SCENARIO                                      :{WHITE}Last inn scenario
STR_SAVELOAD_LOAD_HEIGHTMAP                                     :{WHITE}Last inn høydekart
STR_SAVELOAD_SAVE_HEIGHTMAP                                     :{WHITE}Lagre høydekart
STR_SAVELOAD_HOME_BUTTON                                        :{BLACK}Klikk her for å komme til standardmappen for lagring og innlasting
STR_SAVELOAD_BYTES_FREE                                         :{BLACK}{BYTES} ledig
STR_SAVELOAD_LIST_TOOLTIP                                       :{BLACK}Liste over disker, mapper og lagrede spill
STR_SAVELOAD_EDITBOX_TOOLTIP                                    :{BLACK}Gjeldende navn for valgt lagret spill
STR_SAVELOAD_DELETE_BUTTON                                      :{BLACK}Slett
STR_SAVELOAD_DELETE_TOOLTIP                                     :{BLACK}Slett valgte lagrede spill
STR_SAVELOAD_SAVE_BUTTON                                        :{BLACK}Lagre
STR_SAVELOAD_SAVE_TOOLTIP                                       :{BLACK}Lagre gjeldende spill ved å bruke navnet som er valgt
STR_SAVELOAD_LOAD_BUTTON                                        :{BLACK}Last inn
STR_SAVELOAD_LOAD_TOOLTIP                                       :{BLACK}Last inn det valgte spillet
STR_SAVELOAD_LOAD_HEIGHTMAP_TOOLTIP                             :{BLACK}Last inn det valgte høydekartet
STR_SAVELOAD_DETAIL_CAPTION                                     :{BLACK}Spilldetaljer
STR_SAVELOAD_DETAIL_NOT_AVAILABLE                               :{BLACK}Ingen informasjon tilgjengelig.
STR_SAVELOAD_DETAIL_COMPANY_INDEX                               :{SILVER}{COMMA}: {WHITE}{STRING}
STR_SAVELOAD_DETAIL_GRFSTATUS                                   :{SILVER}NewGRF: {WHITE}{STRING}
STR_SAVELOAD_FILTER_TITLE                                       :{BLACK}Filtrer streng:
STR_SAVELOAD_OVERWRITE_TITLE                                    :{WHITE}Overskriv fil
STR_SAVELOAD_OVERWRITE_WARNING                                  :{YELLOW}Er du sikker på at du vil overskrive eksisterende fil?

STR_SAVELOAD_OSKTITLE                                           :{BLACK}Skriv inn et navn på spillet som skal lagres

# World generation
STR_MAPGEN_WORLD_GENERATION_CAPTION                             :{WHITE}Generer en verden
STR_MAPGEN_MAPSIZE                                              :{BLACK}Kartstørrelse:
STR_MAPGEN_MAPSIZE_TOOLTIP                                      :{BLACK}Velg størrelsen på kartet i ruter. Antall tilgjengelige ruter vil være litt mindre
STR_MAPGEN_BY                                                   :{BLACK}*
STR_MAPGEN_NUMBER_OF_TOWNS                                      :{BLACK}Antall byer:
STR_MAPGEN_DATE                                                 :{BLACK}Dato:
STR_MAPGEN_NUMBER_OF_INDUSTRIES                                 :{BLACK}Antall industrier:
STR_MAPGEN_MAX_HEIGHTLEVEL                                      :{BLACK}Maksimal karthøyde:
STR_MAPGEN_MAX_HEIGHTLEVEL_UP                                   :{BLACK}Øk den maksimale fjellhøyden på kartet med én
STR_MAPGEN_MAX_HEIGHTLEVEL_DOWN                                 :{BLACK}Redusér den maksimale fjellhøyden på kartet med én
STR_MAPGEN_SNOW_LINE_HEIGHT                                     :{BLACK}Høyde på snøgrensen:
STR_MAPGEN_SNOW_LINE_UP                                         :{BLACK}Flytt høyden på snøgrensen ett hakk opp
STR_MAPGEN_SNOW_LINE_DOWN                                       :{BLACK}Flytt høyden på snøgrensen ett hakk ned
STR_MAPGEN_LAND_GENERATOR                                       :{BLACK}Landskapsgenerator
STR_MAPGEN_TREE_PLACER                                          :{BLACK}Trealgoritme:
STR_MAPGEN_TERRAIN_TYPE                                         :{BLACK}Terrengtype:
STR_MAPGEN_QUANTITY_OF_SEA_LAKES                                :{BLACK}Havnivå:
STR_MAPGEN_QUANTITY_OF_RIVERS                                   :{BLACK}Elver:
STR_MAPGEN_SMOOTHNESS                                           :{BLACK}Jevnhet:
STR_MAPGEN_VARIETY                                              :{BLACK}Variasjonsspredning:
STR_MAPGEN_GENERATE                                             :{WHITE}Generer

# Strings for map borders at game generation
STR_MAPGEN_BORDER_TYPE                                          :{BLACK}Kartkanter:
STR_MAPGEN_NORTHWEST                                            :{BLACK}Nordvest
STR_MAPGEN_NORTHEAST                                            :{BLACK}Nordøst
STR_MAPGEN_SOUTHEAST                                            :{BLACK}Sørøst
STR_MAPGEN_SOUTHWEST                                            :{BLACK}Sørvest
STR_MAPGEN_BORDER_FREEFORM                                      :{BLACK}Frihånds
STR_MAPGEN_BORDER_WATER                                         :{BLACK}Sjø
STR_MAPGEN_BORDER_RANDOM                                        :{BLACK}Tilfeldig
STR_MAPGEN_BORDER_RANDOMIZE                                     :{BLACK}Tilfeldig
STR_MAPGEN_BORDER_MANUAL                                        :{BLACK}Manuell

STR_MAPGEN_HEIGHTMAP_ROTATION                                   :{BLACK}Høydekartrotering:
STR_MAPGEN_HEIGHTMAP_NAME                                       :{BLACK}Høydekartnavn:
STR_MAPGEN_HEIGHTMAP_SIZE_LABEL                                 :{BLACK}Størrelse:
STR_MAPGEN_HEIGHTMAP_SIZE                                       :{ORANGE}{NUM} x {NUM}

STR_MAPGEN_MAX_HEIGHTLEVEL_QUERY_CAPT                           :{WHITE}Endre maksimal karthøyde
STR_MAPGEN_SNOW_LINE_QUERY_CAPT                                 :{WHITE}Endre høyden på snøgrensen
STR_MAPGEN_START_DATE_QUERY_CAPT                                :{WHITE}Endre startår

# SE Map generation
STR_SE_MAPGEN_CAPTION                                           :{WHITE}Scenariotype
STR_SE_MAPGEN_FLAT_WORLD                                        :{WHITE}Flatt land
STR_SE_MAPGEN_FLAT_WORLD_TOOLTIP                                :{BLACK}Generer et flatt landskap
STR_SE_MAPGEN_RANDOM_LAND                                       :{WHITE}Tilfeldig landskap
STR_SE_MAPGEN_FLAT_WORLD_HEIGHT                                 :{BLACK}Høyde på flatt land:
STR_SE_MAPGEN_FLAT_WORLD_HEIGHT_DOWN                            :{BLACK}Flytt høyden på flatt land ett nivå ned
STR_SE_MAPGEN_FLAT_WORLD_HEIGHT_UP                              :{BLACK}Flytt høyden på flatt land ett nivå opp

STR_SE_MAPGEN_FLAT_WORLD_HEIGHT_QUERY_CAPT                      :{WHITE}Endre høyden på flatt land

# Map generation progress
STR_GENERATION_WORLD                                            :{WHITE}Genererer verden...
STR_GENERATION_ABORT                                            :{BLACK}Avbryt
STR_GENERATION_ABORT_CAPTION                                    :{WHITE}Avbryt verdensgenerering
STR_GENERATION_ABORT_MESSAGE                                    :{YELLOW}Vil du virkelig avbryte verdensgenereringen?
STR_GENERATION_PROGRESS                                         :{WHITE}{NUM}{NBSP}% ferdig
STR_GENERATION_PROGRESS_NUM                                     :{BLACK}{NUM} / {NUM}
STR_GENERATION_WORLD_GENERATION                                 :{BLACK}Generer en verden
STR_GENERATION_RIVER_GENERATION                                 :{BLACK}Skap elver
STR_GENERATION_TREE_GENERATION                                  :{BLACK}Tregenerering
STR_GENERATION_OBJECT_GENERATION                                :{BLACK}Objekt-generering
STR_GENERATION_CLEARING_TILES                                   :{BLACK}Generering av ulendt og steinete område
STR_GENERATION_SETTINGUP_GAME                                   :{BLACK}Klargjør spillet
STR_GENERATION_PREPARING_TILELOOP                               :{BLACK}Kjører rute-løkke
STR_GENERATION_PREPARING_SCRIPT                                 :{BLACK}Kjører skript
STR_GENERATION_PREPARING_GAME                                   :{BLACK}Gjør klart spillet

# NewGRF settings
STR_NEWGRF_SETTINGS_CAPTION                                     :{WHITE}Innstillinger for NewGRF
STR_NEWGRF_SETTINGS_INFO_TITLE                                  :{WHITE}Detaljert NewGRF-informasjon
STR_NEWGRF_SETTINGS_ACTIVE_LIST                                 :{WHITE}Aktive NewGRF-filer
STR_NEWGRF_SETTINGS_INACTIVE_LIST                               :{WHITE}Inaktive NewGRF-filer
STR_NEWGRF_SETTINGS_SELECT_PRESET                               :{ORANGE}Velg forhåndsoppsett:
STR_NEWGRF_FILTER_TITLE                                         :{ORANGE}Søkefilter:
STR_NEWGRF_SETTINGS_PRESET_LIST_TOOLTIP                         :{BLACK}Last inn valgte forhåndsoppsett
STR_NEWGRF_SETTINGS_PRESET_SAVE                                 :{BLACK}Lagre forhåndsoppsettet
STR_NEWGRF_SETTINGS_PRESET_SAVE_TOOLTIP                         :{BLACK}Lagre den nåværende listen som et forhåndsoppsett
STR_NEWGRF_SETTINGS_PRESET_SAVE_QUERY                           :{BLACK}Skriv inn et navn på forhåndsoppsettet
STR_NEWGRF_SETTINGS_PRESET_DELETE                               :{BLACK}Slett forhåndsoppsettet
STR_NEWGRF_SETTINGS_PRESET_DELETE_TOOLTIP                       :{BLACK}Slett det valgte forhåndsoppsettet
STR_NEWGRF_SETTINGS_ADD                                         :{BLACK}Legg til
STR_NEWGRF_SETTINGS_ADD_FILE_TOOLTIP                            :{BLACK}Legg til den valgte NewGRF-filen i din konfigurasjon
STR_NEWGRF_SETTINGS_RESCAN_FILES                                :{BLACK}Skann filer på nytt
STR_NEWGRF_SETTINGS_RESCAN_FILES_TOOLTIP                        :{BLACK}Oppdater listen over tilgjengelige NewGRF-filer
STR_NEWGRF_SETTINGS_REMOVE                                      :{BLACK}Fjern
STR_NEWGRF_SETTINGS_REMOVE_TOOLTIP                              :{BLACK}Fjern den valgte NewGRF-filen fra listen
STR_NEWGRF_SETTINGS_MOVEUP                                      :{BLACK}Flytt opp
STR_NEWGRF_SETTINGS_MOVEUP_TOOLTIP                              :{BLACK}Flytt den valgte NewGRF-filen oppover listen
STR_NEWGRF_SETTINGS_MOVEDOWN                                    :{BLACK}Flytt ned
STR_NEWGRF_SETTINGS_MOVEDOWN_TOOLTIP                            :{BLACK}Flytt den valgte NewGRF-filen nedover listen
STR_NEWGRF_SETTINGS_UPGRADE                                     :{BLACK}Oppgrader
STR_NEWGRF_SETTINGS_UPGRADE_TOOLTIP                             :{BLACK}Oppgrader NewGRF-filene der du har en nyere versjon installert
STR_NEWGRF_SETTINGS_FILE_TOOLTIP                                :{BLACK}En liste over NewGRF-filene som er installert.

STR_NEWGRF_SETTINGS_SET_PARAMETERS                              :{BLACK}Sett parametre
STR_NEWGRF_SETTINGS_SHOW_PARAMETERS                             :{BLACK}Vis parametre
STR_NEWGRF_SETTINGS_TOGGLE_PALETTE                              :{BLACK}Endre palett
STR_NEWGRF_SETTINGS_TOGGLE_PALETTE_TOOLTIP                      :{BLACK}Endre paletten på valgte NewGRF.{}Gjør dette når grafikken fra denne NewGRFen ser rosa ut i spillet
STR_NEWGRF_SETTINGS_APPLY_CHANGES                               :{BLACK}Bruk endringene

STR_NEWGRF_SETTINGS_FIND_MISSING_CONTENT_BUTTON                 :{BLACK}Finn manglende innhold på nettet
STR_NEWGRF_SETTINGS_FIND_MISSING_CONTENT_TOOLTIP                :{BLACK}Sjekk om manglende innhold kan bli funnet på nettet

STR_NEWGRF_SETTINGS_FILENAME                                    :{BLACK}Filnavn: {SILVER}{STRING}
STR_NEWGRF_SETTINGS_GRF_ID                                      :{BLACK}GRF-ID: {SILVER}{STRING}
STR_NEWGRF_SETTINGS_VERSION                                     :{BLACK}Versjon: {SILVER}{NUM}
STR_NEWGRF_SETTINGS_MIN_VERSION                                 :{BLACK}Min. kompatibel versjon: {SILVER}{NUM}
STR_NEWGRF_SETTINGS_MD5SUM                                      :{BLACK}MD5sum: {SILVER}{STRING}
STR_NEWGRF_SETTINGS_PALETTE                                     :{BLACK}Palett: {SILVER}{STRING}
STR_NEWGRF_SETTINGS_PALETTE_DEFAULT                             :Default (D)
STR_NEWGRF_SETTINGS_PALETTE_DEFAULT_32BPP                       :Default (D) / 32 bpp
STR_NEWGRF_SETTINGS_PALETTE_LEGACY                              :Legacy (W)
STR_NEWGRF_SETTINGS_PALETTE_LEGACY_32BPP                        :Legacy (W) / 32 bpp
STR_NEWGRF_SETTINGS_PARAMETER                                   :{BLACK}Parametre: {SILVER}{STRING}
STR_NEWGRF_SETTINGS_PARAMETER_NONE                              :Ingen

STR_NEWGRF_SETTINGS_NO_INFO                                     :{BLACK}Ingen informasjon tilgjengelig
STR_NEWGRF_SETTINGS_NOT_FOUND                                   :{RED}Matchende fil ble ikke funnet
STR_NEWGRF_SETTINGS_DISABLED                                    :{RED}Deaktivert
STR_NEWGRF_SETTINGS_INCOMPATIBLE                                :{RED}Inkompatibel med denne versjonen av OpenTTD

# NewGRF save preset window
STR_SAVE_PRESET_CAPTION                                         :{WHITE}Lagre forhåndsinnstilling
STR_SAVE_PRESET_LIST_TOOLTIP                                    :{BLACK}Liste over tilgjengelige forhåndsinnstillinger. Velg en for å kopiere den til det lagrede navnet nedenfor
STR_SAVE_PRESET_TITLE                                           :{BLACK}Skriv inn et navn for forhåndsinnstillingen
STR_SAVE_PRESET_EDITBOX_TOOLTIP                                 :{BLACK}Valgt navn for forhåndsinnstillingen som skal lagres
STR_SAVE_PRESET_CANCEL                                          :{BLACK}Avbryt
STR_SAVE_PRESET_CANCEL_TOOLTIP                                  :{BLACK}Ikke forandre forhåndsinnstillingen
STR_SAVE_PRESET_SAVE                                            :{BLACK}Lagre
STR_SAVE_PRESET_SAVE_TOOLTIP                                    :{BLACK}Lagre forhåndsinnstillingen med det valgte navnet

# NewGRF parameters window
STR_NEWGRF_PARAMETERS_CAPTION                                   :{WHITE}Endre NewGRF-parametre
STR_NEWGRF_PARAMETERS_CLOSE                                     :{BLACK}Lukk
STR_NEWGRF_PARAMETERS_RESET                                     :{BLACK}Tilbakestill
STR_NEWGRF_PARAMETERS_RESET_TOOLTIP                             :{BLACK}Sett alle parametere til standardverdi
STR_NEWGRF_PARAMETERS_DEFAULT_NAME                              :Parameter {NUM}
STR_NEWGRF_PARAMETERS_SETTING                                   :{STRING}: {ORANGE}{STRING}
STR_NEWGRF_PARAMETERS_NUM_PARAM                                 :{LTBLUE}Antall parametere: {ORANGE}{NUM}

# NewGRF inspect window
STR_NEWGRF_INSPECT_CAPTION                                      :{WHITE}Inspiser - {STRING}
STR_NEWGRF_INSPECT_PARENT_BUTTON                                :{BLACK}Eier
STR_NEWGRF_INSPECT_PARENT_TOOLTIP                               :{BLACK}Inspiser objektet til eiervisningen

STR_NEWGRF_INSPECT_CAPTION_OBJECT_AT                            :{STRING} ved {HEX}
STR_NEWGRF_INSPECT_CAPTION_OBJECT_AT_OBJECT                     :Objekt
STR_NEWGRF_INSPECT_CAPTION_OBJECT_AT_RAIL_TYPE                  :Jernbanetype

STR_NEWGRF_INSPECT_QUERY_CAPTION                                :{WHITE}NewGRF-variabel 60+x parameter (heksadesimal)

# Sprite aligner window
STR_SPRITE_ALIGNER_CAPTION                                      :{WHITE}Forskyver sprite {COMMA} ({STRING})
STR_SPRITE_ALIGNER_NEXT_BUTTON                                  :{BLACK}Neste sprite
STR_SPRITE_ALIGNER_NEXT_TOOLTIP                                 :{BLACK}Fortsett til neste normale sprite og hopp over enhver pseudo-/omfargings-/skrifttype- sprite, samt start om ved begynnelsen
STR_SPRITE_ALIGNER_GOTO_BUTTON                                  :{BLACK}Gå til sprite
STR_SPRITE_ALIGNER_GOTO_TOOLTIP                                 :{BLACK}Gå til gitt sprite. Hvis spriten ikke er en normal sprite, fortsett til neste normale sprite
STR_SPRITE_ALIGNER_PREVIOUS_BUTTON                              :{BLACK}Forrige sprite
STR_SPRITE_ALIGNER_PREVIOUS_TOOLTIP                             :{BLACK}Fortsett til forrige normale sprite og hopp over enhver pseudo-/omfargings-/skrifttype- sprite, samt start om ved begynnelsen
STR_SPRITE_ALIGNER_SPRITE_TOOLTIP                               :{BLACK}Forhåndsvisning av valgt sprite. Innrettingen ignoreres når spriten tegnes
STR_SPRITE_ALIGNER_MOVE_TOOLTIP                                 :{BLACK}Flytt på ikonet for å endre X- og Y-forskyvningene. Ctrl+klikk for å flytte ikonet åtte enheter om gangen
STR_SPRITE_ALIGNER_RESET_BUTTON                                 :{BLACK}Tilbakestill relativt
STR_SPRITE_ALIGNER_RESET_TOOLTIP                                :{BLACK}Nullstill de nåværende relative forskyvningene
STR_SPRITE_ALIGNER_OFFSETS_ABS                                  :{BLACK}X forskyvning: {NUM}, Y forskyvning: {NUM} (Absolutt)
STR_SPRITE_ALIGNER_OFFSETS_REL                                  :{BLACK}X forskyvning: {NUM}, Y forskyvning: {NUM} (Relativt)
STR_SPRITE_ALIGNER_PICKER_BUTTON                                :{BLACK}Velg en sprite
STR_SPRITE_ALIGNER_PICKER_TOOLTIP                               :{BLACK}Velg en sprite fra et vilkårlig sted på skjermen

STR_SPRITE_ALIGNER_GOTO_CAPTION                                 :{WHITE}Gå til sprite

# NewGRF (self) generated warnings/errors
STR_NEWGRF_ERROR_MSG_INFO                                       :{SILVER}{STRING}
STR_NEWGRF_ERROR_MSG_WARNING                                    :{RED}Advarsel: {SILVER}{STRING}
STR_NEWGRF_ERROR_MSG_ERROR                                      :{RED}Feil: {SILVER}{STRING}
STR_NEWGRF_ERROR_MSG_FATAL                                      :{RED}Fatal: {SILVER}{STRING}
STR_NEWGRF_ERROR_FATAL_POPUP                                    :{WHITE}En fatal NewGRF-feil har oppstått:{}{STRING}
STR_NEWGRF_ERROR_VERSION_NUMBER                                 :{1:STRING} virker ikke med TTDPatch-versjonen som er rapportert av OpenTTD
STR_NEWGRF_ERROR_DOS_OR_WINDOWS                                 :{1:STRING} er for versjon {STRING} av TTD
STR_NEWGRF_ERROR_UNSET_SWITCH                                   :{1:STRING} er laget for bruk med {STRING}
STR_NEWGRF_ERROR_INVALID_PARAMETER                              :Ugyldig parameter for {1:STRING}: parameter {STRING} ({NUM})
STR_NEWGRF_ERROR_LOAD_BEFORE                                    :{1:STRING} må lastes inn før {STRING}.
STR_NEWGRF_ERROR_LOAD_AFTER                                     :{1:STRING} må lastes inn etter {STRING}.
STR_NEWGRF_ERROR_OTTD_VERSION_NUMBER                            :{1:STRING} krever OpenTTD versjon {STRING} eller nyere
STR_NEWGRF_ERROR_AFTER_TRANSLATED_FILE                          :GRF-filen den var laget for å oversette
STR_NEWGRF_ERROR_TOO_MANY_NEWGRFS_LOADED                        :For mange NewGRF-er er innlastet
STR_NEWGRF_ERROR_STATIC_GRF_CAUSES_DESYNC                       :Å laste inn {1:STRING} som statisk NewGRF med {STRING} kan forårsake synkroniseringsfeil
STR_NEWGRF_ERROR_UNEXPECTED_SPRITE                              :Uventet sprite (figur {3:NUM})
STR_NEWGRF_ERROR_UNKNOWN_PROPERTY                               :Ukjent Handling 0 egenskap {4:HEX} (figur {3:NUM})
STR_NEWGRF_ERROR_INVALID_ID                                     :Forsøk på å bruke ugyldig ID (sprite {3:NUM})
STR_NEWGRF_ERROR_CORRUPT_SPRITE                                 :{YELLOW}{STRING} inneholder en ødelagt sprite. Alle ødelagte spriter blir vist som røde spørsmålstegn (?).
STR_NEWGRF_ERROR_MULTIPLE_ACTION_8                              :Inneholder flere Handling 8-oppføringer (figur {3:NUM})
STR_NEWGRF_ERROR_READ_BOUNDS                                    :Leste forbi slutten av pseudo-sprite (figur {3:NUM})
STR_NEWGRF_ERROR_GRM_FAILED                                     :Etterspurte GRF-ressurser ikke tilgjengelig (figur {3:NUM})
STR_NEWGRF_ERROR_FORCEFULLY_DISABLED                            :{1:STRING} ble deaktivert av {STRING}
STR_NEWGRF_ERROR_INVALID_SPRITE_LAYOUT                          :Ugyldig/ukjent sprite layout-format (figur {3:NUM})
STR_NEWGRF_ERROR_LIST_PROPERTY_TOO_LONG                         :For mange elementer i fortegnelse over eiendomsverdier (sprite {3:NUM}, property {4:HEX})
STR_NEWGRF_ERROR_INDPROD_CALLBACK                               :Ugyldig industriprodukjson callback (sprite {3:NUM}, "{2:STRING}")

# NewGRF related 'general' warnings
STR_NEWGRF_POPUP_CAUTION_CAPTION                                :{WHITE}Advarsel!
STR_NEWGRF_CONFIRMATION_TEXT                                    :{YELLOW}Du er i ferd med å gjøre forandringer i et kjørende spill. Dette kan krasje OpenTTD. Ikke send inn bug-rapporter om slike feil.{}Er du helt sikker på at du vil gjøre dette?

STR_NEWGRF_DUPLICATE_GRFID                                      :{WHITE}Kan ikke legge til fil: GRF ID finnes allerede
STR_NEWGRF_COMPATIBLE_LOADED                                    :{ORANGE}Matchende fil ble ikke funnet (kompatibel GRF-fil lastet inn)
STR_NEWGRF_TOO_MANY_NEWGRFS                                     :{WHITE}Kan ikke legge til fil: Maksgrense nådd for NewGRF-filer

STR_NEWGRF_COMPATIBLE_LOAD_WARNING                              :{WHITE}Kompatibel GRF(er) lastet for manglende filer
STR_NEWGRF_DISABLED_WARNING                                     :{WHITE}Manglende GRF-fil(er) har blitt deaktivert
STR_NEWGRF_UNPAUSE_WARNING_TITLE                                :{YELLOW}Mangler GRF-fil(er)
STR_NEWGRF_UNPAUSE_WARNING                                      :{WHITE}Å slå av pause kan medføre at OpenTTD krasjer. Ikke rapporter feil for etterfølgende krasjer.{}Er du sikker på at du vil slå av pause?

# NewGRF status
STR_NEWGRF_LIST_NONE                                            :Ingen
STR_NEWGRF_LIST_ALL_FOUND                                       :Alle filer tilstede
STR_NEWGRF_LIST_COMPATIBLE                                      :{YELLOW}Fant kompatible filer
STR_NEWGRF_LIST_MISSING                                         :{RED}Manglende filer

# NewGRF 'it's broken' warnings
STR_NEWGRF_BROKEN                                               :{WHITE}Atferden til NewGRF '{STRING}' vil trolig forårsake synkroniseringsfeil og/eller krasj.
STR_NEWGRF_BROKEN_POWERED_WAGON                                 :{WHITE}Det endret maskinvogn-tilstand for '{1:ENGINE}' mens det er utenfor en togstall.
STR_NEWGRF_BROKEN_VEHICLE_LENGTH                                :{WHITE}Det endret kjøretøylengde for '{1:ENGINE}' når utenfor en togstall.
STR_NEWGRF_BROKEN_CAPACITY                                      :{WHITE} Det endret kjøretøykapasitet for '{1:ENGINE}' når ikke i et depot eller under ombygging
STR_BROKEN_VEHICLE_LENGTH                                       :{WHITE}Tog '{VEHICLE}' tilhørende '{COMPANY}' har ugyldig lengde. Dette skyldes trolig problemer med NewGRF-er. Spillet kan bli usynkronisert eller krasje.

STR_NEWGRF_BUGGY                                                :{WHITE}NewGRF '{0:STRING}' gir feilaktig informasjon.
STR_NEWGRF_BUGGY_ARTICULATED_CARGO                              :{WHITE}Vare-/ombyggingsinformasjon for '{1:ENGINE}' er forskjellig fra kjøpelisten etter konstruksjonen. Dette kan resultere i at autofornying ikke fungerer på riktig måte.
STR_NEWGRF_BUGGY_ENDLESS_PRODUCTION_CALLBACK                    :{WHITE}'{1:STRING}' forårsaket en uendelig løkke i produksjonstilbakekallet.
STR_NEWGRF_BUGGY_UNKNOWN_CALLBACK_RESULT                        :{WHITE}Tilbakekall {1:HEX} rapporterte ukjent/ugyldig resultat {2:HEX}
STR_NEWGRF_BUGGY_INVALID_CARGO_PRODUCTION_CALLBACK              :{WHITE}'{1:STRING}' ugyldig varetype i produksjonscallback at {2:HEX}

# 'User removed essential NewGRFs'-placeholders for stuff without specs
STR_NEWGRF_INVALID_CARGO                                        :<invalid cargo>
STR_NEWGRF_INVALID_CARGO_ABBREV                                 :??
STR_NEWGRF_INVALID_CARGO_QUANTITY                               :{COMMA} med <invalid cargo>
STR_NEWGRF_INVALID_ENGINE                                       :<invalid vehicle model>
STR_NEWGRF_INVALID_INDUSTRYTYPE                                 :<invalid industry>

# Placeholders for other invalid stuff, e.g. vehicles that have gone (Game Script).
STR_INVALID_VEHICLE                                             :<ugyldig kjøretøy>

# NewGRF scanning window
STR_NEWGRF_SCAN_CAPTION                                         :{WHITE}Skanner NewGRFer
STR_NEWGRF_SCAN_MESSAGE                                         :{BLACK}Skanner NewGRFer. Avhengig av mengde kan dette ta litt tid...
STR_NEWGRF_SCAN_STATUS                                          :{BLACK}{NUM} NewGRF{P "" er} skannet, av totalt {NUM}.
STR_NEWGRF_SCAN_ARCHIVES                                        :Skanner etter arkiv

# Sign list window
STR_SIGN_LIST_CAPTION                                           :{WHITE}Skiltliste - {COMMA} skilt
STR_SIGN_LIST_MATCH_CASE                                        :{BLACK}Skriftformgjenkjennelse
STR_SIGN_LIST_MATCH_CASE_TOOLTIP                                :{BLACK}Veksle mellom skriftformgjenkjennelse ved sammenligning av skiltnavn mot filterstrengen

# Sign window
STR_EDIT_SIGN_CAPTION                                           :{WHITE}Skriv inn skilttekst
STR_EDIT_SIGN_NEXT_SIGN_TOOLTIP                                 :{BLACK}Gå til neste skilt
STR_EDIT_SIGN_PREVIOUS_SIGN_TOOLTIP                             :{BLACK}Gå til forrige skilt

STR_EDIT_SIGN_SIGN_OSKTITLE                                     :{BLACK}Skriv inn et navn på skiltet

# Town directory window
STR_TOWN_DIRECTORY_CAPTION                                      :{WHITE}Byer
STR_TOWN_DIRECTORY_NONE                                         :{ORANGE}- Ingen -
STR_TOWN_DIRECTORY_TOWN                                         :{ORANGE}{TOWN}{BLACK} ({COMMA})
STR_TOWN_DIRECTORY_CITY                                         :{ORANGE}{TOWN}{YELLOW} (By){BLACK} ({COMMA})
STR_TOWN_DIRECTORY_LIST_TOOLTIP                                 :{BLACK}Bynavn - klikk på navnet for å gå til byen. Ctrl+klikk åpner et nytt tilleggsvindu over byen
STR_TOWN_POPULATION                                             :{BLACK}Verdensbefolkning: {COMMA}

# Town view window
STR_TOWN_VIEW_TOWN_CAPTION                                      :{WHITE}{TOWN}
STR_TOWN_VIEW_CITY_CAPTION                                      :{WHITE}{TOWN} (Storby)
STR_TOWN_VIEW_POPULATION_HOUSES                                 :{BLACK}Innbyggertall: {ORANGE}{COMMA}{BLACK}  Antall hus: {ORANGE}{COMMA}
<<<<<<< HEAD
=======
STR_TOWN_VIEW_CARGO_LAST_MONTH_MAX                              :{BLACK}{CARGO_LIST} siste måned: {ORANGE}{COMMA}{BLACK}  max: {ORANGE}{COMMA}
>>>>>>> 01261dae
STR_TOWN_VIEW_CARGO_FOR_TOWNGROWTH                              :{BLACK}Varebehov for byvekst:
STR_TOWN_VIEW_CARGO_FOR_TOWNGROWTH_REQUIRED_GENERAL             :{ORANGE}{STRING}{RED} påkrevd
STR_TOWN_VIEW_CARGO_FOR_TOWNGROWTH_REQUIRED_WINTER              :{ORANGE}{STRING}{BLACK} nødvendig om vinteren
STR_TOWN_VIEW_CARGO_FOR_TOWNGROWTH_DELIVERED_GENERAL            :{ORANGE}{STRING}{GREEN} levert
STR_TOWN_VIEW_CARGO_FOR_TOWNGROWTH_REQUIRED                     :{ORANGE}{CARGO_TINY} / {CARGO_LONG}{RED} (fortsatt nødvendig)
STR_TOWN_VIEW_CARGO_FOR_TOWNGROWTH_DELIVERED                    :{ORANGE}{CARGO_TINY} / {CARGO_LONG}{GREEN} (levert)
STR_TOWN_VIEW_TOWN_GROWS_EVERY                                  :{BLACK}Byen vokser hver {ORANGE}{COMMA}{BLACK}{NBSP}dag{P "" s}
STR_TOWN_VIEW_TOWN_GROWS_EVERY_FUNDED                           :{BLACK}Byen vokser hver {ORANGE}{COMMA}{BLACK}{NBSP}dag{P "" s} (finansiert)
STR_TOWN_VIEW_TOWN_GROW_STOPPED                                 :{BLACK}Byen vokser {RED}ikke{BLACK}
STR_TOWN_VIEW_NOISE_IN_TOWN                                     :{BLACK}Flystøy: {ORANGE}{COMMA}{BLACK}  støygrense: {ORANGE}{COMMA}
STR_TOWN_VIEW_CENTER_TOOLTIP                                    :{BLACK}Gå til by. Ctrl+klikk åpner et nytt tilleggsvindu over byen
STR_TOWN_VIEW_LOCAL_AUTHORITY_BUTTON                            :{BLACK}Bystyre
STR_TOWN_VIEW_LOCAL_AUTHORITY_TOOLTIP                           :{BLACK}Vis informasjon om bystyret
STR_TOWN_VIEW_RENAME_TOOLTIP                                    :{BLACK}Endre navn på byen

STR_TOWN_VIEW_EXPAND_BUTTON                                     :{BLACK}Utvid
STR_TOWN_VIEW_EXPAND_TOOLTIP                                    :{BLACK}Øk bystørrelse
STR_TOWN_VIEW_DELETE_BUTTON                                     :{BLACK}Slett
STR_TOWN_VIEW_DELETE_TOOLTIP                                    :{BLACK}Slett denne byen fullstendig

STR_TOWN_VIEW_RENAME_TOWN_BUTTON                                :Endre bynavnet

# Town local authority window
STR_LOCAL_AUTHORITY_CAPTION                                     :{WHITE}{TOWN}s bystyre
STR_LOCAL_AUTHORITY_COMPANY_RATINGS                             :{BLACK}Vurdering av transportfirma:
STR_LOCAL_AUTHORITY_COMPANY_RATING                              :{YELLOW}{COMPANY} {COMPANY_NUM}: {ORANGE}{STRING}
STR_LOCAL_AUTHORITY_ACTIONS_TITLE                               :{BLACK}Handlinger tilgjengelig:
STR_LOCAL_AUTHORITY_ACTIONS_TOOLTIP                             :{BLACK}Liste over ting som kan gjøres for/i byen - klikk på valg for mer informasjon
STR_LOCAL_AUTHORITY_DO_IT_BUTTON                                :{BLACK}Gjør det
STR_LOCAL_AUTHORITY_DO_IT_TOOLTIP                               :{BLACK}Utfør den merkede handlingen valgt i listen over

STR_LOCAL_AUTHORITY_ACTION_SMALL_ADVERTISING_CAMPAIGN           :Liten reklamekampanje
STR_LOCAL_AUTHORITY_ACTION_MEDIUM_ADVERTISING_CAMPAIGN          :Middels stor reklamekampanje
STR_LOCAL_AUTHORITY_ACTION_LARGE_ADVERTISING_CAMPAIGN           :Stor reklamekampanje
STR_LOCAL_AUTHORITY_ACTION_ROAD_RECONSTRUCTION                  :Finansier ombygging av byens veinett
STR_LOCAL_AUTHORITY_ACTION_STATUE_OF_COMPANY                    :Bygg statue av firmaets grunnlegger
STR_LOCAL_AUTHORITY_ACTION_NEW_BUILDINGS                        :Finansier nye bygninger
STR_LOCAL_AUTHORITY_ACTION_EXCLUSIVE_TRANSPORT                  :Kjøp eksklusive transportrettigheter
STR_LOCAL_AUTHORITY_ACTION_BRIBE                                :Bestikk bystyret

STR_LOCAL_AUTHORITY_ACTION_TOOLTIP_SMALL_ADVERTISING            :{YELLOW}Start en liten lokal reklamekampanje for å tiltrekke deg flere passasjerer og mer varer til dine transporttjenester.{}Kostnad: {CURRENCY_LONG}
STR_LOCAL_AUTHORITY_ACTION_TOOLTIP_MEDIUM_ADVERTISING           :{YELLOW}Start en middels stor lokal reklamekampanje for å tiltrekke deg flere passasjerer og mer varer til dine transporttjenester.{}Kostnad: {CURRENCY_LONG}
STR_LOCAL_AUTHORITY_ACTION_TOOLTIP_LARGE_ADVERTISING            :{YELLOW}Start en stor lokal reklamekampanje for å tiltrekke deg flere passasjerer og mer varer til dine transporttjenester.{}Kostnad: {CURRENCY_LONG}
STR_LOCAL_AUTHORITY_ACTION_TOOLTIP_ROAD_RECONSTRUCTION          :{YELLOW}Finansier ombygging av det lokale veinettet. Fører til betydelige veiforstyrrelser i opptil seks måneder.{}Kostnad: {CURRENCY_LONG}
STR_LOCAL_AUTHORITY_ACTION_TOOLTIP_STATUE_OF_COMPANY            :{YELLOW}Bygg en statue for å ære firmaet.{}Kostnad: {CURRENCY_LONG}
STR_LOCAL_AUTHORITY_ACTION_TOOLTIP_NEW_BUILDINGS                :{YELLOW}Finansier byggingen av nye kommersielle bygninger i byen.{}Kostnad: {CURRENCY_LONG}
STR_LOCAL_AUTHORITY_ACTION_TOOLTIP_EXCLUSIVE_TRANSPORT          :{YELLOW}Kjøp ett års ekslusive transportrettigheter i byen. Bystyret vil kun tillate passasjerer og varer å bruke dine transporttjenester.{}Kostnad: {CURRENCY_LONG}
STR_LOCAL_AUTHORITY_ACTION_TOOLTIP_BRIBE                        :{YELLOW}Du kan bestikke bystyret for å forbedre vurderingen av firmaet ditt, men du risikerer å bli bøtelagt hvis du blir oppdaget.{}Kostnad: {CURRENCY_LONG}

# Goal window
STR_GOALS_CAPTION                                               :{WHITE}{COMPANY} Målsetninger
STR_GOALS_SPECTATOR_CAPTION                                     :{WHITE}Globale mål
STR_GOALS_SPECTATOR                                             :Globale mål
STR_GOALS_GLOBAL_TITLE                                          :{BLACK}Globale mål:
STR_GOALS_TEXT                                                  :{ORANGE}{STRING}
STR_GOALS_NONE                                                  :{ORANGE}- Ingen -
STR_GOALS_SPECTATOR_NONE                                        :{ORANGE}- Ikke relevant -
STR_GOALS_PROGRESS                                              :{ORANGE}{STRING}
STR_GOALS_PROGRESS_COMPLETE                                     :{GREEN}{STRING}
STR_GOALS_COMPANY_TITLE                                         :{BLACK}Firmaets mål:
STR_GOALS_TOOLTIP_CLICK_ON_SERVICE_TO_CENTER                    :{BLACK}klikk på mål for å gå til industri/by/rute . Ctrl+klikk åpner et nytt tilleggsvindu over industriens/byens/rutens beliggenhet

# Goal question window
STR_GOAL_QUESTION_CAPTION_QUESTION                              :Spørsmål
STR_GOAL_QUESTION_CAPTION_INFORMATION                           :Informasjon
STR_GOAL_QUESTION_CAPTION_WARNING                               :Advarsel
STR_GOAL_QUESTION_CAPTION_ERROR                                 :Feil

############ Start of Goal Question button list
STR_GOAL_QUESTION_BUTTON_CANCEL                                 :Avbryt
STR_GOAL_QUESTION_BUTTON_OK                                     :OK
STR_GOAL_QUESTION_BUTTON_NO                                     :Nei
STR_GOAL_QUESTION_BUTTON_YES                                    :Ja
STR_GOAL_QUESTION_BUTTON_DECLINE                                :Avslå
STR_GOAL_QUESTION_BUTTON_ACCEPT                                 :Godta
STR_GOAL_QUESTION_BUTTON_IGNORE                                 :Ignorer
STR_GOAL_QUESTION_BUTTON_RETRY                                  :Prøv igjen
STR_GOAL_QUESTION_BUTTON_PREVIOUS                               :Forrige
STR_GOAL_QUESTION_BUTTON_NEXT                                   :Neste
STR_GOAL_QUESTION_BUTTON_STOP                                   :Stopp
STR_GOAL_QUESTION_BUTTON_START                                  :Start
STR_GOAL_QUESTION_BUTTON_GO                                     :Kjør
STR_GOAL_QUESTION_BUTTON_CONTINUE                               :Fortsett
STR_GOAL_QUESTION_BUTTON_RESTART                                :Start på nytt
STR_GOAL_QUESTION_BUTTON_POSTPONE                               :Utsett
STR_GOAL_QUESTION_BUTTON_SURRENDER                              :Gi opp
STR_GOAL_QUESTION_BUTTON_CLOSE                                  :Lukk
############ End of Goal Question button list

# Subsidies window
STR_SUBSIDIES_CAPTION                                           :{WHITE}Subsidier
STR_SUBSIDIES_OFFERED_TITLE                                     :{BLACK}Subsidietilbud:
STR_SUBSIDIES_OFFERED_FROM_TO                                   :{ORANGE}{STRING} fra {STRING} til {STRING}{YELLOW} (innen {DATE_SHORT})
STR_SUBSIDIES_NONE                                              :{ORANGE}- Ingen -
STR_SUBSIDIES_SUBSIDISED_TITLE                                  :{BLACK}Tjenester som allerede subsidieres:
STR_SUBSIDIES_SUBSIDISED_FROM_TO                                :{ORANGE}{STRING} fra {STRING} til {STRING}{YELLOW} ({COMPANY}{YELLOW}, inntil {DATE_SHORT})
STR_SUBSIDIES_TOOLTIP_CLICK_ON_SERVICE_TO_CENTER                :{BLACK}Klikk for å gå til industri/by. Ctrl+klikk åpner et nytt tilleggsvindu over industrien/byen

# Story book window
STR_STORY_BOOK_CAPTION                                          :{WHITE}{COMPANY} Historiebok
STR_STORY_BOOK_SPECTATOR_CAPTION                                :{WHITE}Global historiebok
STR_STORY_BOOK_SPECTATOR                                        :Global historiebok
STR_STORY_BOOK_TITLE                                            :{YELLOW}{STRING}
STR_STORY_BOOK_GENERIC_PAGE_ITEM                                :Side {NUM}
STR_STORY_BOOK_SEL_PAGE_TOOLTIP                                 :{BLACK}Gå til en bestemt side ved å velge den i denne nedtrekkslisten.
STR_STORY_BOOK_PREV_PAGE                                        :{BLACK}Forrige
STR_STORY_BOOK_PREV_PAGE_TOOLTIP                                :{BLACK}Gå til forrige side
STR_STORY_BOOK_NEXT_PAGE                                        :{BLACK}Neste
STR_STORY_BOOK_NEXT_PAGE_TOOLTIP                                :{BLACK}Gå til neste side
STR_STORY_BOOK_INVALID_GOAL_REF                                 :{RED}Ugyldig mål-referanse

# Station list window
STR_STATION_LIST_TOOLTIP                                        :{BLACK}Stasjonsnavn - klikk på navnet for å gå til stasjonen. Ctrl+klikk åpner et nytt tilleggsvindu over stasjonen.
STR_STATION_LIST_USE_CTRL_TO_SELECT_MORE                        :{BLACK}Hold inne Ctrl for å velge flere
STR_STATION_LIST_CAPTION                                        :{WHITE}{COMPANY} - {COMMA} stasjon{P "" er}
STR_STATION_LIST_STATION                                        :{YELLOW}{STATION} {STATION_FEATURES}
STR_STATION_LIST_WAYPOINT                                       :{YELLOW}{WAYPOINT}
STR_STATION_LIST_NONE                                           :{YELLOW}- Ingen -
STR_STATION_LIST_SELECT_ALL_FACILITIES                          :{BLACK}Velg alle anlegg
STR_STATION_LIST_SELECT_ALL_TYPES                               :{BLACK}Velg alle varetyper (inkludert varer som ikke venter)
STR_STATION_LIST_NO_WAITING_CARGO                               :{BLACK}Ingen varetyper venter

# Station view window
STR_STATION_VIEW_CAPTION                                        :{WHITE}{STATION} {STATION_FEATURES}
STR_STATION_VIEW_WAITING_CARGO                                  :{WHITE}{CARGO_LONG}
STR_STATION_VIEW_EN_ROUTE_FROM                                  :{YELLOW}({CARGO_SHORT} på vei fra {STATION})
STR_STATION_VIEW_RESERVED                                       :{YELLOW}({CARGO_SHORT} reservert for lasting)

STR_STATION_VIEW_ACCEPTS_BUTTON                                 :{BLACK}Godtar
STR_STATION_VIEW_ACCEPTS_TOOLTIP                                :{BLACK}Vis liste over godtatte varer
STR_STATION_VIEW_ACCEPTS_CARGO                                  :{BLACK}Godtar: {WHITE}{CARGO_LIST}

STR_STATION_VIEW_EXCLUSIVE_RIGHTS_SELF                          :{BLACK}Denne stasjonen har eksklusive transportrettigheter i denne byen.
STR_STATION_VIEW_EXCLUSIVE_RIGHTS_COMPANY                       :{YELLOW}{COMPANY}{BLACK} kjøpte eksklusive transportrettigheter i denne byen.

STR_STATION_VIEW_RATINGS_BUTTON                                 :{BLACK}Vurderinger
STR_STATION_VIEW_RATINGS_TOOLTIP                                :{BLACK}Vis stasjonsvurdering
STR_STATION_VIEW_SUPPLY_RATINGS_TITLE                           :{BLACK}Månedlig forsyning og lokal rangering:
STR_STATION_VIEW_CARGO_SUPPLY_RATING                            :{WHITE}{STRING}: {YELLOW}{COMMA} / {STRING} ({COMMA}%)

STR_STATION_VIEW_GROUP                                          :{BLACK}Gruppér etter
STR_STATION_VIEW_WAITING_STATION                                :Stasjon: Venter på
STR_STATION_VIEW_WAITING_AMOUNT                                 :Beløp: Venter på
STR_STATION_VIEW_PLANNED_STATION                                :Stasjon: Planlagt
STR_STATION_VIEW_PLANNED_AMOUNT                                 :Beløp: Planlagt
STR_STATION_VIEW_FROM                                           :{YELLOW}{CARGO_SHORT} fra {STATION}
STR_STATION_VIEW_VIA                                            :{YELLOW}{CARGO_SHORT} via {STATION}
STR_STATION_VIEW_TO                                             :{YELLOW}{CARGO_SHORT} til {STATION}
STR_STATION_VIEW_FROM_ANY                                       :{RED}{CARGO_SHORT} fra ukjent stasjon
STR_STATION_VIEW_TO_ANY                                         :{RED}{CARGO_SHORT} til hvilken som helst stasjon
STR_STATION_VIEW_VIA_ANY                                        :{RED}{CARGO_SHORT} via hvilken som helst stasjon
STR_STATION_VIEW_FROM_HERE                                      :{GREEN}{CARGO_SHORT} fra denne stasjonen
STR_STATION_VIEW_VIA_HERE                                       :{GREEN}{CARGO_SHORT} stopper på denne stasjonen
STR_STATION_VIEW_TO_HERE                                        :{GREEN}{CARGO_SHORT} til denne stasjonen
STR_STATION_VIEW_NONSTOP                                        :{YELLOW}{CARGO_SHORT} non-stop

STR_STATION_VIEW_GROUP_S_V_D                                    :Utgangspunkt-Via-Destinasjon
STR_STATION_VIEW_GROUP_S_D_V                                    :Utgangspunkt-Destinasjon-Via
STR_STATION_VIEW_GROUP_V_S_D                                    :Via-Utgangspunkt-Destinasjon
STR_STATION_VIEW_GROUP_V_D_S                                    :Via-Destinasjon-Utgangspunkt
STR_STATION_VIEW_GROUP_D_S_V                                    :Destinasjon-Utgangspunkt-Via
STR_STATION_VIEW_GROUP_D_V_S                                    :Mål via kilde

############ range for rating starts
STR_CARGO_RATING_APPALLING                                      :Elendig
STR_CARGO_RATING_VERY_POOR                                      :Veldig dårlig
STR_CARGO_RATING_POOR                                           :Dårlig
STR_CARGO_RATING_MEDIOCRE                                       :Middelmådig
STR_CARGO_RATING_GOOD                                           :God
STR_CARGO_RATING_VERY_GOOD                                      :Veldig god
STR_CARGO_RATING_EXCELLENT                                      :Utmerket
STR_CARGO_RATING_OUTSTANDING                                    :Fremragende
############ range for rating ends

STR_STATION_VIEW_CENTER_TOOLTIP                                 :{BLACK}Gå til stasjon. Ctrl+klikk åpner et nytt tilleggsvindu over stasjonen
STR_STATION_VIEW_RENAME_TOOLTIP                                 :{BLACK}Endre stasjonens navn

STR_STATION_VIEW_SCHEDULED_TRAINS_TOOLTIP                       :{BLACK}Vis alle tog som har denne stasjonen på sin ruteplan
STR_STATION_VIEW_SCHEDULED_ROAD_VEHICLES_TOOLTIP                :{BLACK}Vis alle kjøretøy som har denne stasjonen på sin ruteplan
STR_STATION_VIEW_SCHEDULED_AIRCRAFT_TOOLTIP                     :{BLACK}Vis alle luftfartøy som har denne stasjonen på sin ruteplan
STR_STATION_VIEW_SCHEDULED_SHIPS_TOOLTIP                        :{BLACK}Vis alle skip som har denne stasjonen på sin ruteplan

STR_STATION_VIEW_RENAME_STATION_CAPTION                         :Endre navnet til stasjon/lasteterminal

STR_STATION_VIEW_CLOSE_AIRPORT                                  :{BLACK}Steng flyplass
STR_STATION_VIEW_CLOSE_AIRPORT_TOOLTIP                          :{BLACK}Hindre fly i å lande på denne flyplassen.

# Waypoint/buoy view window
STR_WAYPOINT_VIEW_CAPTION                                       :{WHITE}{WAYPOINT}
STR_WAYPOINT_VIEW_CENTER_TOOLTIP                                :{BLACK}Gå til kontrollpunkt. Ctrl+klikk åpner et nytt tilleggsvindu over kontrollpunktet
STR_WAYPOINT_VIEW_CHANGE_WAYPOINT_NAME                          :{BLACK}Endre kontrollpunktets navn
STR_BUOY_VIEW_CENTER_TOOLTIP                                    :{BLACK}Gå til bøye. Ctrl+klikk åpner et nytt tilleggsvindu over bøyen
STR_BUOY_VIEW_CHANGE_BUOY_NAME                                  :{BLACK}Endre navn på bøye

STR_EDIT_WAYPOINT_NAME                                          :{WHITE}Endre navn på kontrollpunkt

# Finances window
STR_FINANCES_CAPTION                                            :{WHITE}{COMPANY}s regnskap{BLACK}{COMPANY_NUM}
STR_FINANCES_EXPENDITURE_INCOME_TITLE                           :{WHITE}Utgifter/inntekter
STR_FINANCES_YEAR                                               :{WHITE}{NUM}
STR_FINANCES_SECTION_CONSTRUCTION                               :{GOLD}Konstruksjon
STR_FINANCES_SECTION_NEW_VEHICLES                               :{GOLD}Nye kjøretøy
STR_FINANCES_SECTION_TRAIN_RUNNING_COSTS                        :{GOLD}Driftskostnader for tog
STR_FINANCES_SECTION_ROAD_VEHICLE_RUNNING_COSTS                 :{GOLD}Driftskostnader for kjøretøy
STR_FINANCES_SECTION_AIRCRAFT_RUNNING_COSTS                     :{GOLD}Driftskostnader for luftfartøy
STR_FINANCES_SECTION_SHIP_RUNNING_COSTS                         :{GOLD}Driftskostnader for skip
STR_FINANCES_SECTION_PROPERTY_MAINTENANCE                       :{GOLD}Vedlikehold av eiendom
STR_FINANCES_SECTION_TRAIN_INCOME                               :{GOLD}Inntekter fra tog
STR_FINANCES_SECTION_ROAD_VEHICLE_INCOME                        :{GOLD}Inntekter fra kjøretøy
STR_FINANCES_SECTION_AIRCRAFT_INCOME                            :{GOLD}Inntekter fra luftfartøy
STR_FINANCES_SECTION_SHIP_INCOME                                :{GOLD}Inntekter fra skip
STR_FINANCES_SECTION_LOAN_INTEREST                              :{GOLD}Renter
STR_FINANCES_SECTION_OTHER                                      :{GOLD}Annet
STR_FINANCES_NEGATIVE_INCOME                                    :{BLACK}-{CURRENCY_LONG}
STR_FINANCES_POSITIVE_INCOME                                    :{BLACK}+{CURRENCY_LONG}
STR_FINANCES_TOTAL_CAPTION                                      :{WHITE}Totalt:
STR_FINANCES_BANK_BALANCE_TITLE                                 :{WHITE}Saldo
STR_FINANCES_LOAN_TITLE                                         :{WHITE}Lån
STR_FINANCES_MAX_LOAN                                           :{WHITE}Maks lån: {BLACK}{CURRENCY_LONG}
STR_FINANCES_TOTAL_CURRENCY                                     :{BLACK}{CURRENCY_LONG}
STR_FINANCES_BORROW_BUTTON                                      :{BLACK}Lån ({CURRENCY_LONG})
STR_FINANCES_BORROW_TOOLTIP                                     :{BLACK}Øk størrelsen på lånet. Ctrl+klikk tar opp maks lån
STR_FINANCES_REPAY_BUTTON                                       :{BLACK}Betal tilbake ({CURRENCY_LONG})
STR_FINANCES_REPAY_TOOLTIP                                      :{BLACK}Betal tilbake en del av lånet. Ctrl+klikk betaler ned så mye som mulig.
STR_FINANCES_INFRASTRUCTURE_BUTTON                              :{BLACK}Infrastruktur

# Company view
STR_COMPANY_VIEW_CAPTION                                        :{WHITE}{COMPANY} {BLACK}{COMPANY_NUM}
STR_COMPANY_VIEW_PRESIDENT_MANAGER_TITLE                        :{WHITE}{PRESIDENT_NAME}{}{GOLD}(Sjef)

STR_COMPANY_VIEW_INAUGURATED_TITLE                              :{GOLD}Grunnlagt: {WHITE}{NUM}
STR_COMPANY_VIEW_COLOUR_SCHEME_TITLE                            :{GOLD}Firmafarge:
STR_COMPANY_VIEW_VEHICLES_TITLE                                 :{GOLD}Kjøretøy:
STR_COMPANY_VIEW_TRAINS                                         :{WHITE}{COMMA} tog
STR_COMPANY_VIEW_ROAD_VEHICLES                                  :{WHITE}{COMMA} kjøretøy
STR_COMPANY_VIEW_AIRCRAFT                                       :{WHITE}{COMMA} luftfartøy
STR_COMPANY_VIEW_SHIPS                                          :{WHITE}{COMMA} skip
STR_COMPANY_VIEW_VEHICLES_NONE                                  :{WHITE}Ingen
STR_COMPANY_VIEW_COMPANY_VALUE                                  :{GOLD}Firmaverdi: {WHITE}{CURRENCY_LONG}
STR_COMPANY_VIEW_SHARES_OWNED_BY                                :{WHITE}({COMMA}{NBSP}% eies av {COMPANY})
STR_COMPANY_VIEW_INFRASTRUCTURE                                 :{GOLD}Infrastruktur:
STR_COMPANY_VIEW_INFRASTRUCTURE_RAIL                            :{WHITE}{COMMA} jernbanebit{P "" er}
STR_COMPANY_VIEW_INFRASTRUCTURE_ROAD                            :{WHITE}{COMMA} veibit{P "" er}
STR_COMPANY_VIEW_INFRASTRUCTURE_WATER                           :{WHITE}{COMMA} vannrute{P "" r}
STR_COMPANY_VIEW_INFRASTRUCTURE_STATION                         :{WHITE}{COMMA} stasjonsrute{P "" r}
STR_COMPANY_VIEW_INFRASTRUCTURE_AIRPORT                         :{WHITE}{COMMA} flyplass{P "" er}
STR_COMPANY_VIEW_INFRASTRUCTURE_NONE                            :{WHITE}Ingen

STR_COMPANY_VIEW_BUILD_HQ_BUTTON                                :{BLACK}Bygg firmaets hovedkontor
STR_COMPANY_VIEW_BUILD_HQ_TOOLTIP                               :{BLACK}Bygg firmaets hovedkontor
STR_COMPANY_VIEW_VIEW_HQ_BUTTON                                 :{BLACK}Se firmaets hovedkontor
STR_COMPANY_VIEW_VIEW_HQ_TOOLTIP                                :{BLACK}Vis firmaets hovedkontor
STR_COMPANY_VIEW_RELOCATE_HQ                                    :{BLACK}Flytt firmaets hovedkontor
STR_COMPANY_VIEW_RELOCATE_COMPANY_HEADQUARTERS                  :{BLACK}Gjenoppbygg (flytt) firmaets hovedkontor et annet sted til en kostnad av 1{NBSP}% av firmaverdien. Shift+klikk viser beregnet kostnad uten å flytte kontoret
STR_COMPANY_VIEW_INFRASTRUCTURE_BUTTON                          :{BLACK}Detaljer
STR_COMPANY_VIEW_INFRASTRUCTURE_TOOLTIP                         :{BLACK}Vis detaljert infrastrukturtelling

STR_COMPANY_VIEW_NEW_FACE_BUTTON                                :{BLACK}Nytt ansikt
STR_COMPANY_VIEW_NEW_FACE_TOOLTIP                               :{BLACK}Velg nytt ansikt på sjefen
STR_COMPANY_VIEW_COLOUR_SCHEME_BUTTON                           :{BLACK}Firmafarge
STR_COMPANY_VIEW_COLOUR_SCHEME_TOOLTIP                          :{BLACK}Endre firmafarge
STR_COMPANY_VIEW_COMPANY_NAME_BUTTON                            :{BLACK}Firmanavn
STR_COMPANY_VIEW_COMPANY_NAME_TOOLTIP                           :{BLACK}Endre firmanavn
STR_COMPANY_VIEW_PRESIDENT_NAME_BUTTON                          :{BLACK}Sjefens navn
STR_COMPANY_VIEW_PRESIDENT_NAME_TOOLTIP                         :{BLACK}Endre sjefens navn

STR_COMPANY_VIEW_BUY_SHARE_BUTTON                               :{BLACK}Kjøp 25{NBSP}% av aksjene i firmaet
STR_COMPANY_VIEW_SELL_SHARE_BUTTON                              :{BLACK}Selg 25{NBSP}% av aksjene i firmaet
STR_COMPANY_VIEW_BUY_SHARE_TOOLTIP                              :{BLACK}Kjøp 25{NBSP}% av aksjene i firmaet. Shift+klikk viser beregnet kostnad uten å kjøpe noen aksjer
STR_COMPANY_VIEW_SELL_SHARE_TOOLTIP                             :{BLACK}Selg 25{NBSP}% av aksjene i firmaet. Shift+klikk viser beregnet inntekt uten å selge noen aksjer

STR_COMPANY_VIEW_COMPANY_NAME_QUERY_CAPTION                     :Firmanavn
STR_COMPANY_VIEW_PRESIDENT_S_NAME_QUERY_CAPTION                 :Sjefens navn

STR_BUY_COMPANY_MESSAGE                                         :{WHITE}Vi ser etter et transportfirma som er villig til å overta oss.{}{}Vil du kjøpe {COMPANY} for {CURRENCY_LONG}?

# Company infrastructure window
STR_COMPANY_INFRASTRUCTURE_VIEW_CAPTION                         :{WHITE}Infrastrukturen til {COMPANY}
STR_COMPANY_INFRASTRUCTURE_VIEW_RAIL_SECT                       :{GOLD}Jernbanebiter:
STR_COMPANY_INFRASTRUCTURE_VIEW_SIGNALS                         :{WHITE}Signaler
STR_COMPANY_INFRASTRUCTURE_VIEW_ROAD_SECT                       :{GOLD}Veibiter:
STR_COMPANY_INFRASTRUCTURE_VIEW_ROAD                            :{WHITE}Vei
STR_COMPANY_INFRASTRUCTURE_VIEW_TRAMWAY                         :{WHITE}Trikkespor
STR_COMPANY_INFRASTRUCTURE_VIEW_WATER_SECT                      :{GOLD}Vannruter:
STR_COMPANY_INFRASTRUCTURE_VIEW_CANALS                          :{WHITE}Kanaler
STR_COMPANY_INFRASTRUCTURE_VIEW_STATION_SECT                    :{GOLD}Stasjoner:
STR_COMPANY_INFRASTRUCTURE_VIEW_STATIONS                        :{WHITE}Stasjonsruter
STR_COMPANY_INFRASTRUCTURE_VIEW_AIRPORTS                        :{WHITE}Flyplasser
STR_COMPANY_INFRASTRUCTURE_VIEW_TOTAL                           :{WHITE}{CURRENCY_LONG}/år

# Industry directory
STR_INDUSTRY_DIRECTORY_CAPTION                                  :{WHITE}Industrier
STR_INDUSTRY_DIRECTORY_NONE                                     :{ORANGE}- Ingen -
STR_INDUSTRY_DIRECTORY_ITEM                                     :{ORANGE}{INDUSTRY}{BLACK} ({CARGO_LONG}{STRING}){YELLOW} ({COMMA}% transportert)
STR_INDUSTRY_DIRECTORY_ITEM_TWO                                 :{ORANGE}{INDUSTRY}{BLACK} ({CARGO_LONG}{STRING}/{CARGO_LONG}{STRING}){YELLOW} ({COMMA}%/{COMMA}% transportert)
STR_INDUSTRY_DIRECTORY_ITEM_NOPROD                              :{ORANGE}{INDUSTRY}
STR_INDUSTRY_DIRECTORY_LIST_CAPTION                             :{BLACK}Industrinavn - klikk på navn for å gå til industri. Ctrl+klikk åpner et nytt tilleggsvindu over industrien

# Industry view
STR_INDUSTRY_VIEW_CAPTION                                       :{WHITE}{INDUSTRY}
STR_INDUSTRY_VIEW_PRODUCTION_LAST_MONTH_TITLE                   :{BLACK}Produksjon forrige måned:
STR_INDUSTRY_VIEW_TRANSPORTED                                   :{YELLOW}{CARGO_LONG}{STRING}{BLACK} ({COMMA}{NBSP}% transportert)
STR_INDUSTRY_VIEW_LOCATION_TOOLTIP                              :{BLACK}Gå til industri. Ctrl+klikk åpner et nytt tilleggsvindu over industrien
STR_INDUSTRY_VIEW_PRODUCTION_LEVEL                              :{BLACK}Produksjonsnivå: {YELLOW}{COMMA}%
STR_INDUSTRY_VIEW_INDUSTRY_ANNOUNCED_CLOSURE                    :{YELLOW}Næringen har annonsert snarlig nedleggelse!

STR_INDUSTRY_VIEW_REQUIRES_N_CARGO                              :{BLACK}Trenger: {YELLOW}{STRING}{STRING}
STR_INDUSTRY_VIEW_PRODUCES_N_CARGO                              :{BLACK}Produserer: {YELLOW}{STRING}{STRING}
STR_INDUSTRY_VIEW_CARGO_LIST_EXTENSION                          :, {STRING}{STRING}

STR_INDUSTRY_VIEW_REQUIRES                                      :{BLACK}Krever:
STR_INDUSTRY_VIEW_ACCEPT_CARGO                                  :{YELLOW}{STRING}{BLACK}{3:STRING}
STR_INDUSTRY_VIEW_ACCEPT_CARGO_AMOUNT                           :{YELLOW}{STRING}{BLACK}: {CARGO_SHORT} venter{STRING}

STR_CONFIG_GAME_PRODUCTION                                      :{WHITE}Endre produksjon (multiplum av 8, opptil 2040)
STR_CONFIG_GAME_PRODUCTION_LEVEL                                :{WHITE}Endre produksjonsnivå (prosentsats, opptil 800{NBSP}%)

# Vehicle lists
STR_VEHICLE_LIST_TRAIN_CAPTION                                  :{WHITE}{STRING} - {COMMA} tog
STR_VEHICLE_LIST_ROAD_VEHICLE_CAPTION                           :{WHITE}{STRING} - {COMMA} kjøretøy
STR_VEHICLE_LIST_SHIP_CAPTION                                   :{WHITE}{STRING} - {COMMA} skip
STR_VEHICLE_LIST_AIRCRAFT_CAPTION                               :{WHITE}{STRING} - {COMMA} luftfartøy

STR_VEHICLE_LIST_TRAIN_LIST_TOOLTIP                             :{BLACK}Tog - klikk på tog for mer informasjon
STR_VEHICLE_LIST_ROAD_VEHICLE_TOOLTIP                           :{BLACK}Kjøretøy - klikk på kjøretøy for informasjon
STR_VEHICLE_LIST_SHIP_TOOLTIP                                   :{BLACK}Skip - klikk på skip for mer informasjon
STR_VEHICLE_LIST_AIRCRAFT_TOOLTIP                               :{BLACK}Luftfartøy - klikk på luftfartøy for mer informasjon

STR_VEHICLE_LIST_PROFIT_THIS_YEAR_LAST_YEAR                     :{TINY_FONT}{BLACK}Fortjeneste i år: {CURRENCY_LONG} (i fjor: {CURRENCY_LONG})

STR_VEHICLE_LIST_AVAILABLE_TRAINS                               :Tilgjengelige tog
STR_VEHICLE_LIST_AVAILABLE_ROAD_VEHICLES                        :Tilgjengelige kjøretøy
STR_VEHICLE_LIST_AVAILABLE_SHIPS                                :Tilgjengelige skip
STR_VEHICLE_LIST_AVAILABLE_AIRCRAFT                             :Tilgjengelige luftfartøy
STR_VEHICLE_LIST_AVAILABLE_ENGINES_TOOLTIP                      :{BLACK}Se en liste over tilgjengelige modeller for denne kjøretøytypen.

STR_VEHICLE_LIST_MANAGE_LIST                                    :{BLACK}Administrer liste
STR_VEHICLE_LIST_MANAGE_LIST_TOOLTIP                            :{BLACK}Send instruksjoner til alle kjøretøy i denne listen
STR_VEHICLE_LIST_REPLACE_VEHICLES                               :Bytt ut kjøretøy
STR_VEHICLE_LIST_SEND_FOR_SERVICING                             :Send til vedlikehold

STR_VEHICLE_LIST_SEND_TRAIN_TO_DEPOT                            :Send til togstallen
STR_VEHICLE_LIST_SEND_ROAD_VEHICLE_TO_DEPOT                     :Send til garasjen
STR_VEHICLE_LIST_SEND_SHIP_TO_DEPOT                             :Send til skipsdokken
STR_VEHICLE_LIST_SEND_AIRCRAFT_TO_HANGAR                        :Send til hangaren

STR_VEHICLE_LIST_MASS_STOP_LIST_TOOLTIP                         :{BLACK}Klikk for å stoppe alle kjøretøy i listen
STR_VEHICLE_LIST_MASS_START_LIST_TOOLTIP                        :{BLACK}Klikk for å starte alle kjøretøy i listen

STR_VEHICLE_LIST_SHARED_ORDERS_LIST_CAPTION                     :{WHITE}Delte ordre av {COMMA} kjøretøy

# Group window
STR_GROUP_ALL_TRAINS                                            :Alle tog
STR_GROUP_ALL_ROAD_VEHICLES                                     :Alle kjøretøy
STR_GROUP_ALL_SHIPS                                             :Alle skip
STR_GROUP_ALL_AIRCRAFTS                                         :Alle luftfartøy

STR_GROUP_DEFAULT_TRAINS                                        :Ugrupperte tog
STR_GROUP_DEFAULT_ROAD_VEHICLES                                 :Ugrupperte kjøretøy
STR_GROUP_DEFAULT_SHIPS                                         :Ugrupperte skip
STR_GROUP_DEFAULT_AIRCRAFTS                                     :Ugrupperte luftfartøy

STR_GROUP_COUNT_WITH_SUBGROUP                                   :{TINY_FONT}{COMMA} (+{COMMA})

STR_GROUPS_CLICK_ON_GROUP_FOR_TOOLTIP                           :{BLACK}Grupper - Klikk på en gruppe for å se alle kjøretøy i gruppen. Dra og slipp grupper for å arrangere dem hierarkisk
STR_GROUP_CREATE_TOOLTIP                                        :{BLACK}Klikk for å opprette en gruppe
STR_GROUP_DELETE_TOOLTIP                                        :{BLACK}Fjern den valgte gruppen
STR_GROUP_RENAME_TOOLTIP                                        :{BLACK}Gi nytt navn på den valgte gruppen
STR_GROUP_LIVERY_TOOLTIP                                        :{BLACK}Endre firmafarger for valgt gruppe
STR_GROUP_REPLACE_PROTECTION_TOOLTIP                            :{BLACK}Klikk for å beskytte denne gruppen fra global autoerstatning

STR_QUERY_GROUP_DELETE_CAPTION                                  :{WHITE}Slette gruppe
STR_GROUP_DELETE_QUERY_TEXT                                     :{WHITE}Er du sikker på at du vil slette denne gruppen og eventuelle etterkommere?

STR_GROUP_ADD_SHARED_VEHICLE                                    :Legg til delte kjøretøy
STR_GROUP_REMOVE_ALL_VEHICLES                                   :Fjern alle kjøretøy

STR_GROUP_RENAME_CAPTION                                        :{BLACK}Endre navn på gruppe

STR_GROUP_PROFIT_THIS_YEAR                                      :Profitt i år:
STR_GROUP_PROFIT_LAST_YEAR                                      :Profitt i fjor:
STR_GROUP_OCCUPANCY                                             :Gjeldende bruk:
STR_GROUP_OCCUPANCY_VALUE                                       :{NUM} %

# Build vehicle window
STR_BUY_VEHICLE_TRAIN_RAIL_CAPTION                              :Nye tog/vogner for jernbane
STR_BUY_VEHICLE_TRAIN_ELRAIL_CAPTION                            :Nye tog/vogner for elektrisk jernbane
STR_BUY_VEHICLE_TRAIN_MONORAIL_CAPTION                          :Nye tog/vogner for monorail
STR_BUY_VEHICLE_TRAIN_MAGLEV_CAPTION                            :Nye tog/vogner for maglev

STR_BUY_VEHICLE_TRAIN_ALL_CAPTION                               :Nye tog/vogner
STR_BUY_VEHICLE_ROAD_VEHICLE_CAPTION                            :Nye kjøretøy
STR_BUY_VEHICLE_SHIP_CAPTION                                    :Nye skip
STR_BUY_VEHICLE_AIRCRAFT_CAPTION                                :Nye luftfartøy

STR_PURCHASE_INFO_COST_WEIGHT                                   :{BLACK}Kostnad: {GOLD}{CURRENCY_LONG}{BLACK} Vekt: {GOLD}{WEIGHT_SHORT}
STR_PURCHASE_INFO_COST_REFIT_WEIGHT                             :{BLACK}Kostnad: {GOLD}{CURRENCY_LONG}{BLACK} (Ombyggingskostnad: {GOLD}{CURRENCY_LONG}{BLACK}) Vekt: {GOLD}{WEIGHT_SHORT}
STR_PURCHASE_INFO_SPEED_POWER                                   :{BLACK}Hastighet: {GOLD}{VELOCITY}{BLACK} Kraft: {GOLD}{POWER}
STR_PURCHASE_INFO_SPEED                                         :{BLACK}Hastighet: {GOLD}{VELOCITY}
STR_PURCHASE_INFO_SPEED_OCEAN                                   :{BLACK}Hastighet på havet: {GOLD}{VELOCITY}
STR_PURCHASE_INFO_SPEED_CANAL                                   :{BLACK}Hastighet på kanal/elv: {GOLD}{VELOCITY}
STR_PURCHASE_INFO_RUNNINGCOST                                   :{BLACK}Driftskostnad: {GOLD}{CURRENCY_LONG}/år
STR_PURCHASE_INFO_CAPACITY                                      :{BLACK}Kapasitet: {GOLD}{CARGO_LONG} {STRING}
STR_PURCHASE_INFO_REFITTABLE                                    :(ombyggbart)
STR_PURCHASE_INFO_DESIGNED_LIFE                                 :{BLACK}Designet: {GOLD}{NUM}{BLACK} Levetid: {GOLD}{COMMA} år
STR_PURCHASE_INFO_RELIABILITY                                   :{BLACK}Maks pålitelighet: {GOLD}{COMMA}{NBSP}%
STR_PURCHASE_INFO_COST                                          :{BLACK}Kostnad: {GOLD}{CURRENCY_LONG}
STR_PURCHASE_INFO_COST_REFIT                                    :{BLACK}Kostnad: {GOLD}{CURRENCY_LONG}{BLACK} (Ombyggingskostnad: {GOLD}{CURRENCY_LONG}{BLACK})
STR_PURCHASE_INFO_WEIGHT_CWEIGHT                                :{BLACK}Vekt: {GOLD}{WEIGHT_SHORT} ({WEIGHT_SHORT})
STR_PURCHASE_INFO_COST_SPEED                                    :{BLACK}Kostnad: {GOLD}{CURRENCY_LONG}{BLACK} Hastighet: {GOLD}{VELOCITY}
STR_PURCHASE_INFO_COST_REFIT_SPEED                              :{BLACK}Kostnad: {GOLD}{CURRENCY_LONG}{BLACK} (Ombyggingskostnad: {GOLD}{CURRENCY_LONG}{BLACK}) Hastighet: {GOLD}{VELOCITY}
STR_PURCHASE_INFO_AIRCRAFT_CAPACITY                             :{BLACK}Kapasitet: {GOLD}{CARGO_LONG}, {CARGO_LONG}
STR_PURCHASE_INFO_PWAGPOWER_PWAGWEIGHT                          :{BLACK}Lokomotivvogner: {GOLD}+{POWER}{BLACK} Vekt: {GOLD}+{WEIGHT_SHORT}
STR_PURCHASE_INFO_REFITTABLE_TO                                 :{BLACK}Kan bygges om til: {GOLD}{STRING}
STR_PURCHASE_INFO_ALL_TYPES                                     :Alle varetyper
STR_PURCHASE_INFO_NONE                                          :Ingen
STR_PURCHASE_INFO_ALL_BUT                                       :Alt utenom {CARGO_LIST}
STR_PURCHASE_INFO_MAX_TE                                        :{BLACK}Maks trekkraft: {GOLD}{FORCE}
STR_PURCHASE_INFO_AIRCRAFT_RANGE                                :{BLACK}Rekkevidde: {GOLD}{COMMA} ruter
STR_PURCHASE_INFO_AIRCRAFT_TYPE                                 :{BLACK}Flytype: {GOLD}{STRING}

STR_BUY_VEHICLE_TRAIN_LIST_TOOLTIP                              :{BLACK}Liste over tog/vogner - klikk på tog/vogn for mer informasjon. Ctrl+klikk for å skjule/vise denne typen
STR_BUY_VEHICLE_ROAD_VEHICLE_LIST_TOOLTIP                       :{BLACK}Liste over kjøretøy - klikk på kjøretøy for mer informasjon. Ctrl+klikk for å skjule/vise kjøretøytypen
STR_BUY_VEHICLE_SHIP_LIST_TOOLTIP                               :{BLACK}Liste over skip - klikk på skip for mer informasjon. Ctrl+klikk for å skjule/vise skiptypen
STR_BUY_VEHICLE_AIRCRAFT_LIST_TOOLTIP                           :{BLACK}Liste over luftfartøy - klikk på luftfartøy for mer informasjon. Ctrl+klikk for å skjule/vise luftfartøytypen

STR_BUY_VEHICLE_TRAIN_BUY_VEHICLE_BUTTON                        :{BLACK}Kjøp tog/vogn
STR_BUY_VEHICLE_ROAD_VEHICLE_BUY_VEHICLE_BUTTON                 :{BLACK}Kjøp kjøretøy
STR_BUY_VEHICLE_SHIP_BUY_VEHICLE_BUTTON                         :{BLACK}Kjøp skip
STR_BUY_VEHICLE_AIRCRAFT_BUY_VEHICLE_BUTTON                     :{BLACK}Kjøp luftfartøy

STR_BUY_VEHICLE_TRAIN_BUY_REFIT_VEHICLE_BUTTON                  :{BLACK}Kjøp og bygg om kjøretøy
STR_BUY_VEHICLE_ROAD_VEHICLE_BUY_REFIT_VEHICLE_BUTTON           :{BLACK}Kjøp og bygg om kjøretøy
STR_BUY_VEHICLE_SHIP_BUY_REFIT_VEHICLE_BUTTON                   :{BLACK}Kjøp og bygg om skip
STR_BUY_VEHICLE_AIRCRAFT_BUY_REFIT_VEHICLE_BUTTON               :{BLACK}Kjøp og bygg om luftfartøy

STR_BUY_VEHICLE_TRAIN_BUY_VEHICLE_TOOLTIP                       :{BLACK}Kjøp det merkede tog/vogn. Shift+klikk viser estimert kostnad
STR_BUY_VEHICLE_ROAD_VEHICLE_BUY_VEHICLE_TOOLTIP                :{BLACK}Kjøp det merkede kjøretøy. Shift+klikk viser estimert kostnad
STR_BUY_VEHICLE_SHIP_BUY_VEHICLE_TOOLTIP                        :{BLACK}Kjøp det merkede skip. Shift+klikk viser estimert kostnad
STR_BUY_VEHICLE_AIRCRAFT_BUY_VEHICLE_TOOLTIP                    :{BLACK}Kjøp det merkede luftfartøy. Shift+klikk viser estimert kostnad

STR_BUY_VEHICLE_TRAIN_BUY_REFIT_VEHICLE_TOOLTIP                 :{BLACK}Kjøp og bygg om merket tog/vogn. Shift+klikk viser anslått kostnad uten å kjøpe.
STR_BUY_VEHICLE_ROAD_VEHICLE_BUY_REFIT_VEHICLE_TOOLTIP          :{BLACK}Kjøp og bygg om det merkede kjøretøyet. Shift+klikk viser anslått kostnad uten å kjøpe.
STR_BUY_VEHICLE_SHIP_BUY_REFIT_VEHICLE_TOOLTIP                  :{BLACK}Kjøp og bygg om det merkede skipet. Shift+klikk viser anslått kostnad uten å kjøpe.
STR_BUY_VEHICLE_AIRCRAFT_BUY_REFIT_VEHICLE_TOOLTIP              :{BLACK}Kjøp og bygg om det merkede luftfartøyet. Shift+klikk viser anslått kostnad uten å kjøpe.

STR_BUY_VEHICLE_TRAIN_RENAME_BUTTON                             :{BLACK}Endre navn
STR_BUY_VEHICLE_ROAD_VEHICLE_RENAME_BUTTON                      :{BLACK}Endre navn
STR_BUY_VEHICLE_SHIP_RENAME_BUTTON                              :{BLACK}Endre navn
STR_BUY_VEHICLE_AIRCRAFT_RENAME_BUTTON                          :{BLACK}Endre navn

STR_BUY_VEHICLE_TRAIN_RENAME_TOOLTIP                            :{BLACK}Gi nytt navn til tog-/vogntypen
STR_BUY_VEHICLE_ROAD_VEHICLE_RENAME_TOOLTIP                     :{BLACK}Gi nytt navn til kjøretøytypen
STR_BUY_VEHICLE_SHIP_RENAME_TOOLTIP                             :{BLACK}Gi nytt navn til skipstypen
STR_BUY_VEHICLE_AIRCRAFT_RENAME_TOOLTIP                         :{BLACK}Gi nytt navn til luftfartøytypen

STR_BUY_VEHICLE_TRAIN_HIDE_TOGGLE_BUTTON                        :{BLACK}Skjul
STR_BUY_VEHICLE_ROAD_VEHICLE_HIDE_TOGGLE_BUTTON                 :{BLACK}Skjul
STR_BUY_VEHICLE_SHIP_HIDE_TOGGLE_BUTTON                         :{BLACK}Skjul
STR_BUY_VEHICLE_AIRCRAFT_HIDE_TOGGLE_BUTTON                     :{BLACK}Skjul

STR_BUY_VEHICLE_TRAIN_SHOW_TOGGLE_BUTTON                        :{BLACK}Vis
STR_BUY_VEHICLE_ROAD_VEHICLE_SHOW_TOGGLE_BUTTON                 :{BLACK}Vis
STR_BUY_VEHICLE_SHIP_SHOW_TOGGLE_BUTTON                         :{BLACK}Vis
STR_BUY_VEHICLE_AIRCRAFT_SHOW_TOGGLE_BUTTON                     :{BLACK}Vis

STR_BUY_VEHICLE_TRAIN_HIDE_SHOW_TOGGLE_TOOLTIP                  :{BLACK}Veksle mellom å skjule/vise typen av jernbanekjøretøy
STR_BUY_VEHICLE_ROAD_VEHICLE_HIDE_SHOW_TOGGLE_TOOLTIP           :{BLACK}Veksle mellom å skjule/vise kjøretøystypen
STR_BUY_VEHICLE_SHIP_HIDE_SHOW_TOGGLE_TOOLTIP                   :{BLACK}Veksle mellom å skjule/vise skipstypen
STR_BUY_VEHICLE_AIRCRAFT_HIDE_SHOW_TOGGLE_TOOLTIP               :{BLACK}Bytte mellom å skjule/vise flytypen

STR_QUERY_RENAME_TRAIN_TYPE_CAPTION                             :{WHITE}Gi tog/vogntype nytt navn
STR_QUERY_RENAME_ROAD_VEHICLE_TYPE_CAPTION                      :{WHITE}Gi kjøretøytypen nytt navn
STR_QUERY_RENAME_SHIP_TYPE_CAPTION                              :{WHITE}Gi skipstypen nytt navn
STR_QUERY_RENAME_AIRCRAFT_TYPE_CAPTION                          :{WHITE}Gi luftfartøytypen nytt navn

# Depot window
STR_DEPOT_CAPTION                                               :{WHITE}{DEPOT}

STR_DEPOT_RENAME_TOOLTIP                                        :{BLACK}Endre navn på garasje/stall/hangar/dokk
STR_DEPOT_RENAME_DEPOT_CAPTION                                  :Endre navn på garasje/stall/hangar/dokk

STR_DEPOT_NO_ENGINE                                             :{BLACK}-
STR_DEPOT_VEHICLE_TOOLTIP                                       :{BLACK}{ENGINE}{STRING}
STR_DEPOT_VEHICLE_TOOLTIP_CHAIN                                 :{BLACK}{NUM} kjøretøy{STRING}
STR_DEPOT_VEHICLE_TOOLTIP_CARGO                                 :{}{CARGO_LONG} ({CARGO_SHORT})

STR_DEPOT_TRAIN_LIST_TOOLTIP                                    :{BLACK}Tog - dra vogn/tog med venstreklikk for å legge til/fjerne fra tog, høyreklikk for mer informasjon. Hold inne Ctrl for å gjøre begge funksjonene gjeldende for hele togkjeden
STR_DEPOT_ROAD_VEHICLE_LIST_TOOLTIP                             :{BLACK}Kjøretøy - høyreklikk på kjøretøy for mer informasjon
STR_DEPOT_SHIP_LIST_TOOLTIP                                     :{BLACK}Skip - høyreklikk på skip for mer informasjon
STR_DEPOT_AIRCRAFT_LIST_TOOLTIP                                 :{BLACK}Luftfartøy - høyreklikk på luftfartøy for mer informasjon

STR_DEPOT_TRAIN_SELL_TOOLTIP                                    :{BLACK}Dra tog/vogn hit for å selge det
STR_DEPOT_ROAD_VEHICLE_SELL_TOOLTIP                             :{BLACK}Dra kjøretøy hit for å selge det
STR_DEPOT_SHIP_SELL_TOOLTIP                                     :{BLACK}Dra skip hit for å selge det
STR_DEPOT_AIRCRAFT_SELL_TOOLTIP                                 :{BLACK}Dra luftfartøy hit for å selge det

STR_DEPOT_DRAG_WHOLE_TRAIN_TO_SELL_TOOLTIP                      :{BLACK}Dra lokomotivet hit for å selge hele toget

STR_DEPOT_SELL_ALL_BUTTON_TRAIN_TOOLTIP                         :{BLACK}Selg alle tog i togstallen
STR_DEPOT_SELL_ALL_BUTTON_ROAD_VEHICLE_TOOLTIP                  :{BLACK}Selg alle kjøretøy i garasjen
STR_DEPOT_SELL_ALL_BUTTON_SHIP_TOOLTIP                          :{BLACK}Selg alle skip i skipsdokken
STR_DEPOT_SELL_ALL_BUTTON_AIRCRAFT_TOOLTIP                      :{BLACK}Selg alle luftfartøy i hangaren

STR_DEPOT_AUTOREPLACE_TRAIN_TOOLTIP                             :{BLACK}Autoerstatt alle tog i togstallen
STR_DEPOT_AUTOREPLACE_ROAD_VEHICLE_TOOLTIP                      :{BLACK}Autoerstatt alle kjøretøy i garasjen
STR_DEPOT_AUTOREPLACE_SHIP_TOOLTIP                              :{BLACK}Autoerstatt alle skip i skipsdokken
STR_DEPOT_AUTOREPLACE_AIRCRAFT_TOOLTIP                          :{BLACK}Autoerstatt alle luftfartøy i hangaren

STR_DEPOT_TRAIN_NEW_VEHICLES_BUTTON                             :{BLACK}Nye tog/vogner
STR_DEPOT_ROAD_VEHICLE_NEW_VEHICLES_BUTTON                      :{BLACK}Nye kjøretøy
STR_DEPOT_SHIP_NEW_VEHICLES_BUTTON                              :{BLACK}Nye skip
STR_DEPOT_AIRCRAFT_NEW_VEHICLES_BUTTON                          :{BLACK}Nye luftfartøy

STR_DEPOT_TRAIN_NEW_VEHICLES_TOOLTIP                            :{BLACK}Kjøp nytt tog/vogn
STR_DEPOT_ROAD_VEHICLE_NEW_VEHICLES_TOOLTIP                     :{BLACK}Kjøp nytt kjøretøy
STR_DEPOT_SHIP_NEW_VEHICLES_TOOLTIP                             :{BLACK}Kjøp nytt skip
STR_DEPOT_AIRCRAFT_NEW_VEHICLES_TOOLTIP                         :{BLACK}Kjøp nye luftfartøy

STR_DEPOT_CLONE_TRAIN                                           :{BLACK}Kopier tog
STR_DEPOT_CLONE_ROAD_VEHICLE                                    :{BLACK}Kopier kjøretøy
STR_DEPOT_CLONE_SHIP                                            :{BLACK}Kopier skip
STR_DEPOT_CLONE_AIRCRAFT                                        :{BLACK}Kopier luftfartøy

STR_DEPOT_CLONE_TRAIN_DEPOT_INFO                                :{BLACK}Dette vil kjøpe en kopi av et tog inkludert alle vognene. Klikk denne knappen og deretter på et tog utenfor eller inni togstallen. Ctrl+klikk deler ordrene. Shift+klikk viser estimert kostnad uten kjøp
STR_DEPOT_CLONE_ROAD_VEHICLE_DEPOT_INFO                         :{BLACK}Dette vil skape en kopi av et kjøretøy. Klikk denne knappen og deretter på et kjøretøy utenfor eller inni garasjen. Ctrl+klikk vil dele ordrene. Shift+klikk viser estimert kostnad
STR_DEPOT_CLONE_SHIP_DEPOT_INFO                                 :{BLACK}Dette vil skape en kopi av et skip. Klikk denne knappen og deretter på et skip utenfor eller inni skipsdokken. Ctrl+klikk vil dele ordrene. Shift+klikk viser estimert kostnad
STR_DEPOT_CLONE_AIRCRAFT_INFO_HANGAR_WINDOW                     :{BLACK}Dette vil skape en kopi av et luftfartøy. Klikk denne knappen og deretter på et luftfartøy utenfor eller inni hangaren. Ctrl+klikk vil dele ordrene. Shift+klikk viser estimert kostnad

STR_DEPOT_TRAIN_LOCATION_TOOLTIP                                :{BLACK}Gå til togstall. Ctrl+klikk åpner et nytt tilleggsvindu over togstallen
STR_DEPOT_ROAD_VEHICLE_LOCATION_TOOLTIP                         :{BLACK}Gå til garasje. Ctrl+klikk åpner et nytt tilleggsvindu over garasjen
STR_DEPOT_SHIP_LOCATION_TOOLTIP                                 :{BLACK}Gå til skipsdokk. Ctrl+klikk åpner et nytt tilleggsvindu over skipsdokken
STR_DEPOT_AIRCRAFT_LOCATION_TOOLTIP                             :{BLACK}Gå til hangar. Ctrl+klikk åpner et nytt tilleggsvindu over hangaren

STR_DEPOT_VEHICLE_ORDER_LIST_TRAIN_TOOLTIP                      :{BLACK}Få en liste over alle tog med denne togstallen i sine ordre
STR_DEPOT_VEHICLE_ORDER_LIST_ROAD_VEHICLE_TOOLTIP               :{BLACK}Få en liste over alle kjøretøy med denne garasjen i sine ordre
STR_DEPOT_VEHICLE_ORDER_LIST_SHIP_TOOLTIP                       :{BLACK}Få en liste over alle skip med denne skipsdokken i sine ordre
STR_DEPOT_VEHICLE_ORDER_LIST_AIRCRAFT_TOOLTIP                   :{BLACK}Få en liste over alle luftfartøy med denne hangaren i sine ordre

STR_DEPOT_MASS_STOP_DEPOT_TRAIN_TOOLTIP                         :{BLACK}Klikk for å stoppe alle togene i togstallen
STR_DEPOT_MASS_STOP_DEPOT_ROAD_VEHICLE_TOOLTIP                  :{BLACK}Klikk for å stoppe alle kjøretøyene i garasjen
STR_DEPOT_MASS_STOP_DEPOT_SHIP_TOOLTIP                          :{BLACK}Klikk for å stoppe alle skipene i skipsdokken
STR_DEPOT_MASS_STOP_HANGAR_TOOLTIP                              :{BLACK}Klikk for å stoppe alle luftfartøyene i hangaren

STR_DEPOT_MASS_START_DEPOT_TRAIN_TOOLTIP                        :{BLACK}Klikk for å starte alle togene i togstallen
STR_DEPOT_MASS_START_DEPOT_ROAD_VEHICLE_TOOLTIP                 :{BLACK}Klikk for å starte alle kjøretøyene i garasjen
STR_DEPOT_MASS_START_DEPOT_SHIP_TOOLTIP                         :{BLACK}Klikk for å starte alle skipene i skipsdokken
STR_DEPOT_MASS_START_HANGAR_TOOLTIP                             :{BLACK}Klikk for å starte alle luftfartøyene i hangaren

STR_DEPOT_SELL_CONFIRMATION_TEXT                                :{YELLOW}Du er nå i ferd med å selge alle kjøretøyene i garasjen/stallen/hangaren/dokken. Er du sikker på at du vil dette?

# Engine preview window
STR_ENGINE_PREVIEW_CAPTION                                      :{WHITE}Melding fra kjøretøysprodusent
STR_ENGINE_PREVIEW_MESSAGE                                      :{GOLD}Vi har nettopp designet e{G n i t} ny{G "" "" tt} {STRING} - er du interessert i et års ekslusivt bruk av dette, slik at vi kan se hvordan det virker før det blir allment tilgjengelig?
STR_ENGINE_PREVIEW_RAILROAD_LOCOMOTIVE                          :{G=neuter}lokomotiv
STR_ENGINE_PREVIEW_ROAD_VEHICLE                                 :{G=neuter}kjøretøy
STR_ENGINE_PREVIEW_AIRCRAFT                                     :{G=neuter}luftfartøy
STR_ENGINE_PREVIEW_SHIP                                         :{G=neuter}skip
STR_ENGINE_PREVIEW_MONORAIL_LOCOMOTIVE                          :{G=neuter}monorail-lokomotiv
STR_ENGINE_PREVIEW_MAGLEV_LOCOMOTIVE                            :{G=neuter}maglev-lokomotiv

STR_ENGINE_PREVIEW_COST_WEIGHT_SPEED_POWER                      :{BLACK}Kostnad: {CURRENCY_LONG} Vekt: {WEIGHT_SHORT}{}Hastighet: {VELOCITY}  Kraft: {POWER}{}Driftskostnader: {CURRENCY_LONG}/år{}Kapasitet: {CARGO_LONG}
STR_ENGINE_PREVIEW_COST_WEIGHT_SPEED_POWER_MAX_TE               :{BLACK}Kostnad: {CURRENCY_LONG} Vekt: {WEIGHT_SHORT}{}Hastighet: {VELOCITY}  Kraft: {POWER}  Maks trekkraft: {6:FORCE}{}Vedlikehold: {4:CURRENCY_LONG}/år{}Kapasitet: {5:CARGO_LONG}
STR_ENGINE_PREVIEW_COST_MAX_SPEED_CAP_RUNCOST                   :{BLACK}Kostnad: {CURRENCY_LONG} Maks hastighet: {VELOCITY}{}Kapasitet: {CARGO_LONG}{}Driftskostnader: {CURRENCY_LONG}/år
STR_ENGINE_PREVIEW_COST_MAX_SPEED_TYPE_CAP_CAP_RUNCOST          :{BLACK}Kostnad: {CURRENCY_LONG} Maks. hastighet: {VELOCITY}{}Flytype: {STRING}{}Kapasitet: {CARGO_LONG}, {CARGO_LONG}{}Driftskostnader: {CURRENCY_LONG}/år
STR_ENGINE_PREVIEW_COST_MAX_SPEED_TYPE_CAP_RUNCOST              :{BLACK}Kostnad: {CURRENCY_LONG} Maks. hastighet: {VELOCITY}{}Flytype: {STRING}{}Kapasitet: {CARGO_LONG}{}Driftskostnad: {CURRENCY_LONG}/år
STR_ENGINE_PREVIEW_COST_MAX_SPEED_TYPE_RANGE_CAP_CAP_RUNCOST    :{BLACK}Kostnad: {CURRENCY_LONG} Maks. hastighet: {VELOCITY}{}Flytype: {STRING} Rekkevidde: {COMMA} ruter{}kapasitet: {CARGO_LONG}, {CARGO_LONG}{}Driftskostnader: {CURRENCY_LONG}/år
STR_ENGINE_PREVIEW_COST_MAX_SPEED_TYPE_RANGE_CAP_RUNCOST        :{BLACK}Kostnad: {CURRENCY_LONG} Maks. hastighet: {VELOCITY}{}Flytype: {STRING} Rekkevidde: {COMMA} ruter{}Kapasitet: {CARGO_LONG}{}Driftskostnad: {CURRENCY_LONG}/år

# Autoreplace window
STR_REPLACE_VEHICLES_WHITE                                      :{WHITE}Erstatte {STRING} - {STRING}
STR_REPLACE_VEHICLE_TRAIN                                       :Tog
STR_REPLACE_VEHICLE_ROAD_VEHICLE                                :Kjøretøy
STR_REPLACE_VEHICLE_SHIP                                        :Skip
STR_REPLACE_VEHICLE_AIRCRAFT                                    :{G=neuter}Luftfartøy

STR_REPLACE_VEHICLE_VEHICLES_IN_USE                             :{YELLOW}Kjøretøy i bruk
STR_REPLACE_VEHICLE_VEHICLES_IN_USE_TOOLTIP                     :{BLACK}Kolonne med kjøretøy som du eier
STR_REPLACE_VEHICLE_AVAILABLE_VEHICLES                          :{YELLOW}Tilgjengelige kjøretøy
STR_REPLACE_VEHICLE_AVAILABLE_VEHICLES_TOOLTIP                  :{BLACK}Kolonne med kjøretøy tilgjengelig for utskiftning

STR_REPLACE_HELP_LEFT_ARRAY                                     :{BLACK}Velg lokomotivtype som skal erstattes
STR_REPLACE_HELP_RIGHT_ARRAY                                    :{BLACK}Velg lokomotivtypen du ønsker at skal erstatte den du har valgt til venstre

STR_REPLACE_VEHICLES_START                                      :{BLACK}Start erstatning av kjøretøy
STR_REPLACE_VEHICLES_NOW                                        :Bytt ut alle kjøretøy nå
STR_REPLACE_VEHICLES_WHEN_OLD                                   :Bytt ut bare gamle kjøretøy
STR_REPLACE_HELP_START_BUTTON                                   :{BLACK}Klikk denne knappen hvis du vil erstatte det valgte lokomotivet på venstresiden med det valgte lokomotivet på høyresiden
STR_REPLACE_NOT_REPLACING                                       :{BLACK}Erstatter ikke
STR_REPLACE_NOT_REPLACING_VEHICLE_SELECTED                      :{BLACK}Ingen kjøretøy valgt
STR_REPLACE_REPLACING_WHEN_OLD                                  :{ENGINE} når gammel
STR_REPLACE_VEHICLES_STOP                                       :{BLACK}Stopp erstatning av kjøretøy
STR_REPLACE_HELP_STOP_BUTTON                                    :{BLACK}Klikk denne knappen for å stoppe erstatning av lokomotivet som er valgt på venstresiden

STR_REPLACE_ENGINE_WAGON_SELECT_HELP                            :{BLACK}Veksle mellom tog- og vognerstatningsvinduet
STR_REPLACE_ENGINES                                             :Lokomotiv
STR_REPLACE_WAGONS                                              :Vogner
STR_REPLACE_ALL_RAILTYPE                                        :Status: Mangler

STR_REPLACE_HELP_RAILTYPE                                       :{BLACK}Velg jernbanetypen du vil bytte ut lokomotiv på
STR_REPLACE_HELP_REPLACE_INFO_TAB                               :{BLACK}Viser hvilket lokomotiv som overtar for det valgte lokomotivet på venstresiden
STR_REPLACE_RAIL_VEHICLES                                       :Jernbanekjøretøy
STR_REPLACE_ELRAIL_VEHICLES                                     :Elektriske jernbanekjøretøy
STR_REPLACE_MONORAIL_VEHICLES                                   :Monorail-kjøretøy
STR_REPLACE_MAGLEV_VEHICLES                                     :Maglev-kjøretøy

STR_REPLACE_REMOVE_WAGON                                        :{BLACK}Vognfjerning: {ORANGE}{STRING}
STR_REPLACE_REMOVE_WAGON_HELP                                   :{BLACK}La autoerstatningen beholde lengen på toget ved å fjerne vogner (fra første vogn), hvis utskiftningen gjør toget lengre.

# Vehicle view
STR_VEHICLE_VIEW_CAPTION                                        :{WHITE}{VEHICLE}

STR_VEHICLE_VIEW_TRAIN_LOCATION_TOOLTIP                         :{BLACK}Gå til tog. Ctrl+klikk vil følge toget i hovedvinduet
STR_VEHICLE_VIEW_ROAD_VEHICLE_LOCATION_TOOLTIP                  :{BLACK}Gå til kjøretøy. Ctrl+klikk vil følge kjøretøyet i hovedvinduet
STR_VEHICLE_VIEW_SHIP_LOCATION_TOOLTIP                          :{BLACK}Gå til skip. Ctrl+klikk vil følge skipet i hovedvinduet
STR_VEHICLE_VIEW_AIRCRAFT_LOCATION_TOOLTIP                      :{BLACK}Gå til luftfartøy. Ctrl+klikk vil følge luftfartøyet i hovedvinduet

STR_VEHICLE_VIEW_TRAIN_SEND_TO_DEPOT_TOOLTIP                    :{BLACK}Send toget til en togstall. Ctrl+klikk for kun å utføre vedlikehold
STR_VEHICLE_VIEW_ROAD_VEHICLE_SEND_TO_DEPOT_TOOLTIP             :{BLACK}Send kjøretøyet til en garasje. Ctrl+klikk for kun å utføre vedlikehold
STR_VEHICLE_VIEW_SHIP_SEND_TO_DEPOT_TOOLTIP                     :{BLACK}Send skipet til en skipsdokk. Ctrl+klikk for kun å utføre vedlikehold
STR_VEHICLE_VIEW_AIRCRAFT_SEND_TO_DEPOT_TOOLTIP                 :{BLACK}Send luftfartøyet til en hangar. Ctrl+klikk for kun å utføre vedlikehold

STR_VEHICLE_VIEW_CLONE_TRAIN_INFO                               :{BLACK}Dette vil skape en kopi av toget, inkludert alle vognene. Ctrl+klikk vil sørge for delte ordre. Shift+klikk viser estimert kostnad
STR_VEHICLE_VIEW_CLONE_ROAD_VEHICLE_INFO                        :{BLACK}Dette vil skape en kopi av kjøretøyet. Ctrl+klikk vil sørge for delte ordre
STR_VEHICLE_VIEW_CLONE_SHIP_INFO                                :{BLACK}Dette vil skape en kopi av skipet. Ctrl+klikk vil dele ordrene. Shift+klikk viser estimert kostnad
STR_VEHICLE_VIEW_CLONE_AIRCRAFT_INFO                            :{BLACK}Dette vil skape en kopi av luftfartøyet. Ctrl+klikk vil dele ordrene. Shift+klikk viser estimert kostnad

STR_VEHICLE_VIEW_TRAIN_IGNORE_SIGNAL_TOOLTIP                    :{BLACK}Tving toget til å fortsette uten å vente på klarsignal

STR_VEHICLE_VIEW_TRAIN_REFIT_TOOLTIP                            :{BLACK}Bygg om toget til å frakte en annen varetype
STR_VEHICLE_VIEW_ROAD_VEHICLE_REFIT_TOOLTIP                     :{BLACK}Bygg om kjøretøyet til å frakte en annen varetype
STR_VEHICLE_VIEW_SHIP_REFIT_TOOLTIP                             :{BLACK}Bygg om skipet til å frakte en annen varetype
STR_VEHICLE_VIEW_AIRCRAFT_REFIT_TOOLTIP                         :{BLACK}Bygg om luftfartøyet til å frakte en annen varetype

STR_VEHICLE_VIEW_TRAIN_REVERSE_TOOLTIP                          :{BLACK}Snu togets kjøreretning
STR_VEHICLE_VIEW_ROAD_VEHICLE_REVERSE_TOOLTIP                   :{BLACK}Tving kjøretøy til å snu om

STR_VEHICLE_VIEW_TRAIN_ORDERS_TOOLTIP                           :{BLACK}Vis togets ordreliste. Ctrl+klikk for å vise togets rutetabell
STR_VEHICLE_VIEW_ROAD_VEHICLE_ORDERS_TOOLTIP                    :{BLACK}Vis kjøretøyets ordreliste. Ctrl+klikk for å vise kjøretøyets rutetabell
STR_VEHICLE_VIEW_SHIP_ORDERS_TOOLTIP                            :{BLACK}Vis skipets ordreliste. Ctrl+klikk for å vise skipets rutetabell
STR_VEHICLE_VIEW_AIRCRAFT_ORDERS_TOOLTIP                        :{BLACK}Vis luftfartøyets ordreliste. Ctrl+klikk for å vise luftfartøyets rutetabell

STR_VEHICLE_VIEW_TRAIN_SHOW_DETAILS_TOOLTIP                     :{BLACK}Vis detaljer om toget
STR_VEHICLE_VIEW_ROAD_VEHICLE_SHOW_DETAILS_TOOLTIP              :{BLACK}Vis detaljer om kjøretøyet
STR_VEHICLE_VIEW_SHIP_SHOW_DETAILS_TOOLTIP                      :{BLACK}Vis detaljer om skipet
STR_VEHICLE_VIEW_AIRCRAFT_SHOW_DETAILS_TOOLTIP                  :{BLACK}Vis detaljer om luftfartøyet

STR_VEHICLE_VIEW_TRAIN_STATE_START_STOP_TOOLTIP                 :{BLACK}Gjeldende togstatus - klikk her for å stoppe/starte toget. Ctrl+klikk ruller til destinasjonen
STR_VEHICLE_VIEW_ROAD_VEHICLE_STATE_START_STOP_TOOLTIP          :{BLACK}Gjeldende kjøretøystatus - klikk her for å stoppe/starte kjøretøyet. Ctrl+klikk ruller til destinasjonen
STR_VEHICLE_VIEW_SHIP_STATE_START_STOP_TOOLTIP                  :{BLACK}Gjeldende skipsstatus - klikk her for å stoppe/starte skipet. Ctrl+klikk ruller til destinasjonen
STR_VEHICLE_VIEW_AIRCRAFT_STATE_START_STOP_TOOLTIP              :{BLACK}Gjeldende luftfartøystatus - klikk her for å stoppe/starte luftfartøyet. Ctrl+klikk ruller til destinasjonen

# Messages in the start stop button in the vehicle view
STR_VEHICLE_STATUS_LOADING_UNLOADING                            :{LTBLUE}Laster / Losser
STR_VEHICLE_STATUS_LEAVING                                      :{LTBLUE}Forlater
STR_VEHICLE_STATUS_CRASHED                                      :{RED}Krasjet!
STR_VEHICLE_STATUS_BROKEN_DOWN                                  :{RED}Havarert
STR_VEHICLE_STATUS_STOPPED                                      :{RED}Stoppet
STR_VEHICLE_STATUS_TRAIN_STOPPING_VEL                           :{RED}Stopper, {VELOCITY}
STR_VEHICLE_STATUS_TRAIN_NO_POWER                               :{RED}Ingen strøm
STR_VEHICLE_STATUS_TRAIN_STUCK                                  :{ORANGE}Venter på ledig rute
STR_VEHICLE_STATUS_AIRCRAFT_TOO_FAR                             :{ORANGE}For langt til neste destinasjon

STR_VEHICLE_STATUS_HEADING_FOR_STATION_VEL                      :{LTBLUE}På vei til {STATION}, {VELOCITY}
STR_VEHICLE_STATUS_NO_ORDERS_VEL                                :{LTBLUE}Ingen ordre, {VELOCITY}
STR_VEHICLE_STATUS_HEADING_FOR_WAYPOINT_VEL                     :{LTBLUE}Har kurs mot {WAYPOINT}, {VELOCITY}
STR_VEHICLE_STATUS_HEADING_FOR_DEPOT_VEL                        :{ORANGE}På vei til {DEPOT}, {VELOCITY}
STR_VEHICLE_STATUS_HEADING_FOR_DEPOT_SERVICE_VEL                :{LTBLUE}Vedlikehold ved {DEPOT}, {VELOCITY}

# Vehicle stopped/started animations
STR_VEHICLE_COMMAND_STOPPED_SMALL                               :{TINY_FONT}{RED}Stoppet
STR_VEHICLE_COMMAND_STOPPED                                     :{RED}Stoppet
STR_VEHICLE_COMMAND_STARTED_SMALL                               :{TINY_FONT}{GREEN}Startet
STR_VEHICLE_COMMAND_STARTED                                     :{GREEN}Startet

# Vehicle details
STR_VEHICLE_DETAILS_CAPTION                                     :{WHITE}{VEHICLE} (Detaljer)
STR_VEHICLE_NAME_BUTTON                                         :{BLACK}Navn

STR_VEHICLE_DETAILS_TRAIN_RENAME                                :{BLACK}Navngi tog
STR_VEHICLE_DETAILS_ROAD_VEHICLE_RENAME                         :{BLACK}Navngi kjøretøy
STR_VEHICLE_DETAILS_SHIP_RENAME                                 :{BLACK}Navngi skip
STR_VEHICLE_DETAILS_AIRCRAFT_RENAME                             :{BLACK}Navngi luftfartøy

STR_VEHICLE_INFO_AGE_RUNNING_COST_YR                            :{BLACK}Alder: {LTBLUE}{STRING}{BLACK}   Driftskostnader: {LTBLUE}{CURRENCY_LONG}/år
# The next two need to stay in this order
STR_VEHICLE_INFO_AGE                                            :{COMMA} år ({COMMA})
STR_VEHICLE_INFO_AGE_RED                                        :{RED}{COMMA} år ({COMMA})

STR_VEHICLE_INFO_MAX_SPEED                                      :{BLACK}Maks hastighet: {LTBLUE}{VELOCITY}
STR_VEHICLE_INFO_MAX_SPEED_TYPE                                 :{BLACK}Maks. hastighet: {LTBLUE}{VELOCITY} {BLACK}Flytype: {LTBLUE}{STRING}
STR_VEHICLE_INFO_MAX_SPEED_TYPE_RANGE                           :{BLACK}Maks. hastighet: {LTBLUE}{VELOCITY} {BLACK}Flytype: {LTBLUE}{STRING} {BLACK}Rekkevidde: {LTBLUE}{COMMA} ruter
STR_VEHICLE_INFO_WEIGHT_POWER_MAX_SPEED                         :{BLACK}Vekt: {LTBLUE}{WEIGHT_SHORT} {BLACK}Kraft: {LTBLUE}{POWER}{BLACK} Maks hastighet: {LTBLUE}{VELOCITY}
STR_VEHICLE_INFO_WEIGHT_POWER_MAX_SPEED_MAX_TE                  :{BLACK}Vekt: {LTBLUE}{WEIGHT_SHORT} {BLACK}Kraft: {LTBLUE}{POWER}{BLACK} Maks hastighet: {LTBLUE}{VELOCITY} {BLACK}Maks trekkraft: {LTBLUE}{FORCE}

STR_VEHICLE_INFO_PROFIT_THIS_YEAR_LAST_YEAR                     :{BLACK}Fortjeneste i år: {LTBLUE}{CURRENCY_LONG} (i fjor: {CURRENCY_LONG})
STR_VEHICLE_INFO_RELIABILITY_BREAKDOWNS                         :{BLACK}Pålitelighet: {LTBLUE}{COMMA}{NBSP}%  {BLACK}Havarier siden siste vedlikehold: {LTBLUE}{COMMA}

STR_VEHICLE_INFO_BUILT_VALUE                                    :{LTBLUE}{ENGINE} {BLACK}Bygget: {LTBLUE}{NUM}{BLACK} Verdi: {LTBLUE}{CURRENCY_LONG}
STR_VEHICLE_INFO_NO_CAPACITY                                    :{BLACK}Kapasitet: {LTBLUE}Ingen{STRING}
STR_VEHICLE_INFO_CAPACITY                                       :{BLACK}Kapasitet: {LTBLUE}{CARGO_LONG}{3:STRING}
STR_VEHICLE_INFO_CAPACITY_MULT                                  :{BLACK}Kapasitet: {LTBLUE}{CARGO_LONG}{3:STRING} (x{4:NUM})
STR_VEHICLE_INFO_CAPACITY_CAPACITY                              :{BLACK}Kapasitet: {LTBLUE}{CARGO_LONG}, {CARGO_LONG}{STRING}

STR_VEHICLE_INFO_FEEDER_CARGO_VALUE                             :{BLACK}Overføringskreditt: {LTBLUE}{CURRENCY_LONG}

STR_VEHICLE_DETAILS_SERVICING_INTERVAL_DAYS                     :{BLACK}Vedlikeholdsintervall: {LTBLUE}{COMMA}{NBSP}dager{BLACK}   Forrige vedlikehold: {LTBLUE}{DATE_LONG}
STR_VEHICLE_DETAILS_SERVICING_INTERVAL_PERCENT                  :{BLACK}Vedlikeholdsintervall: {LTBLUE}{COMMA}{NBSP}%{BLACK}   Forrige vedlikehold: {LTBLUE}{DATE_LONG}
STR_VEHICLE_DETAILS_INCREASE_SERVICING_INTERVAL_TOOLTIP         :{BLACK}Øk vedlikeholdsintervall med 10. Ctrl+klikk øker med 5
STR_VEHICLE_DETAILS_DECREASE_SERVICING_INTERVAL_TOOLTIP         :{BLACK}Reduser vedlikeholdsintervall med 10. Ctrl+klikk reduserer med 5

STR_SERVICE_INTERVAL_DROPDOWN_TOOLTIP                           :{BLACK}Enhet for vedlikeholdsintervall
STR_VEHICLE_DETAILS_DEFAULT                                     :Standard
STR_VEHICLE_DETAILS_DAYS                                        :Dager
STR_VEHICLE_DETAILS_PERCENT                                     :Prosentandel

STR_QUERY_RENAME_TRAIN_CAPTION                                  :{WHITE}Navngi tog
STR_QUERY_RENAME_ROAD_VEHICLE_CAPTION                           :{WHITE}Navngi kjøretøy
STR_QUERY_RENAME_SHIP_CAPTION                                   :{WHITE}Navngi skip
STR_QUERY_RENAME_AIRCRAFT_CAPTION                               :{WHITE}Navngi luftfartøy

# Extra buttons for train details windows
STR_VEHICLE_DETAILS_TRAIN_ENGINE_BUILT_AND_VALUE                :{LTBLUE}{ENGINE}{BLACK}   Bygget: {LTBLUE}{NUM}{BLACK} Verdi: {LTBLUE}{CURRENCY_LONG}
STR_VEHICLE_DETAILS_TRAIN_WAGON_VALUE                           :{LTBLUE}{ENGINE}{BLACK}   Verdi: {LTBLUE}{CURRENCY_LONG}

STR_VEHICLE_DETAILS_TRAIN_TOTAL_CAPACITY_TEXT                   :{BLACK}Total varekapasitet på dette toget:
STR_VEHICLE_DETAILS_TRAIN_TOTAL_CAPACITY                        :{LTBLUE}- {CARGO_LONG} ({CARGO_SHORT})
STR_VEHICLE_DETAILS_TRAIN_TOTAL_CAPACITY_MULT                   :{LTBLUE}- {CARGO_LONG} ({CARGO_SHORT}) (x{NUM})

STR_VEHICLE_DETAILS_CARGO_EMPTY                                 :{LTBLUE}Tom
STR_VEHICLE_DETAILS_CARGO_FROM                                  :{LTBLUE}{CARGO_LONG} fra {STATION}
STR_VEHICLE_DETAILS_CARGO_FROM_MULT                             :{LTBLUE}{CARGO_LONG} fra {STATION} (x{NUM})

STR_VEHICLE_DETAIL_TAB_CARGO                                    :{BLACK}Varer
STR_VEHICLE_DETAILS_TRAIN_CARGO_TOOLTIP                         :{BLACK}Vis detaljer om innholdet i vognene
STR_VEHICLE_DETAIL_TAB_INFORMATION                              :{BLACK}Informasjon
STR_VEHICLE_DETAILS_TRAIN_INFORMATION_TOOLTIP                   :{BLACK}Vis detaljer om tog/vogner
STR_VEHICLE_DETAIL_TAB_CAPACITIES                               :{BLACK}Kapasitet
STR_VEHICLE_DETAILS_TRAIN_CAPACITIES_TOOLTIP                    :{BLACK}Vis kapasiteten til vognene
STR_VEHICLE_DETAIL_TAB_TOTAL_CARGO                              :{BLACK}Total last
STR_VEHICLE_DETAILS_TRAIN_TOTAL_CARGO_TOOLTIP                   :{BLACK}Vis total kapasitet på toget fordelt på varetype

STR_VEHICLE_DETAILS_TRAIN_ARTICULATED_RV_CAPACITY               :{BLACK}Kapasitet: {LTBLUE}

# Vehicle refit
STR_REFIT_CAPTION                                               :{WHITE}{VEHICLE} (Bygg om)
STR_REFIT_TITLE                                                 :{GOLD}Velg varetype:
STR_REFIT_NEW_CAPACITY_COST_OF_REFIT                            :{BLACK}Ny kapasitet: {GOLD}{CARGO_LONG}{}{BLACK}Kostnad for ombygging: {RED}{CURRENCY_LONG}
STR_REFIT_NEW_CAPACITY_INCOME_FROM_REFIT                        :{BLACK}Ny kapasitet: {GOLD}{CARGO_LONG}{}{BLACK}Intekt fra ombygning: {GREEN}{CURRENCY_LONG}
STR_REFIT_NEW_CAPACITY_COST_OF_AIRCRAFT_REFIT                   :{BLACK}Ny kapasitet: {GOLD}{CARGO_LONG}, {GOLD}{CARGO_LONG}{}{BLACK}Kostnad for ombygging: {RED}{CURRENCY_LONG}
STR_REFIT_NEW_CAPACITY_INCOME_FROM_AIRCRAFT_REFIT               :{BLACK}Ny kapasitet: {GOLD}{CARGO_LONG}, {GOLD}{CARGO_LONG}{}{BLACK}Intekt fra ombygning: {GREEN}{CURRENCY_LONG}
STR_REFIT_SELECT_VEHICLES_TOOLTIP                               :{BLACK}Velg kjøretøy for ombygging. Dra med musen for å velge flere kjøretøy. Klikk på et tomt område for å velge hele kjøretøyet. Ctrl+klikk vil velge et kjøretøy og den følgende kjeden

STR_REFIT_TRAIN_LIST_TOOLTIP                                    :{BLACK}Velg hvilken varetype toget skal frakte
STR_REFIT_ROAD_VEHICLE_LIST_TOOLTIP                             :{BLACK}Velg hvilken varetype kjøretøyet skal frakte
STR_REFIT_SHIP_LIST_TOOLTIP                                     :{BLACK}Velg hvilken varetype skipet skal frakte
STR_REFIT_AIRCRAFT_LIST_TOOLTIP                                 :{BLACK}Velg hvilken varetype luftfartøyet skal frakte

STR_REFIT_TRAIN_REFIT_BUTTON                                    :{BLACK}Bygg om toget
STR_REFIT_ROAD_VEHICLE_REFIT_BUTTON                             :{BLACK}Bygg om kjøretøyet
STR_REFIT_SHIP_REFIT_BUTTON                                     :{BLACK}Bygg om skipet
STR_REFIT_AIRCRAFT_REFIT_BUTTON                                 :{BLACK}Bygg om luftfartøy

STR_REFIT_TRAIN_REFIT_TOOLTIP                                   :{BLACK}Bygg om toget til å frakte den merkede varetypen
STR_REFIT_ROAD_VEHICLE_REFIT_TOOLTIP                            :{BLACK}Bygg om kjøretøyet til å frakte den merkede varetypen
STR_REFIT_SHIP_REFIT_TOOLTIP                                    :{BLACK}Bygg om skipet til å frakte den merkede varetypen
STR_REFIT_AIRCRAFT_REFIT_TOOLTIP                                :{BLACK}Bygg om luftfartøyet til å frakte den merkede varetypen

# Order view
STR_ORDERS_CAPTION                                              :{WHITE}{VEHICLE} (Ordre)
STR_ORDERS_TIMETABLE_VIEW                                       :{BLACK}Rutetabell
STR_ORDERS_TIMETABLE_VIEW_TOOLTIP                               :{BLACK}Skift til rutetabellvisning

STR_ORDERS_LIST_TOOLTIP                                         :{BLACK}Ordreliste - klikk på en ordre for å markere den. Ctrl+klikk viser ordrens endestasjon
STR_ORDER_INDEX                                                 :{COMMA}:{NBSP}
STR_ORDER_TEXT                                                  :{STRING} {STRING} {STRING}

STR_ORDERS_END_OF_ORDERS                                        :- - Slutt på ordre - -
STR_ORDERS_END_OF_SHARED_ORDERS                                 :- - Slutt på delte ordre - -

# Order bottom buttons
STR_ORDER_NON_STOP                                              :{BLACK}Direkte
STR_ORDER_GO_TO                                                 :Gå til
STR_ORDER_GO_NON_STOP_TO                                        :Gå direkte til
STR_ORDER_GO_VIA                                                :Gå via
STR_ORDER_GO_NON_STOP_VIA                                       :Gå direkte via
STR_ORDER_TOOLTIP_NON_STOP                                      :{BLACK}Endre stopprutinene for den merkede ordren

STR_ORDER_TOGGLE_FULL_LOAD                                      :{BLACK}Full last av alle varetyper
STR_ORDER_DROP_LOAD_IF_POSSIBLE                                 :Last hvis tilgjengelig
STR_ORDER_DROP_FULL_LOAD_ALL                                    :Full last av alle varetyper
STR_ORDER_DROP_FULL_LOAD_ANY                                    :Full last av minst en varetype
STR_ORDER_DROP_NO_LOADING                                       :Ingen lasting
STR_ORDER_TOOLTIP_FULL_LOAD                                     :{BLACK}Endre lasterutinene for den merkede ordren

STR_ORDER_TOGGLE_UNLOAD                                         :{BLACK}Loss av alt
STR_ORDER_DROP_UNLOAD_IF_ACCEPTED                               :Losse hvis godtatt
STR_ORDER_DROP_UNLOAD                                           :Loss av alt
STR_ORDER_DROP_TRANSFER                                         :Overfør
STR_ORDER_DROP_NO_UNLOADING                                     :Ingen lossing
STR_ORDER_TOOLTIP_UNLOAD                                        :{BLACK}Endre lossingsrutinene for den merkede ordren

STR_ORDER_REFIT                                                 :{BLACK}Bygg om
STR_ORDER_REFIT_TOOLTIP                                         :{BLACK}Velg hvilken varetype det skal bygges om til i denne ordren. Ctrl+klikk for å fjerne ombyggingsordren
STR_ORDER_REFIT_AUTO                                            :{BLACK}Ombygging på stasjon
STR_ORDER_REFIT_AUTO_TOOLTIP                                    :{BLACK}Velg hvilken godstype det skal bygges om til i denne ordren. Ctrl+klikk for å fjerne ombyggingsinstrukser. Ombygging blir kun utført hvis kjøretøyet tillater det
STR_ORDER_DROP_REFIT_AUTO                                       :Fast varetype
STR_ORDER_DROP_REFIT_AUTO_ANY                                   :Tilgjengelig varetype

STR_ORDER_SERVICE                                               :{BLACK}Vedlikehold
STR_ORDER_DROP_GO_ALWAYS_DEPOT                                  :Alltid gå
STR_ORDER_DROP_SERVICE_DEPOT                                    :Vedlikehold ved behov
STR_ORDER_DROP_HALT_DEPOT                                       :Stopp
STR_ORDER_SERVICE_TOOLTIP                                       :{BLACK}Hopp over ordren med mindre vedlikehold er nødvendig

STR_ORDER_CONDITIONAL_VARIABLE_TOOLTIP                          :{BLACK}Kjøretøydata å basere hopp på

# Conditional order variables, must follow order of OrderConditionVariable enum
STR_ORDER_CONDITIONAL_LOAD_PERCENTAGE                           :Lastprosent
STR_ORDER_CONDITIONAL_RELIABILITY                               :Pålitelighet
STR_ORDER_CONDITIONAL_MAX_SPEED                                 :Maks hastighet
STR_ORDER_CONDITIONAL_AGE                                       :Alder (år)
STR_ORDER_CONDITIONAL_REQUIRES_SERVICE                          :Trenger vedlikehold
STR_ORDER_CONDITIONAL_UNCONDITIONALLY                           :Alltid
STR_ORDER_CONDITIONAL_REMAINING_LIFETIME                        :Gjenstående levetid (år)
STR_ORDER_CONDITIONAL_MAX_RELIABILITY                           :Maksimal pålitelighet

STR_ORDER_CONDITIONAL_COMPARATOR_TOOLTIP                        :{BLACK}Hvordan sammenligne kjøretøyets data til den gitte verdi
STR_ORDER_CONDITIONAL_COMPARATOR_EQUALS                         :er lik
STR_ORDER_CONDITIONAL_COMPARATOR_NOT_EQUALS                     :er ikke lik
STR_ORDER_CONDITIONAL_COMPARATOR_LESS_THAN                      :er mindre enn
STR_ORDER_CONDITIONAL_COMPARATOR_LESS_EQUALS                    :er mindre eller lik
STR_ORDER_CONDITIONAL_COMPARATOR_MORE_THAN                      :er mer enn
STR_ORDER_CONDITIONAL_COMPARATOR_MORE_EQUALS                    :er mer eller lik
STR_ORDER_CONDITIONAL_COMPARATOR_IS_TRUE                        :er sant
STR_ORDER_CONDITIONAL_COMPARATOR_IS_FALSE                       :er usant

STR_ORDER_CONDITIONAL_VALUE_TOOLTIP                             :{BLACK}Verdien til å sammenligne kjøretøyets data mot
STR_ORDER_CONDITIONAL_VALUE_CAPT                                :{WHITE}Skriv inn verdi til å sammenligne mot

STR_ORDERS_SKIP_BUTTON                                          :{BLACK}Hopp over
STR_ORDERS_SKIP_TOOLTIP                                         :{BLACK}Hopp over den nåværende ordren og begynn på neste. Ctrl+klikk hopper fram til valgte ordre

STR_ORDERS_DELETE_BUTTON                                        :{BLACK}Slett
STR_ORDERS_DELETE_TOOLTIP                                       :{BLACK}Slett den merkede ordren
STR_ORDERS_DELETE_ALL_TOOLTIP                                   :{BLACK}Slett alle ordre
STR_ORDERS_STOP_SHARING_BUTTON                                  :{BLACK}Stopp deling
STR_ORDERS_STOP_SHARING_TOOLTIP                                 :{BLACK}Stopp deling av ordreliste. Ctrl+klikk vil slette alle ordrer for dette kjøretøyet

STR_ORDERS_GO_TO_BUTTON                                         :{BLACK}Kjør til
STR_ORDER_GO_TO_NEAREST_DEPOT                                   :Gå til nærmeste garasje/stall/hangar/dokk
STR_ORDER_GO_TO_NEAREST_HANGAR                                  :Gå til nærmeste hangar
STR_ORDER_CONDITIONAL                                           :Betinget ordrehopp
STR_ORDER_SHARE                                                 :Del ordre
STR_ORDERS_GO_TO_TOOLTIP                                        :{BLACK}Sett inn en ny ordre før den merkede ordren, eller legg til i slutten av listen. Ctrl gir ordren 'full last, enhver varetype', kontrollpunktordre 'direkte' og verkstedsordre 'vedlikehold'. 'Del ordrer' eller Ctrl lar dette kjøretøyet dele ordrer med det valgte kjøretøyet. Klikk på et kjøretøy for å kopiere ordrene fra det. En verkstedsordre slår av automatisk vedlikehold av kjøretøyet

STR_ORDERS_VEH_WITH_SHARED_ORDERS_LIST_TOOLTIP                  :{BLACK}Vis alle kjøretøy som deler denne ruteplanen

# String parts to build the order string
STR_ORDER_GO_TO_WAYPOINT                                        :Kjør via {WAYPOINT}
STR_ORDER_GO_NON_STOP_TO_WAYPOINT                               :Kjør direkte via {WAYPOINT}

STR_ORDER_SERVICE_AT                                            :Vedlikehold ved
STR_ORDER_SERVICE_NON_STOP_AT                                   :Vedlikehold direkte ved

STR_ORDER_NEAREST_DEPOT                                         :det nærmeste
STR_ORDER_NEAREST_HANGAR                                        :den nærmeste hangaren
STR_ORDER_TRAIN_DEPOT                                           :Togstall
STR_ORDER_ROAD_VEHICLE_DEPOT                                    :Garasje
STR_ORDER_SHIP_DEPOT                                            :Skipsdokk
STR_ORDER_GO_TO_NEAREST_DEPOT_FORMAT                            :{STRING} {STRING} {STRING}
STR_ORDER_GO_TO_DEPOT_FORMAT                                    :{STRING} {DEPOT}

STR_ORDER_REFIT_ORDER                                           :(Bygg om til {STRING})
STR_ORDER_REFIT_STOP_ORDER                                      :(Bygg om til {STRING} og stopp)
STR_ORDER_STOP_ORDER                                            :(Stopp)

STR_ORDER_GO_TO_STATION                                         :{STRING} {STATION} {STRING}

STR_ORDER_IMPLICIT                                              :(Ubetinget)

STR_ORDER_FULL_LOAD                                             :(Full last av alle varetyper)
STR_ORDER_FULL_LOAD_ANY                                         :(Full last av minst en varetype)
STR_ORDER_NO_LOAD                                               :(Ingen lasting)
STR_ORDER_UNLOAD                                                :(Loss av og last på varer)
STR_ORDER_UNLOAD_FULL_LOAD                                      :(Loss av og vent på full last)
STR_ORDER_UNLOAD_FULL_LOAD_ANY                                  :(Loss av og vent på første fulle last)
STR_ORDER_UNLOAD_NO_LOAD                                        :(Loss av og forlat tom)
STR_ORDER_TRANSFER                                              :(Overfør og last på varer)
STR_ORDER_TRANSFER_FULL_LOAD                                    :(Overfør og vent på full last)
STR_ORDER_TRANSFER_FULL_LOAD_ANY                                :(Overfør og vent på første fulle last)
STR_ORDER_TRANSFER_NO_LOAD                                      :(Overfør og forlat tom)
STR_ORDER_NO_UNLOAD                                             :(Ingen lossing og last på varer)
STR_ORDER_NO_UNLOAD_FULL_LOAD                                   :(Ingen lossing og vent på full last)
STR_ORDER_NO_UNLOAD_FULL_LOAD_ANY                               :(Ingen lossing og vent på første fulle last)
STR_ORDER_NO_UNLOAD_NO_LOAD                                     :(Ingen av og pålasting)

STR_ORDER_AUTO_REFIT                                            :(Ombygging til {STRING})
STR_ORDER_FULL_LOAD_REFIT                                       :(Full last med ombygging til {STRING})
STR_ORDER_FULL_LOAD_ANY_REFIT                                   :(Full last av minst en varetype med ombygging til {STRING})
STR_ORDER_UNLOAD_REFIT                                          :(Loss av og ta last med ombygging til {STRING})
STR_ORDER_UNLOAD_FULL_LOAD_REFIT                                :(Loss av og vent på full last med ombygging til {STRING})
STR_ORDER_UNLOAD_FULL_LOAD_ANY_REFIT                            :(Loss av og vent på første fulle last med ombygging til {STRING})
STR_ORDER_TRANSFER_REFIT                                        :(Overfør og last på varer med ombygging til {STRING})
STR_ORDER_TRANSFER_FULL_LOAD_REFIT                              :(Overfør og vent på full last med ombygging til {STRING})
STR_ORDER_TRANSFER_FULL_LOAD_ANY_REFIT                          :(Overfør og vent på første fulle last med ombygging til {STRING})
STR_ORDER_NO_UNLOAD_REFIT                                       :(Ingen lossing og last på varer med ombygging til {STRING})
STR_ORDER_NO_UNLOAD_FULL_LOAD_REFIT                             :(Ingen lossing og vent på full last med ombygging til {STRING})
STR_ORDER_NO_UNLOAD_FULL_LOAD_ANY_REFIT                         :(Ingen lossing og vent på første fulle last med ombygging til {STRING})

STR_ORDER_AUTO_REFIT_ANY                                        :tilgjengelige varetyper

STR_ORDER_STOP_LOCATION_NEAR_END                                :[nærenden]
STR_ORDER_STOP_LOCATION_MIDDLE                                  :[midten]
STR_ORDER_STOP_LOCATION_FAR_END                                 :[bortenden]

STR_ORDER_OUT_OF_RANGE                                          :{RED} (Neste destinasjon er utenfor rekkevidde)

STR_ORDER_CONDITIONAL_UNCONDITIONAL                             :Hopp til ordre {COMMA}
STR_ORDER_CONDITIONAL_NUM                                       :Hopp til ordre {COMMA} når {STRING} {STRING} {COMMA}
STR_ORDER_CONDITIONAL_TRUE_FALSE                                :Hopp til ordre {COMMA} når {STRING} {STRING}

STR_INVALID_ORDER                                               :{RED} (Ugyldig ordre)

# Time table window
STR_TIMETABLE_TITLE                                             :{WHITE}{VEHICLE} (Rutetabell)
STR_TIMETABLE_ORDER_VIEW                                        :{BLACK}Ordre
STR_TIMETABLE_ORDER_VIEW_TOOLTIP                                :{BLACK}Skift til ordreoversikt

STR_TIMETABLE_TOOLTIP                                           :{BLACK}Rutetabell - klikk på en ordre for å merke den.

STR_TIMETABLE_NO_TRAVEL                                         :Ingen reise
STR_TIMETABLE_NOT_TIMETABLEABLE                                 :Reis (automatisk; settes på ruteplan med neste manuelle ordre)
STR_TIMETABLE_TRAVEL_NOT_TIMETABLED                             :Reise (uten rutetabell)
STR_TIMETABLE_TRAVEL_NOT_TIMETABLED_SPEED                       :Reis (uten rutetabell) med maks {2:VELOCITY}
STR_TIMETABLE_TRAVEL_FOR                                        :Reise i {STRING}
STR_TIMETABLE_TRAVEL_FOR_SPEED                                  :Reis i {STRING} med maks {VELOCITY}
STR_TIMETABLE_TRAVEL_FOR_ESTIMATED                              :Reise (i {STRING}, ikke oppsatt i rutetabell)
STR_TIMETABLE_TRAVEL_FOR_SPEED_ESTIMATED                        :Reise (i {STRING}, ikke oppsatt i rutetabell) med høyst {VELOCITY}
STR_TIMETABLE_STAY_FOR_ESTIMATED                                :(opphold i {STRING}, ikke oppsatt i rutetabell)
STR_TIMETABLE_AND_TRAVEL_FOR_ESTIMATED                          :(reise for {STRING}, ikke oppsatt med rutetabell)
STR_TIMETABLE_STAY_FOR                                          :og bli værende i {STRING}
STR_TIMETABLE_AND_TRAVEL_FOR                                    :og reis i {STRING}
STR_TIMETABLE_DAYS                                              :{COMMA}{NBSP}dag{P "" er}
STR_TIMETABLE_TICKS                                             :{COMMA}{NBSP}tikk

STR_TIMETABLE_TOTAL_TIME                                        :{BLACK}Det vil ta {STRING} å fullføre rutetabellen
STR_TIMETABLE_TOTAL_TIME_INCOMPLETE                             :{BLACK}Det vil ta minst {STRING} å fullføre denne rutetabellen (rutetabell ikke fullstendig)

STR_TIMETABLE_STATUS_ON_TIME                                    :{BLACK}Dette kjøretøyet er i rute
STR_TIMETABLE_STATUS_LATE                                       :{BLACK}Dette kjøretøyet er {STRING} for sent ute
STR_TIMETABLE_STATUS_EARLY                                      :{BLACK}Dette kjøretøyet er {STRING} for tidlig ute
STR_TIMETABLE_STATUS_NOT_STARTED                                :{BLACK}Denne rutetabellen har ikke blitt startet ennå
STR_TIMETABLE_STATUS_START_AT                                   :{BLACK}Denne rutetabellen vil bli startet {STRING}

STR_TIMETABLE_STARTING_DATE                                     :{BLACK}Startdato
STR_TIMETABLE_STARTING_DATE_TOOLTIP                             :{BLACK}Velg startdato for denne rutetabellen. Ctrl + Klikk setter utgangspunktet for denne rutetabellen og distribuerer alle kjøretøy som deler denne ordren jevnt basert på deres relative rekkefølge, hvis ordren har en fullstendig rutetabell.

STR_TIMETABLE_CHANGE_TIME                                       :{BLACK}Endre tid
STR_TIMETABLE_WAIT_TIME_TOOLTIP                                 :{BLACK}Endre varigheten for den merkede ordren

STR_TIMETABLE_CLEAR_TIME                                        :{BLACK}Nullstill tid
STR_TIMETABLE_CLEAR_TIME_TOOLTIP                                :{BLACK}Fjern varigheten for den merkede ordren

STR_TIMETABLE_CHANGE_SPEED                                      :{BLACK}Endre fartsgrense
STR_TIMETABLE_CHANGE_SPEED_TOOLTIP                              :{BLACK}Endre maks reisehastighet for den merkede ordren

STR_TIMETABLE_CLEAR_SPEED                                       :{BLACK}Fjern fartsgrense
STR_TIMETABLE_CLEAR_SPEED_TOOLTIP                               :{BLACK}Fjern maks reisehastighet for den merkede ordren

STR_TIMETABLE_RESET_LATENESS                                    :{BLACK}Nullstill senhetsteller
STR_TIMETABLE_RESET_LATENESS_TOOLTIP                            :{BLACK}Nullstill senhetstelleren slik at kjøretøyet ankommer i tide

STR_TIMETABLE_AUTOFILL                                          :{BLACK}Fyll automatisk
STR_TIMETABLE_AUTOFILL_TOOLTIP                                  :{BLACK}Fyll ut rutetabellen automatisk med verdiene fra neste tur (Ctrl+klikk for å prøve å beholde ventetider)

STR_TIMETABLE_EXPECTED                                          :{BLACK}Ventet
STR_TIMETABLE_SCHEDULED                                         :{BLACK}Planlagt
STR_TIMETABLE_EXPECTED_TOOLTIP                                  :{BLACK}Veksle mellom forventet og planlagt

STR_TIMETABLE_ARRIVAL_ABBREVIATION                              :Ank:
STR_TIMETABLE_DEPARTURE_ABBREVIATION                            :Avg:


# Date window (for timetable)
STR_DATE_CAPTION                                                :{WHITE}Velg dato
STR_DATE_SET_DATE                                               :{BLACK}Velg dato
STR_DATE_SET_DATE_TOOLTIP                                       :{BLACK}Bruk den valgte datoen som startpunkt for rutetabellen
STR_DATE_DAY_TOOLTIP                                            :{BLACK}Velg dag
STR_DATE_MONTH_TOOLTIP                                          :{BLACK}Velg måned
STR_DATE_YEAR_TOOLTIP                                           :{BLACK}Velg år


# AI debug window
STR_AI_DEBUG                                                    :{WHITE}AI/Spillskript-feilsøking
STR_AI_DEBUG_NAME_AND_VERSION                                   :{BLACK}{STRING} (v{NUM})
STR_AI_DEBUG_NAME_TOOLTIP                                       :{BLACK}Navnet til AIen
STR_AI_DEBUG_SETTINGS                                           :{BLACK}Innstillinger
STR_AI_DEBUG_SETTINGS_TOOLTIP                                   :{BLACK}Endre skriptinnstillinger
STR_AI_DEBUG_RELOAD                                             :{BLACK}Last inn AI på nytt
STR_AI_DEBUG_RELOAD_TOOLTIP                                     :{BLACK}Slå av AI, last skript på nytt, og start AI på nytt
STR_AI_DEBUG_BREAK_STR_ON_OFF_TOOLTIP                           :{BLACK}Tillat/nekt bryt når en AI-loggbeskjed tilsvarer brytstrengen
STR_AI_DEBUG_BREAK_ON_LABEL                                     :{BLACK}Bryt på:
STR_AI_DEBUG_BREAK_STR_OSKTITLE                                 :{BLACK}Bryt på
STR_AI_DEBUG_BREAK_STR_TOOLTIP                                  :{BLACK}Når en AI-loggbeskjed tilsvarer denne strengen, settes spillet på pause.
STR_AI_DEBUG_MATCH_CASE                                         :{BLACK}Skriftformgjenkjennelse
STR_AI_DEBUG_MATCH_CASE_TOOLTIP                                 :{BLACK}Veksle mellom skriftformgjenkjennelse ved sammenligning av AI-loggbeskjeder mot bruddstrengen
STR_AI_DEBUG_CONTINUE                                           :{BLACK}Fortsett
STR_AI_DEBUG_CONTINUE_TOOLTIP                                   :{BLACK}Slå av pause og fortsett AIen
STR_AI_DEBUG_SELECT_AI_TOOLTIP                                  :{BLACK}Vis feilsøkingsresultater fra denne AIen
STR_AI_GAME_SCRIPT                                              :{BLACK}Spillskript
STR_AI_GAME_SCRIPT_TOOLTIP                                      :{BLACK}Sjekk spillskriptloggen

STR_ERROR_AI_NO_AI_FOUND                                        :Ingen passende AI ble funnet.{}Denne AIen er en plassholder og vil ikke gjøre noe.{}Du kan laste ned flere AIer fra nettet med spillets nedlastingssystem.
STR_ERROR_AI_PLEASE_REPORT_CRASH                                :{WHITE}Et skript krasjet. Vennligst rapporter dette til skript-forfatteren med et skjermbilde av AI/Spillskript feilsøkingsvinduet
STR_ERROR_AI_DEBUG_SERVER_ONLY                                  :{YELLOW}AI/Spillskript-feilsøkingsvindu er kun tilgjengelig for tjeneren

# AI configuration window
STR_AI_CONFIG_CAPTION                                           :{WHITE}AI/Spillskript-konfigurasjon
STR_AI_CONFIG_GAMELIST_TOOLTIP                                  :{BLACK}Spillskriptet som vil bli lastet i neste spill
STR_AI_CONFIG_AILIST_TOOLTIP                                    :{BLACK}AI-ene som vil bli lastet i neste spill
STR_AI_CONFIG_HUMAN_PLAYER                                      :Menneskelig spiller
STR_AI_CONFIG_RANDOM_AI                                         :Tilfeldig AI
STR_AI_CONFIG_NONE                                              :(ingen)

STR_AI_CONFIG_MOVE_UP                                           :{BLACK}Flytt opp
STR_AI_CONFIG_MOVE_UP_TOOLTIP                                   :{BLACK}Flytt valgte AI oppover i listen
STR_AI_CONFIG_MOVE_DOWN                                         :{BLACK}Flytt ned
STR_AI_CONFIG_MOVE_DOWN_TOOLTIP                                 :{BLACK}Flytt valgte AI nedover i listen

STR_AI_CONFIG_GAMESCRIPT                                        :{SILVER}Spillskript
STR_AI_CONFIG_AI                                                :{SILVER}AI-er

STR_AI_CONFIG_CHANGE                                            :{BLACK}Velg {STRING}
STR_AI_CONFIG_CHANGE_NONE                                       :
STR_AI_CONFIG_CHANGE_NONE.small                                 :AI
STR_AI_CONFIG_CHANGE_AI                                         :AI
STR_AI_CONFIG_CHANGE_GAMESCRIPT                                 :Spillskript
STR_AI_CONFIG_CHANGE_TOOLTIP                                    :{BLACK}Last enda et skript
STR_AI_CONFIG_CONFIGURE                                         :{BLACK}Konfigurer
STR_AI_CONFIG_CONFIGURE_TOOLTIP                                 :{BLACK}Konfigurer skriptparametrene

# Available AIs window
STR_AI_LIST_CAPTION                                             :{WHITE}Tilgjengelige {STRING}
STR_AI_LIST_CAPTION_AI                                          :AI-er
STR_AI_LIST_CAPTION_GAMESCRIPT                                  :Spillskript
STR_AI_LIST_TOOLTIP                                             :{BLACK}Klikk for å velge et skript

STR_AI_LIST_AUTHOR                                              :{LTBLUE}Forfatter: {ORANGE}{STRING}
STR_AI_LIST_VERSION                                             :{LTBLUE}Versjon: {ORANGE}{NUM}
STR_AI_LIST_URL                                                 :{LTBLUE}URL: {ORANGE}{STRING}

STR_AI_LIST_ACCEPT                                              :{BLACK}Godta
STR_AI_LIST_ACCEPT_TOOLTIP                                      :{BLACK}Velg det merkede skript
STR_AI_LIST_CANCEL                                              :{BLACK}Avbryt
STR_AI_LIST_CANCEL_TOOLTIP                                      :{BLACK}Ikke endre skriptet

# AI Parameters
STR_AI_SETTINGS_CAPTION                                         :{WHITE}{STRING} Parametre
STR_AI_SETTINGS_CAPTION_AI                                      :AI
STR_AI_SETTINGS_CAPTION_GAMESCRIPT                              :Spillskript
STR_AI_SETTINGS_CLOSE                                           :{BLACK}Lukk
STR_AI_SETTINGS_RESET                                           :{BLACK}Tilbakestill
STR_AI_SETTINGS_SETTING                                         :{STRING}: {ORANGE}{STRING}
STR_AI_SETTINGS_START_DELAY                                     :Antall dager denne AIen skal starte etter den forrige (ca): {ORANGE}{STRING}


# Textfile window
STR_TEXTFILE_README_CAPTION                                     :{WHITE}{STRING} hjelpefil til {STRING}
STR_TEXTFILE_CHANGELOG_CAPTION                                  :{WHITE}{STRING} endringslogg til {STRING}
STR_TEXTFILE_LICENCE_CAPTION                                    :{WHITE}{STRING} lisens til {STRING}
STR_TEXTFILE_WRAP_TEXT                                          :{WHITE}Bryt teksten
STR_TEXTFILE_WRAP_TEXT_TOOLTIP                                  :{BLACK}Bryt teksten i vinduet så alt passer uten å måtte skrolle
STR_TEXTFILE_VIEW_README                                        :{BLACK}Se på hjelpefilen
STR_TEXTFILE_VIEW_CHANGELOG                                     :{BLACK}Endringslogg
STR_TEXTFILE_VIEW_LICENCE                                       :{BLACK}Lisens


# Vehicle loading indicators
STR_PERCENT_UP_SMALL                                            :{TINY_FONT}{WHITE}{NUM}{NBSP}%{UP_ARROW}
STR_PERCENT_UP                                                  :{WHITE}{NUM}{NBSP}%{UP_ARROW}
STR_PERCENT_DOWN_SMALL                                          :{TINY_FONT}{WHITE}{NUM}{NBSP}%{DOWN_ARROW}
STR_PERCENT_DOWN                                                :{WHITE}{NUM}{NBSP}%{DOWN_ARROW}
STR_PERCENT_UP_DOWN_SMALL                                       :{TINY_FONT}{WHITE}{NUM}{NBSP}%{UP_ARROW}{DOWN_ARROW}
STR_PERCENT_UP_DOWN                                             :{WHITE}{NUM}{NBSP}%{UP_ARROW}{DOWN_ARROW}
STR_PERCENT_NONE_SMALL                                          :{TINY_FONT}{WHITE}{NUM}%
STR_PERCENT_NONE                                                :{WHITE}{NUM}%

# Income 'floats'
STR_INCOME_FLOAT_COST_SMALL                                     :{TINY_FONT}{RED}Kostnad: {CURRENCY_LONG}
STR_INCOME_FLOAT_COST                                           :{RED}Kostnad: {CURRENCY_LONG}
STR_INCOME_FLOAT_INCOME_SMALL                                   :{TINY_FONT}{GREEN}Inntekt: {CURRENCY_LONG}
STR_INCOME_FLOAT_INCOME                                         :{GREEN}Inntekt: {CURRENCY_LONG}
STR_FEEDER_TINY                                                 :{TINY_FONT}{YELLOW}Overføring: {CURRENCY_LONG}
STR_FEEDER                                                      :{YELLOW}Overføring: {CURRENCY_LONG}
STR_FEEDER_INCOME_TINY                                          :{TINY_FONT}{YELLOW}Overføring: {CURRENCY_LONG}{WHITE} / {GREEN}Inntekt: {CURRENCY_LONG}
STR_FEEDER_INCOME                                               :{YELLOW}Overføring: {CURRENCY_LONG}{WHITE} / {GREEN}Inntekt: {CURRENCY_LONG}
STR_FEEDER_COST_TINY                                            :{TINY_FONT}{YELLOW}Overføring: {CURRENCY_LONG}{WHITE} / {RED}Kostnad: {CURRENCY_LONG}
STR_FEEDER_COST                                                 :{YELLOW}Overføring: {CURRENCY_LONG}{WHITE} / {RED}Kostnad: {CURRENCY_LONG}
STR_MESSAGE_ESTIMATED_COST                                      :{WHITE}Anslått kostnad: {CURRENCY_LONG}
STR_MESSAGE_ESTIMATED_INCOME                                    :{WHITE}Anslått inntekt: {CURRENCY_LONG}

# Saveload messages
STR_ERROR_SAVE_STILL_IN_PROGRESS                                :{WHITE}Lagring pågår enda,{}vennligst vent til den er klar!
STR_ERROR_AUTOSAVE_FAILED                                       :{WHITE}Autolagring feilet
STR_ERROR_UNABLE_TO_READ_DRIVE                                  :{BLACK}Kan ikke lese fra disk
STR_ERROR_GAME_SAVE_FAILED                                      :{WHITE}Lagring av spillet mislyktes{}{STRING}
STR_ERROR_UNABLE_TO_DELETE_FILE                                 :{WHITE}Kan ikke slette fil
STR_ERROR_GAME_LOAD_FAILED                                      :{WHITE}Feil ved lasting av spill{}{STRING}
STR_GAME_SAVELOAD_ERROR_BROKEN_INTERNAL_ERROR                   :Intern feil: {STRING}
STR_GAME_SAVELOAD_ERROR_BROKEN_SAVEGAME                         :Ødelagt lagret spill - {STRING}
STR_GAME_SAVELOAD_ERROR_TOO_NEW_SAVEGAME                        :Spillet er lagret i en nyere versjon
STR_GAME_SAVELOAD_ERROR_FILE_NOT_READABLE                       :Kan ikke lese filen
STR_GAME_SAVELOAD_ERROR_FILE_NOT_WRITEABLE                      :Kan ikke skrive til filen
STR_GAME_SAVELOAD_ERROR_DATA_INTEGRITY_CHECK_FAILED             :Integritetssjekk av data mislyktes
STR_GAME_SAVELOAD_NOT_AVAILABLE                                 :<not available>
STR_WARNING_LOADGAME_REMOVED_TRAMS                              :{WHITE}Spillet ble lagret i en versjon uten støtte for trikk. Alle trikker har blitt fjernet.

# Map generation messages
STR_ERROR_COULD_NOT_CREATE_TOWN                                 :{WHITE}Kartgenerering avbrutt...{}... ingen passende steder å plassere byer
STR_ERROR_NO_TOWN_IN_SCENARIO                                   :{WHITE}... det er ingen by i dette scenarioet

STR_ERROR_PNGMAP                                                :{WHITE}Kunne ikke laste landskap fra PNG...
STR_ERROR_PNGMAP_FILE_NOT_FOUND                                 :{WHITE}... fant ikke filen.
STR_ERROR_PNGMAP_IMAGE_TYPE                                     :{WHITE}... kunne ikke konvertere bildetypen. 8- eller 24-bits PNG-bilde kreves
STR_ERROR_PNGMAP_MISC                                           :{WHITE}... noe gikk akkurat galt (sannsynligvis en ødelagt fil)

STR_ERROR_BMPMAP                                                :{WHITE}Kunne ikke laste landskap fra BMP...
STR_ERROR_BMPMAP_IMAGE_TYPE                                     :{WHITE}... kunne ikke konvertere bildetype.

STR_ERROR_HEIGHTMAP_TOO_LARGE                                   :{WHITE}... bildet er for stort

STR_WARNING_HEIGHTMAP_SCALE_CAPTION                             :{WHITE}Skalaadvarsel
STR_WARNING_HEIGHTMAP_SCALE_MESSAGE                             :{YELLOW}Å endre kildekartstørrelsen for mye er ikke anbefalt. Fortsette generering?

# Soundset messages
STR_WARNING_FALLBACK_SOUNDSET                                   :{WHITE}Kun et reservelydsett ble funnet. Hvis du vil ha lyder, installer et lydsett via spillets nedlastingssystem.

# Screenshot related messages
STR_WARNING_SCREENSHOT_SIZE_CAPTION                             :{WHITE}Stort skjermbilde
STR_WARNING_SCREENSHOT_SIZE_MESSAGE                             :{YELLOW}Skjermbildet kommer til å ha en oppløsning på {COMMA} x {COMMA} pixler. Å ta et skjermbildet kan ta sin tid. Vil du fortsette?

STR_MESSAGE_SCREENSHOT_SUCCESSFULLY                             :{WHITE}Skjermbildet ble lagret som '{STRING}'
STR_ERROR_SCREENSHOT_FAILED                                     :{WHITE}Skjermbilde mislyktes!

# Error message titles
STR_ERROR_MESSAGE_CAPTION                                       :{YELLOW}Melding
STR_ERROR_MESSAGE_CAPTION_OTHER_COMPANY                         :{YELLOW}Melding fra {STRING}

# Generic construction errors
STR_ERROR_OFF_EDGE_OF_MAP                                       :{WHITE}Utenfor kartet
STR_ERROR_TOO_CLOSE_TO_EDGE_OF_MAP                              :{WHITE}For nær kanten av kartet
STR_ERROR_NOT_ENOUGH_CASH_REQUIRES_CURRENCY                     :{WHITE}Du har ikke nok penger - du trenger {CURRENCY_LONG}
STR_ERROR_FLAT_LAND_REQUIRED                                    :{WHITE}Flatt land er nødvendig
STR_ERROR_LAND_SLOPED_IN_WRONG_DIRECTION                        :{WHITE}Landet heller i feil retning
STR_ERROR_CAN_T_DO_THIS                                         :{WHITE}Kan ikke gjøre dette...
STR_ERROR_BUILDING_MUST_BE_DEMOLISHED                           :{WHITE}Bygningen må rives først
STR_ERROR_CAN_T_CLEAR_THIS_AREA                                 :{WHITE}Kan ikke rydde dette området...
STR_ERROR_SITE_UNSUITABLE                                       :{WHITE}...{NBSP}feltet er uegnet
STR_ERROR_ALREADY_BUILT                                         :{WHITE}... allerede bygget
STR_ERROR_OWNED_BY                                              :{WHITE}...{NBSP}eies av {STRING}
STR_ERROR_AREA_IS_OWNED_BY_ANOTHER                              :{WHITE}... området eies av et annet firma
STR_ERROR_TERRAFORM_LIMIT_REACHED                               :{WHITE}... grense for landskapsendring er nådd
STR_ERROR_CLEARING_LIMIT_REACHED                                :{WHITE}... ruterensingens grense nådd
STR_ERROR_TREE_PLANT_LIMIT_REACHED                              :{WHITE}... tre planterings grense nådd
STR_ERROR_NAME_MUST_BE_UNIQUE                                   :{WHITE}Navn må være unikt
STR_ERROR_GENERIC_OBJECT_IN_THE_WAY                             :{WHITE}{1:STRING} er i veien
STR_ERROR_NOT_ALLOWED_WHILE_PAUSED                              :{WHITE}Ikke tillatt mens spillet er på pause

# Local authority errors
STR_ERROR_LOCAL_AUTHORITY_REFUSES_TO_ALLOW_THIS                 :{WHITE}{TOWN}s bystyre nekter deg å gjøre dette.
STR_ERROR_LOCAL_AUTHORITY_REFUSES_AIRPORT                       :{WHITE}{TOWN}s bystyre tillater ikke flere flyplasser i denne byen
STR_ERROR_LOCAL_AUTHORITY_REFUSES_NOISE                         :{WHITE}{TOWN}s bystyre nekter deg byggetillatelse til flyplass her pga. støybekymringer
STR_ERROR_BRIBE_FAILED                                          :{WHITE}Bestikkelsen du forsøkte har blitt oppdaget av en regional etterforsker

# Levelling errors
STR_ERROR_CAN_T_RAISE_LAND_HERE                                 :{WHITE}Kan ikke heve land her...
STR_ERROR_CAN_T_LOWER_LAND_HERE                                 :{WHITE}Kan ikke senke land her...
STR_ERROR_CAN_T_LEVEL_LAND_HERE                                 :{WHITE}Kan ikke jevne ut land her...
STR_ERROR_EXCAVATION_WOULD_DAMAGE                               :{WHITE}Utgraving ville skadet tunnel
STR_ERROR_ALREADY_AT_SEA_LEVEL                                  :{WHITE}... allerede på havnivå
STR_ERROR_TOO_HIGH                                              :{WHITE}... for høyt
STR_ERROR_ALREADY_LEVELLED                                      :{WHITE}... allerede flatt
STR_ERROR_BRIDGE_TOO_HIGH_AFTER_LOWER_LAND                      :{WHITE}Etterpå vil broen over den være for høy.

# Company related errors
STR_ERROR_CAN_T_CHANGE_COMPANY_NAME                             :{WHITE}Kan ikke endre firmaets navn...
STR_ERROR_CAN_T_CHANGE_PRESIDENT                                :{WHITE}Kan ikke endre sjefens navn...

STR_ERROR_MAXIMUM_PERMITTED_LOAN                                :{WHITE}... maks lån er {CURRENCY_LONG}
STR_ERROR_CAN_T_BORROW_ANY_MORE_MONEY                           :{WHITE}Kan ikke låne mer penger...
STR_ERROR_LOAN_ALREADY_REPAYED                                  :{WHITE}... ingen lån å tilbakebetale
STR_ERROR_CURRENCY_REQUIRED                                     :{WHITE}... du trenger {CURRENCY_LONG}
STR_ERROR_CAN_T_REPAY_LOAN                                      :{WHITE}Kan ikke betale tilbake lån...
STR_ERROR_INSUFFICIENT_FUNDS                                    :{WHITE}Kan ikke gi bort penger som er lånt fra banken...
STR_ERROR_CAN_T_BUY_COMPANY                                     :{WHITE}Kan ikke kjøpe firma...
STR_ERROR_CAN_T_BUILD_COMPANY_HEADQUARTERS                      :{WHITE}Kan ikke bygge firmaets hovedkontor...
STR_ERROR_CAN_T_BUY_25_SHARE_IN_THIS                            :{WHITE}Kan ikke kjøpe 25{NBSP}% av aksjene...
STR_ERROR_CAN_T_SELL_25_SHARE_IN                                :{WHITE}Kan ikke selge 25{NBSP}% av aksjene...
STR_ERROR_PROTECTED                                             :{WHITE}Dette firmaet selger ikke aksjer enda...

# Town related errors
STR_ERROR_CAN_T_GENERATE_TOWN                                   :{WHITE}Kan ikke grunnlegge noen byer
STR_ERROR_CAN_T_RENAME_TOWN                                     :{WHITE}Kan ikke endre navn på byen...
STR_ERROR_CAN_T_FOUND_TOWN_HERE                                 :{WHITE}Kan ikke grunnlegge by her...
STR_ERROR_CAN_T_EXPAND_TOWN                                     :{WHITE}Kan ikke utvide byen...
STR_ERROR_TOO_CLOSE_TO_EDGE_OF_MAP_SUB                          :{WHITE}...{NBSP}for nær kanten av kartet
STR_ERROR_TOO_CLOSE_TO_ANOTHER_TOWN                             :{WHITE}...{NBSP}for nær en annen by
STR_ERROR_TOO_MANY_TOWNS                                        :{WHITE}...{NBSP}for mange byer
STR_ERROR_NO_SPACE_FOR_TOWN                                     :{WHITE}... det er ikke mer plass på kartet
STR_ERROR_TOWN_EXPAND_WARN_NO_ROADS                             :{WHITE}Byen kommer ikke til å bygge veier. Du kan aktivere bygging av veier via Innstillinger->Miljø->Byer
STR_ERROR_ROAD_WORKS_IN_PROGRESS                                :{WHITE}Veiarbeid i gang
STR_ERROR_TOWN_CAN_T_DELETE                                     :{WHITE}Kan ikke fjerne denne byen...{}En stasjon eller garasje/stall/hangar/dokk henviser til byen eller en by-eid rute som ikke kan fjernes
STR_ERROR_STATUE_NO_SUITABLE_PLACE                              :{WHITE}... det er ingen passende steder for en statue i sentrum av denne byen

# Industry related errors
STR_ERROR_TOO_MANY_INDUSTRIES                                   :{WHITE}... for mange industrier
STR_ERROR_CAN_T_GENERATE_INDUSTRIES                             :{WHITE}Kan ikke generere industrier...
STR_ERROR_CAN_T_BUILD_HERE                                      :{WHITE}Kan ikke bygge {STRING} her...
STR_ERROR_CAN_T_CONSTRUCT_THIS_INDUSTRY                         :{WHITE}Kan ikke bygge denne typen industri her...
STR_ERROR_INDUSTRY_TOO_CLOSE                                    :{WHITE}... for nærme en annen industri
STR_ERROR_MUST_FOUND_TOWN_FIRST                                 :{WHITE}... må grunnlegge en by først
STR_ERROR_ONLY_ONE_ALLOWED_PER_TOWN                             :{WHITE}...{NBSP}kun én tillates per by
STR_ERROR_CAN_ONLY_BE_BUILT_IN_TOWNS_WITH_POPULATION_OF_1200    :{WHITE}...{NBSP}kan kun bygges i byer med minst 1{NBSP}200 innbyggere
STR_ERROR_CAN_ONLY_BE_BUILT_IN_RAINFOREST                       :{WHITE}...{NBSP}kan kun bygges i regnskogområder
STR_ERROR_CAN_ONLY_BE_BUILT_IN_DESERT                           :{WHITE}... kan kun bygges i ørkenområder
STR_ERROR_CAN_ONLY_BE_BUILT_IN_TOWNS                            :{WHITE}...{NBSP}kan kun bygges i byer (erstatter hus)
STR_ERROR_CAN_ONLY_BE_BUILT_NEAR_TOWN_CENTER                    :{WHITE}... kan bare bli bygd nær midten av byer
STR_ERROR_CAN_ONLY_BE_BUILT_IN_LOW_AREAS                        :{WHITE}... kan kun bygges i lavtliggende områder
STR_ERROR_CAN_ONLY_BE_POSITIONED                                :{WHITE}... kan kun plasseres i nærheten av kartkanten
STR_ERROR_FOREST_CAN_ONLY_BE_PLANTED                            :{WHITE}... skog kan bare plantes over snøgrensen
STR_ERROR_CAN_ONLY_BE_BUILT_ABOVE_SNOW_LINE                     :{WHITE}... kan kun bygges over snøgrensen
STR_ERROR_CAN_ONLY_BE_BUILT_BELOW_SNOW_LINE                     :{WHITE}... kan kun bygges under snøgrensen

STR_ERROR_NO_SUITABLE_PLACES_FOR_INDUSTRIES                     :{WHITE}Det var ingen egnede steder for '{STRING}' bransjer
STR_ERROR_NO_SUITABLE_PLACES_FOR_INDUSTRIES_EXPLANATION         :{WHITE}Endre parametrene for kart-generering for å få et bedre kart

# Station construction related errors
STR_ERROR_CAN_T_BUILD_RAILROAD_STATION                          :{WHITE}Kan ikke bygge jernbanestasjon her...
STR_ERROR_CAN_T_BUILD_BUS_STATION                               :{WHITE}Kan ikke bygge busstasjon...
STR_ERROR_CAN_T_BUILD_TRUCK_STATION                             :{WHITE}Kan ikke bygge lasteterminal...
STR_ERROR_CAN_T_BUILD_PASSENGER_TRAM_STATION                    :{WHITE}Kan ikke bygge trikkestasjon for passasjerer...
STR_ERROR_CAN_T_BUILD_CARGO_TRAM_STATION                        :{WHITE}Kan ikke bygge trikkestasjon for varer...
STR_ERROR_CAN_T_BUILD_DOCK_HERE                                 :{WHITE}Kan ikke bygge havn her...
STR_ERROR_CAN_T_BUILD_AIRPORT_HERE                              :{WHITE}Kan ikke bygge lufthavn her...

STR_ERROR_ADJOINS_MORE_THAN_ONE_EXISTING                        :{WHITE}Grenser til mer enn én eksisterende stasjon/lasteterminal
STR_ERROR_STATION_TOO_SPREAD_OUT                                :{WHITE}...{NBSP}stasjonen er spredd for mye
STR_ERROR_TOO_MANY_STATIONS_LOADING                             :{WHITE}For mange stasjoner/lasteterminaler
STR_ERROR_TOO_MANY_STATION_SPECS                                :{WHITE}For mange enkeltdeler på jernbanestasjonen
STR_ERROR_TOO_MANY_BUS_STOPS                                    :{WHITE}For mange bussholdeplasser
STR_ERROR_TOO_MANY_TRUCK_STOPS                                  :{WHITE}For mange lasteterminaler
STR_ERROR_TOO_CLOSE_TO_ANOTHER_DOCK                             :{WHITE}For nærme enn annen havn
STR_ERROR_TOO_CLOSE_TO_ANOTHER_AIRPORT                          :{WHITE}For nærme en annen flyplass
STR_ERROR_CAN_T_RENAME_STATION                                  :{WHITE}Kan ikke endre stasjonens navn...
STR_ERROR_DRIVE_THROUGH_ON_TOWN_ROAD                            :{WHITE}... denne veien er eid av en by
STR_ERROR_DRIVE_THROUGH_DIRECTION                               :{WHITE}... veien vender i feil retning
STR_ERROR_DRIVE_THROUGH_CORNER                                  :{WHITE}... gjennomkjøringsstopper kan ikke ha hjørner
STR_ERROR_DRIVE_THROUGH_JUNCTION                                :{WHITE}... gjennomkjøringsstopper kan ikke ha kryss
STR_ERROR_DRIVE_THROUGH_ON_ONEWAY_ROAD                          :{WHITE}... veien er enveiskjørt eller blokkert

# Station destruction related errors
STR_ERROR_CAN_T_REMOVE_PART_OF_STATION                          :{WHITE}Kan ikke fjerne del av stasjonen...
STR_ERROR_MUST_REMOVE_RAILWAY_STATION_FIRST                     :{WHITE}Må fjerne jernbanestasjon først
STR_ERROR_CAN_T_REMOVE_BUS_STATION                              :{WHITE}Kan ikke fjerne busstasjonen...
STR_ERROR_CAN_T_REMOVE_TRUCK_STATION                            :{WHITE}Kan ikke fjerne lasteterminalen...
STR_ERROR_CAN_T_REMOVE_PASSENGER_TRAM_STATION                   :{WHITE}Kan ikke fjerne trikkestasjon for passasjerer...
STR_ERROR_CAN_T_REMOVE_CARGO_TRAM_STATION                       :{WHITE}Kan ikke fjerne trikkestasjon for varer...
STR_ERROR_MUST_REMOVE_ROAD_STOP_FIRST                           :{WHITE}Må fjerne stoppested først
STR_ERROR_THERE_IS_NO_STATION                                   :{WHITE}... det finnes ingen stasjon her

STR_ERROR_MUST_DEMOLISH_RAILROAD                                :{WHITE}Må rive jernbanestasjon først
STR_ERROR_MUST_DEMOLISH_BUS_STATION_FIRST                       :{WHITE}Må rive bussterminal først
STR_ERROR_MUST_DEMOLISH_TRUCK_STATION_FIRST                     :{WHITE}Må rive lasteterminal først
STR_ERROR_MUST_DEMOLISH_PASSENGER_TRAM_STATION_FIRST            :{WHITE}Må rive trikkestasjon for passasjerer først
STR_ERROR_MUST_DEMOLISH_CARGO_TRAM_STATION_FIRST                :{WHITE}Må rive trikkestasjon for varer først
STR_ERROR_MUST_DEMOLISH_DOCK_FIRST                              :{WHITE}Må rive havn først
STR_ERROR_MUST_DEMOLISH_AIRPORT_FIRST                           :{WHITE}Må rive flyplass først

# Waypoint related errors
STR_ERROR_WAYPOINT_ADJOINS_MORE_THAN_ONE_EXISTING               :{WHITE}Grenser til flere enn ett eksisterende kontrollpunkt
STR_ERROR_TOO_CLOSE_TO_ANOTHER_WAYPOINT                         :{WHITE}For nærme et annet kontrollpunkt

STR_ERROR_CAN_T_BUILD_TRAIN_WAYPOINT                            :{WHITE}Kan ikke bygge kontrollpunkt for tog her...
STR_ERROR_CAN_T_POSITION_BUOY_HERE                              :{WHITE}Kan ikke plassere bøye her...
STR_ERROR_CAN_T_CHANGE_WAYPOINT_NAME                            :{WHITE}Kan ikke endre navn på kontrollpunkt...

STR_ERROR_CAN_T_REMOVE_TRAIN_WAYPOINT                           :{WHITE}Kan ikke fjerne kontrollpunkt for tog her...
STR_ERROR_MUST_REMOVE_RAILWAYPOINT_FIRST                        :{WHITE}Må fjerne kontrollpunkt for tog først
STR_ERROR_BUOY_IN_THE_WAY                                       :{WHITE}... bøyen er i veien
STR_ERROR_BUOY_IS_IN_USE                                        :{WHITE}... bøyen er i bruk av et annet firma!

# Depot related errors
STR_ERROR_CAN_T_BUILD_TRAIN_DEPOT                               :{WHITE}Kan ikke bygge togstall her...
STR_ERROR_CAN_T_BUILD_ROAD_DEPOT                                :{WHITE}Kan ikke bygge garasje her...
STR_ERROR_CAN_T_BUILD_TRAM_DEPOT                                :{WHITE}Kan ikke bygge trikkestall her...
STR_ERROR_CAN_T_BUILD_SHIP_DEPOT                                :{WHITE}Kan ikke bygge skipsdokk her...

STR_ERROR_CAN_T_RENAME_DEPOT                                    :{WHITE}Kan ikke endre navn på garasje/stall/hangar/dokk...

STR_ERROR_TRAIN_MUST_BE_STOPPED_INSIDE_DEPOT                    :{WHITE}... må være stoppet i en togstall
STR_ERROR_ROAD_VEHICLE_MUST_BE_STOPPED_INSIDE_DEPOT             :{WHITE}... må være stoppet i en garasje
STR_ERROR_SHIP_MUST_BE_STOPPED_INSIDE_DEPOT                     :{WHITE}... må være stoppet i en skipsdokk
STR_ERROR_AIRCRAFT_MUST_BE_STOPPED_INSIDE_HANGAR                :{WHITE}... må være stoppet i en hangar

STR_ERROR_TRAINS_CAN_ONLY_BE_ALTERED_INSIDE_A_DEPOT             :{WHITE}Tog kan kun endres når det har stoppet i togstallen
STR_ERROR_TRAIN_TOO_LONG                                        :{WHITE}Toget er for langt
STR_ERROR_CAN_T_REVERSE_DIRECTION_RAIL_VEHICLE                  :{WHITE}Kan ikke snu om kjøreretningen til kjøretøy...
STR_ERROR_CAN_T_REVERSE_DIRECTION_RAIL_VEHICLE_MULTIPLE_UNITS   :{WHITE}... består av flere deler
STR_ERROR_INCOMPATIBLE_RAIL_TYPES                               :Inkompatible jernbanetyper

STR_ERROR_CAN_T_MOVE_VEHICLE                                    :{WHITE}Kan ikke flytte kjøretøy...
STR_ERROR_REAR_ENGINE_FOLLOW_FRONT                              :{WHITE}Bakre maskin vil alltid følge det fremste motstykket
STR_ERROR_UNABLE_TO_FIND_ROUTE_TO                               :{WHITE}Finner ingen rute til nærmeste garasje/stall/hangar/dokk
STR_ERROR_UNABLE_TO_FIND_LOCAL_DEPOT                            :{WHITE}Kan ikke finne en garasje/stall/hangar/dokk i nærheten

STR_ERROR_DEPOT_WRONG_DEPOT_TYPE                                :Feil type garasje/stall/hangar/dokk

# Autoreplace related errors
STR_ERROR_TRAIN_TOO_LONG_AFTER_REPLACEMENT                      :{WHITE}{VEHICLE} er for langt etter utskiftning
STR_ERROR_AUTOREPLACE_NOTHING_TO_DO                             :{WHITE}Ingen autoerstatt/fornyelseregler satt.
STR_ERROR_AUTOREPLACE_MONEY_LIMIT                               :(pengegrense)

# Rail construction errors
STR_ERROR_IMPOSSIBLE_TRACK_COMBINATION                          :{WHITE}Umulig sporkombinasjon
STR_ERROR_MUST_REMOVE_SIGNALS_FIRST                             :{WHITE}Må fjerne signaler først
STR_ERROR_NO_SUITABLE_RAILROAD_TRACK                            :{WHITE}Ingen passende jernbanespor
STR_ERROR_MUST_REMOVE_RAILROAD_TRACK                            :{WHITE}Må fjerne jernbanespor først
STR_ERROR_CROSSING_ON_ONEWAY_ROAD                               :{WHITE}Veien er enveiskjørt eller blokkert
STR_ERROR_CROSSING_DISALLOWED                                   :{WHITE}Denne jernbanetypen tillater ikke planoverganger
STR_ERROR_CAN_T_BUILD_SIGNALS_HERE                              :{WHITE}Kan ikke bygge signaler her...
STR_ERROR_CAN_T_BUILD_RAILROAD_TRACK                            :{WHITE}Kan ikke bygge jernbanespor her...
STR_ERROR_CAN_T_REMOVE_RAILROAD_TRACK                           :{WHITE}Kan ikke fjerne jernbanespor herfra...
STR_ERROR_CAN_T_REMOVE_SIGNALS_FROM                             :{WHITE}Kan ikke fjerne signaler herfra...
STR_ERROR_SIGNAL_CAN_T_CONVERT_SIGNALS_HERE                     :{WHITE}Kan ikke konvertere signaler her...
STR_ERROR_THERE_IS_NO_RAILROAD_TRACK                            :{WHITE}... det finnes ingen jernbanespor
STR_ERROR_THERE_ARE_NO_SIGNALS                                  :{WHITE}... det finnes ingen signaler

STR_ERROR_CAN_T_CONVERT_RAIL                                    :{WHITE}Kan ikke konvertere jernbanetype her...

# Road construction errors
STR_ERROR_MUST_REMOVE_ROAD_FIRST                                :{WHITE}Må fjerne vei først
STR_ERROR_ONEWAY_ROADS_CAN_T_HAVE_JUNCTION                      :{WHITE}... enveiskjørte veier kan ikke ha kryss
STR_ERROR_CAN_T_BUILD_ROAD_HERE                                 :{WHITE}Kan ikke bygge vei her...
STR_ERROR_CAN_T_BUILD_TRAMWAY_HERE                              :{WHITE}Kan ikke bygge trikkespor her...
STR_ERROR_CAN_T_REMOVE_ROAD_FROM                                :{WHITE}Kan ikke fjerne vei herfra...
STR_ERROR_CAN_T_REMOVE_TRAMWAY_FROM                             :{WHITE}Kan ikke fjerne trikkespor herfra...
STR_ERROR_THERE_IS_NO_ROAD                                      :{WHITE}... det finnes ingen vei
STR_ERROR_THERE_IS_NO_TRAMWAY                                   :{WHITE}... det finnes ingen trikkespor

# Waterway construction errors
STR_ERROR_CAN_T_BUILD_CANALS                                    :{WHITE}Kan ikke bygge kanaler her...
STR_ERROR_CAN_T_BUILD_LOCKS                                     :{WHITE}Kan ikke bygge sluser her...
STR_ERROR_CAN_T_PLACE_RIVERS                                    :{WHITE}Kan ikke plassere elver her...
STR_ERROR_MUST_BE_BUILT_ON_WATER                                :{WHITE}... må bygges i sjøen
STR_ERROR_CAN_T_BUILD_ON_WATER                                  :{WHITE}... kan ikke bygge i sjøen
STR_ERROR_CAN_T_BUILD_ON_SEA                                    :{WHITE}... kan ikke bygge på åpent hav
STR_ERROR_CAN_T_BUILD_ON_CANAL                                  :{WHITE}... kan ikke bygge på en kanal
STR_ERROR_CAN_T_BUILD_ON_RIVER                                  :{WHITE}... kan ikke bygge på en elv
STR_ERROR_MUST_DEMOLISH_CANAL_FIRST                             :{WHITE}Må fjerne kanal først
STR_ERROR_CAN_T_BUILD_AQUEDUCT_HERE                             :{WHITE}Kan ikke bygge akvedukt her...

# Tree related errors
STR_ERROR_TREE_ALREADY_HERE                                     :{WHITE}... det er allerede et tre her
STR_ERROR_TREE_WRONG_TERRAIN_FOR_TREE_TYPE                      :{WHITE}... feil terreng for treslag
STR_ERROR_CAN_T_PLANT_TREE_HERE                                 :{WHITE}Kan ikke plante trær her...

# Bridge related errors
STR_ERROR_CAN_T_BUILD_BRIDGE_HERE                               :{WHITE}Kan ikke bygge bro her...
STR_ERROR_MUST_DEMOLISH_BRIDGE_FIRST                            :{WHITE}Må rive bro først
STR_ERROR_CAN_T_START_AND_END_ON                                :{WHITE}Kan ikke starte og slutte på samme felt
STR_ERROR_BRIDGEHEADS_NOT_SAME_HEIGHT                           :{WHITE}Broender er ikke på samme nivå
STR_ERROR_BRIDGE_TOO_LOW_FOR_TERRAIN                            :{WHITE}Broen er for lav for terrenget
STR_ERROR_BRIDGE_TOO_HIGH_FOR_TERRAIN                           :{WHITE}Bro er for høy for dette terrenget.
STR_ERROR_START_AND_END_MUST_BE_IN                              :{WHITE}Start og slutt må være på linje
STR_ERROR_ENDS_OF_BRIDGE_MUST_BOTH                              :{WHITE}...{NBSP}broens ender må være på land
STR_ERROR_BRIDGE_TOO_LONG                                       :{WHITE}... broen er for lang
STR_ERROR_BRIDGE_THROUGH_MAP_BORDER                             :{WHITE}Bro vil ende utenfor kartet

# Tunnel related errors
STR_ERROR_CAN_T_BUILD_TUNNEL_HERE                               :{WHITE}Kan ikke bygge tunnel her...
STR_ERROR_SITE_UNSUITABLE_FOR_TUNNEL                            :{WHITE}Feltet er upassende for tunnelinngang
STR_ERROR_MUST_DEMOLISH_TUNNEL_FIRST                            :{WHITE}Må rive tunnel først
STR_ERROR_ANOTHER_TUNNEL_IN_THE_WAY                             :{WHITE}En annen tunnel er i veien
STR_ERROR_TUNNEL_THROUGH_MAP_BORDER                             :{WHITE}Tunnelen ville munne ut utenfor kartkanten
STR_ERROR_UNABLE_TO_EXCAVATE_LAND                               :{WHITE}Kan ikke grave ut land til den andre tunnelinngangen
STR_ERROR_TUNNEL_TOO_LONG                                       :{WHITE}... tunnel er for lang

# Object related errors
STR_ERROR_TOO_MANY_OBJECTS                                      :{WHITE}... for mange objekter
STR_ERROR_CAN_T_BUILD_OBJECT                                    :{WHITE}Kan ikke bygge objekt...
STR_ERROR_OBJECT_IN_THE_WAY                                     :{WHITE}Objekt er i veien
STR_ERROR_COMPANY_HEADQUARTERS_IN                               :{WHITE}... firmaets hovedkontor er i veien
STR_ERROR_CAN_T_PURCHASE_THIS_LAND                              :{WHITE}Kan ikke kjøpe dette landområdet...
STR_ERROR_YOU_ALREADY_OWN_IT                                    :{WHITE}... du eier det allerede!

# Group related errors
STR_ERROR_GROUP_CAN_T_CREATE                                    :{WHITE}Kan ikke opprette gruppe...
STR_ERROR_GROUP_CAN_T_DELETE                                    :{WHITE}Kan ikke slette denne gruppen...
STR_ERROR_GROUP_CAN_T_RENAME                                    :{WHITE}Kan ikke gi nytt navn på denne gruppen...
STR_ERROR_GROUP_CAN_T_SET_PARENT                                :{WHITE}Kan ikke sette foreldregruppe...
STR_ERROR_GROUP_CAN_T_SET_PARENT_RECURSION                      :{WHITE}... løkker i gruppehierarkiet er ikke tillatt
STR_ERROR_GROUP_CAN_T_REMOVE_ALL_VEHICLES                       :{WHITE}Kan ikke fjerne alle kjøretøy fra denne gruppen...
STR_ERROR_GROUP_CAN_T_ADD_VEHICLE                               :{WHITE}Kan ikke legge til kjøretøyet i denne gruppen...
STR_ERROR_GROUP_CAN_T_ADD_SHARED_VEHICLE                        :{WHITE}Kan ikke legge til delte kjøretøyer i gruppen...

# Generic vehicle errors
STR_ERROR_TRAIN_IN_THE_WAY                                      :{WHITE}Tog i veien
STR_ERROR_ROAD_VEHICLE_IN_THE_WAY                               :{WHITE}Kjøretøy i veien
STR_ERROR_SHIP_IN_THE_WAY                                       :{WHITE}Skip i veien
STR_ERROR_AIRCRAFT_IN_THE_WAY                                   :{WHITE}Luftfartøy i veien

STR_ERROR_CAN_T_REFIT_TRAIN                                     :{WHITE}Kan ikke bygge om tog...
STR_ERROR_CAN_T_REFIT_ROAD_VEHICLE                              :{WHITE}Kan ikke bygge om kjøretøy...
STR_ERROR_CAN_T_REFIT_SHIP                                      :{WHITE}Kan ikke bygge om skip...
STR_ERROR_CAN_T_REFIT_AIRCRAFT                                  :{WHITE}Kan ikke bygge om luftfartøy...

STR_ERROR_CAN_T_RENAME_TRAIN                                    :{WHITE}Kan ikke navngi tog...
STR_ERROR_CAN_T_RENAME_ROAD_VEHICLE                             :{WHITE}Kan ikke navngi kjøretøy...
STR_ERROR_CAN_T_RENAME_SHIP                                     :{WHITE}Kan ikke navngi skip...
STR_ERROR_CAN_T_RENAME_AIRCRAFT                                 :{WHITE}Kan ikke navngi luftfartøy...

STR_ERROR_CAN_T_STOP_START_TRAIN                                :{WHITE}Kan ikke stoppe/starte tog...
STR_ERROR_CAN_T_STOP_START_ROAD_VEHICLE                         :{WHITE}Kan ikke stoppe/starte kjøretøy...
STR_ERROR_CAN_T_STOP_START_SHIP                                 :{WHITE}Kan ikke stoppe/starte skip...
STR_ERROR_CAN_T_STOP_START_AIRCRAFT                             :{WHITE}Kan ikke stoppe/starte luftfartøy...

STR_ERROR_CAN_T_SEND_TRAIN_TO_DEPOT                             :{WHITE}Kan ikke sende tog til togstall...
STR_ERROR_CAN_T_SEND_ROAD_VEHICLE_TO_DEPOT                      :{WHITE}Kan ikke sende kjøretøy til garasjen...
STR_ERROR_CAN_T_SEND_SHIP_TO_DEPOT                              :{WHITE}Kan ikke sende skip til skipsdokken...
STR_ERROR_CAN_T_SEND_AIRCRAFT_TO_HANGAR                         :{WHITE}Kan ikke sende luftfartøy til hangar...

STR_ERROR_CAN_T_BUY_TRAIN                                       :{WHITE}Kan ikke kjøpe jernbanekjøretøy...
STR_ERROR_CAN_T_BUY_ROAD_VEHICLE                                :{WHITE}Kan ikke kjøpe kjøretøy...
STR_ERROR_CAN_T_BUY_SHIP                                        :{WHITE}Kan ikke kjøpe skip...
STR_ERROR_CAN_T_BUY_AIRCRAFT                                    :{WHITE}Kan ikke kjøpe luftfartøy...

STR_ERROR_CAN_T_RENAME_TRAIN_TYPE                               :{WHITE}Kan ikke gi lokomotiv-/vogntypen nytt navn...
STR_ERROR_CAN_T_RENAME_ROAD_VEHICLE_TYPE                        :{WHITE}Kan ikke gi kjøretøytypen nytt navn...
STR_ERROR_CAN_T_RENAME_SHIP_TYPE                                :{WHITE}Kan ikke gi skipstypen nytt navn...
STR_ERROR_CAN_T_RENAME_AIRCRAFT_TYPE                            :{WHITE}Kan ikke gi luftfartøytypen nytt navn...

STR_ERROR_CAN_T_SELL_TRAIN                                      :{WHITE}Kan ikke selge jernbanekjøretøy...
STR_ERROR_CAN_T_SELL_ROAD_VEHICLE                               :{WHITE}Kan ikke selge kjøretøy...
STR_ERROR_CAN_T_SELL_SHIP                                       :{WHITE}Kan ikke selge skip...
STR_ERROR_CAN_T_SELL_AIRCRAFT                                   :{WHITE}Kan ikke selge luftfartøy...

STR_ERROR_RAIL_VEHICLE_NOT_AVAILABLE                            :{WHITE}Jernbanekjøretøyet er ikke tilgjengelig
STR_ERROR_ROAD_VEHICLE_NOT_AVAILABLE                            :{WHITE}Kjøretøyet er ikke tilgjengelig
STR_ERROR_SHIP_NOT_AVAILABLE                                    :{WHITE}Skipet er ikke tilgjengelig
STR_ERROR_AIRCRAFT_NOT_AVAILABLE                                :{WHITE}Luftfartøyet er ikke tilgjengelig

STR_ERROR_TOO_MANY_VEHICLES_IN_GAME                             :{WHITE}For mange kjøretøy i spillet
STR_ERROR_CAN_T_CHANGE_SERVICING                                :{WHITE}Kan ikke endre vedlikeholdsintervall...

STR_ERROR_VEHICLE_IS_DESTROYED                                  :{WHITE}...{NBSP}kjøretøy er ødelagt

STR_ERROR_NO_VEHICLES_AVAILABLE_AT_ALL                          :{WHITE}Ingen kjøretøyer vil være tilgjengelig i det hele tatt
STR_ERROR_NO_VEHICLES_AVAILABLE_AT_ALL_EXPLANATION              :{WHITE}Endre din NewGRF konfigurasjon
STR_ERROR_NO_VEHICLES_AVAILABLE_YET                             :{WHITE}Ingen kjøretøyer er tilgjengelig ennå
STR_ERROR_NO_VEHICLES_AVAILABLE_YET_EXPLANATION                 :{WHITE}Starte et nytt spill etter {DATE_SHORT}, eller bruke en NewGRF som inneholder tidlige kjøretøy

# Specific vehicle errors
STR_ERROR_CAN_T_MAKE_TRAIN_PASS_SIGNAL                          :{WHITE}Kan ikke tvinge tog til å passere signal ved fare...
STR_ERROR_CAN_T_REVERSE_DIRECTION_TRAIN                         :{WHITE}Kan ikke snu om toget...
STR_ERROR_TRAIN_START_NO_POWER                                  :Tog mangler kraft

STR_ERROR_CAN_T_MAKE_ROAD_VEHICLE_TURN                          :{WHITE}Kan ikke snu om kjøretøy...

STR_ERROR_AIRCRAFT_IS_IN_FLIGHT                                 :{WHITE}Luftfartøyet er i luften

# Order related errors
STR_ERROR_NO_MORE_SPACE_FOR_ORDERS                              :{WHITE}Ikke plass til flere ordre
STR_ERROR_TOO_MANY_ORDERS                                       :{WHITE}For mange ordre
STR_ERROR_CAN_T_INSERT_NEW_ORDER                                :{WHITE}Kan ikke sette inn ny ordre...
STR_ERROR_CAN_T_DELETE_THIS_ORDER                               :{WHITE}Kan ikke slette denne ordren...
STR_ERROR_CAN_T_MODIFY_THIS_ORDER                               :{WHITE}Kan ikke endre denne ordren...
STR_ERROR_CAN_T_MOVE_THIS_ORDER                                 :{WHITE}Kan ikke flytte denne ordren...
STR_ERROR_CAN_T_SKIP_ORDER                                      :{WHITE}Kan ikke hoppe over nåværende ordre...
STR_ERROR_CAN_T_SKIP_TO_ORDER                                   :{WHITE}Kan ikke hoppe til den valgte ordren...
STR_ERROR_CAN_T_COPY_SHARE_ORDER                                :{WHITE}... kjøretøyet kan ikke nå alle stasjoner
STR_ERROR_CAN_T_ADD_ORDER                                       :{WHITE}... kjøretøyet kan ikke gå til den stasjonen
STR_ERROR_CAN_T_ADD_ORDER_SHARED                                :{WHITE}... et kjøretøy som deler denne ordren kan ikke gå til den stasjonen

STR_ERROR_CAN_T_SHARE_ORDER_LIST                                :{WHITE}Kan ikke dele ordreliste...
STR_ERROR_CAN_T_STOP_SHARING_ORDER_LIST                         :{WHITE}Kan ikke stoppe deling av ordreliste...
STR_ERROR_CAN_T_COPY_ORDER_LIST                                 :{WHITE}Kan ikke kopiere ordreliste...
STR_ERROR_TOO_FAR_FROM_PREVIOUS_DESTINATION                     :{WHITE}...{NBSP}for langt i fra forrige destinasjon
STR_ERROR_AIRCRAFT_NOT_ENOUGH_RANGE                             :{WHITE}... luftfartøy har ikke stor nok rekkevidde

# Timetable related errors
STR_ERROR_CAN_T_TIMETABLE_VEHICLE                               :{WHITE}Kan ikke gi kjøretøyet rutetabell...
STR_ERROR_TIMETABLE_ONLY_WAIT_AT_STATIONS                       :{WHITE}Kjøretøy kan bare vente på stasjoner
STR_ERROR_TIMETABLE_NOT_STOPPING_HERE                           :{WHITE}Dette kjøretøyet stopper ikke på denne stasjonen.

# Sign related errors
STR_ERROR_TOO_MANY_SIGNS                                        :{WHITE}... for mange skilt
STR_ERROR_CAN_T_PLACE_SIGN_HERE                                 :{WHITE}Kan ikke plassere skilt her...
STR_ERROR_CAN_T_CHANGE_SIGN_NAME                                :{WHITE}Kan ikke endre teksten på skiltet...
STR_ERROR_CAN_T_DELETE_SIGN                                     :{WHITE}Kan ikke slette skilt...

# Translatable comment for OpenTTD's desktop shortcut
STR_DESKTOP_SHORTCUT_COMMENT                                    :Et simuleringsspill basert på Transport Tycoon Deluxe

# Translatable descriptions in media/baseset/*.ob* files
STR_BASEGRAPHICS_DOS_DESCRIPTION                                :Original grafikk fra Transport Tycoon Deluxe for DOS.
STR_BASEGRAPHICS_DOS_DE_DESCRIPTION                             :Original grafikk fra Transport Tycoon Deluxe for DOS (tysk).
STR_BASEGRAPHICS_WIN_DESCRIPTION                                :Original grafikk fra Transport Tycoon Deluxe for Windows.
STR_BASESOUNDS_DOS_DESCRIPTION                                  :Originale lyder fra Transport Tycoon Deluxe for DOS.
STR_BASESOUNDS_WIN_DESCRIPTION                                  :Originale lyder fra Transport Tycoon Deluxe for Windows.
STR_BASESOUNDS_NONE_DESCRIPTION                                 :En lydpakke uten noen lyder.
STR_BASEMUSIC_WIN_DESCRIPTION                                   :Original musikk fra Transport Tycoon Deluxe for Windows.
STR_BASEMUSIC_DOS_DESCRIPTION                                   :Original Transport Tycoon Deluxe DOS edition music.
STR_BASEMUSIC_TTO_DESCRIPTION                                   :Original Transport Tycoon (Original/World Editor) DOS edition music.
STR_BASEMUSIC_NONE_DESCRIPTION                                  :En musikkpakke uten noe musikk.

##id 0x2000
# Town building names
STR_TOWN_BUILDING_NAME_TALL_OFFICE_BLOCK_1                      :Høyhus
STR_TOWN_BUILDING_NAME_OFFICE_BLOCK_1                           :Kontorblokk
STR_TOWN_BUILDING_NAME_SMALL_BLOCK_OF_FLATS_1                   :Leilighetsblokk
STR_TOWN_BUILDING_NAME_CHURCH_1                                 :Kirke
STR_TOWN_BUILDING_NAME_LARGE_OFFICE_BLOCK_1                     :Stor kontorblokk
STR_TOWN_BUILDING_NAME_TOWN_HOUSES_1                            :Byhus
STR_TOWN_BUILDING_NAME_HOTEL_1                                  :Hotell
STR_TOWN_BUILDING_NAME_STATUE_1                                 :Statue
STR_TOWN_BUILDING_NAME_FOUNTAIN_1                               :Fontene
STR_TOWN_BUILDING_NAME_PARK_1                                   :Park
STR_TOWN_BUILDING_NAME_OFFICE_BLOCK_2                           :Kontorblokk
STR_TOWN_BUILDING_NAME_SHOPS_AND_OFFICES_1                      :Butikker og kontorer
STR_TOWN_BUILDING_NAME_MODERN_OFFICE_BUILDING_1                 :Moderne kontorblokk
STR_TOWN_BUILDING_NAME_WAREHOUSE_1                              :Varehus
STR_TOWN_BUILDING_NAME_OFFICE_BLOCK_3                           :Kontorblokk
STR_TOWN_BUILDING_NAME_STADIUM_1                                :Stadion
STR_TOWN_BUILDING_NAME_OLD_HOUSES_1                             :Gamle hus
STR_TOWN_BUILDING_NAME_COTTAGES_1                               :Hytter
STR_TOWN_BUILDING_NAME_HOUSES_1                                 :Hus
STR_TOWN_BUILDING_NAME_FLATS_1                                  :Leiligheter
STR_TOWN_BUILDING_NAME_TALL_OFFICE_BLOCK_2                      :Høy kontorblokk
STR_TOWN_BUILDING_NAME_SHOPS_AND_OFFICES_2                      :Butikker og kontorer
STR_TOWN_BUILDING_NAME_SHOPS_AND_OFFICES_3                      :Butikker og kontorer
STR_TOWN_BUILDING_NAME_THEATER_1                                :Teater
STR_TOWN_BUILDING_NAME_STADIUM_2                                :Stadion
STR_TOWN_BUILDING_NAME_OFFICES_1                                :Kontorer
STR_TOWN_BUILDING_NAME_HOUSES_2                                 :Hus
STR_TOWN_BUILDING_NAME_CINEMA_1                                 :Kino
STR_TOWN_BUILDING_NAME_SHOPPING_MALL_1                          :Kjøpesenter
STR_TOWN_BUILDING_NAME_IGLOO_1                                  :Iglo
STR_TOWN_BUILDING_NAME_TEPEES_1                                 :Indianertelt
STR_TOWN_BUILDING_NAME_TEAPOT_HOUSE_1                           :Tekjelehus
STR_TOWN_BUILDING_NAME_PIGGY_BANK_1                             :Sparebøsse

##id 0x4800
# industry names
STR_INDUSTRY_NAME_COAL_MINE                                     :{G=feminine}Kullgruve
STR_INDUSTRY_NAME_POWER_STATION                                 :{G=masculine}Kraftstasjon
STR_INDUSTRY_NAME_SAWMILL                                       :{G=neuter}Sagbruk
STR_INDUSTRY_NAME_FOREST                                        :{G=masculine}Skog
STR_INDUSTRY_NAME_OIL_REFINERY                                  :{G=neuter}Oljeraffineri
STR_INDUSTRY_NAME_OIL_RIG                                       :{G=masculine}Oljeplattform
STR_INDUSTRY_NAME_FACTORY                                       :{G=masculine}Fabrikk
STR_INDUSTRY_NAME_PRINTING_WORKS                                :{G=masculine}Trykkeri
STR_INDUSTRY_NAME_STEEL_MILL                                    :{G=neuter}Smelteverk
STR_INDUSTRY_NAME_FARM                                          :{G=masculine}Gård
STR_INDUSTRY_NAME_COPPER_ORE_MINE                               :{G=feminine}Kobbergruve
STR_INDUSTRY_NAME_OIL_WELLS                                     :{G=masculine}Oljebrønn
STR_INDUSTRY_NAME_BANK                                          :{G=masculine}Bank
STR_INDUSTRY_NAME_FOOD_PROCESSING_PLANT                         :{G=masculine}Matforedlingsfabrikk
STR_INDUSTRY_NAME_PAPER_MILL                                    :{G=masculine}Papirfabrikk
STR_INDUSTRY_NAME_GOLD_MINE                                     :{G=feminine}Gullgruve
STR_INDUSTRY_NAME_BANK_TROPIC_ARCTIC                            :{G=masculine}Bank
STR_INDUSTRY_NAME_DIAMOND_MINE                                  :{G=feminine}Diamantgruve
STR_INDUSTRY_NAME_IRON_ORE_MINE                                 :{G=feminine}Jerngruve
STR_INDUSTRY_NAME_FRUIT_PLANTATION                              :{G=masculine}Fruktplantasje
STR_INDUSTRY_NAME_RUBBER_PLANTATION                             :{G=masculine}Gummiplantasje
STR_INDUSTRY_NAME_WATER_SUPPLY                                  :{G=neuter}Vannreservoar
STR_INDUSTRY_NAME_WATER_TOWER                                   :{G=neuter}Vanntårn
STR_INDUSTRY_NAME_FACTORY_2                                     :{G=masculine}Fabrikk
STR_INDUSTRY_NAME_FARM_2                                        :{G=masculine}Gård
STR_INDUSTRY_NAME_LUMBER_MILL                                   :{G=neuter}Sagbruk
STR_INDUSTRY_NAME_COTTON_CANDY_FOREST                           :{G=masculine}Sukkerspinnskog
STR_INDUSTRY_NAME_CANDY_FACTORY                                 :{G=masculine}Godterifabrikk
STR_INDUSTRY_NAME_BATTERY_FARM                                  :{G=masculine}Batterigård
STR_INDUSTRY_NAME_COLA_WELLS                                    :{G=masculine}Colabrønn
STR_INDUSTRY_NAME_TOY_SHOP                                      :{G=masculine}Leketøysbutikk
STR_INDUSTRY_NAME_TOY_FACTORY                                   :{G=masculine}Leketøysfabrikk
STR_INDUSTRY_NAME_PLASTIC_FOUNTAINS                             :{G=feminine}Plastfontene
STR_INDUSTRY_NAME_FIZZY_DRINK_FACTORY                           :{G=masculine}Mineralvannfabrikk
STR_INDUSTRY_NAME_BUBBLE_GENERATOR                              :{G=masculine}Boblegenerator
STR_INDUSTRY_NAME_TOFFEE_QUARRY                                 :{G=neuter}Karamellbrudd
STR_INDUSTRY_NAME_SUGAR_MINE                                    :{G=feminine}Sukkergruve

############ WARNING, using range 0x6000 for strings that are stored in the savegame
############ These strings may never get a new id, or savegames will break!
##id 0x6000
STR_SV_EMPTY                                                    :
STR_SV_UNNAMED                                                  :Uten navn
STR_SV_TRAIN_NAME                                               :Tog {COMMA}
STR_SV_ROAD_VEHICLE_NAME                                        :Kjøretøy {COMMA}
STR_SV_SHIP_NAME                                                :Skip {COMMA}
STR_SV_AIRCRAFT_NAME                                            :Luftfartøy {COMMA}

STR_SV_STNAME                                                   :{STRING}
STR_SV_STNAME_NORTH                                             :{STRING} nord
STR_SV_STNAME_SOUTH                                             :{STRING} sør
STR_SV_STNAME_EAST                                              :{STRING} øst
STR_SV_STNAME_WEST                                              :{STRING} vest
STR_SV_STNAME_CENTRAL                                           :{STRING} sentrum
STR_SV_STNAME_TRANSFER                                          :{STRING}ruta
STR_SV_STNAME_HALT                                              :{STRING} holdeplass
STR_SV_STNAME_VALLEY                                            :{STRING}dalen
STR_SV_STNAME_HEIGHTS                                           :{STRING}haugen
STR_SV_STNAME_WOODS                                             :{STRING}vollen
STR_SV_STNAME_LAKESIDE                                          :{STRING}sjøen
STR_SV_STNAME_EXCHANGE                                          :{STRING}moen
STR_SV_STNAME_AIRPORT                                           :{STRING} lufthavn
STR_SV_STNAME_OILFIELD                                          :{STRING} oljefelt
STR_SV_STNAME_MINES                                             :{STRING}gruva
STR_SV_STNAME_DOCKS                                             :{STRING} havn
STR_SV_STNAME_BUOY                                              :{STRING}
STR_SV_STNAME_WAYPOINT                                          :{STRING}
##id 0x6020
STR_SV_STNAME_ANNEXE                                            :{STRING}moen
STR_SV_STNAME_SIDINGS                                           :{STRING}veien
STR_SV_STNAME_BRANCH                                            :{STRING}lia
STR_SV_STNAME_UPPER                                             :Øvre {STRING}
STR_SV_STNAME_LOWER                                             :Nedre {STRING}
STR_SV_STNAME_HELIPORT                                          :{STRING} helikopterplass
STR_SV_STNAME_FOREST                                            :{STRING}skogen
STR_SV_STNAME_FALLBACK                                          :{STRING} stasjon #{NUM}
############ end of savegame specific region!

##id 0x8000
# Vehicle names
STR_VEHICLE_NAME_TRAIN_ENGINE_RAIL_KIRBY_PAUL_TANK_STEAM        :Kirby Paul Tank (damp)
STR_VEHICLE_NAME_TRAIN_ENGINE_RAIL_MJS_250_DIESEL               :MJS 250 (diesel)
STR_VEHICLE_NAME_TRAIN_ENGINE_RAIL_PLODDYPHUT_CHOO_CHOO         :Ploddyphut Choo-Choo
STR_VEHICLE_NAME_TRAIN_ENGINE_RAIL_POWERNAUT_CHOO_CHOO          :Powernaut Choo-Choo
STR_VEHICLE_NAME_TRAIN_ENGINE_RAIL_MIGHTYMOVER_CHOO_CHOO        :MightyMover Choo-Choo
STR_VEHICLE_NAME_TRAIN_ENGINE_RAIL_PLODDYPHUT_DIESEL            :Ploddyphut Diesel
STR_VEHICLE_NAME_TRAIN_ENGINE_RAIL_POWERNAUT_DIESEL             :Powernaut Diesel
STR_VEHICLE_NAME_TRAIN_ENGINE_RAIL_WILLS_2_8_0_STEAM            :Wills 2-8-0 (damp)
STR_VEHICLE_NAME_TRAIN_ENGINE_RAIL_CHANEY_JUBILEE_STEAM         :Chaney 'Jubilee' (damp)
STR_VEHICLE_NAME_TRAIN_ENGINE_RAIL_GINZU_A4_STEAM               :Ginzu 'A4' (damp)
STR_VEHICLE_NAME_TRAIN_ENGINE_RAIL_SH_8P_STEAM                  :SH '8P' (damp)
STR_VEHICLE_NAME_TRAIN_ENGINE_RAIL_MANLEY_MOREL_DMU_DIESEL      :Manley-Morel DMU (diesel)
STR_VEHICLE_NAME_TRAIN_ENGINE_RAIL_DASH_DIESEL                  :'Dash' (diesel)
STR_VEHICLE_NAME_TRAIN_ENGINE_RAIL_SH_HENDRY_25_DIESEL          :SH/Hendry '25' (diesel)
STR_VEHICLE_NAME_TRAIN_ENGINE_RAIL_UU_37_DIESEL                 :UU '37' (diesel)
STR_VEHICLE_NAME_TRAIN_ENGINE_RAIL_FLOSS_47_DIESEL              :Floss '47' (diesel)
STR_VEHICLE_NAME_TRAIN_ENGINE_RAIL_CS_4000_DIESEL               :CS 4000 (diesel)
STR_VEHICLE_NAME_TRAIN_ENGINE_RAIL_CS_2400_DIESEL               :CS 2400 (diesel)
STR_VEHICLE_NAME_TRAIN_ENGINE_RAIL_CENTENNIAL_DIESEL            :Centennial (diesel)
STR_VEHICLE_NAME_TRAIN_ENGINE_RAIL_KELLING_3100_DIESEL          :Kelling 3100 (diesel)
STR_VEHICLE_NAME_TRAIN_ENGINE_RAIL_TURNER_TURBO_DIESEL          :Turner Turbo (diesel)
STR_VEHICLE_NAME_TRAIN_ENGINE_RAIL_MJS_1000_DIESEL              :MJS 1000 (diesel)
STR_VEHICLE_NAME_TRAIN_ENGINE_RAIL_SH_125_DIESEL                :SH '125' (diesel)
STR_VEHICLE_NAME_TRAIN_ENGINE_RAIL_SH_30_ELECTRIC               :SH '30' (elektrisk)
STR_VEHICLE_NAME_TRAIN_ENGINE_RAIL_SH_40_ELECTRIC               :SH '40' (elektrisk)
STR_VEHICLE_NAME_TRAIN_ENGINE_RAIL_T_I_M_ELECTRIC               :'T.I.M.' (elektrisk)
STR_VEHICLE_NAME_TRAIN_ENGINE_RAIL_ASIASTAR_ELECTRIC            :'AsiaStar' (elektrisk)
STR_VEHICLE_NAME_TRAIN_WAGON_RAIL_PASSENGER_CAR                 :Passasjervogn
STR_VEHICLE_NAME_TRAIN_WAGON_RAIL_MAIL_VAN                      :Postvogn
STR_VEHICLE_NAME_TRAIN_WAGON_RAIL_COAL_CAR                      :Kullvogn
STR_VEHICLE_NAME_TRAIN_WAGON_RAIL_OIL_TANKER                    :Oljetankvogn
STR_VEHICLE_NAME_TRAIN_WAGON_RAIL_LIVESTOCK_VAN                 :Buskapsvogn
STR_VEHICLE_NAME_TRAIN_WAGON_RAIL_GOODS_VAN                     :Godsvogn
STR_VEHICLE_NAME_TRAIN_WAGON_RAIL_GRAIN_HOPPER                  :Kornvogn
STR_VEHICLE_NAME_TRAIN_WAGON_RAIL_WOOD_TRUCK                    :Tømmervogn
STR_VEHICLE_NAME_TRAIN_WAGON_RAIL_IRON_ORE_HOPPER               :Jernmalmvogn
STR_VEHICLE_NAME_TRAIN_WAGON_RAIL_STEEL_TRUCK                   :Stålvogn
STR_VEHICLE_NAME_TRAIN_WAGON_RAIL_ARMORED_VAN                   :Pansret vogn
STR_VEHICLE_NAME_TRAIN_WAGON_RAIL_FOOD_VAN                      :Matvogn
STR_VEHICLE_NAME_TRAIN_WAGON_RAIL_PAPER_TRUCK                   :Papirvogn
STR_VEHICLE_NAME_TRAIN_WAGON_RAIL_COPPER_ORE_HOPPER             :Kobbermalmvogn
STR_VEHICLE_NAME_TRAIN_WAGON_RAIL_WATER_TANKER                  :Vannvogn
STR_VEHICLE_NAME_TRAIN_WAGON_RAIL_FRUIT_TRUCK                   :Fruktvogn
STR_VEHICLE_NAME_TRAIN_WAGON_RAIL_RUBBER_TRUCK                  :Gummivogn
STR_VEHICLE_NAME_TRAIN_WAGON_RAIL_SUGAR_TRUCK                   :Sukkervogn
STR_VEHICLE_NAME_TRAIN_WAGON_RAIL_COTTON_CANDY_HOPPER           :Sukkerspinnvogn
STR_VEHICLE_NAME_TRAIN_WAGON_RAIL_TOFFEE_HOPPER                 :Karamellvogn
STR_VEHICLE_NAME_TRAIN_WAGON_RAIL_BUBBLE_VAN                    :Boblevogn
STR_VEHICLE_NAME_TRAIN_WAGON_RAIL_COLA_TANKER                   :Colavogn
STR_VEHICLE_NAME_TRAIN_WAGON_RAIL_CANDY_VAN                     :Godterivogn
STR_VEHICLE_NAME_TRAIN_WAGON_RAIL_TOY_VAN                       :Leketøyvogn
STR_VEHICLE_NAME_TRAIN_WAGON_RAIL_BATTERY_TRUCK                 :Batterivogn
STR_VEHICLE_NAME_TRAIN_WAGON_RAIL_FIZZY_DRINK_TRUCK             :Mineralvannvogn
STR_VEHICLE_NAME_TRAIN_WAGON_RAIL_PLASTIC_TRUCK                 :Plastvogn
STR_VEHICLE_NAME_TRAIN_ENGINE_MONORAIL_X2001_ELECTRIC           :'X2001' (elektrisk)
STR_VEHICLE_NAME_TRAIN_ENGINE_MONORAIL_MILLENNIUM_Z1_ELECTRIC   :'Millennium Z1' (elektrisk)
STR_VEHICLE_NAME_TRAIN_ENGINE_MONORAIL_WIZZOWOW_Z99             :Wizzowow Z99
STR_VEHICLE_NAME_TRAIN_WAGON_MONORAIL_PASSENGER_CAR             :Passasjervogn
STR_VEHICLE_NAME_TRAIN_WAGON_MONORAIL_MAIL_VAN                  :Postvogn
STR_VEHICLE_NAME_TRAIN_WAGON_MONORAIL_COAL_CAR                  :Kullvogn
STR_VEHICLE_NAME_TRAIN_WAGON_MONORAIL_OIL_TANKER                :Oljetankvogn
STR_VEHICLE_NAME_TRAIN_WAGON_MONORAIL_LIVESTOCK_VAN             :Buskapsvogn
STR_VEHICLE_NAME_TRAIN_WAGON_MONORAIL_GOODS_VAN                 :Godsvogn
STR_VEHICLE_NAME_TRAIN_WAGON_MONORAIL_GRAIN_HOPPER              :Kornvogn
STR_VEHICLE_NAME_TRAIN_WAGON_MONORAIL_WOOD_TRUCK                :Tømmervogn
STR_VEHICLE_NAME_TRAIN_WAGON_MONORAIL_IRON_ORE_HOPPER           :Jernmalmvogn
STR_VEHICLE_NAME_TRAIN_WAGON_MONORAIL_STEEL_TRUCK               :Stålvogn
STR_VEHICLE_NAME_TRAIN_WAGON_MONORAIL_ARMORED_VAN               :Pansret vogn
STR_VEHICLE_NAME_TRAIN_WAGON_MONORAIL_FOOD_VAN                  :Matvogn
STR_VEHICLE_NAME_TRAIN_WAGON_MONORAIL_PAPER_TRUCK               :Papirvogn
STR_VEHICLE_NAME_TRAIN_WAGON_MONORAIL_COPPER_ORE_HOPPER         :Kobbermalmvogn
STR_VEHICLE_NAME_TRAIN_WAGON_MONORAIL_WATER_TANKER              :Vannvogn
STR_VEHICLE_NAME_TRAIN_WAGON_MONORAIL_FRUIT_TRUCK               :Fruktvogn
STR_VEHICLE_NAME_TRAIN_WAGON_MONORAIL_RUBBER_TRUCK              :Gummivogn
STR_VEHICLE_NAME_TRAIN_WAGON_MONORAIL_SUGAR_TRUCK               :Sukkervogn
STR_VEHICLE_NAME_TRAIN_WAGON_MONORAIL_COTTON_CANDY_HOPPER       :Sukkerspinnvogn
STR_VEHICLE_NAME_TRAIN_WAGON_MONORAIL_TOFFEE_HOPPER             :Karamellvogn
STR_VEHICLE_NAME_TRAIN_WAGON_MONORAIL_BUBBLE_VAN                :Boblevogn
STR_VEHICLE_NAME_TRAIN_WAGON_MONORAIL_COLA_TANKER               :Colavogn
STR_VEHICLE_NAME_TRAIN_WAGON_MONORAIL_CANDY_VAN                 :Godterivogn
STR_VEHICLE_NAME_TRAIN_WAGON_MONORAIL_TOY_VAN                   :Leketøyvogn
STR_VEHICLE_NAME_TRAIN_WAGON_MONORAIL_BATTERY_TRUCK             :Batterivogn
STR_VEHICLE_NAME_TRAIN_WAGON_MONORAIL_FIZZY_DRINK_TRUCK         :Mineralvannvogn
STR_VEHICLE_NAME_TRAIN_WAGON_MONORAIL_PLASTIC_TRUCK             :Plastvogn
STR_VEHICLE_NAME_TRAIN_ENGINE_MAGLEV_LEV1_LEVIATHAN_ELECTRIC    :Lev1 'Leviathan' (elektrisk)
STR_VEHICLE_NAME_TRAIN_ENGINE_MAGLEV_LEV2_CYCLOPS_ELECTRIC      :Lev2 'Cyclops' (elektrisk)
STR_VEHICLE_NAME_TRAIN_ENGINE_MAGLEV_LEV3_PEGASUS_ELECTRIC      :Lev3 'Pegasus' (elektrisk)
STR_VEHICLE_NAME_TRAIN_ENGINE_MAGLEV_LEV4_CHIMAERA_ELECTRIC     :Lev4 'Chimaera' (elektrisk)
STR_VEHICLE_NAME_TRAIN_ENGINE_MAGLEV_WIZZOWOW_ROCKETEER         :Wizzowow Rocketeer
STR_VEHICLE_NAME_TRAIN_WAGON_MAGLEV_PASSENGER_CAR               :Passasjervogn
STR_VEHICLE_NAME_TRAIN_WAGON_MAGLEV_MAIL_VAN                    :Postvogn
STR_VEHICLE_NAME_TRAIN_WAGON_MAGLEV_COAL_CAR                    :Kullvogn
STR_VEHICLE_NAME_TRAIN_WAGON_MAGLEV_OIL_TANKER                  :Oljetankvogn
STR_VEHICLE_NAME_TRAIN_WAGON_MAGLEV_LIVESTOCK_VAN               :Buskapsvogn
STR_VEHICLE_NAME_TRAIN_WAGON_MAGLEV_GOODS_VAN                   :Godsvogn
STR_VEHICLE_NAME_TRAIN_WAGON_MAGLEV_GRAIN_HOPPER                :Kornvogn
STR_VEHICLE_NAME_TRAIN_WAGON_MAGLEV_WOOD_TRUCK                  :Tømmervogn
STR_VEHICLE_NAME_TRAIN_WAGON_MAGLEV_IRON_ORE_HOPPER             :Jernmalmvogn
STR_VEHICLE_NAME_TRAIN_WAGON_MAGLEV_STEEL_TRUCK                 :Stålvogn
STR_VEHICLE_NAME_TRAIN_WAGON_MAGLEV_ARMORED_VAN                 :Pansret vogn
STR_VEHICLE_NAME_TRAIN_WAGON_MAGLEV_FOOD_VAN                    :Matvogn
STR_VEHICLE_NAME_TRAIN_WAGON_MAGLEV_PAPER_TRUCK                 :Papirvogn
STR_VEHICLE_NAME_TRAIN_WAGON_MAGLEV_COPPER_ORE_HOPPER           :Kobbermalmvogn
STR_VEHICLE_NAME_TRAIN_WAGON_MAGLEV_WATER_TANKER                :Vannvogn
STR_VEHICLE_NAME_TRAIN_WAGON_MAGLEV_FRUIT_TRUCK                 :Fruktvogn
STR_VEHICLE_NAME_TRAIN_WAGON_MAGLEV_RUBBER_TRUCK                :Gummivogn
STR_VEHICLE_NAME_TRAIN_WAGON_MAGLEV_SUGAR_TRUCK                 :Sukkervogn
STR_VEHICLE_NAME_TRAIN_WAGON_MAGLEV_COTTON_CANDY_HOPPER         :Sukkerspinnvogn
STR_VEHICLE_NAME_TRAIN_WAGON_MAGLEV_TOFFEE_HOPPER               :Karamellvogn
STR_VEHICLE_NAME_TRAIN_WAGON_MAGLEV_BUBBLE_VAN                  :Boblevogn
STR_VEHICLE_NAME_TRAIN_WAGON_MAGLEV_COLA_TANKER                 :Colavogn
STR_VEHICLE_NAME_TRAIN_WAGON_MAGLEV_CANDY_VAN                   :Godterivogn
STR_VEHICLE_NAME_TRAIN_WAGON_MAGLEV_TOY_VAN                     :Leketøyvogn
STR_VEHICLE_NAME_TRAIN_WAGON_MAGLEV_BATTERY_TRUCK               :Batterivogn
STR_VEHICLE_NAME_TRAIN_WAGON_MAGLEV_FIZZY_DRINK_TRUCK           :Mineralvannvogn
STR_VEHICLE_NAME_TRAIN_WAGON_MAGLEV_PLASTIC_TRUCK               :Plastikkvogn
STR_VEHICLE_NAME_ROAD_VEHICLE_MPS_REGAL_BUS                     :MPS Regal-buss
STR_VEHICLE_NAME_ROAD_VEHICLE_HEREFORD_LEOPARD_BUS              :Hereford Leopard-buss
STR_VEHICLE_NAME_ROAD_VEHICLE_FOSTER_BUS                        :Foster-buss
STR_VEHICLE_NAME_ROAD_VEHICLE_FOSTER_MKII_SUPERBUS              :Foster MkII Super-buss
STR_VEHICLE_NAME_ROAD_VEHICLE_PLODDYPHUT_MKI_BUS                :Ploddyphut MkI-buss
STR_VEHICLE_NAME_ROAD_VEHICLE_PLODDYPHUT_MKII_BUS               :Ploddyphut MkII-buss
STR_VEHICLE_NAME_ROAD_VEHICLE_PLODDYPHUT_MKIII_BUS              :Ploddyphut MkIII-buss
STR_VEHICLE_NAME_ROAD_VEHICLE_BALOGH_COAL_TRUCK                 :Balogh-kullbil
STR_VEHICLE_NAME_ROAD_VEHICLE_UHL_COAL_TRUCK                    :Uhl-kullbil
STR_VEHICLE_NAME_ROAD_VEHICLE_DW_COAL_TRUCK                     :DW-kullbil
STR_VEHICLE_NAME_ROAD_VEHICLE_MPS_MAIL_TRUCK                    :MPS-postbil
STR_VEHICLE_NAME_ROAD_VEHICLE_REYNARD_MAIL_TRUCK                :Reynard-postbil
STR_VEHICLE_NAME_ROAD_VEHICLE_PERRY_MAIL_TRUCK                  :Perry-postbil
STR_VEHICLE_NAME_ROAD_VEHICLE_MIGHTYMOVER_MAIL_TRUCK            :MightyMover-postbil
STR_VEHICLE_NAME_ROAD_VEHICLE_POWERNAUGHT_MAIL_TRUCK            :Powernaught-postbil
STR_VEHICLE_NAME_ROAD_VEHICLE_WIZZOWOW_MAIL_TRUCK               :Wizzowow-postbil
STR_VEHICLE_NAME_ROAD_VEHICLE_WITCOMBE_OIL_TANKER               :Witcombe-tankbil for olje
STR_VEHICLE_NAME_ROAD_VEHICLE_FOSTER_OIL_TANKER                 :Foster-tankbil for olje
STR_VEHICLE_NAME_ROAD_VEHICLE_PERRY_OIL_TANKER                  :Perry-tankbil for olje
STR_VEHICLE_NAME_ROAD_VEHICLE_TALBOTT_LIVESTOCK_VAN             :Talbott-lastebil for buskap
STR_VEHICLE_NAME_ROAD_VEHICLE_UHL_LIVESTOCK_VAN                 :Uhl-lastebil for buskap
STR_VEHICLE_NAME_ROAD_VEHICLE_FOSTER_LIVESTOCK_VAN              :Foster-lastebil for buskap
STR_VEHICLE_NAME_ROAD_VEHICLE_BALOGH_GOODS_TRUCK                :Balogh-lastebil for gods
STR_VEHICLE_NAME_ROAD_VEHICLE_CRAIGHEAD_GOODS_TRUCK             :Craighead-lastebil for gods
STR_VEHICLE_NAME_ROAD_VEHICLE_GOSS_GOODS_TRUCK                  :Goss-lastebil for gods
STR_VEHICLE_NAME_ROAD_VEHICLE_HEREFORD_GRAIN_TRUCK              :Hereford-lastebil for korn
STR_VEHICLE_NAME_ROAD_VEHICLE_THOMAS_GRAIN_TRUCK                :Thomas-lastebil for korn
STR_VEHICLE_NAME_ROAD_VEHICLE_GOSS_GRAIN_TRUCK                  :Goss-lastebil for korn
STR_VEHICLE_NAME_ROAD_VEHICLE_WITCOMBE_WOOD_TRUCK               :Witcombe-tømmerbil
STR_VEHICLE_NAME_ROAD_VEHICLE_FOSTER_WOOD_TRUCK                 :Foster-tømmerbil
STR_VEHICLE_NAME_ROAD_VEHICLE_MORELAND_WOOD_TRUCK               :Moreland-tømmerbil
STR_VEHICLE_NAME_ROAD_VEHICLE_MPS_IRON_ORE_TRUCK                :MPS-lastebil for jernmalm
STR_VEHICLE_NAME_ROAD_VEHICLE_UHL_IRON_ORE_TRUCK                :Uhl-lastebil for jernmalm
STR_VEHICLE_NAME_ROAD_VEHICLE_CHIPPY_IRON_ORE_TRUCK             :Chippy-lastebil for jernmalm
STR_VEHICLE_NAME_ROAD_VEHICLE_BALOGH_STEEL_TRUCK                :Balogh-lastebil for stål
STR_VEHICLE_NAME_ROAD_VEHICLE_UHL_STEEL_TRUCK                   :Uhl-lastebil for stål
STR_VEHICLE_NAME_ROAD_VEHICLE_KELLING_STEEL_TRUCK               :Kelling-lastebil for stål
STR_VEHICLE_NAME_ROAD_VEHICLE_BALOGH_ARMORED_TRUCK              :Balogh-panserbil for verditransport
STR_VEHICLE_NAME_ROAD_VEHICLE_UHL_ARMORED_TRUCK                 :Uhl-panserbil for verditransport
STR_VEHICLE_NAME_ROAD_VEHICLE_FOSTER_ARMORED_TRUCK              :Foster-panserbil for verditransport
STR_VEHICLE_NAME_ROAD_VEHICLE_FOSTER_FOOD_VAN                   :Foster-lastebil for mat
STR_VEHICLE_NAME_ROAD_VEHICLE_PERRY_FOOD_VAN                    :Perry-lastebil for mat
STR_VEHICLE_NAME_ROAD_VEHICLE_CHIPPY_FOOD_VAN                   :Chippy-lastebil for mat
STR_VEHICLE_NAME_ROAD_VEHICLE_UHL_PAPER_TRUCK                   :Uhl-lastebil for papir
STR_VEHICLE_NAME_ROAD_VEHICLE_BALOGH_PAPER_TRUCK                :Balogh-lastebil for papir
STR_VEHICLE_NAME_ROAD_VEHICLE_MPS_PAPER_TRUCK                   :MPS-lastebil for papir
STR_VEHICLE_NAME_ROAD_VEHICLE_MPS_COPPER_ORE_TRUCK              :MPS-lastebil for kobbermalm
STR_VEHICLE_NAME_ROAD_VEHICLE_UHL_COPPER_ORE_TRUCK              :Uhl-lastebil for kobbermalm
STR_VEHICLE_NAME_ROAD_VEHICLE_GOSS_COPPER_ORE_TRUCK             :Goss-lastebil for kobbermalm
STR_VEHICLE_NAME_ROAD_VEHICLE_UHL_WATER_TANKER                  :Uhl-tankbil for vann
STR_VEHICLE_NAME_ROAD_VEHICLE_BALOGH_WATER_TANKER               :Balogh-tankbil for vann
STR_VEHICLE_NAME_ROAD_VEHICLE_MPS_WATER_TANKER                  :MPS-tankbil for vann
STR_VEHICLE_NAME_ROAD_VEHICLE_BALOGH_FRUIT_TRUCK                :Balogh-lastebil for frukt
STR_VEHICLE_NAME_ROAD_VEHICLE_UHL_FRUIT_TRUCK                   :Uhl-lastebil for frukt
STR_VEHICLE_NAME_ROAD_VEHICLE_KELLING_FRUIT_TRUCK               :Kelling-lastebil for frukt
STR_VEHICLE_NAME_ROAD_VEHICLE_BALOGH_RUBBER_TRUCK               :Balogh-lastebil for gummi
STR_VEHICLE_NAME_ROAD_VEHICLE_UHL_RUBBER_TRUCK                  :Uhl-lastebil for gummi
STR_VEHICLE_NAME_ROAD_VEHICLE_RMT_RUBBER_TRUCK                  :RMT-lastebil for gummi
STR_VEHICLE_NAME_ROAD_VEHICLE_MIGHTYMOVER_SUGAR_TRUCK           :MightyMover-lastebil for sukker
STR_VEHICLE_NAME_ROAD_VEHICLE_POWERNAUGHT_SUGAR_TRUCK           :Powernaught-lastebil for sukker
STR_VEHICLE_NAME_ROAD_VEHICLE_WIZZOWOW_SUGAR_TRUCK              :Wizzowow-lastebil for sukker
STR_VEHICLE_NAME_ROAD_VEHICLE_MIGHTYMOVER_COLA_TRUCK            :MightyMover-lastebil for cola
STR_VEHICLE_NAME_ROAD_VEHICLE_POWERNAUGHT_COLA_TRUCK            :Powernaught-lastebil for cola
STR_VEHICLE_NAME_ROAD_VEHICLE_WIZZOWOW_COLA_TRUCK               :Wizzowow-lastebil for cola
STR_VEHICLE_NAME_ROAD_VEHICLE_MIGHTYMOVER_COTTON_CANDY          :MightyMover-lastebil for sukkerspinn
STR_VEHICLE_NAME_ROAD_VEHICLE_POWERNAUGHT_COTTON_CANDY          :Powernaught-lastebil for sukkerspinn
STR_VEHICLE_NAME_ROAD_VEHICLE_WIZZOWOW_COTTON_CANDY_TRUCK       :Wizzowow-lastebil for sukkerspinn
STR_VEHICLE_NAME_ROAD_VEHICLE_MIGHTYMOVER_TOFFEE_TRUCK          :MightyMover-lastebil for karamell
STR_VEHICLE_NAME_ROAD_VEHICLE_POWERNAUGHT_TOFFEE_TRUCK          :Powernaught-lastebil for karamell
STR_VEHICLE_NAME_ROAD_VEHICLE_WIZZOWOW_TOFFEE_TRUCK             :Wizzowow-lastebil for karamell
STR_VEHICLE_NAME_ROAD_VEHICLE_MIGHTYMOVER_TOY_VAN               :MightyMover-lastebil for leketøy
STR_VEHICLE_NAME_ROAD_VEHICLE_POWERNAUGHT_TOY_VAN               :Powernaught-lastebil for leketøy
STR_VEHICLE_NAME_ROAD_VEHICLE_WIZZOWOW_TOY_VAN                  :Wizzowow-lastebil for leketøy
STR_VEHICLE_NAME_ROAD_VEHICLE_MIGHTYMOVER_CANDY_TRUCK           :MightyMover-lastebil for godteri
STR_VEHICLE_NAME_ROAD_VEHICLE_POWERNAUGHT_CANDY_TRUCK           :Powernaught-lastebil for godteri
STR_VEHICLE_NAME_ROAD_VEHICLE_WIZZOWOW_CANDY_TRUCK              :Wizzowow-lastebil for godteri
STR_VEHICLE_NAME_ROAD_VEHICLE_MIGHTYMOVER_BATTERY_TRUCK         :MightyMover-lastebil for batteri
STR_VEHICLE_NAME_ROAD_VEHICLE_POWERNAUGHT_BATTERY_TRUCK         :Powernaught-lastebil for batteri
STR_VEHICLE_NAME_ROAD_VEHICLE_WIZZOWOW_BATTERY_TRUCK            :Wizzowow-lastebil for batteri
STR_VEHICLE_NAME_ROAD_VEHICLE_MIGHTYMOVER_FIZZY_DRINK           :MightyMover-tankbil for mineralvann
STR_VEHICLE_NAME_ROAD_VEHICLE_POWERNAUGHT_FIZZY_DRINK           :Powernaught-tankbil for mineralvann
STR_VEHICLE_NAME_ROAD_VEHICLE_WIZZOWOW_FIZZY_DRINK_TRUCK        :Wizzowow-tankbil for mineralvann
STR_VEHICLE_NAME_ROAD_VEHICLE_MIGHTYMOVER_PLASTIC_TRUCK         :MightyMover-lastebil for plast
STR_VEHICLE_NAME_ROAD_VEHICLE_POWERNAUGHT_PLASTIC_TRUCK         :Powernaught-lastebil for plast
STR_VEHICLE_NAME_ROAD_VEHICLE_WIZZOWOW_PLASTIC_TRUCK            :Wizzowow-lastebil for plast
STR_VEHICLE_NAME_ROAD_VEHICLE_MIGHTYMOVER_BUBBLE_TRUCK          :MightyMover-lastebil for bobler
STR_VEHICLE_NAME_ROAD_VEHICLE_POWERNAUGHT_BUBBLE_TRUCK          :Powernaught-lastebil for bobler
STR_VEHICLE_NAME_ROAD_VEHICLE_WIZZOWOW_BUBBLE_TRUCK             :Wizzowow-lastebil for bobler
STR_VEHICLE_NAME_SHIP_MPS_OIL_TANKER                            :MPS-oljetanker
STR_VEHICLE_NAME_SHIP_CS_INC_OIL_TANKER                         :CS-Inc.-oljetanker
STR_VEHICLE_NAME_SHIP_MPS_PASSENGER_FERRY                       :MPS-passasjerferje
STR_VEHICLE_NAME_SHIP_FFP_PASSENGER_FERRY                       :FFP-passasjerferje
STR_VEHICLE_NAME_SHIP_BAKEWELL_300_HOVERCRAFT                   :Bakewell 300-luftputeskip
STR_VEHICLE_NAME_SHIP_CHUGGER_CHUG_PASSENGER                    :Chugger-Chug-passasjerferje
STR_VEHICLE_NAME_SHIP_SHIVERSHAKE_PASSENGER_FERRY               :Shivershake-passasjerferje
STR_VEHICLE_NAME_SHIP_YATE_CARGO_SHIP                           :Yate kontainerskip
STR_VEHICLE_NAME_SHIP_BAKEWELL_CARGO_SHIP                       :Bakewell kontainerskip
STR_VEHICLE_NAME_SHIP_MIGHTYMOVER_CARGO_SHIP                    :MightyMover kontainerskip
STR_VEHICLE_NAME_SHIP_POWERNAUT_CARGO_SHIP                      :Powernaut kontainerskip
STR_VEHICLE_NAME_AIRCRAFT_SAMPSON_U52                           :Sampson U52
STR_VEHICLE_NAME_AIRCRAFT_COLEMAN_COUNT                         :Coleman Count
STR_VEHICLE_NAME_AIRCRAFT_FFP_DART                              :FFP Dart
STR_VEHICLE_NAME_AIRCRAFT_YATE_HAUGAN                           :Yate Haugan
STR_VEHICLE_NAME_AIRCRAFT_BAKEWELL_COTSWALD_LB_3                :Bakewell Cotswald LB-3
STR_VEHICLE_NAME_AIRCRAFT_BAKEWELL_LUCKETT_LB_8                 :Bakewell Luckett LB-8
STR_VEHICLE_NAME_AIRCRAFT_BAKEWELL_LUCKETT_LB_9                 :Bakewell Luckett LB-9
STR_VEHICLE_NAME_AIRCRAFT_BAKEWELL_LUCKETT_LB80                 :Bakewell Luckett LB80
STR_VEHICLE_NAME_AIRCRAFT_BAKEWELL_LUCKETT_LB_10                :Bakewell Luckett LB-10
STR_VEHICLE_NAME_AIRCRAFT_BAKEWELL_LUCKETT_LB_11                :Bakewell Luckett LB-11
STR_VEHICLE_NAME_AIRCRAFT_YATE_AEROSPACE_YAC_1_11               :Yate Aerospace YAC 1-11
STR_VEHICLE_NAME_AIRCRAFT_DARWIN_100                            :Darwin 100
STR_VEHICLE_NAME_AIRCRAFT_DARWIN_200                            :Darwin 200
STR_VEHICLE_NAME_AIRCRAFT_DARWIN_300                            :Darwin 300
STR_VEHICLE_NAME_AIRCRAFT_DARWIN_400                            :Darwin 400
STR_VEHICLE_NAME_AIRCRAFT_DARWIN_500                            :Darwin 500
STR_VEHICLE_NAME_AIRCRAFT_DARWIN_600                            :Darwin 600
STR_VEHICLE_NAME_AIRCRAFT_GURU_GALAXY                           :Guru Galaxy
STR_VEHICLE_NAME_AIRCRAFT_AIRTAXI_A21                           :Airtaxi A21
STR_VEHICLE_NAME_AIRCRAFT_AIRTAXI_A31                           :Airtaxi A31
STR_VEHICLE_NAME_AIRCRAFT_AIRTAXI_A32                           :Airtaxi A32
STR_VEHICLE_NAME_AIRCRAFT_AIRTAXI_A33                           :Airtaxi A33
STR_VEHICLE_NAME_AIRCRAFT_YATE_AEROSPACE_YAE46                  :Yate Aerospace YAe46
STR_VEHICLE_NAME_AIRCRAFT_DINGER_100                            :Dinger 100
STR_VEHICLE_NAME_AIRCRAFT_AIRTAXI_A34_1000                      :AirTaxi A34-1000
STR_VEHICLE_NAME_AIRCRAFT_YATE_Z_SHUTTLE                        :Yate Z-Shuttle
STR_VEHICLE_NAME_AIRCRAFT_KELLING_K1                            :Kelling K1
STR_VEHICLE_NAME_AIRCRAFT_KELLING_K6                            :Kelling K6
STR_VEHICLE_NAME_AIRCRAFT_KELLING_K7                            :Kelling K7
STR_VEHICLE_NAME_AIRCRAFT_DARWIN_700                            :Darwin 700
STR_VEHICLE_NAME_AIRCRAFT_FFP_HYPERDART_2                       :FFP Hyperdart 2
STR_VEHICLE_NAME_AIRCRAFT_DINGER_200                            :Dinger 200
STR_VEHICLE_NAME_AIRCRAFT_DINGER_1000                           :Dinger 1000
STR_VEHICLE_NAME_AIRCRAFT_PLODDYPHUT_100                        :Ploddyphut 100
STR_VEHICLE_NAME_AIRCRAFT_PLODDYPHUT_500                        :Ploddyphut 500
STR_VEHICLE_NAME_AIRCRAFT_FLASHBANG_X1                          :Flashbang X1
STR_VEHICLE_NAME_AIRCRAFT_JUGGERPLANE_M1                        :Juggerplane M1
STR_VEHICLE_NAME_AIRCRAFT_FLASHBANG_WIZZER                      :Flashbang Wizzer
STR_VEHICLE_NAME_AIRCRAFT_TRICARIO_HELICOPTER                   :Tricario-helikopter
STR_VEHICLE_NAME_AIRCRAFT_GURU_X2_HELICOPTER                    :Guru X2-helikopter
STR_VEHICLE_NAME_AIRCRAFT_POWERNAUT_HELICOPTER                  :Powernaut-helikopter

##id 0x8800
# Formatting of some strings
STR_FORMAT_DATE_TINY                                            :{STRING}-{STRING}-{NUM}
STR_FORMAT_DATE_SHORT                                           :{STRING} {NUM}
STR_FORMAT_DATE_LONG                                            :{STRING} {STRING} {NUM}
STR_FORMAT_DATE_ISO                                             :{2:NUM}-{1:STRING}-{0:STRING}

STR_FORMAT_BUOY_NAME                                            :{TOWN} Bøye
STR_FORMAT_BUOY_NAME_SERIAL                                     :{TOWN} Bøye #{COMMA}
STR_FORMAT_COMPANY_NUM                                          :(Firma {COMMA})
STR_FORMAT_GROUP_NAME                                           :Gruppe {COMMA}
STR_FORMAT_INDUSTRY_NAME                                        :{TOWN} {STRING}
STR_FORMAT_WAYPOINT_NAME                                        :{TOWN} Kontrollpunkt
STR_FORMAT_WAYPOINT_NAME_SERIAL                                 :{TOWN} Kontrollpunkt # {COMMA}

STR_FORMAT_DEPOT_NAME_TRAIN                                     :{TOWN} Togstall
STR_FORMAT_DEPOT_NAME_TRAIN_SERIAL                              :{TOWN} Togstall #{COMMA}
STR_FORMAT_DEPOT_NAME_ROAD_VEHICLE                              :{TOWN} Garasje
STR_FORMAT_DEPOT_NAME_ROAD_VEHICLE_SERIAL                       :{TOWN} Garasje #{COMMA}
STR_FORMAT_DEPOT_NAME_SHIP                                      :{TOWN} Skipsdokk
STR_FORMAT_DEPOT_NAME_SHIP_SERIAL                               :{TOWN} Skipsdokk #{COMMA}
STR_FORMAT_DEPOT_NAME_AIRCRAFT                                  :{STATION} Hangar

STR_UNKNOWN_STATION                                             :ukjent stasjon
STR_DEFAULT_SIGN_NAME                                           :Skilt
STR_COMPANY_SOMEONE                                             :noen

STR_SAVEGAME_NAME_DEFAULT                                       :{COMPANY}, {STRING}
STR_SAVEGAME_NAME_SPECTATOR                                     :Tilskuer, {1:STRING}

# Viewport strings
STR_VIEWPORT_TOWN_POP                                           :{WHITE}{TOWN} ({COMMA})
STR_VIEWPORT_TOWN                                               :{WHITE}{TOWN}
STR_VIEWPORT_TOWN_TINY_BLACK                                    :{TINY_FONT}{BLACK}{TOWN}
STR_VIEWPORT_TOWN_TINY_WHITE                                    :{TINY_FONT}{WHITE}{TOWN}

STR_VIEWPORT_SIGN_SMALL_BLACK                                   :{TINY_FONT}{BLACK}{SIGN}
STR_VIEWPORT_SIGN_SMALL_WHITE                                   :{TINY_FONT}{WHITE}{SIGN}

STR_VIEWPORT_STATION                                            :{STATION} {STATION_FEATURES}
STR_VIEWPORT_STATION_TINY                                       :{TINY_FONT}{STATION}

STR_VIEWPORT_WAYPOINT                                           :{WAYPOINT}
STR_VIEWPORT_WAYPOINT_TINY                                      :{TINY_FONT}{WAYPOINT}

# Simple strings to get specific types of data
STR_COMPANY_NAME                                                :{COMPANY}
STR_COMPANY_NAME_COMPANY_NUM                                    :{COMPANY} {COMPANY_NUM}
STR_DEPOT_NAME                                                  :{DEPOT}
STR_ENGINE_NAME                                                 :{ENGINE}
STR_HIDDEN_ENGINE_NAME                                          :{ENGINE} (skjult)
STR_GROUP_NAME                                                  :{GROUP}
STR_INDUSTRY_NAME                                               :{INDUSTRY}
STR_PRESIDENT_NAME                                              :{PRESIDENT_NAME}
STR_SIGN_NAME                                                   :{SIGN}
STR_STATION_NAME                                                :{STATION}
STR_TOWN_NAME                                                   :{TOWN}
STR_VEHICLE_NAME                                                :{VEHICLE}
STR_WAYPOINT_NAME                                               :{WAYPOINT}

STR_JUST_CARGO                                                  :{CARGO_LONG}
STR_JUST_CHECKMARK                                              :{CHECKMARK}
STR_JUST_COMMA                                                  :{COMMA}
STR_JUST_CURRENCY_SHORT                                         :{CURRENCY_SHORT}
STR_JUST_CURRENCY_LONG                                          :{CURRENCY_LONG}
STR_JUST_CARGO_LIST                                             :{CARGO_LIST}
STR_JUST_INT                                                    :{NUM}
STR_JUST_DATE_TINY                                              :{DATE_TINY}
STR_JUST_DATE_SHORT                                             :{DATE_SHORT}
STR_JUST_DATE_LONG                                              :{DATE_LONG}
STR_JUST_DATE_ISO                                               :{DATE_ISO}
STR_JUST_STRING                                                 :{STRING}
STR_JUST_STRING_STRING                                          :{STRING}{STRING}
STR_JUST_RAW_STRING                                             :{STRING}
STR_JUST_BIG_RAW_STRING                                         :{BIG_FONT}{STRING}

# Slightly 'raw' stringcodes with colour or size
STR_BLACK_COMMA                                                 :{BLACK}{COMMA}
STR_TINY_BLACK_COMA                                             :{TINY_FONT}{BLACK}{COMMA}
STR_TINY_COMMA                                                  :{TINY_FONT}{COMMA}
STR_BLUE_COMMA                                                  :{BLUE}{COMMA}
STR_RED_COMMA                                                   :{RED}{COMMA}
STR_WHITE_COMMA                                                 :{WHITE}{COMMA}
STR_TINY_BLACK_DECIMAL                                          :{TINY_FONT}{BLACK}{DECIMAL}
STR_COMPANY_MONEY                                               :{WHITE}{CURRENCY_LONG}
STR_BLACK_DATE_LONG                                             :{BLACK}{DATE_LONG}
STR_WHITE_DATE_LONG                                             :{WHITE}{DATE_LONG}
STR_SHORT_DATE                                                  :{WHITE}{DATE_TINY}
STR_DATE_LONG_SMALL                                             :{TINY_FONT}{BLACK}{DATE_LONG}
STR_TINY_GROUP                                                  :{TINY_FONT}{GROUP}
STR_BLACK_INT                                                   :{BLACK}{NUM}
STR_ORANGE_INT                                                  :{ORANGE}{NUM}
STR_WHITE_SIGN                                                  :{WHITE}{SIGN}
STR_TINY_BLACK_STATION                                          :{TINY_FONT}{BLACK}{STATION}
STR_BLACK_STRING                                                :{BLACK}{STRING}
STR_BLACK_RAW_STRING                                            :{BLACK}{STRING}
STR_ORANGE_STRING                                               :{ORANGE}{STRING}
STR_LTBLUE_STRING                                               :{LTBLUE}{STRING}
STR_WHITE_STRING                                                :{WHITE}{STRING}
STR_ORANGE_STRING1_WHITE                                        :{ORANGE}{STRING}{WHITE}
STR_ORANGE_STRING1_LTBLUE                                       :{ORANGE}{STRING}{LTBLUE}
STR_TINY_BLACK_HEIGHT                                           :{TINY_FONT}{BLACK}{HEIGHT}
STR_TINY_BLACK_VEHICLE                                          :{TINY_FONT}{BLACK}{VEHICLE}
STR_TINY_RIGHT_ARROW                                            :{TINY_FONT}{RIGHT_ARROW}

STR_BLACK_1                                                     :{BLACK}1
STR_BLACK_2                                                     :{BLACK}2
STR_BLACK_3                                                     :{BLACK}3
STR_BLACK_4                                                     :{BLACK}4
STR_BLACK_5                                                     :{BLACK}5
STR_BLACK_6                                                     :{BLACK}6
STR_BLACK_7                                                     :{BLACK}7

STR_TRAIN                                                       :{BLACK}{TRAIN}
STR_BUS                                                         :{BLACK}{BUS}
STR_LORRY                                                       :{BLACK}{LORRY}
STR_PLANE                                                       :{BLACK}{PLANE}
STR_SHIP                                                        :{BLACK}{SHIP}

STR_TOOLBAR_RAILTYPE_VELOCITY                                   :{STRING} ({VELOCITY})<|MERGE_RESOLUTION|>--- conflicted
+++ resolved
@@ -677,10 +677,7 @@
 STR_MUSIC_TOOLTIP_SHOW_MUSIC_TRACK_SELECTION                    :{BLACK}Vis musikkspormeny
 
 # Playlist window
-<<<<<<< HEAD
-=======
 STR_PLAYLIST_MUSIC_SELECTION_SETNAME                            :{WHITE}Musikkprogram - '{STRING}'
->>>>>>> 01261dae
 STR_PLAYLIST_TRACK_NAME                                         :{TINY_FONT}{LTBLUE}{ZEROFILL_NUM} "{STRING}"
 STR_PLAYLIST_TRACK_INDEX                                        :{TINY_FONT}{BLACK}Sporliste
 STR_PLAYLIST_PROGRAM                                            :{TINY_FONT}{BLACK}Program - '{STRING}'
@@ -1363,15 +1360,12 @@
 STR_CONFIG_SETTING_SMALLMAP_LAND_COLOUR_GREEN                   :Grønn
 STR_CONFIG_SETTING_SMALLMAP_LAND_COLOUR_DARK_GREEN              :Mørkegrønn
 STR_CONFIG_SETTING_SMALLMAP_LAND_COLOUR_VIOLET                  :Fiolett
-<<<<<<< HEAD
-=======
 STR_CONFIG_SETTING_SCROLLMODE                                   :Rulleoppførsel for vindu: {STRING}
 STR_CONFIG_SETTING_SCROLLMODE_HELPTEXT                          :Oppførsel ved rulling av kart
 STR_CONFIG_SETTING_SCROLLMODE_DEFAULT                           :Flytt synsfelt med høyre museknapp, museposisjon låst
 STR_CONFIG_SETTING_SCROLLMODE_RMB_LOCKED                        :Rull kartet med høyre museknapp, museposisjon låst
 STR_CONFIG_SETTING_SCROLLMODE_RMB                               :Rull kartet med høyre museknapp
 STR_CONFIG_SETTING_SCROLLMODE_LMB                               :Rull kartet med venstre museknapp
->>>>>>> 01261dae
 STR_CONFIG_SETTING_SMOOTH_SCROLLING                             :Myk rulling: {STRING}
 STR_CONFIG_SETTING_SMOOTH_SCROLLING_HELPTEXT                    :Velge hvordan synsfeltet ruller til en bestemt posisjon når du klikker på det lille kartet, eller ved utstedelse av en kommando for å gå til et bestemt objekt på kartet. Hvis aktivert, ruller synsfeltet jevnt, og hvis deaktivert hopper det direkte til det valgte punktet
 STR_CONFIG_SETTING_MEASURE_TOOLTIP                              :Vis målingsverktøy ved bruk av byggingsverktøy: {STRING}
@@ -2781,13 +2775,6 @@
 ############ End of leave-in-this-order
 
 
-# Framerate display window
-############ Leave those lines in this order!!
-############ End of leave-in-this-order
-############ Leave those lines in this order!!
-############ End of leave-in-this-order
-
-
 # Save/load game/scenario
 STR_SAVELOAD_SAVE_CAPTION                                       :{WHITE}Lagre spill
 STR_SAVELOAD_LOAD_CAPTION                                       :{WHITE}Last inn spill
@@ -3091,10 +3078,7 @@
 STR_TOWN_VIEW_TOWN_CAPTION                                      :{WHITE}{TOWN}
 STR_TOWN_VIEW_CITY_CAPTION                                      :{WHITE}{TOWN} (Storby)
 STR_TOWN_VIEW_POPULATION_HOUSES                                 :{BLACK}Innbyggertall: {ORANGE}{COMMA}{BLACK}  Antall hus: {ORANGE}{COMMA}
-<<<<<<< HEAD
-=======
 STR_TOWN_VIEW_CARGO_LAST_MONTH_MAX                              :{BLACK}{CARGO_LIST} siste måned: {ORANGE}{COMMA}{BLACK}  max: {ORANGE}{COMMA}
->>>>>>> 01261dae
 STR_TOWN_VIEW_CARGO_FOR_TOWNGROWTH                              :{BLACK}Varebehov for byvekst:
 STR_TOWN_VIEW_CARGO_FOR_TOWNGROWTH_REQUIRED_GENERAL             :{ORANGE}{STRING}{RED} påkrevd
 STR_TOWN_VIEW_CARGO_FOR_TOWNGROWTH_REQUIRED_WINTER              :{ORANGE}{STRING}{BLACK} nødvendig om vinteren
