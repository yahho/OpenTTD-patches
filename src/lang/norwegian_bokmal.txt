--- conflicted
+++ resolved
@@ -3126,13 +3126,9 @@
 STR_MAPGEN_DESERT_COVERAGE_UP                                   :{BLACK}Øk ørkendekningen med ti prosent
 STR_MAPGEN_DESERT_COVERAGE_DOWN                                 :{BLACK}Reduser ørkendekning med 10 prosent
 STR_MAPGEN_DESERT_COVERAGE_TEXT                                 :{BLACK}{NUM}%
-<<<<<<< HEAD
 STR_MAPGEN_SNOW_LINE_HEIGHT                                     :{BLACK}Høyde på snøgrensen:
 STR_MAPGEN_SNOW_LINE_UP                                         :{BLACK}Flytt høyden på snøgrensen ett hakk opp
 STR_MAPGEN_SNOW_LINE_DOWN                                       :{BLACK}Flytt høyden på snøgrensen ett hakk ned
-STR_MAPGEN_LAND_GENERATOR                                       :{BLACK}Landskapsgenerator
-=======
->>>>>>> dced2d8c
 STR_MAPGEN_TERRAIN_TYPE                                         :{BLACK}Terrengtype:
 STR_MAPGEN_SEA_LEVEL                                            :{BLACK}Havnivå:
 STR_MAPGEN_QUANTITY_OF_RIVERS                                   :{BLACK}Elver:
