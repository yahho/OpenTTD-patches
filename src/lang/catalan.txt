--- conflicted
+++ resolved
@@ -2335,11 +2335,7 @@
 
 # Network company list added strings
 STR_NETWORK_COMPANY_LIST_CLIENT_LIST                            :Jugadors en línia
-<<<<<<< HEAD
-STR_NETWORK_COMPANY_LIST_SPECTATE                               :Espectador
-=======
 STR_NETWORK_COMPANY_LIST_SPECTATE                               :Mira
->>>>>>> 9edb75ec
 
 # Network client list
 STR_NETWORK_CLIENT_LIST_CAPTION                                 :{WHITE}Multijugador
