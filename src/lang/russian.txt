##name Russian
##ownname Русский
##isocode ru_RU
##plural 6
##textdir ltr
##digitsep {NBSP}
##digitsepcur {NBSP}
##decimalsep ,
##winlangid 0x0419
##grflangid 0x07
##gender m f n p
##case m f n p nom gen dat acc abl pre


# This file is part of OpenTTD.
# OpenTTD is free software; you can redistribute it and/or modify it under the terms of the GNU General Public License as published by the Free Software Foundation, version 2.
# OpenTTD is distributed in the hope that it will be useful, but WITHOUT ANY WARRANTY; without even the implied warranty of MERCHANTABILITY or FITNESS FOR A PARTICULAR PURPOSE.
# See the GNU General Public License for more details. You should have received a copy of the GNU General Public License along with OpenTTD. If not, see <http://www.gnu.org/licenses/>.


##id 0x0000
STR_NULL                                                        :
STR_EMPTY                                                       :
STR_UNDEFINED                                                   :(неопределено)
STR_JUST_NOTHING                                                :Ничего

# Cargo related strings
# Plural cargo name
STR_CARGO_PLURAL_NOTHING                                        :
STR_CARGO_PLURAL_PASSENGERS                                     :{G=p}Пассажиры
STR_CARGO_PLURAL_PASSENGERS.gen                                 :пассажиров
STR_CARGO_PLURAL_PASSENGERS.acc                                 :пассажиров
STR_CARGO_PLURAL_COAL                                           :{G=m}Уголь
STR_CARGO_PLURAL_COAL.gen                                       :угля
STR_CARGO_PLURAL_COAL.acc                                       :уголь
STR_CARGO_PLURAL_MAIL                                           :{G=f}Почта
STR_CARGO_PLURAL_MAIL.gen                                       :почты
STR_CARGO_PLURAL_MAIL.acc                                       :почту
STR_CARGO_PLURAL_OIL                                            :{G=f}Нефть
STR_CARGO_PLURAL_OIL.gen                                        :нефти
STR_CARGO_PLURAL_OIL.acc                                        :нефть
STR_CARGO_PLURAL_LIVESTOCK                                      :{G=m}Скот
STR_CARGO_PLURAL_LIVESTOCK.gen                                  :скота
STR_CARGO_PLURAL_LIVESTOCK.acc                                  :скот
STR_CARGO_PLURAL_GOODS                                          :{G=p}Товары
STR_CARGO_PLURAL_GOODS.gen                                      :товаров
STR_CARGO_PLURAL_GOODS.acc                                      :товары
STR_CARGO_PLURAL_GRAIN                                          :{G=n}Зерно
STR_CARGO_PLURAL_GRAIN.gen                                      :зерна
STR_CARGO_PLURAL_GRAIN.acc                                      :зерно
STR_CARGO_PLURAL_WOOD                                           :{G=f}Древесина
STR_CARGO_PLURAL_WOOD.gen                                       :древесины
STR_CARGO_PLURAL_WOOD.acc                                       :древесину
STR_CARGO_PLURAL_IRON_ORE                                       :{G=f}Железная руда
STR_CARGO_PLURAL_IRON_ORE.gen                                   :железной руды
STR_CARGO_PLURAL_IRON_ORE.acc                                   :железную руду
STR_CARGO_PLURAL_STEEL                                          :{G=f}Сталь
STR_CARGO_PLURAL_STEEL.gen                                      :стали
STR_CARGO_PLURAL_STEEL.acc                                      :сталь
STR_CARGO_PLURAL_VALUABLES                                      :{G=p}Драгоценности
STR_CARGO_PLURAL_VALUABLES.gen                                  :драгоценностей
STR_CARGO_PLURAL_VALUABLES.acc                                  :драгоценности
STR_CARGO_PLURAL_COPPER_ORE                                     :{G=f}Медная руда
STR_CARGO_PLURAL_COPPER_ORE.gen                                 :медной руды
STR_CARGO_PLURAL_COPPER_ORE.acc                                 :медную руду
STR_CARGO_PLURAL_MAIZE                                          :{G=f}Кукуруза
STR_CARGO_PLURAL_MAIZE.gen                                      :кукурузы
STR_CARGO_PLURAL_MAIZE.acc                                      :кукурузу
STR_CARGO_PLURAL_FRUIT                                          :{G=p}Фрукты
STR_CARGO_PLURAL_FRUIT.gen                                      :фруктов
STR_CARGO_PLURAL_FRUIT.acc                                      :фрукты
STR_CARGO_PLURAL_DIAMONDS                                       :{G=p}Алмазы
STR_CARGO_PLURAL_DIAMONDS.gen                                   :алмазов
STR_CARGO_PLURAL_DIAMONDS.acc                                   :алмазы
STR_CARGO_PLURAL_FOOD                                           :{G=p}Продукты
STR_CARGO_PLURAL_FOOD.gen                                       :продуктов
STR_CARGO_PLURAL_FOOD.acc                                       :продукты
STR_CARGO_PLURAL_PAPER                                          :{G=f}Бумага
STR_CARGO_PLURAL_PAPER.gen                                      :бумаги
STR_CARGO_PLURAL_PAPER.acc                                      :бумагу
STR_CARGO_PLURAL_GOLD                                           :{G=n}Золото
STR_CARGO_PLURAL_GOLD.gen                                       :золота
STR_CARGO_PLURAL_GOLD.acc                                       :золото
STR_CARGO_PLURAL_WATER                                          :{G=f}Вода
STR_CARGO_PLURAL_WATER.gen                                      :воды
STR_CARGO_PLURAL_WATER.acc                                      :воду
STR_CARGO_PLURAL_WHEAT                                          :{G=f}Пшеница
STR_CARGO_PLURAL_WHEAT.gen                                      :пшеницы
STR_CARGO_PLURAL_WHEAT.acc                                      :пшеницу
STR_CARGO_PLURAL_RUBBER                                         :{G=m}Каучук
STR_CARGO_PLURAL_RUBBER.gen                                     :каучука
STR_CARGO_PLURAL_RUBBER.acc                                     :каучук
STR_CARGO_PLURAL_SUGAR                                          :{G=m}Сахар
STR_CARGO_PLURAL_SUGAR.gen                                      :сахара
STR_CARGO_PLURAL_SUGAR.acc                                      :сахар
STR_CARGO_PLURAL_TOYS                                           :{G=p}Игрушки
STR_CARGO_PLURAL_TOYS.gen                                       :игрушек
STR_CARGO_PLURAL_TOYS.acc                                       :игрушки
STR_CARGO_PLURAL_SWEETS                                         :{G=p}Конфеты
STR_CARGO_PLURAL_SWEETS.gen                                     :конфет
STR_CARGO_PLURAL_SWEETS.acc                                     :конфеты
STR_CARGO_PLURAL_COLA                                           :{G=f}Кола
STR_CARGO_PLURAL_COLA.gen                                       :колы
STR_CARGO_PLURAL_COLA.acc                                       :колу
STR_CARGO_PLURAL_CANDYFLOSS                                     :{G=f}Сахарная вата
STR_CARGO_PLURAL_CANDYFLOSS.gen                                 :сахарной ваты
STR_CARGO_PLURAL_CANDYFLOSS.acc                                 :сахарную вату
STR_CARGO_PLURAL_BUBBLES                                        :{G=p}Пузырьки
STR_CARGO_PLURAL_BUBBLES.gen                                    :пузырьков
STR_CARGO_PLURAL_BUBBLES.acc                                    :пузырьки
STR_CARGO_PLURAL_TOFFEE                                         :{G=p}Ириски
STR_CARGO_PLURAL_TOFFEE.gen                                     :ирисок
STR_CARGO_PLURAL_TOFFEE.acc                                     :ириски
STR_CARGO_PLURAL_BATTERIES                                      :{G=p}Батарейки
STR_CARGO_PLURAL_BATTERIES.gen                                  :батареек
STR_CARGO_PLURAL_BATTERIES.acc                                  :батарейки
STR_CARGO_PLURAL_PLASTIC                                        :{G=m}Пластик
STR_CARGO_PLURAL_PLASTIC.gen                                    :пластика
STR_CARGO_PLURAL_PLASTIC.acc                                    :пластик
STR_CARGO_PLURAL_FIZZY_DRINKS                                   :{G=f}Газировка
STR_CARGO_PLURAL_FIZZY_DRINKS.gen                               :газировки
STR_CARGO_PLURAL_FIZZY_DRINKS.acc                               :газировку

# Singular cargo name
STR_CARGO_SINGULAR_NOTHING                                      :
STR_CARGO_SINGULAR_PASSENGER                                    :{G=p}Пассажиры
STR_CARGO_SINGULAR_PASSENGER.gen                                :пассажиров
STR_CARGO_SINGULAR_PASSENGER.acc                                :пассажиров
STR_CARGO_SINGULAR_COAL                                         :{G=m}Уголь
STR_CARGO_SINGULAR_COAL.gen                                     :угля
STR_CARGO_SINGULAR_COAL.acc                                     :уголь
STR_CARGO_SINGULAR_MAIL                                         :{G=f}Почта
STR_CARGO_SINGULAR_MAIL.gen                                     :почты
STR_CARGO_SINGULAR_MAIL.acc                                     :почту
STR_CARGO_SINGULAR_OIL                                          :{G=f}Нефть
STR_CARGO_SINGULAR_OIL.gen                                      :нефти
STR_CARGO_SINGULAR_OIL.acc                                      :нефть
STR_CARGO_SINGULAR_LIVESTOCK                                    :{G=m}Скот
STR_CARGO_SINGULAR_LIVESTOCK.gen                                :скота
STR_CARGO_SINGULAR_LIVESTOCK.acc                                :скот
STR_CARGO_SINGULAR_GOODS                                        :{G=p}Товары
STR_CARGO_SINGULAR_GOODS.gen                                    :товаров
STR_CARGO_SINGULAR_GOODS.acc                                    :товары
STR_CARGO_SINGULAR_GRAIN                                        :{G=n}Зерно
STR_CARGO_SINGULAR_GRAIN.gen                                    :зерна
STR_CARGO_SINGULAR_GRAIN.acc                                    :зерно
STR_CARGO_SINGULAR_WOOD                                         :{G=f}Древесина
STR_CARGO_SINGULAR_WOOD.gen                                     :древесины
STR_CARGO_SINGULAR_WOOD.acc                                     :древесину
STR_CARGO_SINGULAR_IRON_ORE                                     :{G=f}Железная руда
STR_CARGO_SINGULAR_IRON_ORE.gen                                 :железной руды
STR_CARGO_SINGULAR_IRON_ORE.acc                                 :железную руду
STR_CARGO_SINGULAR_STEEL                                        :{G=f}Сталь
STR_CARGO_SINGULAR_STEEL.gen                                    :стали
STR_CARGO_SINGULAR_STEEL.acc                                    :сталь
STR_CARGO_SINGULAR_VALUABLES                                    :{G=p}Драгоценности
STR_CARGO_SINGULAR_VALUABLES.gen                                :драгоценностей
STR_CARGO_SINGULAR_VALUABLES.acc                                :драгоценности
STR_CARGO_SINGULAR_COPPER_ORE                                   :{G=f}Медная руда
STR_CARGO_SINGULAR_COPPER_ORE.gen                               :медной руды
STR_CARGO_SINGULAR_COPPER_ORE.acc                               :медную руду
STR_CARGO_SINGULAR_MAIZE                                        :{G=f}Кукуруза
STR_CARGO_SINGULAR_MAIZE.gen                                    :кукурузы
STR_CARGO_SINGULAR_MAIZE.acc                                    :кукурузу
STR_CARGO_SINGULAR_FRUIT                                        :{G=p}Фрукты
STR_CARGO_SINGULAR_FRUIT.gen                                    :фруктов
STR_CARGO_SINGULAR_FRUIT.acc                                    :фрукты
STR_CARGO_SINGULAR_DIAMOND                                      :{G=p}Алмазы
STR_CARGO_SINGULAR_DIAMOND.gen                                  :алмазов
STR_CARGO_SINGULAR_DIAMOND.acc                                  :алмазы
STR_CARGO_SINGULAR_FOOD                                         :{G=p}Продукты
STR_CARGO_SINGULAR_FOOD.gen                                     :продуктов
STR_CARGO_SINGULAR_FOOD.acc                                     :продукты
STR_CARGO_SINGULAR_PAPER                                        :{G=f}Бумага
STR_CARGO_SINGULAR_PAPER.gen                                    :бумаги
STR_CARGO_SINGULAR_PAPER.acc                                    :бумагу
STR_CARGO_SINGULAR_GOLD                                         :{G=n}Золото
STR_CARGO_SINGULAR_GOLD.gen                                     :золота
STR_CARGO_SINGULAR_GOLD.acc                                     :золото
STR_CARGO_SINGULAR_WATER                                        :{G=f}Вода
STR_CARGO_SINGULAR_WATER.gen                                    :воды
STR_CARGO_SINGULAR_WATER.acc                                    :воду
STR_CARGO_SINGULAR_WHEAT                                        :{G=f}Пшеница
STR_CARGO_SINGULAR_WHEAT.gen                                    :пшеницы
STR_CARGO_SINGULAR_WHEAT.acc                                    :пшеницу
STR_CARGO_SINGULAR_RUBBER                                       :{G=m}Каучук
STR_CARGO_SINGULAR_RUBBER.gen                                   :каучука
STR_CARGO_SINGULAR_RUBBER.acc                                   :каучук
STR_CARGO_SINGULAR_SUGAR                                        :{G=m}Сахар
STR_CARGO_SINGULAR_SUGAR.gen                                    :сахара
STR_CARGO_SINGULAR_SUGAR.acc                                    :сахар
STR_CARGO_SINGULAR_TOY                                          :{G=p}Игрушки
STR_CARGO_SINGULAR_TOY.gen                                      :игрушек
STR_CARGO_SINGULAR_TOY.acc                                      :игрушки
STR_CARGO_SINGULAR_SWEETS                                       :{G=p}Конфеты
STR_CARGO_SINGULAR_SWEETS.gen                                   :конфет
STR_CARGO_SINGULAR_SWEETS.acc                                   :конфеты
STR_CARGO_SINGULAR_COLA                                         :{G=f}Кола
STR_CARGO_SINGULAR_COLA.gen                                     :колы
STR_CARGO_SINGULAR_COLA.acc                                     :колу
STR_CARGO_SINGULAR_CANDYFLOSS                                   :{G=f}Сахарная вата
STR_CARGO_SINGULAR_CANDYFLOSS.gen                               :сахарной ваты
STR_CARGO_SINGULAR_CANDYFLOSS.acc                               :сахарную вату
STR_CARGO_SINGULAR_BUBBLE                                       :{G=p}Пузырьки
STR_CARGO_SINGULAR_BUBBLE.gen                                   :пузырьков
STR_CARGO_SINGULAR_BUBBLE.acc                                   :пузырьки
STR_CARGO_SINGULAR_TOFFEE                                       :{G=p}Ириски
STR_CARGO_SINGULAR_TOFFEE.gen                                   :ирисок
STR_CARGO_SINGULAR_TOFFEE.acc                                   :ириски
STR_CARGO_SINGULAR_BATTERY                                      :{G=p}Батарейки
STR_CARGO_SINGULAR_BATTERY.gen                                  :батареек
STR_CARGO_SINGULAR_BATTERY.acc                                  :батарейки
STR_CARGO_SINGULAR_PLASTIC                                      :{G=m}Пластик
STR_CARGO_SINGULAR_PLASTIC.gen                                  :пластика
STR_CARGO_SINGULAR_PLASTIC.acc                                  :пластик
STR_CARGO_SINGULAR_FIZZY_DRINK                                  :{G=f}Газировка
STR_CARGO_SINGULAR_FIZZY_DRINK.gen                              :газировки
STR_CARGO_SINGULAR_FIZZY_DRINK.acc                              :газировку

# Quantity of cargo
STR_QUANTITY_NOTHING                                            :
STR_QUANTITY_PASSENGERS                                         :{COMMA}{NBSP}пассажир{P "" а ов}
STR_QUANTITY_COAL                                               :{WEIGHT_LONG} угля
STR_QUANTITY_MAIL                                               :{COMMA}{NBSP}меш{P ок ка ков} почты
STR_QUANTITY_OIL                                                :{VOLUME_LONG} нефти
STR_QUANTITY_LIVESTOCK                                          :{COMMA}{NBSP}голов{P а ы ""} домашнего скота
STR_QUANTITY_GOODS                                              :{COMMA}{NBSP}ящик{P "" а ов} товаров
STR_QUANTITY_GRAIN                                              :{WEIGHT_LONG} зерна
STR_QUANTITY_WOOD                                               :{WEIGHT_LONG} древесины
STR_QUANTITY_IRON_ORE                                           :{WEIGHT_LONG} железной руды
STR_QUANTITY_STEEL                                              :{WEIGHT_LONG} стали
STR_QUANTITY_VALUABLES                                          :{COMMA}{NBSP}меш{P ок ка ков} драгоценностей
STR_QUANTITY_COPPER_ORE                                         :{WEIGHT_LONG} медной руды
STR_QUANTITY_MAIZE                                              :{WEIGHT_LONG} кукурузы
STR_QUANTITY_FRUIT                                              :{WEIGHT_LONG} фруктов
STR_QUANTITY_DIAMONDS                                           :{COMMA}{NBSP}меш{P ок ка ков} алмазов
STR_QUANTITY_FOOD                                               :{WEIGHT_LONG} продуктов
STR_QUANTITY_PAPER                                              :{WEIGHT_LONG} бумаги
STR_QUANTITY_GOLD                                               :{COMMA}{NBSP}меш{P ок ка ков} золота
STR_QUANTITY_WATER                                              :{VOLUME_LONG} воды
STR_QUANTITY_WHEAT                                              :{WEIGHT_LONG} пшеницы
STR_QUANTITY_RUBBER                                             :{VOLUME_LONG} каучука
STR_QUANTITY_SUGAR                                              :{WEIGHT_LONG} сахара
STR_QUANTITY_TOYS                                               :{COMMA}{NBSP}игруш{P ка ки ек}
STR_QUANTITY_SWEETS                                             :{COMMA}{NBSP}короб{P ка ки ок} конфет
STR_QUANTITY_COLA                                               :{VOLUME_LONG} колы
STR_QUANTITY_CANDYFLOSS                                         :{WEIGHT_LONG} сахарной ваты
STR_QUANTITY_BUBBLES                                            :{COMMA} пузыр{P ёк ька ьков}
STR_QUANTITY_TOFFEE                                             :{WEIGHT_LONG} ирисок
STR_QUANTITY_BATTERIES                                          :{COMMA} батаре{P йка йки ек}
STR_QUANTITY_PLASTIC                                            :{VOLUME_LONG} пластика
STR_QUANTITY_FIZZY_DRINKS                                       :{COMMA} бан{P ка ки ок} газировки
STR_QUANTITY_N_A                                                :отсутствует

# Two letter abbreviation of cargo name
STR_ABBREV_NOTHING                                              :
STR_ABBREV_PASSENGERS                                           :{TINY_FONT}ПС
STR_ABBREV_COAL                                                 :{TINY_FONT}УГ
STR_ABBREV_MAIL                                                 :{TINY_FONT}ПЧ
STR_ABBREV_OIL                                                  :{TINY_FONT}НФ
STR_ABBREV_LIVESTOCK                                            :{TINY_FONT}СК
STR_ABBREV_GOODS                                                :{TINY_FONT}ТВ
STR_ABBREV_GRAIN                                                :{TINY_FONT}ЗР
STR_ABBREV_WOOD                                                 :{TINY_FONT}ДВ
STR_ABBREV_IRON_ORE                                             :{TINY_FONT}ЖР
STR_ABBREV_STEEL                                                :{TINY_FONT}СТ
STR_ABBREV_VALUABLES                                            :{TINY_FONT}ДР
STR_ABBREV_COPPER_ORE                                           :{TINY_FONT}МР
STR_ABBREV_MAIZE                                                :{TINY_FONT}КК
STR_ABBREV_FRUIT                                                :{TINY_FONT}ФР
STR_ABBREV_DIAMONDS                                             :{TINY_FONT}АЛ
STR_ABBREV_FOOD                                                 :{TINY_FONT}ПР
STR_ABBREV_PAPER                                                :{TINY_FONT}БМ
STR_ABBREV_GOLD                                                 :{TINY_FONT}ЗЛ
STR_ABBREV_WATER                                                :{TINY_FONT}ВД
STR_ABBREV_WHEAT                                                :{TINY_FONT}ПШ
STR_ABBREV_RUBBER                                               :{TINY_FONT}КЧ
STR_ABBREV_SUGAR                                                :{TINY_FONT}СХ
STR_ABBREV_TOYS                                                 :{TINY_FONT}ИГ
STR_ABBREV_SWEETS                                               :{TINY_FONT}КФ
STR_ABBREV_COLA                                                 :{TINY_FONT}КЛ
STR_ABBREV_CANDYFLOSS                                           :{TINY_FONT}СВ
STR_ABBREV_BUBBLES                                              :{TINY_FONT}ПЗ
STR_ABBREV_TOFFEE                                               :{TINY_FONT}ИР
STR_ABBREV_BATTERIES                                            :{TINY_FONT}БТ
STR_ABBREV_PLASTIC                                              :{TINY_FONT}ПЛ
STR_ABBREV_FIZZY_DRINKS                                         :{TINY_FONT}ГЗ
STR_ABBREV_NONE                                                 :{TINY_FONT}НЕТ
STR_ABBREV_ALL                                                  :{TINY_FONT}Все

# 'Mode' of transport for cargoes
STR_PASSENGERS                                                  :{COMMA}{NBSP}пассажир{P "" а ов}
STR_BAGS                                                        :{COMMA}{NBSP}меш{P ок ка ков}
STR_TONS                                                        :{COMMA}{NBSP}тонн{P а ы ""}
STR_LITERS                                                      :{COMMA}{NBSP}литр{P "" а ов}
STR_ITEMS                                                       :{COMMA}{NBSP}штук{P а и ""}
STR_CRATES                                                      :{COMMA}{NBSP}ящик{P "" а ов}

# Colours, do not shuffle
STR_COLOUR_DARK_BLUE                                            :Тёмно-синий
STR_COLOUR_PALE_GREEN                                           :Светло-зелёный
STR_COLOUR_PINK                                                 :Розовый
STR_COLOUR_YELLOW                                               :Жёлтый
STR_COLOUR_RED                                                  :Красный
STR_COLOUR_LIGHT_BLUE                                           :Голубой
STR_COLOUR_GREEN                                                :Зелёный
STR_COLOUR_DARK_GREEN                                           :Тёмно-зелёный
STR_COLOUR_BLUE                                                 :Синий
STR_COLOUR_CREAM                                                :Кремовый
STR_COLOUR_MAUVE                                                :Лиловый
STR_COLOUR_PURPLE                                               :Пурпурный
STR_COLOUR_ORANGE                                               :Оранжевый
STR_COLOUR_BROWN                                                :Коричневый
STR_COLOUR_GREY                                                 :Серый
STR_COLOUR_WHITE                                                :Белый
STR_COLOUR_RANDOM                                               :Случайный
STR_COLOUR_DEFAULT                                              :По умолчанию

# Units used in OpenTTD
STR_UNITS_VELOCITY_IMPERIAL                                     :{COMMA}{NBSP}мил{P я и ь}/ч
STR_UNITS_VELOCITY_METRIC                                       :{COMMA}{NBSP}км/ч
STR_UNITS_VELOCITY_SI                                           :{COMMA}{NBSP}м/с
STR_UNITS_VELOCITY_GAMEUNITS                                    :{DECIMAL}{NBSP}кл./день

STR_UNITS_POWER_IMPERIAL                                        :{COMMA}{NBSP}лс
STR_UNITS_POWER_METRIC                                          :{COMMA}{NBSP}лс
STR_UNITS_POWER_SI                                              :{COMMA}{NBSP}кВт

STR_UNITS_WEIGHT_SHORT_IMPERIAL                                 :{COMMA}{NBSP}т
STR_UNITS_WEIGHT_SHORT_METRIC                                   :{COMMA}{NBSP}т
STR_UNITS_WEIGHT_SHORT_SI                                       :{COMMA}{NBSP}кг

STR_UNITS_WEIGHT_LONG_IMPERIAL                                  :{COMMA}{NBSP}тонн{P а ы ""}
STR_UNITS_WEIGHT_LONG_METRIC                                    :{COMMA}{NBSP}тонн{P а ы ""}
STR_UNITS_WEIGHT_LONG_SI                                        :{COMMA}{NBSP}кг

STR_UNITS_VOLUME_SHORT_IMPERIAL                                 :{COMMA}{NBSP}гал.
STR_UNITS_VOLUME_SHORT_METRIC                                   :{COMMA}{NBSP}л
STR_UNITS_VOLUME_SHORT_SI                                       :{COMMA}{NBSP}м³

STR_UNITS_VOLUME_LONG_IMPERIAL                                  :{COMMA}{NBSP}галлон{P "" а ов}
STR_UNITS_VOLUME_LONG_METRIC                                    :{COMMA}{NBSP}литр{P "" а ов}
STR_UNITS_VOLUME_LONG_SI                                        :{COMMA}{NBSP}м³

STR_UNITS_FORCE_IMPERIAL                                        :{COMMA}{NBSP}фунт{P "" а ов}-силы
STR_UNITS_FORCE_METRIC                                          :{COMMA}{NBSP}кгс
STR_UNITS_FORCE_SI                                              :{COMMA}{NBSP}кН

STR_UNITS_HEIGHT_IMPERIAL                                       :{COMMA}{NBSP}фут{P "" а ов}
STR_UNITS_HEIGHT_METRIC                                         :{COMMA}{NBSP}м
STR_UNITS_HEIGHT_SI                                             :{COMMA}{NBSP}м

# Common window strings
STR_LIST_FILTER_TITLE                                           :{BLACK}Фильтр:
STR_LIST_FILTER_OSKTITLE                                        :{BLACK}Введите строку фильтра
STR_LIST_FILTER_TOOLTIP                                         :{BLACK}Введите ключевое слово для фильтрации списка

STR_TOOLTIP_GROUP_ORDER                                         :{BLACK}Выбор порядка группировки
STR_TOOLTIP_SORT_ORDER                                          :{BLACK}Смена направления сортировки (убывание/возрастание)
STR_TOOLTIP_SORT_CRITERIA                                       :{BLACK}Смена критерия сортировки
STR_TOOLTIP_FILTER_CRITERIA                                     :{BLACK}Выберите фильтр
STR_BUTTON_SORT_BY                                              :{BLACK}Сортировка
STR_BUTTON_RENAME                                               :{BLACK}Переименовать
STR_BUTTON_CATCHMENT                                            :{BLACK}Охват
STR_TOOLTIP_CATCHMENT                                           :{BLACK}Показать область, обслуживаемую станцией.

STR_TOOLTIP_CLOSE_WINDOW                                        :{BLACK}Закрыть окно
STR_TOOLTIP_WINDOW_TITLE_DRAG_THIS                              :{BLACK}Окна можно перетаскивать, схватив за заголовок
STR_TOOLTIP_SHADE                                               :{BLACK}Свернуть окно, оставив заголовок
STR_TOOLTIP_DEBUG                                               :{BLACK}Показать отладочную информацию NewGRF
STR_TOOLTIP_DEFSIZE                                             :{BLACK}Изменить размеры окна на значения по умолчанию. Ctrl+щелчок сохранит текущий размер как значение по умолчанию.
STR_TOOLTIP_STICKY                                              :{BLACK}Игнорировать нажатия клавиши «Закрыть все окна». Ctrl+щелчок установит такое поведение по умолчанию.
STR_TOOLTIP_RESIZE                                              :{BLACK}Нажмите и тащите для изменения размера окна
STR_TOOLTIP_TOGGLE_LARGE_SMALL_WINDOW                           :{BLACK}Большое/маленькое окно
STR_TOOLTIP_VSCROLL_BAR_SCROLLS_LIST                            :{BLACK}Прокрутка вверх/вниз
STR_TOOLTIP_HSCROLL_BAR_SCROLLS_LIST                            :{BLACK}Прокрутка влево/вправо
STR_TOOLTIP_DEMOLISH_BUILDINGS_ETC                              :{BLACK}Полная очистка прямоугольного участка земли. Ctrl - выбор области по диагонали. При нажатом Shift - оценка стоимости очистки.

# Show engines button
STR_SHOW_HIDDEN_ENGINES_VEHICLE_TRAIN                           :{BLACK}Показать скрытые
STR_SHOW_HIDDEN_ENGINES_VEHICLE_ROAD_VEHICLE                    :{BLACK}Показать скрытые
STR_SHOW_HIDDEN_ENGINES_VEHICLE_SHIP                            :{BLACK}Показать скрытые
STR_SHOW_HIDDEN_ENGINES_VEHICLE_AIRCRAFT                        :{BLACK}Показать скрытые

STR_SHOW_HIDDEN_ENGINES_VEHICLE_TRAIN_TOOLTIP                   :{BLACK}Если эта кнопка нажата, скрытые модели локомотивов и вагонов также будут показаны
STR_SHOW_HIDDEN_ENGINES_VEHICLE_ROAD_VEHICLE_TOOLTIP            :{BLACK}Если эта кнопка нажата, скрытые модели автомобилей также будут показаны
STR_SHOW_HIDDEN_ENGINES_VEHICLE_SHIP_TOOLTIP                    :{BLACK}Если эта кнопка нажата, скрытые модели судов также будут показаны
STR_SHOW_HIDDEN_ENGINES_VEHICLE_AIRCRAFT_TOOLTIP                :{BLACK}Если эта кнопка нажата, скрытые модели воздушных судов также будут показаны

# Query window
STR_BUTTON_DEFAULT                                              :{BLACK}По умолчанию
STR_BUTTON_CANCEL                                               :{BLACK}Отмена
STR_BUTTON_OK                                                   :{BLACK}OK
STR_WARNING_PASSWORD_SECURITY                                   :{YELLOW}Внимание: администраторы сервера могут увидеть ваш пароль.

# On screen keyboard window
STR_OSK_KEYBOARD_LAYOUT                                         :`1234567890-=\qwertyuiop[]asdfghjkl;'  zxcvbnm,./ .
STR_OSK_KEYBOARD_LAYOUT_CAPS                                    :~!@#$%^&*()_+|QWERTYUIOP{{}}ASDFGHJKL:"  ZXCVBNM<>? .

# Measurement tooltip
STR_MEASURE_LENGTH                                              :{BLACK}Длина: {NUM}
STR_MEASURE_AREA                                                :{BLACK}Площадь: {NUM} × {NUM}
STR_MEASURE_LENGTH_HEIGHTDIFF                                   :{BLACK}Длина: {NUM}{}Разница высот: {HEIGHT}
STR_MEASURE_AREA_HEIGHTDIFF                                     :{BLACK}Площадь: {NUM} x {NUM}{}Разница высот: {HEIGHT}
STR_MEASURE_DIST_HEIGHTDIFF                                     :{BLACK}Расстояние «Манхэттэн»: {NUM}{}Расстояние по прямой: {NUM}{}Расстояние от ближайшего края: {NUM}{}Высота над уровнем моря: {HEIGHT}{}Разница высот: {HEIGHT}


# These are used in buttons
STR_SORT_BY_CAPTION_NAME                                        :{BLACK}Название
STR_SORT_BY_CAPTION_DATE                                        :{BLACK}Дата
# These are used in dropdowns
STR_SORT_BY_NAME                                                :Название
STR_SORT_BY_PRODUCTION                                          :Производительность
STR_SORT_BY_TYPE                                                :Тип
STR_SORT_BY_TRANSPORTED                                         :% перевезённого
STR_SORT_BY_NUMBER                                              :Номер
STR_SORT_BY_PROFIT_LAST_YEAR                                    :Прибыль в прошлом году
STR_SORT_BY_PROFIT_THIS_YEAR                                    :Прибыль в текущем году
STR_SORT_BY_AGE                                                 :Возраст
STR_SORT_BY_RELIABILITY                                         :Надёжность
STR_SORT_BY_TOTAL_CAPACITY_PER_CARGOTYPE                        :Вместимость груза
STR_SORT_BY_MAX_SPEED                                           :Максимальная скорость
STR_SORT_BY_MODEL                                               :Модель
STR_SORT_BY_VALUE                                               :Стоимость
STR_SORT_BY_LENGTH                                              :Длина
STR_SORT_BY_LIFE_TIME                                           :Оставшийся срок службы
STR_SORT_BY_TIMETABLE_DELAY                                     :Отставание от графика
STR_SORT_BY_FACILITY                                            :Тип станции
STR_SORT_BY_WAITING_TOTAL                                       :Общий объём груза
STR_SORT_BY_WAITING_AVAILABLE                                   :Объём доступного груза
STR_SORT_BY_RATING_MAX                                          :Наивысший рейтинг
STR_SORT_BY_RATING_MIN                                          :Низший рейтинг
STR_SORT_BY_ENGINE_ID                                           :Идентификатор (классическая сортировка)
STR_SORT_BY_COST                                                :Цена
STR_SORT_BY_POWER                                               :Мощность
STR_SORT_BY_TRACTIVE_EFFORT                                     :Тяговое усилие
STR_SORT_BY_INTRO_DATE                                          :Время начала производства
STR_SORT_BY_RUNNING_COST                                        :Стоимость обслуживания
STR_SORT_BY_POWER_VS_RUNNING_COST                               :Мощность/стоимость обслуж.
STR_SORT_BY_CARGO_CAPACITY                                      :Вместимость
STR_SORT_BY_RANGE                                               :Дальность полёта
STR_SORT_BY_POPULATION                                          :Население
STR_SORT_BY_RATING                                              :Рейтинг
STR_SORT_BY_NUM_VEHICLES                                        :Количество транспортных средств
STR_SORT_BY_TOTAL_PROFIT_LAST_YEAR                              :Общая прибыль в прошлом году
STR_SORT_BY_TOTAL_PROFIT_THIS_YEAR                              :Общая прибыль в этом году
STR_SORT_BY_AVERAGE_PROFIT_LAST_YEAR                            :Средняя прибыль в прошлом году
STR_SORT_BY_AVERAGE_PROFIT_THIS_YEAR                            :Средняя прибыль в этом году

# Group by options for vehicle list
STR_GROUP_BY_NONE                                               :Нет
STR_GROUP_BY_SHARED_ORDERS                                      :Общие задания

# Tooltips for the main toolbar
STR_TOOLBAR_TOOLTIP_PAUSE_GAME                                  :{BLACK}Пауза
STR_TOOLBAR_TOOLTIP_FORWARD                                     :{BLACK}Ускорить игру
STR_TOOLBAR_TOOLTIP_OPTIONS                                     :{BLACK}Настройки
STR_TOOLBAR_TOOLTIP_SAVE_GAME_ABANDON_GAME                      :{BLACK}Сохранение игры, главное меню, выход
STR_TOOLBAR_TOOLTIP_DISPLAY_MAP                                 :{BLACK}Показать карту
STR_TOOLBAR_TOOLTIP_DISPLAY_TOWN_DIRECTORY                      :{BLACK}Список городов
STR_TOOLBAR_TOOLTIP_DISPLAY_SUBSIDIES                           :{BLACK}Показать субсидии
STR_TOOLBAR_TOOLTIP_DISPLAY_LIST_OF_COMPANY_STATIONS            :{BLACK}Список станций
STR_TOOLBAR_TOOLTIP_DISPLAY_COMPANY_FINANCES                    :{BLACK}Показать финансовую информацию компании
STR_TOOLBAR_TOOLTIP_DISPLAY_COMPANY_GENERAL                     :{BLACK}Показать основную информацию о компании
STR_TOOLBAR_TOOLTIP_DISPLAY_STORY_BOOK                          :{BLACK}Показать историю компании
STR_TOOLBAR_TOOLTIP_DISPLAY_GOALS_LIST                          :{BLACK}Показать список задач
STR_TOOLBAR_TOOLTIP_DISPLAY_GRAPHS                              :{BLACK}Показать графики
STR_TOOLBAR_TOOLTIP_DISPLAY_COMPANY_LEAGUE                      :{BLACK}Показать рейтинги компаний
STR_TOOLBAR_TOOLTIP_FUND_CONSTRUCTION_OF_NEW                    :{BLACK}Список существующих предприятий; создание новых
STR_TOOLBAR_TOOLTIP_DISPLAY_LIST_OF_COMPANY_TRAINS              :{BLACK}Список поездов. Ctrl+щелчок переключает отображение по группам.
STR_TOOLBAR_TOOLTIP_DISPLAY_LIST_OF_COMPANY_ROAD_VEHICLES       :{BLACK}Список автотранспорта. Ctrl+щелчок переключает отображение по группам.
STR_TOOLBAR_TOOLTIP_DISPLAY_LIST_OF_COMPANY_SHIPS               :{BLACK}Список судов. Ctrl+щелчок переключает отображение по группам.
STR_TOOLBAR_TOOLTIP_DISPLAY_LIST_OF_COMPANY_AIRCRAFT            :{BLACK}Список авиатранспорта. Ctrl+щелчок переключает отображение по группам.
STR_TOOLBAR_TOOLTIP_ZOOM_THE_VIEW_IN                            :{BLACK}Приблизить
STR_TOOLBAR_TOOLTIP_ZOOM_THE_VIEW_OUT                           :{BLACK}Отдалить
STR_TOOLBAR_TOOLTIP_BUILD_RAILROAD_TRACK                        :{BLACK}Строительство железных дорог
STR_TOOLBAR_TOOLTIP_BUILD_ROADS                                 :{BLACK}Строительство автомобильных дорог
STR_TOOLBAR_TOOLTIP_BUILD_TRAMWAYS                              :{BLACK}Строительство трамвайных путей
STR_TOOLBAR_TOOLTIP_BUILD_SHIP_DOCKS                            :{BLACK}Строительство водных коммуникаций
STR_TOOLBAR_TOOLTIP_BUILD_AIRPORTS                              :{BLACK}Строительство аэропортов
STR_TOOLBAR_TOOLTIP_LANDSCAPING                                 :{BLACK}Открыть панель ландшафта для изменения рельефа, посадки деревьев и т.д.
STR_TOOLBAR_TOOLTIP_SHOW_SOUND_MUSIC_WINDOW                     :{BLACK}Настройка звука и музыки
STR_TOOLBAR_TOOLTIP_SHOW_LAST_MESSAGE_NEWS                      :{BLACK}Показать последнее сообщение; настройки сообщений
STR_TOOLBAR_TOOLTIP_LAND_BLOCK_INFORMATION                      :{BLACK}Информация о территории, консоль, отладка скриптов, снимки экрана, об игре
STR_TOOLBAR_TOOLTIP_SWITCH_TOOLBAR                              :{BLACK}Переключить панели инструментов

# Extra tooltips for the scenario editor toolbar
STR_SCENEDIT_TOOLBAR_TOOLTIP_SAVE_SCENARIO_LOAD_SCENARIO        :{BLACK}Сохранение/загрузка сценария, выход из редактора, выход
STR_SCENEDIT_TOOLBAR_OPENTTD                                    :{YELLOW}OpenTTD
STR_SCENEDIT_TOOLBAR_SCENARIO_EDITOR                            :{YELLOW}Редактор сценариев
STR_SCENEDIT_TOOLBAR_TOOLTIP_MOVE_THE_STARTING_DATE_BACKWARD    :{BLACK}Начать игру на 1 год раньше
STR_SCENEDIT_TOOLBAR_TOOLTIP_MOVE_THE_STARTING_DATE_FORWARD     :{BLACK}Начать игру на 1 год позже
STR_SCENEDIT_TOOLBAR_TOOLTIP_SET_DATE                           :{BLACK}Нажмите, чтобы изменить год начала игры
STR_SCENEDIT_TOOLBAR_TOOLTIP_DISPLAY_MAP_TOWN_DIRECTORY         :{BLACK}Показать карту; список городов
STR_SCENEDIT_TOOLBAR_LANDSCAPE_GENERATION                       :{BLACK}Создание ландшафта
STR_SCENEDIT_TOOLBAR_TOWN_GENERATION                            :{BLACK}Создание городов
STR_SCENEDIT_TOOLBAR_INDUSTRY_GENERATION                        :{BLACK}Создание предприятий
STR_SCENEDIT_TOOLBAR_ROAD_CONSTRUCTION                          :{BLACK}Строительство автомобильных дорог
STR_SCENEDIT_TOOLBAR_TRAM_CONSTRUCTION                          :{BLACK}Строительство трамвайных путей
STR_SCENEDIT_TOOLBAR_PLANT_TREES                                :{BLACK}Посадить деревья. При нажатом Shift - оценка стоимости высадки.
STR_SCENEDIT_TOOLBAR_PLACE_SIGN                                 :{BLACK}Поставить метку
STR_SCENEDIT_TOOLBAR_PLACE_OBJECT                               :{BLACK}Разместить объект. При нажатом Shift - оценка стоимости строительства.

############ range for SE file menu starts
STR_SCENEDIT_FILE_MENU_SAVE_SCENARIO                            :Сохранить сценарий
STR_SCENEDIT_FILE_MENU_LOAD_SCENARIO                            :Загрузить сценарий
STR_SCENEDIT_FILE_MENU_SAVE_HEIGHTMAP                           :Сохранить карту высот
STR_SCENEDIT_FILE_MENU_LOAD_HEIGHTMAP                           :Загрузить карту высот
STR_SCENEDIT_FILE_MENU_QUIT_EDITOR                              :Выйти из редактора
STR_SCENEDIT_FILE_MENU_SEPARATOR                                :
STR_SCENEDIT_FILE_MENU_QUIT                                     :Выход
############ range for SE file menu starts

############ range for settings menu starts
STR_SETTINGS_MENU_GAME_OPTIONS                                  :Основные настройки
STR_SETTINGS_MENU_CONFIG_SETTINGS_TREE                          :Расширенные настройки
STR_SETTINGS_MENU_SCRIPT_SETTINGS                               :Настройки ИИ / скрипта
STR_SETTINGS_MENU_NEWGRF_SETTINGS                               :Настройки NewGRF
STR_SETTINGS_MENU_TRANSPARENCY_OPTIONS                          :Настройки прозрачности
STR_SETTINGS_MENU_TOWN_NAMES_DISPLAYED                          :Показывать названия городов
STR_SETTINGS_MENU_STATION_NAMES_DISPLAYED                       :Показывать названия станций
STR_SETTINGS_MENU_WAYPOINTS_DISPLAYED                           :Показывать имена точек пути
STR_SETTINGS_MENU_SIGNS_DISPLAYED                               :Показывать метки
STR_SETTINGS_MENU_SHOW_COMPETITOR_SIGNS                         :Показывать названия станций конкурентов
STR_SETTINGS_MENU_FULL_ANIMATION                                :Полная анимация
STR_SETTINGS_MENU_FULL_DETAIL                                   :Полная детализация
STR_SETTINGS_MENU_TRANSPARENT_BUILDINGS                         :Прозрачные здания
STR_SETTINGS_MENU_TRANSPARENT_SIGNS                             :Прозрачные надписи
############ range ends here

############ range for file menu starts
STR_FILE_MENU_SAVE_GAME                                         :Сохранить игру
STR_FILE_MENU_LOAD_GAME                                         :Загрузить игру
STR_FILE_MENU_QUIT_GAME                                         :В главное меню
STR_FILE_MENU_SEPARATOR                                         :
STR_FILE_MENU_EXIT                                              :Выход
############ range ends here

# map menu
STR_MAP_MENU_MAP_OF_WORLD                                       :Карта мира
STR_MAP_MENU_EXTRA_VIEWPORT                                     :Доп. окно просмотра
STR_MAP_MENU_LINGRAPH_LEGEND                                    :Легенда грузоперевозок
STR_MAP_MENU_SIGN_LIST                                          :Список табличек

############ range for town menu starts
STR_TOWN_MENU_TOWN_DIRECTORY                                    :Список городов
STR_TOWN_MENU_FOUND_TOWN                                        :Основать город
############ range ends here

############ range for subsidies menu starts
STR_SUBSIDIES_MENU_SUBSIDIES                                    :Субсидии
############ range ends here

############ range for graph menu starts
STR_GRAPH_MENU_OPERATING_PROFIT_GRAPH                           :График прибыли
STR_GRAPH_MENU_INCOME_GRAPH                                     :График дохода
STR_GRAPH_MENU_DELIVERED_CARGO_GRAPH                            :График доставленного груза
STR_GRAPH_MENU_PERFORMANCE_HISTORY_GRAPH                        :График рейтинга компаний
STR_GRAPH_MENU_COMPANY_VALUE_GRAPH                              :График стоимости компаний
STR_GRAPH_MENU_CARGO_PAYMENT_RATES                              :График оплаты перевозок
############ range ends here

############ range for company league menu starts
STR_GRAPH_MENU_COMPANY_LEAGUE_TABLE                             :Табель о рангах
STR_GRAPH_MENU_DETAILED_PERFORMANCE_RATING                      :Рейтинг в деталях
STR_GRAPH_MENU_HIGHSCORE                                        :Таблица рекордов
############ range ends here

############ range for industry menu starts
STR_INDUSTRY_MENU_INDUSTRY_DIRECTORY                            :Список предприятий
STR_INDUSTRY_MENU_INDUSTRY_CHAIN                                :Производственные цепочки
STR_INDUSTRY_MENU_FUND_NEW_INDUSTRY                             :Создать новое предприятие
############ range ends here

############ range for railway construction menu starts
STR_RAIL_MENU_RAILROAD_CONSTRUCTION                             :Строительство неэлектрифицированной ж/д
STR_RAIL_MENU_ELRAIL_CONSTRUCTION                               :Строительство электрифицированной ж/д
STR_RAIL_MENU_MONORAIL_CONSTRUCTION                             :Строительство монорельсовой ж/д
STR_RAIL_MENU_MAGLEV_CONSTRUCTION                               :Строительство магнитной ж/д
############ range ends here

############ range for road construction menu starts
STR_ROAD_MENU_ROAD_CONSTRUCTION                                 :Строительство автомобильной инфраструктуры
STR_ROAD_MENU_TRAM_CONSTRUCTION                                 :Строительство трамвайной инфраструктуры
############ range ends here

############ range for waterways construction menu starts
STR_WATERWAYS_MENU_WATERWAYS_CONSTRUCTION                       :Строительство инфраструктуры водного транспорта
############ range ends here

############ range for airport construction menu starts
STR_AIRCRAFT_MENU_AIRPORT_CONSTRUCTION                          :Строительство аэропортов
############ range ends here

############ range for landscaping menu starts
STR_LANDSCAPING_MENU_LANDSCAPING                                :Ландшафт
STR_LANDSCAPING_MENU_PLANT_TREES                                :Высадка деревьев
STR_LANDSCAPING_MENU_PLACE_SIGN                                 :Поставить метку
############ range ends here

############ range for music menu starts
STR_TOOLBAR_SOUND_MUSIC                                         :Звук/музыка
############ range ends here

############ range for message menu starts
STR_NEWS_MENU_LAST_MESSAGE_NEWS_REPORT                          :Последняя новость
STR_NEWS_MENU_MESSAGE_HISTORY_MENU                              :История сообщений
STR_NEWS_MENU_DELETE_ALL_MESSAGES                               :Удалить все сообщения
############ range ends here

############ range for about menu starts
STR_ABOUT_MENU_LAND_BLOCK_INFO                                  :Информация об участке земли
STR_ABOUT_MENU_SEPARATOR                                        :
STR_ABOUT_MENU_TOGGLE_CONSOLE                                   :Консоль
STR_ABOUT_MENU_AI_DEBUG                                         :Отладка ИИ / скриптов
STR_ABOUT_MENU_SCREENSHOT                                       :Снимок экрана
STR_ABOUT_MENU_SHOW_FRAMERATE                                   :Информация о скорости игры
STR_ABOUT_MENU_ABOUT_OPENTTD                                    :Об игре
STR_ABOUT_MENU_SPRITE_ALIGNER                                   :Выравнивание спрайтов
STR_ABOUT_MENU_TOGGLE_BOUNDING_BOXES                            :Переключить ограничивающие рамки
STR_ABOUT_MENU_TOGGLE_DIRTY_BLOCKS                              :Подкрашивать блоки, требующие перерисовки
############ range ends here

############ range for ordinal numbers used for the place in the highscore window
STR_ORDINAL_NUMBER_1ST                                          :1-е
STR_ORDINAL_NUMBER_2ND                                          :2-е
STR_ORDINAL_NUMBER_3RD                                          :3-е
STR_ORDINAL_NUMBER_4TH                                          :4-е
STR_ORDINAL_NUMBER_5TH                                          :5-е
STR_ORDINAL_NUMBER_6TH                                          :6-е
STR_ORDINAL_NUMBER_7TH                                          :7-е
STR_ORDINAL_NUMBER_8TH                                          :8-е
STR_ORDINAL_NUMBER_9TH                                          :9-е
STR_ORDINAL_NUMBER_10TH                                         :10-е
STR_ORDINAL_NUMBER_11TH                                         :11-е
STR_ORDINAL_NUMBER_12TH                                         :12-е
STR_ORDINAL_NUMBER_13TH                                         :13-е
STR_ORDINAL_NUMBER_14TH                                         :14-е
STR_ORDINAL_NUMBER_15TH                                         :15-е
############ range for ordinal numbers ends

############ range for days starts
STR_DAY_NUMBER_1ST                                              :1-е
STR_DAY_NUMBER_2ND                                              :2-е
STR_DAY_NUMBER_3RD                                              :3-е
STR_DAY_NUMBER_4TH                                              :4-е
STR_DAY_NUMBER_5TH                                              :5-е
STR_DAY_NUMBER_6TH                                              :6-е
STR_DAY_NUMBER_7TH                                              :7-е
STR_DAY_NUMBER_8TH                                              :8-е
STR_DAY_NUMBER_9TH                                              :9-е
STR_DAY_NUMBER_10TH                                             :10-е
STR_DAY_NUMBER_11TH                                             :11-е
STR_DAY_NUMBER_12TH                                             :12-е
STR_DAY_NUMBER_13TH                                             :13-е
STR_DAY_NUMBER_14TH                                             :14-е
STR_DAY_NUMBER_15TH                                             :15-е
STR_DAY_NUMBER_16TH                                             :16-е
STR_DAY_NUMBER_17TH                                             :17-е
STR_DAY_NUMBER_18TH                                             :18-е
STR_DAY_NUMBER_19TH                                             :19-е
STR_DAY_NUMBER_20TH                                             :20-е
STR_DAY_NUMBER_21ST                                             :21-е
STR_DAY_NUMBER_22ND                                             :22-е
STR_DAY_NUMBER_23RD                                             :23-е
STR_DAY_NUMBER_24TH                                             :24-е
STR_DAY_NUMBER_25TH                                             :25-е
STR_DAY_NUMBER_26TH                                             :26-е
STR_DAY_NUMBER_27TH                                             :27-е
STR_DAY_NUMBER_28TH                                             :28-е
STR_DAY_NUMBER_29TH                                             :29-е
STR_DAY_NUMBER_30TH                                             :30-е
STR_DAY_NUMBER_31ST                                             :31-е
############ range for days ends

############ range for months starts
STR_MONTH_ABBREV_JAN                                            :Янв
STR_MONTH_ABBREV_JAN.gen                                        :янв
STR_MONTH_ABBREV_FEB                                            :Фев
STR_MONTH_ABBREV_FEB.gen                                        :фев
STR_MONTH_ABBREV_MAR                                            :Мар
STR_MONTH_ABBREV_MAR.gen                                        :мар
STR_MONTH_ABBREV_APR                                            :Апр
STR_MONTH_ABBREV_APR.gen                                        :апр
STR_MONTH_ABBREV_MAY                                            :Май
STR_MONTH_ABBREV_MAY.gen                                        :мая
STR_MONTH_ABBREV_JUN                                            :Июн
STR_MONTH_ABBREV_JUN.gen                                        :июн
STR_MONTH_ABBREV_JUL                                            :Июл
STR_MONTH_ABBREV_JUL.gen                                        :июл
STR_MONTH_ABBREV_AUG                                            :Авг
STR_MONTH_ABBREV_AUG.gen                                        :авг
STR_MONTH_ABBREV_SEP                                            :Сен
STR_MONTH_ABBREV_SEP.gen                                        :сен
STR_MONTH_ABBREV_OCT                                            :Окт
STR_MONTH_ABBREV_OCT.gen                                        :окт
STR_MONTH_ABBREV_NOV                                            :Ноя
STR_MONTH_ABBREV_NOV.gen                                        :ноя
STR_MONTH_ABBREV_DEC                                            :Дек
STR_MONTH_ABBREV_DEC.gen                                        :дек

STR_MONTH_JAN                                                   :Январь
STR_MONTH_FEB                                                   :Февраль
STR_MONTH_MAR                                                   :Март
STR_MONTH_APR                                                   :Апрель
STR_MONTH_MAY                                                   :Май
STR_MONTH_JUN                                                   :Июнь
STR_MONTH_JUL                                                   :Июль
STR_MONTH_AUG                                                   :Август
STR_MONTH_SEP                                                   :Сентябрь
STR_MONTH_OCT                                                   :Октябрь
STR_MONTH_NOV                                                   :Ноябрь
STR_MONTH_DEC                                                   :Декабрь
############ range for months ends

# Graph window
STR_GRAPH_KEY_BUTTON                                            :{BLACK}Легенда
STR_GRAPH_KEY_TOOLTIP                                           :{BLACK}Показать легенду к графикам
STR_GRAPH_X_LABEL_MONTH                                         :{TINY_FONT}{STRING}
STR_GRAPH_X_LABEL_MONTH_YEAR                                    :{TINY_FONT}{STRING}{}{NUM}
STR_GRAPH_Y_LABEL                                               :{TINY_FONT}{STRING}
STR_GRAPH_Y_LABEL_NUMBER                                        :{TINY_FONT}{COMMA}

STR_GRAPH_OPERATING_PROFIT_CAPTION                              :{WHITE}График прибыли
STR_GRAPH_INCOME_CAPTION                                        :{WHITE}График дохода
STR_GRAPH_CARGO_DELIVERED_CAPTION                               :{WHITE}Количество доставленного груза
STR_GRAPH_COMPANY_PERFORMANCE_RATINGS_CAPTION                   :{WHITE}Рейтинг компании (макс=1000)
STR_GRAPH_COMPANY_VALUES_CAPTION                                :{WHITE}Стоимость компании

STR_GRAPH_CARGO_PAYMENT_RATES_CAPTION                           :{WHITE}Оплата за перевозку грузов
STR_GRAPH_CARGO_PAYMENT_RATES_X_LABEL                           :{TINY_FONT}{BLACK}Дней в пути
STR_GRAPH_CARGO_PAYMENT_RATES_TITLE                             :{TINY_FONT}{BLACK}Оплата за перевозку 10{NBSP}единиц (10{NBSP}000 литров) груза на расстояние в 20 клеток
STR_GRAPH_CARGO_ENABLE_ALL                                      :{TINY_FONT}{BLACK}Показать все
STR_GRAPH_CARGO_DISABLE_ALL                                     :{TINY_FONT}{BLACK}Спрятать все
STR_GRAPH_CARGO_TOOLTIP_ENABLE_ALL                              :{BLACK}Показать все виды грузов на графике
STR_GRAPH_CARGO_TOOLTIP_DISABLE_ALL                             :{BLACK}Скрыть все виды грузов на графике
STR_GRAPH_CARGO_PAYMENT_TOGGLE_CARGO                            :{BLACK}Включить/выключить отображение груза на графике
STR_GRAPH_CARGO_PAYMENT_CARGO                                   :{TINY_FONT}{BLACK}{STRING}

STR_GRAPH_PERFORMANCE_DETAIL_TOOLTIP                            :{BLACK}Показать составляющие части рейтинга

# Graph key window
STR_GRAPH_KEY_CAPTION                                           :{WHITE}Легенда
STR_GRAPH_KEY_COMPANY_SELECTION_TOOLTIP                         :{BLACK}Включить/выключить отображение компании на графике

# Company league window
STR_COMPANY_LEAGUE_TABLE_CAPTION                                :{WHITE}Сравнительная таблица компаний
STR_COMPANY_LEAGUE_COMPANY_NAME                                 :{ORANGE}{COMPANY} {BLACK}{COMPANY_NUM} «{STRING}»
STR_COMPANY_LEAGUE_PERFORMANCE_TITLE_ENGINEER                   :Инженер
STR_COMPANY_LEAGUE_PERFORMANCE_TITLE_TRAFFIC_MANAGER            :Регулировщик
STR_COMPANY_LEAGUE_PERFORMANCE_TITLE_TRANSPORT_COORDINATOR      :Диспетчер
STR_COMPANY_LEAGUE_PERFORMANCE_TITLE_ROUTE_SUPERVISOR           :Координатор
STR_COMPANY_LEAGUE_PERFORMANCE_TITLE_DIRECTOR                   :Директор
STR_COMPANY_LEAGUE_PERFORMANCE_TITLE_CHIEF_EXECUTIVE            :Топ-менеджер
STR_COMPANY_LEAGUE_PERFORMANCE_TITLE_CHAIRMAN                   :Председатель
STR_COMPANY_LEAGUE_PERFORMANCE_TITLE_PRESIDENT                  :Президент
STR_COMPANY_LEAGUE_PERFORMANCE_TITLE_TYCOON                     :Магнат

# Performance detail window
STR_PERFORMANCE_DETAIL                                          :{WHITE}Рейтинг в деталях
STR_PERFORMANCE_DETAIL_KEY                                      :{BLACK}Детали
STR_PERFORMANCE_DETAIL_AMOUNT_CURRENCY                          :{BLACK}({CURRENCY_SHORT}/{CURRENCY_SHORT})
STR_PERFORMANCE_DETAIL_AMOUNT_INT                               :{BLACK}({COMMA}/{COMMA})
STR_PERFORMANCE_DETAIL_PERCENT                                  :{WHITE}{NUM}%
STR_PERFORMANCE_DETAIL_SELECT_COMPANY_TOOLTIP                   :{BLACK}Подробная информация о компании
############ Those following lines need to be in this order!!
STR_PERFORMANCE_DETAIL_VEHICLES                                 :{BLACK}Количество ТС:
STR_PERFORMANCE_DETAIL_STATIONS                                 :{BLACK}Станции:
STR_PERFORMANCE_DETAIL_MIN_PROFIT                               :{BLACK}Мин. прибыль:
STR_PERFORMANCE_DETAIL_MIN_INCOME                               :{BLACK}Мин. доход:
STR_PERFORMANCE_DETAIL_MAX_INCOME                               :{BLACK}Макс. доход:
STR_PERFORMANCE_DETAIL_DELIVERED                                :{BLACK}Доставлено:
STR_PERFORMANCE_DETAIL_CARGO                                    :{BLACK}Груз:
STR_PERFORMANCE_DETAIL_MONEY                                    :{BLACK}Деньги:
STR_PERFORMANCE_DETAIL_LOAN                                     :{BLACK}Займ:
STR_PERFORMANCE_DETAIL_TOTAL                                    :{BLACK}Всего:
############ End of order list
STR_PERFORMANCE_DETAIL_VEHICLES_TOOLTIP                         :{BLACK}Количество транспортных средств, принёсших доход в прошлом году
STR_PERFORMANCE_DETAIL_STATIONS_TOOLTIP                         :{BLACK}Количество обслуживаемых станций. Если несколько типов станций связаны в одну, они все учитываются отдельно.
STR_PERFORMANCE_DETAIL_MIN_PROFIT_TOOLTIP                       :{BLACK}Прибыль транспорта с самым низким доходом (среди транспортных средств старше 2-х лет)
STR_PERFORMANCE_DETAIL_MIN_INCOME_TOOLTIP                       :{BLACK}Наименьший квартальный доход за последние 3 года
STR_PERFORMANCE_DETAIL_MAX_INCOME_TOOLTIP                       :{BLACK}Наибольший квартальный доход за последние 3 года
STR_PERFORMANCE_DETAIL_DELIVERED_TOOLTIP                        :{BLACK}Количество груза, доставленного за последние 4 квартала
STR_PERFORMANCE_DETAIL_CARGO_TOOLTIP                            :{BLACK}Количество типов груза, доставленного за последний квартал
STR_PERFORMANCE_DETAIL_MONEY_TOOLTIP                            :{BLACK}Количество денег на банковском счету компании
STR_PERFORMANCE_DETAIL_LOAN_TOOLTIP                             :{BLACK}Размер займа, полученного этой компанией в банке
STR_PERFORMANCE_DETAIL_TOTAL_TOOLTIP                            :{BLACK}Всего пунктов из общего количества возможных

# Music window
STR_MUSIC_JAZZ_JUKEBOX_CAPTION                                  :{WHITE}Музыкальный автомат
STR_MUSIC_PLAYLIST_ALL                                          :{TINY_FONT}{BLACK}Все
STR_MUSIC_PLAYLIST_OLD_STYLE                                    :{TINY_FONT}{BLACK}Старый стиль
STR_MUSIC_PLAYLIST_NEW_STYLE                                    :{TINY_FONT}{BLACK}Новый стиль
STR_MUSIC_PLAYLIST_EZY_STREET                                   :{TINY_FONT}{BLACK}Уличный стиль
STR_MUSIC_PLAYLIST_CUSTOM_1                                     :{TINY_FONT}{BLACK}Пользоват. 1
STR_MUSIC_PLAYLIST_CUSTOM_2                                     :{TINY_FONT}{BLACK}Пользоват. 2
STR_MUSIC_MUSIC_VOLUME                                          :{TINY_FONT}{BLACK}Громкость музыки
STR_MUSIC_EFFECTS_VOLUME                                        :{TINY_FONT}{BLACK}Громкость звука
STR_MUSIC_TRACK_NONE                                            :{TINY_FONT}{DKGREEN}--
STR_MUSIC_TRACK_DIGIT                                           :{TINY_FONT}{DKGREEN}{ZEROFILL_NUM}
STR_MUSIC_TITLE_NONE                                            :{TINY_FONT}{DKGREEN}------
STR_MUSIC_TITLE_NOMUSIC                                         :{TINY_FONT}{DKGREEN}Музыкальное оформление недоступно
STR_MUSIC_TITLE_NAME                                            :{TINY_FONT}{DKGREEN}«{STRING}»
STR_MUSIC_TRACK                                                 :{TINY_FONT}{BLACK}Трек
STR_MUSIC_XTITLE                                                :{TINY_FONT}{BLACK}Название
STR_MUSIC_SHUFFLE                                               :{TINY_FONT}{BLACK}Случ. выбор
STR_MUSIC_PROGRAM                                               :{TINY_FONT}{BLACK}Программа
STR_MUSIC_TOOLTIP_SKIP_TO_PREVIOUS_TRACK                        :{BLACK}Играть предыдущий трек в программе
STR_MUSIC_TOOLTIP_SKIP_TO_NEXT_TRACK_IN_SELECTION               :{BLACK}Играть следующий трек в программе
STR_MUSIC_TOOLTIP_STOP_PLAYING_MUSIC                            :{BLACK}Остановить воспроизведение
STR_MUSIC_TOOLTIP_START_PLAYING_MUSIC                           :{BLACK}Начать
STR_MUSIC_TOOLTIP_DRAG_SLIDERS_TO_SET_MUSIC                     :{BLACK}Перемещайте ползунки для изменения громкости
STR_MUSIC_TOOLTIP_SELECT_ALL_TRACKS_PROGRAM                     :{BLACK}Выбор программы «Все треки»
STR_MUSIC_TOOLTIP_SELECT_OLD_STYLE_MUSIC                        :{BLACK}Выбор программы «Старый стиль музыки»
STR_MUSIC_TOOLTIP_SELECT_NEW_STYLE_MUSIC                        :{BLACK}Выбор программы «Новый стиль музыки»
STR_MUSIC_TOOLTIP_SELECT_EZY_STREET_STYLE                       :{BLACK}Выбор программы «Ezy Street»
STR_MUSIC_TOOLTIP_SELECT_CUSTOM_1_USER_DEFINED                  :{BLACK}Выбор программы «Пользоват. 1»
STR_MUSIC_TOOLTIP_SELECT_CUSTOM_2_USER_DEFINED                  :{BLACK}Выбор программы «Пользоват. 2»
STR_MUSIC_TOOLTIP_TOGGLE_PROGRAM_SHUFFLE                        :{BLACK}Вкл./Выкл. случайный выбор программы
STR_MUSIC_TOOLTIP_SHOW_MUSIC_TRACK_SELECTION                    :{BLACK}Показать окно выбора музыкальных треков

# Playlist window
STR_PLAYLIST_MUSIC_SELECTION_SETNAME                            :{WHITE}Музыкальная программа - '{STRING}'
STR_PLAYLIST_TRACK_NAME                                         :{TINY_FONT}{LTBLUE}{ZEROFILL_NUM} «{STRING}»
STR_PLAYLIST_TRACK_INDEX                                        :{TINY_FONT}{BLACK}Номер трека
STR_PLAYLIST_PROGRAM                                            :{TINY_FONT}{BLACK}Программа - «{STRING}»
STR_PLAYLIST_CLEAR                                              :{TINY_FONT}{BLACK}Очистить
STR_PLAYLIST_CHANGE_SET                                         :{BLACK}Изменить набор
STR_PLAYLIST_TOOLTIP_CLEAR_CURRENT_PROGRAM_CUSTOM1              :{BLACK}Очистка пользовательской программы
STR_PLAYLIST_TOOLTIP_CHANGE_SET                                 :{BLACK}Сменить выбор музыкального оформления на другой установленный набор
STR_PLAYLIST_TOOLTIP_CLICK_TO_ADD_TRACK                         :{BLACK}Щёлкните по названию трека для добавления в пользовательскую программу
STR_PLAYLIST_TOOLTIP_CLICK_TO_REMOVE_TRACK                      :{BLACK}Выберите трек для удаления из пользовательского списка

# Highscore window
STR_HIGHSCORE_TOP_COMPANIES_WHO_REACHED                         :{BIG_FONT}{BLACK}Крупнейшие компании, достигшие {NUM} года
STR_HIGHSCORE_TOP_COMPANIES_NETWORK_GAME                        :{BIG_FONT}{BLACK}Порядковая таблица компаний в {NUM}
STR_HIGHSCORE_POSITION                                          :{BIG_FONT}{BLACK}{COMMA}.
STR_HIGHSCORE_PERFORMANCE_TITLE_BUSINESSMAN                     :Бизнесмен
STR_HIGHSCORE_PERFORMANCE_TITLE_BUSINESSMAN.abl                 :бизнесменом
STR_HIGHSCORE_PERFORMANCE_TITLE_ENTREPRENEUR                    :Предприниматель
STR_HIGHSCORE_PERFORMANCE_TITLE_ENTREPRENEUR.abl                :предпринимателем
STR_HIGHSCORE_PERFORMANCE_TITLE_INDUSTRIALIST                   :Промышленник
STR_HIGHSCORE_PERFORMANCE_TITLE_INDUSTRIALIST.abl               :промышленником
STR_HIGHSCORE_PERFORMANCE_TITLE_CAPITALIST                      :Капиталист
STR_HIGHSCORE_PERFORMANCE_TITLE_CAPITALIST.abl                  :капиталистом
STR_HIGHSCORE_PERFORMANCE_TITLE_MAGNATE                         :Магнат
STR_HIGHSCORE_PERFORMANCE_TITLE_MAGNATE.abl                     :магнатом
STR_HIGHSCORE_PERFORMANCE_TITLE_MOGUL                           :Транспортный король
STR_HIGHSCORE_PERFORMANCE_TITLE_MOGUL.abl                       :транспортным королём
STR_HIGHSCORE_PERFORMANCE_TITLE_TYCOON_OF_THE_CENTURY           :Магнат Века
STR_HIGHSCORE_PERFORMANCE_TITLE_TYCOON_OF_THE_CENTURY.abl       :Магнатом Века
STR_HIGHSCORE_NAME                                              :{PRESIDENT_NAME}, {COMPANY}
STR_HIGHSCORE_STATS                                             :{BIG_FONT}«{STRING}» ({COMMA})
STR_HIGHSCORE_COMPANY_ACHIEVES_STATUS                           :{BIG_FONT}{BLACK}Директора компании «{COMPANY}» называют {STRING.abl}!
STR_HIGHSCORE_PRESIDENT_OF_COMPANY_ACHIEVES_STATUS              :{BIG_FONT}{WHITE}{PRESIDENT_NAME}, президент компании «{COMPANY}», заслужил титул «{STRING}»!

# Smallmap window
STR_SMALLMAP_CAPTION                                            :{WHITE}Карта - {STRING}

STR_SMALLMAP_TYPE_CONTOURS                                      :Рельеф
STR_SMALLMAP_TYPE_VEHICLES                                      :Транспорт
STR_SMALLMAP_TYPE_INDUSTRIES                                    :Предприятия
STR_SMALLMAP_TYPE_ROUTEMAP                                      :Грузовые потоки
STR_SMALLMAP_TYPE_ROUTES                                        :Маршруты
STR_SMALLMAP_TYPE_VEGETATION                                    :Растительность
STR_SMALLMAP_TYPE_OWNERS                                        :Владельцы
STR_SMALLMAP_TOOLTIP_SHOW_LAND_CONTOURS_ON_MAP                  :{BLACK}Показать контуры земли на карте
STR_SMALLMAP_TOOLTIP_SHOW_VEHICLES_ON_MAP                       :{BLACK}Показать транспорт на карте
STR_SMALLMAP_TOOLTIP_SHOW_INDUSTRIES_ON_MAP                     :{BLACK}Показать предприятия на карте
STR_SMALLMAP_TOOLTIP_SHOW_LINK_STATS_ON_MAP                     :{BLACK}Показать на карте грузовые потоки
STR_SMALLMAP_TOOLTIP_SHOW_TRANSPORT_ROUTES_ON                   :{BLACK}Показать маршруты на карте
STR_SMALLMAP_TOOLTIP_SHOW_VEGETATION_ON_MAP                     :{BLACK}Показать растительность на карте
STR_SMALLMAP_TOOLTIP_SHOW_LAND_OWNERS_ON_MAP                    :{BLACK}Показать владельцев земли на карте
STR_SMALLMAP_TOOLTIP_INDUSTRY_SELECTION                         :{BLACK}Щелчок по типу предприятия переключает отображение его на карте. Ctrl+щелчок отключает все типы, кроме выбранного. Повторный Ctrl+щелчок включает все типы предприятий.
STR_SMALLMAP_TOOLTIP_COMPANY_SELECTION                          :{BLACK}Щелчок по названию компании переключает отображение её собственности на карте. Ctrl+щелчок отключает отображение всех компаний, кроме выбранной. Повторный Ctrl+щелчок включает отображение всех компаний.
STR_SMALLMAP_TOOLTIP_CARGO_SELECTION                            :{BLACK}Щелчок по названию груза переключает видимость этого груза. Ctrl+щелчок прячет все грузы кроме выбранного. Повторный Ctrl+щелчок отображает все грузы.

STR_SMALLMAP_LEGENDA_ROADS                                      :{TINY_FONT}{BLACK}Автодороги
STR_SMALLMAP_LEGENDA_RAILROADS                                  :{TINY_FONT}{BLACK}Железные дороги
STR_SMALLMAP_LEGENDA_STATIONS_AIRPORTS_DOCKS                    :{TINY_FONT}{BLACK}Станции/Аэропорты/Пристани
STR_SMALLMAP_LEGENDA_BUILDINGS_INDUSTRIES                       :{TINY_FONT}{BLACK}Строения/Предприятия
STR_SMALLMAP_LEGENDA_VEHICLES                                   :{TINY_FONT}{BLACK}Транспорт
STR_SMALLMAP_LEGENDA_TRAINS                                     :{TINY_FONT}{BLACK}Ж/д транспорт
STR_SMALLMAP_LEGENDA_ROAD_VEHICLES                              :{TINY_FONT}{BLACK}Автотранспорт
STR_SMALLMAP_LEGENDA_SHIPS                                      :{TINY_FONT}{BLACK}Водный транспорт
STR_SMALLMAP_LEGENDA_AIRCRAFT                                   :{TINY_FONT}{BLACK}Авиатранспорт
STR_SMALLMAP_LEGENDA_TRANSPORT_ROUTES                           :{TINY_FONT}{BLACK}Маршруты транспорта
STR_SMALLMAP_LEGENDA_FOREST                                     :{TINY_FONT}{BLACK}Лес
STR_SMALLMAP_LEGENDA_RAILROAD_STATION                           :{TINY_FONT}{BLACK}Ж/д станция
STR_SMALLMAP_LEGENDA_TRUCK_LOADING_BAY                          :{TINY_FONT}{BLACK}Грузовой терминал
STR_SMALLMAP_LEGENDA_BUS_STATION                                :{TINY_FONT}{BLACK}Автобусная станция
STR_SMALLMAP_LEGENDA_AIRPORT_HELIPORT                           :{TINY_FONT}{BLACK}Аэропорт/Вертодром
STR_SMALLMAP_LEGENDA_DOCK                                       :{TINY_FONT}{BLACK}Пристань
STR_SMALLMAP_LEGENDA_ROUGH_LAND                                 :{TINY_FONT}{BLACK}Бездорожье
STR_SMALLMAP_LEGENDA_GRASS_LAND                                 :{TINY_FONT}{BLACK}Трава
STR_SMALLMAP_LEGENDA_BARE_LAND                                  :{TINY_FONT}{BLACK}Пустырь
STR_SMALLMAP_LEGENDA_RAINFOREST                                 :{TINY_FONT}{BLACK}Джунгли
STR_SMALLMAP_LEGENDA_FIELDS                                     :{TINY_FONT}{BLACK}Поля
STR_SMALLMAP_LEGENDA_TREES                                      :{TINY_FONT}{BLACK}Деревья
STR_SMALLMAP_LEGENDA_ROCKS                                      :{TINY_FONT}{BLACK}Камни
STR_SMALLMAP_LEGENDA_WATER                                      :{TINY_FONT}{BLACK}Вода
STR_SMALLMAP_LEGENDA_NO_OWNER                                   :{TINY_FONT}{BLACK}Нет владельца
STR_SMALLMAP_LEGENDA_TOWNS                                      :{TINY_FONT}{BLACK}Города
STR_SMALLMAP_LEGENDA_INDUSTRIES                                 :{TINY_FONT}{BLACK}Предприятия
STR_SMALLMAP_LEGENDA_DESERT                                     :{TINY_FONT}{BLACK}Пустыня
STR_SMALLMAP_LEGENDA_SNOW                                       :{TINY_FONT}{BLACK}Снег

STR_SMALLMAP_TOOLTIP_TOGGLE_TOWN_NAMES_ON_OFF                   :{BLACK}Включить/выключить названия городов
STR_SMALLMAP_CENTER                                             :{BLACK}Центрировать миникарту по этой позиции
STR_SMALLMAP_INDUSTRY                                           :{TINY_FONT}{STRING} ({NUM})
STR_SMALLMAP_LINKSTATS                                          :{TINY_FONT}{STRING}
STR_SMALLMAP_COMPANY                                            :{TINY_FONT}{COMPANY}
STR_SMALLMAP_TOWN                                               :{TINY_FONT}{WHITE}{TOWN}
STR_SMALLMAP_DISABLE_ALL                                        :{BLACK}Выключить все
STR_SMALLMAP_ENABLE_ALL                                         :{BLACK}Включить все
STR_SMALLMAP_SHOW_HEIGHT                                        :{BLACK}Рельеф
STR_SMALLMAP_TOOLTIP_DISABLE_ALL_INDUSTRIES                     :{BLACK}Скрыть все предприятия на карте
STR_SMALLMAP_TOOLTIP_ENABLE_ALL_INDUSTRIES                      :{BLACK}Показать все предприятия на карте
STR_SMALLMAP_TOOLTIP_SHOW_HEIGHT                                :{BLACK}Отображение рельефа на карте
STR_SMALLMAP_TOOLTIP_DISABLE_ALL_COMPANIES                      :{BLACK}Скрыть собственность всех компаний
STR_SMALLMAP_TOOLTIP_ENABLE_ALL_COMPANIES                       :{BLACK}Показать собственность всех компаний на карте
STR_SMALLMAP_TOOLTIP_DISABLE_ALL_CARGOS                         :{BLACK}Не отображать грузы на карте
STR_SMALLMAP_TOOLTIP_ENABLE_ALL_CARGOS                          :{BLACK}Отображать все виды грузов на карте

# Status bar messages
STR_STATUSBAR_TOOLTIP_SHOW_LAST_NEWS                            :{BLACK}Показать последнее сообщение или новость
STR_STATUSBAR_COMPANY_NAME                                      :{SILVER}- -  {COMPANY}  - -
STR_STATUSBAR_PAUSED                                            :{YELLOW}*  *  ПАУЗА  *  *
STR_STATUSBAR_PAUSED_LINK_GRAPH                                 :{ORANGE}*  *  ПАУЗА (ожидает обновления графы ссылок) *  *
STR_STATUSBAR_AUTOSAVE                                          :{RED}АВТОСОХРАНЕНИЕ
STR_STATUSBAR_SAVING_GAME                                       :{RED}*  *  СОХРАНЕНИЕ ИГРЫ  *  *

# News message history
STR_MESSAGE_HISTORY                                             :{WHITE}История сообщений
STR_MESSAGE_HISTORY_TOOLTIP                                     :{BLACK}Список недавних новостей
STR_MESSAGE_NEWS_FORMAT                                         :{STRING}  -  {STRING}

STR_NEWS_MESSAGE_CAPTION                                        :{WHITE}Сообщение
STR_NEWS_CUSTOM_ITEM                                            :{BIG_FONT}{BLACK}{STRING}

STR_NEWS_FIRST_TRAIN_ARRIVAL                                    :{BIG_FONT}{BLACK}Жители празднуют!{}Первый поезд прибыл на станцию {STATION}!
STR_NEWS_FIRST_BUS_ARRIVAL                                      :{BIG_FONT}{BLACK}Жители празднуют!{}Первый автобус прибыл на остановку {STATION}!
STR_NEWS_FIRST_TRUCK_ARRIVAL                                    :{BIG_FONT}{BLACK}Жители празднуют!{}Первый грузовик прибыл на терминал {STATION}!
STR_NEWS_FIRST_PASSENGER_TRAM_ARRIVAL                           :{BIG_FONT}{BLACK}Жители празднуют!{}Первый трамвай прибыл на {STATION}!
STR_NEWS_FIRST_CARGO_TRAM_ARRIVAL                               :{BIG_FONT}{BLACK}Жители празднуют!{}Первый грузовой трамвай прибыл на {STATION}!
STR_NEWS_FIRST_SHIP_ARRIVAL                                     :{BIG_FONT}{BLACK}Жители празднуют!{}Первое судно причалило к {STATION}!
STR_NEWS_FIRST_AIRCRAFT_ARRIVAL                                 :{BIG_FONT}{BLACK}Жители празднуют!{}Первый самолёт прибыл в {STATION}!

STR_NEWS_TRAIN_CRASH                                            :{BIG_FONT}{BLACK}Столкновение поездов!{}{COMMA} человек{P "" а ""} погиб{P "" ло ло} в результате крушения!
STR_NEWS_ROAD_VEHICLE_CRASH_DRIVER                              :{BIG_FONT}{BLACK}АВАРИЯ!{}Водитель транспортного средства погиб при столкновении с поездом.
STR_NEWS_ROAD_VEHICLE_CRASH                                     :{BIG_FONT}{BLACK}АВАРИЯ!{}{COMMA} человек{P "" а ""} погиб{P "" ло ло} при столкновении с поездом!
STR_NEWS_AIRCRAFT_CRASH                                         :{BIG_FONT}{BLACK}Авиакатастрофа!{}{COMMA} человек{P "" а ""} погиб{P "" ло ло} в огне в {STATION}!
STR_NEWS_PLANE_CRASH_OUT_OF_FUEL                                :{BIG_FONT}{BLACK}Авиакатастрофа!{}В самолёте закончилось топливо, {COMMA} человек{P "" а ""} погиб{P "" ло ло} при падении!

STR_NEWS_DISASTER_ZEPPELIN                                      :{BIG_FONT}{BLACK}Крушение дирижабля в {STATION}!
STR_NEWS_DISASTER_SMALL_UFO                                     :{BIG_FONT}{BLACK}Автомобиль уничтожен при столкновении с НЛО!
STR_NEWS_DISASTER_AIRPLANE_OIL_REFINERY                         :{BIG_FONT}{BLACK}Взрыв нефтеперегонного завода вблизи г.{NBSP}{TOWN}!
STR_NEWS_DISASTER_HELICOPTER_FACTORY                            :{BIG_FONT}{BLACK}Взрыв завода при подозрительных обстоятельствах вблизи г.{NBSP}{TOWN}!
STR_NEWS_DISASTER_BIG_UFO                                       :{BIG_FONT}{BLACK}НЛО приземлилось возле г.{NBSP}{TOWN}!
STR_NEWS_DISASTER_COAL_MINE_SUBSIDENCE                          :{BIG_FONT}{BLACK}Обвал на угольной шахте вызвал оползень в районе г.{NBSP}{TOWN}!
STR_NEWS_DISASTER_FLOOD_VEHICLE                                 :{BIG_FONT}{BLACK}Потоп!{}По крайней мере {COMMA} человек{P "" а ""} пропал{P "" о о} без вести в результате наводнения!

STR_NEWS_COMPANY_IN_TROUBLE_TITLE                               :{BIG_FONT}{BLACK}Транспортная компания в опасном положении!
STR_NEWS_COMPANY_IN_TROUBLE_DESCRIPTION                         :{BIG_FONT}{BLACK}{STRING} будет продана или объявлена банкротом, если не улучшит финансовые показатели!
STR_NEWS_COMPANY_MERGER_TITLE                                   :{BIG_FONT}{BLACK}Объединение компаний!
STR_NEWS_COMPANY_MERGER_DESCRIPTION                             :{BIG_FONT}{BLACK}{STRING} продана {STRING} за {CURRENCY_LONG}!
STR_NEWS_COMPANY_BANKRUPT_TITLE                                 :{BIG_FONT}{BLACK}Банкрот!
STR_NEWS_COMPANY_BANKRUPT_DESCRIPTION                           :{BIG_FONT}{BLACK}{STRING} была закрыта кредиторами! Все активы распроданы!
STR_NEWS_COMPANY_LAUNCH_TITLE                                   :{BIG_FONT}{BLACK}Основана новая транспортная компания!
STR_NEWS_COMPANY_LAUNCH_DESCRIPTION                             :{BIG_FONT}{BLACK}{STRING} начинает строительство около г.{NBSP}{TOWN}!
STR_NEWS_MERGER_TAKEOVER_TITLE                                  :{BIG_FONT}{BLACK}{STRING} выкуплена {STRING}!
STR_PRESIDENT_NAME_MANAGER                                      :{BLACK}{PRESIDENT_NAME}{}(Директор)

STR_NEWS_NEW_TOWN                                               :{BLACK}{BIG_FONT}Компания «{STRING}» профинансировала основание города {TOWN}!
STR_NEWS_NEW_TOWN_UNSPONSORED                                   :{BLACK}{BIG_FONT}Основан новый город - {TOWN}!

STR_NEWS_INDUSTRY_CONSTRUCTION                                  :{BIG_FONT}{BLACK}Новое предприятие! {STRING} стро{G 0 и и и я}тся возле г.{NBSP}{TOWN}!
STR_NEWS_INDUSTRY_PLANTED                                       :{BIG_FONT}{BLACK}Новое предприятие! {STRING} заложен{G 0 "" а о ы} возле г.{NBSP}{TOWN}!

STR_NEWS_INDUSTRY_CLOSURE_GENERAL                               :{BIG_FONT}{BLACK}Предприятие «{STRING}» объявляет о скором закрытии!
STR_NEWS_INDUSTRY_CLOSURE_SUPPLY_PROBLEMS                       :{BIG_FONT}{BLACK}{STRING} закрывается из-за проблем с поставками сырья!
STR_NEWS_INDUSTRY_CLOSURE_LACK_OF_TREES                         :{BIG_FONT}{BLACK}«{STRING}» объявляет о закрытии в связи с полной вырубкой близлежащих лесов!

STR_NEWS_EURO_INTRODUCTION                                      :{BIG_FONT}{BLACK}Создан европейский валютный союз!{}{}Теперь в вашей стране в качестве единой валюты используется евро!
STR_NEWS_BEGIN_OF_RECESSION                                     :{BIG_FONT}{BLACK}Мировой спад{}{}Финансовые эксперты дают ужасные прогнозы в связи с кризисом экономики!
STR_NEWS_END_OF_RECESSION                                       :{BIG_FONT}{BLACK}Спад закончился!{}{}Увеличение объёмов торговли внушает уверенность владельцам предприятий. Экономика укрепляет свои позиции.

STR_NEWS_INDUSTRY_PRODUCTION_INCREASE_GENERAL                   :{BIG_FONT}{BLACK}Предприятие «{INDUSTRY}» увеличивает объёмы производства!
STR_NEWS_INDUSTRY_PRODUCTION_INCREASE_COAL                      :{BIG_FONT}{BLACK}«{INDUSTRY}» начинает разработку нового угольного пласта! Добыча увеличена вдвое!
STR_NEWS_INDUSTRY_PRODUCTION_INCREASE_OIL                       :{BIG_FONT}{BLACK}Обнаружены новые запасы нефти!{}«{INDUSTRY}» увеличивает темпы добычи вдвое!
STR_NEWS_INDUSTRY_PRODUCTION_INCREASE_FARM                      :{BIG_FONT}{BLACK}«{INDUSTRY}» внедряет новые методы ведения с/х, что позволит удвоить производительность!
STR_NEWS_INDUSTRY_PRODUCTION_INCREASE_SMOOTH                    :{BIG_FONT}{BLACK}Предприятие «{1:INDUSTRY}» увеличивает производство {0:STRING.gen} на{NBSP}{2:COMMA}%!
STR_NEWS_INDUSTRY_PRODUCTION_DECREASE_GENERAL                   :{BIG_FONT}{BLACK}Производительность предприятия «{INDUSTRY}» упала на 50%
STR_NEWS_INDUSTRY_PRODUCTION_DECREASE_FARM                      :{BIG_FONT}{BLACK}Из-за нашествия вредителей «{INDUSTRY}» снижает производительность на 50%!
STR_NEWS_INDUSTRY_PRODUCTION_DECREASE_SMOOTH                    :{BIG_FONT}{BLACK}Предприятие «{1:INDUSTRY}» снижает производство {0:STRING.gen} на{NBSP}{2:COMMA}%!

STR_NEWS_TRAIN_IS_WAITING                                       :{WHITE}ТС «{VEHICLE}» ждёт в депо
STR_NEWS_ROAD_VEHICLE_IS_WAITING                                :{WHITE}ТС «{VEHICLE}» ждёт в гараже
STR_NEWS_SHIP_IS_WAITING                                        :{WHITE}ТС «{VEHICLE}» ждёт в доке
STR_NEWS_AIRCRAFT_IS_WAITING                                    :{WHITE}ТС «{VEHICLE}» ждёт в ангаре

# Order review system / warnings
STR_NEWS_VEHICLE_HAS_TOO_FEW_ORDERS                             :{WHITE}У ТС «{VEHICLE}» мало заданий
STR_NEWS_VEHICLE_HAS_VOID_ORDER                                 :{WHITE}У ТС «{VEHICLE}» недействительное задание
STR_NEWS_VEHICLE_HAS_DUPLICATE_ENTRY                            :{WHITE}У ТС «{VEHICLE}» повторяющиеся задания
STR_NEWS_VEHICLE_HAS_INVALID_ENTRY                              :{WHITE}У ТС «{VEHICLE}» некорректный пункт назначения
STR_NEWS_PLANE_USES_TOO_SHORT_RUNWAY                            :{WHITE}{VEHICLE} направлен{G 0 "" а о ы} в аэропорт со слишком короткой взлётно-посадочной полосой

STR_NEWS_VEHICLE_IS_GETTING_OLD                                 :{WHITE}ТС «{VEHICLE}» устарело
STR_NEWS_VEHICLE_IS_GETTING_VERY_OLD                            :{WHITE}ТС «{VEHICLE}» сильно устарело
STR_NEWS_VEHICLE_IS_GETTING_VERY_OLD_AND                        :{WHITE}ТС «{VEHICLE}» очень сильно устарело и требует срочной замены
STR_NEWS_TRAIN_IS_STUCK                                         :{WHITE}ТС «{VEHICLE}» не может найти путь для продолжения движения
STR_NEWS_VEHICLE_IS_LOST                                        :{WHITE}ТС «{VEHICLE}» заблудилось
STR_NEWS_VEHICLE_IS_UNPROFITABLE                                :{WHITE}Доход ТС «{VEHICLE}» в прошлом году составил {CURRENCY_LONG}
STR_NEWS_AIRCRAFT_DEST_TOO_FAR                                  :{WHITE}ТС «{VEHICLE}» не может достичь пункта назначения - слишком далеко

STR_NEWS_ORDER_REFIT_FAILED                                     :{WHITE}ТС «{VEHICLE}» остановлено из-за сбоя переоборудования
STR_NEWS_VEHICLE_AUTORENEW_FAILED                               :{WHITE}Сбой автообновления ТС «{VEHICLE}»{}{STRING}

STR_NEWS_NEW_VEHICLE_NOW_AVAILABLE                              :{BIG_FONT}{BLACK}Начато серийное производство новой модели {STRING.gen}!
STR_NEWS_NEW_VEHICLE_TYPE                                       :{BIG_FONT}{BLACK}{ENGINE}
STR_NEWS_NEW_VEHICLE_NOW_AVAILABLE_WITH_TYPE                    :{BLACK}Начато серийное производство новой модели {STRING.gen}! - {ENGINE}

STR_NEWS_SHOW_VEHICLE_GROUP_TOOLTIP                             :{BLACK}Открыть окно групп транспорта и выбрать группу, к которой принадлежит это транспортное средство

STR_NEWS_STATION_NO_LONGER_ACCEPTS_CARGO                        :{WHITE}{STATION} больше не принимает {STRING.acc}
STR_NEWS_STATION_NO_LONGER_ACCEPTS_CARGO_OR_CARGO               :{WHITE}{STATION} больше не принимает {STRING.acc} и {STRING.acc}
STR_NEWS_STATION_NOW_ACCEPTS_CARGO                              :{WHITE}{STATION} теперь принимает {STRING.acc}
STR_NEWS_STATION_NOW_ACCEPTS_CARGO_AND_CARGO                    :{WHITE}{STATION} теперь принимает {STRING.acc} и {STRING.acc}

STR_NEWS_OFFER_OF_SUBSIDY_EXPIRED                               :{BIG_FONT}{BLACK}Предложение субсидии истекло:{}{}Перевозка {STRING.gen} по маршруту {STRING} - {STRING} субсидироваться не будет.
STR_NEWS_SUBSIDY_WITHDRAWN_SERVICE                              :{BIG_FONT}{BLACK}Срок субсидии истёк:{}{}Перевозка {STRING.gen} по маршруту {STRING} - {STRING} больше не субсидируется.
STR_NEWS_SERVICE_SUBSIDY_OFFERED                                :{BIG_FONT}{BLACK}Предложена субсидия:{}{}Первая компания, которая повезёт {STRING.acc} по маршруту {STRING} - {STRING}, получит годовую субсидию от местных властей!
STR_NEWS_SERVICE_SUBSIDY_AWARDED_HALF                           :{BIG_FONT}{BLACK}Компания «{STRING}» получает субсидию!{}{}Перевозка {STRING.gen} по маршруту {STRING} - {STRING} будет оплачиваться в полуторном размере в течение года!
STR_NEWS_SERVICE_SUBSIDY_AWARDED_DOUBLE                         :{BIG_FONT}{BLACK}Компания «{STRING}» получает субсидию!{}{}Перевозка {STRING.gen} по маршруту {STRING} - {STRING} будет оплачиваться в двойном размере в течение года!
STR_NEWS_SERVICE_SUBSIDY_AWARDED_TRIPLE                         :{BIG_FONT}{BLACK}Компания «{STRING}» получает субсидию!{}{}Перевозка {STRING.gen} по маршруту {STRING} - {STRING} будет оплачиваться в тройном размере в течение года!
STR_NEWS_SERVICE_SUBSIDY_AWARDED_QUADRUPLE                      :{BIG_FONT}{BLACK}Компания «{STRING}» получает субсидию!{}{}Перевозка {STRING.gen} по маршруту {STRING} - {STRING} будет оплачиваться в четырёхкратном размере в течение года!

STR_NEWS_ROAD_REBUILDING                                        :{BIG_FONT}{BLACK}Хаос на дорогах города{NBSP}{TOWN}!{}{}Профинансированная {STRING} реконструкция дорог на 6 месяцев парализовала работу автотранспорта!
STR_NEWS_EXCLUSIVE_RIGHTS_TITLE                                 :{BIG_FONT}{BLACK}Транспортный монополист!
STR_NEWS_EXCLUSIVE_RIGHTS_DESCRIPTION                           :{BIG_FONT}{BLACK}Администрация г.{NBSP}{TOWN} заключила контракт с компанией «{STRING}», предоставляющий ей эксклюзивные права на транспортные услуги в городе сроком на 1{NBSP}год!

# Extra view window
STR_EXTRA_VIEWPORT_TITLE                                        :{WHITE}Окно просмотра {COMMA}
STR_EXTRA_VIEW_MOVE_VIEW_TO_MAIN                                :{BLACK}Из основного окна
STR_EXTRA_VIEW_MOVE_VIEW_TO_MAIN_TT                             :{BLACK}Показать то, что отображается в основном окне
STR_EXTRA_VIEW_MOVE_MAIN_TO_VIEW                                :{BLACK}В основное окно
STR_EXTRA_VIEW_MOVE_MAIN_TO_VIEW_TT                             :{BLACK}Показать в основном окне

# Game options window
STR_GAME_OPTIONS_CAPTION                                        :{WHITE}Основные настройки
STR_GAME_OPTIONS_CURRENCY_UNITS_FRAME                           :{BLACK}Валюта
STR_GAME_OPTIONS_CURRENCY_UNITS_DROPDOWN_TOOLTIP                :{BLACK}Смена используемой в игре валюты

############ start of currency region
STR_GAME_OPTIONS_CURRENCY_GBP                                   :Английский фунт (£)
STR_GAME_OPTIONS_CURRENCY_USD                                   :Доллар США ($)
STR_GAME_OPTIONS_CURRENCY_EUR                                   :Евро (€)
STR_GAME_OPTIONS_CURRENCY_JPY                                   :Японская иена (¥)
STR_GAME_OPTIONS_CURRENCY_ATS                                   :Австрийский шиллинг (ATS)
STR_GAME_OPTIONS_CURRENCY_BEF                                   :Бельгийский франк (BEF)
STR_GAME_OPTIONS_CURRENCY_CHF                                   :Швейцарский франк (CHF)
STR_GAME_OPTIONS_CURRENCY_CZK                                   :Чешская крона (CZK)
STR_GAME_OPTIONS_CURRENCY_DEM                                   :Немецкая марка (DEM)
STR_GAME_OPTIONS_CURRENCY_DKK                                   :Датская крона (DKK)
STR_GAME_OPTIONS_CURRENCY_ESP                                   :Испанская песета (ESP)
STR_GAME_OPTIONS_CURRENCY_FIM                                   :Финская марка (FIM)
STR_GAME_OPTIONS_CURRENCY_FRF                                   :Французский франк (FRF)
STR_GAME_OPTIONS_CURRENCY_GRD                                   :Греческая драхма (GRD)
STR_GAME_OPTIONS_CURRENCY_HUF                                   :Венгерский форинт (HUF)
STR_GAME_OPTIONS_CURRENCY_ISK                                   :Исландская крона (ISK)
STR_GAME_OPTIONS_CURRENCY_ITL                                   :Итальянская лира (ITL)
STR_GAME_OPTIONS_CURRENCY_NLG                                   :Нидерландский гульден (NLG)
STR_GAME_OPTIONS_CURRENCY_NOK                                   :Норвежская крона (NOK)
STR_GAME_OPTIONS_CURRENCY_PLN                                   :Польский злотый (PLN)
STR_GAME_OPTIONS_CURRENCY_RON                                   :Румынский лей (RON)
STR_GAME_OPTIONS_CURRENCY_RUR                                   :Российский рубль (старый) (RUR)
STR_GAME_OPTIONS_CURRENCY_SIT                                   :Словенский толар (SIT)
STR_GAME_OPTIONS_CURRENCY_SEK                                   :Шведская крона (SEK)
STR_GAME_OPTIONS_CURRENCY_TRY                                   :Турецкая лира (TRY)
STR_GAME_OPTIONS_CURRENCY_SKK                                   :Словацкая крона (SKK)
STR_GAME_OPTIONS_CURRENCY_BRL                                   :Бразильский реал (BRL)
STR_GAME_OPTIONS_CURRENCY_EEK                                   :Эстонская крона (EEK)
STR_GAME_OPTIONS_CURRENCY_LTL                                   :Литовский лит (LTL)
STR_GAME_OPTIONS_CURRENCY_KRW                                   :Южнокорейская вона (KRW)
STR_GAME_OPTIONS_CURRENCY_ZAR                                   :Южноафриканский ранд (ZAR)
STR_GAME_OPTIONS_CURRENCY_CUSTOM                                :Своя...
STR_GAME_OPTIONS_CURRENCY_GEL                                   :Грузинский лари (GEL)
STR_GAME_OPTIONS_CURRENCY_IRR                                   :Иранский риал (IRR)
STR_GAME_OPTIONS_CURRENCY_RUB                                   :Российский рубль (RUB)
STR_GAME_OPTIONS_CURRENCY_MXN                                   :Мексиканский песо (MXN)
STR_GAME_OPTIONS_CURRENCY_NTD                                   :Новый тайваньский доллар (NTD)
STR_GAME_OPTIONS_CURRENCY_CNY                                   :Китайский юань (CNY)
STR_GAME_OPTIONS_CURRENCY_HKD                                   :Гонконгский доллар (HKD)
STR_GAME_OPTIONS_CURRENCY_INR                                   :Индийская рупия (INR)
STR_GAME_OPTIONS_CURRENCY_IDR                                   :Индонезийская рупия (IDR)
STR_GAME_OPTIONS_CURRENCY_MYR                                   :Малайзийский ринггит (MYR)
############ end of currency region

STR_GAME_OPTIONS_ROAD_VEHICLES_DROPDOWN_LEFT                    :Левостороннее
STR_GAME_OPTIONS_ROAD_VEHICLES_DROPDOWN_RIGHT                   :Правостороннее

STR_GAME_OPTIONS_TOWN_NAMES_FRAME                               :{BLACK}Названия городов
STR_GAME_OPTIONS_TOWN_NAMES_DROPDOWN_TOOLTIP                    :{BLACK}Язык, который будет использоваться для выбора названий населённых пунктов

############ start of townname region
STR_GAME_OPTIONS_TOWN_NAME_ORIGINAL_ENGLISH                     :Английские
STR_GAME_OPTIONS_TOWN_NAME_FRENCH                               :Французские
STR_GAME_OPTIONS_TOWN_NAME_GERMAN                               :Немецкие
STR_GAME_OPTIONS_TOWN_NAME_ADDITIONAL_ENGLISH                   :Английские (дополн.)
STR_GAME_OPTIONS_TOWN_NAME_LATIN_AMERICAN                       :Латино-американские
STR_GAME_OPTIONS_TOWN_NAME_SILLY                                :Английские (шуточные)
STR_GAME_OPTIONS_TOWN_NAME_SWEDISH                              :Шведские
STR_GAME_OPTIONS_TOWN_NAME_DUTCH                                :Нидерландские
STR_GAME_OPTIONS_TOWN_NAME_FINNISH                              :Финские
STR_GAME_OPTIONS_TOWN_NAME_POLISH                               :Польские
STR_GAME_OPTIONS_TOWN_NAME_SLOVAK                               :Словацкие
STR_GAME_OPTIONS_TOWN_NAME_NORWEGIAN                            :Норвежские
STR_GAME_OPTIONS_TOWN_NAME_HUNGARIAN                            :Венгерские
STR_GAME_OPTIONS_TOWN_NAME_AUSTRIAN                             :Австрийские
STR_GAME_OPTIONS_TOWN_NAME_ROMANIAN                             :Румынские
STR_GAME_OPTIONS_TOWN_NAME_CZECH                                :Чешские
STR_GAME_OPTIONS_TOWN_NAME_SWISS                                :Швейцарские
STR_GAME_OPTIONS_TOWN_NAME_DANISH                               :Датские
STR_GAME_OPTIONS_TOWN_NAME_TURKISH                              :Турецкие
STR_GAME_OPTIONS_TOWN_NAME_ITALIAN                              :Итальянские
STR_GAME_OPTIONS_TOWN_NAME_CATALAN                              :Каталанские
############ end of townname region

STR_GAME_OPTIONS_AUTOSAVE_FRAME                                 :{BLACK}Автосохранение
STR_GAME_OPTIONS_AUTOSAVE_DROPDOWN_TOOLTIP                      :{BLACK}Интервал автосохранения игры

############ start of autosave dropdown
STR_GAME_OPTIONS_AUTOSAVE_DROPDOWN_OFF                          :Отключено
STR_GAME_OPTIONS_AUTOSAVE_DROPDOWN_EVERY_1_MONTH                :Каждый месяц
STR_GAME_OPTIONS_AUTOSAVE_DROPDOWN_EVERY_3_MONTHS               :Каждые 3 месяца
STR_GAME_OPTIONS_AUTOSAVE_DROPDOWN_EVERY_6_MONTHS               :Каждые 6 месяцев
STR_GAME_OPTIONS_AUTOSAVE_DROPDOWN_EVERY_12_MONTHS              :Каждый год
############ end of autosave dropdown

STR_GAME_OPTIONS_LANGUAGE                                       :{BLACK}Язык
STR_GAME_OPTIONS_LANGUAGE_TOOLTIP                               :{BLACK}Язык пользовательского интерфейса

STR_GAME_OPTIONS_FULLSCREEN                                     :{BLACK}Полноэкранный режим
STR_GAME_OPTIONS_FULLSCREEN_TOOLTIP                             :{BLACK}Включить/выключить полноэкранный режим

STR_GAME_OPTIONS_RESOLUTION                                     :{BLACK}Разрешение экрана
STR_GAME_OPTIONS_RESOLUTION_TOOLTIP                             :{BLACK}Выбор разрешения экрана
STR_GAME_OPTIONS_RESOLUTION_OTHER                               :Другое
STR_GAME_OPTIONS_RESOLUTION_ITEM                                :{NUM}x{NUM}

STR_GAME_OPTIONS_VIDEO_ACCELERATION                             :{BLACK}Аппаратное ускорение
STR_GAME_OPTIONS_VIDEO_ACCELERATION_TOOLTIP                     :{BLACK}Поставьте отметку, чтобы включить аппаратное ускорение в OpenTTD. Но для этого игру придётся перезапустить.
STR_GAME_OPTIONS_VIDEO_ACCELERATION_RESTART                     :{WHITE}Эта настройка будет применена только после перезапуска игры

STR_GAME_OPTIONS_GUI_ZOOM_FRAME                                 :{BLACK}Размер элементов интерфейса
STR_GAME_OPTIONS_GUI_ZOOM_DROPDOWN_TOOLTIP                      :{BLACK}Выберите размер элементов интерфейса

STR_GAME_OPTIONS_GUI_ZOOM_DROPDOWN_AUTO                         :(Автовыбор)
STR_GAME_OPTIONS_GUI_ZOOM_DROPDOWN_NORMAL                       :Обычный
STR_GAME_OPTIONS_GUI_ZOOM_DROPDOWN_2X_ZOOM                      :Удвоенный
STR_GAME_OPTIONS_GUI_ZOOM_DROPDOWN_4X_ZOOM                      :Учетверённый

STR_GAME_OPTIONS_FONT_ZOOM                                      :{BLACK}Размер шрифта
STR_GAME_OPTIONS_FONT_ZOOM_DROPDOWN_TOOLTIP                     :{BLACK}Выберите размер шрифта, используемого в игре

STR_GAME_OPTIONS_FONT_ZOOM_DROPDOWN_AUTO                        :(Автовыбор)
STR_GAME_OPTIONS_FONT_ZOOM_DROPDOWN_NORMAL                      :Нормальный
STR_GAME_OPTIONS_FONT_ZOOM_DROPDOWN_2X_ZOOM                     :Двукратный
STR_GAME_OPTIONS_FONT_ZOOM_DROPDOWN_4X_ZOOM                     :Четырёхкратный

STR_GAME_OPTIONS_GRAPHICS                                       :{BLACK}Настройки графики

STR_GAME_OPTIONS_REFRESH_RATE                                   :{BLACK}Частота обновления экрана
STR_GAME_OPTIONS_REFRESH_RATE_TOOLTIP                           :{BLACK}Выбор частоты обновления экрана
STR_GAME_OPTIONS_REFRESH_RATE_OTHER                             :Другая
STR_GAME_OPTIONS_REFRESH_RATE_ITEM                              :{NUM}{NBSP}Гц
STR_GAME_OPTIONS_REFRESH_RATE_WARNING                           :{WHITE}Частота обновления выше 60{NBSP}Гц может отрицательно сказаться на производительности.

STR_GAME_OPTIONS_BASE_GRF                                       :{BLACK}Основной графический пакет
STR_GAME_OPTIONS_BASE_GRF_TOOLTIP                               :{BLACK}Выбор основного графического пакета
STR_GAME_OPTIONS_BASE_GRF_STATUS                                :{RED}{NUM} отсутствующи{P й х х}/повреждённы{P й х х} файл{P "" а ов}
STR_GAME_OPTIONS_BASE_GRF_DESCRIPTION_TOOLTIP                   :{BLACK}Дополнительная информация о выбранном графическом пакете

STR_GAME_OPTIONS_BASE_SFX                                       :{BLACK}Основной звуковой пакет
STR_GAME_OPTIONS_BASE_SFX_TOOLTIP                               :{BLACK}Выбор основного пакета звуковых эффектов
STR_GAME_OPTIONS_BASE_SFX_DESCRIPTION_TOOLTIP                   :{BLACK}Дополнительная информация о выбранном пакете звуковых эффектов

STR_GAME_OPTIONS_BASE_MUSIC                                     :{BLACK}Основной музыкальный пакет
STR_GAME_OPTIONS_BASE_MUSIC_TOOLTIP                             :{BLACK}Выбор основного музыкального пакета
STR_GAME_OPTIONS_BASE_MUSIC_STATUS                              :{RED}{NUM} повреждённы{P й х х} файл{P "" а ов}
STR_GAME_OPTIONS_BASE_MUSIC_DESCRIPTION_TOOLTIP                 :{BLACK}Дополнительная информация о выбранном музыкальном пакете

STR_ERROR_RESOLUTION_LIST_FAILED                                :{WHITE}Не удалось получить список поддерживаемых разрешений экрана
STR_ERROR_FULLSCREEN_FAILED                                     :{WHITE}Сбой полноэкранного режима

# Custom currency window

STR_CURRENCY_WINDOW                                             :{WHITE}Своя валюта
STR_CURRENCY_EXCHANGE_RATE                                      :{LTBLUE}Обменный курс: {ORANGE}{CURRENCY_LONG} = £{COMMA}
STR_CURRENCY_DECREASE_EXCHANGE_RATE_TOOLTIP                     :{BLACK}Повысить курс вашей валюты по отношению к фунту (£)
STR_CURRENCY_INCREASE_EXCHANGE_RATE_TOOLTIP                     :{BLACK}Снизить курс вашей валюты по отношению к фунту (£)
STR_CURRENCY_SET_EXCHANGE_RATE_TOOLTIP                          :{BLACK}Установить курс вашей валюты по отношению к фунту (£)

STR_CURRENCY_SEPARATOR                                          :{LTBLUE}Разделитель: {ORANGE}{STRING}
STR_CURRENCY_SET_CUSTOM_CURRENCY_SEPARATOR_TOOLTIP              :{BLACK}Установить разделитель тысяч

STR_CURRENCY_PREFIX                                             :{LTBLUE}Префикс: {ORANGE}{STRING}
STR_CURRENCY_SET_CUSTOM_CURRENCY_PREFIX_TOOLTIP                 :{BLACK}Установить префикс вашей валюты
STR_CURRENCY_SUFFIX                                             :{LTBLUE}Суффикс: {ORANGE}{STRING}
STR_CURRENCY_SET_CUSTOM_CURRENCY_SUFFIX_TOOLTIP                 :{BLACK}Установить суффикс вашей валюты

STR_CURRENCY_SWITCH_TO_EURO                                     :{LTBLUE}Переход на евро: {ORANGE}в {NUM} году
STR_CURRENCY_SWITCH_TO_EURO_NEVER                               :{LTBLUE}Переход на евро: {ORANGE}никогда
STR_CURRENCY_SET_CUSTOM_CURRENCY_TO_EURO_TOOLTIP                :{BLACK}Установить год перехода на евро
STR_CURRENCY_DECREASE_CUSTOM_CURRENCY_TO_EURO_TOOLTIP           :{BLACK}Перейти на евро раньше
STR_CURRENCY_INCREASE_CUSTOM_CURRENCY_TO_EURO_TOOLTIP           :{BLACK}Перейти на евро позже

STR_CURRENCY_PREVIEW                                            :{LTBLUE}Образец: {ORANGE}{CURRENCY_LONG}
STR_CURRENCY_CUSTOM_CURRENCY_PREVIEW_TOOLTIP                    :{BLACK}10{NBSP}000 фунтов стерлингов (£) в вашей валюте
STR_CURRENCY_CHANGE_PARAMETER                                   :{BLACK}Изменить параметр валюты

STR_DIFFICULTY_LEVEL_SETTING_MAXIMUM_NO_COMPETITORS             :{LTBLUE}Максимальное количество конкурентов: {ORANGE}{COMMA}

STR_NONE                                                        :Нет
STR_FUNDING_ONLY                                                :Строить самому
STR_MINIMAL                                                     :Минимальное
STR_NUM_VERY_LOW                                                :Очень малое
STR_NUM_LOW                                                     :Малое
STR_NUM_NORMAL                                                  :Среднее
STR_NUM_HIGH                                                    :Большое
STR_NUM_CUSTOM                                                  :Указанное
STR_NUM_CUSTOM_NUMBER                                           :Заданный ({NUM})

STR_VARIETY_NONE                                                :Нет
STR_VARIETY_VERY_LOW                                            :Очень низкое
STR_VARIETY_LOW                                                 :Низкое
STR_VARIETY_MEDIUM                                              :Среднее
STR_VARIETY_HIGH                                                :Большое
STR_VARIETY_VERY_HIGH                                           :Очень большое

STR_AI_SPEED_VERY_SLOW                                          :Очень медленная
STR_AI_SPEED_SLOW                                               :Медленная
STR_AI_SPEED_MEDIUM                                             :Средняя
STR_AI_SPEED_FAST                                               :Быстрая
STR_AI_SPEED_VERY_FAST                                          :Очень быстрая

STR_SEA_LEVEL_VERY_LOW                                          :Очень малое
STR_SEA_LEVEL_VERY_LOW.p                                        :Очень низкие
STR_SEA_LEVEL_LOW                                               :Малое
STR_SEA_LEVEL_LOW.p                                             :Малые
STR_SEA_LEVEL_MEDIUM                                            :Среднее
STR_SEA_LEVEL_MEDIUM.p                                          :Средние
STR_SEA_LEVEL_HIGH                                              :Большое
STR_SEA_LEVEL_HIGH.p                                            :Высокие
STR_SEA_LEVEL_CUSTOM                                            :Заданный
STR_SEA_LEVEL_CUSTOM_PERCENTAGE                                 :Заданный ({NUM}%)

STR_RIVERS_NONE                                                 :Нет
STR_RIVERS_FEW                                                  :Малое
STR_RIVERS_MODERATE                                             :Среднее
STR_RIVERS_LOT                                                  :Большое

STR_DISASTER_NONE                                               :нет
STR_DISASTER_REDUCED                                            :сниженная
STR_DISASTER_NORMAL                                             :обычная

STR_SUBSIDY_X1_5                                                :x1,5
STR_SUBSIDY_X2                                                  :x2
STR_SUBSIDY_X3                                                  :x3
STR_SUBSIDY_X4                                                  :x4

STR_TERRAIN_TYPE_VERY_FLAT                                      :Плоский
STR_TERRAIN_TYPE_FLAT                                           :Равнинный
STR_TERRAIN_TYPE_HILLY                                          :Холмистый
STR_TERRAIN_TYPE_MOUNTAINOUS                                    :Преимущественно горный
STR_TERRAIN_TYPE_ALPINIST                                       :Исключительно горный
STR_TERRAIN_TYPE_CUSTOM                                         :Установить высоту вручную
STR_TERRAIN_TYPE_CUSTOM_VALUE                                   :Установленная высота ({NUM})

STR_CITY_APPROVAL_PERMISSIVE                                    :дозволяющее
STR_CITY_APPROVAL_TOLERANT                                      :терпимое
STR_CITY_APPROVAL_HOSTILE                                       :отрицательное

STR_WARNING_NO_SUITABLE_AI                                      :{WHITE}Модули ИИ отсутствуют.{}Их можно скачать через систему проверки онлайн-контента.

# Settings tree window
STR_CONFIG_SETTING_TREE_CAPTION                                 :{WHITE}Расширенные настройки
STR_CONFIG_SETTING_FILTER_TITLE                                 :{BLACK}Фильтр:
STR_CONFIG_SETTING_EXPAND_ALL                                   :{BLACK}Развернуть всё
STR_CONFIG_SETTING_COLLAPSE_ALL                                 :{BLACK}Свернуть всё
STR_CONFIG_SETTING_RESET_ALL                                    :{BLACK}Сбросить все значения
STR_CONFIG_SETTING_NO_EXPLANATION_AVAILABLE_HELPTEXT            :(нет описания)
STR_CONFIG_SETTING_DEFAULT_VALUE                                :{LTBLUE}Значение по умолчанию: {ORANGE}{STRING}
STR_CONFIG_SETTING_TYPE                                         :{LTBLUE}Тип настроек: {ORANGE}{STRING}
STR_CONFIG_SETTING_TYPE_CLIENT                                  :Настройки клиента (не содержатся в файлах сохранений; влияют на все игры)
STR_CONFIG_SETTING_TYPE_GAME_MENU                               :Настройки игры (содержатся в файлах сохранений; действительны только для новых игр)
STR_CONFIG_SETTING_TYPE_GAME_INGAME                             :Настройки игры (содержатся в файлах сохранений; действительны только для текущей игры)
STR_CONFIG_SETTING_TYPE_COMPANY_MENU                            :Настройки компании (содержатся в файлах сохранений; действительны только для новых игр)
STR_CONFIG_SETTING_TYPE_COMPANY_INGAME                          :Настройки компании (содержатся в файлах сохранений; действительны только для текущей игры)
STR_CONFIG_SETTING_RESET_ALL_CONFIRMATION_DIALOG_CAPTION        :{WHITE}Внимание!
STR_CONFIG_SETTING_RESET_ALL_CONFIRMATION_DIALOG_TEXT           :{WHITE}Вы уверены, что хотите сбросить все настройки игры к значениям по умолчанию?

STR_CONFIG_SETTING_RESTRICT_CATEGORY                            :{BLACK}Категория:
STR_CONFIG_SETTING_RESTRICT_TYPE                                :{BLACK}Тип:
STR_CONFIG_SETTING_RESTRICT_DROPDOWN_HELPTEXT                   :{BLACK}Отображать в списке только настройки, соответствующие выбранной категории
STR_CONFIG_SETTING_RESTRICT_BASIC                               :Основные настройки (только самые важные)
STR_CONFIG_SETTING_RESTRICT_ADVANCED                            :Расширенные настройки (практически все)
STR_CONFIG_SETTING_RESTRICT_ALL                                 :Все настройки (включая самые непонятные)
STR_CONFIG_SETTING_RESTRICT_CHANGED_AGAINST_DEFAULT             :Настройки со значениями, отличающимися от значений по умолчанию
STR_CONFIG_SETTING_RESTRICT_CHANGED_AGAINST_NEW                 :Настройки со значениями, отличающимися от настроек новой игры

STR_CONFIG_SETTING_TYPE_DROPDOWN_HELPTEXT                       :{BLACK}Ограничивает список ниже определёнными типами настроек
STR_CONFIG_SETTING_TYPE_DROPDOWN_ALL                            :Все настройки
STR_CONFIG_SETTING_TYPE_DROPDOWN_CLIENT                         :Настройки клиента (не записываются в сохранения; влияют на все игры)
STR_CONFIG_SETTING_TYPE_DROPDOWN_GAME_MENU                      :Настройки игры (записываются в сохранения; влияют только на новые игры)
STR_CONFIG_SETTING_TYPE_DROPDOWN_GAME_INGAME                    :Настройки игры (записываются в сохранение; влияют только на текущую игру)
STR_CONFIG_SETTING_TYPE_DROPDOWN_COMPANY_MENU                   :Настройки компании (записываются в сохранения; влияют только на новые игры)
STR_CONFIG_SETTING_TYPE_DROPDOWN_COMPANY_INGAME                 :Настройки компании (записываются в сохранение; влияют только на текущую компанию)
STR_CONFIG_SETTING_CATEGORY_HIDES                               :{BLACK}Чтобы показать все результаты поиска, выберите{}{SILVER}категорию{BLACK}: {WHITE}{STRING}
STR_CONFIG_SETTING_TYPE_HIDES                                   :{BLACK}Чтобы показать все результаты поиска, выберите{}{SILVER}тип{BLACK}: {WHITE}Все настройки
STR_CONFIG_SETTING_CATEGORY_AND_TYPE_HIDES                      :{BLACK}Чтобы показать все результаты поиска, выберите{}{SILVER}категорию{BLACK}: {WHITE}{STRING} {BLACK}и {SILVER}тип{BLACK}: {WHITE}Все настройки
STR_CONFIG_SETTINGS_NONE                                        :{WHITE}- Нет -

STR_CONFIG_SETTING_OFF                                          :нет
STR_CONFIG_SETTING_ON                                           :да
STR_CONFIG_SETTING_DISABLED                                     :отключено

STR_CONFIG_SETTING_COMPANIES_OFF                                :нет
STR_CONFIG_SETTING_COMPANIES_OWN                                :для своей компании
STR_CONFIG_SETTING_COMPANIES_ALL                                :для всех компаний

STR_CONFIG_SETTING_NONE                                         :нет
STR_CONFIG_SETTING_ORIGINAL                                     :оригинальное
STR_CONFIG_SETTING_ORIGINAL.f                                   :оригинальная
STR_CONFIG_SETTING_REALISTIC                                    :реалистичное
STR_CONFIG_SETTING_REALISTIC.f                                  :реалистичная

STR_CONFIG_SETTING_HORIZONTAL_POS_LEFT                          :слева
STR_CONFIG_SETTING_HORIZONTAL_POS_CENTER                        :посередине
STR_CONFIG_SETTING_HORIZONTAL_POS_RIGHT                         :справа

STR_CONFIG_SETTING_MAXIMUM_INITIAL_LOAN                         :Максимальная сумма займа: {STRING}
STR_CONFIG_SETTING_MAXIMUM_INITIAL_LOAN_HELPTEXT                :Максимальная сумма займа для компании (без учета инфляции)
STR_CONFIG_SETTING_INTEREST_RATE                                :Процентная ставка: {STRING}
STR_CONFIG_SETTING_INTEREST_RATE_HELPTEXT                       :Процентная ставка по займам; также устанавливает уровень инфляции, если та включена.
STR_CONFIG_SETTING_RUNNING_COSTS                                :Эксплуатационные расходы: {STRING}
STR_CONFIG_SETTING_RUNNING_COSTS_HELPTEXT                       :Установите уровень стоимости обслуживания и эксплуатации транспорта и инфраструктуры
STR_CONFIG_SETTING_CONSTRUCTION_SPEED                           :Скорость строительства: {STRING}
STR_CONFIG_SETTING_CONSTRUCTION_SPEED_HELPTEXT                  :Ограничьте количество строительных мероприятий для ИИ
STR_CONFIG_SETTING_VEHICLE_BREAKDOWNS                           :Вероятность поломки транспорта: {STRING}
STR_CONFIG_SETTING_VEHICLE_BREAKDOWNS_HELPTEXT                  :Частота поломок недостаточно качественно обслуживаемого транспорта
STR_CONFIG_SETTING_SUBSIDY_MULTIPLIER                           :Множитель субсидий: {STRING}
STR_CONFIG_SETTING_SUBSIDY_MULTIPLIER_HELPTEXT                  :Установите множитель оплаты за субсидируемые перевозки
STR_CONFIG_SETTING_CONSTRUCTION_COSTS                           :Затраты на строительство: {STRING}
STR_CONFIG_SETTING_CONSTRUCTION_COSTS_HELPTEXT                  :Установите уровень затрат на строительство и приобретение
STR_CONFIG_SETTING_RECESSIONS                                   :Спады: {STRING}
STR_CONFIG_SETTING_RECESSIONS_HELPTEXT                          :При включении раз в несколько лет в экономике может начаться кризис. В это время объём производства значительно уменьшается (он возвращается к прежнему уровню, когда спад заканчивается).
STR_CONFIG_SETTING_TRAIN_REVERSING                              :Запретить разворот поездов на станциях: {STRING}
STR_CONFIG_SETTING_TRAIN_REVERSING_HELPTEXT                     :Если включено, поезда не будут разворачиваться на проходных станциях, даже если это позволит сократить путь к следующему пункту назначения
STR_CONFIG_SETTING_DISASTERS                                    :Катастрофы: {STRING}
STR_CONFIG_SETTING_DISASTERS_HELPTEXT                           :Включение/отключение катастроф, которые могут время от времени блокировать или уничтожать транспортные средства или инфраструктуру
STR_CONFIG_SETTING_CITY_APPROVAL                                :Отношение городского совета к реструктуризации окрестностей: {STRING}
STR_CONFIG_SETTING_CITY_APPROVAL_HELPTEXT                       :Выберите уровень влияния шума и загрязнения окружающей среды компаниями на их рейтинг в городах и возможность дальнейшего строительства около городов

STR_CONFIG_SETTING_MAP_HEIGHT_LIMIT                             :Максимальная высота объектов на карте: {STRING}
STR_CONFIG_SETTING_MAP_HEIGHT_LIMIT_HELPTEXT                    :Установить максимальное значение высоты гор на карте. «(Автовыбор)» подберёт приемлемое значение после создания ландшафта.
STR_CONFIG_SETTING_MAP_HEIGHT_LIMIT_VALUE                       :{NUM}
STR_CONFIG_SETTING_MAP_HEIGHT_LIMIT_AUTO                        :(автовыбор)
STR_CONFIG_SETTING_TOO_HIGH_MOUNTAIN                            :{WHITE}Невозможно изменить максимальную высоту. На карте есть горы выше этого значения.
STR_CONFIG_SETTING_AUTOSLOPE                                    :Разрешить изм. ландшафта под зданиями, дорогами и т. д. (автоспуски): {STRING}
STR_CONFIG_SETTING_AUTOSLOPE_HELPTEXT                           :Разрешить изменение ландшафта под домами и дорогами, не требуя их сноса
STR_CONFIG_SETTING_CATCHMENT                                    :Зона покрытия зависит от типа станции: {STRING}
STR_CONFIG_SETTING_CATCHMENT_HELPTEXT                           :Установить различный размер зоны покрытия для различных типов станций и аэропортов
STR_CONFIG_SETTING_SERVE_NEUTRAL_INDUSTRIES                     :Предприятия с собственными станциями используют станции игроков: {STRING}
STR_CONFIG_SETTING_SERVE_NEUTRAL_INDUSTRIES_HELPTEXT            :При включении - предприятия, имеющие собственные станции погрузки (например, нефтяные платформы), смогут обслуживаться также и станциями игроков, построенными поблизости.{}При отключении - предприятия будут производить погрузку только через свои внутренние станции, и эти станции будут обслуживать только своё предприятие.
STR_CONFIG_SETTING_EXTRADYNAMITE                                :Разрешить снос (почти) всех городских объектов: {STRING}
STR_CONFIG_SETTING_EXTRADYNAMITE_HELPTEXT                       :Упростить снос городских зданий и инфраструктуры
STR_CONFIG_SETTING_TRAIN_LENGTH                                 :Максимальная длина состава: {STRING}
STR_CONFIG_SETTING_TRAIN_LENGTH_HELPTEXT                        :Настройка максимальной длины состава
STR_CONFIG_SETTING_TILE_LENGTH                                  :{COMMA} клет{P ка ки ок}
STR_CONFIG_SETTING_SMOKE_AMOUNT                                 :Количество дыма/искр у локомотивов: {STRING}
STR_CONFIG_SETTING_SMOKE_AMOUNT_HELPTEXT                        :Количество дыма или искр, появляющихся над локомотивом
STR_CONFIG_SETTING_TRAIN_ACCELERATION_MODEL                     :Модель ускорения поездов: {STRING.f}
STR_CONFIG_SETTING_TRAIN_ACCELERATION_MODEL_HELPTEXT            :Настройка модели ускорения поездов. При использовании «оригинальной» модели все поезда одинаково замедляются при движении в гору. При использовании «реалистичной» модели поезда замедляются на подъёмах и поворотах в зависимости от различных характеристик, например, длины состава и тягового усилия локомотива.
STR_CONFIG_SETTING_ROAD_VEHICLE_ACCELERATION_MODEL              :Модель ускорения автотранспорта: {STRING.f}
STR_CONFIG_SETTING_ROAD_VEHICLE_ACCELERATION_MODEL_HELPTEXT     :Настройка модели ускорения автотранспорта. При использовании «оригинальной» модели все автомобили одинаково замедляются при движении в гору. При использовании «реалистичной» модели автомобили замедляются на подъёмах в зависимости от различных характеристик двигателя, например, тягового усилия.
STR_CONFIG_SETTING_TRAIN_SLOPE_STEEPNESS                        :Крутизна склона для поездов: {STRING}
STR_CONFIG_SETTING_TRAIN_SLOPE_STEEPNESS_HELPTEXT               :Настройка крутизны склона для поездов. Высокие значения делают подъём более тяжёлым.
STR_CONFIG_SETTING_PERCENTAGE                                   :{COMMA}%
STR_CONFIG_SETTING_ROAD_VEHICLE_SLOPE_STEEPNESS                 :Крутизна склона для автотранспорта: {STRING}
STR_CONFIG_SETTING_ROAD_VEHICLE_SLOPE_STEEPNESS_HELPTEXT        :Настройка крутизны склона для автотранспорта. Высокие значения делают подъём более тяжёлым.
STR_CONFIG_SETTING_FORBID_90_DEG                                :Запретить 90-градусные повороты на ж/д: {STRING}
STR_CONFIG_SETTING_FORBID_90_DEG_HELPTEXT                       :Поворот на 90° происходит, когда к горизонтальному участку рельсов примыкает вертикальный. В остальных случаях поезда поворачивают на 45°.
STR_CONFIG_SETTING_DISTANT_JOIN_STATIONS                        :Разрешить объединение не примыкающих друг к другу станций: {STRING}
STR_CONFIG_SETTING_DISTANT_JOIN_STATIONS_HELPTEXT               :Разрешить объединять несколько станций в одну, даже если они не примыкают друг к другу. Требуется нажать Ctrl+щелчок при расширении станции.
STR_CONFIG_SETTING_INFLATION                                    :Включить инфляцию: {STRING}
STR_CONFIG_SETTING_INFLATION_HELPTEXT                           :Включить инфляцию, при которой затраты растут немного быстрее, чем доходы
STR_CONFIG_SETTING_MAX_BRIDGE_LENGTH                            :Максимальная длина моста: {STRING}
STR_CONFIG_SETTING_MAX_BRIDGE_LENGTH_HELPTEXT                   :Ограничение на длину строящихся мостов
STR_CONFIG_SETTING_MAX_BRIDGE_HEIGHT                            :Максимальная высота мостов: {STRING}
STR_CONFIG_SETTING_MAX_BRIDGE_HEIGHT_HELPTEXT                   :Максимальная допустимая высота мостов
STR_CONFIG_SETTING_MAX_TUNNEL_LENGTH                            :Максимальная длина туннеля: {STRING}
STR_CONFIG_SETTING_MAX_TUNNEL_LENGTH_HELPTEXT                   :Ограничение на длину строящихся туннелей
STR_CONFIG_SETTING_RAW_INDUSTRY_CONSTRUCTION_METHOD             :Способ создания сырьевых предприятий: {STRING}
STR_CONFIG_SETTING_RAW_INDUSTRY_CONSTRUCTION_METHOD_HELPTEXT    :Способ создания сырьевых предприятий.{}«Не создавать» - отключить возможность их создания транспортными компаниями.{}«Геологоразведка» - предприятие будет создано в случайном месте на карте; иногда геологи не находят месторождений, и постройка предприятия отменяется.{}«Как и остальные» - сырьевые предприятия строятся как и перерабатывающие, с выбором места постройки.
STR_CONFIG_SETTING_RAW_INDUSTRY_CONSTRUCTION_METHOD_NONE        :не создавать
STR_CONFIG_SETTING_RAW_INDUSTRY_CONSTRUCTION_METHOD_NORMAL      :как и остальные
STR_CONFIG_SETTING_RAW_INDUSTRY_CONSTRUCTION_METHOD_PROSPECTING :геологоразведка
STR_CONFIG_SETTING_INDUSTRY_PLATFORM                            :Ровная поверхность вокруг предприятий: {STRING}
STR_CONFIG_SETTING_INDUSTRY_PLATFORM_HELPTEXT                   :Радиус выравниваемой местности вокруг новых предприятий. Это позволяет подготовить место для постройки станций, дорог и{NBSP}т.{NBSP}п.
STR_CONFIG_SETTING_MULTIPINDTOWN                                :Разрешить несколько предприятий одного типа на город: {STRING}
STR_CONFIG_SETTING_MULTIPINDTOWN_HELPTEXT                       :Обычно к каждому городу относится не более одного предприятия каждого типа. Включение данной настройки снимает это ограничение.
STR_CONFIG_SETTING_SIGNALSIDE                                   :Показывать сигналы: {STRING}
STR_CONFIG_SETTING_SIGNALSIDE_HELPTEXT                          :Сторона железнодорожного полотна, на которой будут устанавливаться сигналы
STR_CONFIG_SETTING_SIGNALSIDE_LEFT                              :слева
STR_CONFIG_SETTING_SIGNALSIDE_DRIVING_SIDE                      :на стороне движения автотранспорта
STR_CONFIG_SETTING_SIGNALSIDE_RIGHT                             :справа
STR_CONFIG_SETTING_SHOWFINANCES                                 :Показывать финансовую статистику каждый год: {STRING}
STR_CONFIG_SETTING_SHOWFINANCES_HELPTEXT                        :Показывать окно с финансовой информацией в конце каждого года для упрощения контроля финансового состояния компании
STR_CONFIG_SETTING_NONSTOP_BY_DEFAULT                           :Создавать задания с меткой «без остановок»: {STRING}
STR_CONFIG_SETTING_NONSTOP_BY_DEFAULT_HELPTEXT                  :Обычно транспортное средство останавливается на каждой станции, через которое проезжает. Если в задании стоит метка «без остановок», то ТС не останавливается на пути к станции назначения. Эта настройка влияет только на вновь создаваемые задания; после создания маршрута каждое задание можно настроить индивидуально.
STR_CONFIG_SETTING_STOP_LOCATION                                :По умолчанию поезда останавливаются {STRING} станции
STR_CONFIG_SETTING_STOP_LOCATION_HELPTEXT                       :Укажите, в какой части станции должны останавливаться поезда. «Начало станции» обозначает тот край платформы, куда поезд прибывает; «середина станции» - середину платформы; «конец станции» - край платформы, противоположный тому, откуда прибыл поезд. Учтите, что это значения по умолчанию; в каждом задании можно указать своё место остановки.
STR_CONFIG_SETTING_STOP_LOCATION_NEAR_END                       :в начале
STR_CONFIG_SETTING_STOP_LOCATION_MIDDLE                         :в середине
STR_CONFIG_SETTING_STOP_LOCATION_FAR_END                        :в конце
STR_CONFIG_SETTING_AUTOSCROLL                                   :Смещать обзор, когда курсор находится у края экрана: {STRING}
STR_CONFIG_SETTING_AUTOSCROLL_HELPTEXT                          :Включает смещение обзора при приближении указателя мыши к краю экрана
STR_CONFIG_SETTING_AUTOSCROLL_DISABLED                          :нет
STR_CONFIG_SETTING_AUTOSCROLL_MAIN_VIEWPORT_FULLSCREEN          :в основном окне при полноэкранном режиме
STR_CONFIG_SETTING_AUTOSCROLL_MAIN_VIEWPORT                     :в основном окне
STR_CONFIG_SETTING_AUTOSCROLL_EVERY_VIEWPORT                    :во всех окнах
STR_CONFIG_SETTING_BRIBE                                        :Разрешить подкупать местные власти: {STRING}
STR_CONFIG_SETTING_BRIBE_HELPTEXT                               :Позволять компаниям подкупать городскую администрацию. Если факт подкупа раскроется, рейтинг компании в городе падает и взимодействие с местной администрацией прекращается на 6 месяцев.
STR_CONFIG_SETTING_ALLOW_EXCLUSIVE                              :Разрешить покупать эксклюзивные транспортные права: {STRING}
STR_CONFIG_SETTING_ALLOW_EXCLUSIVE_HELPTEXT                     :Если компания покапает эксклюзивные транспортные права, то на станции конкурентов не будет поступать груз и не будут приходить пассажиры в течение года
STR_CONFIG_SETTING_ALLOW_FUND_BUILDINGS                         :Разрешить финансирование строительства зданий: {STRING}
STR_CONFIG_SETTING_ALLOW_FUND_BUILDINGS_HELPTEXT                :Разрешить транспортым компаниям финансировать строительство новых городских зданий
STR_CONFIG_SETTING_ALLOW_FUND_ROAD                              :Разрешить финансирование реконструкции дорог: {STRING}
STR_CONFIG_SETTING_ALLOW_FUND_ROAD_HELPTEXT                     :Позволить компаниям финансировать в городах дорожные работы, парализующие работу автотранспорта
STR_CONFIG_SETTING_ALLOW_GIVE_MONEY                             :Разрешить передачу денег другим компаниям: {STRING}
STR_CONFIG_SETTING_ALLOW_GIVE_MONEY_HELPTEXT                    :Позволить компаниям в сетевой игре передавать друг другу деньги
STR_CONFIG_SETTING_FREIGHT_TRAINS                               :Множитель веса груза для товарных поездов: {STRING}
STR_CONFIG_SETTING_FREIGHT_TRAINS_HELPTEXT                      :Множитель веса груза, перевозимого поездами. Высокие значения увеличат нагрузку на локомотивы, особенно при подъёме в гору.
STR_CONFIG_SETTING_PLANE_SPEED                                  :Множитель скорости самолётов: {STRING}
STR_CONFIG_SETTING_PLANE_SPEED_HELPTEXT                         :Ограничение скорости воздушных судов относительно другого транспорта для снижения сверхприбылей от использования самолётов
STR_CONFIG_SETTING_PLANE_SPEED_VALUE                            :1 / {COMMA}
STR_CONFIG_SETTING_PLANE_CRASHES                                :Вероятность падения самолётов: {STRING}
STR_CONFIG_SETTING_PLANE_CRASHES_HELPTEXT                       :Настройка вероятности падения самолёта.{}У крупных самолётов всегда есть риск крушения при посадке в маленьких аэропортах.
STR_CONFIG_SETTING_PLANE_CRASHES_NONE                           :отсутствует
STR_CONFIG_SETTING_PLANE_CRASHES_REDUCED                        :сниженная
STR_CONFIG_SETTING_PLANE_CRASHES_NORMAL                         :обычная
STR_CONFIG_SETTING_STOP_ON_TOWN_ROAD                            :Позволять строить остановки на городских дорогах: {STRING}
STR_CONFIG_SETTING_STOP_ON_TOWN_ROAD_HELPTEXT                   :Разрешить компаниям строить сквозные остановки на муниципальных дорогах
STR_CONFIG_SETTING_STOP_ON_COMPETITOR_ROAD                      :Разрешить проезд через остановки соперников по их дорогам: {STRING}
STR_CONFIG_SETTING_STOP_ON_COMPETITOR_ROAD_HELPTEXT             :Разрешить компаниям строить сквозные остановки на дорогах, принадлежащих другим транспортным компаниям
STR_CONFIG_SETTING_DYNAMIC_ENGINES_EXISTING_VEHICLES            :{WHITE}Изменение этого параметра невозможно, если в игре есть транспортные средства.
STR_CONFIG_SETTING_INFRASTRUCTURE_MAINTENANCE                   :Обслуживание инфраструктуры: {STRING}
STR_CONFIG_SETTING_INFRASTRUCTURE_MAINTENANCE_HELPTEXT          :Включает затраты на содержание инфраструктуры. Стоимость непропорционально увеличивается с ростом транспортной сети, оказывая, таким образом, большее влияние на крупные компании, чем на малые.

STR_CONFIG_SETTING_COMPANY_STARTING_COLOUR                      :Фирменный цвет компании: {STRING}
STR_CONFIG_SETTING_COMPANY_STARTING_COLOUR_HELPTEXT             :Выберите начальный фирменный цвет компании

STR_CONFIG_SETTING_NEVER_EXPIRE_AIRPORTS                        :Аэропорты не устаревают: {STRING}
STR_CONFIG_SETTING_NEVER_EXPIRE_AIRPORTS_HELPTEXT               :При включении все типы аэропортов доступны для строительства в любое время после их первоначального появления

STR_CONFIG_SETTING_WARN_LOST_VEHICLE                            :Предупреждать, если ТС потерялось: {STRING}
STR_CONFIG_SETTING_WARN_LOST_VEHICLE_HELPTEXT                   :Включает сообщения о транспортых средствах, которые не могут найти путь к месту назначения
STR_CONFIG_SETTING_ORDER_REVIEW                                 :Проверять маршруты на правильность: {STRING}
STR_CONFIG_SETTING_ORDER_REVIEW_HELPTEXT                        :Включает периодическую проверку маршрутов транспорта и сообщения о наличии некоторых очевидных проблем в них
STR_CONFIG_SETTING_ORDER_REVIEW_OFF                             :не проверять
STR_CONFIG_SETTING_ORDER_REVIEW_EXDEPOT                         :у всех запущенных
STR_CONFIG_SETTING_ORDER_REVIEW_ON                              :у всех
STR_CONFIG_SETTING_WARN_INCOME_LESS                             :Предупреждать, если доход ТС отрицателен: {STRING}
STR_CONFIG_SETTING_WARN_INCOME_LESS_HELPTEXT                    :Включает сообщения о транспортых средствах, не принёсших прибыли по итогам прошедшего года
STR_CONFIG_SETTING_NEVER_EXPIRE_VEHICLES                        :Транспорт не будет выходить из эксплуатации: {STRING}
STR_CONFIG_SETTING_NEVER_EXPIRE_VEHICLES_HELPTEXT               :При включении все транспортные средства остаются доступными для покупки в любое время после начала их производства
STR_CONFIG_SETTING_AUTORENEW_VEHICLE                            :Автозамена изношенного транспорта: {STRING}
STR_CONFIG_SETTING_AUTORENEW_VEHICLE_HELPTEXT                   :Включает автоматическую замену устаревших транспортных средств
STR_CONFIG_SETTING_AUTORENEW_MONTHS                             :Автозамена транспорта {STRING} истечения срока эксплуатации
STR_CONFIG_SETTING_AUTORENEW_MONTHS_HELPTEXT                    :Относительный возраст транспортного средства, после которого оно подлежит автозамене
STR_CONFIG_SETTING_AUTORENEW_MONTHS_VALUE_BEFORE                :за {COMMA} месяц{P "" а ев} до
STR_CONFIG_SETTING_AUTORENEW_MONTHS_VALUE_AFTER                 :спустя {COMMA} месяц{P "" а ев} после
STR_CONFIG_SETTING_AUTORENEW_MONEY                              :Сумма, необходимая для автозамены: {STRING}
STR_CONFIG_SETTING_AUTORENEW_MONEY_HELPTEXT                     :Минимальная сумма денег на счёте компании, необходимая для начала автозамены
STR_CONFIG_SETTING_ERRMSG_DURATION                              :Длительность сообщения об ошибке: {STRING}
STR_CONFIG_SETTING_ERRMSG_DURATION_HELPTEXT                     :Длительность показа красных окон с сообщениями об ошибках. Эта настройка не действует на некоторые сообщения (о критических ошибках) - они не закрываются автоматически, только вручную.
STR_CONFIG_SETTING_ERRMSG_DURATION_VALUE                        :{COMMA} секунд{P а ы ""}
STR_CONFIG_SETTING_HOVER_DELAY                                  :Показывать подсказки: {STRING}
STR_CONFIG_SETTING_HOVER_DELAY_HELPTEXT                         :Задержка между наведением указателя мыши на элемент интерфейса и появлением подсказки. Если это значение равно 0, подсказки появляются по щелчку правой кнопки мыши.
STR_CONFIG_SETTING_HOVER_DELAY_VALUE                            :при наведении указателя на {COMMA} миллисекунд{P у ы ""}
STR_CONFIG_SETTING_HOVER_DELAY_DISABLED                         :щелчком правой кнопкой мыши
STR_CONFIG_SETTING_POPULATION_IN_LABEL                          :Показывать количество жителей в названии города: {STRING}
STR_CONFIG_SETTING_POPULATION_IN_LABEL_HELPTEXT                 :Показывать количество жителей городов в названиях
STR_CONFIG_SETTING_GRAPH_LINE_THICKNESS                         :Толщина линий графиков: {STRING}
STR_CONFIG_SETTING_GRAPH_LINE_THICKNESS_HELPTEXT                :Толщина линий графиков. Тонкие линии более точны; толстые линии лучше видны и их цвета лучше различимы.
STR_CONFIG_SETTING_SHOW_NEWGRF_NAME                             :Показывать имя NewGRF в окне покупки транспорта: {STRING}
STR_CONFIG_SETTING_SHOW_NEWGRF_NAME_HELPTEXT                    :Показывать название модуля NewGRF, содержащего выбранную модель транспортного средства, в окне покупки транспорта.

STR_CONFIG_SETTING_LANDSCAPE                                    :Тип карты: {STRING}
STR_CONFIG_SETTING_LANDSCAPE_HELPTEXT                           :Тип карты определяет основу игрового процесса, например, доступные типы транспорта и грузов, различные условия роста городов. Всё это также может быть изменено с помощью модулей NewGRF и игровых скриптов.
STR_CONFIG_SETTING_LAND_GENERATOR                               :Генератор ландшафта: {STRING}
STR_CONFIG_SETTING_LAND_GENERATOR_HELPTEXT                      :Оригинальный генератор рассчитан на базовый графический набор и создаёт ландшафт из типовых элементов.{}TerraGenesis использует для создания ландшафта шум Перлина и более тонко настраивается.
STR_CONFIG_SETTING_LAND_GENERATOR_ORIGINAL                      :Оригинальный
STR_CONFIG_SETTING_LAND_GENERATOR_TERRA_GENESIS                 :TerraGenesis
STR_CONFIG_SETTING_TERRAIN_TYPE                                 :Тип ландшафта: {STRING}
STR_CONFIG_SETTING_TERRAIN_TYPE_HELPTEXT                        :(Только для TerraGenesis){}Холмистость ландшафта
STR_CONFIG_SETTING_INDUSTRY_DENSITY                             :Количество предприятий: {STRING}
STR_CONFIG_SETTING_INDUSTRY_DENSITY_HELPTEXT                    :Выберите, сколько предприятий создавать в начале и на каком уровне поддерживать их количество в процессе игры.
STR_CONFIG_SETTING_OIL_REF_EDGE_DISTANCE                        :Макс. расстояние от края карты до предприятий нефтяной индустрии: {STRING}
STR_CONFIG_SETTING_OIL_REF_EDGE_DISTANCE_HELPTEXT               :Эта настройка ограничивает расстояние от края карты до нефтяных платформ и нефтеперерабатывающих заводов. Таким образом, на краях карты, оканчивающихся водой, они будут строиться у берега. На картах размером более 256 это значение будет соответственно увеличено.
STR_CONFIG_SETTING_SNOWLINE_HEIGHT                              :Высота снеговой линии: {STRING}
STR_CONFIG_SETTING_SNOWLINE_HEIGHT_HELPTEXT                     :Это значение определяет, на какой высоте в субарктическом климате устанавливается снеговой покров. Наличие снега влияет на расстановку предприятий и на условия роста городов.{}Значение может быть установлено только в редакторе сценариев; иначе оно рассчитывается в зависимости от значения «снежного покрытия».
STR_CONFIG_SETTING_SNOW_COVERAGE                                :Снежное покрытие: {STRING}
STR_CONFIG_SETTING_SNOW_COVERAGE_HELPTEXT                       :Это значение определяет примерную относительную площадь суши, покрытой снегом в субарктическом климате.Наличие снега влияет на расстановку предприятий и на условия роста городов.{}Используется только при создании карты. Земля чуть выше уровня моря никогда не покрывается снегом.
STR_CONFIG_SETTING_SNOW_COVERAGE_VALUE                          :{NUM}%
STR_CONFIG_SETTING_DESERT_COVERAGE                              :Песчаное покрытие: {STRING}
STR_CONFIG_SETTING_DESERT_COVERAGE_HELPTEXT                     :Укажите приблизительное количество пустыни на тропическом ландшафте. Пустыня также влияет на промышленное производство. Используется только во время создания карты
STR_CONFIG_SETTING_DESERT_COVERAGE_VALUE                        :{NUM}%
STR_CONFIG_SETTING_ROUGHNESS_OF_TERRAIN                         :Грубость ландшафта: {STRING}
STR_CONFIG_SETTING_ROUGHNESS_OF_TERRAIN_HELPTEXT                :(Только для TerraGenesis){}Выберите количество гор и холмов на карте. На гладком ландшафте холмов немного и они более пологие. На грубом - много гор, и ландшафт может показаться слишком однообразным.
STR_CONFIG_SETTING_ROUGHNESS_OF_TERRAIN_VERY_SMOOTH             :Очень гладкий
STR_CONFIG_SETTING_ROUGHNESS_OF_TERRAIN_SMOOTH                  :Гладкий
STR_CONFIG_SETTING_ROUGHNESS_OF_TERRAIN_ROUGH                   :Грубый
STR_CONFIG_SETTING_ROUGHNESS_OF_TERRAIN_VERY_ROUGH              :Очень грубый
STR_CONFIG_SETTING_VARIETY                                      :Разнообразие ландшафта: {STRING}
STR_CONFIG_SETTING_VARIETY_HELPTEXT                             :(Только для TerraGenesis){}Определяет наличие на карте как горных, так и равнинных областей. Поскольку данная настройка влияет только на сглаживание карты, остальные настройки должны быть выставлены в горный ландшафт.
STR_CONFIG_SETTING_RIVER_AMOUNT                                 :Количество рек: {STRING}
STR_CONFIG_SETTING_RIVER_AMOUNT_HELPTEXT                        :Выберите количество рек на карте
STR_CONFIG_SETTING_TREE_PLACER                                  :Алгоритм рассадки деревьев: {STRING}
STR_CONFIG_SETTING_TREE_PLACER_HELPTEXT                         :Выберите способ распределения деревьев на карте: «оригинальный» алгоритм высаживает их равномерно по всей карте; «улучшенный» - группами.
STR_CONFIG_SETTING_TREE_PLACER_NONE                             :Нет
STR_CONFIG_SETTING_TREE_PLACER_ORIGINAL                         :Оригинальный
STR_CONFIG_SETTING_TREE_PLACER_IMPROVED                         :Улучшенный
STR_CONFIG_SETTING_ROAD_SIDE                                    :Движение автотранспорта: {STRING}
STR_CONFIG_SETTING_ROAD_SIDE_HELPTEXT                           :Выберите сторону дороги, по которой движется автотранспорт
STR_CONFIG_SETTING_HEIGHTMAP_ROTATION                           :Вращение карты высот: {STRING}
STR_CONFIG_SETTING_HEIGHTMAP_ROTATION_COUNTER_CLOCKWISE         :Против часовой стрелки
STR_CONFIG_SETTING_HEIGHTMAP_ROTATION_CLOCKWISE                 :По часовой стрелке
STR_CONFIG_SETTING_SE_FLAT_WORLD_HEIGHT                         :Уровень высоты для карт с плоским рельефом: {STRING}
STR_CONFIG_SETTING_EDGES_NOT_EMPTY                              :{WHITE}Одна или несколько клеток в северном углу не пусты
STR_CONFIG_SETTING_EDGES_NOT_WATER                              :{WHITE}Одна или несколько клеток берега без воды

STR_CONFIG_SETTING_STATION_SPREAD                               :Максимальный размер станции: {STRING}
STR_CONFIG_SETTING_STATION_SPREAD_HELPTEXT                      :Максимальный размер области, которую может занимать станция или её составные части.{}Имейте в виду, что большие значения замедляют игру.
STR_CONFIG_SETTING_SERVICEATHELIPAD                             :Включить обслуживание на вертолётных площадках: {STRING}
STR_CONFIG_SETTING_SERVICEATHELIPAD_HELPTEXT                    :Проводить техническое обслуживание вертолётов при каждой посадке, в том числе на вертолётных площадках, где нет ангара
STR_CONFIG_SETTING_LINK_TERRAFORM_TOOLBAR                       :Связать ландшафтную панель с транспортной: {STRING}
STR_CONFIG_SETTING_LINK_TERRAFORM_TOOLBAR_HELPTEXT              :Открывать панель инструментов для изменения ландшафта вместе с панелью создания транспортных коммуникаций
STR_CONFIG_SETTING_SMALLMAP_LAND_COLOUR                         :Цвет ландшафта на миникарте: {STRING}
STR_CONFIG_SETTING_SMALLMAP_LAND_COLOUR_HELPTEXT                :Цвет ландшафта на миникарте
STR_CONFIG_SETTING_SMALLMAP_LAND_COLOUR_GREEN                   :зелёный
STR_CONFIG_SETTING_SMALLMAP_LAND_COLOUR_DARK_GREEN              :тёмно-зелёный
STR_CONFIG_SETTING_SMALLMAP_LAND_COLOUR_VIOLET                  :фиолетовый
STR_CONFIG_SETTING_SCROLLMODE                                   :Перемещение обзора: {STRING}
STR_CONFIG_SETTING_SCROLLMODE_HELPTEXT                          :Способ перемещения по игровому полю
STR_CONFIG_SETTING_SCROLLMODE_DEFAULT                           :перемещать обзор с помощью ПКМ, зафиксировав курсор
STR_CONFIG_SETTING_SCROLLMODE_RMB_LOCKED                        :перемещать карту с помощью ПКМ, зафиксировав курсор
STR_CONFIG_SETTING_SCROLLMODE_RMB                               :перемещать с помощью ПКМ
STR_CONFIG_SETTING_SCROLLMODE_LMB                               :перемещать с помощью ЛКМ
STR_CONFIG_SETTING_SMOOTH_SCROLLING                             :Плавное перемещение: {STRING}
STR_CONFIG_SETTING_SMOOTH_SCROLLING_HELPTEXT                    :Настройка перемещения обзора в основном окне при щелчке по миникарте или по команде обзора какого-нибудь объекта. Если включено, то обзор смещается плавно; если отключено - то мгновенно.
STR_CONFIG_SETTING_MEASURE_TOOLTIP                              :Показывать замеры при строительстве: {STRING}
STR_CONFIG_SETTING_MEASURE_TOOLTIP_HELPTEXT                     :Показывать расстояния и разницу высот при строительстве
STR_CONFIG_SETTING_LIVERIES                                     :Показывать индивидуальную окраску транспорта: {STRING}
STR_CONFIG_SETTING_LIVERIES_HELPTEXT                            :Включить индивидуальную окраску различных видов транспорта вместо общего цвета компании
STR_CONFIG_SETTING_LIVERIES_NONE                                :нет
STR_CONFIG_SETTING_LIVERIES_OWN                                 :только для своей компании
STR_CONFIG_SETTING_LIVERIES_ALL                                 :для всех компаний
STR_CONFIG_SETTING_PREFER_TEAMCHAT                              :Использовать Enter для командного чата: {STRING}
STR_CONFIG_SETTING_PREFER_TEAMCHAT_HELPTEXT                     :Использовать «Enter» для командного чата, а «Ctrl+Enter» - для общего
STR_CONFIG_SETTING_SCROLLWHEEL_SCROLLING                        :Использовать колесо прокрутки: {STRING}
STR_CONFIG_SETTING_SCROLLWHEEL_SCROLLING_HELPTEXT               :Можно настроить смещение обзора с помощью качающегося колеса прокрутки
STR_CONFIG_SETTING_SCROLLWHEEL_ZOOM                             :для масштабирования
STR_CONFIG_SETTING_SCROLLWHEEL_SCROLL                           :для смещения обзора
STR_CONFIG_SETTING_SCROLLWHEEL_OFF                              :не использовать
STR_CONFIG_SETTING_SCROLLWHEEL_MULTIPLIER                       :Скорость смещения обзора прокруткой колеса мыши: {STRING}
STR_CONFIG_SETTING_SCROLLWHEEL_MULTIPLIER_HELPTEXT              :Настройка скорости смещения обзора с помощью колеса прокрутки
STR_CONFIG_SETTING_OSK_ACTIVATION                               :Экранная клавиатура: {STRING}
STR_CONFIG_SETTING_OSK_ACTIVATION_HELPTEXT                      :Выберите способ открытия экранной клавиатуры для ввода текста с помощью указателя. Эта настройка предназначена для мобильных устройств, не имеющих клавиатуры.
STR_CONFIG_SETTING_OSK_ACTIVATION_DISABLED                      :отключена
STR_CONFIG_SETTING_OSK_ACTIVATION_DOUBLE_CLICK                  :двойной щелчок
STR_CONFIG_SETTING_OSK_ACTIVATION_SINGLE_CLICK_FOCUS            :одиночный щелчок (когда фокус в поле ввода)
STR_CONFIG_SETTING_OSK_ACTIVATION_SINGLE_CLICK                  :одиночный щелчок (немедленно)

STR_CONFIG_SETTING_RIGHT_MOUSE_BTN_EMU                          :Эмуляция нажатия правой кнопки мыши: {STRING}
STR_CONFIG_SETTING_RIGHT_MOUSE_BTN_EMU_HELPTEXT                 :Выбор способа эмуляции нажатия правой кнопки мыши
STR_CONFIG_SETTING_RIGHT_MOUSE_BTN_EMU_COMMAND                  :Команд.
STR_CONFIG_SETTING_RIGHT_MOUSE_BTN_EMU_CONTROL                  :Контрол.
STR_CONFIG_SETTING_RIGHT_MOUSE_BTN_EMU_OFF                      :Выкл.

STR_CONFIG_SETTING_RIGHT_MOUSE_WND_CLOSE                        :Закрывать окна щелчком ПКМ: {STRING}
STR_CONFIG_SETTING_RIGHT_MOUSE_WND_CLOSE_HELPTEXT               :Закрывать окно щелчком правой кнопкой мыши в его пределах. При этом отключается появление подсказок по правой кнопке.

STR_CONFIG_SETTING_AUTOSAVE                                     :Автосохранение: {STRING}
STR_CONFIG_SETTING_AUTOSAVE_HELPTEXT                            :Укажите интервал между автоматическими сохранениями

STR_CONFIG_SETTING_DATE_FORMAT_IN_SAVE_NAMES                    :Использовать {STRING} формат даты для имён сохранений
STR_CONFIG_SETTING_DATE_FORMAT_IN_SAVE_NAMES_HELPTEXT           :Формат даты, использующийся в названиях сохранённых игр
STR_CONFIG_SETTING_DATE_FORMAT_IN_SAVE_NAMES_LONG               :длинный (31-е дек 2008 г.)
STR_CONFIG_SETTING_DATE_FORMAT_IN_SAVE_NAMES_SHORT              :короткий (31.12.2008)
STR_CONFIG_SETTING_DATE_FORMAT_IN_SAVE_NAMES_ISO                :ISO (2008-12-31)

STR_CONFIG_SETTING_PAUSE_ON_NEW_GAME                            :Автопауза в начале игры: {STRING}
STR_CONFIG_SETTING_PAUSE_ON_NEW_GAME_HELPTEXT                   :Включение паузы при старте новой игры, чтобы лучше изучить карту
STR_CONFIG_SETTING_COMMAND_PAUSE_LEVEL                          :Во время паузы разрешить: {STRING}
STR_CONFIG_SETTING_COMMAND_PAUSE_LEVEL_HELPTEXT                 :Настройка допустимых действий во время паузы
STR_CONFIG_SETTING_COMMAND_PAUSE_LEVEL_NO_ACTIONS               :ничего
STR_CONFIG_SETTING_COMMAND_PAUSE_LEVEL_ALL_NON_CONSTRUCTION     :все действия, кроме строительства
STR_CONFIG_SETTING_COMMAND_PAUSE_LEVEL_ALL_NON_LANDSCAPING      :все действия, кроме изменения ландшафта
STR_CONFIG_SETTING_COMMAND_PAUSE_LEVEL_ALL_ACTIONS              :все действия
STR_CONFIG_SETTING_ADVANCED_VEHICLE_LISTS                       :Показывать группы в списке транспорта: {STRING}
STR_CONFIG_SETTING_ADVANCED_VEHICLE_LISTS_HELPTEXT              :Включить расширенный список транспорта, позволяющий объединять транспортные средства в группы
STR_CONFIG_SETTING_LOADING_INDICATORS                           :Показывать индикатор загрузки: {STRING}
STR_CONFIG_SETTING_LOADING_INDICATORS_HELPTEXT                  :Отображение индикаторов загрузки над загружающимся и разгружающимся транспортом
STR_CONFIG_SETTING_TIMETABLE_IN_TICKS                           :Графики движения в «тиках», а не днях: {STRING}
STR_CONFIG_SETTING_TIMETABLE_IN_TICKS_HELPTEXT                  :Измерять время в графиках движения игровыми «тиками», а не днями. 1 день равен 74 «тикам».
STR_CONFIG_SETTING_TIMETABLE_SHOW_ARRIVAL_DEPARTURE             :Показывать время прибытия и отправления в графиках: {STRING}
STR_CONFIG_SETTING_TIMETABLE_SHOW_ARRIVAL_DEPARTURE_HELPTEXT    :Показывать ожидаемое время прибытия и отправления в графиках движения
STR_CONFIG_SETTING_QUICKGOTO                                    :Быстрое создание заданий транспорта: {STRING}
STR_CONFIG_SETTING_QUICKGOTO_HELPTEXT                           :Открывать окно маршрута с нажатой кнопкой «Следовать»
STR_CONFIG_SETTING_DEFAULT_RAIL_TYPE                            :Тип ж/д путей по умолчанию (после старта/загрузки): {STRING}
STR_CONFIG_SETTING_DEFAULT_RAIL_TYPE_HELPTEXT                   :Тип железнодорожных путей, выбираемый по умолчанию после старта или загрузки игры.{}«Первые доступные» - самый старый тип рельсов.{}«Последние доступные» - самый новый тип.{}«Наиболее используемые» - тип рельсов, наиболее широко используемых в игре.
STR_CONFIG_SETTING_DEFAULT_RAIL_TYPE_FIRST                      :первые доступные
STR_CONFIG_SETTING_DEFAULT_RAIL_TYPE_LAST                       :последние доступные
STR_CONFIG_SETTING_DEFAULT_RAIL_TYPE_MOST_USED                  :наиболее используемые
STR_CONFIG_SETTING_SHOW_TRACK_RESERVATION                       :Показывать зарезервированные пути: {STRING}
STR_CONFIG_SETTING_SHOW_TRACK_RESERVATION_HELPTEXT              :Подсвечивать зарезервированные пути для решения проблем на путях с маршрутными сигналами
STR_CONFIG_SETTING_PERSISTENT_BUILDINGTOOLS                     :Инструменты строительства активны после использования: {STRING}
STR_CONFIG_SETTING_PERSISTENT_BUILDINGTOOLS_HELPTEXT            :Инструменты строительства мостов, туннелей и{NBSP}т.{NBSP}п. не отключаются самостоятельно после использования
STR_CONFIG_SETTING_EXPENSES_LAYOUT                              :Группировать расходы в окне финансов компании: {STRING}
STR_CONFIG_SETTING_EXPENSES_LAYOUT_HELPTEXT                     :Разделять доходы и расходы в окне финансовой информации компании
STR_CONFIG_SETTING_AUTO_REMOVE_SIGNALS                          :Убирать мешающие ж/д сигналы при строительстве: {STRING}
STR_CONFIG_SETTING_AUTO_REMOVE_SIGNALS_HELPTEXT                 :Автоматически убирать сигналы, мешающие постройке новых рельсовых путей. Это может привести к столкновению поездов.
STR_CONFIG_SETTING_FAST_FORWARD_SPEED_LIMIT                     :Предел ускорения игры: {STRING}
STR_CONFIG_SETTING_FAST_FORWARD_SPEED_LIMIT_HELPTEXT            :Настройка предела ускорения игры.{}0 - предела нет; игра будет идти с максимально возможной скоростью.{}При значениях ниже 100% игра будет замедляться.{}Реальное значение ускорения зависит от конфигурации компьютера и количества объектов в игре.
STR_CONFIG_SETTING_FAST_FORWARD_SPEED_LIMIT_VAL                 :{NUM}% обычной скорости
STR_CONFIG_SETTING_FAST_FORWARD_SPEED_LIMIT_ZERO                :нет (настолько быстро, насколько позволяет компьютер)

STR_CONFIG_SETTING_SOUND_TICKER                                 :Бегущая строка: {STRING}
STR_CONFIG_SETTING_SOUND_TICKER_HELPTEXT                        :Воспроизводить звук при появлении бегущей строки с новостями
STR_CONFIG_SETTING_SOUND_NEWS                                   :Новости: {STRING}
STR_CONFIG_SETTING_SOUND_NEWS_HELPTEXT                          :Воспроизводить звуковые эффекты при публикации новостных статей
STR_CONFIG_SETTING_SOUND_NEW_YEAR                               :Финансовый отчёт: {STRING}
STR_CONFIG_SETTING_SOUND_NEW_YEAR_HELPTEXT                      :Воспроизводить звуковой эффект при отображении финансового отчёта компании за прошедшие годы
STR_CONFIG_SETTING_SOUND_CONFIRM                                :Строительство: {STRING}
STR_CONFIG_SETTING_SOUND_CONFIRM_HELPTEXT                       :Воспроизводить звуковые эффекты при строительстве и других действиях
STR_CONFIG_SETTING_SOUND_CLICK                                  :Нажатия кнопок: {STRING}
STR_CONFIG_SETTING_SOUND_CLICK_HELPTEXT                         :Воспроизводить звук нажатий на кнопки
STR_CONFIG_SETTING_SOUND_DISASTER                               :Аварии и катастрофы: {STRING}
STR_CONFIG_SETTING_SOUND_DISASTER_HELPTEXT                      :Воспроизводить звук аварий и катастроф
STR_CONFIG_SETTING_SOUND_VEHICLE                                :Транспорт: {STRING}
STR_CONFIG_SETTING_SOUND_VEHICLE_HELPTEXT                       :Воспроизводить звук, издаваемый транспортом
STR_CONFIG_SETTING_SOUND_AMBIENT                                :Фон: {STRING}
STR_CONFIG_SETTING_SOUND_AMBIENT_HELPTEXT                       :Воспроизводить фоновый шум ландшафта, предприятий и городов

STR_CONFIG_SETTING_DISABLE_UNSUITABLE_BUILDING                  :Отключить создание инфраструктуры, если нет подходящих доступных ТС: {STRING}
STR_CONFIG_SETTING_DISABLE_UNSUITABLE_BUILDING_HELPTEXT         :Экономит время и деньги, отключая инструменты создания инфраструктуры, для которой не существует доступных транспортных средств
STR_CONFIG_SETTING_MAX_TRAINS                                   :Максимальное количество поездов на игрока: {STRING}
STR_CONFIG_SETTING_MAX_TRAINS_HELPTEXT                          :Максимальное количество поездов, которое может иметь транспортная компания
STR_CONFIG_SETTING_MAX_ROAD_VEHICLES                            :Максимальное количество автотранспорта на игрока: {STRING}
STR_CONFIG_SETTING_MAX_ROAD_VEHICLES_HELPTEXT                   :Максимальное количество автомобилей, которое может иметь транспортная компания
STR_CONFIG_SETTING_MAX_AIRCRAFT                                 :Максимальное количество авиатранспорта на игрока: {STRING}
STR_CONFIG_SETTING_MAX_AIRCRAFT_HELPTEXT                        :Максимальное количество воздушных судов, которое может иметь транспортная компания
STR_CONFIG_SETTING_MAX_SHIPS                                    :Максимальное количество судов на игрока: {STRING}
STR_CONFIG_SETTING_MAX_SHIPS_HELPTEXT                           :Максимальное количество судов, которое может иметь транспортная компания

STR_CONFIG_SETTING_AI_BUILDS_TRAINS                             :Запретить покупку поездов компьютером: {STRING}
STR_CONFIG_SETTING_AI_BUILDS_TRAINS_HELPTEXT                    :Запрет покупки железнодорожного транспорта для компаний, управляемых компьютером
STR_CONFIG_SETTING_AI_BUILDS_ROAD_VEHICLES                      :Запретить покупку автомобилей компьютером: {STRING}
STR_CONFIG_SETTING_AI_BUILDS_ROAD_VEHICLES_HELPTEXT             :Запрет покупки автотранспорта для компаний, управляемых компьютером
STR_CONFIG_SETTING_AI_BUILDS_AIRCRAFT                           :Запретить покупку авиатранспорта компьютером: {STRING}
STR_CONFIG_SETTING_AI_BUILDS_AIRCRAFT_HELPTEXT                  :Запрет покупки воздушного транспорта для компаний, управляемых компьютером
STR_CONFIG_SETTING_AI_BUILDS_SHIPS                              :Запретить покупку судов компьютером: {STRING}
STR_CONFIG_SETTING_AI_BUILDS_SHIPS_HELPTEXT                     :Запрет покупки водного транспорта для компаний, управляемых компьютером

STR_CONFIG_SETTING_AI_PROFILE                                   :Исходный профиль настроек: {STRING}
STR_CONFIG_SETTING_AI_PROFILE_HELPTEXT                          :Выберите, какой профиль настроек использовать случайному ИИ или для начальных значений при добавлении нового ИИ или сценария игры
STR_CONFIG_SETTING_AI_PROFILE_EASY                              :Лёгкий
STR_CONFIG_SETTING_AI_PROFILE_MEDIUM                            :Средний
STR_CONFIG_SETTING_AI_PROFILE_HARD                              :Сложный

STR_CONFIG_SETTING_AI_IN_MULTIPLAYER                            :Разрешить ИИ в сетевой игре: {STRING}
STR_CONFIG_SETTING_AI_IN_MULTIPLAYER_HELPTEXT                   :Разрешить игрокам, управляемым компьютером, участвовать в сетевых играх
STR_CONFIG_SETTING_SCRIPT_MAX_OPCODES                           :Количество операций перед остановкой скрипта: {STRING}
STR_CONFIG_SETTING_SCRIPT_MAX_OPCODES_HELPTEXT                  :Максимальное количество операций, которое скрипт может выполнить за один цикл
STR_CONFIG_SETTING_SCRIPT_MAX_MEMORY                            :Макс. объём памяти для скрипта: {STRING}
STR_CONFIG_SETTING_SCRIPT_MAX_MEMORY_HELPTEXT                   :Объём памяти, который может использовать скрипт. При превышении этого объёма скрипт будет принудительно завершён. Для больших карт это значение, возможно, потребуется увеличить.
STR_CONFIG_SETTING_SCRIPT_MAX_MEMORY_VALUE                      :{COMMA} МиБ

STR_CONFIG_SETTING_SERVINT_ISPERCENT                            :Интервал обслуживания в процентах: {STRING}
STR_CONFIG_SETTING_SERVINT_ISPERCENT_HELPTEXT                   :Выберите, должно ли техническое обслуживание транспорта выполняться через определённые промежутки времени, либо при снижении надёжности транспортного средства на определённый процент от максимума
STR_CONFIG_SETTING_SERVINT_TRAINS                               :Интервал обслуживания по умолчанию для поездов: {STRING}
STR_CONFIG_SETTING_SERVINT_TRAINS_HELPTEXT                      :Настройка периодичности тех. обслуживания для новых поездов
STR_CONFIG_SETTING_SERVINT_VALUE                                :{COMMA}{NBSP}д{P ень ня ней}/%
STR_CONFIG_SETTING_SERVINT_DISABLED                             :отключен
STR_CONFIG_SETTING_SERVINT_ROAD_VEHICLES                        :Интервал обслуживания по умолчанию для автотранспорта: {STRING}
STR_CONFIG_SETTING_SERVINT_ROAD_VEHICLES_HELPTEXT               :Настройка периодичности тех. обслуживания для новых автомобилей
STR_CONFIG_SETTING_SERVINT_AIRCRAFT                             :Интервал обслуживания по умолчанию для авиатранспорта: {STRING}
STR_CONFIG_SETTING_SERVINT_AIRCRAFT_HELPTEXT                    :Настройка периодичности тех. обслуживания для новых воздушных судов
STR_CONFIG_SETTING_SERVINT_SHIPS                                :Интервал обслуживания по умолчанию для судов: {STRING}
STR_CONFIG_SETTING_SERVINT_SHIPS_HELPTEXT                       :Настройка периодичности тех. обслуживания для новых судов
STR_CONFIG_SETTING_NOSERVICE                                    :Не обслуживать транспорт, если отключены поломки: {STRING}
STR_CONFIG_SETTING_NOSERVICE_HELPTEXT                           :Отключение технического обслуживания транспортных средств, если отключены поломки. (Если транспорт не заходит в депо, автозамена не работает).
STR_CONFIG_SETTING_WAGONSPEEDLIMITS                             :Учитывать ограничение скорости у вагонов: {STRING}
STR_CONFIG_SETTING_WAGONSPEEDLIMITS_HELPTEXT                    :При наличии в составе вагонов с ограничением скорости учитывать это ограничение при определении максимальной скорости состава
STR_CONFIG_SETTING_DISABLE_ELRAILS                              :Выключить электрифицированную железную дорогу: {STRING}
STR_CONFIG_SETTING_DISABLE_ELRAILS_HELPTEXT                     :При включении этой настройки электровозы смогут ездить по неэлектрифицированной железной дороге

STR_CONFIG_SETTING_NEWS_ARRIVAL_FIRST_VEHICLE_OWN               :Первое транспортное средство игрока на станции: {STRING}
STR_CONFIG_SETTING_NEWS_ARRIVAL_FIRST_VEHICLE_OWN_HELPTEXT      :Показывать новости о первом транспортном средстве, прибывающем на станцию игрока
STR_CONFIG_SETTING_NEWS_ARRIVAL_FIRST_VEHICLE_OTHER             :Первое транспортное средство конкурента на станции: {STRING}
STR_CONFIG_SETTING_NEWS_ARRIVAL_FIRST_VEHICLE_OTHER_HELPTEXT    :Показывать новости о первом транспортном средстве, прибывающем на станцию конкурента
STR_CONFIG_SETTING_NEWS_ACCIDENTS_DISASTERS                     :Аварии и катастрофы: {STRING}
STR_CONFIG_SETTING_NEWS_ACCIDENTS_DISASTERS_HELPTEXT            :Показывать новости об авариях и катастрофах
STR_CONFIG_SETTING_NEWS_COMPANY_INFORMATION                     :Информация о компании: {STRING}
STR_CONFIG_SETTING_NEWS_COMPANY_INFORMATION_HELPTEXT            :Показывать новости об основании и риске банкротства транспортных компаний
STR_CONFIG_SETTING_NEWS_INDUSTRY_OPEN                           :Открытие предприятий: {STRING}
STR_CONFIG_SETTING_NEWS_INDUSTRY_OPEN_HELPTEXT                  :Показывать новости об открывающихся предприятиях
STR_CONFIG_SETTING_NEWS_INDUSTRY_CLOSE                          :Закрытие предприятий: {STRING}
STR_CONFIG_SETTING_NEWS_INDUSTRY_CLOSE_HELPTEXT                 :Показывать новости о закрывающихся предприятиях
STR_CONFIG_SETTING_NEWS_ECONOMY_CHANGES                         :Изменения в экономике: {STRING}
STR_CONFIG_SETTING_NEWS_ECONOMY_CHANGES_HELPTEXT                :Показывать новости о глобальных изменениях в экономике
STR_CONFIG_SETTING_NEWS_INDUSTRY_CHANGES_COMPANY                :Изм. производительности предприятий, обслуж. компанией: {STRING}
STR_CONFIG_SETTING_NEWS_INDUSTRY_CHANGES_COMPANY_HELPTEXT       :Показывать новости об изменении производительности предприятий, обслуживаемых компанией игрока
STR_CONFIG_SETTING_NEWS_INDUSTRY_CHANGES_OTHER                  :Изм. производительности предприятий, обслуж. конкурентами: {STRING}
STR_CONFIG_SETTING_NEWS_INDUSTRY_CHANGES_OTHER_HELPTEXT         :Показывать новости об изменении производительности предприятий, обслуживаемых конкурентами
STR_CONFIG_SETTING_NEWS_INDUSTRY_CHANGES_UNSERVED               :Изм. производительности предпр., никем не обслуживаемых: {STRING}
STR_CONFIG_SETTING_NEWS_INDUSTRY_CHANGES_UNSERVED_HELPTEXT      :Показывать новости об изменении производительности никем не обслуживаемых предприятий
STR_CONFIG_SETTING_NEWS_ADVICE                                  :Советы и сведения, касающиеся транспорта компании: {STRING}
STR_CONFIG_SETTING_NEWS_ADVICE_HELPTEXT                         :Показывать сообщения о транспортных средствах, на которые следует обратить внимание
STR_CONFIG_SETTING_NEWS_NEW_VEHICLES                            :Новый транспорт: {STRING}
STR_CONFIG_SETTING_NEWS_NEW_VEHICLES_HELPTEXT                   :Показывать новости о новых моделях транспортных средств
STR_CONFIG_SETTING_NEWS_CHANGES_ACCEPTANCE                      :Изменения в списке принимаемых грузов: {STRING}
STR_CONFIG_SETTING_NEWS_CHANGES_ACCEPTANCE_HELPTEXT             :Показывать сообщения об изменении списка принимаемых станциями грузов
STR_CONFIG_SETTING_NEWS_SUBSIDIES                               :Субсидии: {STRING}
STR_CONFIG_SETTING_NEWS_SUBSIDIES_HELPTEXT                      :Показывать новости, связанные с субсидиями
STR_CONFIG_SETTING_NEWS_GENERAL_INFORMATION                     :Общая информация: {STRING}
STR_CONFIG_SETTING_NEWS_GENERAL_INFORMATION_HELPTEXT            :Показывать общие новости, вроде покупки эксклюзивных транспортных прав или проведения реконструкции дорог

STR_CONFIG_SETTING_NEWS_MESSAGES_OFF                            :отключено
STR_CONFIG_SETTING_NEWS_MESSAGES_SUMMARY                        :кратко
STR_CONFIG_SETTING_NEWS_MESSAGES_FULL                           :полностью

STR_CONFIG_SETTING_COLOURED_NEWS_YEAR                           :Цветные газеты появляются в {STRING} году
STR_CONFIG_SETTING_COLOURED_NEWS_YEAR_HELPTEXT                  :Обычно в газетах печатают чёрно-белые изображения, а начиная с указанного года - цветные
STR_CONFIG_SETTING_STARTING_YEAR                                :Год начала игры: {STRING}
STR_CONFIG_SETTING_ENDING_YEAR                                  :Последний год игры: {STRING}
STR_CONFIG_SETTING_ENDING_YEAR_HELPTEXT                         :По прошествии указанного года рассчитывается рейтинг компании и выводится таблица рекордов. После этого игру можно продолжить.{}Если указанный год предшествует году начала игры, то таблица рекордов не отображается.
STR_CONFIG_SETTING_ENDING_YEAR_VALUE                            :{NUM}
STR_CONFIG_SETTING_ENDING_YEAR_ZERO                             :Никогда
STR_CONFIG_SETTING_ECONOMY_TYPE                                 :Экономика: {STRING}
STR_CONFIG_SETTING_ECONOMY_TYPE_HELPTEXT                        :При плавной экономике изменения в производительности предприятий небольшие и происходят чаще.{}При стабильной экономике предприятия не закрываются и не меняют производительность.{}Типы предприятий, добавленные с помощью NewGRF, могут игнорировать эту настройку.
STR_CONFIG_SETTING_ECONOMY_TYPE_ORIGINAL                        :классическая
STR_CONFIG_SETTING_ECONOMY_TYPE_SMOOTH                          :плавная
STR_CONFIG_SETTING_ECONOMY_TYPE_FROZEN                          :стабильная
STR_CONFIG_SETTING_ALLOW_SHARES                                 :Разрешить торговлю акциями других компаний: {STRING}
STR_CONFIG_SETTING_ALLOW_SHARES_HELPTEXT                        :Разрешает торговлю акциями транспортных компаний. Акции выпускаются компаниями через некоторое время после основания.
STR_CONFIG_SETTING_MIN_YEARS_FOR_SHARES                         :Мин. возраст компании для выпуска акций: {STRING}
STR_CONFIG_SETTING_MIN_YEARS_FOR_SHARES_HELPTEXT                :Минимальный возраст, которого должна достичь компания для начала выпуска акций, которыми смогут торговать другие игроки.
STR_CONFIG_SETTING_FEEDER_PAYMENT_SHARE                         :Процент дохода, начисляемый при частичной перевозке: {STRING}
STR_CONFIG_SETTING_FEEDER_PAYMENT_SHARE_HELPTEXT                :Процент прибыли, начисляемый транспорту за частичную перевозку груза.
STR_CONFIG_SETTING_SIMULATE_SIGNALS                             :Симуляция светофоров в туннелях и на мостах каждые: {STRING}
STR_CONFIG_SETTING_SIMULATE_SIGNALS_VALUE                       :{COMMA} клет{P ку ки ок}
STR_CONFIG_SETTING_DRAG_SIGNALS_DENSITY                         :При перетаскивании ставить сигналы каждые: {STRING}
STR_CONFIG_SETTING_DRAG_SIGNALS_DENSITY_HELPTEXT                :Настройка периодичности расстановки сигналов методом перетаскивания. Сигналы будут устанавливаться до первого встреченного препятствия (пересечения или другого сигнала).
STR_CONFIG_SETTING_DRAG_SIGNALS_DENSITY_VALUE                   :{COMMA} клет{P ку ки ок}
STR_CONFIG_SETTING_DRAG_SIGNALS_FIXED_DISTANCE                  :Равномерная расстановка сигналов при перетаскивании: {STRING}
STR_CONFIG_SETTING_DRAG_SIGNALS_FIXED_DISTANCE_HELPTEXT         :Настройка метода расстановки сигналов с помощью Ctrl+перетаскивания. Если равномерная расстановка отключена, то сигналы дополнительно ставятся перед мостами, туннелями и после них. Если включена, то сигналы ставятся ровно на каждой N-й клетке.
STR_CONFIG_SETTING_SEMAPHORE_BUILD_BEFORE_DATE                  :Строить семафоры старого стиля: до {STRING} года
STR_CONFIG_SETTING_SEMAPHORE_BUILD_BEFORE_DATE_HELPTEXT         :Год, начиная с которого на железных дорогах начинают использоваться светофоры. До этого строятся семафоры (которые функционируют точно так же, только выглядят по-другому).
STR_CONFIG_SETTING_ENABLE_SIGNAL_GUI                            :Включить меню сигналов: {STRING}
STR_CONFIG_SETTING_ENABLE_SIGNAL_GUI_HELPTEXT                   :Показывать окно для выбора типа сигналов при строительстве. Иначе тип сигнала выбирается с помощью Ctrl+щелчка по установленному сигналу.
STR_CONFIG_SETTING_DEFAULT_SIGNAL_TYPE                          :Тип сигналов по умолчанию: {STRING}
STR_CONFIG_SETTING_DEFAULT_SIGNAL_TYPE_HELPTEXT                 :Тип сигналов, устанавливаемый по умолчанию
STR_CONFIG_SETTING_DEFAULT_SIGNAL_NORMAL                        :обычные
STR_CONFIG_SETTING_DEFAULT_SIGNAL_PBS                           :маршрутные
STR_CONFIG_SETTING_DEFAULT_SIGNAL_PBSOWAY                       :одностор. маршрутные
STR_CONFIG_SETTING_CYCLE_SIGNAL_TYPES                           :Выбор сигналов (Ctrl+щелчок): {STRING}
STR_CONFIG_SETTING_CYCLE_SIGNAL_TYPES_HELPTEXT                  :Выбор предлагаемых типов сигналов при модификации с помощью Ctrl+щелчка по установленному сигналу
STR_CONFIG_SETTING_CYCLE_SIGNAL_NORMAL                          :только обычные
STR_CONFIG_SETTING_CYCLE_SIGNAL_PBS                             :только маршрутные
STR_CONFIG_SETTING_CYCLE_SIGNAL_ALL                             :все

STR_CONFIG_SETTING_TOWN_LAYOUT                                  :Тип дорожной сети для новых городов: {STRING}
STR_CONFIG_SETTING_TOWN_LAYOUT_HELPTEXT                         :Тип дорожной сети в новых городах
STR_CONFIG_SETTING_TOWN_LAYOUT_DEFAULT                          :классический алгоритм
STR_CONFIG_SETTING_TOWN_LAYOUT_BETTER_ROADS                     :улучшенный алгоритм
STR_CONFIG_SETTING_TOWN_LAYOUT_2X2_GRID                         :решёткой 2x2
STR_CONFIG_SETTING_TOWN_LAYOUT_3X3_GRID                         :решёткой 3x3
STR_CONFIG_SETTING_TOWN_LAYOUT_RANDOM                           :выбирается случайно
STR_CONFIG_SETTING_ALLOW_TOWN_ROADS                             :Городам разрешено строить дороги: {STRING}
STR_CONFIG_SETTING_ALLOW_TOWN_ROADS_HELPTEXT                    :Разрешить администрации городов расширять дорожную сеть. При отключенной настройке города самостоятельно расти не будут.
STR_CONFIG_SETTING_ALLOW_TOWN_LEVEL_CROSSINGS                   :Города могут создавать ж/д переезды: {STRING}
STR_CONFIG_SETTING_ALLOW_TOWN_LEVEL_CROSSINGS_HELPTEXT          :Разрешить городам строить дороги через железнодорожные пути
STR_CONFIG_SETTING_NOISE_LEVEL                                  :Разрешить городам контролировать уровень шума аэропортов: {STRING}
STR_CONFIG_SETTING_NOISE_LEVEL_HELPTEXT                         :При выключенной настройке количество аэропортов ограничено двумя на каждый город. При включенной - администрация города ограничивает только уровень допустимого шума (он зависит от количества жителей). Уровень шума, производимого аэропортом, зависит от его типа и расстояния от центра города.
STR_CONFIG_SETTING_TOWN_FOUNDING                                :Строительство городов в игре: {STRING}
STR_CONFIG_SETTING_TOWN_FOUNDING_HELPTEXT                       :Включение данной настройки позволяет игрокам основывать новые города
STR_CONFIG_SETTING_TOWN_FOUNDING_FORBIDDEN                      :запрещено
STR_CONFIG_SETTING_TOWN_FOUNDING_ALLOWED                        :разрешено
STR_CONFIG_SETTING_TOWN_FOUNDING_ALLOWED_CUSTOM_LAYOUT          :разрешено с выбором сети дорог
STR_CONFIG_SETTING_TOWN_CARGOGENMODE                            :Количество грузов и пассажиров в городах: {STRING}
STR_CONFIG_SETTING_TOWN_CARGOGENMODE_HELPTEXT                   :Зависимость количества грузов и пассажиров от размера города.{}Линейная: в городе двукратного размера появляется в 2 раза больше пассажиров.{}Квадратичная: в городе двукратного размера появляется в 4 раза больше пассажиров.
STR_CONFIG_SETTING_TOWN_CARGOGENMODE_ORIGINAL                   :квадратичная зависимость (оригинальная)
STR_CONFIG_SETTING_TOWN_CARGOGENMODE_BITCOUNT                   :линейная зависимость

STR_CONFIG_SETTING_EXTRA_TREE_PLACEMENT                         :Рост деревьев в игре: {STRING}
STR_CONFIG_SETTING_EXTRA_TREE_PLACEMENT_HELPTEXT                :Настройка роста и произвольного появления новых деревьев со временем. Это может влиять на работоспособность некоторых предприятий, например, лесопилок.
STR_CONFIG_SETTING_EXTRA_TREE_PLACEMENT_NO_SPREAD               :Растут, но не распространяются {RED}(ломается лесопилка)
STR_CONFIG_SETTING_EXTRA_TREE_PLACEMENT_SPREAD_RAINFOREST       :существующие растут, новые - только в тропических лесах
STR_CONFIG_SETTING_EXTRA_TREE_PLACEMENT_SPREAD_ALL              :растут старые и появляются новые
STR_CONFIG_SETTING_EXTRA_TREE_PLACEMENT_NO_GROWTH_NO_SPREAD     :нет {RED}(ломается лесопилка)

STR_CONFIG_SETTING_TOOLBAR_POS                                  :Положение главной панели инструментов: {STRING}
STR_CONFIG_SETTING_TOOLBAR_POS_HELPTEXT                         :Горизонтальное расположение основной панели инструментов в верхней части экрана
STR_CONFIG_SETTING_STATUSBAR_POS                                :Расположение строки состояния: {STRING}
STR_CONFIG_SETTING_STATUSBAR_POS_HELPTEXT                       :Горизонтальное положение строки состояния в нижней части экрана
STR_CONFIG_SETTING_SNAP_RADIUS                                  :Радиус прилипания окна: {STRING}
STR_CONFIG_SETTING_SNAP_RADIUS_HELPTEXT                         :Расстояние от перетаскиваемого окна до соседних окон, к которым оно будет «прилипать».
STR_CONFIG_SETTING_SNAP_RADIUS_VALUE                            :{COMMA} точ{P ка ки ек}
STR_CONFIG_SETTING_SNAP_RADIUS_DISABLED                         :отключен
STR_CONFIG_SETTING_SOFT_LIMIT                                   :Макс. количество открытых окон (не закреплённых): {STRING}
STR_CONFIG_SETTING_SOFT_LIMIT_HELPTEXT                          :Максимальное количество не закреплённых окон, при превышении которого старые окна будут автоматически закрываться, чтобы освободить место на экране
STR_CONFIG_SETTING_SOFT_LIMIT_VALUE                             :{COMMA}
STR_CONFIG_SETTING_SOFT_LIMIT_DISABLED                          :отключен
STR_CONFIG_SETTING_ZOOM_MIN                                     :Максимальный уровень приближения: {STRING}
STR_CONFIG_SETTING_ZOOM_MIN_HELPTEXT                            :Максимальный допустимый уровень приближения. Учтите, что включение приближения требует дополнительных затрат оперативной памяти.
STR_CONFIG_SETTING_ZOOM_MAX                                     :Максимальный уровень удаления: {STRING}
STR_CONFIG_SETTING_ZOOM_MAX_HELPTEXT                            :Максимальный допустимый уровень удаления. Использование удаления может вызывать задержки в игре.
STR_CONFIG_SETTING_SPRITE_ZOOM_MIN                              :Использовать спрайты с разрешением до: {STRING}
STR_CONFIG_SETTING_SPRITE_ZOOM_MIN_HELPTEXT                     :Ограничение максимального разрешения спрайтов отключает использование графики высокого разрешения, даже если она доступна. Это можно использовать для унификации внешнего вида игры при одновременном использовании различных модулей NewGRF, некоторые из которых содержат графику высокого разрешения, а другие - нет.
STR_CONFIG_SETTING_ZOOM_LVL_MIN                                 :4x
STR_CONFIG_SETTING_ZOOM_LVL_IN_2X                               :2x
STR_CONFIG_SETTING_ZOOM_LVL_NORMAL                              :нормальный
STR_CONFIG_SETTING_ZOOM_LVL_OUT_2X                              :2x
STR_CONFIG_SETTING_ZOOM_LVL_OUT_4X                              :4x
STR_CONFIG_SETTING_ZOOM_LVL_OUT_8X                              :8x
STR_CONFIG_SETTING_SPRITE_ZOOM_LVL_MIN                          :4x
STR_CONFIG_SETTING_SPRITE_ZOOM_LVL_IN_2X                        :2x
STR_CONFIG_SETTING_SPRITE_ZOOM_LVL_NORMAL                       :1x
STR_CONFIG_SETTING_TOWN_GROWTH                                  :Скорость роста городов: {STRING}
STR_CONFIG_SETTING_TOWN_GROWTH_HELPTEXT                         :Скорость роста городов
STR_CONFIG_SETTING_TOWN_GROWTH_NONE                             :нет
STR_CONFIG_SETTING_TOWN_GROWTH_SLOW                             :низкая
STR_CONFIG_SETTING_TOWN_GROWTH_NORMAL                           :обычная
STR_CONFIG_SETTING_TOWN_GROWTH_FAST                             :высокая
STR_CONFIG_SETTING_TOWN_GROWTH_VERY_FAST                        :очень высокая
STR_CONFIG_SETTING_LARGER_TOWNS                                 :Часть городов, которые станут мегаполисами: {STRING}
STR_CONFIG_SETTING_LARGER_TOWNS_HELPTEXT                        :Часть городов, которая станет мегаполисами. Изначальный размер и скорость роста мегаполисов выше, чем у остальных городов.
STR_CONFIG_SETTING_LARGER_TOWNS_VALUE                           :1 из {COMMA}
STR_CONFIG_SETTING_LARGER_TOWNS_DISABLED                        :нет
STR_CONFIG_SETTING_CITY_SIZE_MULTIPLIER                         :Стартовый множитель размера мегаполисов: {STRING}
STR_CONFIG_SETTING_CITY_SIZE_MULTIPLIER_HELPTEXT                :Средний размер мегаполисов по сравнению с остальными городами в начале игры

STR_CONFIG_SETTING_LINKGRAPH_INTERVAL                           :Обновлять граф распределения раз в {STRING}{NBSP}д{P 0:2 ень ня ней}
STR_CONFIG_SETTING_LINKGRAPH_INTERVAL_HELPTEXT                  :Период перерасчёта графов распределения. В каждом цикле рассчитывается не граф полностью, а только один из его компонентов. Чем меньше это значение, тем больше будет нагрузка на процессор. Чем больше значение, тем больше времени пройдёт перед началом расчёта графов для новых маршрутов.
STR_CONFIG_SETTING_LINKGRAPH_TIME                               :Пересчитывать граф распределения раз в {STRING}{NBSP}д{P 0:2 ень ня ней}
STR_CONFIG_SETTING_LINKGRAPH_TIME_HELPTEXT                      :Время, отведённое для перерасчёта компонентов графа. Расчёт запускается отдельным потоком и продолжается в течение указанного количества игровых дней. Если значение будет слишком маленьким, то, возможно, расчёт не успеет завершиться, и игра будет ждать завершения (это приведёт к задержкам). При больших значениях графы распределения будут медленнее обновляться при изменениях маршрутов.
STR_CONFIG_SETTING_DISTRIBUTION_MANUAL                          :вручную
STR_CONFIG_SETTING_DISTRIBUTION_ASYMMETRIC                      :несимметричное
STR_CONFIG_SETTING_DISTRIBUTION_SYMMETRIC                       :симметричное
STR_CONFIG_SETTING_DISTRIBUTION_PAX                             :Распределение пассажиров: {STRING}
STR_CONFIG_SETTING_DISTRIBUTION_PAX_HELPTEXT                    :«Симметричное» означает, что примерно одинаковое количество пассажиров будет направляться по прямому и обратному маршрутам.{}«Несимметричное» означает, что пассажиропотоки в любых направлениях не будут зависеть друг от друга.{}«Вручную» - не использовать автоматическое распределение для пассажиров.
STR_CONFIG_SETTING_DISTRIBUTION_MAIL                            :Распределение почты: {STRING}
STR_CONFIG_SETTING_DISTRIBUTION_MAIL_HELPTEXT                   :«Симметричное» означает, что примерно одинаковое количество почты будет направляться по прямому и обратному маршрутам.{}«Несимметричное» означает, что объёмы почты в любых направлениях не будут зависеть друг от друга.{}«Вручную» - не использовать автоматическое распределение для почты.
STR_CONFIG_SETTING_DISTRIBUTION_ARMOURED                        :Распределение ценных грузов: {STRING}
STR_CONFIG_SETTING_DISTRIBUTION_ARMOURED_HELPTEXT               :Ценные грузы - это драгоценности, алмазы и золото. Модули NewGRF могут изменить определения грузов.{}«Симметричное» означает, что примерно одинаковое количество груза будет направляться по прямому и обратному маршрутам.{}«Несимметричное» означает, что объёмы грузов в любых направлениях не будут зависеть друг от друга.{}«Вручную» - не использовать автоматическое распределение грузов.{}На субарктических картах рекомендуется установить несимметричное или ручное распределение, так как банки не возвращают золото в шахты. В умеренном или субтропическом климате можно установить симметричное распределение, так как банки обмениваются ценностями между собой.
STR_CONFIG_SETTING_DISTRIBUTION_DEFAULT                         :Распределение прочих грузов: {STRING}
STR_CONFIG_SETTING_DISTRIBUTION_DEFAULT_HELPTEXT                :«Несимметричное» означает, что объёмы грузов в любых направлениях не будут зависеть друг от друга.{}«Вручную» - не использовать автоматическое распределение грузов.
STR_CONFIG_SETTING_LINKGRAPH_ACCURACY                           :Точность распределения: {STRING}
STR_CONFIG_SETTING_LINKGRAPH_ACCURACY_HELPTEXT                  :Чем выше данное значение, тем больше процессорного времени используется для расчёта графа грузоперевозок. При высоких значениях возможны задержки в игре. Однако при низких значениях расчёты грузопотоков будут неточными, и грузы, возможно, будут отправляться не туда, куда нужно.
STR_CONFIG_SETTING_DEMAND_DISTANCE                              :Зависимость спроса от расстояния: {STRING}
STR_CONFIG_SETTING_DEMAND_DISTANCE_HELPTEXT                     :Если это значение больше 0, то количество груза, отправляемого с одной станции на другую, будет зависеть от расстояния между станциями. Чем выше это значение, тем больше груза будет отправляться к ближним станциям и меньше{NBSP}- к дальним.
STR_CONFIG_SETTING_DEMAND_SIZE                                  :Количество возвращаемого груза при симметричном распределении: {STRING}
STR_CONFIG_SETTING_DEMAND_SIZE_HELPTEXT                         :Установка этого значения ниже 100% заставит распределение быть менее «симметричным»: количество возвращаемого груза сможет быть меньше, чем количество отправленного. Установка в 0% сделает распределение полностью асимметричным.
STR_CONFIG_SETTING_SHORT_PATH_SATURATION                        :Предел загрузки коротких маршрутов перед использованием вместительных: {STRING}
STR_CONFIG_SETTING_SHORT_PATH_SATURATION_HELPTEXT               :При наличии нескольких маршрутов между станциями алгоритм распределения грузов будет использовать кратчайший маршрут до его загрузки, потом следующий по длине и т.{NBSP}д. При избытке груза маршруты будут перегружаться начиная с самых производительных. Загрузка рассчитывается исходя из оценки пропускной способности (которая может быть неточной) и интенсивности использования. Эта настройка определяет, насколько загружать маршрут перед тем, как начать использовать следующий. Установите значение ниже 100% для того, чтобы избежать задержки груза, если пропускная способность маршрута будет переоценена алгоритмом.

STR_CONFIG_SETTING_LOCALISATION_UNITS_VELOCITY                  :Система единиц для скорости: {STRING}
STR_CONFIG_SETTING_LOCALISATION_UNITS_VELOCITY_HELPTEXT         :Показывать значения скорости в выбранной системе единиц
STR_CONFIG_SETTING_LOCALISATION_UNITS_VELOCITY_IMPERIAL         :английская (миль/ч)
STR_CONFIG_SETTING_LOCALISATION_UNITS_VELOCITY_METRIC           :метрическая (км/ч)
STR_CONFIG_SETTING_LOCALISATION_UNITS_VELOCITY_SI               :СИ (м/с)
STR_CONFIG_SETTING_LOCALISATION_UNITS_VELOCITY_GAMEUNITS        :внутриигровая (клетки в день)

STR_CONFIG_SETTING_LOCALISATION_UNITS_POWER                     :Система единиц для мощности: {STRING}
STR_CONFIG_SETTING_LOCALISATION_UNITS_POWER_HELPTEXT            :Показывать значения мощности двигателей транспортных средств в выбранной системе единиц
STR_CONFIG_SETTING_LOCALISATION_UNITS_POWER_IMPERIAL            :английская (л. с.)
STR_CONFIG_SETTING_LOCALISATION_UNITS_POWER_METRIC              :метрическая (л. с.)
STR_CONFIG_SETTING_LOCALISATION_UNITS_POWER_SI                  :СИ (кВт)

STR_CONFIG_SETTING_LOCALISATION_UNITS_WEIGHT                    :Система единиц для массы: {STRING}
STR_CONFIG_SETTING_LOCALISATION_UNITS_WEIGHT_HELPTEXT           :Показывать значения массы в выбранной системе единиц
STR_CONFIG_SETTING_LOCALISATION_UNITS_WEIGHT_IMPERIAL           :английская (малая тонна)
STR_CONFIG_SETTING_LOCALISATION_UNITS_WEIGHT_METRIC             :метрическая (т)
STR_CONFIG_SETTING_LOCALISATION_UNITS_WEIGHT_SI                 :СИ (кг)

STR_CONFIG_SETTING_LOCALISATION_UNITS_VOLUME                    :Система единиц для объёма: {STRING}
STR_CONFIG_SETTING_LOCALISATION_UNITS_VOLUME_HELPTEXT           :Показывать значения объёма в выбранной системе единиц
STR_CONFIG_SETTING_LOCALISATION_UNITS_VOLUME_IMPERIAL           :английская (галлон)
STR_CONFIG_SETTING_LOCALISATION_UNITS_VOLUME_METRIC             :метрическая (л)
STR_CONFIG_SETTING_LOCALISATION_UNITS_VOLUME_SI                 :СИ (м³)

STR_CONFIG_SETTING_LOCALISATION_UNITS_FORCE                     :Система единиц для тягового усилия: {STRING}
STR_CONFIG_SETTING_LOCALISATION_UNITS_FORCE_HELPTEXT            :Показывать значения тягового усилия в выбранной системе единиц
STR_CONFIG_SETTING_LOCALISATION_UNITS_FORCE_IMPERIAL            :английская (фунт-сила)
STR_CONFIG_SETTING_LOCALISATION_UNITS_FORCE_METRIC              :метрическая (кгс)
STR_CONFIG_SETTING_LOCALISATION_UNITS_FORCE_SI                  :СИ (кН)

STR_CONFIG_SETTING_LOCALISATION_UNITS_HEIGHT                    :Система единиц для высоты: {STRING}
STR_CONFIG_SETTING_LOCALISATION_UNITS_HEIGHT_HELPTEXT           :Показывать значения высоты в выбранной системе единиц
STR_CONFIG_SETTING_LOCALISATION_UNITS_HEIGHT_IMPERIAL           :английская (фут)
STR_CONFIG_SETTING_LOCALISATION_UNITS_HEIGHT_METRIC             :метрическая (м)
STR_CONFIG_SETTING_LOCALISATION_UNITS_HEIGHT_SI                 :СИ (м)

STR_CONFIG_SETTING_LOCALISATION                                 :{ORANGE}Локализация
STR_CONFIG_SETTING_GRAPHICS                                     :{ORANGE}Графика
STR_CONFIG_SETTING_SOUND                                        :{ORANGE}Звуковые эффекты
STR_CONFIG_SETTING_INTERFACE                                    :{ORANGE}Интерфейс
STR_CONFIG_SETTING_INTERFACE_GENERAL                            :{ORANGE}Общие настройки
STR_CONFIG_SETTING_INTERFACE_VIEWPORTS                          :{ORANGE}Окна просмотра
STR_CONFIG_SETTING_INTERFACE_CONSTRUCTION                       :{ORANGE}Строительство
STR_CONFIG_SETTING_ADVISORS                                     :{ORANGE}Новости и информация
STR_CONFIG_SETTING_COMPANY                                      :{ORANGE}Компания
STR_CONFIG_SETTING_ACCOUNTING                                   :{ORANGE}Финансы
STR_CONFIG_SETTING_VEHICLES                                     :{ORANGE}Транспорт
STR_CONFIG_SETTING_VEHICLES_PHYSICS                             :{ORANGE}Физическая модель
STR_CONFIG_SETTING_VEHICLES_ROUTING                             :{ORANGE}Маршруты
STR_CONFIG_SETTING_LIMITATIONS                                  :{ORANGE}Ограничения
STR_CONFIG_SETTING_ACCIDENTS                                    :{ORANGE}Аварии и катастрофы
STR_CONFIG_SETTING_GENWORLD                                     :{ORANGE}Создание карты
STR_CONFIG_SETTING_ENVIRONMENT                                  :{ORANGE}Окружение
STR_CONFIG_SETTING_ENVIRONMENT_AUTHORITIES                      :{ORANGE}Городская администрация
STR_CONFIG_SETTING_ENVIRONMENT_TOWNS                            :{ORANGE}Города
STR_CONFIG_SETTING_ENVIRONMENT_INDUSTRIES                       :{ORANGE}Предприятия
STR_CONFIG_SETTING_ENVIRONMENT_CARGODIST                        :{ORANGE}Распределение грузов
STR_CONFIG_SETTING_AI                                           :{ORANGE}Конкуренты
STR_CONFIG_SETTING_AI_NPC                                       :{ORANGE}Искусственный интеллект

STR_CONFIG_SETTING_PATHFINDER_NPF                               :NPF
STR_CONFIG_SETTING_PATHFINDER_YAPF_RECOMMENDED                  :YAPF {BLUE}(Рекомендуется)

STR_CONFIG_SETTING_PATHFINDER_FOR_TRAINS                        :Алгоритм поиска пути для поездов: {STRING}
STR_CONFIG_SETTING_PATHFINDER_FOR_TRAINS_HELPTEXT               :Алгоритм поиска пути, используемый поездами
STR_CONFIG_SETTING_PATHFINDER_FOR_ROAD_VEHICLES                 :Алгоритм поиска пути для автотранспорта: {STRING}
STR_CONFIG_SETTING_PATHFINDER_FOR_ROAD_VEHICLES_HELPTEXT        :Алгоритм поиска пути, используемый автомобилями
STR_CONFIG_SETTING_PATHFINDER_FOR_SHIPS                         :Алгоритм поиска пути для судов: {STRING}
STR_CONFIG_SETTING_PATHFINDER_FOR_SHIPS_HELPTEXT                :Алгоритм поиска пути, используемый водным транспортом
STR_CONFIG_SETTING_REVERSE_AT_SIGNALS                           :Автоматический разворот у сигналов: {STRING}
STR_CONFIG_SETTING_REVERSE_AT_SIGNALS_HELPTEXT                  :Разрешить поездам разворачиваться у светофора, если они долго ждут разрешающего сигнала

STR_CONFIG_SETTING_QUERY_CAPTION                                :{WHITE}Изменить значение

# Config errors
STR_CONFIG_ERROR                                                :{WHITE}Ошибка в файле конфигурации...
STR_CONFIG_ERROR_ARRAY                                          :{WHITE}... ошибка в массиве «{STRING}»
STR_CONFIG_ERROR_INVALID_VALUE                                  :{WHITE}... неверное значение «{STRING}» параметра «{STRING}»
STR_CONFIG_ERROR_TRAILING_CHARACTERS                            :{WHITE}... лишние символы после «{STRING}»
STR_CONFIG_ERROR_DUPLICATE_GRFID                                :{WHITE}... игнорируется NewGRF «{STRING}»: у него такой же идентификатор GRF, как и у «{STRING}»
STR_CONFIG_ERROR_INVALID_GRF                                    :{WHITE}... игнорируется неверный NewGRF «{STRING}»: {STRING}
STR_CONFIG_ERROR_INVALID_GRF_NOT_FOUND                          :не найден
STR_CONFIG_ERROR_INVALID_GRF_UNSAFE                             :использование в качестве статического небезопасно
STR_CONFIG_ERROR_INVALID_GRF_SYSTEM                             :системный NewGRF
STR_CONFIG_ERROR_INVALID_GRF_INCOMPATIBLE                       :несовместим с данной версией OpenTTD
STR_CONFIG_ERROR_INVALID_GRF_UNKNOWN                            :неизвестный
STR_CONFIG_ERROR_INVALID_SAVEGAME_COMPRESSION_LEVEL             :{WHITE}... уровень сжатия «{STRING}» неверный
STR_CONFIG_ERROR_INVALID_SAVEGAME_COMPRESSION_ALGORITHM         :{WHITE}... алгоритм сохранения «{STRING}» недоступен. Будет использоваться «{STRING}»
STR_CONFIG_ERROR_INVALID_BASE_GRAPHICS_NOT_FOUND                :{WHITE}... графический пакет «{STRING}» не найден
STR_CONFIG_ERROR_INVALID_BASE_SOUNDS_NOT_FOUND                  :{WHITE}... звуковой пакет «{STRING}» не найден
STR_CONFIG_ERROR_INVALID_BASE_MUSIC_NOT_FOUND                   :{WHITE}... музыкальный пакет «{STRING}» не найден
STR_CONFIG_ERROR_OUT_OF_MEMORY                                  :{WHITE}Нехватка оперативной памяти
STR_CONFIG_ERROR_SPRITECACHE_TOO_BIG                            :{WHITE}Не удалось выделить {BYTES} для кэша спрайтов. Размер кэша снижен до {BYTES}. Это отрицательно скажется на производительности OpenTTD. Чтобы снизить затраты памяти, отключите 32-битную графику и снизьте максимальный уровень приближения.

# Video initalization errors
STR_VIDEO_DRIVER_ERROR                                          :{WHITE}Ошибка в настройках графики...
STR_VIDEO_DRIVER_ERROR_NO_HARDWARE_ACCELERATION                 :{WHITE}... не найдено подходящего графического процессора. Аппаратное ускорение отключено.

# Intro window
STR_INTRO_CAPTION                                               :{WHITE}OpenTTD {REV}

STR_INTRO_NEW_GAME                                              :{BLACK}Новая игра
STR_INTRO_LOAD_GAME                                             :{BLACK}Загрузить игру
STR_INTRO_PLAY_SCENARIO                                         :{BLACK}Играть сценарий
STR_INTRO_PLAY_HEIGHTMAP                                        :{BLACK}Загрузить карту высот
STR_INTRO_SCENARIO_EDITOR                                       :{BLACK}Редактор сценариев
STR_INTRO_MULTIPLAYER                                           :{BLACK}Сетевая игра

STR_INTRO_GAME_OPTIONS                                          :{BLACK}Основные настройки
STR_INTRO_HIGHSCORE                                             :{BLACK}Таблица рекордов
STR_INTRO_CONFIG_SETTINGS_TREE                                  :{BLACK}Расширенные настройки
STR_INTRO_NEWGRF_SETTINGS                                       :{BLACK}Настройки NewGRF
STR_INTRO_ONLINE_CONTENT                                        :{BLACK}Проверить онлайн-контент
STR_INTRO_SCRIPT_SETTINGS                                       :{BLACK}Настройки ИИ / скрипта
STR_INTRO_QUIT                                                  :{BLACK}Выход

STR_INTRO_TOOLTIP_NEW_GAME                                      :{BLACK}Начать новую игру. Ctrl+щелчок пропускает этап настройки карты.
STR_INTRO_TOOLTIP_LOAD_GAME                                     :{BLACK}Загрузить сохранённую игру
STR_INTRO_TOOLTIP_PLAY_HEIGHTMAP                                :{BLACK}Начать новую игру, используя карту высот в качестве шаблона карты
STR_INTRO_TOOLTIP_PLAY_SCENARIO                                 :{BLACK}Начать новую игру, используя сценарий
STR_INTRO_TOOLTIP_SCENARIO_EDITOR                               :{BLACK}Создать собственный сценарий
STR_INTRO_TOOLTIP_MULTIPLAYER                                   :{BLACK}Начать сетевую игру

STR_INTRO_TOOLTIP_TEMPERATE                                     :{BLACK}Выбрать умеренный климат
STR_INTRO_TOOLTIP_SUB_ARCTIC_LANDSCAPE                          :{BLACK}Выбрать субарктический климат
STR_INTRO_TOOLTIP_SUB_TROPICAL_LANDSCAPE                        :{BLACK}Выбрать субтропический климат
STR_INTRO_TOOLTIP_TOYLAND_LANDSCAPE                             :{BLACK}Выбрать игрушечный мир

STR_INTRO_TOOLTIP_GAME_OPTIONS                                  :{BLACK}Изменить основные настройки игры
STR_INTRO_TOOLTIP_HIGHSCORE                                     :{BLACK}Показать таблицу рекордов
STR_INTRO_TOOLTIP_CONFIG_SETTINGS_TREE                          :{BLACK}Изменить расширенные настройки игры
STR_INTRO_TOOLTIP_NEWGRF_SETTINGS                               :{BLACK}Показать настройки NewGRF
STR_INTRO_TOOLTIP_ONLINE_CONTENT                                :{BLACK}Найти новый и обновлённый контент для загрузки
STR_INTRO_TOOLTIP_SCRIPT_SETTINGS                               :{BLACK}Изменить настройки ИИ / игрового скрипта
STR_INTRO_TOOLTIP_QUIT                                          :{BLACK}Выйти из OpenTTD

STR_INTRO_BASESET                                               :{BLACK}В выбранном наборе базовой графики отсутству{P 0 е ю ю}т {NUM} спрайт{P "" а ов}. Пожалуйста, обновите набор графики.
STR_INTRO_TRANSLATION                                           :{BLACK}На этот язык не переведен{P 0 а ы о} {NUM} строк{P а и ""}. Вы можете помочь проекту, зарегистрировавшись как переводчик. Инструкции в файле readme.txt.

# Quit window
STR_QUIT_CAPTION                                                :{WHITE}Выход
STR_QUIT_ARE_YOU_SURE_YOU_WANT_TO_EXIT_OPENTTD                  :{YELLOW}Вы уверены, что хотите выйти из OpenTTD?
STR_QUIT_YES                                                    :{BLACK}Да
STR_QUIT_NO                                                     :{BLACK}Нет

# Abandon game
STR_ABANDON_GAME_CAPTION                                        :{WHITE}В главное меню
STR_ABANDON_GAME_QUERY                                          :{YELLOW}Вы действительно хотите выйти из игры?
STR_ABANDON_SCENARIO_QUERY                                      :{YELLOW}Вы уверены, что хотите выйти из этого сценария?

# Cheat window
STR_CHEATS                                                      :{WHITE}Читы
STR_CHEATS_TOOLTIP                                              :{BLACK}Галочки показывают, использовали ли Вы этот чит раньше
STR_CHEATS_NOTE                                                 :{BLACK}Внимание! Их использование записывается при сохранении игры!
STR_CHEAT_MONEY                                                 :{LTBLUE}Добавить {CURRENCY_LONG}
STR_CHEAT_CHANGE_COMPANY                                        :{LTBLUE}Игра за компанию: {ORANGE}{COMMA}
STR_CHEAT_EXTRA_DYNAMITE                                        :{LTBLUE}Волшебный динамит (снос ВСЕГО): {ORANGE}{STRING}
STR_CHEAT_CROSSINGTUNNELS                                       :{LTBLUE}Туннели могут пересекаться: {ORANGE}{STRING}
STR_CHEAT_NO_JETCRASH                                           :{LTBLUE}Большие самолёты реже разбиваются в малых аэропортах: {ORANGE}{STRING}
STR_CHEAT_EDIT_MAX_HL                                           :{LTBLUE}Изменить макс. высоту карты: {ORANGE}{NUM}
STR_CHEAT_EDIT_MAX_HL_QUERY_CAPT                                :{WHITE}Изменить максимальную высоту гор на карте
STR_CHEAT_SWITCH_CLIMATE_TEMPERATE_LANDSCAPE                    :Умеренный ландшафт
STR_CHEAT_SWITCH_CLIMATE_SUB_ARCTIC_LANDSCAPE                   :Субарктический ландшафт
STR_CHEAT_SWITCH_CLIMATE_SUB_TROPICAL_LANDSCAPE                 :Субтропический ландшафт
STR_CHEAT_SWITCH_CLIMATE_TOYLAND_LANDSCAPE                      :Игрушечный ландшафт
STR_CHEAT_CHANGE_DATE                                           :{LTBLUE}Изменение даты: {ORANGE} {DATE_SHORT}
STR_CHEAT_CHANGE_DATE_QUERY_CAPT                                :{WHITE}Изменить текущий год
STR_CHEAT_SETUP_PROD                                            :{LTBLUE}Разрешить изменение производительности: {ORANGE}{STRING}

# Livery window
STR_LIVERY_CAPTION                                              :{WHITE}Цвета компании «{COMPANY}»

STR_LIVERY_GENERAL_TOOLTIP                                      :{BLACK}Настройка основной цветовой схемы
STR_LIVERY_TRAIN_TOOLTIP                                        :{BLACK}Настройка цветовой схемы поездов
STR_LIVERY_ROAD_VEHICLE_TOOLTIP                                 :{BLACK}Настройка цветовой схемы автотранспорта
STR_LIVERY_SHIP_TOOLTIP                                         :{BLACK}Настройка цветовой схемы судов
STR_LIVERY_AIRCRAFT_TOOLTIP                                     :{BLACK}Настройка цветовой схемы авиатранспорта
STR_LIVERY_PRIMARY_TOOLTIP                                      :{BLACK}Настройка основного цвета выбранного вида транспорта. Ctrl+щелчок установит выбранный цвет для всех видов транспорта.
STR_LIVERY_SECONDARY_TOOLTIP                                    :{BLACK}Настройка дополнительного цвета выбранного вида транспорта. Ctrl+щелчок установит выбранный цвет для всех видов транспорта.
STR_LIVERY_PANEL_TOOLTIP                                        :{BLACK}Выберите цветовую схему для изменения, либо несколько схем с Ctrl. Щёлкните по флажку для использования выбранной схемы.

STR_LIVERY_DEFAULT                                              :Стандарт. окраска
STR_LIVERY_STEAM                                                :Паровоз
STR_LIVERY_DIESEL                                               :Тепловоз
STR_LIVERY_ELECTRIC                                             :Электровоз
STR_LIVERY_MONORAIL                                             :Монорельсовый локомотив
STR_LIVERY_MAGLEV                                               :Магнитный локомотив
STR_LIVERY_DMU                                                  :Многосекц. тепловоз
STR_LIVERY_EMU                                                  :Многосекц. электровоз
STR_LIVERY_PASSENGER_WAGON_STEAM                                :Пассаж. вагон (паровоз)
STR_LIVERY_PASSENGER_WAGON_DIESEL                               :Пассаж. вагон (тепловоз)
STR_LIVERY_PASSENGER_WAGON_ELECTRIC                             :Пассаж. вагон (электро)
STR_LIVERY_PASSENGER_WAGON_MONORAIL                             :Пассаж. вагон (монорельс)
STR_LIVERY_PASSENGER_WAGON_MAGLEV                               :Пассаж. вагон (магнит.)
STR_LIVERY_FREIGHT_WAGON                                        :Грузовой вагон
STR_LIVERY_BUS                                                  :Автобус
STR_LIVERY_TRUCK                                                :Грузовой автомобиль
STR_LIVERY_PASSENGER_SHIP                                       :Пассажирское судно
STR_LIVERY_FREIGHT_SHIP                                         :Грузовое судно
STR_LIVERY_HELICOPTER                                           :Вертолёт
STR_LIVERY_SMALL_PLANE                                          :Малый самолёт
STR_LIVERY_LARGE_PLANE                                          :Большой самолёт
STR_LIVERY_PASSENGER_TRAM                                       :Пассажирский трамвай
STR_LIVERY_FREIGHT_TRAM                                         :Грузовой трамвай

# Face selection window
STR_FACE_CAPTION                                                :{WHITE}Внешний вид
STR_FACE_CANCEL_TOOLTIP                                         :{BLACK}Не менять внешность
STR_FACE_OK_TOOLTIP                                             :{BLACK}Применить новую внешность
STR_FACE_RANDOM                                                 :{BLACK}Случайное

STR_FACE_MALE_BUTTON                                            :{BLACK}Мужское
STR_FACE_MALE_TOOLTIP                                           :{BLACK}Выбор мужских лиц
STR_FACE_FEMALE_BUTTON                                          :{BLACK}Женское
STR_FACE_FEMALE_TOOLTIP                                         :{BLACK}Выбор женских лиц
STR_FACE_NEW_FACE_BUTTON                                        :{BLACK}Мне повезёт!
STR_FACE_NEW_FACE_TOOLTIP                                       :{BLACK}Создание внешности случайным образом
STR_FACE_ADVANCED                                               :{BLACK}Детально
STR_FACE_ADVANCED_TOOLTIP                                       :{BLACK}Расширенная настройка внешности
STR_FACE_SIMPLE                                                 :{BLACK}Просто
STR_FACE_SIMPLE_TOOLTIP                                         :{BLACK}Простое создание внешности
STR_FACE_LOAD                                                   :{BLACK}Загрузить
STR_FACE_LOAD_TOOLTIP                                           :{BLACK}Загрузить внешность
STR_FACE_LOAD_DONE                                              :{WHITE}Ваша внешность загружена из файла конфигурации.
STR_FACE_FACECODE                                               :{BLACK}Числовой код лица
STR_FACE_FACECODE_TOOLTIP                                       :{BLACK}Посмотреть или установить код внешности
STR_FACE_FACECODE_CAPTION                                       :{WHITE}Числовой код внешнего вида
STR_FACE_FACECODE_SET                                           :{WHITE}Числовой код нового лица установлен.
STR_FACE_FACECODE_ERR                                           :{WHITE}Невозможно изменить внешность - значение должно быть целым и лежать в диапазоне от 0 до 4 294 967 295
STR_FACE_SAVE                                                   :{BLACK}Сохранить
STR_FACE_SAVE_TOOLTIP                                           :{BLACK}Сохранить внешность
STR_FACE_SAVE_DONE                                              :{WHITE}Внешность сохранена в файле конфигурации.
STR_FACE_EUROPEAN                                               :{BLACK}Европ.
STR_FACE_SELECT_EUROPEAN                                        :{BLACK}Выбрать европеоидный тип лица
STR_FACE_AFRICAN                                                :{BLACK}Африк.
STR_FACE_SELECT_AFRICAN                                         :{BLACK}Выбрать африканский тип лица
STR_FACE_YES                                                    :Да
STR_FACE_NO                                                     :Нет
STR_FACE_MOUSTACHE_EARRING_TOOLTIP                              :{BLACK}Включить усы или серьги
STR_FACE_HAIR                                                   :Волосы:
STR_FACE_HAIR_TOOLTIP                                           :{BLACK}Изменить волосы
STR_FACE_EYEBROWS                                               :Брови:
STR_FACE_EYEBROWS_TOOLTIP                                       :{BLACK}Изменить брови
STR_FACE_EYECOLOUR                                              :Цвет глаз:
STR_FACE_EYECOLOUR_TOOLTIP                                      :{BLACK}Изменить цвет глаз
STR_FACE_GLASSES                                                :Очки:
STR_FACE_GLASSES_TOOLTIP                                        :{BLACK}Наличие очков
STR_FACE_GLASSES_TOOLTIP_2                                      :{BLACK}Изменить очки
STR_FACE_NOSE                                                   :Нос:
STR_FACE_NOSE_TOOLTIP                                           :{BLACK}Изменить нос
STR_FACE_LIPS                                                   :Губы:
STR_FACE_MOUSTACHE                                              :Усы:
STR_FACE_LIPS_MOUSTACHE_TOOLTIP                                 :{BLACK}Изменить губы или усы
STR_FACE_CHIN                                                   :Подбородок:
STR_FACE_CHIN_TOOLTIP                                           :{BLACK}Изменить подбородок
STR_FACE_JACKET                                                 :Пиджак:
STR_FACE_JACKET_TOOLTIP                                         :{BLACK}Изменить пиджак
STR_FACE_COLLAR                                                 :Воротник:
STR_FACE_COLLAR_TOOLTIP                                         :{BLACK}Изменить воротник
STR_FACE_TIE                                                    :Галстук:
STR_FACE_EARRING                                                :Серьга:
STR_FACE_TIE_EARRING_TOOLTIP                                    :{BLACK}Изменить галстук или серьгу

# Network server list
STR_NETWORK_SERVER_LIST_CAPTION                                 :{WHITE}Сетевая игра
STR_NETWORK_SERVER_LIST_PLAYER_NAME                             :{BLACK}Имя игрока:
STR_NETWORK_SERVER_LIST_ENTER_NAME_TOOLTIP                      :{BLACK}Это имя, которое будет видно другим игрокам

STR_NETWORK_SERVER_LIST_GAME_NAME                               :{BLACK}Название
STR_NETWORK_SERVER_LIST_GAME_NAME_TOOLTIP                       :{BLACK}Название игры
STR_NETWORK_SERVER_LIST_GENERAL_ONLINE                          :{BLACK}{COMMA}/{COMMA} - {COMMA}/{COMMA}
STR_NETWORK_SERVER_LIST_CLIENTS_CAPTION                         :{BLACK}Клиенты
STR_NETWORK_SERVER_LIST_CLIENTS_CAPTION_TOOLTIP                 :{BLACK}Клиентов сейчас/макс.{}Компаний сейчас/макс.
STR_NETWORK_SERVER_LIST_MAP_SIZE_SHORT                          :{BLACK}{COMMA}×{COMMA}
STR_NETWORK_SERVER_LIST_MAP_SIZE_CAPTION                        :{BLACK}Размер карты
STR_NETWORK_SERVER_LIST_MAP_SIZE_CAPTION_TOOLTIP                :{BLACK}Размер карты игры{}Нажмите для сортировки по площади
STR_NETWORK_SERVER_LIST_DATE_CAPTION                            :{BLACK}Дата
STR_NETWORK_SERVER_LIST_DATE_CAPTION_TOOLTIP                    :{BLACK}Текущая дата
STR_NETWORK_SERVER_LIST_YEARS_CAPTION                           :{BLACK}Года
STR_NETWORK_SERVER_LIST_YEARS_CAPTION_TOOLTIP                   :{BLACK}Количество лет{}в игре
STR_NETWORK_SERVER_LIST_INFO_ICONS_TOOLTIP                      :{BLACK}Язык, версия сервера и т.п.

STR_NETWORK_SERVER_LIST_CLICK_GAME_TO_SELECT                    :{BLACK}Выберите игру из списка
STR_NETWORK_SERVER_LIST_LAST_JOINED_SERVER                      :{BLACK}Последний сервер, к которому вы подключались:
STR_NETWORK_SERVER_LIST_CLICK_TO_SELECT_LAST                    :{BLACK}Нажмите для выбора последнего сервера

STR_NETWORK_SERVER_LIST_GAME_INFO                               :{SILVER}ИНФОРМАЦИЯ ОБ ИГРЕ
STR_NETWORK_SERVER_LIST_CLIENTS                                 :{SILVER}Клиенты: {WHITE}{COMMA} / {COMMA} - {COMMA} / {COMMA}
STR_NETWORK_SERVER_LIST_LANGUAGE                                :{SILVER}Язык: {WHITE}{STRING}
STR_NETWORK_SERVER_LIST_LANDSCAPE                               :{SILVER}Ландшафт: {WHITE}{STRING}
STR_NETWORK_SERVER_LIST_MAP_SIZE                                :{SILVER}Размер карты: {WHITE}{COMMA}×{COMMA}
STR_NETWORK_SERVER_LIST_SERVER_VERSION                          :{SILVER}Версия сервера: {WHITE}{STRING}
STR_NETWORK_SERVER_LIST_SERVER_ADDRESS                          :{SILVER}Адрес сервера: {WHITE}{STRING}
STR_NETWORK_SERVER_LIST_START_DATE                              :{SILVER}Дата начала: {WHITE}{DATE_SHORT}
STR_NETWORK_SERVER_LIST_CURRENT_DATE                            :{SILVER}Текущая дата: {WHITE}{DATE_SHORT}
STR_NETWORK_SERVER_LIST_PASSWORD                                :{SILVER}Защищено паролем!
STR_NETWORK_SERVER_LIST_SERVER_OFFLINE                          :{SILVER}СЕРВЕР ОТКЛЮЧЕН
STR_NETWORK_SERVER_LIST_SERVER_FULL                             :{SILVER}СЕРВЕР ЗАПОЛНЕН
STR_NETWORK_SERVER_LIST_VERSION_MISMATCH                        :{SILVER}ВЕРСИЯ НЕ ПОДХОДИТ
STR_NETWORK_SERVER_LIST_GRF_MISMATCH                            :{SILVER}НЕ СОВПАДАЕТ НАБОР NEWGRF

STR_NETWORK_SERVER_LIST_JOIN_GAME                               :{BLACK}Присоединиться
STR_NETWORK_SERVER_LIST_REFRESH                                 :{BLACK}Обновить сервер
STR_NETWORK_SERVER_LIST_REFRESH_TOOLTIP                         :{BLACK}Обновить информацию о сервере

STR_NETWORK_SERVER_LIST_SEARCH_SERVER_INTERNET                  :{BLACK}Искать в интернете
STR_NETWORK_SERVER_LIST_SEARCH_SERVER_INTERNET_TOOLTIP          :{BLACK} Искать в Интернете общедоступные серверы
STR_NETWORK_SERVER_LIST_SEARCH_SERVER_LAN                       :{BLACK}Искать LAN
STR_NETWORK_SERVER_LIST_SEARCH_SERVER_LAN_TOOLTIP               :{BLACK} Поиск серверов в локальной сети
STR_NETWORK_SERVER_LIST_ADD_SERVER                              :{BLACK}Добавить сервер
STR_NETWORK_SERVER_LIST_ADD_SERVER_TOOLTIP                      :{BLACK}Добавить сервер в список, который будет автоматически проверяться на идущие игры
STR_NETWORK_SERVER_LIST_START_SERVER                            :{BLACK}Запуск сервера
STR_NETWORK_SERVER_LIST_START_SERVER_TOOLTIP                    :{BLACK}Запуск сервера на вашем компьютере. К этой игре смогут подсоединяться другие игроки.

STR_NETWORK_SERVER_LIST_PLAYER_NAME_OSKTITLE                    :{BLACK}Введите ваше имя
STR_NETWORK_SERVER_LIST_ENTER_IP                                :{BLACK}Введите адрес сервера

# Start new multiplayer server
STR_NETWORK_START_SERVER_CAPTION                                :{WHITE}Запуск новой сетевой игры

STR_NETWORK_START_SERVER_NEW_GAME_NAME                          :{BLACK}Название игры:
STR_NETWORK_START_SERVER_NEW_GAME_NAME_TOOLTIP                  :{BLACK}Название игры, которое игроки увидят в меню выбора сетевой игры
STR_NETWORK_START_SERVER_SET_PASSWORD                           :{BLACK}Установить пароль
STR_NETWORK_START_SERVER_PASSWORD_TOOLTIP                       :{BLACK}Защитите вашу игру паролем, если не хотите, чтобы к ней могли подключиться посторонние.

STR_NETWORK_START_SERVER_ADVERTISED_LABEL                       :{BLACK}Интернет
STR_NETWORK_START_SERVER_ADVERTISED_TOOLTIP                     :{BLACK}Выберите между игрой через Интернет, либо в локальной сети
STR_NETWORK_START_SERVER_UNADVERTISED                           :Нет
STR_NETWORK_START_SERVER_ADVERTISED                             :Да
STR_NETWORK_START_SERVER_CLIENTS_SELECT                         :{BLACK}{NUM} клиент{P "" а ов}
STR_NETWORK_START_SERVER_NUMBER_OF_CLIENTS                      :{BLACK}Макс. количество клиентов:
STR_NETWORK_START_SERVER_NUMBER_OF_CLIENTS_TOOLTIP              :{BLACK}Выбор максимального числа клиентов. Не все места должны быть заняты
STR_NETWORK_START_SERVER_COMPANIES_SELECT                       :{BLACK}{NUM} компани{P я и й}
STR_NETWORK_START_SERVER_NUMBER_OF_COMPANIES                    :{BLACK}Макс. количество компаний:
STR_NETWORK_START_SERVER_NUMBER_OF_COMPANIES_TOOLTIP            :{BLACK}Ограничить максимальное количество компаний на сервере
STR_NETWORK_START_SERVER_SPECTATORS_SELECT                      :{BLACK}{NUM} наблюдател{P ь я ей}
STR_NETWORK_START_SERVER_NUMBER_OF_SPECTATORS                   :{BLACK}Макс. количество наблюдателей:
STR_NETWORK_START_SERVER_NUMBER_OF_SPECTATORS_TOOLTIP           :{BLACK}Ограничить максимальное количество наблюдателей на сервере
STR_NETWORK_START_SERVER_LANGUAGE_SPOKEN                        :{BLACK}Язык общения:
STR_NETWORK_START_SERVER_LANGUAGE_TOOLTIP                       :{BLACK}Другие игроки будут знать, на каком языке общаются на сервере

STR_NETWORK_START_SERVER_NEW_GAME_NAME_OSKTITLE                 :{BLACK}Введите название сетевой игры

# Network game languages
############ Leave those lines in this order!!
STR_NETWORK_LANG_ANY                                            :Любой
STR_NETWORK_LANG_ENGLISH                                        :Английский
STR_NETWORK_LANG_GERMAN                                         :Немецкий
STR_NETWORK_LANG_FRENCH                                         :Французский
STR_NETWORK_LANG_BRAZILIAN                                      :Бразильский
STR_NETWORK_LANG_BULGARIAN                                      :Болгарский
STR_NETWORK_LANG_CHINESE                                        :Китайский
STR_NETWORK_LANG_CZECH                                          :Чешский
STR_NETWORK_LANG_DANISH                                         :Датский
STR_NETWORK_LANG_DUTCH                                          :Нидерландский
STR_NETWORK_LANG_ESPERANTO                                      :Эсперанто
STR_NETWORK_LANG_FINNISH                                        :Финский
STR_NETWORK_LANG_HUNGARIAN                                      :Венгерский
STR_NETWORK_LANG_ICELANDIC                                      :Исландский
STR_NETWORK_LANG_ITALIAN                                        :Итальянский
STR_NETWORK_LANG_JAPANESE                                       :Японский
STR_NETWORK_LANG_KOREAN                                         :Корейский
STR_NETWORK_LANG_LITHUANIAN                                     :Литовский
STR_NETWORK_LANG_NORWEGIAN                                      :Норвежский
STR_NETWORK_LANG_POLISH                                         :Польский
STR_NETWORK_LANG_PORTUGUESE                                     :Португальский
STR_NETWORK_LANG_ROMANIAN                                       :Румынский
STR_NETWORK_LANG_RUSSIAN                                        :Русский
STR_NETWORK_LANG_SLOVAK                                         :Словацкий
STR_NETWORK_LANG_SLOVENIAN                                      :Словенский
STR_NETWORK_LANG_SPANISH                                        :Испанский
STR_NETWORK_LANG_SWEDISH                                        :Шведский
STR_NETWORK_LANG_TURKISH                                        :Турецкий
STR_NETWORK_LANG_UKRAINIAN                                      :Украинский
STR_NETWORK_LANG_AFRIKAANS                                      :Африкаанс
STR_NETWORK_LANG_CROATIAN                                       :Хорватский
STR_NETWORK_LANG_CATALAN                                        :Каталанский
STR_NETWORK_LANG_ESTONIAN                                       :Эстонский
STR_NETWORK_LANG_GALICIAN                                       :Галисийский
STR_NETWORK_LANG_GREEK                                          :Греческий
STR_NETWORK_LANG_LATVIAN                                        :Латвийский
############ End of leave-in-this-order

# Network game lobby
STR_NETWORK_GAME_LOBBY_CAPTION                                  :{WHITE}Состояние сетевой игры

STR_NETWORK_GAME_LOBBY_PREPARE_TO_JOIN                          :{BLACK}Подготовка соединения: {ORANGE}{STRING}
STR_NETWORK_GAME_LOBBY_COMPANY_LIST_TOOLTIP                     :{BLACK}Список компаний в игре. Вы можете присоединиться к существующей или основать новую, если есть свободный слот

STR_NETWORK_GAME_LOBBY_COMPANY_INFO                             :{SILVER}ИНФОРМАЦИЯ О КОМПАНИИ
STR_NETWORK_GAME_LOBBY_COMPANY_NAME                             :{SILVER}Название компании: {WHITE}{STRING}
STR_NETWORK_GAME_LOBBY_INAUGURATION_YEAR                        :{SILVER}Основана: {WHITE}{NUM}
STR_NETWORK_GAME_LOBBY_VALUE                                    :{SILVER}Стоимость компании: {WHITE}{CURRENCY_LONG}
STR_NETWORK_GAME_LOBBY_CURRENT_BALANCE                          :{SILVER}Текущий баланс: {WHITE}{CURRENCY_LONG}
STR_NETWORK_GAME_LOBBY_LAST_YEARS_INCOME                        :{SILVER}Доход в прошлом году: {WHITE}{CURRENCY_LONG}
STR_NETWORK_GAME_LOBBY_PERFORMANCE                              :{SILVER}Результативность: {WHITE}{NUM}

STR_NETWORK_GAME_LOBBY_VEHICLES                                 :{SILVER}Транспорт: {WHITE}{NUM} {TRAIN}, {NUM} {LORRY}, {NUM} {BUS}, {NUM} {SHIP}, {NUM} {PLANE}
STR_NETWORK_GAME_LOBBY_STATIONS                                 :{SILVER}Станции: {WHITE}{NUM} {TRAIN}, {NUM} {LORRY}, {NUM} {BUS}, {NUM} {SHIP}, {NUM} {PLANE}
STR_NETWORK_GAME_LOBBY_PLAYERS                                  :{SILVER}Игроки: {WHITE}{STRING}

STR_NETWORK_GAME_LOBBY_NEW_COMPANY                              :{BLACK}Новая компания
STR_NETWORK_GAME_LOBBY_NEW_COMPANY_TOOLTIP                      :{BLACK}Основать новую компанию
STR_NETWORK_GAME_LOBBY_SPECTATE_GAME                            :{BLACK}Наблюдать за игрой
STR_NETWORK_GAME_LOBBY_SPECTATE_GAME_TOOLTIP                    :{BLACK}Следить за игрой в качестве зрителя
STR_NETWORK_GAME_LOBBY_JOIN_COMPANY                             :{BLACK}Присоединиться
STR_NETWORK_GAME_LOBBY_JOIN_COMPANY_TOOLTIP                     :{BLACK}Присоединиться к компании и помочь в управлении ею

# Network connecting window
STR_NETWORK_CONNECTING_CAPTION                                  :{WHITE}Соединение...

############ Leave those lines in this order!!
STR_NETWORK_CONNECTING_1                                        :{BLACK}(1/6) Соединение...
STR_NETWORK_CONNECTING_2                                        :{BLACK}(2/6) Авторизация...
STR_NETWORK_CONNECTING_3                                        :{BLACK}(3/6) Ожидание...
STR_NETWORK_CONNECTING_4                                        :{BLACK}(4/6) Загрузка карты...
STR_NETWORK_CONNECTING_5                                        :{BLACK}(5/6) Обработка...
STR_NETWORK_CONNECTING_6                                        :{BLACK}(6/6) Регистрация...

STR_NETWORK_CONNECTING_SPECIAL_1                                :{BLACK}Получение информации об игре...
STR_NETWORK_CONNECTING_SPECIAL_2                                :{BLACK}Получение информации о компаниях...
############ End of leave-in-this-order
STR_NETWORK_CONNECTING_WAITING                                  :{BLACK}Готовится присоединиться {NUM} клиент{P "" а ов}
STR_NETWORK_CONNECTING_DOWNLOADING_1                            :{BLACK}{BYTES} загружено
STR_NETWORK_CONNECTING_DOWNLOADING_2                            :{BLACK}Загружено {BYTES} / {BYTES}

STR_NETWORK_CONNECTION_DISCONNECT                               :{BLACK}Отключиться

STR_NETWORK_NEED_GAME_PASSWORD_CAPTION                          :{WHITE}Сервер защищён. Введите пароль.
STR_NETWORK_NEED_COMPANY_PASSWORD_CAPTION                       :{WHITE}Компания защищена. Введите пароль.
STR_NETWORK_COMPANY_LIST_CLIENT_LIST_CAPTION                    :{WHITE}Список клиентов

# Network company list added strings
STR_NETWORK_COMPANY_LIST_CLIENT_LIST                            :Список клиентов
STR_NETWORK_COMPANY_LIST_SPECTATE                               :Наблюдать
STR_NETWORK_COMPANY_LIST_NEW_COMPANY                            :Новая компания

# Network client list
STR_NETWORK_CLIENTLIST_KICK                                     :Отключить
STR_NETWORK_CLIENTLIST_BAN                                      :Бан
STR_NETWORK_CLIENTLIST_SPEAK_TO_ALL                             :Сказать всем
STR_NETWORK_CLIENTLIST_SPEAK_TO_COMPANY                         :Говорить с компанией
STR_NETWORK_CLIENTLIST_SPEAK_TO_CLIENT                          :Личное сообщение

STR_NETWORK_SERVER                                              :Сервер
STR_NETWORK_CLIENT                                              :Клиент
STR_NETWORK_SPECTATORS                                          :Наблюдатели

# Network set password
STR_COMPANY_PASSWORD_CANCEL                                     :{BLACK}Не сохранять пароль
STR_COMPANY_PASSWORD_OK                                         :{BLACK}Задать новый пароль компании
STR_COMPANY_PASSWORD_CAPTION                                    :{WHITE}Пароль компании
STR_COMPANY_PASSWORD_MAKE_DEFAULT                               :{BLACK}Пароль компании по умолчанию
STR_COMPANY_PASSWORD_MAKE_DEFAULT_TOOLTIP                       :{BLACK}Использовать этот пароль для всех новых компаний по умолчанию

# Network company info join/password
STR_COMPANY_VIEW_JOIN                                           :{BLACK}Подключиться
STR_COMPANY_VIEW_JOIN_TOOLTIP                                   :{BLACK}Подключиться и играть за эту компанию
STR_COMPANY_VIEW_PASSWORD                                       :{BLACK}Пароль
STR_COMPANY_VIEW_PASSWORD_TOOLTIP                               :{BLACK}Защитить вашу компанию паролем, чтобы посторонние пользователи не могли присоединиться.
STR_COMPANY_VIEW_SET_PASSWORD                                   :{BLACK}Установить пароль компании

# Network chat
STR_NETWORK_CHAT_SEND                                           :{BLACK}Отправить
STR_NETWORK_CHAT_COMPANY_CAPTION                                :[Команда] :
STR_NETWORK_CHAT_CLIENT_CAPTION                                 :[Лично] {STRING}:
STR_NETWORK_CHAT_ALL_CAPTION                                    :[Всем] :

STR_NETWORK_CHAT_COMPANY                                        :[Команда] {STRING}: {WHITE}{STRING}
STR_NETWORK_CHAT_TO_COMPANY                                     :[Команде] {STRING}: {WHITE}{STRING}
STR_NETWORK_CHAT_CLIENT                                         :[Лично] {STRING}: {WHITE}{STRING}
STR_NETWORK_CHAT_TO_CLIENT                                      :[Лично] для {STRING}: {WHITE}{STRING}
STR_NETWORK_CHAT_ALL                                            :[Всем] {STRING}: {WHITE}{STRING}
STR_NETWORK_CHAT_OSKTITLE                                       :{BLACK}Введите текст для сетевого сообщения

# Network messages
STR_NETWORK_ERROR_NOTAVAILABLE                                  :{WHITE}Не найдены сетевые устройства
STR_NETWORK_ERROR_NOSERVER                                      :{WHITE}Не найдены сетевые игры
STR_NETWORK_ERROR_NOCONNECTION                                  :{WHITE}Сервер не ответил на запрос
STR_NETWORK_ERROR_NEWGRF_MISMATCH                               :{WHITE}Невозможно присоединиться из-за несоответствия NewGRF
STR_NETWORK_ERROR_DESYNC                                        :{WHITE}Синхронизация сетевой игры не удалась
STR_NETWORK_ERROR_LOSTCONNECTION                                :{WHITE}Соединение сетевой игры потеряно
STR_NETWORK_ERROR_SAVEGAMEERROR                                 :{WHITE}Не удалось загрузить сохранение
STR_NETWORK_ERROR_SERVER_START                                  :{WHITE}Не удалось запустить сервер
STR_NETWORK_ERROR_CLIENT_START                                  :{WHITE}Не удалось соединиться
STR_NETWORK_ERROR_TIMEOUT                                       :{WHITE}Истекло время ожидания соединения #{NUM}
STR_NETWORK_ERROR_SERVER_ERROR                                  :{WHITE}Произошла ошибка протокола, и соединение было закрыто
STR_NETWORK_ERROR_WRONG_REVISION                                :{WHITE}Версия этого клиента не совместима с версией сервера
STR_NETWORK_ERROR_WRONG_PASSWORD                                :{WHITE}Неверный пароль
STR_NETWORK_ERROR_SERVER_FULL                                   :{WHITE}Сервер переполнен
STR_NETWORK_ERROR_SERVER_BANNED                                 :{WHITE}Вас забанили на этом сервере
STR_NETWORK_ERROR_KICKED                                        :{WHITE}Вас выкинули из игры
STR_NETWORK_ERROR_KICK_MESSAGE                                  :{WHITE}Причина: {STRING}
STR_NETWORK_ERROR_CHEATER                                       :{WHITE}Чит-коды не разрешены на этом сервере
STR_NETWORK_ERROR_TOO_MANY_COMMANDS                             :{WHITE}Вы посылали на сервер слишком много команд
STR_NETWORK_ERROR_TIMEOUT_PASSWORD                              :{WHITE}Вы не успели ввести пароль
STR_NETWORK_ERROR_TIMEOUT_COMPUTER                              :{WHITE}Ваш компьютер работает слишком медленно и не поспевает за сервером
STR_NETWORK_ERROR_TIMEOUT_MAP                                   :{WHITE}Ваш компьютер тратит много времени на загрузку карты
STR_NETWORK_ERROR_TIMEOUT_JOIN                                  :{WHITE}Ваш компьютер тратит много времени на подключение к серверу

############ Leave those lines in this order!!
STR_NETWORK_ERROR_CLIENT_GENERAL                                :общая ошибка
STR_NETWORK_ERROR_CLIENT_DESYNC                                 :ошибка синхронизации
STR_NETWORK_ERROR_CLIENT_SAVEGAME                               :не смог загрузить карту
STR_NETWORK_ERROR_CLIENT_CONNECTION_LOST                        :соединение потеряно
STR_NETWORK_ERROR_CLIENT_PROTOCOL_ERROR                         :ошибка протокола
STR_NETWORK_ERROR_CLIENT_NEWGRF_MISMATCH                        :Несоответствие NewGRF
STR_NETWORK_ERROR_CLIENT_NOT_AUTHORIZED                         :не авторизован
STR_NETWORK_ERROR_CLIENT_NOT_EXPECTED                           :получен неверно сформированный пакет
STR_NETWORK_ERROR_CLIENT_WRONG_REVISION                         :версии не совпадают
STR_NETWORK_ERROR_CLIENT_NAME_IN_USE                            :это имя уже используется
STR_NETWORK_ERROR_CLIENT_WRONG_PASSWORD                         :неверный пароль
STR_NETWORK_ERROR_CLIENT_COMPANY_MISMATCH                       :неправильный параметр company в DoCommand
STR_NETWORK_ERROR_CLIENT_KICKED                                 :вас выкинул сервер
STR_NETWORK_ERROR_CLIENT_CHEATER                                :попытался применить чит
STR_NETWORK_ERROR_CLIENT_SERVER_FULL                            :сервер переполнен
STR_NETWORK_ERROR_CLIENT_TOO_MANY_COMMANDS                      :посылал слишком много команд
STR_NETWORK_ERROR_CLIENT_TIMEOUT_PASSWORD                       :пароль не получен вовремя
STR_NETWORK_ERROR_CLIENT_TIMEOUT_COMPUTER                       :время вышло
STR_NETWORK_ERROR_CLIENT_TIMEOUT_MAP                            :загрузка карты заняла слишком много времени
STR_NETWORK_ERROR_CLIENT_TIMEOUT_JOIN                           :обработка карты заняла слишком много времени
############ End of leave-in-this-order

STR_NETWORK_ERROR_CLIENT_GUI_LOST_CONNECTION_CAPTION            :{WHITE}Подключение утеряно
STR_NETWORK_ERROR_CLIENT_GUI_LOST_CONNECTION                    :{WHITE}В течение {NUM} секунд{P ы "" ""} не получено никаких данных со стороны сервера

# Network related errors
STR_NETWORK_SERVER_MESSAGE                                      :*** {1:STRING}
############ Leave those lines in this order!!
STR_NETWORK_SERVER_MESSAGE_GAME_PAUSED                          :Игра остановлена ({STRING})
STR_NETWORK_SERVER_MESSAGE_GAME_STILL_PAUSED_1                  :Игра всё ещё остановлена ({STRING})
STR_NETWORK_SERVER_MESSAGE_GAME_STILL_PAUSED_2                  :Игра всё ещё остановлена ({STRING}, {STRING})
STR_NETWORK_SERVER_MESSAGE_GAME_STILL_PAUSED_3                  :Игра всё ещё остановлена ({STRING}, {STRING}, {STRING})
STR_NETWORK_SERVER_MESSAGE_GAME_STILL_PAUSED_4                  :Игра всё еще в паузе ({STRING}, {STRING}, {STRING}, {STRING})
STR_NETWORK_SERVER_MESSAGE_GAME_STILL_PAUSED_5                  :Игра всё ещё остановлена ({STRING}, {STRING}, {STRING}, {STRING}, {STRING})
STR_NETWORK_SERVER_MESSAGE_GAME_UNPAUSED                        :Игра продолжена ({STRING})
STR_NETWORK_SERVER_MESSAGE_GAME_REASON_NOT_ENOUGH_PLAYERS       :количество игроков
STR_NETWORK_SERVER_MESSAGE_GAME_REASON_CONNECTING_CLIENTS       :подключение клиентов
STR_NETWORK_SERVER_MESSAGE_GAME_REASON_MANUAL                   :вручную
STR_NETWORK_SERVER_MESSAGE_GAME_REASON_GAME_SCRIPT              :игровой скрипт
STR_NETWORK_SERVER_MESSAGE_GAME_REASON_LINK_GRAPH               :ожидает обновления графы ссылок
############ End of leave-in-this-order
STR_NETWORK_MESSAGE_CLIENT_LEAVING                              :покинул
STR_NETWORK_MESSAGE_CLIENT_JOINED                               :*** {STRING} подключился к игре
STR_NETWORK_MESSAGE_CLIENT_JOINED_ID                            :*** {STRING} подключился к игре (клиент #{2:NUM})
STR_NETWORK_MESSAGE_CLIENT_COMPANY_JOIN                         :*** {STRING} подключился к компании #{2:NUM}
STR_NETWORK_MESSAGE_CLIENT_COMPANY_SPECTATE                     :*** {STRING} подключился наблюдателем
STR_NETWORK_MESSAGE_CLIENT_COMPANY_NEW                          :*** {STRING} основал новую компанию (#{2:NUM})
STR_NETWORK_MESSAGE_CLIENT_LEFT                                 :*** {STRING} покинул игру ({2:STRING})
STR_NETWORK_MESSAGE_NAME_CHANGE                                 :*** {STRING} изменил имя на {STRING}
STR_NETWORK_MESSAGE_GIVE_MONEY                                  :*** Компания «{STRING}» передала «{STRING}» {CURRENCY_LONG}
STR_NETWORK_MESSAGE_SERVER_SHUTDOWN                             :{WHITE}Сервер закрыл сессию
STR_NETWORK_MESSAGE_SERVER_REBOOT                               :{WHITE}Сервер перезапускается...{}Пожалуйста, подождите...
STR_NETWORK_MESSAGE_KICKED                                      :*** {STRING} был исключён из игры. Причина: ({STRING})

# Content downloading window
STR_CONTENT_TITLE                                               :{WHITE}Загрузка контента
STR_CONTENT_TYPE_CAPTION                                        :{BLACK}Тип
STR_CONTENT_TYPE_CAPTION_TOOLTIP                                :{BLACK}Тип контента
STR_CONTENT_NAME_CAPTION                                        :{BLACK}Название
STR_CONTENT_NAME_CAPTION_TOOLTIP                                :{BLACK}Наименование контента
STR_CONTENT_MATRIX_TOOLTIP                                      :{BLACK}Нажмите на строке для просмотра подробностей{}Отметьте флажком для загрузки
STR_CONTENT_SELECT_ALL_CAPTION                                  :{BLACK}Выбрать всё
STR_CONTENT_SELECT_ALL_CAPTION_TOOLTIP                          :{BLACK}Пометить весь контент для загрузки
STR_CONTENT_SELECT_UPDATES_CAPTION                              :{BLACK}Выбрать обновления
STR_CONTENT_SELECT_UPDATES_CAPTION_TOOLTIP                      :{BLACK}Отметить для загрузки обновления для имеющегося контента
STR_CONTENT_UNSELECT_ALL_CAPTION                                :{BLACK}Снять выделение
STR_CONTENT_UNSELECT_ALL_CAPTION_TOOLTIP                        :{BLACK}Ничего не загружать
STR_CONTENT_SEARCH_EXTERNAL                                     :{BLACK}Искать на сторонних сайтах
STR_CONTENT_SEARCH_EXTERNAL_TOOLTIP                             :{BLACK}Результаты поиска находятся на сторонних сайтах, не имеющих отношения к OpenTTD
STR_CONTENT_SEARCH_EXTERNAL_DISCLAIMER_CAPTION                  :{WHITE}Вы покидаете OpenTTD!
STR_CONTENT_SEARCH_EXTERNAL_DISCLAIMER                          :{WHITE}Условия загрузки содержимого со сторонних сайтов могут различаться.{}За инструкциями по установке компонентов OpenTTD вам следует обратиться на соответствующие сайты.{}Вы желаете продолжить?
STR_CONTENT_FILTER_TITLE                                        :{BLACK}Фильтр:
STR_CONTENT_OPEN_URL                                            :{BLACK}Посетить сайт
STR_CONTENT_OPEN_URL_TOOLTIP                                    :{BLACK}Посетить веб-сайт с информацией об этом модуле
STR_CONTENT_DOWNLOAD_CAPTION                                    :{BLACK}Скачать
STR_CONTENT_DOWNLOAD_CAPTION_TOOLTIP                            :{BLACK}Начать загрузку выбранного контента
STR_CONTENT_TOTAL_DOWNLOAD_SIZE                                 :{SILVER}Всего для загруки: {WHITE}{BYTES}
STR_CONTENT_DETAIL_TITLE                                        :{SILVER}ИНФОРМАЦИЯ О КОНТЕНТЕ
STR_CONTENT_DETAIL_SUBTITLE_UNSELECTED                          :{SILVER}Не выбран для загрузки
STR_CONTENT_DETAIL_SUBTITLE_SELECTED                            :{SILVER}Будет загружен
STR_CONTENT_DETAIL_SUBTITLE_AUTOSELECTED                        :{SILVER}Этот модуль зависит от другого и будет загружен
STR_CONTENT_DETAIL_SUBTITLE_ALREADY_HERE                        :{SILVER}Уже установлен
STR_CONTENT_DETAIL_SUBTITLE_DOES_NOT_EXIST                      :{SILVER}Этот модуль неизвестен и не может быть загружен в OpenTTD
STR_CONTENT_DETAIL_UPDATE                                       :{SILVER}Это обновление имеющ{G его ей его их}ся {STRING.gen}
STR_CONTENT_DETAIL_NAME                                         :{SILVER}Наименование: {WHITE}{STRING}
STR_CONTENT_DETAIL_VERSION                                      :{SILVER}Версия: {WHITE}{STRING}
STR_CONTENT_DETAIL_DESCRIPTION                                  :{SILVER}Описание: {WHITE}{STRING}
STR_CONTENT_DETAIL_URL                                          :{SILVER}URL: {WHITE}{STRING}
STR_CONTENT_DETAIL_TYPE                                         :{SILVER}Тип: {WHITE}{STRING}
STR_CONTENT_DETAIL_FILESIZE                                     :{SILVER}Размер: {WHITE}{BYTES}
STR_CONTENT_DETAIL_SELECTED_BECAUSE_OF                          :{SILVER}Выбрано вместе с {WHITE}{STRING}
STR_CONTENT_DETAIL_DEPENDENCIES                                 :{SILVER}Зависимости: {WHITE}{STRING}
STR_CONTENT_DETAIL_TAGS                                         :{SILVER}Теги: {WHITE}{STRING}
STR_CONTENT_NO_ZLIB                                             :{WHITE}OpenTTD скомпилирован без поддержки библиотеки «zlib»...
STR_CONTENT_NO_ZLIB_SUB                                         :{WHITE}... загрузка контента невозможна!

# Order of these is important!
STR_CONTENT_TYPE_BASE_GRAPHICS                                  :{G=m}Осн. графика
STR_CONTENT_TYPE_BASE_GRAPHICS.gen                              :графического пакета
STR_CONTENT_TYPE_BASE_GRAPHICS.acc                              :графический пакет
STR_CONTENT_TYPE_NEWGRF                                         :{G=m}NewGRF
STR_CONTENT_TYPE_AI                                             :{G=m}ИИ
STR_CONTENT_TYPE_AI_LIBRARY                                     :{G=f}Библиотека ИИ
STR_CONTENT_TYPE_AI_LIBRARY.gen                                 :библиотеки ИИ
STR_CONTENT_TYPE_AI_LIBRARY.acc                                 :библиотеку ИИ
STR_CONTENT_TYPE_SCENARIO                                       :{G=m}Сценарий
STR_CONTENT_TYPE_SCENARIO.gen                                   :сценария
STR_CONTENT_TYPE_SCENARIO.acc                                   :сценарий
STR_CONTENT_TYPE_HEIGHTMAP                                      :{G=f}Карта высот
STR_CONTENT_TYPE_HEIGHTMAP.gen                                  :карты высот
STR_CONTENT_TYPE_HEIGHTMAP.acc                                  :карту высот
STR_CONTENT_TYPE_BASE_SOUNDS                                    :Осн. звуки
STR_CONTENT_TYPE_BASE_SOUNDS.gen                                :звукового пакета
STR_CONTENT_TYPE_BASE_SOUNDS.acc                                :звуковой пакет
STR_CONTENT_TYPE_BASE_MUSIC                                     :{G=f}Музыка
STR_CONTENT_TYPE_BASE_MUSIC.gen                                 :музыки
STR_CONTENT_TYPE_BASE_MUSIC.acc                                 :музыку
STR_CONTENT_TYPE_GAME_SCRIPT                                    :Игровой скрипт
STR_CONTENT_TYPE_GS_LIBRARY                                     :Библиотека ИС

# Content downloading progress window
STR_CONTENT_DOWNLOAD_TITLE                                      :{WHITE}Загрузка контента...
STR_CONTENT_DOWNLOAD_INITIALISE                                 :{WHITE}Запрашиваем файлы...
STR_CONTENT_DOWNLOAD_FILE                                       :{WHITE}Идёт загрузка {STRING} ({NUM} из {NUM})
STR_CONTENT_DOWNLOAD_COMPLETE                                   :{WHITE}Загрузка завершена
STR_CONTENT_DOWNLOAD_PROGRESS_SIZE                              :{WHITE}{BYTES} из {BYTES} загружено ({NUM}%)

# Content downloading error messages
STR_CONTENT_ERROR_COULD_NOT_CONNECT                             :{WHITE}Не удалось соединиться с сервером контента...
STR_CONTENT_ERROR_COULD_NOT_DOWNLOAD                            :{WHITE}Ошибка загрузки...
STR_CONTENT_ERROR_COULD_NOT_DOWNLOAD_CONNECTION_LOST            :{WHITE}... соединение утеряно
STR_CONTENT_ERROR_COULD_NOT_DOWNLOAD_FILE_NOT_WRITABLE          :{WHITE}... невозможно записать файл
STR_CONTENT_ERROR_COULD_NOT_EXTRACT                             :{WHITE}Не удалось распаковать скачанный файл

STR_MISSING_GRAPHICS_SET_CAPTION                                :{WHITE}Отсутствует графический пакет
STR_MISSING_GRAPHICS_SET_MESSAGE                                :{BLACK}Для запуска OpenTTD требуется графический пакет. Скачать и установить его?
STR_MISSING_GRAPHICS_YES_DOWNLOAD                               :{BLACK}Да, скачать
STR_MISSING_GRAPHICS_NO_QUIT                                    :{BLACK}Нет, выйти

STR_MISSING_GRAPHICS_ERROR_TITLE                                :{WHITE}Не удалось загрузка
STR_MISSING_GRAPHICS_ERROR                                      :{BLACK}Не удалось скачать графики.{}Пожалуйста, загрузите графики вручную.
STR_MISSING_GRAPHICS_ERROR_QUIT                                 :{BLACK}Выйти из OpenTTD

# Transparency settings window
STR_TRANSPARENCY_CAPTION                                        :{WHITE}Настройки прозрачности
STR_TRANSPARENT_SIGNS_TOOLTIP                                   :{BLACK}Переключение прозрачности надписей. Ctrl+щелчок - заблокировать.
STR_TRANSPARENT_TREES_TOOLTIP                                   :{BLACK}Переключение прозрачности деревьев. Ctrl+щелчок - заблокировать.
STR_TRANSPARENT_HOUSES_TOOLTIP                                  :{BLACK}Переключение прозрачности городских зданий. Ctrl+щелчок - заблокировать.
STR_TRANSPARENT_INDUSTRIES_TOOLTIP                              :{BLACK}Переключение прозрачности предприятий. Ctrl+щелчок - заблокировать.
STR_TRANSPARENT_BUILDINGS_TOOLTIP                               :{BLACK}Переключение прозрачности построенных игроками объектов: станций, депо, точек пути и пр. Ctrl+щелчок - заблокировать.
STR_TRANSPARENT_BRIDGES_TOOLTIP                                 :{BLACK}Переключение прозрачности мостов. Ctrl+щелчок - заблокировать.
STR_TRANSPARENT_STRUCTURES_TOOLTIP                              :{BLACK}Переключение прозрачности таких сооружений, как маяки и антенны. Ctrl+щелчок - заблокировать.
STR_TRANSPARENT_CATENARY_TOOLTIP                                :{BLACK}Переключение прозрачности контактной сети. Ctrl+щелчок - заблокировать.
STR_TRANSPARENT_LOADING_TOOLTIP                                 :{BLACK}Переключение прозрачности индикаторов загрузки. Ctrl+щелчок - заблокировать.
STR_TRANSPARENT_INVISIBLE_TOOLTIP                               :{BLACK}Сделать объекты не прозрачными, а полностью невидимыми

# Linkgraph legend window
STR_LINKGRAPH_LEGEND_CAPTION                                    :{BLACK}Схема грузопотоков
STR_LINKGRAPH_LEGEND_ALL                                        :{BLACK}Все
STR_LINKGRAPH_LEGEND_NONE                                       :{BLACK}Нет
STR_LINKGRAPH_LEGEND_SELECT_COMPANIES                           :{BLACK}Выберите компании для отображения
STR_LINKGRAPH_LEGEND_COMPANY_TOOLTIP                            :{BLACK}{STRING}{}{COMPANY}

# Linkgraph legend window and linkgraph legend in smallmap
STR_LINKGRAPH_LEGEND_UNUSED                                     :{TINY_FONT}{BLACK}неиспольз.
STR_LINKGRAPH_LEGEND_SATURATED                                  :{TINY_FONT}{BLACK}загруж.
STR_LINKGRAPH_LEGEND_OVERLOADED                                 :{TINY_FONT}{BLACK}перегруз

# Base for station construction window(s)
STR_STATION_BUILD_COVERAGE_AREA_TITLE                           :{BLACK}Подсветка зоны покрытия
STR_STATION_BUILD_COVERAGE_OFF                                  :{BLACK}Выкл
STR_STATION_BUILD_COVERAGE_ON                                   :{BLACK}Вкл
STR_STATION_BUILD_COVERAGE_AREA_OFF_TOOLTIP                     :{BLACK}Не показывать зону покрытия
STR_STATION_BUILD_COVERAGE_AREA_ON_TOOLTIP                      :{BLACK}Показывать зону покрытия
STR_STATION_BUILD_ACCEPTS_CARGO                                 :{BLACK}Принимается: {GOLD}{CARGO_LIST}
STR_STATION_BUILD_SUPPLIES_CARGO                                :{BLACK}Отправляется: {GOLD}{CARGO_LIST}

# Join station window
STR_JOIN_STATION_CAPTION                                        :{WHITE}Объединить станции
STR_JOIN_STATION_CREATE_SPLITTED_STATION                        :{YELLOW}Построить отдельную станцию

STR_JOIN_WAYPOINT_CAPTION                                       :{WHITE}Объединить точки
STR_JOIN_WAYPOINT_CREATE_SPLITTED_WAYPOINT                      :{YELLOW}Поставить отдельную точку пути

# Generic toolbar
STR_TOOLBAR_DISABLED_NO_VEHICLE_AVAILABLE                       :{BLACK}Отключено, так как нет подходящих транспортных средств для этой инфраструктуры

# Rail construction toolbar
STR_RAIL_TOOLBAR_RAILROAD_CONSTRUCTION_CAPTION                  :Неэлектрифицированная ж/д
STR_RAIL_TOOLBAR_ELRAIL_CONSTRUCTION_CAPTION                    :Электрифицированная ж/д
STR_RAIL_TOOLBAR_MONORAIL_CONSTRUCTION_CAPTION                  :Монорельсовая ж/д
STR_RAIL_TOOLBAR_MAGLEV_CONSTRUCTION_CAPTION                    :Магнитная ж/д

STR_RAIL_TOOLBAR_TOOLTIP_BUILD_RAILROAD_TRACK                   :{BLACK}Строительство железной дороги. При нажатом Ctrl - удаление путей. При нажатом Shift - оценка стоимости строительства.
STR_RAIL_TOOLBAR_TOOLTIP_BUILD_AUTORAIL                         :{BLACK}Строительство ж/д путей в автоматическом режиме. При нажатом Ctrl - удаление путей. При нажатом Shift - оценка стоимости строительства.
STR_RAIL_TOOLBAR_TOOLTIP_BUILD_TRAIN_DEPOT_FOR_BUILDING         :{BLACK}Строительство депо (для приобретения и обслуживания поездов). При нажатом Shift - оценка стоимости строительства.
STR_RAIL_TOOLBAR_TOOLTIP_CONVERT_RAIL_TO_WAYPOINT               :{BLACK}Установка на рельсах точек пути. Нажатие Ctrl позволяет объединять точки. При нажатом Shift - оценка стоимости строительства.
STR_RAIL_TOOLBAR_TOOLTIP_BUILD_RAILROAD_STATION                 :{BLACK}Строительство ж/д станций. Нажатие Ctrl позволяет объединять станции. При нажатом Shift - оценка стоимости строительства.
STR_RAIL_TOOLBAR_TOOLTIP_BUILD_RAILROAD_SIGNALS                 :{BLACK}Установка сигналов. Ctrl переключает семафоры/светофоры.{}Перетаскиванием можно строить сигналы на прямом участке пути. С нажатым Ctrl - строительство сигналов до ближайшего пересечения или сигнала.{}Ctrl+щелчок переключает открытие окна выбора сигналов. При нажатом Shift - оценка стоимости строительства.
STR_RAIL_TOOLBAR_TOOLTIP_BUILD_RAILROAD_BRIDGE                  :{BLACK}Строительство ж/д мостов. При нажатом Shift - оценка стоимости строительства.
STR_RAIL_TOOLBAR_TOOLTIP_BUILD_RAILROAD_TUNNEL                  :{BLACK}Строительство ж/д туннелей. При нажатом Shift - оценка стоимости строительства.
STR_RAIL_TOOLBAR_TOOLTIP_TOGGLE_BUILD_REMOVE_FOR                :{BLACK}Переключение между строительством и удалением ж/д путей, сигналов, станций. При нажатом Ctrl убирает станции с рельсами.
STR_RAIL_TOOLBAR_TOOLTIP_CONVERT_RAIL                           :{BLACK}Преобразовать/модернизировать рельсы. При нажатом Shift - оценка стоимости модернизации.

STR_RAIL_NAME_RAILROAD                                          :Ж/д
STR_RAIL_NAME_RAILROAD.m                                        :Ж/д
STR_RAIL_NAME_RAILROAD.n                                        :Ж/д
STR_RAIL_NAME_ELRAIL                                            :Электрифиц. ж/д
STR_RAIL_NAME_ELRAIL.m                                          :Электрифиц. ж/д
STR_RAIL_NAME_ELRAIL.n                                          :Электрифиц. ж/д
STR_RAIL_NAME_MONORAIL                                          :Монорельсовый
STR_RAIL_NAME_MONORAIL.m                                        :Монорельсовый
STR_RAIL_NAME_MONORAIL.n                                        :Монорельсовое
STR_RAIL_NAME_MAGLEV                                            :Магнитный
STR_RAIL_NAME_MAGLEV.m                                          :Магнитный
STR_RAIL_NAME_MAGLEV.n                                          :Магнитное

# Rail depot construction window
STR_BUILD_DEPOT_TRAIN_ORIENTATION_CAPTION                       :{WHITE}Направление депо
STR_BUILD_DEPOT_TRAIN_ORIENTATION_TOOLTIP                       :{BLACK}Выбор направления депо

# Rail waypoint construction window
STR_WAYPOINT_CAPTION                                            :{WHITE}Точка пути
STR_WAYPOINT_GRAPHICS_TOOLTIP                                   :{BLACK}Выбор типа точки пути

# Rail station construction window
STR_STATION_BUILD_RAIL_CAPTION                                  :{WHITE}Выбор ж/д станции
STR_STATION_BUILD_ORIENTATION                                   :{BLACK}Направление
STR_STATION_BUILD_RAILROAD_ORIENTATION_TOOLTIP                  :{BLACK}Выберите направление ж/д станции
STR_STATION_BUILD_NUMBER_OF_TRACKS                              :{BLACK}Количество путей
STR_STATION_BUILD_NUMBER_OF_TRACKS_TOOLTIP                      :{BLACK}Укажите количество платформ ж/д станции
STR_STATION_BUILD_PLATFORM_LENGTH                               :{BLACK}Длина платформы
STR_STATION_BUILD_PLATFORM_LENGTH_TOOLTIP                       :{BLACK}Укажите длину ж/д станции
STR_STATION_BUILD_DRAG_DROP                                     :{BLACK}Произвольно
STR_STATION_BUILD_DRAG_DROP_TOOLTIP                             :{BLACK}Постройка станции на указанном игроком участке

STR_STATION_BUILD_STATION_CLASS_TOOLTIP                         :{BLACK}Выберите класс станций для отображения
STR_STATION_BUILD_STATION_TYPE_TOOLTIP                          :{BLACK}Выберите тип станции для постройки

STR_STATION_CLASS_DFLT                                          :По умолчанию
STR_STATION_CLASS_WAYP                                          :Точки пути

# Signal window
STR_BUILD_SIGNAL_CAPTION                                        :{WHITE}Выбор сигналов
STR_BUILD_SIGNAL_SEMAPHORE_NORM_TOOLTIP                         :{BLACK}Стандартный семафор{}Не позволяет нескольким поездам одновременно находиться на одном блок-участке.
STR_BUILD_SIGNAL_SEMAPHORE_ENTRY_TOOLTIP                        :{BLACK}Входной семафор{}Открыт, если хотя бы один из выходных сигналов на следующей секции путей открыт. В остальных случаях закрыт.
STR_BUILD_SIGNAL_SEMAPHORE_EXIT_TOOLTIP                         :{BLACK}Выходной семафор{}Работает как обычный семафор, но его состояние учитывается при работе входных и комбинированных сигналов.
STR_BUILD_SIGNAL_SEMAPHORE_COMBO_TOOLTIP                        :{BLACK}Комбинированный семафор{}Работает одновременно как входной и выходной семафор. Это позволяет построить большую разветвлённую сеть.
STR_BUILD_SIGNAL_SEMAPHORE_PBS_TOOLTIP                          :{BLACK}Маршрутный семафор{}Позволяет нескольким поездам находиться в одном сигнальном блоке, если каждый из них может зарезервировать безопасный путь. Допускает следование поездов в обе стороны.
STR_BUILD_SIGNAL_SEMAPHORE_PBS_OWAY_TOOLTIP                     :{BLACK}Односторонний маршрутн. семафор{}Позволяет нескольким поездам находиться в одном сигнальном блоке, если каждый из них может зарезервировать безопасный путь. Не допускает следования поездов в обратную сторону.
STR_BUILD_SIGNAL_ELECTRIC_NORM_TOOLTIP                          :{BLACK}Стандартный светофор{}Не позволяет нескольким поездам одновременно находиться на одном блок-участке.
STR_BUILD_SIGNAL_ELECTRIC_ENTRY_TOOLTIP                         :{BLACK}Входной светофор{}Открыт, если хотя бы один из выходных сигналов на следующей секции путей открыт. В остальных случаях закрыт.
STR_BUILD_SIGNAL_ELECTRIC_EXIT_TOOLTIP                          :{BLACK}Выходной светофор{}Работает как обычный светофор, но его состояние учитывается при работе входных и комбинированных сигналов.
STR_BUILD_SIGNAL_ELECTRIC_COMBO_TOOLTIP                         :{BLACK}Комбинированный светофор{}Работает одновременно как входной и выходной светофор. Это позволяет построить большую разветвлённую сеть.
STR_BUILD_SIGNAL_ELECTRIC_PBS_TOOLTIP                           :{BLACK}Маршрутный светофор{}Позволяет нескольким поездам находиться в одном сигнальном блоке, если каждый из них может зарезервировать безопасный путь. Допускает следование поездов в обе стороны.
STR_BUILD_SIGNAL_ELECTRIC_PBS_OWAY_TOOLTIP                      :{BLACK}Односторонний маршрутн. светофор{}Позволяет нескольким поездам находиться в одном сигнальном блоке, если каждый из них может зарезервировать безопасный путь. Не допускает следования поездов в обратную сторону.
STR_BUILD_SIGNAL_CONVERT_TOOLTIP                                :{BLACK}Изменение типа сигнала{}Когда кнопка нажата, щёлкните для преобразования существующего сигнала в сигнал выбранного типа и варианта, или щёлкните с нажатым Ctrl для перебора существующих вариантов. Shift+щелчок - оценка стоимости преобразования.
STR_BUILD_SIGNAL_DRAG_SIGNALS_DENSITY_TOOLTIP                   :{BLACK}Расстояние между сигналами при протягивании.
STR_BUILD_SIGNAL_DRAG_SIGNALS_DENSITY_DECREASE_TOOLTIP          :{BLACK}Уменьшить расстояние между сигналами при протягивании
STR_BUILD_SIGNAL_DRAG_SIGNALS_DENSITY_INCREASE_TOOLTIP          :{BLACK}Увеличить расстояние между сигналами при протягивании

# Bridge selection window
STR_SELECT_RAIL_BRIDGE_CAPTION                                  :{WHITE}Выберите железнодорожный мост
STR_SELECT_ROAD_BRIDGE_CAPTION                                  :{WHITE}Выберите тип моста
STR_SELECT_BRIDGE_SELECTION_TOOLTIP                             :{BLACK}Выбор моста - щёлкните по изображению моста, который вы хотите построить
STR_SELECT_BRIDGE_INFO                                          :{GOLD}{STRING}{}{VELOCITY}; {WHITE}{CURRENCY_LONG}
STR_SELECT_BRIDGE_SCENEDIT_INFO                                 :{GOLD}{STRING},{} {VELOCITY}
STR_BRIDGE_NAME_SUSPENSION_STEEL                                :Висячий стальной
STR_BRIDGE_NAME_GIRDER_STEEL                                    :Балочный стальной
STR_BRIDGE_NAME_CANTILEVER_STEEL                                :Консольный стальной
STR_BRIDGE_NAME_SUSPENSION_CONCRETE                             :Висячий бетонный
STR_BRIDGE_NAME_WOODEN                                          :Деревянный
STR_BRIDGE_NAME_CONCRETE                                        :Бетонный
STR_BRIDGE_NAME_TUBULAR_STEEL                                   :Трубчатый стальной
STR_BRIDGE_TUBULAR_SILICON                                      :Трубчатый кремниевый


# Road construction toolbar
STR_ROAD_TOOLBAR_ROAD_CONSTRUCTION_CAPTION                      :{WHITE}Автомобильные коммуникации
STR_ROAD_TOOLBAR_TRAM_CONSTRUCTION_CAPTION                      :{WHITE}Трамвайные коммуникации
STR_ROAD_TOOLBAR_TOOLTIP_BUILD_ROAD_SECTION                     :{BLACK}Строительство автомобильных дорог. При нажатом Ctrl - удаление дороги. При нажатом Shift - оценка стоимости строительства.
STR_ROAD_TOOLBAR_TOOLTIP_BUILD_TRAMWAY_SECTION                  :{BLACK}Строительство трамвайных путей. При нажатом Ctrl - удаление путей. При нажатом Shift - оценка стоимости строительства.
STR_ROAD_TOOLBAR_TOOLTIP_BUILD_AUTOROAD                         :{BLACK}Строительство автодорог в автоматическом режиме. При нажатом Ctrl - удаление дороги. При нажатом Shift - оценка стоимости строительства.
STR_ROAD_TOOLBAR_TOOLTIP_BUILD_AUTOTRAM                         :{BLACK}Строительство трамвайных путей в автоматическом режиме. При нажатом Ctrl - удаление путей. При нажатом Shift - оценка стоимости строительства.
STR_ROAD_TOOLBAR_TOOLTIP_BUILD_ROAD_VEHICLE_DEPOT               :{BLACK}Строительство гаражей (для приобретения и обслуживания автомобилей). При нажатом Shift - оценка стоимости строительства.
STR_ROAD_TOOLBAR_TOOLTIP_BUILD_TRAM_VEHICLE_DEPOT               :{BLACK}Строительство трамвайных депо (для приобретения и обслуживания трамваев). При нажатом Shift - оценка стоимости строительства.
STR_ROAD_TOOLBAR_TOOLTIP_BUILD_BUS_STATION                      :{BLACK}Строительство автобусных остановок. Нажатие Ctrl позволяет объединять станции. При нажатом Shift - оценка стоимости строительства.
STR_ROAD_TOOLBAR_TOOLTIP_BUILD_PASSENGER_TRAM_STATION           :{BLACK}Строительство трамвайных остановок. Нажатие Ctrl позволяет объединять станции. При нажатом Shift - оценка стоимости строительства.
STR_ROAD_TOOLBAR_TOOLTIP_BUILD_TRUCK_LOADING_BAY                :{BLACK}Строительство грузовых терминалов. Нажатие Ctrl позволяет объединять станции. При нажатом Shift - оценка стоимости строительства.
STR_ROAD_TOOLBAR_TOOLTIP_BUILD_CARGO_TRAM_STATION               :{BLACK}Строительство грузовых трамвайных станций. Нажатие Ctrl позволяет объединять станции. При нажатом Shift - оценка стоимости строительства.
STR_ROAD_TOOLBAR_TOOLTIP_TOGGLE_ONE_WAY_ROAD                    :{BLACK}Включить/отключить односторонние дороги
STR_ROAD_TOOLBAR_TOOLTIP_BUILD_ROAD_BRIDGE                      :{BLACK}Строительство автомобильных мостов. При нажатом Shift - оценка стоимости строительства.
STR_ROAD_TOOLBAR_TOOLTIP_BUILD_TRAMWAY_BRIDGE                   :{BLACK}Строительство трамвайных мостов. При нажатом Shift - оценка стоимости строительства.
STR_ROAD_TOOLBAR_TOOLTIP_BUILD_ROAD_TUNNEL                      :{BLACK}Строительство автомобильных туннелей. При нажатом Shift - оценка стоимости строительства.
STR_ROAD_TOOLBAR_TOOLTIP_BUILD_TRAMWAY_TUNNEL                   :{BLACK}Строительство трамвайных туннелей. При нажатом Shift - оценка стоимости строительства.
STR_ROAD_TOOLBAR_TOOLTIP_TOGGLE_BUILD_REMOVE_FOR_ROAD           :{BLACK}Строительство/удаление автомобильных дорог и станций
STR_ROAD_TOOLBAR_TOOLTIP_TOGGLE_BUILD_REMOVE_FOR_TRAMWAYS       :{BLACK}Строительство/удаление трамвайных путей и станций
STR_ROAD_TOOLBAR_TOOLTIP_CONVERT_ROAD                           :{BLACK}Реконструкция/изменение типа дорожного полотна. С нажатым Shift - оценка стоимости строительства.
STR_ROAD_TOOLBAR_TOOLTIP_CONVERT_TRAM                           :{BLACK}Реконструкция трамвайных путей. С нажатым Shift - оценка стоимости строительства.

STR_ROAD_NAME_ROAD                                              :Автомобильная дорога
STR_ROAD_NAME_TRAM                                              :Трамвайные пути

# Road depot construction window
STR_BUILD_DEPOT_ROAD_ORIENTATION_CAPTION                        :{WHITE}Направление гаража
STR_BUILD_DEPOT_ROAD_ORIENTATION_SELECT_TOOLTIP                 :{BLACK}Выбор ориентации гаража
STR_BUILD_DEPOT_TRAM_ORIENTATION_CAPTION                        :{WHITE}Ориентация трамвайного депо
STR_BUILD_DEPOT_TRAM_ORIENTATION_SELECT_TOOLTIP                 :{BLACK}Выбор ориентации трамвайного депо

# Road vehicle station construction window
STR_STATION_BUILD_BUS_ORIENTATION                               :{WHITE}Направление остановки
STR_STATION_BUILD_BUS_ORIENTATION_TOOLTIP                       :{BLACK}Выберите направление автобусной остановки
STR_STATION_BUILD_TRUCK_ORIENTATION                             :{WHITE}Ориентация терминала
STR_STATION_BUILD_TRUCK_ORIENTATION_TOOLTIP                     :{BLACK}Выберите направление грузового терминала
STR_STATION_BUILD_PASSENGER_TRAM_ORIENTATION                    :{WHITE}Направление пассажирской трамвайной остановки
STR_STATION_BUILD_PASSENGER_TRAM_ORIENTATION_TOOLTIP            :{BLACK}Выберите направление пассажирской трамвайной остановки
STR_STATION_BUILD_CARGO_TRAM_ORIENTATION                        :{WHITE}Направление грузовой трамвайной остановки
STR_STATION_BUILD_CARGO_TRAM_ORIENTATION_TOOLTIP                :{BLACK}Выберите направление грузовой трамвайной остановки

# Waterways toolbar (last two for SE only)
STR_WATERWAYS_TOOLBAR_CAPTION                                   :{WHITE}Судоходные коммуникации
STR_WATERWAYS_TOOLBAR_CAPTION_SE                                :{WHITE}Водные пути
STR_WATERWAYS_TOOLBAR_BUILD_CANALS_TOOLTIP                      :{BLACK}Строительство каналов. При нажатом Shift - оценка стоимости строительства.
STR_WATERWAYS_TOOLBAR_BUILD_LOCKS_TOOLTIP                       :{BLACK}Строительство шлюзов. При нажатом Shift - оценка стоимости строительства.
STR_WATERWAYS_TOOLBAR_BUILD_DEPOT_TOOLTIP                       :{BLACK}Строительство доков (для приобретения и обслуживания судов). При нажатом Shift - оценка стоимости строительства.
STR_WATERWAYS_TOOLBAR_BUILD_DOCK_TOOLTIP                        :{BLACK}Строительство пристаней. Нажатие Ctrl позволяет объединять станции. При нажатом Shift - оценка стоимости строительства.
STR_WATERWAYS_TOOLBAR_BUOY_TOOLTIP                              :{BLACK}Буи помогают в навигации на больших расстояниях; используйте их как маршрутные точки. При нажатом Shift - оценка стоимости строительства.
STR_WATERWAYS_TOOLBAR_BUILD_AQUEDUCT_TOOLTIP                    :{BLACK}Строительство акведуков. При нажатом Shift - оценка стоимости строительства.
STR_WATERWAYS_TOOLBAR_CREATE_LAKE_TOOLTIP                       :{BLACK}Создать канал.{}При зажатом Ctrl клетка на уровне моря наполняется водой.
STR_WATERWAYS_TOOLBAR_CREATE_RIVER_TOOLTIP                      :{BLACK}Создание рек на карте. При нажатом Ctrl они создаются по диагонали.

# Ship depot construction window
STR_DEPOT_BUILD_SHIP_CAPTION                                    :{WHITE}Направление дока
STR_DEPOT_BUILD_SHIP_ORIENTATION_TOOLTIP                        :{BLACK}Выберите направление дока

# Dock construction window
STR_STATION_BUILD_DOCK_CAPTION                                  :{WHITE}Пристань

# Airport toolbar
STR_TOOLBAR_AIRCRAFT_CAPTION                                    :{WHITE}Аэропорты
STR_TOOLBAR_AIRCRAFT_BUILD_AIRPORT_TOOLTIP                      :{BLACK}Строительство аэропортов. Нажатие Ctrl позволяет объединять станции. При нажатом Shift - оценка стоимости строительства.

# Airport construction window
STR_STATION_BUILD_AIRPORT_CAPTION                               :{WHITE}Выбор аэропорта
STR_STATION_BUILD_AIRPORT_TOOLTIP                               :{BLACK}Выберите размер/тип аэропорта
STR_STATION_BUILD_AIRPORT_CLASS_LABEL                           :{BLACK}Тип аэропорта
STR_STATION_BUILD_AIRPORT_LAYOUT_NAME                           :{BLACK}Зона {NUM}

STR_AIRPORT_SMALL                                               :Малый
STR_AIRPORT_CITY                                                :Городской
STR_AIRPORT_METRO                                               :Федеральный
STR_AIRPORT_INTERNATIONAL                                       :Международный
STR_AIRPORT_COMMUTER                                            :Пригородный
STR_AIRPORT_INTERCONTINENTAL                                    :Межконтинентальный
STR_AIRPORT_HELIPORT                                            :Вертолётная площадка
STR_AIRPORT_HELIDEPOT                                           :Вертолётное депо
STR_AIRPORT_HELISTATION                                         :Вертолётная станция

STR_AIRPORT_CLASS_SMALL                                         :Малые аэропорты
STR_AIRPORT_CLASS_SMALL.nom                                     :Малый
STR_AIRPORT_CLASS_LARGE                                         :Средние аэропорты
STR_AIRPORT_CLASS_LARGE.nom                                     :Средний
STR_AIRPORT_CLASS_HUB                                           :Большие аэропорты
STR_AIRPORT_CLASS_HUB.nom                                       :Большой
STR_AIRPORT_CLASS_HELIPORTS                                     :Вертолётные площадки
STR_AIRPORT_CLASS_HELIPORTS.nom                                 :Вертолётный

STR_STATION_BUILD_NOISE                                         :{BLACK}Производимый шум: {GOLD}{COMMA}

# Landscaping toolbar
STR_LANDSCAPING_TOOLBAR                                         :{WHITE}Ландшафт
STR_LANDSCAPING_TOOLTIP_LOWER_A_CORNER_OF_LAND                  :{BLACK}Опустить угол земли. Перетаскивание опускает первый выбранный угол и выравнивает выбранную область до новой высоты угла. Ctrl выбирает область по диагонали. При нажатом Shift - оценка стоимости строительства.
STR_LANDSCAPING_TOOLTIP_RAISE_A_CORNER_OF_LAND                  :{BLACK}Поднять угол земли. Перетаскивание поднимает первый выбранный угол и выравнивает выбранную область до новой высоты угла. Ctrl выбирает область по диагонали. При нажатом Shift - оценка стоимости строительства.
STR_LANDSCAPING_LEVEL_LAND_TOOLTIP                              :{BLACK}Выровнять землю до высоты первого выбранного угла. Ctrl выбирает область по диагонали. При нажатом Shift - оценка стоимости выравнивания.
STR_LANDSCAPING_TOOLTIP_PURCHASE_LAND                           :{BLACK}Покупка земли. При нажатом Shift - оценка стоимости покупки.
STR_LANDSCAPING_TOOLTIP_RULER_TOOL                              :{BLACK}Виртуальная линейка для измерения расстояний и высот

# Object construction window
STR_OBJECT_BUILD_CAPTION                                        :{WHITE}Выбор объекта
STR_OBJECT_BUILD_TOOLTIP                                        :{BLACK}Выберите создаваемый объект. При нажатом Shift - оценка стоимости постройки.
STR_OBJECT_BUILD_CLASS_TOOLTIP                                  :{BLACK}Выберите класс объекта для строительства
STR_OBJECT_BUILD_PREVIEW_TOOLTIP                                :{BLACK}Предварительный просмотр объекта
STR_OBJECT_BUILD_SIZE                                           :{BLACK}Размер: {GOLD}{NUM} × {NUM} клеток

STR_OBJECT_CLASS_LTHS                                           :Маяки
STR_OBJECT_CLASS_TRNS                                           :Передатчики

# Tree planting window (last eight for SE only)
STR_PLANT_TREE_CAPTION                                          :{WHITE}Деревья
STR_PLANT_TREE_TOOLTIP                                          :{BLACK}Выберите тип деревьев для посадки. Если на участке уже есть деревья, будут добавлены несколько деревьев различного типа, независимо от выбранного.
STR_TREES_RANDOM_TYPE                                           :{BLACK}Деревья случайного типа
STR_TREES_RANDOM_TYPE_TOOLTIP                                   :{BLACK}Высадка деревьев случайного типа. При нажатом Shift - оценка стоимости высадки.
STR_TREES_RANDOM_TREES_BUTTON                                   :{BLACK}Расставить по карте
STR_TREES_RANDOM_TREES_TOOLTIP                                  :{BLACK}Разместить деревья на местности случайным образом
STR_TREES_MODE_NORMAL_BUTTON                                    :{BLACK}Дерево
STR_TREES_MODE_NORMAL_TOOLTIP                                   :{BLACK}Высадка отдельных деревьев
STR_TREES_MODE_FOREST_SM_BUTTON                                 :{BLACK}Роща
STR_TREES_MODE_FOREST_SM_TOOLTIP                                :{BLACK}Создание небольших рощ
STR_TREES_MODE_FOREST_LG_BUTTON                                 :{BLACK}Лес
STR_TREES_MODE_FOREST_LG_TOOLTIP                                :{BLACK}Создание крупных лесов

# Land generation window (SE)
STR_TERRAFORM_TOOLBAR_LAND_GENERATION_CAPTION                   :{WHITE}Генератор карты
STR_TERRAFORM_TOOLTIP_PLACE_ROCKY_AREAS_ON_LANDSCAPE            :{BLACK}Разместить скалы на карте
STR_TERRAFORM_TOOLTIP_DEFINE_DESERT_AREA                        :{BLACK}Задать площадь пустыни.{}Нажмите и держите CTRL для удаления
STR_TERRAFORM_TOOLTIP_INCREASE_SIZE_OF_LAND_AREA                :{BLACK}Увеличить площадь изменения рельефа
STR_TERRAFORM_TOOLTIP_DECREASE_SIZE_OF_LAND_AREA                :{BLACK}Уменьшить площадь изменения рельефа
STR_TERRAFORM_TOOLTIP_GENERATE_RANDOM_LAND                      :{BLACK}Создать случайную карту
STR_TERRAFORM_SE_NEW_WORLD                                      :{BLACK}Создать новый сценарий
STR_TERRAFORM_RESET_LANDSCAPE                                   :{BLACK}Сбросить карту
STR_TERRAFORM_RESET_LANDSCAPE_TOOLTIP                           :{BLACK}Удалить с карты всё имущество, принадлежащее игрокам

STR_QUERY_RESET_LANDSCAPE_CAPTION                               :{WHITE}Сбросить карту
STR_RESET_LANDSCAPE_CONFIRMATION_TEXT                           :{WHITE}Вы уверены, что хотите удалить все имущество игроков?

# Town generation window (SE)
STR_FOUND_TOWN_CAPTION                                          :{WHITE}Создание городов
STR_FOUND_TOWN_NEW_TOWN_BUTTON                                  :{BLACK}Новый город
STR_FOUND_TOWN_NEW_TOWN_TOOLTIP                                 :{BLACK}Построить новый город. Shift+щелчок - оценка стоимости основания.
STR_FOUND_TOWN_RANDOM_TOWN_BUTTON                               :{BLACK}Случайный город
STR_FOUND_TOWN_RANDOM_TOWN_TOOLTIP                              :{BLACK}Создать город в случайном месте
STR_FOUND_TOWN_MANY_RANDOM_TOWNS                                :{BLACK}Множество различных городов
STR_FOUND_TOWN_RANDOM_TOWNS_TOOLTIP                             :{BLACK}Разместить на карте различные города случайным образом

STR_FOUND_TOWN_NAME_TITLE                                       :{YELLOW}Название города:
STR_FOUND_TOWN_NAME_EDITOR_TITLE                                :{BLACK}Введите название города
STR_FOUND_TOWN_NAME_EDITOR_HELP                                 :{BLACK}Щёлкните, чтобы переименовать город
STR_FOUND_TOWN_NAME_RANDOM_BUTTON                               :{BLACK}Случайное название
STR_FOUND_TOWN_NAME_RANDOM_TOOLTIP                              :{BLACK}Выбрать случайное название

STR_FOUND_TOWN_INITIAL_SIZE_TITLE                               :{YELLOW}Размер города:
STR_FOUND_TOWN_INITIAL_SIZE_SMALL_BUTTON                        :{BLACK}Малый
STR_FOUND_TOWN_INITIAL_SIZE_MEDIUM_BUTTON                       :{BLACK}Средний
STR_FOUND_TOWN_INITIAL_SIZE_LARGE_BUTTON                        :{BLACK}Большой
STR_FOUND_TOWN_SIZE_RANDOM                                      :{BLACK}Случайно
STR_FOUND_TOWN_INITIAL_SIZE_TOOLTIP                             :{BLACK}Выбор размера города
STR_FOUND_TOWN_CITY                                             :{BLACK}Мегаполис
STR_FOUND_TOWN_CITY_TOOLTIP                                     :{BLACK}Большие города растут быстрее, чем маленькие.{}В зависимости от настроек, они при создании имеют больший размер.

STR_FOUND_TOWN_ROAD_LAYOUT                                      :{YELLOW}Сеть городских дорог:
STR_FOUND_TOWN_SELECT_TOWN_ROAD_LAYOUT                          :{BLACK}Тип сети городских дорог
STR_FOUND_TOWN_SELECT_LAYOUT_ORIGINAL                           :{BLACK}Стандартная
STR_FOUND_TOWN_SELECT_LAYOUT_BETTER_ROADS                       :{BLACK}Улучшенная
STR_FOUND_TOWN_SELECT_LAYOUT_2X2_GRID                           :{BLACK}Решётка 2x2
STR_FOUND_TOWN_SELECT_LAYOUT_3X3_GRID                           :{BLACK}Решётка 3x3
STR_FOUND_TOWN_SELECT_LAYOUT_RANDOM                             :{BLACK}Случайная

# Fund new industry window
STR_FUND_INDUSTRY_CAPTION                                       :{WHITE}Создать новое предприятие
STR_FUND_INDUSTRY_SELECTION_TOOLTIP                             :{BLACK}Выберите тип предприятия из списка
STR_FUND_INDUSTRY_MANY_RANDOM_INDUSTRIES                        :{BLACK}Множество различных предприятий
STR_FUND_INDUSTRY_MANY_RANDOM_INDUSTRIES_TOOLTIP                :{BLACK}Разместить на карте различные предприятия случайным образом
STR_FUND_INDUSTRY_MANY_RANDOM_INDUSTRIES_CAPTION                :{WHITE}Множество различных предприятий
STR_FUND_INDUSTRY_MANY_RANDOM_INDUSTRIES_QUERY                  :{YELLOW}Разместить на карте различные предприятия случайным образом?
STR_FUND_INDUSTRY_INDUSTRY_BUILD_COST                           :{BLACK}Цена: {YELLOW}{CURRENCY_LONG}
STR_FUND_INDUSTRY_PROSPECT_NEW_INDUSTRY                         :{BLACK}Разведать
STR_FUND_INDUSTRY_BUILD_NEW_INDUSTRY                            :{BLACK}Построить
STR_FUND_INDUSTRY_FUND_NEW_INDUSTRY                             :{BLACK}Профинансировать
STR_FUND_INDUSTRY_REMOVE_ALL_INDUSTRIES                         :{BLACK}Убрать все предприятия
STR_FUND_INDUSTRY_REMOVE_ALL_INDUSTRIES_TOOLTIP                 :{BLACK}Убрать все предприятия с карты
STR_FUND_INDUSTRY_REMOVE_ALL_INDUSTRIES_CAPTION                 :{WHITE}Убрать все предприятия
STR_FUND_INDUSTRY_REMOVE_ALL_INDUSTRIES_QUERY                   :{YELLOW}Убрать все предприятия с карты?

# Industry cargoes window
STR_INDUSTRY_CARGOES_INDUSTRY_CAPTION                           :{WHITE}Цепочка грузоперевозок для {STRING.gen}
STR_INDUSTRY_CARGOES_CARGO_CAPTION                              :{WHITE}Цепочка грузоперевозок для {STRING.gen}
STR_INDUSTRY_CARGOES_PRODUCERS                                  :{WHITE}Производители
STR_INDUSTRY_CARGOES_CUSTOMERS                                  :{WHITE}Потребители
STR_INDUSTRY_CARGOES_HOUSES                                     :{WHITE}Городские здания
STR_INDUSTRY_CARGOES_INDUSTRY_TOOLTIP                           :{BLACK}Щелчок по предприятию покажет его поставщиков и потребителей
STR_INDUSTRY_CARGOES_CARGO_TOOLTIP                              :{BLACK}{STRING}{}Щелчок по типу груза покажет его производителей и потребителей
STR_INDUSTRY_DISPLAY_CHAIN                                      :{BLACK}Показать цепочку
STR_INDUSTRY_DISPLAY_CHAIN_TOOLTIP                              :{BLACK}Показать производителей сырья и потребителей продукции этого предприятия
STR_INDUSTRY_CARGOES_NOTIFY_SMALLMAP                            :{BLACK}Показать на карте
STR_INDUSTRY_CARGOES_NOTIFY_SMALLMAP_TOOLTIP                    :{BLACK}Показать на карте выбранные предприятия
STR_INDUSTRY_CARGOES_SELECT_CARGO                               :{BLACK}Выберите груз
STR_INDUSTRY_CARGOES_SELECT_CARGO_TOOLTIP                       :{BLACK}Выберите груз для отображения
STR_INDUSTRY_CARGOES_SELECT_INDUSTRY                            :{BLACK}Выберите предприятие
STR_INDUSTRY_CARGOES_SELECT_INDUSTRY_TOOLTIP                    :{BLACK}Выберите предприятие для отображения

# Land area window
STR_LAND_AREA_INFORMATION_CAPTION                               :{WHITE}Информация о территории
STR_LAND_AREA_INFORMATION_LOCATION_TOOLTIP                      :{BLACK}Показать этот участок земли в основном окне. Ctrl+щелчок - показать в дополнительном окне.
STR_LAND_AREA_INFORMATION_COST_TO_CLEAR_N_A                     :{BLACK}Стоимость очистки: {LTBLUE}(недоступна)
STR_LAND_AREA_INFORMATION_COST_TO_CLEAR                         :{BLACK}Стоимость очистки: {RED}{CURRENCY_LONG}
STR_LAND_AREA_INFORMATION_REVENUE_WHEN_CLEARED                  :{BLACK}Выручка от продажи: {LTBLUE}{CURRENCY_LONG}
STR_LAND_AREA_INFORMATION_OWNER_N_A                             :отсутствует
STR_LAND_AREA_INFORMATION_OWNER                                 :{BLACK}Владелец: {LTBLUE}{STRING}
STR_LAND_AREA_INFORMATION_ROAD_OWNER                            :{BLACK}Владелец дороги: {LTBLUE}{STRING}
STR_LAND_AREA_INFORMATION_TRAM_OWNER                            :{BLACK}Владелец трамвая: {LTBLUE}{STRING}
STR_LAND_AREA_INFORMATION_RAIL_OWNER                            :{BLACK}Владелец ж/д пути: {LTBLUE}{STRING}
STR_LAND_AREA_INFORMATION_LOCAL_AUTHORITY                       :{BLACK}Администрация: {LTBLUE}{STRING}
STR_LAND_AREA_INFORMATION_LOCAL_AUTHORITY_NONE                  :Нет
STR_LAND_AREA_INFORMATION_LANDINFO_COORDS                       :{BLACK}Координаты: {LTBLUE}{NUM} × {NUM} × {NUM} ({STRING})
STR_LAND_AREA_INFORMATION_BUILD_DATE                            :{BLACK}Построено: {LTBLUE}{DATE_LONG}
STR_LAND_AREA_INFORMATION_STATION_CLASS                         :{BLACK}Класс станции: {LTBLUE}{STRING}
STR_LAND_AREA_INFORMATION_STATION_TYPE                          :{BLACK}Тип станции: {LTBLUE}{STRING}
STR_LAND_AREA_INFORMATION_AIRPORT_CLASS                         :{BLACK}Класс аэропорта: {LTBLUE}{STRING.nom}
STR_LAND_AREA_INFORMATION_AIRPORT_NAME                          :{BLACK}Тип аэропорта: {LTBLUE}{STRING}
STR_LAND_AREA_INFORMATION_AIRPORTTILE_NAME                      :{BLACK}Зона аэропорта: {LTBLUE}{STRING}
STR_LAND_AREA_INFORMATION_NEWGRF_NAME                           :{BLACK}NewGRF: {LTBLUE}{STRING}
STR_LAND_AREA_INFORMATION_CARGO_ACCEPTED                        :{BLACK}Принимает: {LTBLUE}
STR_LAND_AREA_INFORMATION_CARGO_EIGHTS                          :({COMMA}/8 {STRING})
STR_LANG_AREA_INFORMATION_RAIL_TYPE                             :{BLACK}Тип ж/д полотна: {LTBLUE}{STRING}
STR_LANG_AREA_INFORMATION_ROAD_TYPE                             :{BLACK}Тип дорожного полотна: {LTBLUE}{STRING}
STR_LANG_AREA_INFORMATION_TRAM_TYPE                             :{BLACK}Тип трамвайных путей: {LTBLUE}{STRING}
STR_LANG_AREA_INFORMATION_RAIL_SPEED_LIMIT                      :{BLACK}Макс. скорость ж/д: {LTBLUE}{VELOCITY}
STR_LANG_AREA_INFORMATION_ROAD_SPEED_LIMIT                      :{BLACK}Макс. скорость авто: {LTBLUE}{VELOCITY}
STR_LANG_AREA_INFORMATION_TRAM_SPEED_LIMIT                      :{BLACK}Ограничение скорости трамваев: {LTBLUE}{VELOCITY}

# Description of land area of different tiles
STR_LAI_CLEAR_DESCRIPTION_ROCKS                                 :Камни
STR_LAI_CLEAR_DESCRIPTION_ROUGH_LAND                            :Бездорожье
STR_LAI_CLEAR_DESCRIPTION_BARE_LAND                             :Пустырь
STR_LAI_CLEAR_DESCRIPTION_GRASS                                 :Трава
STR_LAI_CLEAR_DESCRIPTION_FIELDS                                :Поля
STR_LAI_CLEAR_DESCRIPTION_SNOW_COVERED_LAND                     :Заснеженная земля
STR_LAI_CLEAR_DESCRIPTION_DESERT                                :Пустыня

STR_LAI_RAIL_DESCRIPTION_TRACK                                  :Ж/д путь
STR_LAI_RAIL_DESCRIPTION_TRACK_WITH_NORMAL_SIGNALS              :Ж/д путь с сигналами
STR_LAI_RAIL_DESCRIPTION_TRACK_WITH_PRESIGNALS                  :Ж/д путь с входными сигналами
STR_LAI_RAIL_DESCRIPTION_TRACK_WITH_EXITSIGNALS                 :Ж/д путь с выходными сигналами
STR_LAI_RAIL_DESCRIPTION_TRACK_WITH_COMBOSIGNALS                :Ж/д путь с комбинированными сигналами
STR_LAI_RAIL_DESCRIPTION_TRACK_WITH_PBSSIGNALS                  :Ж/д путь с маршрутными сигналами
STR_LAI_RAIL_DESCRIPTION_TRACK_WITH_NOENTRYSIGNALS              :Ж/д путь с односторонними маршрутными сигналами
STR_LAI_RAIL_DESCRIPTION_TRACK_WITH_NORMAL_PRESIGNALS           :Ж/д путь с обычным и входным сигналами
STR_LAI_RAIL_DESCRIPTION_TRACK_WITH_NORMAL_EXITSIGNALS          :Ж/д путь с обычным и выходным сигналами
STR_LAI_RAIL_DESCRIPTION_TRACK_WITH_NORMAL_COMBOSIGNALS         :Ж/д путь с обычными и комбинированными сигналами
STR_LAI_RAIL_DESCRIPTION_TRACK_WITH_NORMAL_PBSSIGNALS           :Ж/д путь с обычными и маршрутными сигналами
STR_LAI_RAIL_DESCRIPTION_TRACK_WITH_NORMAL_NOENTRYSIGNALS       :Ж/д путь с обычным и односторонним маршрутным сигналами
STR_LAI_RAIL_DESCRIPTION_TRACK_WITH_PRE_EXITSIGNALS             :Ж/д путь с входным и выходным сигналами
STR_LAI_RAIL_DESCRIPTION_TRACK_WITH_PRE_COMBOSIGNALS            :Ж/д путь с входным и комбинированным сигналами
STR_LAI_RAIL_DESCRIPTION_TRACK_WITH_PRE_PBSSIGNALS              :Ж/д путь с входными и маршрутными сигналами
STR_LAI_RAIL_DESCRIPTION_TRACK_WITH_PRE_NOENTRYSIGNALS          :Ж/д путь с входным и односторонним маршрутным сигналами
STR_LAI_RAIL_DESCRIPTION_TRACK_WITH_EXIT_COMBOSIGNALS           :Ж/д путь с выходными и комбинированными сигналами
STR_LAI_RAIL_DESCRIPTION_TRACK_WITH_EXIT_PBSSIGNALS             :Ж/д путь с выходным и маршрутным сигналами
STR_LAI_RAIL_DESCRIPTION_TRACK_WITH_EXIT_NOENTRYSIGNALS         :Ж/д путь с выходным и односторонним маршрутным сигналами
STR_LAI_RAIL_DESCRIPTION_TRACK_WITH_COMBO_PBSSIGNALS            :Ж/д путь с комбинированным и маршрутным сигналами
STR_LAI_RAIL_DESCRIPTION_TRACK_WITH_COMBO_NOENTRYSIGNALS        :Ж/д путь с комбинированным и односторонним маршрутным сигналами
STR_LAI_RAIL_DESCRIPTION_TRACK_WITH_PBS_NOENTRYSIGNALS          :Ж/д путь с маршрутным и односторонним маршрутным сигналами
STR_LAI_RAIL_DESCRIPTION_TRAIN_DEPOT                            :Ж/д депо

STR_LAI_ROAD_DESCRIPTION_ROAD                                   :Автодорога
STR_LAI_ROAD_DESCRIPTION_ROAD_WITH_STREETLIGHTS                 :Освещённая автодорога
STR_LAI_ROAD_DESCRIPTION_TREE_LINED_ROAD                        :Автодорога с озеленением
STR_LAI_ROAD_DESCRIPTION_ROAD_VEHICLE_DEPOT                     :Гараж
STR_LAI_ROAD_DESCRIPTION_ROAD_RAIL_LEVEL_CROSSING               :Железнодорожный переезд
STR_LAI_ROAD_DESCRIPTION_TRAMWAY                                :Трамвайные пути

# Houses come directly from their building names
STR_LAI_TOWN_INDUSTRY_DESCRIPTION_UNDER_CONSTRUCTION            :{STRING} (на реконструкции)

STR_LAI_TREE_NAME_TREES                                         :Деревья
STR_LAI_TREE_NAME_RAINFOREST                                    :Джунгли
STR_LAI_TREE_NAME_CACTUS_PLANTS                                 :Кактусы

STR_LAI_STATION_DESCRIPTION_RAILROAD_STATION                    :Ж/д станция
STR_LAI_STATION_DESCRIPTION_AIRCRAFT_HANGAR                     :Ангар
STR_LAI_STATION_DESCRIPTION_AIRPORT                             :Аэропорт
STR_LAI_STATION_DESCRIPTION_TRUCK_LOADING_AREA                  :Грузовой терминал
STR_LAI_STATION_DESCRIPTION_BUS_STATION                         :Автобусная остановка
STR_LAI_STATION_DESCRIPTION_SHIP_DOCK                           :Пристань
STR_LAI_STATION_DESCRIPTION_BUOY                                :Буй
STR_LAI_STATION_DESCRIPTION_WAYPOINT                            :Точка пути

STR_LAI_WATER_DESCRIPTION_WATER                                 :Вода
STR_LAI_WATER_DESCRIPTION_CANAL                                 :Канал
STR_LAI_WATER_DESCRIPTION_LOCK                                  :Шлюз
STR_LAI_WATER_DESCRIPTION_RIVER                                 :Река
STR_LAI_WATER_DESCRIPTION_COAST_OR_RIVERBANK                    :Морской или речной берег
STR_LAI_WATER_DESCRIPTION_SHIP_DEPOT                            :Верфь

# Industries come directly from their industry names

STR_LAI_TUNNEL_DESCRIPTION_RAILROAD                             :Железнодорожный туннель
STR_LAI_TUNNEL_DESCRIPTION_RAILROAD_SIGNAL                      :Железнодорожный туннель с симуляцией светофоров
STR_LAI_TUNNEL_DESCRIPTION_ROAD                                 :Автомобильный туннель

STR_LAI_BRIDGE_DESCRIPTION_RAILROAD_SIGNAL                      :Железнодорожный мост с симуляцией светофоров
STR_LAI_BRIDGE_DESCRIPTION_RAIL_SUSPENSION_STEEL                :Стальной висячий ж/д мост
STR_LAI_BRIDGE_DESCRIPTION_RAIL_GIRDER_STEEL                    :Стальной балочный ж/д мост
STR_LAI_BRIDGE_DESCRIPTION_RAIL_CANTILEVER_STEEL                :Стальной консольный ж/д мост
STR_LAI_BRIDGE_DESCRIPTION_RAIL_SUSPENSION_CONCRETE             :Железобетонный висячий ж/д мост
STR_LAI_BRIDGE_DESCRIPTION_RAIL_WOODEN                          :Деревянный ж/д мост
STR_LAI_BRIDGE_DESCRIPTION_RAIL_CONCRETE                        :Бетонный ж/д мост
STR_LAI_BRIDGE_DESCRIPTION_RAIL_TUBULAR_STEEL                   :Трубчатый ж/д мост

STR_LAI_BRIDGE_DESCRIPTION_ROAD_SUSPENSION_STEEL                :Стальной висячий автомобильный мост
STR_LAI_BRIDGE_DESCRIPTION_ROAD_GIRDER_STEEL                    :Стальной балочный автомобильный мост
STR_LAI_BRIDGE_DESCRIPTION_ROAD_CANTILEVER_STEEL                :Стальной консольный автомобильный мост
STR_LAI_BRIDGE_DESCRIPTION_ROAD_SUSPENSION_CONCRETE             :Железобетонный висячий автомобильный мост
STR_LAI_BRIDGE_DESCRIPTION_ROAD_WOODEN                          :Деревянный автомобильный мост
STR_LAI_BRIDGE_DESCRIPTION_ROAD_CONCRETE                        :Бетонный автомобильный мост
STR_LAI_BRIDGE_DESCRIPTION_ROAD_TUBULAR_STEEL                   :Трубчатый автомобильный мост

STR_LAI_BRIDGE_DESCRIPTION_AQUEDUCT                             :Акведук

STR_LAI_OBJECT_DESCRIPTION_TRANSMITTER                          :Передатчик
STR_LAI_OBJECT_DESCRIPTION_LIGHTHOUSE                           :Маяк
STR_LAI_OBJECT_DESCRIPTION_COMPANY_HEADQUARTERS                 :Штаб-квартира компании
STR_LAI_OBJECT_DESCRIPTION_COMPANY_OWNED_LAND                   :Земля в собственности компании

# About OpenTTD window
STR_ABOUT_OPENTTD                                               :{WHITE}Об OpenTTD
STR_ABOUT_ORIGINAL_COPYRIGHT                                    :{BLACK}Оригинальные авторские права {COPYRIGHT} 1995 Chris Sawyer. Все права защищены.
STR_ABOUT_VERSION                                               :{BLACK}OpenTTD версия {REV}
STR_ABOUT_COPYRIGHT_OPENTTD                                     :{BLACK}OpenTTD {COPYRIGHT} 2002-{STRING} Команда разработчиков OpenTTD

# Framerate display window
STR_FRAMERATE_CAPTION                                           :{WHITE}Скорость игры
STR_FRAMERATE_CAPTION_SMALL                                     :{STRING}{WHITE} ({DECIMAL}x)
STR_FRAMERATE_RATE_GAMELOOP                                     :{BLACK}Скорость расчёта игры: {STRING}
STR_FRAMERATE_RATE_GAMELOOP_TOOLTIP                             :{BLACK}Кол-во игровых циклов, рассчитываемых в секунду.
STR_FRAMERATE_RATE_BLITTER                                      :{BLACK}Вывод на экран: {STRING}
STR_FRAMERATE_RATE_BLITTER_TOOLTIP                              :{BLACK}Кол-во отображаемых кадров в секунду.
STR_FRAMERATE_SPEED_FACTOR                                      :{BLACK}Текущая скорость игры: {DECIMAL}x
STR_FRAMERATE_SPEED_FACTOR_TOOLTIP                              :{BLACK}Фактическая скорость игры (по сравнению с ожидаемой скоростью при нормальной скорости симуляции).
STR_FRAMERATE_CURRENT                                           :{WHITE}Сейчас
STR_FRAMERATE_AVERAGE                                           :{WHITE}В среднем
STR_FRAMERATE_MEMORYUSE                                         :{WHITE}Объём памяти
STR_FRAMERATE_DATA_POINTS                                       :{BLACK}Данные по {COMMA} измерени{P ю ям ям}
STR_FRAMERATE_MS_GOOD                                           :{LTBLUE}{DECIMAL} мс
STR_FRAMERATE_MS_WARN                                           :{YELLOW}{DECIMAL} мс
STR_FRAMERATE_MS_BAD                                            :{RED}{DECIMAL} мс
STR_FRAMERATE_FPS_GOOD                                          :{LTBLUE}{DECIMAL} кадр{P "" а ов}/с
STR_FRAMERATE_FPS_WARN                                          :{YELLOW}{DECIMAL} кадр{P "" а ов}/с
STR_FRAMERATE_FPS_BAD                                           :{RED}{DECIMAL} кадр{P "" а ов}/с
STR_FRAMERATE_BYTES_GOOD                                        :{LTBLUE}{BYTES}
STR_FRAMERATE_BYTES_WARN                                        :{YELLOW}{BYTES}
STR_FRAMERATE_BYTES_BAD                                         :{RED}{BYTES}
STR_FRAMERATE_GRAPH_MILLISECONDS                                :{TINY_FONT}{COMMA} мс
STR_FRAMERATE_GRAPH_SECONDS                                     :{TINY_FONT}{COMMA} с
############ Leave those lines in this order!!
STR_FRAMERATE_GAMELOOP                                          :{BLACK}Расчёт игрового цикла:
STR_FRAMERATE_GL_ECONOMY                                        :{BLACK} Расчёт объёмов груза:
STR_FRAMERATE_GL_TRAINS                                         :{BLACK} Движение поездов:
STR_FRAMERATE_GL_ROADVEHS                                       :{BLACK} Движение автомобилей:
STR_FRAMERATE_GL_SHIPS                                          :{BLACK} Движение судов:
STR_FRAMERATE_GL_AIRCRAFT                                       :{BLACK} Движение воздушных судов:
STR_FRAMERATE_GL_LANDSCAPE                                      :{BLACK} Изменения на карте:
STR_FRAMERATE_GL_LINKGRAPH                                      :{BLACK} Задержка графа распределения:
STR_FRAMERATE_DRAWING                                           :{BLACK}Отрисовка изображения:
STR_FRAMERATE_DRAWING_VIEWPORTS                                 :{BLACK} Дополнительные окна:
STR_FRAMERATE_VIDEO                                             :{BLACK}Вывод на экран:
STR_FRAMERATE_SOUND                                             :{BLACK}Обработка звука:
STR_FRAMERATE_ALLSCRIPTS                                        :{BLACK}  Выполнение скриптов:
STR_FRAMERATE_GAMESCRIPT                                        :{BLACK}   Игровой скрипт:
STR_FRAMERATE_AI                                                :{BLACK}   ИИ {NUM} {STRING}
############ End of leave-in-this-order
############ Leave those lines in this order!!
STR_FRAMETIME_CAPTION_GAMELOOP                                  :Расчёт игрового цикла
STR_FRAMETIME_CAPTION_GL_ECONOMY                                :Расчёт объёмов груза
STR_FRAMETIME_CAPTION_GL_TRAINS                                 :Движение поездов
STR_FRAMETIME_CAPTION_GL_ROADVEHS                               :Движение автомобилей
STR_FRAMETIME_CAPTION_GL_SHIPS                                  :Движение судов
STR_FRAMETIME_CAPTION_GL_AIRCRAFT                               :Движение воздушных судов
STR_FRAMETIME_CAPTION_GL_LANDSCAPE                              :Расчёт изменений на карте
STR_FRAMETIME_CAPTION_GL_LINKGRAPH                              :Задержка графа распределения
STR_FRAMETIME_CAPTION_DRAWING                                   :Отрисовка изображения
STR_FRAMETIME_CAPTION_DRAWING_VIEWPORTS                         :Отрисовка изображения в доп. окнах
STR_FRAMETIME_CAPTION_VIDEO                                     :Вывод на экран
STR_FRAMETIME_CAPTION_SOUND                                     :Обработка звука
STR_FRAMETIME_CAPTION_ALLSCRIPTS                                :Общее время выполнения скриптов
STR_FRAMETIME_CAPTION_GAMESCRIPT                                :Время выполнения игрового скрипта
STR_FRAMETIME_CAPTION_AI                                        :ИИ {NUM} {STRING}
############ End of leave-in-this-order


# Save/load game/scenario
STR_SAVELOAD_SAVE_CAPTION                                       :{WHITE}Сохранить игру
STR_SAVELOAD_LOAD_CAPTION                                       :{WHITE}Загрузить игру
STR_SAVELOAD_SAVE_SCENARIO                                      :{WHITE}Сохранить сценарий
STR_SAVELOAD_LOAD_SCENARIO                                      :{WHITE}Загрузить сценарий
STR_SAVELOAD_LOAD_HEIGHTMAP                                     :{WHITE}Загрузить карту
STR_SAVELOAD_SAVE_HEIGHTMAP                                     :{WHITE}Сохранить карту высот
STR_SAVELOAD_HOME_BUTTON                                        :{BLACK}Переход в каталог загрузки и сохранения, установленный по умолчанию
STR_SAVELOAD_BYTES_FREE                                         :{BLACK}{BYTES} свободно
STR_SAVELOAD_LIST_TOOLTIP                                       :{BLACK}Список дисков, папок и сохранённых игр
STR_SAVELOAD_EDITBOX_TOOLTIP                                    :{BLACK}Выбранное название для сохранения игры
STR_SAVELOAD_DELETE_BUTTON                                      :{BLACK}Удалить
STR_SAVELOAD_DELETE_TOOLTIP                                     :{BLACK}Удалить выбранную сохранённую игру
STR_SAVELOAD_SAVE_BUTTON                                        :{BLACK}Сохранить
STR_SAVELOAD_SAVE_TOOLTIP                                       :{BLACK}Сохранить игру под выбранным именем
STR_SAVELOAD_LOAD_BUTTON                                        :{BLACK}Загрузить
STR_SAVELOAD_LOAD_TOOLTIP                                       :{BLACK}Загрузить выбранную игру
STR_SAVELOAD_LOAD_HEIGHTMAP_TOOLTIP                             :{BLACK}Загрузить выбранную карту высот
STR_SAVELOAD_DETAIL_CAPTION                                     :{BLACK}Информация об игре
STR_SAVELOAD_DETAIL_NOT_AVAILABLE                               :{BLACK}Нет информации.
STR_SAVELOAD_DETAIL_COMPANY_INDEX                               :{SILVER}{COMMA}: {WHITE}{STRING}
STR_SAVELOAD_DETAIL_GRFSTATUS                                   :{SILVER}NewGRF: {WHITE}{STRING}
STR_SAVELOAD_FILTER_TITLE                                       :{BLACK}Фильтр:
STR_SAVELOAD_OVERWRITE_TITLE                                    :{WHITE}Перезапись файла
STR_SAVELOAD_OVERWRITE_WARNING                                  :{YELLOW}Перезаписать файл?
STR_SAVELOAD_DIRECTORY                                          :{STRING} (Каталог)
STR_SAVELOAD_PARENT_DIRECTORY                                   :{STRING} (Родительский каталог)

STR_SAVELOAD_OSKTITLE                                           :{BLACK}Введите название сохраняемой игры

# World generation
STR_MAPGEN_WORLD_GENERATION_CAPTION                             :{WHITE}Создание мира
STR_MAPGEN_MAPSIZE                                              :{BLACK}Размер карты:
STR_MAPGEN_MAPSIZE_TOOLTIP                                      :{BLACK}Выберите размер карты в клетках. Размер поля, доступного игрокам, будет немного меньше.
STR_MAPGEN_BY                                                   :{BLACK}×
STR_MAPGEN_NUMBER_OF_TOWNS                                      :{BLACK}Количество городов:
STR_MAPGEN_DATE                                                 :{BLACK}Дата:
STR_MAPGEN_NUMBER_OF_INDUSTRIES                                 :{BLACK}Кол-во предпр.:
<<<<<<< HEAD
STR_MAPGEN_SNOW_LINE_HEIGHT                                     :{BLACK}Снеговая линия:
STR_MAPGEN_SNOW_LINE_UP                                         :{BLACK}Поднять снеговую линию
STR_MAPGEN_SNOW_LINE_DOWN                                       :{BLACK}Опустить снеговую линию
=======
STR_MAPGEN_HEIGHTMAP_HEIGHT                                     :{BLACK}Высочайшая вершина:
STR_MAPGEN_HEIGHTMAP_HEIGHT_UP                                  :{BLACK}Увеличить максимальную высоту гор на карте на 1
STR_MAPGEN_HEIGHTMAP_HEIGHT_DOWN                                :{BLACK}Уменьшить максимальную высоту гор на карте на 1
STR_MAPGEN_SNOW_COVERAGE                                        :{BLACK}Снежное покрытие:
STR_MAPGEN_SNOW_COVERAGE_UP                                     :{BLACK}Увеличить площадь снежного покрытия на 10%
STR_MAPGEN_SNOW_COVERAGE_DOWN                                   :{BLACK}Уменьшить площадь снежного покрытия на 10%
STR_MAPGEN_SNOW_COVERAGE_TEXT                                   :{BLACK}{NUM}%
STR_MAPGEN_DESERT_COVERAGE                                      :{BLACK}Песчаное покрытие:
STR_MAPGEN_DESERT_COVERAGE_UP                                   :{BLACK}Увеличить площадь песчаного покрытия на 10%
STR_MAPGEN_DESERT_COVERAGE_DOWN                                 :{BLACK}Уменьшить площадь песчаного покрытия на 10%
STR_MAPGEN_DESERT_COVERAGE_TEXT                                 :{BLACK}{NUM}%
>>>>>>> f9460c0c
STR_MAPGEN_LAND_GENERATOR                                       :{BLACK}Генератор ландшафта:
STR_MAPGEN_TERRAIN_TYPE                                         :{BLACK}Тип ландшафта:
STR_MAPGEN_QUANTITY_OF_SEA_LAKES                                :{BLACK}Количество морей и озёр:
STR_MAPGEN_QUANTITY_OF_RIVERS                                   :{BLACK}Количество рек:
STR_MAPGEN_SMOOTHNESS                                           :{BLACK}Грубость ландшафта:
STR_MAPGEN_VARIETY                                              :{BLACK}Разнообразие ландшафта:
STR_MAPGEN_GENERATE                                             :{WHITE}Создать

# Strings for map borders at game generation
STR_MAPGEN_BORDER_TYPE                                          :{BLACK}Края карты:
STR_MAPGEN_NORTHWEST                                            :{BLACK}Северо-запад
STR_MAPGEN_NORTHEAST                                            :{BLACK}Северо-восток
STR_MAPGEN_SOUTHEAST                                            :{BLACK}Юго-восток
STR_MAPGEN_SOUTHWEST                                            :{BLACK}Юго-запад
STR_MAPGEN_BORDER_FREEFORM                                      :{BLACK}Свободный
STR_MAPGEN_BORDER_WATER                                         :{BLACK}Водный
STR_MAPGEN_BORDER_RANDOM                                        :{BLACK}Случайно
STR_MAPGEN_BORDER_RANDOMIZE                                     :{BLACK}Случайно
STR_MAPGEN_BORDER_MANUAL                                        :{BLACK}Вручную

STR_MAPGEN_HEIGHTMAP_ROTATION                                   :{BLACK}Поворот карты:
STR_MAPGEN_HEIGHTMAP_NAME                                       :{BLACK}Название карты:
STR_MAPGEN_HEIGHTMAP_SIZE_LABEL                                 :{BLACK}Размер:
STR_MAPGEN_HEIGHTMAP_SIZE                                       :{ORANGE}{NUM} × {NUM}

STR_MAPGEN_TERRAIN_TYPE_QUERY_CAPT                              :{WHITE}Максимальная высота
STR_MAPGEN_HEIGHTMAP_HEIGHT_QUERY_CAPT                          :{WHITE}Cамая высокая вершина
<<<<<<< HEAD
STR_MAPGEN_SNOW_LINE_QUERY_CAPT                                 :{WHITE}Изменить высоту снеговой линии
=======
STR_MAPGEN_SNOW_COVERAGE_QUERY_CAPT                             :{WHITE}Снежное покрытие (в %)
STR_MAPGEN_DESERT_COVERAGE_QUERY_CAPT                           :{WHITE}Песчаное покрытие (в %)
>>>>>>> f9460c0c
STR_MAPGEN_START_DATE_QUERY_CAPT                                :{WHITE}Изменить год начала игры

# SE Map generation
STR_SE_MAPGEN_CAPTION                                           :{WHITE}Тип сценария
STR_SE_MAPGEN_FLAT_WORLD                                        :{WHITE}Плоский рельеф
STR_SE_MAPGEN_FLAT_WORLD_TOOLTIP                                :{BLACK}Создать ровную землю
STR_SE_MAPGEN_RANDOM_LAND                                       :{WHITE}Случайный рельеф
STR_SE_MAPGEN_FLAT_WORLD_HEIGHT                                 :{BLACK}Высота над уровнем моря:
STR_SE_MAPGEN_FLAT_WORLD_HEIGHT_DOWN                            :{BLACK}Поднять уровень ровной земли на 1
STR_SE_MAPGEN_FLAT_WORLD_HEIGHT_UP                              :{BLACK}Опустить уровень ровной земли на 1

STR_SE_MAPGEN_FLAT_WORLD_HEIGHT_QUERY_CAPT                      :{WHITE}Изменить высоту ровной земли

# Map generation progress
STR_GENERATION_WORLD                                            :{WHITE}Создание мира...
STR_GENERATION_ABORT                                            :{BLACK}Прервать
STR_GENERATION_ABORT_CAPTION                                    :{WHITE}Прервать создание игрового мира
STR_GENERATION_ABORT_MESSAGE                                    :{YELLOW}Вы действительно хотите прервать создание мира?
STR_GENERATION_PROGRESS                                         :{WHITE}{NUM}% готово
STR_GENERATION_PROGRESS_NUM                                     :{BLACK}{NUM} / {NUM}
STR_GENERATION_WORLD_GENERATION                                 :{BLACK}Создание мира
STR_GENERATION_RIVER_GENERATION                                 :{BLACK}Создание рек
STR_GENERATION_TREE_GENERATION                                  :{BLACK}Высадка лесов
STR_GENERATION_OBJECT_GENERATION                                :{BLACK}Создание объектов
STR_GENERATION_CLEARING_TILES                                   :{BLACK}Расстановка декораций и камней
STR_GENERATION_SETTINGUP_GAME                                   :{BLACK}Настройка
STR_GENERATION_PREPARING_TILELOOP                               :{BLACK}Подготовка к запуску...
STR_GENERATION_PREPARING_SCRIPT                                 :{BLACK}Выполняется скрипт
STR_GENERATION_PREPARING_GAME                                   :{BLACK}Подготовка игры

# NewGRF settings
STR_NEWGRF_SETTINGS_CAPTION                                     :{WHITE}Настройки NewGRF
STR_NEWGRF_SETTINGS_INFO_TITLE                                  :{WHITE}Информация о модуле NewGRF
STR_NEWGRF_SETTINGS_ACTIVE_LIST                                 :{WHITE}Активные файлы NewGRF
STR_NEWGRF_SETTINGS_INACTIVE_LIST                               :{WHITE}Неактивные файлы NewGRF
STR_NEWGRF_SETTINGS_SELECT_PRESET                               :{ORANGE}Набор файлов:
STR_NEWGRF_FILTER_TITLE                                         :{ORANGE}Фильтр:
STR_NEWGRF_SETTINGS_PRESET_LIST_TOOLTIP                         :{BLACK}Загрузить выбранный набор
STR_NEWGRF_SETTINGS_PRESET_SAVE                                 :{BLACK}Сохранить набор
STR_NEWGRF_SETTINGS_PRESET_SAVE_TOOLTIP                         :{BLACK}Сохранить этот список как набор
STR_NEWGRF_SETTINGS_PRESET_SAVE_QUERY                           :{BLACK}Название набора
STR_NEWGRF_SETTINGS_PRESET_DELETE                               :{BLACK}Удалить набор
STR_NEWGRF_SETTINGS_PRESET_DELETE_TOOLTIP                       :{BLACK}Удалить выбранный набор
STR_NEWGRF_SETTINGS_ADD                                         :{BLACK}Добавить
STR_NEWGRF_SETTINGS_ADD_FILE_TOOLTIP                            :{BLACK}Добавить выбранный файл NewGRF в ваш список
STR_NEWGRF_SETTINGS_RESCAN_FILES                                :{BLACK}Обновить
STR_NEWGRF_SETTINGS_RESCAN_FILES_TOOLTIP                        :{BLACK}Обновить список доступных файлов NewGRF
STR_NEWGRF_SETTINGS_REMOVE                                      :{BLACK}Удалить
STR_NEWGRF_SETTINGS_REMOVE_TOOLTIP                              :{BLACK}Удалить выбранный файл NewGRF из списка
STR_NEWGRF_SETTINGS_MOVEUP                                      :{BLACK}Вверх
STR_NEWGRF_SETTINGS_MOVEUP_TOOLTIP                              :{BLACK}Переместить выбранный файл NewGRF выше по списку
STR_NEWGRF_SETTINGS_MOVEDOWN                                    :{BLACK}Вниз
STR_NEWGRF_SETTINGS_MOVEDOWN_TOOLTIP                            :{BLACK}Переместить выбранный файл NewGRF ниже по списку
STR_NEWGRF_SETTINGS_UPGRADE                                     :{BLACK}Обновить
STR_NEWGRF_SETTINGS_UPGRADE_TOOLTIP                             :{BLACK}Обновить файлы модулей NewGRF, если есть такая возможность
STR_NEWGRF_SETTINGS_FILE_TOOLTIP                                :{BLACK}Список используемых файлов NewGRF

STR_NEWGRF_SETTINGS_SET_PARAMETERS                              :{BLACK}Параметры
STR_NEWGRF_SETTINGS_SHOW_PARAMETERS                             :{BLACK}Показать параметры
STR_NEWGRF_SETTINGS_TOGGLE_PALETTE                              :{BLACK}Переключить палитру
STR_NEWGRF_SETTINGS_TOGGLE_PALETTE_TOOLTIP                      :{BLACK}Переключить палитру для выбраного NewGRF файла.{}Используйте переключение, если графика отрисовывается розовым цветом.
STR_NEWGRF_SETTINGS_APPLY_CHANGES                               :{BLACK}Применить изменения

STR_NEWGRF_SETTINGS_FIND_MISSING_CONTENT_BUTTON                 :{BLACK}Найти отсутствующие файлы в сети
STR_NEWGRF_SETTINGS_FIND_MISSING_CONTENT_TOOLTIP                :{BLACK}Попытаться найти отсутствующие файлы в сети

STR_NEWGRF_SETTINGS_FILENAME                                    :{BLACK}Имя файла: {SILVER}{STRING}
STR_NEWGRF_SETTINGS_GRF_ID                                      :{BLACK}GRF ID: {SILVER}{STRING}
STR_NEWGRF_SETTINGS_VERSION                                     :{BLACK}Версия: {SILVER}{NUM}
STR_NEWGRF_SETTINGS_MIN_VERSION                                 :{BLACK}Совместимо с версией не ниже: {SILVER}{NUM}
STR_NEWGRF_SETTINGS_MD5SUM                                      :{BLACK}MD5: {SILVER}{STRING}
STR_NEWGRF_SETTINGS_PALETTE                                     :{BLACK}Палитра: {SILVER}{STRING}
STR_NEWGRF_SETTINGS_PALETTE_DEFAULT                             :Стандартная (D)
STR_NEWGRF_SETTINGS_PALETTE_DEFAULT_32BPP                       :Стандартная (D) / 32 bpp
STR_NEWGRF_SETTINGS_PALETTE_LEGACY                              :Устаревшая (W)
STR_NEWGRF_SETTINGS_PALETTE_LEGACY_32BPP                        :Устаревшая (W) / 32 bpp
STR_NEWGRF_SETTINGS_PARAMETER                                   :{BLACK}Параметры: {SILVER}{STRING}
STR_NEWGRF_SETTINGS_PARAMETER_NONE                              :Нет

STR_NEWGRF_SETTINGS_NO_INFO                                     :{BLACK}Нет доступной информации
STR_NEWGRF_SETTINGS_NOT_FOUND                                   :{RED}Файл не найден
STR_NEWGRF_SETTINGS_DISABLED                                    :{RED}Отключено
STR_NEWGRF_SETTINGS_INCOMPATIBLE                                :{RED}Несовместимо с данной версией OpenTTD

# NewGRF save preset window
STR_SAVE_PRESET_CAPTION                                         :{WHITE}Сохранение набора
STR_SAVE_PRESET_LIST_TOOLTIP                                    :{BLACK}Список доступных наборов. Выберите один из них, чтобы скопировать его название в строку имени.
STR_SAVE_PRESET_TITLE                                           :{BLACK}Введите имя набора
STR_SAVE_PRESET_EDITBOX_TOOLTIP                                 :{BLACK}Текущее имя для сохранения набора
STR_SAVE_PRESET_CANCEL                                          :{BLACK}Отмена
STR_SAVE_PRESET_CANCEL_TOOLTIP                                  :{BLACK}Не делать никаких изменений
STR_SAVE_PRESET_SAVE                                            :{BLACK}Сохранить
STR_SAVE_PRESET_SAVE_TOOLTIP                                    :{BLACK}Сохранить набор под выбранным именем

# NewGRF parameters window
STR_NEWGRF_PARAMETERS_CAPTION                                   :{WHITE}Изменить параметры NewGRF
STR_NEWGRF_PARAMETERS_CLOSE                                     :{BLACK}Закрыть
STR_NEWGRF_PARAMETERS_RESET                                     :{BLACK}Сброс
STR_NEWGRF_PARAMETERS_RESET_TOOLTIP                             :{BLACK}Сбросить значения всех параметров
STR_NEWGRF_PARAMETERS_DEFAULT_NAME                              :Параметр {NUM}
STR_NEWGRF_PARAMETERS_SETTING                                   :{STRING}: {ORANGE}{STRING}
STR_NEWGRF_PARAMETERS_NUM_PARAM                                 :{LTBLUE}Количество параметров: {ORANGE}{NUM}

# NewGRF inspect window
STR_NEWGRF_INSPECT_CAPTION                                      :{WHITE}Просмотр - {STRING}
STR_NEWGRF_INSPECT_PARENT_BUTTON                                :{BLACK}Родитель
STR_NEWGRF_INSPECT_PARENT_TOOLTIP                               :{BLACK}Просмотр объекта в контексте родителя

STR_NEWGRF_INSPECT_CAPTION_OBJECT_AT                            :{STRING} в {HEX}
STR_NEWGRF_INSPECT_CAPTION_OBJECT_AT_OBJECT                     :Объект
STR_NEWGRF_INSPECT_CAPTION_OBJECT_AT_RAIL_TYPE                  :Тип рельсов

STR_NEWGRF_INSPECT_QUERY_CAPTION                                :{WHITE}Параметр переменной NewGRF 60+x (шестнадцатеричный)

# Sprite aligner window
STR_SPRITE_ALIGNER_CAPTION                                      :{WHITE}Выравнивание спрайта {COMMA} ({STRING})
STR_SPRITE_ALIGNER_NEXT_BUTTON                                  :{BLACK}Следующий спрайт
STR_SPRITE_ALIGNER_NEXT_TOOLTIP                                 :{BLACK}Перейти к следующему нормальному спрайту, пропуская изменяющие цвет, шрифтовые, псевдоспрайты. Переход из конца списка к первому спрайту.
STR_SPRITE_ALIGNER_GOTO_BUTTON                                  :{BLACK}Перейти к спрайту
STR_SPRITE_ALIGNER_GOTO_TOOLTIP                                 :{BLACK}Перейти к заданному спрайту. Если спрайт не нормальный, переход пройзойдет к следующему нормальному.
STR_SPRITE_ALIGNER_PREVIOUS_BUTTON                              :{BLACK}Предыдущий спрайт
STR_SPRITE_ALIGNER_PREVIOUS_TOOLTIP                             :{BLACK}Перейти к предыдущему нормальному спрайту, пропуская изменяющие цвет, шрифтовые, псевдоспрайты. Переход из начала списка к последнему спрайту.
STR_SPRITE_ALIGNER_SPRITE_TOOLTIP                               :{BLACK}Представление выбранного спрайта. Выравнивание не учитывается при прорисовке этого спрайта.
STR_SPRITE_ALIGNER_MOVE_TOOLTIP                                 :{BLACK}Двигайте спрайт, изменяя смещение по осям X и Y. С помощью Ctrl+щелчка можно сдвигать спрайты на 8 единиц.
STR_SPRITE_ALIGNER_RESET_BUTTON                                 :{BLACK}Сброс смещения
STR_SPRITE_ALIGNER_RESET_TOOLTIP                                :{BLACK}Сбросить значения относительного смещения
STR_SPRITE_ALIGNER_OFFSETS_ABS                                  :{BLACK}Смещение X: {NUM}; смещение Y: {NUM} (абсолютное)
STR_SPRITE_ALIGNER_OFFSETS_REL                                  :{BLACK}Смещение X: {NUM}; смещение Y: {NUM} (относительное)
STR_SPRITE_ALIGNER_PICKER_BUTTON                                :{BLACK}Выбрать спрайт
STR_SPRITE_ALIGNER_PICKER_TOOLTIP                               :{BLACK}Выберите любой спрайт на экране

STR_SPRITE_ALIGNER_GOTO_CAPTION                                 :{WHITE}Перейти к спрайту

# NewGRF (self) generated warnings/errors
STR_NEWGRF_ERROR_MSG_INFO                                       :{SILVER}{STRING}
STR_NEWGRF_ERROR_MSG_WARNING                                    :{RED}Внимание: {SILVER}{STRING}
STR_NEWGRF_ERROR_MSG_ERROR                                      :{RED}Ошибка: {SILVER}{STRING}
STR_NEWGRF_ERROR_MSG_FATAL                                      :{RED}Критическая ошибка: {SILVER}{STRING}
STR_NEWGRF_ERROR_FATAL_POPUP                                    :{WHITE}Ошибка при работе с NewGRF:{}{STRING}
STR_NEWGRF_ERROR_VERSION_NUMBER                                 :{1:STRING} не будет работать с версией TTDPatch, сообщенной OpenTTD.
STR_NEWGRF_ERROR_DOS_OR_WINDOWS                                 :Файл {1:STRING} требует {STRING}-версию TTD
STR_NEWGRF_ERROR_UNSET_SWITCH                                   :{1:STRING} сделан для использования совместно с {STRING}
STR_NEWGRF_ERROR_INVALID_PARAMETER                              :Неверный параметр {1:STRING}: параметр {STRING} ({NUM})
STR_NEWGRF_ERROR_LOAD_BEFORE                                    :{1:STRING} должен быть загружен перед {STRING}.
STR_NEWGRF_ERROR_LOAD_AFTER                                     :{1:STRING} должен быть загружен после {STRING}.
STR_NEWGRF_ERROR_OTTD_VERSION_NUMBER                            :{1:STRING} требует OpenTTD версии {STRING} или выше.
STR_NEWGRF_ERROR_AFTER_TRANSLATED_FILE                          :файл GRF, который им переводится.
STR_NEWGRF_ERROR_TOO_MANY_NEWGRFS_LOADED                        :Загружено слишком много модулей NewGRF
STR_NEWGRF_ERROR_STATIC_GRF_CAUSES_DESYNC                       :Загрузка {1:STRING} в качестве статического NewGRF с {STRING} может вызвать рассинхронизацию.
STR_NEWGRF_ERROR_UNEXPECTED_SPRITE                              :Неверный спрайт (спрайт {3:NUM})
STR_NEWGRF_ERROR_UNKNOWN_PROPERTY                               :Неизвестное свойство у «Action 0» {4:HEX} (спрайт {3:NUM})
STR_NEWGRF_ERROR_INVALID_ID                                     :Попытка использования недопустимого идентификатора (спрайт {3:NUM})
STR_NEWGRF_ERROR_CORRUPT_SPRITE                                 :{YELLOW}{STRING} содержит повреждённый спрайт. Все повреждённые спрайты будут показаны красным знаком вопроса (?).
STR_NEWGRF_ERROR_MULTIPLE_ACTION_8                              :Содержит несколько блоков «Action 8» (спрайт {3:NUM})
STR_NEWGRF_ERROR_READ_BOUNDS                                    :Чтение за концом псевдо-спрайта (спрайт {3:NUM})
STR_NEWGRF_ERROR_GRM_FAILED                                     :Запрошенные ресурсы GRF недоступны (спрайт {3:NUM})
STR_NEWGRF_ERROR_FORCEFULLY_DISABLED                            :{1:STRING} был отключён из-за {2:STRING}
STR_NEWGRF_ERROR_INVALID_SPRITE_LAYOUT                          :Недопустимый/неизвестный формат расположения спрайтов (спрайт {3:NUM})
STR_NEWGRF_ERROR_LIST_PROPERTY_TOO_LONG                         :Слишком много элементов в списке значений (спрайт {3:NUM}, свойство {4:HEX})
STR_NEWGRF_ERROR_INDPROD_CALLBACK                               :Неверная обработка продукции предприятия (спрайт {3:NUM}, "{2:STRING}")

# NewGRF related 'general' warnings
STR_NEWGRF_POPUP_CAUTION_CAPTION                                :{WHITE}Осторожно!
STR_NEWGRF_CONFIRMATION_TEXT                                    :{YELLOW}Вы собираетесь внести изменения в запущенную игру; это может привести к нестабильной работе или к аварийному завершению OpenTTD. В этом случае не надо присылать отчёты с ошибками.{}Вы действительно хотите это сделать?

STR_NEWGRF_DUPLICATE_GRFID                                      :{WHITE}Невозможно добавить файл: дублируются GRF ID
STR_NEWGRF_COMPATIBLE_LOADED                                    :{ORANGE}Соответствующий файл не найден (загружен совместимый GRF)
STR_NEWGRF_TOO_MANY_NEWGRFS                                     :{WHITE}Не удалось добавить файл: слишком много модулей NewGRF

STR_NEWGRF_COMPATIBLE_LOAD_WARNING                              :{WHITE}Вместо отсутствующих загружены совместимые файлы NewGRF
STR_NEWGRF_DISABLED_WARNING                                     :{WHITE}Отсутствующие файлы NewGRF были отключены
STR_NEWGRF_UNPAUSE_WARNING_TITLE                                :{YELLOW}Недостающие GRF файлы
STR_NEWGRF_UNPAUSE_WARNING                                      :{WHITE}Снятие с паузы может привести к ошибке OpenTTD.{}Вы хотите запустить игру?

# NewGRF status
STR_NEWGRF_LIST_NONE                                            :Нет
STR_NEWGRF_LIST_ALL_FOUND                                       :Все файлы доступны
STR_NEWGRF_LIST_COMPATIBLE                                      :{YELLOW}Найдены совместимые файлы
STR_NEWGRF_LIST_MISSING                                         :{RED}Файлы отсутствуют

# NewGRF 'it's broken' warnings
STR_NEWGRF_BROKEN                                               :{WHITE}Файл NewGRF «{0:STRING}» может привести к потере синхронизации и вылету игры.
STR_NEWGRF_BROKEN_POWERED_WAGON                                 :{WHITE}Меняется состояние локомотива «{1:ENGINE}», находящегося вне депо
STR_NEWGRF_BROKEN_VEHICLE_LENGTH                                :{WHITE}Меняется длина транспорта «{1:ENGINE}», находящегося вне депо
STR_NEWGRF_BROKEN_CAPACITY                                      :{WHITE}Он изменил ёмкость ТС «{1:ENGINE}» за пределами депо или без задания на переоборудование
STR_BROKEN_VEHICLE_LENGTH                                       :{WHITE}Поезд «{VEHICLE}», принадлежащий «{COMPANY}», имеет неправильную длину. Вероятно, это вызвано проблемами в файле новой графики (NewGRF). Игра может рассинхронизироваться или вылететь.

STR_NEWGRF_BUGGY                                                :{WHITE}NewGRF «{0:STRING}» предоставляет неверную информацию.
STR_NEWGRF_BUGGY_ARTICULATED_CARGO                              :{WHITE}Информация о вместимости/переоборудовании для локомотива «{1:ENGINE}» после постройки отличается от сведений в списке покупки, что может помешать функции автообновления/автозамены корректно произвести переоборудование.
STR_NEWGRF_BUGGY_ENDLESS_PRODUCTION_CALLBACK                    :{WHITE}Модуль «{1:STRING}» вызвал бесконечный цикл
STR_NEWGRF_BUGGY_UNKNOWN_CALLBACK_RESULT                        :{WHITE}Функция обратного вызова {1:HEX} вернула непонятный/неверный результат {2:HEX}
STR_NEWGRF_BUGGY_INVALID_CARGO_PRODUCTION_CALLBACK              :{WHITE}«{1:STRING}» вернул неверный тип груза по адресу {2:HEX}

# 'User removed essential NewGRFs'-placeholders for stuff without specs
STR_NEWGRF_INVALID_CARGO                                        :<неизвестный груз>
STR_NEWGRF_INVALID_CARGO_ABBREV                                 :??
STR_NEWGRF_INVALID_CARGO_QUANTITY                               :{COMMA} <неизвестного груза>
STR_NEWGRF_INVALID_ENGINE                                       :<неправильная модель>
STR_NEWGRF_INVALID_INDUSTRYTYPE                                 :<неизвестное предприятие>

# Placeholders for other invalid stuff, e.g. vehicles that have gone (Game Script).
STR_INVALID_VEHICLE                                             :<недопустимое ТС>

# NewGRF scanning window
STR_NEWGRF_SCAN_CAPTION                                         :{WHITE}Сканирование NewGRF
STR_NEWGRF_SCAN_MESSAGE                                         :{BLACK}Идёт сканирование NewGRF. Это займёт некоторое время...
STR_NEWGRF_SCAN_STATUS                                          :{BLACK}Просканирован{P 0 "" о о} {NUM} из {NUM} модул{P я ей ей} NewGRF
STR_NEWGRF_SCAN_ARCHIVES                                        :Поиск архивов

# Sign list window
STR_SIGN_LIST_CAPTION                                           :{WHITE}Список табличек - {COMMA} таблич{P ка ки ек}
STR_SIGN_LIST_MATCH_CASE                                        :{BLACK}Регистр
STR_SIGN_LIST_MATCH_CASE_TOOLTIP                                :{BLACK}Переключить проверку регистра при сравнении названий табличек с фильтром

# Sign window
STR_EDIT_SIGN_CAPTION                                           :{WHITE}Изменить текст таблички
STR_EDIT_SIGN_LOCATION_TOOLTIP                                  :{BLACK}Показать знак в основном окне. Ctrl+щелчок - показать в дополнительном окне.
STR_EDIT_SIGN_NEXT_SIGN_TOOLTIP                                 :{BLACK}К следующей табличке
STR_EDIT_SIGN_PREVIOUS_SIGN_TOOLTIP                             :{BLACK}К предыдущей табличке

STR_EDIT_SIGN_SIGN_OSKTITLE                                     :{BLACK}Введите название таблички

# Town directory window
STR_TOWN_DIRECTORY_CAPTION                                      :{WHITE}Города
STR_TOWN_DIRECTORY_NONE                                         :{ORANGE}- Нет -
STR_TOWN_DIRECTORY_TOWN                                         :{ORANGE}{TOWN}{BLACK} ({COMMA})
STR_TOWN_DIRECTORY_CITY                                         :{ORANGE}{TOWN}{YELLOW} (Мегаполис){BLACK} ({COMMA})
STR_TOWN_DIRECTORY_LIST_TOOLTIP                                 :{BLACK}Список городов. Щелчок по названию показывает город в основном окне. Ctrl+щелчок показывает в дополнительном окне.
STR_TOWN_POPULATION                                             :{BLACK}Население: {COMMA}

# Town view window
STR_TOWN_VIEW_TOWN_CAPTION                                      :{WHITE}{TOWN}
STR_TOWN_VIEW_CITY_CAPTION                                      :{WHITE}{TOWN} (Мегаполис)
STR_TOWN_VIEW_POPULATION_HOUSES                                 :{BLACK}Население: {ORANGE}{COMMA}{BLACK} Зданий: {ORANGE}{COMMA}
STR_TOWN_VIEW_CARGO_LAST_MONTH_MAX                              :{BLACK}{CARGO_LIST} в прошлом месяце: {ORANGE}{COMMA}{BLACK} Макс.: {ORANGE}{COMMA}
STR_TOWN_VIEW_CARGO_FOR_TOWNGROWTH                              :{BLACK}Груз, необходимый для роста города:
STR_TOWN_VIEW_CARGO_FOR_TOWNGROWTH_REQUIRED_GENERAL             :{ORANGE}{STRING}{RED} требу{G 0 е е е ю}тся
STR_TOWN_VIEW_CARGO_FOR_TOWNGROWTH_REQUIRED_WINTER              :{ORANGE}{STRING}{BLACK} требу{G 0 е е е ю}тся зимой
STR_TOWN_VIEW_CARGO_FOR_TOWNGROWTH_DELIVERED_GENERAL            :{ORANGE}{STRING}{GREEN} доставлено
STR_TOWN_VIEW_CARGO_FOR_TOWNGROWTH_REQUIRED                     :{ORANGE}{CARGO_TINY} / {CARGO_LONG}{RED} (недостаточно)
STR_TOWN_VIEW_CARGO_FOR_TOWNGROWTH_DELIVERED                    :{ORANGE}{CARGO_TINY} / {CARGO_LONG}{GREEN} (достаточно)
STR_TOWN_VIEW_TOWN_GROWS_EVERY                                  :{BLACK}Город растёт раз в {ORANGE}{COMMA}{BLACK}{NBSP}д{P ень ня ней}
STR_TOWN_VIEW_TOWN_GROWS_EVERY_FUNDED                           :{BLACK}Город растёт раз в {ORANGE}{COMMA}{BLACK}{NBSP}д{P ень ня ней} (профинансировано)
STR_TOWN_VIEW_TOWN_GROW_STOPPED                                 :{BLACK}Город {RED}не{BLACK} развивается
STR_TOWN_VIEW_NOISE_IN_TOWN                                     :{BLACK}Уровень шума в городе: {ORANGE}{COMMA}{BLACK}  макс: {ORANGE}{COMMA}
STR_TOWN_VIEW_CENTER_TOOLTIP                                    :{BLACK}Показать город в основном окне. Ctrl+щелчок - показать в дополнительном окне.
STR_TOWN_VIEW_LOCAL_AUTHORITY_BUTTON                            :{BLACK}Администрация
STR_TOWN_VIEW_LOCAL_AUTHORITY_TOOLTIP                           :{BLACK}Взаимодействие с администрацией города
STR_TOWN_VIEW_RENAME_TOOLTIP                                    :{BLACK}Переименовать город

STR_TOWN_VIEW_EXPAND_BUTTON                                     :{BLACK}Расширить
STR_TOWN_VIEW_EXPAND_TOOLTIP                                    :{BLACK}Увеличить размер города
STR_TOWN_VIEW_DELETE_BUTTON                                     :{BLACK}Уничтожить
STR_TOWN_VIEW_DELETE_TOOLTIP                                    :{BLACK}Полностью уничтожить этот город

STR_TOWN_VIEW_RENAME_TOWN_BUTTON                                :Переименовать город

# Town local authority window
STR_LOCAL_AUTHORITY_CAPTION                                     :{WHITE}Администрация г.{NBSP}{TOWN}
STR_LOCAL_AUTHORITY_ZONE                                        :{BLACK}Граница
STR_LOCAL_AUTHORITY_ZONE_TOOLTIP                                :{BLACK}Показать область, находящуюся под управлением местной администрации.
STR_LOCAL_AUTHORITY_COMPANY_RATINGS                             :{BLACK}Рейтинг транспортных компаний
STR_LOCAL_AUTHORITY_COMPANY_RATING                              :{YELLOW}{COMPANY} {COMPANY_NUM}: {ORANGE}{STRING}
STR_LOCAL_AUTHORITY_ACTIONS_TITLE                               :{BLACK}Доступные действия:
STR_LOCAL_AUTHORITY_ACTIONS_TOOLTIP                             :{BLACK}Список возможных действий в этом городе. Описание выбранного действия приводится ниже.
STR_LOCAL_AUTHORITY_DO_IT_BUTTON                                :{BLACK}Выполнить
STR_LOCAL_AUTHORITY_DO_IT_TOOLTIP                               :{BLACK}Выполнить выбранное действие

STR_LOCAL_AUTHORITY_ACTION_SMALL_ADVERTISING_CAMPAIGN           :Малая рекламная кампания
STR_LOCAL_AUTHORITY_ACTION_MEDIUM_ADVERTISING_CAMPAIGN          :Средняя рекламная кампания
STR_LOCAL_AUTHORITY_ACTION_LARGE_ADVERTISING_CAMPAIGN           :Большая рекламная кампания
STR_LOCAL_AUTHORITY_ACTION_ROAD_RECONSTRUCTION                  :Профинансировать ремонт городских дорог
STR_LOCAL_AUTHORITY_ACTION_STATUE_OF_COMPANY                    :Установить статую владельца компании
STR_LOCAL_AUTHORITY_ACTION_NEW_BUILDINGS                        :Профинансировать строительство новых зданий
STR_LOCAL_AUTHORITY_ACTION_EXCLUSIVE_TRANSPORT                  :Купить эксклюзивные транспортные права
STR_LOCAL_AUTHORITY_ACTION_BRIBE                                :Взятка местной администрации

STR_LOCAL_AUTHORITY_ACTION_TOOLTIP_SMALL_ADVERTISING            :{YELLOW}Провести малую рекламную кампанию для увеличения грузо- и пассажиропотока на ваших станциях.{}Она временно повысит рейтинг ваших станций, построенных рядом с центром города.{}Стоимость: {CURRENCY_LONG}
STR_LOCAL_AUTHORITY_ACTION_TOOLTIP_MEDIUM_ADVERTISING           :{YELLOW}Провести среднюю рекламную кампанию для увеличения грузо- и пассажиропотока на ваших станциях.{}Она временно повысит рейтинг ваших станций, находящихся не очень далеко от центра города.{}Стоимость: {CURRENCY_LONG}
STR_LOCAL_AUTHORITY_ACTION_TOOLTIP_LARGE_ADVERTISING            :{YELLOW}Провести большую рекламную кампанию для увеличения грузо- и пассажиропотока на ваших станциях.{}Она временно повысит рейтинг ваших станций на значительной площади в городе и окрестностях.{}Стоимость: {CURRENCY_LONG}
STR_LOCAL_AUTHORITY_ACTION_TOOLTIP_ROAD_RECONSTRUCTION          :{YELLOW}Профинансировать реконструкцию городских дорог.{}Вызывает большие нарушения движения на срок до 6 месяцев.{}Стоимость: {CURRENCY_LONG}
STR_LOCAL_AUTHORITY_ACTION_TOOLTIP_STATUE_OF_COMPANY            :{YELLOW}Установить статую в честь вашей компании.{}Она добавит рейтинг вашим станциям.{}Стоимость: {CURRENCY_LONG}
STR_LOCAL_AUTHORITY_ACTION_TOOLTIP_NEW_BUILDINGS                :{YELLOW}Профинансировать строительство новых зданий.{}Это временно ускорит рост города.{}Стоимость: {CURRENCY_LONG}
STR_LOCAL_AUTHORITY_ACTION_TOOLTIP_EXCLUSIVE_TRANSPORT          :{YELLOW}Купить годовые эксклюзивные права на транспортные перевозки в городе.{}Администрация разрешит пользоваться ТОЛЬКО вашими станциями.{}Стоимость: {CURRENCY_LONG}
STR_LOCAL_AUTHORITY_ACTION_TOOLTIP_BRIBE                        :{YELLOW}Дать взятку городской администрации для повышения рейтинга. Существует риск санкций, если факт подкупа раскроется.{}Цена: {CURRENCY_LONG}

# Goal window
STR_GOALS_CAPTION                                               :{WHITE}Задачи компании «{COMPANY}»
STR_GOALS_SPECTATOR_CAPTION                                     :{WHITE}Глобальные задачи
STR_GOALS_SPECTATOR                                             :Глобальные задачи
STR_GOALS_GLOBAL_BUTTON                                         :{BLACK}Глобальные
STR_GOALS_GLOBAL_BUTTON_HELPTEXT                                :{BLACK}Показать глобальные задачи
STR_GOALS_COMPANY_BUTTON                                        :{BLACK}Компания
STR_GOALS_COMPANY_BUTTON_HELPTEXT                               :{BLACK}Показать задачи компании
STR_GOALS_TEXT                                                  :{ORANGE}{STRING}
STR_GOALS_NONE                                                  :{ORANGE}- Нет -
STR_GOALS_PROGRESS                                              :{ORANGE}{STRING}
STR_GOALS_PROGRESS_COMPLETE                                     :{GREEN}{STRING}
STR_GOALS_TOOLTIP_CLICK_ON_SERVICE_TO_CENTER                    :{BLACK}Щёлкните по задаче, чтобы показать предприятие/город/клетку. Ctrl+щелчок показывает в новом окне.

# Goal question window
STR_GOAL_QUESTION_CAPTION_QUESTION                              :{BLACK}Вопрос
STR_GOAL_QUESTION_CAPTION_INFORMATION                           :{BLACK}Информация
STR_GOAL_QUESTION_CAPTION_WARNING                               :{BLACK}Предупреждение
STR_GOAL_QUESTION_CAPTION_ERROR                                 :{YELLOW}Ошибка

############ Start of Goal Question button list
STR_GOAL_QUESTION_BUTTON_CANCEL                                 :Отменить
STR_GOAL_QUESTION_BUTTON_OK                                     :Ok
STR_GOAL_QUESTION_BUTTON_NO                                     :Нет
STR_GOAL_QUESTION_BUTTON_YES                                    :Да
STR_GOAL_QUESTION_BUTTON_DECLINE                                :Отклонить
STR_GOAL_QUESTION_BUTTON_ACCEPT                                 :Принять
STR_GOAL_QUESTION_BUTTON_IGNORE                                 :Пропустить
STR_GOAL_QUESTION_BUTTON_RETRY                                  :Повторить
STR_GOAL_QUESTION_BUTTON_PREVIOUS                               :Назад
STR_GOAL_QUESTION_BUTTON_NEXT                                   :Далее
STR_GOAL_QUESTION_BUTTON_STOP                                   :Стоп
STR_GOAL_QUESTION_BUTTON_START                                  :Пуск
STR_GOAL_QUESTION_BUTTON_GO                                     :Начать
STR_GOAL_QUESTION_BUTTON_CONTINUE                               :Продолжить
STR_GOAL_QUESTION_BUTTON_RESTART                                :Перезапустить
STR_GOAL_QUESTION_BUTTON_POSTPONE                               :Отсрочить
STR_GOAL_QUESTION_BUTTON_SURRENDER                              :Сдаться
STR_GOAL_QUESTION_BUTTON_CLOSE                                  :Закрыть
############ End of Goal Question button list

# Subsidies window
STR_SUBSIDIES_CAPTION                                           :{WHITE}Субсидии
STR_SUBSIDIES_OFFERED_TITLE                                     :{BLACK}Предлагаемые субсидии:
STR_SUBSIDIES_OFFERED_FROM_TO                                   :{ORANGE}{STRING} по маршруту из {STRING} в {STRING}{YELLOW} (по {DATE_SHORT})
STR_SUBSIDIES_NONE                                              :{ORANGE}- Нет -
STR_SUBSIDIES_SUBSIDISED_TITLE                                  :{BLACK}Субсидируемые маршруты:
STR_SUBSIDIES_SUBSIDISED_FROM_TO                                :{ORANGE}{STRING} по маршруту из {STRING} в {STRING}{YELLOW} ({COMPANY}{YELLOW}, до {DATE_SHORT})
STR_SUBSIDIES_TOOLTIP_CLICK_ON_SERVICE_TO_CENTER                :{BLACK}Нажмите на маршрут для отображения предприятия/города. Ctrl+щелчок показывает в дополнительном окне.

# Story book window
STR_STORY_BOOK_CAPTION                                          :{WHITE}История компании «{COMPANY}»
STR_STORY_BOOK_SPECTATOR_CAPTION                                :{WHITE}Мировая история
STR_STORY_BOOK_SPECTATOR                                        :Мировая история
STR_STORY_BOOK_TITLE                                            :{YELLOW}{STRING}
STR_STORY_BOOK_GENERIC_PAGE_ITEM                                :Стр. {NUM}
STR_STORY_BOOK_SEL_PAGE_TOOLTIP                                 :{BLACK}Перейти на нужную страницу, выбрав её в выпадающем списке.
STR_STORY_BOOK_PREV_PAGE                                        :{BLACK}Предыдущая
STR_STORY_BOOK_PREV_PAGE_TOOLTIP                                :{BLACK}Предыдущая страница
STR_STORY_BOOK_NEXT_PAGE                                        :{BLACK}Следующая
STR_STORY_BOOK_NEXT_PAGE_TOOLTIP                                :{BLACK}Следующая страница
STR_STORY_BOOK_INVALID_GOAL_REF                                 :{RED}Неверная ссылка на достижение

# Station list window
STR_STATION_LIST_TOOLTIP                                        :{BLACK}Список станций - щелчок по названию показывает станцию в основном окне. Ctrl+щелчок показывает в дополнительном окне.
STR_STATION_LIST_USE_CTRL_TO_SELECT_MORE                        :{BLACK}Нажмите и удерживайте Ctrl для выбора более одного варианта
STR_STATION_LIST_CAPTION                                        :{WHITE}{COMPANY} - {COMMA} станци{P я и й}
STR_STATION_LIST_STATION                                        :{YELLOW}{STATION} {STATION_FEATURES}
STR_STATION_LIST_WAYPOINT                                       :{YELLOW}{WAYPOINT}
STR_STATION_LIST_NONE                                           :{YELLOW}- Нет -
STR_STATION_LIST_SELECT_ALL_FACILITIES                          :{BLACK}Показать все станции
STR_STATION_LIST_SELECT_ALL_TYPES                               :{BLACK}Выбрать все типы грузов
STR_STATION_LIST_NO_WAITING_CARGO                               :{BLACK}На станции нет грузов, ожидающих погрузки

# Station view window
STR_STATION_VIEW_CAPTION                                        :{WHITE}{STATION} {STATION_FEATURES}
STR_STATION_VIEW_WAITING_CARGO                                  :{WHITE}{CARGO_LONG}
STR_STATION_VIEW_EN_ROUTE_FROM                                  :{YELLOW}({CARGO_SHORT} транзитом из {STATION})
STR_STATION_VIEW_RESERVED                                       :{YELLOW}({CARGO_SHORT} зарезервировано для погрузки)

STR_STATION_VIEW_ACCEPTS_BUTTON                                 :{BLACK}Принимает
STR_STATION_VIEW_ACCEPTS_TOOLTIP                                :{BLACK}Показать список принимаемых грузов
STR_STATION_VIEW_ACCEPTS_CARGO                                  :{BLACK}Принимается: {WHITE}{CARGO_LIST}

STR_STATION_VIEW_EXCLUSIVE_RIGHTS_SELF                          :{BLACK}Компания-владелец этой станции обладает эксклюзивными правами перевозки пассажиров и грузов в этом городе.
STR_STATION_VIEW_EXCLUSIVE_RIGHTS_COMPANY                       :{YELLOW}{COMPANY}{BLACK} приобрела эксклюзивные права на перевозку пассажиров и грузов в этом городе.

STR_STATION_VIEW_RATINGS_BUTTON                                 :{BLACK}Рейтинг
STR_STATION_VIEW_RATINGS_TOOLTIP                                :{BLACK}Показать рейтинг станции
STR_STATION_VIEW_SUPPLY_RATINGS_TITLE                           :{BLACK}Месячный объём перевозок и местный рейтинг:
STR_STATION_VIEW_CARGO_SUPPLY_RATING                            :{WHITE}{STRING}: {YELLOW}{COMMA} / {STRING} ({COMMA}%)

STR_STATION_VIEW_GROUP                                          :{BLACK}Группировать
STR_STATION_VIEW_WAITING_STATION                                :по станции (ожидающие)
STR_STATION_VIEW_WAITING_AMOUNT                                 :по количеству (ожидающие)
STR_STATION_VIEW_PLANNED_STATION                                :по станции (планируемые)
STR_STATION_VIEW_PLANNED_AMOUNT                                 :по количеству (планируемые)
STR_STATION_VIEW_FROM                                           :{YELLOW}{CARGO_SHORT} из {STATION}
STR_STATION_VIEW_VIA                                            :{YELLOW}{CARGO_SHORT} через {STATION}
STR_STATION_VIEW_TO                                             :{YELLOW}{CARGO_SHORT} в {STATION}
STR_STATION_VIEW_FROM_ANY                                       :{RED}{CARGO_SHORT} с неизвестной станции
STR_STATION_VIEW_TO_ANY                                         :{RED}{CARGO_SHORT} на любую станцию
STR_STATION_VIEW_VIA_ANY                                        :{RED}{CARGO_SHORT} через любую станцию
STR_STATION_VIEW_FROM_HERE                                      :{GREEN}{CARGO_SHORT} с этой станции
STR_STATION_VIEW_VIA_HERE                                       :{GREEN}{CARGO_SHORT} через эту станцию
STR_STATION_VIEW_TO_HERE                                        :{GREEN}{CARGO_SHORT} на эту станцию
STR_STATION_VIEW_NONSTOP                                        :{YELLOW}{CARGO_SHORT} без остановок

STR_STATION_VIEW_GROUP_S_V_D                                    :Откуда - Через - Куда
STR_STATION_VIEW_GROUP_S_D_V                                    :Откуда - Куда - Через
STR_STATION_VIEW_GROUP_V_S_D                                    :Через - Откуда - Куда
STR_STATION_VIEW_GROUP_V_D_S                                    :Через - Куда - Откуда
STR_STATION_VIEW_GROUP_D_S_V                                    :Куда - Откуда - Через
STR_STATION_VIEW_GROUP_D_V_S                                    :Куда - Через - Откуда

############ range for rating starts
STR_CARGO_RATING_APPALLING                                      :Ужасный
STR_CARGO_RATING_VERY_POOR                                      :Очень плохой
STR_CARGO_RATING_POOR                                           :Плохой
STR_CARGO_RATING_MEDIOCRE                                       :Посредственный
STR_CARGO_RATING_GOOD                                           :Хороший
STR_CARGO_RATING_VERY_GOOD                                      :Очень хороший
STR_CARGO_RATING_EXCELLENT                                      :Отличный
STR_CARGO_RATING_OUTSTANDING                                    :Великолепный
############ range for rating ends

STR_STATION_VIEW_CENTER_TOOLTIP                                 :{BLACK}Показать станцию в основном окне. Ctrl+щелчок - показать в дополнительном окне.
STR_STATION_VIEW_RENAME_TOOLTIP                                 :{BLACK}Переименовать станцию

STR_STATION_VIEW_SCHEDULED_TRAINS_TOOLTIP                       :{BLACK}Показать список поездов, маршрут которых проходит через эту станцию
STR_STATION_VIEW_SCHEDULED_ROAD_VEHICLES_TOOLTIP                :{BLACK}Показать список автомобилей, маршрут которых проходит через эту станцию/остановку
STR_STATION_VIEW_SCHEDULED_AIRCRAFT_TOOLTIP                     :{BLACK}Показать список воздушных судов, маршрут которых проходит через этот аэропорт
STR_STATION_VIEW_SCHEDULED_SHIPS_TOOLTIP                        :{BLACK}Показать список судов, маршрут которых проходит через эту пристань

STR_STATION_VIEW_RENAME_STATION_CAPTION                         :Название станции

STR_STATION_VIEW_CLOSE_AIRPORT                                  :{BLACK}Закрыть аэропорт
STR_STATION_VIEW_CLOSE_AIRPORT_TOOLTIP                          :{BLACK}Запретить воздушным судам садиться в этом аэропорту

# Waypoint/buoy view window
STR_WAYPOINT_VIEW_CAPTION                                       :{WHITE}{WAYPOINT}
STR_WAYPOINT_VIEW_CENTER_TOOLTIP                                :{BLACK}Показать точку пути в основном окне. Ctrl+щелчок - показать в дополнительном окне.
STR_WAYPOINT_VIEW_CHANGE_WAYPOINT_NAME                          :{BLACK}Переименовать точку пути
STR_BUOY_VIEW_CENTER_TOOLTIP                                    :{BLACK}Показать буй в основном окне. Ctrl+щелчок - показать в дополнительном окне.
STR_BUOY_VIEW_CHANGE_BUOY_NAME                                  :{BLACK}Изменить название буя

STR_EDIT_WAYPOINT_NAME                                          :{WHITE}Название точки пути

# Finances window
STR_FINANCES_CAPTION                                            :{WHITE}Финансы - {COMPANY} {BLACK}{COMPANY_NUM}
STR_FINANCES_EXPENDITURE_INCOME_TITLE                           :{WHITE}Расход/доход
STR_FINANCES_YEAR                                               :{WHITE}{NUM}
STR_FINANCES_SECTION_CONSTRUCTION                               :{GOLD}Строительство
STR_FINANCES_SECTION_NEW_VEHICLES                               :{GOLD}Новая техника
STR_FINANCES_SECTION_TRAIN_RUNNING_COSTS                        :{GOLD}Обслуж. поездов
STR_FINANCES_SECTION_ROAD_VEHICLE_RUNNING_COSTS                 :{GOLD}Обслуж. автомобилей
STR_FINANCES_SECTION_AIRCRAFT_RUNNING_COSTS                     :{GOLD}Обслуж. авиации
STR_FINANCES_SECTION_SHIP_RUNNING_COSTS                         :{GOLD}Обслуж. судов
STR_FINANCES_SECTION_PROPERTY_MAINTENANCE                       :{GOLD}Обслуж. собственности
STR_FINANCES_SECTION_TRAIN_INCOME                               :{GOLD}Доход от поездов
STR_FINANCES_SECTION_ROAD_VEHICLE_INCOME                        :{GOLD}Доход от автомобилей
STR_FINANCES_SECTION_AIRCRAFT_INCOME                            :{GOLD}Доход от авиации
STR_FINANCES_SECTION_SHIP_INCOME                                :{GOLD}Доход от судов
STR_FINANCES_SECTION_LOAN_INTEREST                              :{GOLD}Проценты по займу
STR_FINANCES_SECTION_OTHER                                      :{GOLD}Прочие расходы
STR_FINANCES_NEGATIVE_INCOME                                    :{BLACK}-{CURRENCY_LONG}
STR_FINANCES_POSITIVE_INCOME                                    :{BLACK}+{CURRENCY_LONG}
STR_FINANCES_TOTAL_CAPTION                                      :{WHITE}ИТОГО:
STR_FINANCES_BANK_BALANCE_TITLE                                 :{WHITE}Баланс:
STR_FINANCES_LOAN_TITLE                                         :{WHITE}Заём
STR_FINANCES_MAX_LOAN                                           :{WHITE}Макс. сумма займа: {BLACK}{CURRENCY_LONG}
STR_FINANCES_TOTAL_CURRENCY                                     :{BLACK}{CURRENCY_LONG}
STR_FINANCES_BORROW_BUTTON                                      :{BLACK}Занять {CURRENCY_LONG}
STR_FINANCES_BORROW_TOOLTIP                                     :{BLACK}Взять деньги взаймы. Ctrl+щелчок - увеличить заём до максимума.
STR_FINANCES_REPAY_BUTTON                                       :{BLACK}Отдать {CURRENCY_LONG}
STR_FINANCES_REPAY_TOOLTIP                                      :{BLACK}Вернуть часть займа. Ctrl+щелчок - вернуть всё, по возможности.
STR_FINANCES_INFRASTRUCTURE_BUTTON                              :{BLACK}Инфраструктура

# Company view
STR_COMPANY_VIEW_CAPTION                                        :{WHITE}{COMPANY} {BLACK}{COMPANY_NUM}
STR_COMPANY_VIEW_PRESIDENT_MANAGER_TITLE                        :{WHITE}{PRESIDENT_NAME}{}{GOLD}(Директор)

STR_COMPANY_VIEW_INAUGURATED_TITLE                              :{GOLD}В должности с {WHITE}{NUM} года
STR_COMPANY_VIEW_COLOUR_SCHEME_TITLE                            :{GOLD}Цвет:
STR_COMPANY_VIEW_VEHICLES_TITLE                                 :{GOLD}Транспорт:
STR_COMPANY_VIEW_TRAINS                                         :{WHITE}{COMMA} поезд{P "" а ов}
STR_COMPANY_VIEW_ROAD_VEHICLES                                  :{WHITE}{COMMA} автомобил{P ь я ей}
STR_COMPANY_VIEW_AIRCRAFT                                       :{WHITE}{COMMA} воздушн{P ое ых ых} суд{P но на ов}
STR_COMPANY_VIEW_SHIPS                                          :{WHITE}{COMMA} суд{P но на ов}
STR_COMPANY_VIEW_VEHICLES_NONE                                  :{WHITE}нет
STR_COMPANY_VIEW_COMPANY_VALUE                                  :{GOLD}Стоимость компании: {WHITE}{CURRENCY_LONG}
STR_COMPANY_VIEW_SHARES_OWNED_BY                                :{WHITE}({COMMA}% владеет {COMPANY})
STR_COMPANY_VIEW_INFRASTRUCTURE                                 :{GOLD}Инфраструктура:
STR_COMPANY_VIEW_INFRASTRUCTURE_RAIL                            :{WHITE}{COMMA} ж/д участ{P ок ка ков}
STR_COMPANY_VIEW_INFRASTRUCTURE_ROAD                            :{WHITE}{COMMA} дорожны{P й х х} участ{P ок ка ков}
STR_COMPANY_VIEW_INFRASTRUCTURE_WATER                           :{WHITE}{COMMA} водны{P й х х} участ{P ок ка ков}
STR_COMPANY_VIEW_INFRASTRUCTURE_STATION                         :{WHITE}{COMMA} участ{P ок ка ков} занято станциями
STR_COMPANY_VIEW_INFRASTRUCTURE_AIRPORT                         :{WHITE}{COMMA} аэропорт{P "" а ов}
STR_COMPANY_VIEW_INFRASTRUCTURE_NONE                            :{WHITE}Нет

STR_COMPANY_VIEW_BUILD_HQ_BUTTON                                :{BLACK}Построить штаб
STR_COMPANY_VIEW_BUILD_HQ_TOOLTIP                               :{BLACK}Построить штаб-квартиру компании
STR_COMPANY_VIEW_VIEW_HQ_BUTTON                                 :{BLACK}Осмотреть штаб
STR_COMPANY_VIEW_VIEW_HQ_TOOLTIP                                :{BLACK}Осмотреть штаб-квартиру компании
STR_COMPANY_VIEW_RELOCATE_HQ                                    :{BLACK}Переместить
STR_COMPANY_VIEW_RELOCATE_COMPANY_HEADQUARTERS                  :{BLACK}Переместить штаб-квартиру компании в другое место за 1% оценочной стоимости капитала компании. Shift+щелчок - оценка стоимости переноса.
STR_COMPANY_VIEW_INFRASTRUCTURE_BUTTON                          :{BLACK}Подробности
STR_COMPANY_VIEW_INFRASTRUCTURE_TOOLTIP                         :{BLACK}Посмотреть подробный состав инфраструктуры
STR_COMPANY_VIEW_GIVE_MONEY_BUTTON                              :{BLACK}Передать деньги
STR_COMPANY_VIEW_GIVE_MONEY_TOOLTIP                             :{BLACK}Передать некоторую сумму денег этой компании

STR_COMPANY_VIEW_NEW_FACE_BUTTON                                :{BLACK}Внешность
STR_COMPANY_VIEW_NEW_FACE_TOOLTIP                               :{BLACK}Изменить внешность директора
STR_COMPANY_VIEW_COLOUR_SCHEME_BUTTON                           :{BLACK}Цвет
STR_COMPANY_VIEW_COLOUR_SCHEME_TOOLTIP                          :{BLACK}Изменить цвет транспортных средств компании
STR_COMPANY_VIEW_COMPANY_NAME_BUTTON                            :{BLACK}Название
STR_COMPANY_VIEW_COMPANY_NAME_TOOLTIP                           :{BLACK}Изменить название компании
STR_COMPANY_VIEW_PRESIDENT_NAME_BUTTON                          :{BLACK}Директор
STR_COMPANY_VIEW_PRESIDENT_NAME_TOOLTIP                         :{BLACK}Изменить имя директора

STR_COMPANY_VIEW_BUY_SHARE_BUTTON                               :{BLACK}Купить 25% акций компании
STR_COMPANY_VIEW_SELL_SHARE_BUTTON                              :{BLACK}Продать 25% акций компании
STR_COMPANY_VIEW_BUY_SHARE_TOOLTIP                              :{BLACK}Купить 25% акций этой компании. Shift+щелчок - оценка стоимости акций.
STR_COMPANY_VIEW_SELL_SHARE_TOOLTIP                             :{BLACK}Продать 25% акций этой компании. Shift+щелчок - оценка стоимости акций.

STR_COMPANY_VIEW_COMPANY_NAME_QUERY_CAPTION                     :Компания
STR_COMPANY_VIEW_PRESIDENT_S_NAME_QUERY_CAPTION                 :Имя директора
STR_COMPANY_VIEW_GIVE_MONEY_QUERY_CAPTION                       :Введите сумму, которую собираетесь передать

STR_BUY_COMPANY_MESSAGE                                         :{WHITE}Мы ищем потенциального покупателя для нашей компании.{}{}Не желаете ли Вы приобрести {COMPANY} за {CURRENCY_LONG}?

# Company infrastructure window
STR_COMPANY_INFRASTRUCTURE_VIEW_CAPTION                         :{WHITE}Инфраструктура «{COMPANY}»
STR_COMPANY_INFRASTRUCTURE_VIEW_RAIL_SECT                       :{GOLD}Ж/д участки:
STR_COMPANY_INFRASTRUCTURE_VIEW_SIGNALS                         :{WHITE}Сигналы
STR_COMPANY_INFRASTRUCTURE_VIEW_ROAD_SECT                       :{GOLD}Дорожные участки:
STR_COMPANY_INFRASTRUCTURE_VIEW_TRAM_SECT                       :{GOLD}Трамвайные участки:
STR_COMPANY_INFRASTRUCTURE_VIEW_WATER_SECT                      :{GOLD}Водные участки:
STR_COMPANY_INFRASTRUCTURE_VIEW_CANALS                          :{WHITE}Каналы
STR_COMPANY_INFRASTRUCTURE_VIEW_STATION_SECT                    :{GOLD}Станции:
STR_COMPANY_INFRASTRUCTURE_VIEW_STATIONS                        :{WHITE}Площадь станций
STR_COMPANY_INFRASTRUCTURE_VIEW_AIRPORTS                        :{WHITE}Аэропорты
STR_COMPANY_INFRASTRUCTURE_VIEW_TOTAL                           :{WHITE}{CURRENCY_LONG}/год

# Industry directory
STR_INDUSTRY_DIRECTORY_CAPTION                                  :{WHITE}Предприятия
STR_INDUSTRY_DIRECTORY_NONE                                     :{ORANGE}- Нет -
STR_INDUSTRY_DIRECTORY_ITEM_INFO                                :{BLACK}{CARGO_LONG}{STRING}{YELLOW} ({COMMA}% перевезено){BLACK}
STR_INDUSTRY_DIRECTORY_ITEM_NOPROD                              :{ORANGE}{INDUSTRY}
STR_INDUSTRY_DIRECTORY_ITEM_PROD1                               :{ORANGE}{INDUSTRY} {STRING}
STR_INDUSTRY_DIRECTORY_ITEM_PROD2                               :{ORANGE}{INDUSTRY} {STRING}, {STRING}
STR_INDUSTRY_DIRECTORY_ITEM_PROD3                               :{ORANGE}{INDUSTRY} {STRING}, {STRING}, {STRING}
STR_INDUSTRY_DIRECTORY_ITEM_PRODMORE                            :{ORANGE}{INDUSTRY} {STRING}, {STRING}, {STRING} и ещё {NUM}...
STR_INDUSTRY_DIRECTORY_LIST_CAPTION                             :{BLACK}Список предприятий - щелчок по названию показывает предприятие в основном окне. Ctrl+щелчок показывает в дополнительном окне.
STR_INDUSTRY_DIRECTORY_ACCEPTED_CARGO_FILTER                    :{BLACK}Принимаемый груз: {SILVER}{STRING}
STR_INDUSTRY_DIRECTORY_PRODUCED_CARGO_FILTER                    :{BLACK}Производимый груз: {SILVER}{STRING}
STR_INDUSTRY_DIRECTORY_FILTER_ALL_TYPES                         :Любой
STR_INDUSTRY_DIRECTORY_FILTER_NONE                              :Отсутствует

# Industry view
STR_INDUSTRY_VIEW_CAPTION                                       :{WHITE}{INDUSTRY}
STR_INDUSTRY_VIEW_PRODUCTION_LAST_MONTH_TITLE                   :{BLACK}Произведено в прошлом месяце:
STR_INDUSTRY_VIEW_TRANSPORTED                                   :{YELLOW}{CARGO_LONG}{STRING}{BLACK} ({COMMA}% перевезено)
STR_INDUSTRY_VIEW_LOCATION_TOOLTIP                              :{BLACK}Показать предприятие в основном окне. Ctrl+щелчок - показать в дополнительном окне.
STR_INDUSTRY_VIEW_PRODUCTION_LEVEL                              :{BLACK}Производительность: {YELLOW}{COMMA}%
STR_INDUSTRY_VIEW_INDUSTRY_ANNOUNCED_CLOSURE                    :{YELLOW}Предприятие скоро закрывается!

STR_INDUSTRY_VIEW_REQUIRES_N_CARGO                              :{BLACK}Требует: {YELLOW}{STRING}{STRING}
STR_INDUSTRY_VIEW_PRODUCES_N_CARGO                              :{BLACK}Производит: {YELLOW}{STRING}{STRING}
STR_INDUSTRY_VIEW_CARGO_LIST_EXTENSION                          :, {STRING}{STRING}

STR_INDUSTRY_VIEW_REQUIRES                                      :{BLACK}Требуется:
STR_INDUSTRY_VIEW_ACCEPT_CARGO                                  :{YELLOW}{STRING}{BLACK}{3:STRING}
STR_INDUSTRY_VIEW_ACCEPT_CARGO_AMOUNT                           :{YELLOW}{STRING}{BLACK}: {CARGO_SHORT} ожидает{STRING}

STR_CONFIG_GAME_PRODUCTION                                      :{WHITE}Изменить производительность (кратно 8, до 2040)
STR_CONFIG_GAME_PRODUCTION_LEVEL                                :{WHITE}Изменить производительность (в процентах, до 800%)

# Vehicle lists
STR_VEHICLE_LIST_TRAIN_CAPTION                                  :{WHITE}{STRING} - {COMMA} поезд{P "" а ов}
STR_VEHICLE_LIST_ROAD_VEHICLE_CAPTION                           :{WHITE}{STRING} - {COMMA} автомобил{P ь я ей}
STR_VEHICLE_LIST_SHIP_CAPTION                                   :{WHITE}{STRING} - {COMMA} суд{P но на ов}
STR_VEHICLE_LIST_AIRCRAFT_CAPTION                               :{WHITE}{STRING} - {COMMA} воздушн{P ое ых ых} суд{P но на ов}

STR_VEHICLE_LIST_TRAIN_LIST_TOOLTIP                             :{BLACK}Поезда - щёлкните для получения информации
STR_VEHICLE_LIST_ROAD_VEHICLE_TOOLTIP                           :{BLACK}Автомобили - щёлкните для получения информации
STR_VEHICLE_LIST_SHIP_TOOLTIP                                   :{BLACK}Суда - щёлкните для получения информации
STR_VEHICLE_LIST_AIRCRAFT_TOOLTIP                               :{BLACK}Авиатранспорт - щёлкните для получения информации

STR_VEHICLE_LIST_PROFIT_THIS_YEAR_LAST_YEAR                     :{TINY_FONT}{BLACK}Прибыль в этом году: {CURRENCY_LONG} (в прошлом году: {CURRENCY_LONG})

STR_VEHICLE_LIST_AVAILABLE_TRAINS                               :Доступные поезда
STR_VEHICLE_LIST_AVAILABLE_ROAD_VEHICLES                        :Доступные автомобили
STR_VEHICLE_LIST_AVAILABLE_SHIPS                                :Доступные суда
STR_VEHICLE_LIST_AVAILABLE_AIRCRAFT                             :Доступные самолёты
STR_VEHICLE_LIST_AVAILABLE_ENGINES_TOOLTIP                      :{BLACK}Список доступных двигателей для выбранного вида транспорта

STR_VEHICLE_LIST_MANAGE_LIST                                    :{BLACK}Организация
STR_VEHICLE_LIST_MANAGE_LIST_TOOLTIP                            :{BLACK}Управление транспортом, находящимся в этом списке
STR_VEHICLE_LIST_REPLACE_VEHICLES                               :Замена транспорта
STR_VEHICLE_LIST_SEND_FOR_SERVICING                             :Отправить на техобслуживание

STR_VEHICLE_LIST_SEND_TRAIN_TO_DEPOT                            :Отправить в депо
STR_VEHICLE_LIST_SEND_ROAD_VEHICLE_TO_DEPOT                     :Отправить в гараж
STR_VEHICLE_LIST_SEND_SHIP_TO_DEPOT                             :Отправить в док
STR_VEHICLE_LIST_SEND_AIRCRAFT_TO_HANGAR                        :Отправить в ангар

STR_VEHICLE_LIST_MASS_STOP_LIST_TOOLTIP                         :{BLACK}Нажмите для остановки всего транспорта в списке
STR_VEHICLE_LIST_MASS_START_LIST_TOOLTIP                        :{BLACK}Нажмите для запуска всего транспорта в списке

STR_VEHICLE_LIST_SHARED_ORDERS_LIST_CAPTION                     :{WHITE}Общий маршрут для {COMMA} ед. транспорта

# Group window
STR_GROUP_ALL_TRAINS                                            :Все поезда
STR_GROUP_ALL_ROAD_VEHICLES                                     :Весь автотранспорт
STR_GROUP_ALL_SHIPS                                             :Все суда
STR_GROUP_ALL_AIRCRAFTS                                         :Все самолёты

STR_GROUP_DEFAULT_TRAINS                                        :Без группы
STR_GROUP_DEFAULT_ROAD_VEHICLES                                 :Без группы
STR_GROUP_DEFAULT_SHIPS                                         :Без группы
STR_GROUP_DEFAULT_AIRCRAFTS                                     :Без группы

STR_GROUP_COUNT_WITH_SUBGROUP                                   :{TINY_FONT}{COMMA} (+{COMMA})

STR_GROUPS_CLICK_ON_GROUP_FOR_TOOLTIP                           :{BLACK}Щёлкните по имени группы для отображения списка транспорта. Можно создавать вложенные группы с помощью перетаскивания.
STR_GROUP_CREATE_TOOLTIP                                        :{BLACK}Создать группу
STR_GROUP_DELETE_TOOLTIP                                        :{BLACK}Удалить выбранную группу
STR_GROUP_RENAME_TOOLTIP                                        :{BLACK}Переименовать выбранную группу
STR_GROUP_LIVERY_TOOLTIP                                        :{BLACK}Изменить цвет выбранной группы
STR_GROUP_REPLACE_PROTECTION_TOOLTIP                            :{BLACK}Защита транспорта в группе от глобальной автозамены

STR_QUERY_GROUP_DELETE_CAPTION                                  :{WHITE}Удаление группы
STR_GROUP_DELETE_QUERY_TEXT                                     :{WHITE}Удалить эту и все вложенные группы?

STR_GROUP_ADD_SHARED_VEHICLE                                    :Добавить транспорт с общим маршрутом
STR_GROUP_REMOVE_ALL_VEHICLES                                   :Удалить все

STR_GROUP_RENAME_CAPTION                                        :{BLACK}Название группы

STR_GROUP_PROFIT_THIS_YEAR                                      :Прибыль в текущем году:
STR_GROUP_PROFIT_LAST_YEAR                                      :Прибыль в прошлом году:
STR_GROUP_OCCUPANCY                                             :Средняя загрузка ТС:
STR_GROUP_OCCUPANCY_VALUE                                       :{NUM}%

# Build vehicle window
STR_BUY_VEHICLE_TRAIN_RAIL_CAPTION                              :Новый поезд
STR_BUY_VEHICLE_TRAIN_ELRAIL_CAPTION                            :Новый электропоезд
STR_BUY_VEHICLE_TRAIN_MONORAIL_CAPTION                          :Новый монорельсовый поезд
STR_BUY_VEHICLE_TRAIN_MAGLEV_CAPTION                            :Новый магниторельсовый поезд

STR_BUY_VEHICLE_ROAD_VEHICLE_CAPTION                            :Новый автомобиль
STR_BUY_VEHICLE_TRAM_VEHICLE_CAPTION                            :Новые трамваи

############ range for vehicle availability starts
STR_BUY_VEHICLE_TRAIN_ALL_CAPTION                               :Новый поезд
STR_BUY_VEHICLE_ROAD_VEHICLE_ALL_CAPTION                        :Новый дорожный транспорт
STR_BUY_VEHICLE_SHIP_CAPTION                                    :Новое судно
STR_BUY_VEHICLE_AIRCRAFT_CAPTION                                :Новое воздушное судно
############ range for vehicle availability ends

STR_PURCHASE_INFO_COST_WEIGHT                                   :{BLACK}Цена: {GOLD}{CURRENCY_LONG}{BLACK} Вес: {GOLD}{WEIGHT_SHORT}
STR_PURCHASE_INFO_COST_REFIT_WEIGHT                             :{BLACK}Цена: {GOLD}{CURRENCY_LONG}{BLACK} (Стоимость переоборудования: {GOLD}{CURRENCY_LONG}{BLACK}) Вес: {GOLD}{WEIGHT_SHORT}
STR_PURCHASE_INFO_SPEED_POWER                                   :{BLACK}Скорость: {GOLD}{VELOCITY}{BLACK} Мощность: {GOLD}{POWER}
STR_PURCHASE_INFO_SPEED                                         :{BLACK}Скорость: {GOLD}{VELOCITY}
STR_PURCHASE_INFO_SPEED_OCEAN                                   :{BLACK}Скорость в море: {GOLD}{VELOCITY}
STR_PURCHASE_INFO_SPEED_CANAL                                   :{BLACK}Скорость в каналах и реках: {GOLD}{VELOCITY}
STR_PURCHASE_INFO_RUNNINGCOST                                   :{BLACK}Стоимость обслуживания: {GOLD}{CURRENCY_LONG}/год
STR_PURCHASE_INFO_CAPACITY                                      :{BLACK}Ёмкость: {GOLD}{CARGO_LONG} {STRING}
STR_PURCHASE_INFO_REFITTABLE                                    :(переоб.)
STR_PURCHASE_INFO_DESIGNED_LIFE                                 :{BLACK}Разработан в {GOLD}{NUM} г.{BLACK} Срок службы: {GOLD}{COMMA} {P год года лет}
STR_PURCHASE_INFO_RELIABILITY                                   :{BLACK}Макс. надёжность: {GOLD}{COMMA}%
STR_PURCHASE_INFO_COST                                          :{BLACK}Цена: {GOLD}{CURRENCY_LONG}
STR_PURCHASE_INFO_COST_REFIT                                    :{BLACK}Цена: {GOLD}{CURRENCY_LONG}{BLACK} (Стоимость переоборудования: {GOLD}{CURRENCY_LONG}{BLACK})
STR_PURCHASE_INFO_WEIGHT_CWEIGHT                                :{BLACK}Вес: {GOLD}{WEIGHT_SHORT} ({WEIGHT_SHORT})
STR_PURCHASE_INFO_COST_SPEED                                    :{BLACK}Цена: {GOLD}{CURRENCY_LONG}{BLACK} Скорость: {GOLD}{VELOCITY}
STR_PURCHASE_INFO_COST_REFIT_SPEED                              :{BLACK}Цена: {GOLD}{CURRENCY_LONG}{BLACK} (Стоимость переоборудования: {GOLD}{CURRENCY_LONG}{BLACK}) Скорость: {GOLD}{VELOCITY}
STR_PURCHASE_INFO_AIRCRAFT_CAPACITY                             :{BLACK}Ёмкость: {GOLD}{CARGO_LONG}, {CARGO_LONG}
STR_PURCHASE_INFO_PWAGPOWER_PWAGWEIGHT                          :{BLACK}Ведущие вагоны: {GOLD}+{POWER}{BLACK} Вес: {GOLD}+{WEIGHT_SHORT}
STR_PURCHASE_INFO_REFITTABLE_TO                                 :{BLACK}Может перевозить: {GOLD}{STRING}
STR_PURCHASE_INFO_ALL_TYPES                                     :Все типы грузов
STR_PURCHASE_INFO_NONE                                          :Нет
STR_PURCHASE_INFO_ENGINES_ONLY                                  :Только локомотивы
STR_PURCHASE_INFO_ALL_BUT                                       :Всё, кроме {CARGO_LIST}
STR_PURCHASE_INFO_MAX_TE                                        :{BLACK}Макс. тяговое усилие: {GOLD}{FORCE}
STR_PURCHASE_INFO_AIRCRAFT_RANGE                                :{BLACK}Дальность: {GOLD}{COMMA} клет{P ка ки ок}
STR_PURCHASE_INFO_AIRCRAFT_TYPE                                 :{BLACK}Тип возд. судна: {GOLD}{STRING}

STR_BUY_VEHICLE_TRAIN_LIST_TOOLTIP                              :{BLACK}Список железнодорожного транспорта - щёлкните для получения информации. Ctrl+щелчок скроет/покажет ТС.
STR_BUY_VEHICLE_ROAD_VEHICLE_LIST_TOOLTIP                       :{BLACK}Список автотранспорта - щёлкните для получения информации. Ctrl+щелчок скроет/покажет выбранный автомобиль.
STR_BUY_VEHICLE_SHIP_LIST_TOOLTIP                               :{BLACK}Список судов - щёлкните для получения информации. Ctrl+щелчок скроет/покажет выбранное судно.
STR_BUY_VEHICLE_AIRCRAFT_LIST_TOOLTIP                           :{BLACK}Список воздушных судов - щёлкните для получения информации. Ctrl+щелчок скроет/покажет ТС.

STR_BUY_REFIT_VEHICLE_BUY_VEHICLE_BUTTON                        :{BLACK}Переоборудовать
STR_BUY_REFIT_VEHICLE_BUY_VEHICLE_TOOLTIP                       :{BLACK}Переоборудовать купленное транспортное средство сразу после покупки для выделенного вида груза

STR_BUY_VEHICLE_TRAIN_BUY_VEHICLE_BUTTON                        :{BLACK}Купить
STR_BUY_VEHICLE_ROAD_VEHICLE_BUY_VEHICLE_BUTTON                 :{BLACK}Купить
STR_BUY_VEHICLE_SHIP_BUY_VEHICLE_BUTTON                         :{BLACK}Купить
STR_BUY_VEHICLE_AIRCRAFT_BUY_VEHICLE_BUTTON                     :{BLACK}Купить

STR_BUY_VEHICLE_TRAIN_BUY_REFIT_VEHICLE_BUTTON                  :{BLACK}Купить и переоборудовать
STR_BUY_VEHICLE_ROAD_VEHICLE_BUY_REFIT_VEHICLE_BUTTON           :{BLACK}Купить и переоборудовать
STR_BUY_VEHICLE_SHIP_BUY_REFIT_VEHICLE_BUTTON                   :{BLACK}Купить и переоборудовать
STR_BUY_VEHICLE_AIRCRAFT_BUY_REFIT_VEHICLE_BUTTON               :{BLACK}Купить и переоборудовать

STR_BUY_VEHICLE_TRAIN_BUY_VEHICLE_TOOLTIP                       :{BLACK}Приобрести выбранный локомотив/вагон. Shift+щелчок покажет ориентировочную стоимость покупки.
STR_BUY_VEHICLE_ROAD_VEHICLE_BUY_VEHICLE_TOOLTIP                :{BLACK}Приобрести выбранный автомобиль. Shift+щелчок покажет ориентировочную стоимость покупки.
STR_BUY_VEHICLE_SHIP_BUY_VEHICLE_TOOLTIP                        :{BLACK}Приобрести выбранное судно. Shift+щелчок покажет ориентировочную стоимость покупки.
STR_BUY_VEHICLE_AIRCRAFT_BUY_VEHICLE_TOOLTIP                    :{BLACK}Приобрести выбранное воздушное судно. Shift+щелчок покажет ориентировочную стоимость покупки.

STR_BUY_VEHICLE_TRAIN_BUY_REFIT_VEHICLE_TOOLTIP                 :{BLACK}Приобрести и переоборудовать выбранный локомотив/вагон. Shift+щелчок покажет ориентировочную стоимость покупки.
STR_BUY_VEHICLE_ROAD_VEHICLE_BUY_REFIT_VEHICLE_TOOLTIP          :{BLACK}Приобрести и переоборудовать выбранный автомобиль. Shift+щелчок покажет ориентировочную стоимость покупки.
STR_BUY_VEHICLE_SHIP_BUY_REFIT_VEHICLE_TOOLTIP                  :{BLACK}Приобрести и переоборудовать выбранное судно. Shift+щелчок покажет ориентировочную стоимость покупки.
STR_BUY_VEHICLE_AIRCRAFT_BUY_REFIT_VEHICLE_TOOLTIP              :{BLACK}Приобрести и переоборудовать выбранное воздушное судно. Shift+щелчок покажет ориентировочную стоимость покупки.

STR_BUY_VEHICLE_TRAIN_RENAME_BUTTON                             :{BLACK}Переименовать
STR_BUY_VEHICLE_ROAD_VEHICLE_RENAME_BUTTON                      :{BLACK}Переименовать
STR_BUY_VEHICLE_SHIP_RENAME_BUTTON                              :{BLACK}Переименовать
STR_BUY_VEHICLE_AIRCRAFT_RENAME_BUTTON                          :{BLACK}Переименовать

STR_BUY_VEHICLE_TRAIN_RENAME_TOOLTIP                            :{BLACK}Изменить название модели поезда
STR_BUY_VEHICLE_ROAD_VEHICLE_RENAME_TOOLTIP                     :{BLACK}Изменить название модели автомобиля
STR_BUY_VEHICLE_SHIP_RENAME_TOOLTIP                             :{BLACK}Изменить название модели судна
STR_BUY_VEHICLE_AIRCRAFT_RENAME_TOOLTIP                         :{BLACK}Изменить название модели возд. судна

STR_BUY_VEHICLE_TRAIN_HIDE_TOGGLE_BUTTON                        :{BLACK}Скрыть
STR_BUY_VEHICLE_ROAD_VEHICLE_HIDE_TOGGLE_BUTTON                 :{BLACK}Скрыть
STR_BUY_VEHICLE_SHIP_HIDE_TOGGLE_BUTTON                         :{BLACK}Скрыть
STR_BUY_VEHICLE_AIRCRAFT_HIDE_TOGGLE_BUTTON                     :{BLACK}Скрыть

STR_BUY_VEHICLE_TRAIN_SHOW_TOGGLE_BUTTON                        :{BLACK}Показать
STR_BUY_VEHICLE_ROAD_VEHICLE_SHOW_TOGGLE_BUTTON                 :{BLACK}Показать
STR_BUY_VEHICLE_SHIP_SHOW_TOGGLE_BUTTON                         :{BLACK}Показать
STR_BUY_VEHICLE_AIRCRAFT_SHOW_TOGGLE_BUTTON                     :{BLACK}Показать

STR_BUY_VEHICLE_TRAIN_HIDE_SHOW_TOGGLE_TOOLTIP                  :{BLACK}Переключить скрытие/отображение выбранного локомотива/вагона
STR_BUY_VEHICLE_ROAD_VEHICLE_HIDE_SHOW_TOGGLE_TOOLTIP           :{BLACK}Переключить скрытие/отображение выбранной модели автомобиля
STR_BUY_VEHICLE_SHIP_HIDE_SHOW_TOGGLE_TOOLTIP                   :{BLACK}Переключить скрытие/отображение выбранной модели судна
STR_BUY_VEHICLE_AIRCRAFT_HIDE_SHOW_TOGGLE_TOOLTIP               :{BLACK}Переключить скрытие/отображение выбранной модели воздушного судна

STR_QUERY_RENAME_TRAIN_TYPE_CAPTION                             :{WHITE}Название модели поезда
STR_QUERY_RENAME_ROAD_VEHICLE_TYPE_CAPTION                      :{WHITE}Название модели автомобиля
STR_QUERY_RENAME_SHIP_TYPE_CAPTION                              :{WHITE}Название модели судна
STR_QUERY_RENAME_AIRCRAFT_TYPE_CAPTION                          :{WHITE}Название модели возд. судна

# Depot window
STR_DEPOT_CAPTION                                               :{WHITE}{DEPOT}

STR_DEPOT_RENAME_TOOLTIP                                        :{BLACK}Переименовать депо
STR_DEPOT_RENAME_DEPOT_CAPTION                                  :Название депо

STR_DEPOT_NO_ENGINE                                             :{BLACK}-
STR_DEPOT_VEHICLE_TOOLTIP                                       :{BLACK}{ENGINE}{STRING}
STR_DEPOT_VEHICLE_TOOLTIP_CHAIN                                 :{BLACK}{NUM} единиц{P а "" ""}{STRING}
STR_DEPOT_VEHICLE_TOOLTIP_CARGO                                 :{}{CARGO_LONG} ({CARGO_SHORT})

STR_DEPOT_TRAIN_LIST_TOOLTIP                                    :{BLACK}Поезда в депо. Изменяйте составы с помощью перетаскивания; нажмите ПКМ для получения информации.{}При нажатой Ctrl обе функции применяются от выбранного вагона до конца состава.
STR_DEPOT_ROAD_VEHICLE_LIST_TOOLTIP                             :{BLACK}Автомобили в гараже. Нажмите ПКМ для получения информации.
STR_DEPOT_SHIP_LIST_TOOLTIP                                     :{BLACK}Суда в доке. Нажмите ПКМ для получения информации.
STR_DEPOT_AIRCRAFT_LIST_TOOLTIP                                 :{BLACK}Воздушный транспорт в ангаре. Нажмите ПКМ для получения информации.

STR_DEPOT_TRAIN_SELL_TOOLTIP                                    :{BLACK}Перетащите сюда транспортное средство, чтобы продать его
STR_DEPOT_ROAD_VEHICLE_SELL_TOOLTIP                             :{BLACK}Перетащите сюда автомобиль, чтобы продать его
STR_DEPOT_SHIP_SELL_TOOLTIP                                     :{BLACK}Перетащите сюда судно, чтобы продать его
STR_DEPOT_AIRCRAFT_SELL_TOOLTIP                                 :{BLACK}Перетащите сюда воздушное судно, чтобы продать его

STR_DEPOT_DRAG_WHOLE_TRAIN_TO_SELL_TOOLTIP                      :{BLACK}Перетащите сюда локомотив для продажи всего состава

STR_DEPOT_SELL_ALL_BUTTON_TRAIN_TOOLTIP                         :{BLACK}Продать все поезда в депо
STR_DEPOT_SELL_ALL_BUTTON_ROAD_VEHICLE_TOOLTIP                  :{BLACK}Продать все автомобили в гараже
STR_DEPOT_SELL_ALL_BUTTON_SHIP_TOOLTIP                          :{BLACK}Продать все суда в доке
STR_DEPOT_SELL_ALL_BUTTON_AIRCRAFT_TOOLTIP                      :{BLACK}Продать все воздушные суда в ангаре

STR_DEPOT_AUTOREPLACE_TRAIN_TOOLTIP                             :{BLACK}Автозамена всех поездов в депо
STR_DEPOT_AUTOREPLACE_ROAD_VEHICLE_TOOLTIP                      :{BLACK}Автозамена всех авто в гараже
STR_DEPOT_AUTOREPLACE_SHIP_TOOLTIP                              :{BLACK}Автозамена всех судов в доке
STR_DEPOT_AUTOREPLACE_AIRCRAFT_TOOLTIP                          :{BLACK}Автозамена всего авиатранспорта в ангаре

STR_DEPOT_TRAIN_NEW_VEHICLES_BUTTON                             :{BLACK}Новый состав
STR_DEPOT_ROAD_VEHICLE_NEW_VEHICLES_BUTTON                      :{BLACK}Новый автомобиль
STR_DEPOT_SHIP_NEW_VEHICLES_BUTTON                              :{BLACK}Новое судно
STR_DEPOT_AIRCRAFT_NEW_VEHICLES_BUTTON                          :{BLACK}Новое возд. судно

STR_DEPOT_TRAIN_NEW_VEHICLES_TOOLTIP                            :{BLACK}Купить новый поезд
STR_DEPOT_ROAD_VEHICLE_NEW_VEHICLES_TOOLTIP                     :{BLACK}Купить новый автомобиль
STR_DEPOT_SHIP_NEW_VEHICLES_TOOLTIP                             :{BLACK}Купить новое судно
STR_DEPOT_AIRCRAFT_NEW_VEHICLES_TOOLTIP                         :{BLACK}Купить новый авиатранспорт

STR_DEPOT_CLONE_TRAIN                                           :{BLACK}Копировать
STR_DEPOT_CLONE_ROAD_VEHICLE                                    :{BLACK}Копировать
STR_DEPOT_CLONE_SHIP                                            :{BLACK}Копировать
STR_DEPOT_CLONE_AIRCRAFT                                        :{BLACK}Копировать

STR_DEPOT_CLONE_TRAIN_DEPOT_INFO                                :{BLACK}Создать копию состава. Нажмите на кнопку, а затем на поезд внутри или снаружи депо. Ctrl+щелчок создаст поезд с общим маршрутом. Shift+щелчок - оценка стоимости покупки.
STR_DEPOT_CLONE_ROAD_VEHICLE_DEPOT_INFO                         :{BLACK}Создать копию автомобиля. Нажмите на кнопку, а затем на машину внутри или снаружи гаража. Ctrl+щелчок создаст автомобиль с общим маршрутом. Shift+щелчок - оценка стоимости покупки.
STR_DEPOT_CLONE_SHIP_DEPOT_INFO                                 :{BLACK}Создать копию судна. Нажмите на кнопку, а затем на судно внутри или снаружи дока. Ctrl+щелчок создаст судно с общим маршрутом. Shift+щелчок - оценка стоимости покупки.
STR_DEPOT_CLONE_AIRCRAFT_INFO_HANGAR_WINDOW                     :{BLACK}Создать копию воздушного судна. Нажмите на кнопку, а потом на воздушное судно внутри или снаружи ангара. Ctrl+щелчок создаст копию с общим маршрутом. Shift+щелчок - оценка стоимости покупки.

STR_DEPOT_TRAIN_LOCATION_TOOLTIP                                :{BLACK}Показать депо в основном окне. Ctrl+щелчок - показать в дополнительном окне.
STR_DEPOT_ROAD_VEHICLE_LOCATION_TOOLTIP                         :{BLACK}Показать гараж в главном окне. Ctrl+щелчок - показать в дополнительном окне.
STR_DEPOT_SHIP_LOCATION_TOOLTIP                                 :{BLACK}Показать док в основном окне. Ctrl+щелчок - показать в дополнительном окне.
STR_DEPOT_AIRCRAFT_LOCATION_TOOLTIP                             :{BLACK}Показать ангар в главном окне. Ctrl+щелчок - показать в дополнительном окне.

STR_DEPOT_VEHICLE_ORDER_LIST_TRAIN_TOOLTIP                      :{BLACK}Показать список поездов, маршрут которых проходит через это депо
STR_DEPOT_VEHICLE_ORDER_LIST_ROAD_VEHICLE_TOOLTIP               :{BLACK}Показать список автомобилей, маршрут которых проходит через этот гараж
STR_DEPOT_VEHICLE_ORDER_LIST_SHIP_TOOLTIP                       :{BLACK}Показать список судов, маршрут которых проходит через этот док
STR_DEPOT_VEHICLE_ORDER_LIST_AIRCRAFT_TOOLTIP                   :{BLACK}Показать список воздушных судов, маршрут которых проходит через этот ангар

STR_DEPOT_MASS_STOP_DEPOT_TRAIN_TOOLTIP                         :{BLACK}Нажмите для остановки всех поездов в депо
STR_DEPOT_MASS_STOP_DEPOT_ROAD_VEHICLE_TOOLTIP                  :{BLACK}Нажмите для остановки всех авто в гараже
STR_DEPOT_MASS_STOP_DEPOT_SHIP_TOOLTIP                          :{BLACK}Нажмите для остановки всех судов в доке
STR_DEPOT_MASS_STOP_HANGAR_TOOLTIP                              :{BLACK}Нажмите для остановки всего авиатранспорта в ангаре

STR_DEPOT_MASS_START_DEPOT_TRAIN_TOOLTIP                        :{BLACK}Нажмите для запуска всех поездов в депо
STR_DEPOT_MASS_START_DEPOT_ROAD_VEHICLE_TOOLTIP                 :{BLACK}Нажмите для запуска всех авто в гараже
STR_DEPOT_MASS_START_DEPOT_SHIP_TOOLTIP                         :{BLACK}Нажмите для запуска всех судов в доке
STR_DEPOT_MASS_START_HANGAR_TOOLTIP                             :{BLACK}Нажмите для запуска всего воздушного транспорта в ангаре

STR_DEPOT_SELL_CONFIRMATION_TEXT                                :{YELLOW}Весь транспорт в депо будет продан. Вы уверены?

# Engine preview window
STR_ENGINE_PREVIEW_CAPTION                                      :{WHITE}Сообщение от производителя транспорта
STR_ENGINE_PREVIEW_MESSAGE                                      :{GOLD}Мы создали новую модель {STRING.gen}. Заинтересованы ли вы в его годовом эксклюзивном использовании для проверки перед запуском в серийное производство?

STR_ENGINE_PREVIEW_RAILROAD_LOCOMOTIVE                          :ж/д локомотив
STR_ENGINE_PREVIEW_RAILROAD_LOCOMOTIVE.gen                      :ж/д локомотива
STR_ENGINE_PREVIEW_ELRAIL_LOCOMOTIVE                            :электровоз
STR_ENGINE_PREVIEW_ELRAIL_LOCOMOTIVE.gen                        :электровоза
STR_ENGINE_PREVIEW_MONORAIL_LOCOMOTIVE                          :монорельсовый локомотив
STR_ENGINE_PREVIEW_MONORAIL_LOCOMOTIVE.gen                      :монорельсового локомотива
STR_ENGINE_PREVIEW_MAGLEV_LOCOMOTIVE                            :магниторельсовый локомотив
STR_ENGINE_PREVIEW_MAGLEV_LOCOMOTIVE.gen                        :магниторельсового локомотива

STR_ENGINE_PREVIEW_ROAD_VEHICLE                                 :автомобиль
STR_ENGINE_PREVIEW_ROAD_VEHICLE.gen                             :автомобиля
STR_ENGINE_PREVIEW_TRAM_VEHICLE                                 :трамвай
STR_ENGINE_PREVIEW_TRAM_VEHICLE.gen                             :трамвая

STR_ENGINE_PREVIEW_AIRCRAFT                                     :воздушное судно
STR_ENGINE_PREVIEW_AIRCRAFT.gen                                 :воздушного судна
STR_ENGINE_PREVIEW_SHIP                                         :судно
STR_ENGINE_PREVIEW_SHIP.gen                                     :судна

STR_ENGINE_PREVIEW_COST_WEIGHT_SPEED_POWER                      :{BLACK}Цена: {CURRENCY_LONG} Вес: {WEIGHT_SHORT}{}Скорость: {VELOCITY}  Мощность: {POWER}{}Стоимость обслуж.: {CURRENCY_LONG}/год{}Ёмкость: {CARGO_LONG}
STR_ENGINE_PREVIEW_COST_WEIGHT_SPEED_POWER_MAX_TE               :{BLACK}Цена: {CURRENCY_LONG} Вес: {WEIGHT_SHORT}{}Скорость: {VELOCITY}  Мощность: {POWER}  Макс. ТУ: {6:FORCE}{}Стоимость обслуж.: {4:CURRENCY_LONG}/год{}Ёмкость: {5:CARGO_LONG}
STR_ENGINE_PREVIEW_COST_MAX_SPEED_CAP_RUNCOST                   :{BLACK}Цена: {CURRENCY_LONG} Макс. скорость: {VELOCITY}{}Ёмкость: {CARGO_LONG}{}Стоимость обслуж.: {CURRENCY_LONG}/год
STR_ENGINE_PREVIEW_COST_MAX_SPEED_TYPE_CAP_CAP_RUNCOST          :{BLACK}Цена: {CURRENCY_LONG} Макс. скорость: {VELOCITY}{}Тип: {STRING}{}Ёмкость: {CARGO_LONG}, {CARGO_LONG}{}Стоимость обслуж.: {CURRENCY_LONG}/год
STR_ENGINE_PREVIEW_COST_MAX_SPEED_TYPE_CAP_RUNCOST              :{BLACK}Цена: {CURRENCY_LONG} Макс. скорость: {VELOCITY}{}Тип: {STRING}{}Ёмкость: {CARGO_LONG}{}Стоимость обслуж.: {CURRENCY_LONG}/год
STR_ENGINE_PREVIEW_COST_MAX_SPEED_TYPE_RANGE_CAP_CAP_RUNCOST    :{BLACK}Цена: {CURRENCY_LONG} Макс. скорость: {VELOCITY}{}Тип: {STRING} Дальность: {COMMA} клеток{}Ёмкость: {CARGO_LONG}, {CARGO_LONG}{}Стоимость обслуж.: {CURRENCY_LONG}/год
STR_ENGINE_PREVIEW_COST_MAX_SPEED_TYPE_RANGE_CAP_RUNCOST        :{BLACK}Цена: {CURRENCY_LONG} Макс. скорость: {VELOCITY}{}Тип: {STRING} Дальность: {COMMA} клеток{}Ёмкость: {CARGO_LONG}{}Стоимость обслуж.: {CURRENCY_LONG}/год

# Autoreplace window
STR_REPLACE_VEHICLES_WHITE                                      :{WHITE}Замена {STRING.gen} - {STRING}
STR_REPLACE_VEHICLE_TRAIN                                       :Поезд
STR_REPLACE_VEHICLE_TRAIN.gen                                   :ж/д транспорта
STR_REPLACE_VEHICLE_ROAD_VEHICLE                                :Автотранспорт
STR_REPLACE_VEHICLE_ROAD_VEHICLE.gen                            :автотранспорта
STR_REPLACE_VEHICLE_SHIP                                        :Судно
STR_REPLACE_VEHICLE_SHIP.gen                                    :судов
STR_REPLACE_VEHICLE_AIRCRAFT                                    :Авиатранспорт
STR_REPLACE_VEHICLE_AIRCRAFT.gen                                :воздушного транспорта

STR_REPLACE_VEHICLE_VEHICLES_IN_USE                             :{YELLOW}Имеющиеся ТС
STR_REPLACE_VEHICLE_VEHICLES_IN_USE_TOOLTIP                     :{BLACK}Здесь перечислены модели используемых транспортных средств
STR_REPLACE_VEHICLE_AVAILABLE_VEHICLES                          :{YELLOW}Доступные ТС
STR_REPLACE_VEHICLE_AVAILABLE_VEHICLES_TOOLTIP                  :{BLACK}Здесь перечислены модели транспортных средств, доступные для замены

STR_REPLACE_HELP_LEFT_ARRAY                                     :{BLACK}Выбор заменяемой модели транспортного средства
STR_REPLACE_HELP_RIGHT_ARRAY                                    :{BLACK}Выбор заменяющей модели транспортного средства

STR_REPLACE_VEHICLES_START                                      :{BLACK}Начать замену
STR_REPLACE_VEHICLES_NOW                                        :Начать замену всех ТС
STR_REPLACE_VEHICLES_WHEN_OLD                                   :Заменять только устаревшие ТС
STR_REPLACE_HELP_START_BUTTON                                   :{BLACK}Начать замену выбранных типов транспорта
STR_REPLACE_NOT_REPLACING                                       :{BLACK}Нет замены
STR_REPLACE_NOT_REPLACING_VEHICLE_SELECTED                      :{BLACK}Транспорт не выбран
STR_REPLACE_REPLACING_WHEN_OLD                                  :{ENGINE} когда устареет
STR_REPLACE_VEHICLES_STOP                                       :{BLACK}Прекратить замену
STR_REPLACE_HELP_STOP_BUTTON                                    :{BLACK}Прекратить замену транспорта

STR_REPLACE_ENGINE_WAGON_SELECT_HELP                            :{BLACK}Переключение между окнами замены локомотивов и вагонов
STR_REPLACE_ENGINES                                             :Локомотивы
STR_REPLACE_WAGONS                                              :Вагоны
STR_REPLACE_ALL_RAILTYPE                                        :Весь ж/д транспорт
STR_REPLACE_ALL_ROADTYPE                                        :Весь дорожный транспорт

STR_REPLACE_HELP_RAILTYPE                                       :{BLACK}Тип ж/д транспорта, подлежащего замене
STR_REPLACE_HELP_ROADTYPE                                       :{BLACK}Выбор вида транспорта для замены
STR_REPLACE_HELP_REPLACE_INFO_TAB                               :{BLACK}Транспорт, на который происходит замена
STR_REPLACE_RAIL_VEHICLES                                       :Поезда
STR_REPLACE_ELRAIL_VEHICLES                                     :Электропоезда
STR_REPLACE_MONORAIL_VEHICLES                                   :Монорельсовые
STR_REPLACE_MAGLEV_VEHICLES                                     :Магнитные

STR_REPLACE_ROAD_VEHICLES                                       :Автотранспорт
STR_REPLACE_TRAM_VEHICLES                                       :Трамваи

STR_REPLACE_REMOVE_WAGON                                        :{BLACK}Удаление вагонов: {ORANGE}{STRING}
STR_REPLACE_REMOVE_WAGON_HELP                                   :{BLACK}Разрешить при автозамене сохранять длину поездов путём удаления вагонов (начиная с головы поезда), если при автозамене локомотива увеличится длина состава.

# Vehicle view
STR_VEHICLE_VIEW_CAPTION                                        :{WHITE}{VEHICLE}

STR_VEHICLE_VIEW_TRAIN_CENTER_TOOLTIP                           :{BLACK}Показать поезд в основном окне.{}Двойной щелчок - следить за ним в основном окне.{}Ctrl+щелчок - показать в дополнительном окне.
STR_VEHICLE_VIEW_ROAD_VEHICLE_CENTER_TOOLTIP                    :{BLACK}Показать автомобиль в основном окне.{}Двойной щелчок - следить за ним в основном окне.{}Ctrl+щелчок - показать в дополнительном окне.
STR_VEHICLE_VIEW_SHIP_CENTER_TOOLTIP                            :{BLACK}Показать судно в основном окне.{}Двойной щелчок - следить за ним в основном окне.{}Ctrl+щелчок - показать в дополнительном окне.
STR_VEHICLE_VIEW_AIRCRAFT_CENTER_TOOLTIP                        :{BLACK}Показать воздушное судно в основном окне.{}Двойной щелчок - следить за ним в основном окне.{}Ctrl+щелчок - показать в дополнительном окне.

STR_VEHICLE_VIEW_TRAIN_SEND_TO_DEPOT_TOOLTIP                    :{BLACK}Отправить поезд в депо. Ctrl+щелчок - только для обслуживания.
STR_VEHICLE_VIEW_ROAD_VEHICLE_SEND_TO_DEPOT_TOOLTIP             :{BLACK}Отправить автомобиль в гараж. Ctrl+щелчок - только для обслуживания.
STR_VEHICLE_VIEW_SHIP_SEND_TO_DEPOT_TOOLTIP                     :{BLACK}Отправить судно в док. Ctrl+щелчок - только для обслуживания.
STR_VEHICLE_VIEW_AIRCRAFT_SEND_TO_DEPOT_TOOLTIP                 :{BLACK}Отправить воздушное судно в ангар. Ctrl+щелчок - только для обслуживания.

STR_VEHICLE_VIEW_CLONE_TRAIN_INFO                               :{BLACK}Создать копию состава. Ctrl+щелчок создаст поезд с общим маршрутом. Shift+щелчок - оценка стоимости покупки.
STR_VEHICLE_VIEW_CLONE_ROAD_VEHICLE_INFO                        :{BLACK}Создать копию автомобиля. Ctrl+щелчок создаст автомобиль с общим маршрутом. Shift+щелчок - оценка стоимости покупки.
STR_VEHICLE_VIEW_CLONE_SHIP_INFO                                :{BLACK}Создать копию судна. Ctrl+щелчок создаст судно с общим маршрутом. Shift+щелчок - оценка стоимости покупки.
STR_VEHICLE_VIEW_CLONE_AIRCRAFT_INFO                            :{BLACK}Создать копию воздушного судна. Ctrl+щелчок создаст копию с общим маршрутом. Shift+щелчок - оценка стоимости покупки.

STR_VEHICLE_VIEW_TRAIN_IGNORE_SIGNAL_TOOLTIP                    :{BLACK}Заставить поезд проехать на красный сигнал светофора

STR_VEHICLE_VIEW_TRAIN_REFIT_TOOLTIP                            :{BLACK}Переоборудование поезда для перевозки иного типа груза
STR_VEHICLE_VIEW_ROAD_VEHICLE_REFIT_TOOLTIP                     :{BLACK}Переоборудование автомобиля для перевозки иного типа груза
STR_VEHICLE_VIEW_SHIP_REFIT_TOOLTIP                             :{BLACK}Переоборудование судна для перевозки иного типа груза
STR_VEHICLE_VIEW_AIRCRAFT_REFIT_TOOLTIP                         :{BLACK}Переоборудование возд. судна для перевозки иного типа груза

STR_VEHICLE_VIEW_TRAIN_REVERSE_TOOLTIP                          :{BLACK}Развернуть поезд
STR_VEHICLE_VIEW_ROAD_VEHICLE_REVERSE_TOOLTIP                   :{BLACK}Принудительно развернуть автомобиль

STR_VEHICLE_VIEW_TRAIN_ORDERS_TOOLTIP                           :{BLACK}Показать маршрут поезда. Ctrl+щелчок - показать график движения.
STR_VEHICLE_VIEW_ROAD_VEHICLE_ORDERS_TOOLTIP                    :{BLACK}Показать маршрут автомобиля. Ctrl+щелчок - показать график движения.
STR_VEHICLE_VIEW_SHIP_ORDERS_TOOLTIP                            :{BLACK}Показать маршрут судна. Ctrl+щелчок - показать график движения.
STR_VEHICLE_VIEW_AIRCRAFT_ORDERS_TOOLTIP                        :{BLACK}Показать маршрут воздушного судна. Ctrl+щелчок - показать график движения.

STR_VEHICLE_VIEW_TRAIN_SHOW_DETAILS_TOOLTIP                     :{BLACK}Показать информацию о поезде
STR_VEHICLE_VIEW_ROAD_VEHICLE_SHOW_DETAILS_TOOLTIP              :{BLACK}Показать информацию об автомобиле
STR_VEHICLE_VIEW_SHIP_SHOW_DETAILS_TOOLTIP                      :{BLACK}Показать информацию о судне
STR_VEHICLE_VIEW_AIRCRAFT_SHOW_DETAILS_TOOLTIP                  :{BLACK}Показать сведения об авиатранспорте.

STR_VEHICLE_VIEW_TRAIN_STATUS_START_STOP_TOOLTIP                :{BLACK}Текущее состояние поезда. Нажмите, чтобы остановить/запустить его.
STR_VEHICLE_VIEW_ROAD_VEHICLE_STATUS_START_STOP_TOOLTIP         :{BLACK}Текущее состояние автомобиля. Нажмите, чтобы остановить/запустить его.
STR_VEHICLE_VIEW_SHIP_STATE_STATUS_STOP_TOOLTIP                 :{BLACK}Текущее состояние судна. Нажмите, чтобы остановить/запустить его.
STR_VEHICLE_VIEW_AIRCRAFT_STATUS_START_STOP_TOOLTIP             :{BLACK}Текущее состояние воздушного судна. Нажмите, чтобы остановить/запустить его.

STR_VEHICLE_VIEW_ORDER_LOCATION_TOOLTIP                         :{BLACK}Показать станцию назначения в основном окне. Ctrl+щелчок - показать в дополнительном окне.

# Messages in the start stop button in the vehicle view
STR_VEHICLE_STATUS_LOADING_UNLOADING                            :{LTBLUE}Разгрузка/Погрузка
STR_VEHICLE_STATUS_LEAVING                                      :{LTBLUE}Отъезжает
STR_VEHICLE_STATUS_CRASHED                                      :{RED}Попал в аварию!
STR_VEHICLE_STATUS_BROKEN_DOWN                                  :{RED}Поломка
STR_VEHICLE_STATUS_STOPPED                                      :{RED}Остановлен
STR_VEHICLE_STATUS_TRAIN_STOPPING_VEL                           :{RED}Останавливается; {VELOCITY}
STR_VEHICLE_STATUS_TRAIN_NO_POWER                               :{RED}Нет тяги
STR_VEHICLE_STATUS_TRAIN_STUCK                                  :{ORANGE}Ожидает свободного пути
STR_VEHICLE_STATUS_AIRCRAFT_TOO_FAR                             :{ORANGE}Следующий пункт назначения слишком далеко

STR_VEHICLE_STATUS_HEADING_FOR_STATION_VEL                      :{LTBLUE}Идёт к {STATION}; {VELOCITY}
STR_VEHICLE_STATUS_NO_ORDERS_VEL                                :{LTBLUE}Нет заданий; {VELOCITY}
STR_VEHICLE_STATUS_HEADING_FOR_WAYPOINT_VEL                     :{LTBLUE}Идёт к {WAYPOINT}; {VELOCITY}
STR_VEHICLE_STATUS_HEADING_FOR_DEPOT_VEL                        :{ORANGE}Идёт в {DEPOT}; {VELOCITY}
STR_VEHICLE_STATUS_HEADING_FOR_DEPOT_SERVICE_VEL                :{LTBLUE}Обслуж. в {DEPOT}; {VELOCITY}

# Vehicle stopped/started animations
STR_VEHICLE_COMMAND_STOPPED_SMALL                               :{TINY_FONT}{RED}Остановлен
STR_VEHICLE_COMMAND_STOPPED                                     :{RED}Остановлен
STR_VEHICLE_COMMAND_STARTED_SMALL                               :{TINY_FONT}{GREEN}Запущен
STR_VEHICLE_COMMAND_STARTED                                     :{GREEN}Запущен

# Vehicle details
STR_VEHICLE_DETAILS_CAPTION                                     :{WHITE}{VEHICLE} (Детали)
STR_VEHICLE_NAME_BUTTON                                         :{BLACK}Название

STR_VEHICLE_DETAILS_TRAIN_RENAME                                :{BLACK}Переименовать поезд
STR_VEHICLE_DETAILS_ROAD_VEHICLE_RENAME                         :{BLACK}Переименовать автомобиль
STR_VEHICLE_DETAILS_SHIP_RENAME                                 :{BLACK}Переименовать судно
STR_VEHICLE_DETAILS_AIRCRAFT_RENAME                             :{BLACK}Переименовать воздушное судно

STR_VEHICLE_INFO_AGE_RUNNING_COST_YR                            :{BLACK}Возраст: {LTBLUE}{STRING}{BLACK}   Стоимость обслуживания: {LTBLUE}{CURRENCY_LONG}/год
# The next two need to stay in this order
STR_VEHICLE_INFO_AGE                                            :{COMMA} {P год года лет} ({COMMA})
STR_VEHICLE_INFO_AGE_RED                                        :{RED}{COMMA} {P год года лет} ({COMMA})

STR_VEHICLE_INFO_MAX_SPEED                                      :{BLACK}Макс. скорость: {LTBLUE}{VELOCITY}
STR_VEHICLE_INFO_MAX_SPEED_TYPE                                 :{BLACK}Макс. скорость: {LTBLUE}{VELOCITY} {BLACK}Тип возд. судна: {LTBLUE}{STRING}
STR_VEHICLE_INFO_MAX_SPEED_TYPE_RANGE                           :{BLACK}Макс. скорость: {LTBLUE}{VELOCITY} {BLACK}Тип: {LTBLUE}{STRING} {BLACK}Дальность: {LTBLUE}{COMMA} клеток
STR_VEHICLE_INFO_WEIGHT_POWER_MAX_SPEED                         :{BLACK}Вес: {LTBLUE}{WEIGHT_SHORT} {BLACK}Мощность: {LTBLUE}{POWER}{BLACK} Макс. скорость: {LTBLUE}{VELOCITY}
STR_VEHICLE_INFO_WEIGHT_POWER_MAX_SPEED_MAX_TE                  :{BLACK}Вес: {LTBLUE}{WEIGHT_SHORT} {BLACK}Мощность: {LTBLUE}{POWER}{BLACK} Макс. скорость: {LTBLUE}{VELOCITY} {BLACK}Макс. ТУ: {LTBLUE}{FORCE}

STR_VEHICLE_INFO_PROFIT_THIS_YEAR_LAST_YEAR                     :{BLACK}Прибыль в этом году: {LTBLUE}{CURRENCY_LONG} (в прошлом году: {CURRENCY_LONG})
STR_VEHICLE_INFO_RELIABILITY_BREAKDOWNS                         :{BLACK}Надёжность: {LTBLUE}{COMMA}%  {BLACK}Поломок с последнего осмотра: {LTBLUE}{COMMA}

STR_VEHICLE_INFO_BUILT_VALUE                                    :{LTBLUE}{ENGINE} {BLACK}Построен в {LTBLUE}{NUM} г.{BLACK} Стоимость: {LTBLUE}{CURRENCY_LONG}
STR_VEHICLE_INFO_NO_CAPACITY                                    :{BLACK}Ёмкость: {LTBLUE}отсутствует{STRING}
STR_VEHICLE_INFO_CAPACITY                                       :{BLACK}Ёмкость: {LTBLUE}{CARGO_LONG}{3:STRING}
STR_VEHICLE_INFO_CAPACITY_MULT                                  :{BLACK}Ёмкость: {LTBLUE}{CARGO_LONG}{3:STRING} (×{4:NUM})
STR_VEHICLE_INFO_CAPACITY_CAPACITY                              :{BLACK}Ёмкость: {LTBLUE}{CARGO_LONG}, {CARGO_LONG}{STRING}

STR_VEHICLE_INFO_FEEDER_CARGO_VALUE                             :{BLACK}Выручка перевозки: {LTBLUE}{CURRENCY_LONG}

STR_VEHICLE_DETAILS_SERVICING_INTERVAL_DAYS                     :{BLACK}Осмотр каждые {LTBLUE}{COMMA}{NBSP}дней{BLACK}   Последний раз: {LTBLUE}{DATE_LONG}
STR_VEHICLE_DETAILS_SERVICING_INTERVAL_PERCENT                  :{BLACK}Осмотр каждые {LTBLUE}{COMMA}%{BLACK}   Последний раз: {LTBLUE}{DATE_LONG}
STR_VEHICLE_DETAILS_INCREASE_SERVICING_INTERVAL_TOOLTIP         :{BLACK}Увеличить интервал обслуживания на 10. Ctrl+щелчок увеличивает интервал обслуживания на 5.
STR_VEHICLE_DETAILS_DECREASE_SERVICING_INTERVAL_TOOLTIP         :{BLACK}Уменьшить интервал обслуживания на 10. Ctrl+щелчок уменьшает интервал обслуживания на 5.

STR_SERVICE_INTERVAL_DROPDOWN_TOOLTIP                           :{BLACK}Изменить принцип расчёта интервала обслуживания
STR_VEHICLE_DETAILS_DEFAULT                                     :По умолчанию
STR_VEHICLE_DETAILS_DAYS                                        :В днях
STR_VEHICLE_DETAILS_PERCENT                                     :В процентах

STR_QUERY_RENAME_TRAIN_CAPTION                                  :{WHITE}Название поезда
STR_QUERY_RENAME_ROAD_VEHICLE_CAPTION                           :{WHITE}Название автомобиля
STR_QUERY_RENAME_SHIP_CAPTION                                   :{WHITE}Название судна
STR_QUERY_RENAME_AIRCRAFT_CAPTION                               :{WHITE}Название возд. судна

# Extra buttons for train details windows
STR_VEHICLE_DETAILS_TRAIN_ENGINE_BUILT_AND_VALUE                :{LTBLUE}{ENGINE}{BLACK} Построен в {LTBLUE}{NUM} г. {BLACK}Стоимость: {LTBLUE}{CURRENCY_LONG}
STR_VEHICLE_DETAILS_TRAIN_WAGON_VALUE                           :{LTBLUE}{ENGINE}{BLACK} Стоимость: {LTBLUE}{CURRENCY_LONG}

STR_VEHICLE_DETAILS_TRAIN_TOTAL_CAPACITY_TEXT                   :{BLACK}Общая загруженность состава:
STR_VEHICLE_DETAILS_TRAIN_TOTAL_CAPACITY                        :{LTBLUE}- {CARGO_LONG} (Всего: {CARGO_SHORT})
STR_VEHICLE_DETAILS_TRAIN_TOTAL_CAPACITY_MULT                   :{LTBLUE}- {CARGO_LONG} ({CARGO_SHORT}) (×{NUM})

STR_VEHICLE_DETAILS_CARGO_EMPTY                                 :{LTBLUE}Пусто
STR_VEHICLE_DETAILS_CARGO_FROM                                  :{LTBLUE}{CARGO_LONG} из {STATION}
STR_VEHICLE_DETAILS_CARGO_FROM_MULT                             :{LTBLUE}{CARGO_LONG} из {STATION} (×{NUM})

STR_VEHICLE_DETAIL_TAB_CARGO                                    :{BLACK}Груз
STR_VEHICLE_DETAILS_TRAIN_CARGO_TOOLTIP                         :{BLACK}Показать сведения о перевозимых грузах
STR_VEHICLE_DETAIL_TAB_INFORMATION                              :{BLACK}Информация
STR_VEHICLE_DETAILS_TRAIN_INFORMATION_TOOLTIP                   :{BLACK}Показать сведения о вагонах
STR_VEHICLE_DETAIL_TAB_CAPACITIES                               :{BLACK}Вместимость
STR_VEHICLE_DETAILS_TRAIN_CAPACITIES_TOOLTIP                    :{BLACK}Показать вместимость вагонов
STR_VEHICLE_DETAIL_TAB_TOTAL_CARGO                              :{BLACK}Общий груз
STR_VEHICLE_DETAILS_TRAIN_TOTAL_CARGO_TOOLTIP                   :{BLACK}Показать общую вместимость поезда по типам грузов

STR_VEHICLE_DETAILS_TRAIN_ARTICULATED_RV_CAPACITY               :{BLACK}Ёмкость: {LTBLUE}

# Vehicle refit
STR_REFIT_CAPTION                                               :{WHITE}{VEHICLE} (Переоборудование)
STR_REFIT_TITLE                                                 :{GOLD}Выберите тип груза для перевозки:
STR_REFIT_NEW_CAPACITY_COST_OF_REFIT                            :{BLACK}Новая ёмкость: {GOLD}{CARGO_LONG}{}{BLACK}Стоимость переоборудования: {RED}{CURRENCY_LONG}
STR_REFIT_NEW_CAPACITY_INCOME_FROM_REFIT                        :{BLACK}Новая ёмкость: {GOLD}{CARGO_LONG}{}{BLACK}Прибыль от переоборудования: {GREEN}{CURRENCY_LONG}
STR_REFIT_NEW_CAPACITY_COST_OF_AIRCRAFT_REFIT                   :{BLACK}Новая ёмкость: {GOLD}{CARGO_LONG}, {GOLD}{CARGO_LONG}{}{BLACK}Стоимость переоборудования: {RED}{CURRENCY_LONG}
STR_REFIT_NEW_CAPACITY_INCOME_FROM_AIRCRAFT_REFIT               :{BLACK}Новая ёмкость: {GOLD}{CARGO_LONG}, {GOLD}{CARGO_LONG}{}{BLACK}Прибыль от переоборудования: {GREEN}{CURRENCY_LONG}
STR_REFIT_SELECT_VEHICLES_TOOLTIP                               :{BLACK}Выберите вагоны для переоборудования. Можно обвести мышью несколько вагонов. Щелчок за пределами состава выберет весь состав. Ctrl+щелчок выберет вагоны до конца состава.

STR_REFIT_TRAIN_LIST_TOOLTIP                                    :{BLACK}Выберите тип груза для перевозки
STR_REFIT_ROAD_VEHICLE_LIST_TOOLTIP                             :{BLACK}Выберите тип груза для перевозки
STR_REFIT_SHIP_LIST_TOOLTIP                                     :{BLACK}Выберите тип груза для перевозки
STR_REFIT_AIRCRAFT_LIST_TOOLTIP                                 :{BLACK}Выберите тип груза для перевозки

STR_REFIT_TRAIN_REFIT_BUTTON                                    :{BLACK}Переоборудовать поезд
STR_REFIT_ROAD_VEHICLE_REFIT_BUTTON                             :{BLACK}Переоборудовать авто
STR_REFIT_SHIP_REFIT_BUTTON                                     :{BLACK}Переоборудовать судно
STR_REFIT_AIRCRAFT_REFIT_BUTTON                                 :{BLACK}Переоборудовать возд. судно

STR_REFIT_TRAIN_REFIT_TOOLTIP                                   :{BLACK}Переоборудовать поезд для перевозки выбранного типа груза
STR_REFIT_ROAD_VEHICLE_REFIT_TOOLTIP                            :{BLACK}Переоборудовать автомобиль для перевозки выбранного типа груза
STR_REFIT_SHIP_REFIT_TOOLTIP                                    :{BLACK}Переоборудовать судно для перевозки выбранного типа груза
STR_REFIT_AIRCRAFT_REFIT_TOOLTIP                                :{BLACK}Переоборудовать авиатранспорт для перевозки выбранного типа груза

# Order view
STR_ORDERS_CAPTION                                              :{WHITE}{VEHICLE} (Маршрут)
STR_ORDERS_TIMETABLE_VIEW                                       :{BLACK}График
STR_ORDERS_TIMETABLE_VIEW_TOOLTIP                               :{BLACK}Показать график движения

STR_ORDERS_LIST_TOOLTIP                                         :{BLACK}Список заданий - щёлкните задание для выделения. Ctrl+щелчок - обзор станции назначения.
STR_ORDER_INDEX                                                 :{COMMA}:{NBSP}
STR_ORDER_TEXT                                                  :{STRING} {STRING} {STRING}

STR_ORDERS_END_OF_ORDERS                                        :- - Конец заданий - -
STR_ORDERS_END_OF_SHARED_ORDERS                                 :- - Конец общих заданий - -

# Order bottom buttons
STR_ORDER_NON_STOP                                              :{BLACK}Без остановок
STR_ORDER_GO_TO                                                 :Идти в
STR_ORDER_GO_NON_STOP_TO                                        :Идти без остановок в
STR_ORDER_GO_VIA                                                :Идти через
STR_ORDER_GO_NON_STOP_VIA                                       :Идти без остановок через
STR_ORDER_TOOLTIP_NON_STOP                                      :{BLACK}Изменить режим остановок при выполнении выделенного задания

STR_ORDER_TOGGLE_FULL_LOAD                                      :{BLACK}Полн. загр. любым грузом
STR_ORDER_DROP_LOAD_IF_POSSIBLE                                 :Погрузить, если доступно
STR_ORDER_DROP_FULL_LOAD_ALL                                    :Полная загрузка всего груза
STR_ORDER_DROP_FULL_LOAD_ANY                                    :Полная загрузка любым грузом
STR_ORDER_DROP_NO_LOADING                                       :Не грузиться
STR_ORDER_TOOLTIP_FULL_LOAD                                     :{BLACK}Изменить способ погрузки на указанной станции

STR_ORDER_TOGGLE_UNLOAD                                         :{BLACK}Выгрузить всё
STR_ORDER_DROP_UNLOAD_IF_ACCEPTED                               :Разгрузиться, если груз принимается
STR_ORDER_DROP_UNLOAD                                           :Выгрузить всё
STR_ORDER_DROP_TRANSFER                                         :Передать
STR_ORDER_DROP_NO_UNLOADING                                     :Не разгружаться
STR_ORDER_TOOLTIP_UNLOAD                                        :{BLACK}Изменить способ разгрузки на указанной станции

STR_ORDER_REFIT                                                 :{BLACK}Переоборудовать
STR_ORDER_REFIT_TOOLTIP                                         :{BLACK}Выберите тип груза для переоборудования. Ctrl+щелчок отменит переоборудование.
STR_ORDER_REFIT_AUTO                                            :{BLACK}Переоборудование
STR_ORDER_REFIT_AUTO_TOOLTIP                                    :{BLACK}Выберите тип груза для переоборудования. Оно будет проведено, если ТС позволяет это сделать. Ctrl+щелчок отменит переоборудование.
STR_ORDER_DROP_REFIT_AUTO                                       :Определённый груз
STR_ORDER_DROP_REFIT_AUTO_ANY                                   :Доступный груз

STR_ORDER_SERVICE                                               :{BLACK}Обслуживание
STR_ORDER_DROP_GO_ALWAYS_DEPOT                                  :Всегда идти
STR_ORDER_DROP_SERVICE_DEPOT                                    :Идти, если требуется обслуживание
STR_ORDER_DROP_HALT_DEPOT                                       :Стоп
STR_ORDER_SERVICE_TOOLTIP                                       :{BLACK}Пропустить это задание, если обслуживание не требуется

STR_ORDER_CONDITIONAL_VARIABLE_TOOLTIP                          :{BLACK}Параметр транспорта для сравнения

# Conditional order variables, must follow order of OrderConditionVariable enum
STR_ORDER_CONDITIONAL_LOAD_PERCENTAGE                           :Процент погрузки
STR_ORDER_CONDITIONAL_RELIABILITY                               :Надёжность
STR_ORDER_CONDITIONAL_MAX_SPEED                                 :Макс. скорость
STR_ORDER_CONDITIONAL_AGE                                       :Возраст (лет)
STR_ORDER_CONDITIONAL_REQUIRES_SERVICE                          :Требуется обслуживание
STR_ORDER_CONDITIONAL_UNCONDITIONALLY                           :Всегда
STR_ORDER_CONDITIONAL_REMAINING_LIFETIME                        :Оставшийся срок службы (лет)
STR_ORDER_CONDITIONAL_MAX_RELIABILITY                           :Максимальная надёжность

STR_ORDER_CONDITIONAL_COMPARATOR_TOOLTIP                        :{BLACK}Условие перехода
STR_ORDER_CONDITIONAL_COMPARATOR_EQUALS                         :равно
STR_ORDER_CONDITIONAL_COMPARATOR_NOT_EQUALS                     :не равно
STR_ORDER_CONDITIONAL_COMPARATOR_LESS_THAN                      :менее
STR_ORDER_CONDITIONAL_COMPARATOR_LESS_EQUALS                    :не более
STR_ORDER_CONDITIONAL_COMPARATOR_MORE_THAN                      :более
STR_ORDER_CONDITIONAL_COMPARATOR_MORE_EQUALS                    :не менее
STR_ORDER_CONDITIONAL_COMPARATOR_IS_TRUE                        :истина
STR_ORDER_CONDITIONAL_COMPARATOR_IS_FALSE                       :ложь

STR_ORDER_CONDITIONAL_VALUE_TOOLTIP                             :{BLACK}Значение для сравнения с данными транспорта
STR_ORDER_CONDITIONAL_VALUE_CAPT                                :{WHITE}Введите значение для сравнения

STR_ORDERS_SKIP_BUTTON                                          :{BLACK}Пропустить
STR_ORDERS_SKIP_TOOLTIP                                         :{BLACK}Перейти к следующему заданию. Ctrl+щелчок - перейти к выделенному заданию.

STR_ORDERS_DELETE_BUTTON                                        :{BLACK}Удалить
STR_ORDERS_DELETE_TOOLTIP                                       :{BLACK}Удалить выделенное задание
STR_ORDERS_DELETE_ALL_TOOLTIP                                   :{BLACK}Удалить все задания
STR_ORDERS_STOP_SHARING_BUTTON                                  :{BLACK}Индивидуальный список
STR_ORDERS_STOP_SHARING_TOOLTIP                                 :{BLACK}Сделать общий маршрут индивидуальным. Ctrl+щелчок очистит список заданий данного транспорта.

STR_ORDERS_GO_TO_BUTTON                                         :{BLACK}Следовать
STR_ORDER_GO_TO_NEAREST_DEPOT                                   :Идти к ближайшему депо
STR_ORDER_GO_TO_NEAREST_HANGAR                                  :Идти к ближайшему ангару
STR_ORDER_CONDITIONAL                                           :Условный переход к заданию
STR_ORDER_SHARE                                                 :Общий маршрут
STR_ORDERS_GO_TO_TOOLTIP                                        :{BLACK}Вставить новое задание перед выделенным, либо в конец списка. Зажатый Ctrl добавляет на станциях «полную погрузку любым грузом», на точках пути - «без остановки», на депо - «прохождение ТО». «Общий маршрут» или Ctrl+щелчок создаст общий маршрут с ТС, на которое вы укажете. Щелчок по любому ТС скопирует его задания. Если в списке заданий есть депо, автоматическое ТО для этого ТС отключается.

STR_ORDERS_VEH_WITH_SHARED_ORDERS_LIST_TOOLTIP                  :{BLACK}Показать весь транспорт с общим маршрутом

# String parts to build the order string
STR_ORDER_GO_TO_WAYPOINT                                        :Ехать через {WAYPOINT}
STR_ORDER_GO_NON_STOP_TO_WAYPOINT                               :Ехать без остановок через {WAYPOINT}

STR_ORDER_SERVICE_AT                                            :Если требуется ТО, идти в
STR_ORDER_SERVICE_NON_STOP_AT                                   :Если требуется ТО, идти без остановок в

STR_ORDER_NEAREST_DEPOT                                         :{NBSP}
STR_ORDER_NEAREST_HANGAR                                        :{G=m}{NBSP}ангар
STR_ORDER_TRAIN_DEPOT                                           :{G=n}депо
STR_ORDER_ROAD_VEHICLE_DEPOT                                    :{G=m}гараж
STR_ORDER_SHIP_DEPOT                                            :{G=m}док
STR_ORDER_GO_TO_NEAREST_DEPOT_FORMAT                            :{STRING} ближайш{G 2 ий ую ее ие}{STRING}{STRING}
STR_ORDER_GO_TO_DEPOT_FORMAT                                    :{STRING} {DEPOT}

STR_ORDER_REFIT_ORDER                                           :(Переоборуд. под {STRING.acc})
STR_ORDER_REFIT_STOP_ORDER                                      :(Переоборуд. под {STRING.acc} и стоп)
STR_ORDER_STOP_ORDER                                            :(Стоп)

STR_ORDER_GO_TO_STATION                                         :{STRING} {STATION} {STRING}
STR_ORDER_GO_TO_STATION_CAN_T_USE_STATION                       :{PUSH_COLOUR}{RED}(Неверный тип){POP_COLOUR} {STRING} {STATION} {STRING}

STR_ORDER_IMPLICIT                                              :(Автоматически)

STR_ORDER_FULL_LOAD                                             :(Полная погрузка)
STR_ORDER_FULL_LOAD_ANY                                         :(Полная погрузка любым грузом)
STR_ORDER_NO_LOAD                                               :(Не загружаться)
STR_ORDER_UNLOAD                                                :(Разгрузиться и забрать груз)
STR_ORDER_UNLOAD_FULL_LOAD                                      :(Разгрузиться и ждать полной загрузки)
STR_ORDER_UNLOAD_FULL_LOAD_ANY                                  :(Разгрузиться и ждать полной загрузки любым грузом)
STR_ORDER_UNLOAD_NO_LOAD                                        :(Разгрузиться и уйти пустым)
STR_ORDER_TRANSFER                                              :(Передать и забрать груз)
STR_ORDER_TRANSFER_FULL_LOAD                                    :(Передать и ждать полной загрузки)
STR_ORDER_TRANSFER_FULL_LOAD_ANY                                :(Передать и ждать полной загрузки любым грузом)
STR_ORDER_TRANSFER_NO_LOAD                                      :(Передать и уйти пустым)
STR_ORDER_NO_UNLOAD                                             :(Не разгружаться и забрать груз)
STR_ORDER_NO_UNLOAD_FULL_LOAD                                   :(Не разгружаться и ждать полной загрузки)
STR_ORDER_NO_UNLOAD_FULL_LOAD_ANY                               :(Не разгружаться и ждать полной загрузки любым грузом)
STR_ORDER_NO_UNLOAD_NO_LOAD                                     :(Не разгружаться и не загружаться)

STR_ORDER_AUTO_REFIT                                            :(Переоборуд. под {STRING.acc})
STR_ORDER_FULL_LOAD_REFIT                                       :(Переоборуд. под {STRING.acc} и ждать полной загрузки)
STR_ORDER_FULL_LOAD_ANY_REFIT                                   :(Переоборуд. под {STRING.acc} и ждать полной загрузки любым грузом)
STR_ORDER_UNLOAD_REFIT                                          :(Разгрузиться, переоборуд. под {STRING.acc} и забрать груз)
STR_ORDER_UNLOAD_FULL_LOAD_REFIT                                :(Разгрузиться, переоборуд. под {STRING.acc} и ждать полной загрузки)
STR_ORDER_UNLOAD_FULL_LOAD_ANY_REFIT                            :(Разгрузиться, переоборуд. под {STRING.acc} и ждать полной загрузки любым грузом)
STR_ORDER_TRANSFER_REFIT                                        :(Передать и переоборуд. под {STRING.acc})
STR_ORDER_TRANSFER_FULL_LOAD_REFIT                              :(Передать, переоборуд. под {STRING.acc} и ждать полной загрузки)
STR_ORDER_TRANSFER_FULL_LOAD_ANY_REFIT                          :(Передать, переоборуд. под {STRING.acc} и ждать полной загрузки любым грузом)
STR_ORDER_NO_UNLOAD_REFIT                                       :(Не разгружаться, переоборуд. под {STRING.acc} и забрать груз)
STR_ORDER_NO_UNLOAD_FULL_LOAD_REFIT                             :(Не разгружаться, переоборуд. под {STRING.acc} и ждать полной загрузки)
STR_ORDER_NO_UNLOAD_FULL_LOAD_ANY_REFIT                         :(Не разгружаться, переоборуд. под {STRING.acc} и ждать полной загрузки любым грузом)

STR_ORDER_AUTO_REFIT_ANY                                        :доступный груз

STR_ORDER_STOP_LOCATION_NEAR_END                                :[начало станции]
STR_ORDER_STOP_LOCATION_MIDDLE                                  :[середина станции]
STR_ORDER_STOP_LOCATION_FAR_END                                 :[конец станции]

STR_ORDER_OUT_OF_RANGE                                          :{RED} (Расстояние до след. станции слишком велико)

STR_ORDER_CONDITIONAL_UNCONDITIONAL                             :Перейти к заданию {COMMA}
STR_ORDER_CONDITIONAL_NUM                                       :Перейти к заданию {COMMA}, если {STRING} {STRING} {COMMA}
STR_ORDER_CONDITIONAL_TRUE_FALSE                                :Перейти к заданию {COMMA}, если {STRING} - {STRING}
STR_CONDITIONAL_FREE_PLATFORMS                                  :Перейти к заданию {COMMA} когда след. станция {STRING} {COMMA} свободн{P ая ые ых} платформ{P а ы ""}
STR_CONDITIONAL_PERCENT                                         :Перейти к заданию {COMMA} {COMMA} процентов времени
STR_ORDER_CONDITIONAL_COMPARATOR_ACCEPTS                        :принимает
STR_ORDER_CONDITIONAL_COMPARATOR_DOES_NOT_ACCEPT                :не принимает
STR_ORDER_CONDITIONAL_COMPARATOR_HAS                            :имеет
STR_ORDER_CONDITIONAL_COMPARATOR_HAS_NO                         :не имеет
STR_ORDER_CONDITIONAL_COMPARATOR_HAS_LESS_THAN                  :имеет меньше чем
STR_ORDER_CONDITIONAL_COMPARATOR_HAS_LESS_EQUALS                :имеет меньше или равно
STR_ORDER_CONDITIONAL_COMPARATOR_HAS_MORE_THAN                  :имеет больше чем
STR_ORDER_CONDITIONAL_COMPARATOR_HAS_MORE_EQUALS                :имеет больше или равно

STR_INVALID_ORDER                                               :{RED} (Неверное место назначения)

# Time table window
STR_TIMETABLE_TITLE                                             :{WHITE}{VEHICLE} (График движения)
STR_TIMETABLE_ORDER_VIEW                                        :{BLACK}Маршрут
STR_TIMETABLE_ORDER_VIEW_TOOLTIP                                :{BLACK}Показать маршрут

STR_TIMETABLE_TOOLTIP                                           :{BLACK}График движения транспортного средства

STR_TIMETABLE_NO_TRAVEL                                         :Нет назначения
STR_TIMETABLE_NOT_TIMETABLEABLE                                 :В пути (время учтено в ближайшем не автоматическом задании)
STR_TIMETABLE_TRAVEL_NOT_TIMETABLED                             :В пути (график не составлен)
STR_TIMETABLE_TRAVEL_NOT_TIMETABLED_SPEED                       :Идти со скоростью не более {2:VELOCITY} (график не составлен)
STR_TIMETABLE_TRAVEL_FOR                                        :В пути {STRING}
STR_TIMETABLE_TRAVEL_FOR_SPEED                                  :Идти {STRING} со скоростью не более {VELOCITY}
STR_TIMETABLE_TRAVEL_FOR_ESTIMATED                              :В пути примерно {STRING} (график не составлен)
STR_TIMETABLE_TRAVEL_FOR_SPEED_ESTIMATED                        :Идти примерно {STRING} со скоростью не более {VELOCITY} (график не составлен)
STR_TIMETABLE_STAY_FOR_ESTIMATED                                :(ждать {STRING}, график не составлен)
STR_TIMETABLE_AND_TRAVEL_FOR_ESTIMATED                          :(в пути {STRING}, график не составлен)
STR_TIMETABLE_STAY_FOR                                          :и ждать {STRING}
STR_TIMETABLE_AND_TRAVEL_FOR                                    :и идти в {STRING}
STR_TIMETABLE_DAYS                                              :{COMMA}{NBSP}д{P ень ня ней}
STR_TIMETABLE_TICKS                                             :{COMMA}{NBSP}тик{P "" а ов}

STR_TIMETABLE_TOTAL_TIME                                        :{BLACK}Весь маршрут займёт {STRING}
STR_TIMETABLE_TOTAL_TIME_INCOMPLETE                             :{BLACK}Движение по маршруту займёт {STRING} (не всё учтено)

STR_TIMETABLE_STATUS_ON_TIME                                    :{BLACK}Этот транспорт приходит вовремя
STR_TIMETABLE_STATUS_LATE                                       :{BLACK}Этот транспорт опаздывает на {STRING}
STR_TIMETABLE_STATUS_EARLY                                      :{BLACK}Этот транспорт опережает график на {STRING}
STR_TIMETABLE_STATUS_NOT_STARTED                                :{BLACK}График движения ещё не установлен
STR_TIMETABLE_STATUS_START_AT                                   :{BLACK}Отсчёт времени начнётся с {STRING}

STR_TIMETABLE_STARTING_DATE                                     :{BLACK}Начальная дата
STR_TIMETABLE_STARTING_DATE_TOOLTIP                             :{BLACK}Выберите начальную дату для этого графика. Ctrl+щелчок установит начальную дату и равномерно распределит все транспортные средства, следующие по этому маршруту, если время движения по нему полностью рассчитано.

STR_TIMETABLE_CHANGE_TIME                                       :{BLACK}Изменить время
STR_TIMETABLE_WAIT_TIME_TOOLTIP                                 :{BLACK}Изменить время для выделенного задания

STR_TIMETABLE_CLEAR_TIME                                        :{BLACK}Сбросить время
STR_TIMETABLE_CLEAR_TIME_TOOLTIP                                :{BLACK}Сбросить время в выделенном задании

STR_TIMETABLE_CHANGE_SPEED                                      :{BLACK}Изменить огранич. скорости
STR_TIMETABLE_CHANGE_SPEED_TOOLTIP                              :{BLACK}Изменить ограничение скорости движения для выбранного задания

STR_TIMETABLE_CLEAR_SPEED                                       :{BLACK}Сбросить огранич. скорости
STR_TIMETABLE_CLEAR_SPEED_TOOLTIP                               :{BLACK}Сбросить ограничение скорости движения для выделенного задания

STR_TIMETABLE_RESET_LATENESS                                    :{BLACK}Сбросить счетчик опозд.
STR_TIMETABLE_RESET_LATENESS_TOOLTIP                            :{BLACK}Сбросить счётчик отклонения от графика, чтобы транспорт снова считался приходящим вовремя

STR_TIMETABLE_AUTOFILL                                          :{BLACK}Авторасчёт
STR_TIMETABLE_AUTOFILL_TOOLTIP                                  :{BLACK}Заполнить график автоматически временем, затраченным на движение в следующей поездке. Ctrl+щелчок - не изменять время ожидания.

STR_TIMETABLE_EXPECTED                                          :{BLACK}Ожидаемое время
STR_TIMETABLE_SCHEDULED                                         :{BLACK}График
STR_TIMETABLE_EXPECTED_TOOLTIP                                  :{BLACK}Переключение между графиком движения и ожидаемым временем прибытия/отправления

STR_TIMETABLE_ARRIVAL_ABBREVIATION                              :П:
STR_TIMETABLE_DEPARTURE_ABBREVIATION                            :О:


# Date window (for timetable)
STR_DATE_CAPTION                                                :{WHITE}Выбор даты
STR_DATE_SET_DATE                                               :{BLACK}Установить
STR_DATE_SET_DATE_TOOLTIP                                       :{BLACK}Установить дату начала расчёта графика движения
STR_DATE_DAY_TOOLTIP                                            :{BLACK}Выбор дня
STR_DATE_MONTH_TOOLTIP                                          :{BLACK}Выбор месяца
STR_DATE_YEAR_TOOLTIP                                           :{BLACK}Выбор года


# AI debug window
STR_AI_DEBUG                                                    :{WHITE}Отладка ИИ / скрипта
STR_AI_DEBUG_NAME_AND_VERSION                                   :{BLACK}{STRING} (v{NUM})
STR_AI_DEBUG_NAME_TOOLTIP                                       :{BLACK}Имя скрипта
STR_AI_DEBUG_SETTINGS                                           :{BLACK}Настройки
STR_AI_DEBUG_SETTINGS_TOOLTIP                                   :{BLACK}Изменить настройки скрипта
STR_AI_DEBUG_RELOAD                                             :{BLACK}Перезагрузить ИИ
STR_AI_DEBUG_RELOAD_TOOLTIP                                     :{BLACK}Удалить ИИ, перезагрузить скрипт и перезапустить ИИ
STR_AI_DEBUG_BREAK_STR_ON_OFF_TOOLTIP                           :{BLACK}Включить/отключить паузу при появлении в журнале сигнальной строки
STR_AI_DEBUG_BREAK_ON_LABEL                                     :{BLACK}Строка:
STR_AI_DEBUG_BREAK_STR_OSKTITLE                                 :{BLACK}Строка для включения паузы
STR_AI_DEBUG_BREAK_STR_TOOLTIP                                  :{BLACK}Когда в журнале ИИ появляется данная строка, включается пауза
STR_AI_DEBUG_MATCH_CASE                                         :{BLACK}Регистр
STR_AI_DEBUG_MATCH_CASE_TOOLTIP                                 :{BLACK}Переключить проверку регистра при сравнении строк
STR_AI_DEBUG_CONTINUE                                           :{BLACK}Продолжить
STR_AI_DEBUG_CONTINUE_TOOLTIP                                   :{BLACK}Продолжить игру
STR_AI_DEBUG_SELECT_AI_TOOLTIP                                  :{BLACK}Просмотр отладочной информации модуля ИИ
STR_AI_GAME_SCRIPT                                              :{BLACK}Игровой скрипт
STR_AI_GAME_SCRIPT_TOOLTIP                                      :{BLACK}Показать журнал работы игрового скрипта

STR_ERROR_AI_NO_AI_FOUND                                        :Не найдено подходящих модулей ИИ, поэтому конкуренты ничего делать не будут.{}Вы можете скачать модули ИИ через систему онлайн-контента.
STR_ERROR_AI_PLEASE_REPORT_CRASH                                :{WHITE}Один из запущенных ИИ / скриптов завершил свою работу аварийно. Пожалуйста, сообщите об этом автору скрипта, приложив снимок окна отладки.
STR_ERROR_AI_DEBUG_SERVER_ONLY                                  :{YELLOW}Окно отладки ИИ / скрипта доступно только для сервера

# AI configuration window
STR_AI_CONFIG_CAPTION                                           :{WHITE}Конфигурация ИИ / скрипта
STR_AI_CONFIG_GAMELIST_TOOLTIP                                  :{BLACK}Игровой скрипт, который будет загружен в следующей игре
STR_AI_CONFIG_AILIST_TOOLTIP                                    :{BLACK}Модули ИИ, которые будут загружены в следующей игре
STR_AI_CONFIG_HUMAN_PLAYER                                      :Человек
STR_AI_CONFIG_RANDOM_AI                                         :Случайный ИИ
STR_AI_CONFIG_NONE                                              :(нет)

STR_AI_CONFIG_MOVE_UP                                           :{BLACK}Вверх
STR_AI_CONFIG_MOVE_UP_TOOLTIP                                   :{BLACK}Переместить этот модуль ИИ вверх по списку
STR_AI_CONFIG_MOVE_DOWN                                         :{BLACK}Вниз
STR_AI_CONFIG_MOVE_DOWN_TOOLTIP                                 :{BLACK}Переместить этот модуль ИИ вниз по списку

STR_AI_CONFIG_GAMESCRIPT                                        :{SILVER}Игровой скрипт
STR_AI_CONFIG_AI                                                :{SILVER}ИИ

STR_AI_CONFIG_CHANGE                                            :{BLACK}Выбрать {STRING}
STR_AI_CONFIG_CHANGE_NONE                                       :
STR_AI_CONFIG_CHANGE_AI                                         :ИИ
STR_AI_CONFIG_CHANGE_GAMESCRIPT                                 :Игровой скрипт
STR_AI_CONFIG_CHANGE_TOOLTIP                                    :{BLACK}Загрузить другой скрипт
STR_AI_CONFIG_CONFIGURE                                         :{BLACK}Конфигурация
STR_AI_CONFIG_CONFIGURE_TOOLTIP                                 :{BLACK}Настроить параметры скрипта

# Available AIs window
STR_AI_LIST_CAPTION                                             :{WHITE}Доступные {STRING}
STR_AI_LIST_CAPTION_AI                                          :модули ИИ
STR_AI_LIST_CAPTION_GAMESCRIPT                                  :игровые скрипты
STR_AI_LIST_TOOLTIP                                             :{BLACK}Щёлкните для выбора скрипта

STR_AI_LIST_AUTHOR                                              :{LTBLUE}Автор: {ORANGE}{STRING}
STR_AI_LIST_VERSION                                             :{LTBLUE}Версия: {ORANGE}{NUM}
STR_AI_LIST_URL                                                 :{LTBLUE}URL: {ORANGE}{STRING}

STR_AI_LIST_ACCEPT                                              :{BLACK}Выбрать
STR_AI_LIST_ACCEPT_TOOLTIP                                      :{BLACK}Выбрать подсвеченный скрипт
STR_AI_LIST_CANCEL                                              :{BLACK}Отмена
STR_AI_LIST_CANCEL_TOOLTIP                                      :{BLACK}Не менять скрипт

STR_SCREENSHOT_CAPTION                                          :{WHITE}Снимок экрана
STR_SCREENSHOT_SCREENSHOT                                       :{BLACK}Обычный снимок
STR_SCREENSHOT_ZOOMIN_SCREENSHOT                                :{BLACK}Видимая область в максимальном приближении
STR_SCREENSHOT_DEFAULTZOOM_SCREENSHOT                           :{BLACK}Видимая область в обычном масштабе
STR_SCREENSHOT_WORLD_SCREENSHOT                                 :{BLACK}Снимок всей карты
STR_SCREENSHOT_HEIGHTMAP_SCREENSHOT                             :{BLACK}Снимок карты высот
STR_SCREENSHOT_MINIMAP_SCREENSHOT                               :{BLACK}Снимок миникарты

# AI Parameters
STR_AI_SETTINGS_CAPTION                                         :{WHITE}Параметры {STRING}
STR_AI_SETTINGS_CAPTION_AI                                      :ИИ
STR_AI_SETTINGS_CAPTION_GAMESCRIPT                              :Игровой скрипт
STR_AI_SETTINGS_CLOSE                                           :{BLACK}Закрыть
STR_AI_SETTINGS_RESET                                           :{BLACK}Сброс
STR_AI_SETTINGS_SETTING                                         :{STRING}: {ORANGE}{STRING}
STR_AI_SETTINGS_START_DELAY                                     :Запускать этот ИИ через {ORANGE}{STRING} д{P 0:1 ень ня ней} после предыдущего


# Textfile window
STR_TEXTFILE_README_CAPTION                                     :{WHITE}Инструкция к {STRING} {STRING}
STR_TEXTFILE_CHANGELOG_CAPTION                                  :{WHITE}Список изменений к {STRING} {STRING}
STR_TEXTFILE_LICENCE_CAPTION                                    :{WHITE}Лицензия к {STRING} {STRING}
STR_TEXTFILE_WRAP_TEXT                                          :{WHITE}Переносить текст
STR_TEXTFILE_WRAP_TEXT_TOOLTIP                                  :{BLACK}Переносить текст так, чтобы он помещался в окне без необходимости прокрутки
STR_TEXTFILE_VIEW_README                                        :{BLACK}Посмотреть инструкцию
STR_TEXTFILE_VIEW_CHANGELOG                                     :{BLACK}Список изменений
STR_TEXTFILE_VIEW_LICENCE                                       :{BLACK}Лицензия


# Vehicle loading indicators
STR_PERCENT_UP_SMALL                                            :{TINY_FONT}{WHITE}{NUM}%{UP_ARROW}
STR_PERCENT_UP                                                  :{WHITE}{NUM}%{UP_ARROW}
STR_PERCENT_DOWN_SMALL                                          :{TINY_FONT}{WHITE}{NUM}%{DOWN_ARROW}
STR_PERCENT_DOWN                                                :{WHITE}{NUM}%{DOWN_ARROW}
STR_PERCENT_UP_DOWN_SMALL                                       :{TINY_FONT}{WHITE}{NUM}%{UP_ARROW}{DOWN_ARROW}
STR_PERCENT_UP_DOWN                                             :{WHITE}{NUM}%{UP_ARROW}{DOWN_ARROW}
STR_PERCENT_NONE_SMALL                                          :{TINY_FONT}{WHITE}{NUM}%
STR_PERCENT_NONE                                                :{WHITE}{NUM}%

# Income 'floats'
STR_INCOME_FLOAT_COST_SMALL                                     :{TINY_FONT}{RED}Расход: {CURRENCY_LONG}
STR_INCOME_FLOAT_COST                                           :{RED}Расход: {CURRENCY_LONG}
STR_INCOME_FLOAT_INCOME_SMALL                                   :{TINY_FONT}{GREEN}Доход: {CURRENCY_LONG}
STR_INCOME_FLOAT_INCOME                                         :{GREEN}Доход: {CURRENCY_LONG}
STR_FEEDER_TINY                                                 :{TINY_FONT}{YELLOW}Трансфер: {CURRENCY_LONG}
STR_FEEDER                                                      :{YELLOW}Трансфер: {CURRENCY_LONG}
STR_FEEDER_INCOME_TINY                                          :{TINY_FONT}{YELLOW}Перевозка: {CURRENCY_LONG}{WHITE} / {GREEN}Доход: {CURRENCY_LONG}
STR_FEEDER_INCOME                                               :{YELLOW}Перевозка: {CURRENCY_LONG}{WHITE} / {GREEN}Доход: {CURRENCY_LONG}
STR_FEEDER_COST_TINY                                            :{TINY_FONT}{YELLOW}Перевозка: {CURRENCY_LONG}{WHITE} / {RED}Стоимость: {CURRENCY_LONG}
STR_FEEDER_COST                                                 :{YELLOW}Перевозка: {CURRENCY_LONG}{WHITE} / {RED}Стоимость: {CURRENCY_LONG}
STR_MESSAGE_ESTIMATED_COST                                      :{WHITE}Предполагаемая цена: {CURRENCY_LONG}
STR_MESSAGE_ESTIMATED_INCOME                                    :{WHITE}Предполагаемый доход: {CURRENCY_LONG}

# Saveload messages
STR_ERROR_SAVE_STILL_IN_PROGRESS                                :{WHITE}Идёт сохранение,{}пожалуйста, дождитесь завершения!
STR_ERROR_AUTOSAVE_FAILED                                       :{WHITE}Ошибка автосохранения
STR_ERROR_UNABLE_TO_READ_DRIVE                                  :{BLACK}Не удалось прочитать диск
STR_ERROR_GAME_SAVE_FAILED                                      :{WHITE}Невозможно сохранить игру{}{STRING}
STR_ERROR_UNABLE_TO_DELETE_FILE                                 :{WHITE}Невозможно удалить файл
STR_ERROR_GAME_LOAD_FAILED                                      :{WHITE}Невозможно загрузить игру{}{STRING}
STR_GAME_SAVELOAD_ERROR_BROKEN_INTERNAL_ERROR                   :Внутренняя ошибка: {STRING}
STR_GAME_SAVELOAD_ERROR_BROKEN_SAVEGAME                         :Файл повреждён - {STRING}
STR_GAME_SAVELOAD_ERROR_TOO_NEW_SAVEGAME                        :Сохранение сделано в более новой версии
STR_GAME_SAVELOAD_ERROR_FILE_NOT_READABLE                       :Файл не читается
STR_GAME_SAVELOAD_ERROR_FILE_NOT_WRITEABLE                      :Незаписываемый файл
STR_GAME_SAVELOAD_ERROR_DATA_INTEGRITY_CHECK_FAILED             :Нарушена целостность
STR_GAME_SAVELOAD_ERROR_PATCHPACK                               :Сохранение игры выполнено с модифицированной версией
STR_GAME_SAVELOAD_NOT_AVAILABLE                                 :<недоступно>
STR_WARNING_LOADGAME_REMOVED_TRAMS                              :{WHITE}Игра была сохранена в версии без поддержки трамваев. Все трамваи удалены.

# Map generation messages
STR_ERROR_COULD_NOT_CREATE_TOWN                                 :{WHITE}Создание карты прекращено...{}... нет доступных мест для размещения городов
STR_ERROR_NO_TOWN_IN_SCENARIO                                   :{WHITE}... в этом сценарии нет городов

STR_ERROR_PNGMAP                                                :{WHITE}Не удалось загрузить ландшафт из PNG...
STR_ERROR_PNGMAP_FILE_NOT_FOUND                                 :{WHITE}... файл не найден.
STR_ERROR_PNGMAP_IMAGE_TYPE                                     :{WHITE}... не удалось преобразовать изображение. Поддерживаются 8-битные и 24-битные PNG.
STR_ERROR_PNGMAP_MISC                                           :{WHITE}... что-то пошло не так. Возможно, файл повреждён.

STR_ERROR_BMPMAP                                                :{WHITE}Не удалось загрузить ландшафт из BMP...
STR_ERROR_BMPMAP_IMAGE_TYPE                                     :{WHITE}... невозможно преобразовать изображение

STR_ERROR_HEIGHTMAP_TOO_LARGE                                   :{WHITE}... изображение слишком большое

STR_WARNING_HEIGHTMAP_SCALE_CAPTION                             :{WHITE}Выход за пределы доступных значений
STR_WARNING_HEIGHTMAP_SCALE_MESSAGE                             :{YELLOW}Изменение размеров исходной карты до таких значений не рекомендуется. Продолжить?

# Soundset messages
STR_WARNING_FALLBACK_SOUNDSET                                   :{WHITE}Текущая звуковая схема выбрана системой автоматически. Дополнительные наборы звуков можно загрузить через систему онлайн контента.

# Screenshot related messages
STR_WARNING_SCREENSHOT_SIZE_CAPTION                             :{WHITE}Огромный снимок экрана
STR_WARNING_SCREENSHOT_SIZE_MESSAGE                             :{YELLOW}Снимок экрана будет иметь размер {COMMA}{NBSP}х{NBSP}{COMMA}{NBSP}пиксел{P ь я ей}. Его создание займёт некоторое время. Продолжить?

STR_MESSAGE_HEIGHTMAP_SUCCESSFULLY                              :{WHITE}Карта высот успешно сохранена под именем «{STRING}». Максимальная высота - {NUM}.
STR_MESSAGE_SCREENSHOT_SUCCESSFULLY                             :{WHITE}Снимок экрана сохранён под именем «{STRING}»
STR_ERROR_SCREENSHOT_FAILED                                     :{WHITE}Не удалось сделать снимок экрана

# Error message titles
STR_ERROR_MESSAGE_CAPTION                                       :{YELLOW}Сообщение
STR_ERROR_MESSAGE_CAPTION_OTHER_COMPANY                         :{YELLOW}Сообщение от {STRING}

# Generic construction errors
STR_ERROR_OFF_EDGE_OF_MAP                                       :{WHITE}За краем карты
STR_ERROR_TOO_CLOSE_TO_EDGE_OF_MAP                              :{WHITE}Слишком близко к краю карты
STR_ERROR_NOT_ENOUGH_CASH_REQUIRES_CURRENCY                     :{WHITE}Недостаточно денег - требуется {CURRENCY_LONG}
STR_ERROR_FLAT_LAND_REQUIRED                                    :{WHITE}Необходимо ровное место
STR_ERROR_LAND_SLOPED_IN_WRONG_DIRECTION                        :{WHITE}Неверный уклон земли
STR_ERROR_CAN_T_DO_THIS                                         :{WHITE}Это невозможно...
STR_ERROR_BUILDING_MUST_BE_DEMOLISHED                           :{WHITE}Сначала снесите здания
STR_ERROR_CAN_T_CLEAR_THIS_AREA                                 :{WHITE}Невозможно расчистить данный участок...
STR_ERROR_SITE_UNSUITABLE                                       :{WHITE}... неподходящее место
STR_ERROR_ALREADY_BUILT                                         :{WHITE}... уже построено
STR_ERROR_OWNED_BY                                              :{WHITE}... принадлежит {STRING}
STR_ERROR_AREA_IS_OWNED_BY_ANOTHER                              :{WHITE}... участок принадлежит другой компании
STR_ERROR_TERRAFORM_LIMIT_REACHED                               :{WHITE}... достигнуто ограничение по изменению ландшафта
STR_ERROR_CLEARING_LIMIT_REACHED                                :{WHITE}... достигнуто ограничение по количеству очищаемых клеток
STR_ERROR_TREE_PLANT_LIMIT_REACHED                              :{WHITE}... достигнут лимит высадки деревьев
STR_ERROR_NAME_MUST_BE_UNIQUE                                   :{WHITE}Имя должно быть уникальным
STR_ERROR_GENERIC_OBJECT_IN_THE_WAY                             :{WHITE}{1:STRING} на пути
STR_ERROR_NOT_ALLOWED_WHILE_PAUSED                              :{WHITE}Запрещено во время паузы

# Local authority errors
STR_ERROR_LOCAL_AUTHORITY_REFUSES_TO_ALLOW_THIS                 :{WHITE}... администрация города {TOWN} запрещает вам это делать
STR_ERROR_LOCAL_AUTHORITY_REFUSES_AIRPORT                       :{WHITE}Администрация г.{NBSP}{TOWN} запрещает постройку ещё одного аэропорта в городе
STR_ERROR_LOCAL_AUTHORITY_REFUSES_NOISE                         :{WHITE}Администрация г.{NBSP}{TOWN} не разрешает строительство аэропорта из-за высокого уровня шума.
STR_ERROR_BRIBE_FAILED                                          :{WHITE}Ваша попытка дать взятку была раскрыта следователем

# Levelling errors
STR_ERROR_CAN_T_RAISE_LAND_HERE                                 :{WHITE}Здесь невозможно повысить уровень земли...
STR_ERROR_CAN_T_LOWER_LAND_HERE                                 :{WHITE}Здесь невозможно понизить уровень земли...
STR_ERROR_CAN_T_LEVEL_LAND_HERE                                 :{WHITE}Здесь невозможно выровнять землю...
STR_ERROR_EXCAVATION_WOULD_DAMAGE                               :{WHITE}Земляные работы повредят туннель
STR_ERROR_ALREADY_AT_SEA_LEVEL                                  :{WHITE}Уже на уровне моря
STR_ERROR_TOO_HIGH                                              :{WHITE}Слишком высоко
STR_ERROR_ALREADY_LEVELLED                                      :{WHITE}... уже ровно
STR_ERROR_BRIDGE_TOO_HIGH_AFTER_LOWER_LAND                      :{WHITE}После этого высота моста будет недопустимо большой.

# Company related errors
STR_ERROR_CAN_T_CHANGE_COMPANY_NAME                             :{WHITE}Невозможно изменить название компании...
STR_ERROR_CAN_T_CHANGE_PRESIDENT                                :{WHITE}Невозможно изменить имя директора...

STR_ERROR_MAXIMUM_PERMITTED_LOAN                                :{WHITE}... максимально допустимый размер займа - {CURRENCY_LONG}
STR_ERROR_CAN_T_BORROW_ANY_MORE_MONEY                           :{WHITE}Невозможно занять больше денег...
STR_ERROR_LOAN_ALREADY_REPAYED                                  :{WHITE}... заём полностью погашен
STR_ERROR_CURRENCY_REQUIRED                                     :{WHITE}... требуется {CURRENCY_LONG}
STR_ERROR_CAN_T_REPAY_LOAN                                      :{WHITE}Невозможно погасить заём...
STR_ERROR_INSUFFICIENT_FUNDS                                    :{WHITE}Невозможно отдать занятые у банка деньги...
STR_ERROR_CAN_T_GIVE_MONEY                                      :{WHITE}Невозможно передать деньги этой компании...
STR_ERROR_CAN_T_BUY_COMPANY                                     :{WHITE}Невозможно приобрести компанию...
STR_ERROR_CAN_T_BUILD_COMPANY_HEADQUARTERS                      :{WHITE}Невозможно построить штаб-квартиру компании...
STR_ERROR_CAN_T_BUY_25_SHARE_IN_THIS                            :{WHITE}Невозможно купить 25% акций этой компании...
STR_ERROR_CAN_T_SELL_25_SHARE_IN                                :{WHITE}Невозможно продать 25% акций этой компании...
STR_ERROR_PROTECTED                                             :{WHITE}Эта компания ещё не выпускает акции...

# Town related errors
STR_ERROR_CAN_T_GENERATE_TOWN                                   :{WHITE}Невозможно построить города...
STR_ERROR_CAN_T_RENAME_TOWN                                     :{WHITE}Невозможно переименовать город...
STR_ERROR_CAN_T_FOUND_TOWN_HERE                                 :{WHITE}Здесь невозможно построить город...
STR_ERROR_CAN_T_EXPAND_TOWN                                     :{WHITE}Невозможно расширить город...
STR_ERROR_TOO_CLOSE_TO_EDGE_OF_MAP_SUB                          :{WHITE}... слишком близко к краю карты
STR_ERROR_TOO_CLOSE_TO_ANOTHER_TOWN                             :{WHITE}... слишком близко к другому городу
STR_ERROR_TOO_MANY_TOWNS                                        :{WHITE}... слишком много городов
STR_ERROR_NO_SPACE_FOR_TOWN                                     :{WHITE}... нет места на карте
STR_ERROR_TOWN_EXPAND_WARN_NO_ROADS                             :{WHITE}Города не будут строить дороги сами. Вы можете включить строительство дорог в разделе «Настройки -> Окр.{NBSP}среда -> Города».
STR_ERROR_ROAD_WORKS_IN_PROGRESS                                :{WHITE}Идут дорожные работы...
STR_ERROR_TOWN_CAN_T_DELETE                                     :{WHITE}Невозможно уничтожить город:{}к нему относится станция или депо, либо невозможно очистить одну из занимаемых им клеток.
STR_ERROR_STATUE_NO_SUITABLE_PLACE                              :{WHITE}... в центре города нет места для статуи

# Industry related errors
STR_ERROR_TOO_MANY_INDUSTRIES                                   :{WHITE}... слишком много предприятий
STR_ERROR_CAN_T_GENERATE_INDUSTRIES                             :{WHITE}Невозможно создать предприятия...
STR_ERROR_CAN_T_BUILD_HERE                                      :{WHITE}Здесь нельзя создать {STRING}...
STR_ERROR_CAN_T_CONSTRUCT_THIS_INDUSTRY                         :{WHITE}Построить это предприятие невозможно...
STR_ERROR_INDUSTRY_TOO_CLOSE                                    :{WHITE}... слишком близко к другому предприятию
STR_ERROR_MUST_FOUND_TOWN_FIRST                                 :{WHITE}... сначала постройте город
STR_ERROR_ONLY_ONE_ALLOWED_PER_TOWN                             :{WHITE}... такой объект уже есть в городе
STR_ERROR_CAN_ONLY_BE_BUILT_IN_TOWNS_WITH_POPULATION_OF_1200    :{WHITE}... можно построить в городах с населением не менее 1200 жителей
STR_ERROR_CAN_ONLY_BE_BUILT_IN_RAINFOREST                       :{WHITE}... можно строить только в тропиках
STR_ERROR_CAN_ONLY_BE_BUILT_IN_DESERT                           :{WHITE}... можно строить только в пустыне
STR_ERROR_CAN_ONLY_BE_BUILT_IN_TOWNS                            :{WHITE}... можно строить только в городах (на месте домов)
STR_ERROR_CAN_ONLY_BE_BUILT_NEAR_TOWN_CENTER                    :{WHITE}... можно строить только около центра города
STR_ERROR_CAN_ONLY_BE_BUILT_IN_LOW_AREAS                        :{WHITE}... можно строить только в низинах
STR_ERROR_CAN_ONLY_BE_POSITIONED                                :{WHITE}... может находиться только у края карты
STR_ERROR_FOREST_CAN_ONLY_BE_PLANTED                            :{WHITE}... лес можно сажать только выше линии снега
STR_ERROR_CAN_ONLY_BE_BUILT_ABOVE_SNOW_LINE                     :{WHITE}... можно строить только выше снеговой линии
STR_ERROR_CAN_ONLY_BE_BUILT_BELOW_SNOW_LINE                     :{WHITE}... можно строить только ниже снеговой линии

STR_ERROR_NO_SUITABLE_PLACES_FOR_INDUSTRIES                     :{WHITE}Нет подходящего места для {STRING.gen}
STR_ERROR_NO_SUITABLE_PLACES_FOR_INDUSTRIES_EXPLANATION         :{WHITE}Измените настройки создания карты для получения более подходящей карты

# Station construction related errors
STR_ERROR_CAN_T_BUILD_RAILROAD_STATION                          :{WHITE}Здесь невозможно построить станцию...
STR_ERROR_CAN_T_BUILD_BUS_STATION                               :{WHITE}Здесь невозможно построить остановку...
STR_ERROR_CAN_T_BUILD_TRUCK_STATION                             :{WHITE}Невозможно построить грузовой терминал...
STR_ERROR_CAN_T_BUILD_PASSENGER_TRAM_STATION                    :{WHITE}Невозможно построить пассажирскую трамвайную остановку...
STR_ERROR_CAN_T_BUILD_CARGO_TRAM_STATION                        :{WHITE}Невозможно построить грузовую трамвайную остановку...
STR_ERROR_CAN_T_BUILD_DOCK_HERE                                 :{WHITE}Здесь невозможно построить пристань...
STR_ERROR_CAN_T_BUILD_AIRPORT_HERE                              :{WHITE}Здесь невозможно построить аэропорт...

STR_ERROR_ADJOINS_MORE_THAN_ONE_EXISTING                        :{WHITE}Примыкает к нескольким станциям
STR_ERROR_STATION_TOO_SPREAD_OUT                                :{WHITE}... станция слишком большая
STR_ERROR_TOO_MANY_STATIONS_LOADING                             :{WHITE}Слишком много станций и остановок
STR_ERROR_TOO_MANY_STATION_SPECS                                :{WHITE}Слишком большая ж/д станция
STR_ERROR_TOO_MANY_BUS_STOPS                                    :{WHITE}Слишком много автобусных остановок
STR_ERROR_TOO_MANY_TRUCK_STOPS                                  :{WHITE}Слишком много грузовых терминалов
STR_ERROR_TOO_CLOSE_TO_ANOTHER_DOCK                             :{WHITE}Слишком близко к другой пристани
STR_ERROR_TOO_CLOSE_TO_ANOTHER_AIRPORT                          :{WHITE}Слишком близко к другому аэропорту
STR_ERROR_CAN_T_RENAME_STATION                                  :{WHITE}Невозможно переименовать станцию...
STR_ERROR_DRIVE_THROUGH_ON_TOWN_ROAD                            :{WHITE}... эта дорога принадлежит городу
STR_ERROR_DRIVE_THROUGH_DIRECTION                               :{WHITE}... неверное направление дороги
STR_ERROR_DRIVE_THROUGH_CORNER                                  :{WHITE}... на проходных остановках нельзя делать повороты
STR_ERROR_DRIVE_THROUGH_JUNCTION                                :{WHITE}... на проходных остановках нельзя делать перекрёстки

# Station destruction related errors
STR_ERROR_CAN_T_REMOVE_PART_OF_STATION                          :{WHITE}Невозможно удалить часть станции...
STR_ERROR_MUST_REMOVE_RAILWAY_STATION_FIRST                     :{WHITE}Сначала удалите ж/д станцию
STR_ERROR_CAN_T_REMOVE_BUS_STATION                              :{WHITE}Невозможно удалить автобусную остановку...
STR_ERROR_CAN_T_REMOVE_TRUCK_STATION                            :{WHITE}Невозможно удалить грузовой терминал...
STR_ERROR_CAN_T_REMOVE_PASSENGER_TRAM_STATION                   :{WHITE}Невозможно удалить пассажирскую трамвайную остановку...
STR_ERROR_CAN_T_REMOVE_CARGO_TRAM_STATION                       :{WHITE}Невозможно удалить грузовую трамвайную остановку...
STR_ERROR_MUST_REMOVE_ROAD_STOP_FIRST                           :{WHITE}Сначала удалите остановку
STR_ERROR_THERE_IS_NO_STATION                                   :{WHITE}... здесь нет станции

STR_ERROR_MUST_DEMOLISH_RAILROAD                                :{WHITE}Сначала снесите ж/д станцию
STR_ERROR_MUST_DEMOLISH_BUS_STATION_FIRST                       :{WHITE}Сначала снесите автобусную остановку
STR_ERROR_MUST_DEMOLISH_TRUCK_STATION_FIRST                     :{WHITE}Сначала снесите грузовой терминал
STR_ERROR_MUST_DEMOLISH_PASSENGER_TRAM_STATION_FIRST            :{WHITE}Сначала снесите пассажирскую трамвайную остановку
STR_ERROR_MUST_DEMOLISH_CARGO_TRAM_STATION_FIRST                :{WHITE}Сначала снесите грузовую трамвайную остановку
STR_ERROR_MUST_DEMOLISH_DOCK_FIRST                              :{WHITE}Сначала снесите пристань
STR_ERROR_MUST_DEMOLISH_AIRPORT_FIRST                           :{WHITE}Сначала снесите аэропорт

# Waypoint related errors
STR_ERROR_WAYPOINT_ADJOINS_MORE_THAN_ONE_EXISTING               :{WHITE}Примыкает к нескольким точкам пути
STR_ERROR_TOO_CLOSE_TO_ANOTHER_WAYPOINT                         :{WHITE}Слишком близко к другой точке пути

STR_ERROR_CAN_T_BUILD_TRAIN_WAYPOINT                            :{WHITE}Здесь невозможно поставить точку пути...
STR_ERROR_CAN_T_POSITION_BUOY_HERE                              :{WHITE}Не удалось установить здесь буй...
STR_ERROR_CAN_T_CHANGE_WAYPOINT_NAME                            :{WHITE}Невозможно переименовать точку пути...

STR_ERROR_CAN_T_REMOVE_TRAIN_WAYPOINT                           :{WHITE}Невозможно удалить точку пути...
STR_ERROR_MUST_REMOVE_RAILWAYPOINT_FIRST                        :{WHITE}Сначала удалите точку пути
STR_ERROR_BUOY_IN_THE_WAY                                       :{WHITE}... буй мешает
STR_ERROR_BUOY_IS_IN_USE                                        :{WHITE}... этот буй используется другой компанией!

# Depot related errors
STR_ERROR_CAN_T_BUILD_TRAIN_DEPOT                               :{WHITE}Здесь невозможно построить депо...
STR_ERROR_CAN_T_BUILD_ROAD_DEPOT                                :{WHITE}Здесь невозможно построить гараж...
STR_ERROR_CAN_T_BUILD_TRAM_DEPOT                                :{WHITE}Здесь невозможно построить трамвайное депо...
STR_ERROR_CAN_T_BUILD_SHIP_DEPOT                                :{WHITE}Здесь невозможно построить док...

STR_ERROR_CAN_T_RENAME_DEPOT                                    :{WHITE}Не удалось переименовать депо...

STR_ERROR_TRAIN_MUST_BE_STOPPED_INSIDE_DEPOT                    :{WHITE}... должен быть остановлен в депо
STR_ERROR_ROAD_VEHICLE_MUST_BE_STOPPED_INSIDE_DEPOT             :{WHITE}... должен быть остановлен в гараже
STR_ERROR_SHIP_MUST_BE_STOPPED_INSIDE_DEPOT                     :{WHITE}... должен быть остановлен в доке
STR_ERROR_AIRCRAFT_MUST_BE_STOPPED_INSIDE_HANGAR                :{WHITE}... должен быть остановлен в ангаре

STR_ERROR_TRAINS_CAN_ONLY_BE_ALTERED_INSIDE_A_DEPOT             :{WHITE}Состав можно изменять только в депо
STR_ERROR_TRAIN_TOO_LONG                                        :{WHITE}Поезд слишком длинный
STR_ERROR_CAN_T_REVERSE_DIRECTION_RAIL_VEHICLE                  :{WHITE}Не удалось развернуть поезд...
STR_ERROR_CAN_T_REVERSE_DIRECTION_RAIL_VEHICLE_MULTIPLE_UNITS   :{WHITE}... состоит из нескольких элементов
STR_ERROR_INCOMPATIBLE_RAIL_TYPES                               :Несовместимый тип рельс

STR_ERROR_CAN_T_MOVE_VEHICLE                                    :{WHITE}Невозможно переместить транспортное средство...
STR_ERROR_REAR_ENGINE_FOLLOW_FRONT                              :{WHITE}Тыловой локомотив всегда следует за его передней частью
STR_ERROR_UNABLE_TO_FIND_ROUTE_TO                               :{WHITE}Невозможно найти маршрут к депо
STR_ERROR_UNABLE_TO_FIND_LOCAL_DEPOT                            :{WHITE}Невозможно найти гараж

STR_ERROR_DEPOT_WRONG_DEPOT_TYPE                                :Неверный тип депо

# Autoreplace related errors
STR_ERROR_TRAIN_TOO_LONG_AFTER_REPLACEMENT                      :{WHITE}ТС «{VEHICLE}» слишком длинное после замены
STR_ERROR_AUTOREPLACE_NOTHING_TO_DO                             :{WHITE}Правила автозамены/обновления не были применены
STR_ERROR_AUTOREPLACE_MONEY_LIMIT                               :(недостаточно денег)
STR_ERROR_AUTOREPLACE_INCOMPATIBLE_CARGO                        :{WHITE}Новое транспортное средство не может возить {STRING.acc}
STR_ERROR_AUTOREPLACE_INCOMPATIBLE_REFIT                        :{WHITE}Ошибка в {NUM}-м пункте расписания: нельзя переоборудовать ТС

# Rail construction errors
STR_ERROR_IMPOSSIBLE_TRACK_COMBINATION                          :{WHITE}Недопустимая комбинация путей
STR_ERROR_MUST_REMOVE_SIGNALS_FIRST                             :{WHITE}Сначала удалите сигналы
STR_ERROR_NO_SUITABLE_RAILROAD_TRACK                            :{WHITE}Нет подходящих рельсов
STR_ERROR_MUST_REMOVE_RAILROAD_TRACK                            :{WHITE}Сначала удалите рельсы
STR_ERROR_CROSSING_ON_ONEWAY_ROAD                               :{WHITE}Дорога односторонняя или заблокирована
STR_ERROR_CROSSING_DISALLOWED_RAIL                              :{WHITE}Через этот вид рельсов запрещено строить переезды
STR_ERROR_CROSSING_DISALLOWED_ROAD                              :{WHITE}Пересечение дорог такого типа недопустимо
STR_ERROR_CAN_T_BUILD_SIGNALS_HERE                              :{WHITE}Здесь невозможно поставить сигнал...
STR_ERROR_CAN_T_BUILD_RAILROAD_TRACK                            :{WHITE}Здесь невозможно проложить рельсы...
STR_ERROR_CAN_T_REMOVE_RAILROAD_TRACK                           :{WHITE}Не удалось удалить рельсы...
STR_ERROR_CAN_T_REMOVE_SIGNALS_FROM                             :{WHITE}Не удалось удалить сигнал...
STR_ERROR_SIGNAL_CAN_T_CONVERT_SIGNALS_HERE                     :{WHITE}Невозможно преобразовать здесь сигнал...
STR_ERROR_THERE_IS_NO_RAILROAD_TRACK                            :{WHITE}... здесь нет железной дороги
STR_ERROR_THERE_ARE_NO_SIGNALS                                  :{WHITE}... сигналы отсутствуют

STR_ERROR_CAN_T_CONVERT_RAIL                                    :{WHITE}Здесь невозможно преобразовать тип рельсов...

# Road construction errors
STR_ERROR_MUST_REMOVE_ROAD_FIRST                                :{WHITE}Сначала удалите дорогу
STR_ERROR_ONEWAY_ROADS_CAN_T_HAVE_JUNCTION                      :{WHITE}... односторонние дороги не могут иметь такое пересечение
STR_ERROR_CAN_T_BUILD_ROAD_HERE                                 :{WHITE}Здесь невозможно построить дорогу...
STR_ERROR_CAN_T_BUILD_TRAMWAY_HERE                              :{WHITE}Здесь невозможно проложить трамвайные пути...
STR_ERROR_CAN_T_REMOVE_ROAD_FROM                                :{WHITE}Не удалось удалить дорогу...
STR_ERROR_CAN_T_REMOVE_TRAMWAY_FROM                             :{WHITE}Не удалось удалить трамвайные пути...
STR_ERROR_THERE_IS_NO_ROAD                                      :{WHITE}... здесь нет дороги
STR_ERROR_THERE_IS_NO_TRAMWAY                                   :{WHITE}... здесь нет трамвайных путей
STR_ERROR_CAN_T_CONVERT_ROAD                                    :{WHITE}Здесь невозможно изменить тип дорожного полотна...
STR_ERROR_CAN_T_CONVERT_TRAMWAY                                 :{WHITE}Невозможно сменить тип трамвайных рельсов...
STR_ERROR_NO_SUITABLE_ROAD                                      :{WHITE}Нет подходящего дорожного полотна
STR_ERROR_NO_SUITABLE_TRAMWAY                                   :{WHITE}Нет подходящих трамвайных путей
STR_ERROR_INCOMPATIBLE_TRAMWAY                                  :{WHITE}... несовместимый тип трамвайных путей

# Waterway construction errors
STR_ERROR_CAN_T_BUILD_CANALS                                    :{WHITE}Здесь невозможно построить канал...
STR_ERROR_CAN_T_BUILD_LOCKS                                     :{WHITE}Здесь невозможно построить шлюз...
STR_ERROR_CAN_T_PLACE_RIVERS                                    :{WHITE}Здесь невозможно расположить реку...
STR_ERROR_MUST_BE_BUILT_ON_WATER                                :{WHITE}... нужно строить в воде
STR_ERROR_CAN_T_BUILD_ON_WATER                                  :{WHITE}... нельзя строить в воде
STR_ERROR_CAN_T_BUILD_ON_SEA                                    :{WHITE}... нельзя строить в открытом море
STR_ERROR_CAN_T_BUILD_ON_CANAL                                  :{WHITE}... нельзя строить на канале
STR_ERROR_CAN_T_BUILD_ON_RIVER                                  :{WHITE}... нельзя строить на реке
STR_ERROR_MUST_DEMOLISH_CANAL_FIRST                             :{WHITE}Сначала снесите канал
STR_ERROR_CAN_T_BUILD_AQUEDUCT_HERE                             :{WHITE}Здесь невозможно построить акведук...

# Tree related errors
STR_ERROR_TREE_ALREADY_HERE                                     :{WHITE}... уже есть дерево
STR_ERROR_TREE_WRONG_TERRAIN_FOR_TREE_TYPE                      :{WHITE}... эти деревья здесь не растут
STR_ERROR_CAN_T_PLANT_TREE_HERE                                 :{WHITE}Невозможно высадить деревья...

# Bridge related errors
STR_ERROR_CAN_T_BUILD_BRIDGE_HERE                               :{WHITE}Здесь невозможно построить мост...
STR_ERROR_MUST_DEMOLISH_BRIDGE_FIRST                            :{WHITE}Сначала снесите мост
STR_ERROR_CAN_T_START_AND_END_ON                                :{WHITE}Не может начинаться и заканчиваться в той же точке
STR_ERROR_BRIDGEHEADS_NOT_SAME_HEIGHT                           :{WHITE}Опоры моста должны быть на одном уровне
STR_ERROR_BRIDGE_TOO_LOW_FOR_TERRAIN                            :{WHITE}Слишком низкий мост
STR_ERROR_BRIDGE_TOO_HIGH_FOR_TERRAIN                           :{WHITE}Мосты такой высоты строить нельзя.
STR_ERROR_START_AND_END_MUST_BE_IN                              :{WHITE}Начало и конец должны быть на одной линии
STR_ERROR_ENDS_OF_BRIDGE_MUST_BOTH                              :{WHITE}... оба конца моста должны опираться на землю
STR_ERROR_BRIDGE_TOO_LONG                                       :{WHITE}... мост слишком длинный
STR_ERROR_BRIDGE_THROUGH_MAP_BORDER                             :{WHITE}Мост выходит за пределы карты

# Tunnel related errors
STR_ERROR_CAN_T_BUILD_TUNNEL_HERE                               :{WHITE}Здесь невозможно построить туннель...
STR_ERROR_SITE_UNSUITABLE_FOR_TUNNEL                            :{WHITE}Неподходящее место для строительства туннеля
STR_ERROR_MUST_DEMOLISH_TUNNEL_FIRST                            :{WHITE}Сначала снесите туннель
STR_ERROR_ANOTHER_TUNNEL_IN_THE_WAY                             :{WHITE}Другой туннель на пути
STR_ERROR_TUNNEL_THROUGH_MAP_BORDER                             :{WHITE}Туннель заканчивается за пределами карты
STR_ERROR_UNABLE_TO_EXCAVATE_LAND                               :{WHITE}Невозможно поднять/опустить землю для другого конца туннеля
STR_ERROR_TUNNEL_TOO_LONG                                       :{WHITE}... туннель слишком длинный

# Object related errors
STR_ERROR_TOO_MANY_OBJECTS                                      :{WHITE}... слишком много объектов
STR_ERROR_CAN_T_BUILD_OBJECT                                    :{WHITE}Невозможно построить объект...
STR_ERROR_OBJECT_IN_THE_WAY                                     :{WHITE}Объект мешает
STR_ERROR_COMPANY_HEADQUARTERS_IN                               :{WHITE}... штаб-квартира компании мешает
STR_ERROR_CAN_T_PURCHASE_THIS_LAND                              :{WHITE}Невозможно купить эту землю...
STR_ERROR_YOU_ALREADY_OWN_IT                                    :{WHITE}... вы и так уже владеете этим!

# Group related errors
STR_ERROR_GROUP_CAN_T_CREATE                                    :{WHITE}Невозможно создать группу...
STR_ERROR_GROUP_CAN_T_DELETE                                    :{WHITE}Невозможно удалить группу...
STR_ERROR_GROUP_CAN_T_RENAME                                    :{WHITE}Невозможно переименовать группу...
STR_ERROR_GROUP_CAN_T_SET_PARENT                                :{WHITE}Невозможно установить корректное вложение групп...
STR_ERROR_GROUP_CAN_T_SET_PARENT_RECURSION                      :{WHITE}... кольцевые зависимости в иерархии групп недопустимы
STR_ERROR_GROUP_CAN_T_REMOVE_ALL_VEHICLES                       :{WHITE}Невозможно удалить весь транспорт из группы...
STR_ERROR_GROUP_CAN_T_ADD_VEHICLE                               :{WHITE}Невозможно добавить транспорт в группу...
STR_ERROR_GROUP_CAN_T_ADD_SHARED_VEHICLE                        :{WHITE}Невозможно добавить транспорт с общим маршрутом в группу...

# Generic vehicle errors
STR_ERROR_TRAIN_IN_THE_WAY                                      :{WHITE}Поезд мешает
STR_ERROR_ROAD_VEHICLE_IN_THE_WAY                               :{WHITE}Автомобиль мешает
STR_ERROR_SHIP_IN_THE_WAY                                       :{WHITE}Судно мешает
STR_ERROR_AIRCRAFT_IN_THE_WAY                                   :{WHITE}Воздушное судно мешает

STR_ERROR_CAN_T_REFIT_TRAIN                                     :{WHITE}Невозможно переоборудовать поезд...
STR_ERROR_CAN_T_REFIT_ROAD_VEHICLE                              :{WHITE}Невозможно переоборудовать автомобиль...
STR_ERROR_CAN_T_REFIT_SHIP                                      :{WHITE}Невозможно переоборудовать судно...
STR_ERROR_CAN_T_REFIT_AIRCRAFT                                  :{WHITE}Невозможно переоборудовать самолёт...

STR_ERROR_CAN_T_RENAME_TRAIN                                    :{WHITE}Невозможно переименовать поезд...
STR_ERROR_CAN_T_RENAME_ROAD_VEHICLE                             :{WHITE}Невозможно переименовать автомобиль...
STR_ERROR_CAN_T_RENAME_SHIP                                     :{WHITE}Невозможно переименовать судно...
STR_ERROR_CAN_T_RENAME_AIRCRAFT                                 :{WHITE}Невозможно переименовать воздушное судно...

STR_ERROR_CAN_T_STOP_START_TRAIN                                :{WHITE}Невозможно остановить/запустить поезд...
STR_ERROR_CAN_T_STOP_START_ROAD_VEHICLE                         :{WHITE}Невозможно остановить/запустить автомобиль...
STR_ERROR_CAN_T_STOP_START_SHIP                                 :{WHITE}Невозможно остановить/запустить судно...
STR_ERROR_CAN_T_STOP_START_AIRCRAFT                             :{WHITE}Невозможно остановить/запустить авиатранспорт...

STR_ERROR_CAN_T_SEND_TRAIN_TO_DEPOT                             :{WHITE}Невозможно отправить поезд в депо...
STR_ERROR_CAN_T_SEND_ROAD_VEHICLE_TO_DEPOT                      :{WHITE}Невозможно отправить автомобиль в гараж...
STR_ERROR_CAN_T_SEND_SHIP_TO_DEPOT                              :{WHITE}Невозможно отправить судно в док...
STR_ERROR_CAN_T_SEND_AIRCRAFT_TO_HANGAR                         :{WHITE}Невозможно отправить самолёт в ангар...

STR_ERROR_CAN_T_BUY_TRAIN                                       :{WHITE}Невозможно купить ж/д транспорт...
STR_ERROR_CAN_T_BUY_ROAD_VEHICLE                                :{WHITE}Невозможно купить автомобиль...
STR_ERROR_CAN_T_BUY_SHIP                                        :{WHITE}Невозможно купить судно...
STR_ERROR_CAN_T_BUY_AIRCRAFT                                    :{WHITE}Невозможно купить воздушное судно...

STR_ERROR_CAN_T_RENAME_TRAIN_TYPE                               :{WHITE}Невозможно изменить название модели поезда...
STR_ERROR_CAN_T_RENAME_ROAD_VEHICLE_TYPE                        :{WHITE}Невозможно изменить название модели автомобиля...
STR_ERROR_CAN_T_RENAME_SHIP_TYPE                                :{WHITE}Невозможно изменить название модели судна...
STR_ERROR_CAN_T_RENAME_AIRCRAFT_TYPE                            :{WHITE}Невозможно изменить название модели возд. судна...

STR_ERROR_CAN_T_SELL_TRAIN                                      :{WHITE}Невозможно продать поезд...
STR_ERROR_CAN_T_SELL_ROAD_VEHICLE                               :{WHITE}Невозможно продать автомобиль...
STR_ERROR_CAN_T_SELL_SHIP                                       :{WHITE}Невозможно продать судно...
STR_ERROR_CAN_T_SELL_AIRCRAFT                                   :{WHITE}Невозможно продать самолёт...

STR_ERROR_RAIL_VEHICLE_NOT_AVAILABLE                            :{WHITE}Локомотив и/или вагон недоступен
STR_ERROR_ROAD_VEHICLE_NOT_AVAILABLE                            :{WHITE}Автотранспорт недоступен
STR_ERROR_SHIP_NOT_AVAILABLE                                    :{WHITE}Судно недоступно
STR_ERROR_AIRCRAFT_NOT_AVAILABLE                                :{WHITE}Авиатранспорт недоступен

STR_ERROR_TOO_MANY_VEHICLES_IN_GAME                             :{WHITE}Слишком много транспорта в игре
STR_ERROR_CAN_T_CHANGE_SERVICING                                :{WHITE}Невозможно изменить частоту обслуживания...

STR_ERROR_VEHICLE_IS_DESTROYED                                  :{WHITE}... транспортное средство уничтожено

STR_ERROR_NO_VEHICLES_AVAILABLE_AT_ALL                          :{WHITE}Все транспортные средства будут недоступны
STR_ERROR_NO_VEHICLES_AVAILABLE_AT_ALL_EXPLANATION              :{WHITE}Измените конфигурацию модуля NewGRF
STR_ERROR_NO_VEHICLES_AVAILABLE_YET                             :{WHITE}Нет доступных транспортных средств
STR_ERROR_NO_VEHICLES_AVAILABLE_YET_EXPLANATION                 :{WHITE}Начните игру не ранее {DATE_SHORT} либо подключите NewGRF, добавляющий транспортные средства, использовавшиеся в это время.

# Specific vehicle errors
STR_ERROR_CAN_T_MAKE_TRAIN_PASS_SIGNAL                          :{WHITE}Невозможно игнорировать светофор. Опасно...
STR_ERROR_CAN_T_REVERSE_DIRECTION_TRAIN                         :{WHITE}Невозможно развернуть поезд...
STR_ERROR_TRAIN_START_NO_POWER                                  :У поезда нет тяги

STR_ERROR_CAN_T_MAKE_ROAD_VEHICLE_TURN                          :{WHITE}Невозможно развернуть автомобиль...

STR_ERROR_AIRCRAFT_IS_IN_FLIGHT                                 :{WHITE}Самолёт в воздухе

# Order related errors
STR_ERROR_NO_MORE_SPACE_FOR_ORDERS                              :{WHITE}Список заданий заполнен
STR_ERROR_TOO_MANY_ORDERS                                       :{WHITE}Слишком много заданий
STR_ERROR_CAN_T_INSERT_NEW_ORDER                                :{WHITE}Невозможно вставить новое задание...
STR_ERROR_CAN_T_DELETE_THIS_ORDER                               :{WHITE}Невозможно удалить это задание...
STR_ERROR_CAN_T_MODIFY_THIS_ORDER                               :{WHITE}Невозможно изменить это задание...
STR_ERROR_CAN_T_MOVE_THIS_ORDER                                 :{WHITE}Невозможно переместить это задание...
STR_ERROR_CAN_T_SKIP_ORDER                                      :{WHITE}Невозможно пропустить текущее задание...
STR_ERROR_CAN_T_SKIP_TO_ORDER                                   :{WHITE}Невозможно перейти к выделенному заданию...
STR_ERROR_CAN_T_COPY_SHARE_ORDER                                :{WHITE}... ТС не может достигнуть всех станций
STR_ERROR_CAN_T_ADD_ORDER                                       :{WHITE}... ТС не может достигнуть этой станции
STR_ERROR_CAN_T_ADD_ORDER_SHARED                                :{WHITE}... ТС с общим маршрутом не может достигнуть этой станции

STR_ERROR_CAN_T_SHARE_ORDER_LIST                                :{WHITE}Невозможно использовать общий маршрут...
STR_ERROR_CAN_T_STOP_SHARING_ORDER_LIST                         :{WHITE}Невозможно создать индивидуальный маршрут...
STR_ERROR_CAN_T_COPY_ORDER_LIST                                 :{WHITE}Невозможно скопировать маршрут...
STR_ERROR_TOO_FAR_FROM_PREVIOUS_DESTINATION                     :{WHITE}... слишком далеко от предыдущей точки
STR_ERROR_AIRCRAFT_NOT_ENOUGH_RANGE                             :{WHITE}... дальность полёта воздушного судна недостаточна

# Timetable related errors
STR_ERROR_CAN_T_TIMETABLE_VEHICLE                               :{WHITE}Не удалось составить график движения для этого транспорта...
STR_ERROR_TIMETABLE_ONLY_WAIT_AT_STATIONS                       :{WHITE}Транспорт может ждать только на станции
STR_ERROR_TIMETABLE_NOT_STOPPING_HERE                           :{WHITE}Это транспортное средство не останавливается на этой станции

# Sign related errors
STR_ERROR_TOO_MANY_SIGNS                                        :{WHITE}... слишком много табличек
STR_ERROR_CAN_T_PLACE_SIGN_HERE                                 :{WHITE}Не удалось поставить табличку...
STR_ERROR_CAN_T_CHANGE_SIGN_NAME                                :{WHITE}Не удалось изменить табличку...
STR_ERROR_CAN_T_DELETE_SIGN                                     :{WHITE}Не удалось удалить табличку...

# Translatable comment for OpenTTD's desktop shortcut
STR_DESKTOP_SHORTCUT_COMMENT                                    :Экономический симулятор на основе игры «Transport Tycoon Deluxe»

# Translatable descriptions in media/baseset/*.ob* files
STR_BASEGRAPHICS_DOS_DESCRIPTION                                :Графика из Transport Tycoon Deluxe для DOS.
STR_BASEGRAPHICS_DOS_DE_DESCRIPTION                             :Графика из немецкой версии Transport Tycoon Deluxe для DOS.
STR_BASEGRAPHICS_WIN_DESCRIPTION                                :Графика из Transport Tycoon Deluxe для Windows.
STR_BASESOUNDS_DOS_DESCRIPTION                                  :Звуковые эффекты из игры Transport Tycoon Deluxe для DOS.
STR_BASESOUNDS_WIN_DESCRIPTION                                  :Звуковые эффекты из игры Transport Tycoon Deluxe для Windows.
STR_BASESOUNDS_NONE_DESCRIPTION                                 :Пустой набор звукового оформления, не содержащий никаких звуков.
STR_BASEMUSIC_WIN_DESCRIPTION                                   :Набор музыки из игры Transport Tycoon Deluxe для Windows.
STR_BASEMUSIC_DOS_DESCRIPTION                                   :Набор музыки из игры Transport Tycoon Deluxe для DOS.
STR_BASEMUSIC_TTO_DESCRIPTION                                   :Набор музыки из игры Transport Tycoon для DOS.
STR_BASEMUSIC_NONE_DESCRIPTION                                  :Пустой набор музыкального оформления, не содержащий никакой музыки.

STR_TRADITIONAL_TRAIN_NAME                                      :Поезд №{COMMA}
STR_TRADITIONAL_ROAD_VEHICLE_NAME                               :Автомобиль №{COMMA}
STR_TRADITIONAL_SHIP_NAME                                       :Судно №{COMMA}
STR_TRADITIONAL_AIRCRAFT_NAME                                   :Борт №{COMMA}

##id 0x2000
# Town building names
STR_TOWN_BUILDING_NAME_TALL_OFFICE_BLOCK_1                      :Высотное офисное здание
STR_TOWN_BUILDING_NAME_OFFICE_BLOCK_1                           :Офисное здание
STR_TOWN_BUILDING_NAME_SMALL_BLOCK_OF_FLATS_1                   :Жилой дом
STR_TOWN_BUILDING_NAME_CHURCH_1                                 :Церковь
STR_TOWN_BUILDING_NAME_LARGE_OFFICE_BLOCK_1                     :Большое офисное здание
STR_TOWN_BUILDING_NAME_TOWN_HOUSES_1                            :Городские здания
STR_TOWN_BUILDING_NAME_HOTEL_1                                  :Отель
STR_TOWN_BUILDING_NAME_STATUE_1                                 :Статуя
STR_TOWN_BUILDING_NAME_FOUNTAIN_1                               :Фонтан
STR_TOWN_BUILDING_NAME_PARK_1                                   :Парк
STR_TOWN_BUILDING_NAME_OFFICE_BLOCK_2                           :Офисное здание
STR_TOWN_BUILDING_NAME_SHOPS_AND_OFFICES_1                      :Торгово-офисный центр
STR_TOWN_BUILDING_NAME_MODERN_OFFICE_BUILDING_1                 :Современный деловой центр
STR_TOWN_BUILDING_NAME_WAREHOUSE_1                              :Склад
STR_TOWN_BUILDING_NAME_OFFICE_BLOCK_3                           :Офисное здание
STR_TOWN_BUILDING_NAME_STADIUM_1                                :Стадион
STR_TOWN_BUILDING_NAME_OLD_HOUSES_1                             :Старые дома
STR_TOWN_BUILDING_NAME_COTTAGES_1                               :Коттеджи
STR_TOWN_BUILDING_NAME_HOUSES_1                                 :Дома
STR_TOWN_BUILDING_NAME_FLATS_1                                  :Многоквартирный дом
STR_TOWN_BUILDING_NAME_TALL_OFFICE_BLOCK_2                      :Высотное офисное здание
STR_TOWN_BUILDING_NAME_SHOPS_AND_OFFICES_2                      :Торгово-офисный центр
STR_TOWN_BUILDING_NAME_SHOPS_AND_OFFICES_3                      :Торгово-офисный центр
STR_TOWN_BUILDING_NAME_THEATER_1                                :Театр
STR_TOWN_BUILDING_NAME_STADIUM_2                                :Стадион
STR_TOWN_BUILDING_NAME_OFFICES_1                                :Офисы
STR_TOWN_BUILDING_NAME_HOUSES_2                                 :Дома
STR_TOWN_BUILDING_NAME_CINEMA_1                                 :Кинотеатр
STR_TOWN_BUILDING_NAME_SHOPPING_MALL_1                          :Торговый центр
STR_TOWN_BUILDING_NAME_IGLOO_1                                  :Иглу
STR_TOWN_BUILDING_NAME_TEPEES_1                                 :Хижины
STR_TOWN_BUILDING_NAME_TEAPOT_HOUSE_1                           :Домик-Чайник
STR_TOWN_BUILDING_NAME_PIGGY_BANK_1                             :Хрюшка-Копилка

##id 0x4800
# industry names
STR_INDUSTRY_NAME_COAL_MINE                                     :{G=f}Угольная шахта
STR_INDUSTRY_NAME_COAL_MINE.gen                                 :угольной шахты
STR_INDUSTRY_NAME_POWER_STATION                                 :{G=f}Электростанция
STR_INDUSTRY_NAME_POWER_STATION.gen                             :электростанции
STR_INDUSTRY_NAME_SAWMILL                                       :{G=f}Лесопилка
STR_INDUSTRY_NAME_SAWMILL.gen                                   :лесопилки
STR_INDUSTRY_NAME_FOREST                                        :{G=m}Лес
STR_INDUSTRY_NAME_FOREST.gen                                    :леса
STR_INDUSTRY_NAME_OIL_REFINERY                                  :{G=m}Нефтезавод
STR_INDUSTRY_NAME_OIL_REFINERY.gen                              :нефтезавода
STR_INDUSTRY_NAME_OIL_RIG                                       :{G=f}Нефтяная вышка
STR_INDUSTRY_NAME_OIL_RIG.gen                                   :нефтяной вышки
STR_INDUSTRY_NAME_FACTORY                                       :{G=m}Завод
STR_INDUSTRY_NAME_FACTORY.gen                                   :завода
STR_INDUSTRY_NAME_PRINTING_WORKS                                :{G=f}Типография
STR_INDUSTRY_NAME_PRINTING_WORKS.gen                            :типографии
STR_INDUSTRY_NAME_STEEL_MILL                                    :{G=m}Сталелитейный завод
STR_INDUSTRY_NAME_STEEL_MILL.gen                                :сталелитейного завода
STR_INDUSTRY_NAME_FARM                                          :{G=f}Ферма
STR_INDUSTRY_NAME_FARM.gen                                      :фермы
STR_INDUSTRY_NAME_COPPER_ORE_MINE                               :{G=f}Шахта медной руды
STR_INDUSTRY_NAME_COPPER_ORE_MINE.gen                           :шахты медной руды
STR_INDUSTRY_NAME_OIL_WELLS                                     :{G=f}Нефтяная скважина
STR_INDUSTRY_NAME_OIL_WELLS.gen                                 :нефтяной скважины
STR_INDUSTRY_NAME_BANK                                          :{G=m}Банк
STR_INDUSTRY_NAME_BANK.gen                                      :банка
STR_INDUSTRY_NAME_FOOD_PROCESSING_PLANT                         :{G=m}Продуктовый завод
STR_INDUSTRY_NAME_FOOD_PROCESSING_PLANT.gen                     :продуктового завода
STR_INDUSTRY_NAME_PAPER_MILL                                    :{G=f}Бумажная фабрика
STR_INDUSTRY_NAME_PAPER_MILL.gen                                :бумажной фабрики
STR_INDUSTRY_NAME_GOLD_MINE                                     :{G=f}Золотая шахта
STR_INDUSTRY_NAME_GOLD_MINE.gen                                 :золотой шахты
STR_INDUSTRY_NAME_BANK_TROPIC_ARCTIC                            :{G=m}Банк
STR_INDUSTRY_NAME_BANK_TROPIC_ARCTIC.gen                        :банка
STR_INDUSTRY_NAME_DIAMOND_MINE                                  :{G=p}Алмазные копи
STR_INDUSTRY_NAME_DIAMOND_MINE.gen                              :алмазных копей
STR_INDUSTRY_NAME_IRON_ORE_MINE                                 :{G=f}Шахта железной руды
STR_INDUSTRY_NAME_IRON_ORE_MINE.gen                             :шахты железной руды
STR_INDUSTRY_NAME_FRUIT_PLANTATION                              :{G=f}Фруктовая плантация
STR_INDUSTRY_NAME_FRUIT_PLANTATION.gen                          :фруктовой плантации
STR_INDUSTRY_NAME_RUBBER_PLANTATION                             :{G=f}Плантация гевеи
STR_INDUSTRY_NAME_RUBBER_PLANTATION.gen                         :плантации гевеи
STR_INDUSTRY_NAME_WATER_SUPPLY                                  :{G=f}Водная скважина
STR_INDUSTRY_NAME_WATER_SUPPLY.gen                              :водной скважины
STR_INDUSTRY_NAME_WATER_TOWER                                   :{G=f}Водонапорная башня
STR_INDUSTRY_NAME_WATER_TOWER.gen                               :водонапорной башни
STR_INDUSTRY_NAME_FACTORY_2                                     :{G=m}Завод
STR_INDUSTRY_NAME_FACTORY_2.gen                                 :завода
STR_INDUSTRY_NAME_FARM_2                                        :{G=f}Ферма
STR_INDUSTRY_NAME_FARM_2.gen                                    :фермы
STR_INDUSTRY_NAME_LUMBER_MILL                                   :{G=f}Лесопилка
STR_INDUSTRY_NAME_LUMBER_MILL.gen                               :лесопилки
STR_INDUSTRY_NAME_COTTON_CANDY_FOREST                           :{G=m}Лес сахарной ваты
STR_INDUSTRY_NAME_COTTON_CANDY_FOREST.gen                       :леса сахарной ваты
STR_INDUSTRY_NAME_CANDY_FACTORY                                 :{G=f}Конфетная фабрика
STR_INDUSTRY_NAME_CANDY_FACTORY.gen                             :конфетной фабрики
STR_INDUSTRY_NAME_BATTERY_FARM                                  :{G=n}Поле батареек
STR_INDUSTRY_NAME_BATTERY_FARM.gen                              :поля батареек
STR_INDUSTRY_NAME_COLA_WELLS                                    :{G=p}Колодцы колы
STR_INDUSTRY_NAME_COLA_WELLS.gen                                :колодцев колы
STR_INDUSTRY_NAME_TOY_SHOP                                      :{G=m}Магазин игрушек
STR_INDUSTRY_NAME_TOY_SHOP.gen                                  :магазина игрушек
STR_INDUSTRY_NAME_TOY_FACTORY                                   :{G=m}Завод игрушек
STR_INDUSTRY_NAME_TOY_FACTORY.gen                               :завода игрушек
STR_INDUSTRY_NAME_PLASTIC_FOUNTAINS                             :{G=p}Фонтаны пластика
STR_INDUSTRY_NAME_PLASTIC_FOUNTAINS.gen                         :фонтанов пластика
STR_INDUSTRY_NAME_FIZZY_DRINK_FACTORY                           :{G=m}Завод газировки
STR_INDUSTRY_NAME_FIZZY_DRINK_FACTORY.gen                       :завода газировки
STR_INDUSTRY_NAME_BUBBLE_GENERATOR                              :{G=m}Генератор пузырьков
STR_INDUSTRY_NAME_BUBBLE_GENERATOR.gen                          :генератора пузырьков
STR_INDUSTRY_NAME_TOFFEE_QUARRY                                 :{G=m}Ирисовый карьер
STR_INDUSTRY_NAME_TOFFEE_QUARRY.gen                             :ирисового карьера
STR_INDUSTRY_NAME_SUGAR_MINE                                    :{G=f}Сахарная шахта
STR_INDUSTRY_NAME_SUGAR_MINE.gen                                :сахарной шахты

############ WARNING, using range 0x6000 for strings that are stored in the savegame
############ These strings may never get a new id, or savegames will break!
##id 0x6000
STR_SV_EMPTY                                                    :
STR_SV_UNNAMED                                                  :Без имени
STR_SV_TRAIN_NAME                                               :Поезд №{COMMA}
STR_SV_ROAD_VEHICLE_NAME                                        :Автомобиль №{COMMA}
STR_SV_SHIP_NAME                                                :Судно №{COMMA}
STR_SV_AIRCRAFT_NAME                                            :Борт №{COMMA}

STR_SV_STNAME                                                   :{STRING}
STR_SV_STNAME_NORTH                                             :{STRING} Северная
STR_SV_STNAME_SOUTH                                             :{STRING} Южная
STR_SV_STNAME_EAST                                              :{STRING} Восточная
STR_SV_STNAME_WEST                                              :{STRING} Западная
STR_SV_STNAME_CENTRAL                                           :{STRING} Центральная
STR_SV_STNAME_TRANSFER                                          :{STRING} Транзитная
STR_SV_STNAME_HALT                                              :{STRING} Привальная
STR_SV_STNAME_VALLEY                                            :{STRING} Долинная
STR_SV_STNAME_HEIGHTS                                           :{STRING} Высотная
STR_SV_STNAME_WOODS                                             :{STRING} Лесная
STR_SV_STNAME_LAKESIDE                                          :{STRING} Озёрная
STR_SV_STNAME_EXCHANGE                                          :{STRING} Сортировочная
STR_SV_STNAME_AIRPORT                                           :Аэропорт {STRING}
STR_SV_STNAME_OILFIELD                                          :Нефтяная вышка {STRING}
STR_SV_STNAME_MINES                                             :Шахты {STRING}
STR_SV_STNAME_DOCKS                                             :Пристань {STRING}
STR_SV_STNAME_BUOY                                              :{STRING}
STR_SV_STNAME_WAYPOINT                                          :{STRING}
##id 0x6020
STR_SV_STNAME_ANNEXE                                            :{STRING} Дополнительная
STR_SV_STNAME_SIDINGS                                           :{STRING} Запасная
STR_SV_STNAME_BRANCH                                            :{STRING} Резервная
STR_SV_STNAME_UPPER                                             :{STRING} Верхняя
STR_SV_STNAME_LOWER                                             :{STRING} Нижняя
STR_SV_STNAME_HELIPORT                                          :Вертодром {STRING}
STR_SV_STNAME_FOREST                                            :Лес {STRING}
STR_SV_STNAME_FALLBACK                                          :{STRING}, станция №{NUM}
############ end of savegame specific region!

##id 0x8000
# Vehicle names
STR_VEHICLE_NAME_TRAIN_ENGINE_RAIL_KIRBY_PAUL_TANK_STEAM        :Паровоз Kirby Paul Tank
STR_VEHICLE_NAME_TRAIN_ENGINE_RAIL_MJS_250_DIESEL               :Тепловоз MJS 250
STR_VEHICLE_NAME_TRAIN_ENGINE_RAIL_PLODDYPHUT_CHOO_CHOO         :Паровоз Ploddyphut «Чу-Чу»
STR_VEHICLE_NAME_TRAIN_ENGINE_RAIL_POWERNAUT_CHOO_CHOO          :Паровоз Powernaut «Чу-Чу»
STR_VEHICLE_NAME_TRAIN_ENGINE_RAIL_MIGHTYMOVER_CHOO_CHOO        :Паровоз MightyMover «Чу-Чу»
STR_VEHICLE_NAME_TRAIN_ENGINE_RAIL_PLODDYPHUT_DIESEL            :Тепловоз Ploddyphut
STR_VEHICLE_NAME_TRAIN_ENGINE_RAIL_POWERNAUT_DIESEL             :Тепловоз Powernaut
STR_VEHICLE_NAME_TRAIN_ENGINE_RAIL_WILLS_2_8_0_STEAM            :Паровоз Wills 2-8-0
STR_VEHICLE_NAME_TRAIN_ENGINE_RAIL_CHANEY_JUBILEE_STEAM         :Паровоз Chaney «Юбилей»
STR_VEHICLE_NAME_TRAIN_ENGINE_RAIL_GINZU_A4_STEAM               :Паровоз Ginzu «A4»
STR_VEHICLE_NAME_TRAIN_ENGINE_RAIL_SH_8P_STEAM                  :Паровоз SH «8P»
STR_VEHICLE_NAME_TRAIN_ENGINE_RAIL_MANLEY_MOREL_DMU_DIESEL      :Дизель-поезд Manley-Morel
STR_VEHICLE_NAME_TRAIN_ENGINE_RAIL_DASH_DIESEL                  :Дизель-поезд «Dash»
STR_VEHICLE_NAME_TRAIN_ENGINE_RAIL_SH_HENDRY_25_DIESEL          :Тепловоз SH/Hendry «25»
STR_VEHICLE_NAME_TRAIN_ENGINE_RAIL_UU_37_DIESEL                 :Тепловоз UU «37»
STR_VEHICLE_NAME_TRAIN_ENGINE_RAIL_FLOSS_47_DIESEL              :Тепловоз Floss «47»
STR_VEHICLE_NAME_TRAIN_ENGINE_RAIL_CS_4000_DIESEL               :Тепловоз CS 4000
STR_VEHICLE_NAME_TRAIN_ENGINE_RAIL_CS_2400_DIESEL               :Тепловоз CS 2400
STR_VEHICLE_NAME_TRAIN_ENGINE_RAIL_CENTENNIAL_DIESEL            :Тепловоз «Centennial»
STR_VEHICLE_NAME_TRAIN_ENGINE_RAIL_KELLING_3100_DIESEL          :Тепловоз «Kelling 3100»
STR_VEHICLE_NAME_TRAIN_ENGINE_RAIL_TURNER_TURBO_DIESEL          :Тепловоз «Turner Турбо»
STR_VEHICLE_NAME_TRAIN_ENGINE_RAIL_MJS_1000_DIESEL              :Тепловоз MJS 1000
STR_VEHICLE_NAME_TRAIN_ENGINE_RAIL_SH_125_DIESEL                :Тепловоз SH «125»
STR_VEHICLE_NAME_TRAIN_ENGINE_RAIL_SH_30_ELECTRIC               :Электровоз SH «30»
STR_VEHICLE_NAME_TRAIN_ENGINE_RAIL_SH_40_ELECTRIC               :Электровоз SH «40»
STR_VEHICLE_NAME_TRAIN_ENGINE_RAIL_T_I_M_ELECTRIC               :Электровоз «T.I.M.»
STR_VEHICLE_NAME_TRAIN_ENGINE_RAIL_ASIASTAR_ELECTRIC            :Электровоз «AsiaStar»
STR_VEHICLE_NAME_TRAIN_WAGON_RAIL_PASSENGER_CAR                 :Пассажирский вагон
STR_VEHICLE_NAME_TRAIN_WAGON_RAIL_MAIL_VAN                      :Почтовый вагон
STR_VEHICLE_NAME_TRAIN_WAGON_RAIL_COAL_CAR                      :Угольная платформа
STR_VEHICLE_NAME_TRAIN_WAGON_RAIL_OIL_TANKER                    :Нефтяная цистерна
STR_VEHICLE_NAME_TRAIN_WAGON_RAIL_LIVESTOCK_VAN                 :Вагон для скота
STR_VEHICLE_NAME_TRAIN_WAGON_RAIL_GOODS_VAN                     :Товарный вагон
STR_VEHICLE_NAME_TRAIN_WAGON_RAIL_GRAIN_HOPPER                  :Хоппер для зерна
STR_VEHICLE_NAME_TRAIN_WAGON_RAIL_WOOD_TRUCK                    :Вагон для дерева
STR_VEHICLE_NAME_TRAIN_WAGON_RAIL_IRON_ORE_HOPPER               :Хоппер для железной руды
STR_VEHICLE_NAME_TRAIN_WAGON_RAIL_STEEL_TRUCK                   :Вагон для стали
STR_VEHICLE_NAME_TRAIN_WAGON_RAIL_ARMORED_VAN                   :Бронированный вагон
STR_VEHICLE_NAME_TRAIN_WAGON_RAIL_FOOD_VAN                      :Рефрижератор (продукты)
STR_VEHICLE_NAME_TRAIN_WAGON_RAIL_PAPER_TRUCK                   :Вагон для бумаги
STR_VEHICLE_NAME_TRAIN_WAGON_RAIL_COPPER_ORE_HOPPER             :Хоппер для медной руды
STR_VEHICLE_NAME_TRAIN_WAGON_RAIL_WATER_TANKER                  :Водная цистерна
STR_VEHICLE_NAME_TRAIN_WAGON_RAIL_FRUIT_TRUCK                   :Рефрижератор (фрукты)
STR_VEHICLE_NAME_TRAIN_WAGON_RAIL_RUBBER_TRUCK                  :Вагон для каучука
STR_VEHICLE_NAME_TRAIN_WAGON_RAIL_SUGAR_TRUCK                   :Вагон для сахара
STR_VEHICLE_NAME_TRAIN_WAGON_RAIL_COTTON_CANDY_HOPPER           :Хоппер для сахарной ваты
STR_VEHICLE_NAME_TRAIN_WAGON_RAIL_TOFFEE_HOPPER                 :Хоппер для ирисок
STR_VEHICLE_NAME_TRAIN_WAGON_RAIL_BUBBLE_VAN                    :Вагон для пузырьков
STR_VEHICLE_NAME_TRAIN_WAGON_RAIL_COLA_TANKER                   :Цистерна для колы
STR_VEHICLE_NAME_TRAIN_WAGON_RAIL_CANDY_VAN                     :Вагон для конфет
STR_VEHICLE_NAME_TRAIN_WAGON_RAIL_TOY_VAN                       :Вагон для игрушек
STR_VEHICLE_NAME_TRAIN_WAGON_RAIL_BATTERY_TRUCK                 :Вагон для батареек
STR_VEHICLE_NAME_TRAIN_WAGON_RAIL_FIZZY_DRINK_TRUCK             :Вагон для газировки
STR_VEHICLE_NAME_TRAIN_WAGON_RAIL_PLASTIC_TRUCK                 :Вагон для пластика
STR_VEHICLE_NAME_TRAIN_ENGINE_MONORAIL_X2001_ELECTRIC           :Электровоз «X2001»
STR_VEHICLE_NAME_TRAIN_ENGINE_MONORAIL_MILLENNIUM_Z1_ELECTRIC   :Электровоз «Millennium Z1»
STR_VEHICLE_NAME_TRAIN_ENGINE_MONORAIL_WIZZOWOW_Z99             :Wizzowow Z99
STR_VEHICLE_NAME_TRAIN_WAGON_MONORAIL_PASSENGER_CAR             :Пассажирский вагон
STR_VEHICLE_NAME_TRAIN_WAGON_MONORAIL_MAIL_VAN                  :Почтовый вагон
STR_VEHICLE_NAME_TRAIN_WAGON_MONORAIL_COAL_CAR                  :Угольная платформа
STR_VEHICLE_NAME_TRAIN_WAGON_MONORAIL_OIL_TANKER                :Нефтяная цистерна
STR_VEHICLE_NAME_TRAIN_WAGON_MONORAIL_LIVESTOCK_VAN             :Вагон для скота
STR_VEHICLE_NAME_TRAIN_WAGON_MONORAIL_GOODS_VAN                 :Товарный вагон
STR_VEHICLE_NAME_TRAIN_WAGON_MONORAIL_GRAIN_HOPPER              :Хоппер для зерна
STR_VEHICLE_NAME_TRAIN_WAGON_MONORAIL_WOOD_TRUCK                :Вагон для древесины
STR_VEHICLE_NAME_TRAIN_WAGON_MONORAIL_IRON_ORE_HOPPER           :Хоппер для железной руды
STR_VEHICLE_NAME_TRAIN_WAGON_MONORAIL_STEEL_TRUCK               :Вагон для стали
STR_VEHICLE_NAME_TRAIN_WAGON_MONORAIL_ARMORED_VAN               :Бронированный вагон
STR_VEHICLE_NAME_TRAIN_WAGON_MONORAIL_FOOD_VAN                  :Рефрижератор (продукты)
STR_VEHICLE_NAME_TRAIN_WAGON_MONORAIL_PAPER_TRUCK               :Вагон для бумаги
STR_VEHICLE_NAME_TRAIN_WAGON_MONORAIL_COPPER_ORE_HOPPER         :Хоппер для медной руды
STR_VEHICLE_NAME_TRAIN_WAGON_MONORAIL_WATER_TANKER              :Водная цистерна
STR_VEHICLE_NAME_TRAIN_WAGON_MONORAIL_FRUIT_TRUCK               :Рефрижератор (фрукты)
STR_VEHICLE_NAME_TRAIN_WAGON_MONORAIL_RUBBER_TRUCK              :Вагон для каучука
STR_VEHICLE_NAME_TRAIN_WAGON_MONORAIL_SUGAR_TRUCK               :Вагон для сахара
STR_VEHICLE_NAME_TRAIN_WAGON_MONORAIL_COTTON_CANDY_HOPPER       :Хоппер для сахарной ваты
STR_VEHICLE_NAME_TRAIN_WAGON_MONORAIL_TOFFEE_HOPPER             :Хоппер для ирисок
STR_VEHICLE_NAME_TRAIN_WAGON_MONORAIL_BUBBLE_VAN                :Вагон для пузырьков
STR_VEHICLE_NAME_TRAIN_WAGON_MONORAIL_COLA_TANKER               :Цистерна для колы
STR_VEHICLE_NAME_TRAIN_WAGON_MONORAIL_CANDY_VAN                 :Вагон для конфет
STR_VEHICLE_NAME_TRAIN_WAGON_MONORAIL_TOY_VAN                   :Вагон для игрушек
STR_VEHICLE_NAME_TRAIN_WAGON_MONORAIL_BATTERY_TRUCK             :Вагон для батареек
STR_VEHICLE_NAME_TRAIN_WAGON_MONORAIL_FIZZY_DRINK_TRUCK         :Вагон для газировки
STR_VEHICLE_NAME_TRAIN_WAGON_MONORAIL_PLASTIC_TRUCK             :Вагон для пластика
STR_VEHICLE_NAME_TRAIN_ENGINE_MAGLEV_LEV1_LEVIATHAN_ELECTRIC    :Lev1 «Левиафан»
STR_VEHICLE_NAME_TRAIN_ENGINE_MAGLEV_LEV2_CYCLOPS_ELECTRIC      :Lev2 «Циклоп»
STR_VEHICLE_NAME_TRAIN_ENGINE_MAGLEV_LEV3_PEGASUS_ELECTRIC      :Lev3 «Пегас»
STR_VEHICLE_NAME_TRAIN_ENGINE_MAGLEV_LEV4_CHIMAERA_ELECTRIC     :Lev4 «Химера»
STR_VEHICLE_NAME_TRAIN_ENGINE_MAGLEV_WIZZOWOW_ROCKETEER         :Wizzowow «Ракета»
STR_VEHICLE_NAME_TRAIN_WAGON_MAGLEV_PASSENGER_CAR               :Пассажирский вагон
STR_VEHICLE_NAME_TRAIN_WAGON_MAGLEV_MAIL_VAN                    :Почтовый вагон
STR_VEHICLE_NAME_TRAIN_WAGON_MAGLEV_COAL_CAR                    :Угольная платформа
STR_VEHICLE_NAME_TRAIN_WAGON_MAGLEV_OIL_TANKER                  :Нефтяная цистерна
STR_VEHICLE_NAME_TRAIN_WAGON_MAGLEV_LIVESTOCK_VAN               :Вагон для скота
STR_VEHICLE_NAME_TRAIN_WAGON_MAGLEV_GOODS_VAN                   :Товарный вагон
STR_VEHICLE_NAME_TRAIN_WAGON_MAGLEV_GRAIN_HOPPER                :Хоппер для зерна
STR_VEHICLE_NAME_TRAIN_WAGON_MAGLEV_WOOD_TRUCK                  :Вагон для древесины
STR_VEHICLE_NAME_TRAIN_WAGON_MAGLEV_IRON_ORE_HOPPER             :Хоппер для железной руды
STR_VEHICLE_NAME_TRAIN_WAGON_MAGLEV_STEEL_TRUCK                 :Вагон для стали
STR_VEHICLE_NAME_TRAIN_WAGON_MAGLEV_ARMORED_VAN                 :Бронированный вагон
STR_VEHICLE_NAME_TRAIN_WAGON_MAGLEV_FOOD_VAN                    :Рефрижератор (продукты)
STR_VEHICLE_NAME_TRAIN_WAGON_MAGLEV_PAPER_TRUCK                 :Вагон для бумаги
STR_VEHICLE_NAME_TRAIN_WAGON_MAGLEV_COPPER_ORE_HOPPER           :Хоппер для медной руды
STR_VEHICLE_NAME_TRAIN_WAGON_MAGLEV_WATER_TANKER                :Водная цистерна
STR_VEHICLE_NAME_TRAIN_WAGON_MAGLEV_FRUIT_TRUCK                 :Рефрижератор (фрукты)
STR_VEHICLE_NAME_TRAIN_WAGON_MAGLEV_RUBBER_TRUCK                :Вагон для каучука
STR_VEHICLE_NAME_TRAIN_WAGON_MAGLEV_SUGAR_TRUCK                 :Вагон для сахара
STR_VEHICLE_NAME_TRAIN_WAGON_MAGLEV_COTTON_CANDY_HOPPER         :Хоппер для сахарной ваты
STR_VEHICLE_NAME_TRAIN_WAGON_MAGLEV_TOFFEE_HOPPER               :Хоппер для ирисок
STR_VEHICLE_NAME_TRAIN_WAGON_MAGLEV_BUBBLE_VAN                  :Вагон для пузырьков
STR_VEHICLE_NAME_TRAIN_WAGON_MAGLEV_COLA_TANKER                 :Цистерна для колы
STR_VEHICLE_NAME_TRAIN_WAGON_MAGLEV_CANDY_VAN                   :Вагон для конфет
STR_VEHICLE_NAME_TRAIN_WAGON_MAGLEV_TOY_VAN                     :Вагон для игрушек
STR_VEHICLE_NAME_TRAIN_WAGON_MAGLEV_BATTERY_TRUCK               :Вагон для батареек
STR_VEHICLE_NAME_TRAIN_WAGON_MAGLEV_FIZZY_DRINK_TRUCK           :Вагон для газировки
STR_VEHICLE_NAME_TRAIN_WAGON_MAGLEV_PLASTIC_TRUCK               :Вагон для пластика
STR_VEHICLE_NAME_ROAD_VEHICLE_MPS_REGAL_BUS                     :Автобус MPS Regal
STR_VEHICLE_NAME_ROAD_VEHICLE_HEREFORD_LEOPARD_BUS              :Автобус Hereford Leopard
STR_VEHICLE_NAME_ROAD_VEHICLE_FOSTER_BUS                        :Автобус Foster
STR_VEHICLE_NAME_ROAD_VEHICLE_FOSTER_MKII_SUPERBUS              :Автобус Foster MkII
STR_VEHICLE_NAME_ROAD_VEHICLE_PLODDYPHUT_MKI_BUS                :Автобус Ploddyphut MkI
STR_VEHICLE_NAME_ROAD_VEHICLE_PLODDYPHUT_MKII_BUS               :Автобус Ploddyphut MkII
STR_VEHICLE_NAME_ROAD_VEHICLE_PLODDYPHUT_MKIII_BUS              :Автобус Ploddyphut MkIII
STR_VEHICLE_NAME_ROAD_VEHICLE_BALOGH_COAL_TRUCK                 :Грузовик Balogh (уголь)
STR_VEHICLE_NAME_ROAD_VEHICLE_UHL_COAL_TRUCK                    :Грузовик Uhl (уголь)
STR_VEHICLE_NAME_ROAD_VEHICLE_DW_COAL_TRUCK                     :Грузовик DW (уголь)
STR_VEHICLE_NAME_ROAD_VEHICLE_MPS_MAIL_TRUCK                    :Почтовый фургон MPS
STR_VEHICLE_NAME_ROAD_VEHICLE_REYNARD_MAIL_TRUCK                :Почтовый фургон Reynard
STR_VEHICLE_NAME_ROAD_VEHICLE_PERRY_MAIL_TRUCK                  :Почтовый фургон Perry
STR_VEHICLE_NAME_ROAD_VEHICLE_MIGHTYMOVER_MAIL_TRUCK            :Почтовый фургон MightyMover
STR_VEHICLE_NAME_ROAD_VEHICLE_POWERNAUGHT_MAIL_TRUCK            :Почтовый фургон Powernaught
STR_VEHICLE_NAME_ROAD_VEHICLE_WIZZOWOW_MAIL_TRUCK               :Почтовый фургон Wizzowow
STR_VEHICLE_NAME_ROAD_VEHICLE_WITCOMBE_OIL_TANKER               :Цистерна Witcombe (нефть)
STR_VEHICLE_NAME_ROAD_VEHICLE_FOSTER_OIL_TANKER                 :Цистерна Foster (нефть)
STR_VEHICLE_NAME_ROAD_VEHICLE_PERRY_OIL_TANKER                  :Цистерна Perry (нефть)
STR_VEHICLE_NAME_ROAD_VEHICLE_TALBOTT_LIVESTOCK_VAN             :Скотовозка Talbott
STR_VEHICLE_NAME_ROAD_VEHICLE_UHL_LIVESTOCK_VAN                 :Скотовозка Uhl
STR_VEHICLE_NAME_ROAD_VEHICLE_FOSTER_LIVESTOCK_VAN              :Скотовозка Foster
STR_VEHICLE_NAME_ROAD_VEHICLE_BALOGH_GOODS_TRUCK                :Грузовик Balogh (товары)
STR_VEHICLE_NAME_ROAD_VEHICLE_CRAIGHEAD_GOODS_TRUCK             :Грузовик Craighead (товары)
STR_VEHICLE_NAME_ROAD_VEHICLE_GOSS_GOODS_TRUCK                  :Грузовик Goss (товары)
STR_VEHICLE_NAME_ROAD_VEHICLE_HEREFORD_GRAIN_TRUCK              :Зерновозка Hereford
STR_VEHICLE_NAME_ROAD_VEHICLE_THOMAS_GRAIN_TRUCK                :Зерновозка Thomas
STR_VEHICLE_NAME_ROAD_VEHICLE_GOSS_GRAIN_TRUCK                  :Зерновозка Goss
STR_VEHICLE_NAME_ROAD_VEHICLE_WITCOMBE_WOOD_TRUCK               :Грузовик Witcombe (древесина)
STR_VEHICLE_NAME_ROAD_VEHICLE_FOSTER_WOOD_TRUCK                 :Грузовик Foster (древесина)
STR_VEHICLE_NAME_ROAD_VEHICLE_MORELAND_WOOD_TRUCK               :Грузовик Moreland (древесина)
STR_VEHICLE_NAME_ROAD_VEHICLE_MPS_IRON_ORE_TRUCK                :Грузовик MPS (жел. руда)
STR_VEHICLE_NAME_ROAD_VEHICLE_UHL_IRON_ORE_TRUCK                :Грузовик Uhl (жел. руда)
STR_VEHICLE_NAME_ROAD_VEHICLE_CHIPPY_IRON_ORE_TRUCK             :Грузовик Chippy (жел. руда)
STR_VEHICLE_NAME_ROAD_VEHICLE_BALOGH_STEEL_TRUCK                :Грузовик Balogh (сталь)
STR_VEHICLE_NAME_ROAD_VEHICLE_UHL_STEEL_TRUCK                   :Грузовик Uhl (сталь)
STR_VEHICLE_NAME_ROAD_VEHICLE_KELLING_STEEL_TRUCK               :Грузовик Kelling (сталь)
STR_VEHICLE_NAME_ROAD_VEHICLE_BALOGH_ARMORED_TRUCK              :Броневик Balogh
STR_VEHICLE_NAME_ROAD_VEHICLE_UHL_ARMORED_TRUCK                 :Броневик Uhl
STR_VEHICLE_NAME_ROAD_VEHICLE_FOSTER_ARMORED_TRUCK              :Броневик Foster
STR_VEHICLE_NAME_ROAD_VEHICLE_FOSTER_FOOD_VAN                   :Рефрижератор Foster
STR_VEHICLE_NAME_ROAD_VEHICLE_PERRY_FOOD_VAN                    :Рефрижератор Perry
STR_VEHICLE_NAME_ROAD_VEHICLE_CHIPPY_FOOD_VAN                   :Рефрижератор Chippy
STR_VEHICLE_NAME_ROAD_VEHICLE_UHL_PAPER_TRUCK                   :Грузовик Uhl (бумага)
STR_VEHICLE_NAME_ROAD_VEHICLE_BALOGH_PAPER_TRUCK                :Грузовик Balogh (бумага)
STR_VEHICLE_NAME_ROAD_VEHICLE_MPS_PAPER_TRUCK                   :Грузовик MPS (бумага)
STR_VEHICLE_NAME_ROAD_VEHICLE_MPS_COPPER_ORE_TRUCK              :Грузовик MPS (медн. руда)
STR_VEHICLE_NAME_ROAD_VEHICLE_UHL_COPPER_ORE_TRUCK              :Грузовик Uhl (медн. руда)
STR_VEHICLE_NAME_ROAD_VEHICLE_GOSS_COPPER_ORE_TRUCK             :Грузовик Goss (медн. руда)
STR_VEHICLE_NAME_ROAD_VEHICLE_UHL_WATER_TANKER                  :Водная цистерна Uhl
STR_VEHICLE_NAME_ROAD_VEHICLE_BALOGH_WATER_TANKER               :Водная цистерна Balogh
STR_VEHICLE_NAME_ROAD_VEHICLE_MPS_WATER_TANKER                  :Водная цистерна MPS
STR_VEHICLE_NAME_ROAD_VEHICLE_BALOGH_FRUIT_TRUCK                :Рефрижератор Balogh (фрукты)
STR_VEHICLE_NAME_ROAD_VEHICLE_UHL_FRUIT_TRUCK                   :Рефрижератор Uhl (фрукты)
STR_VEHICLE_NAME_ROAD_VEHICLE_KELLING_FRUIT_TRUCK               :Рефрижератор Kelling (фрукты)
STR_VEHICLE_NAME_ROAD_VEHICLE_BALOGH_RUBBER_TRUCK               :Грузовик Balogh (каучук)
STR_VEHICLE_NAME_ROAD_VEHICLE_UHL_RUBBER_TRUCK                  :Грузовик Uhl (каучук)
STR_VEHICLE_NAME_ROAD_VEHICLE_RMT_RUBBER_TRUCK                  :Грузовик RMT (каучук)
STR_VEHICLE_NAME_ROAD_VEHICLE_MIGHTYMOVER_SUGAR_TRUCK           :Грузовик MightyMover (сахар)
STR_VEHICLE_NAME_ROAD_VEHICLE_POWERNAUGHT_SUGAR_TRUCK           :Грузовик Powernaught (сахар)
STR_VEHICLE_NAME_ROAD_VEHICLE_WIZZOWOW_SUGAR_TRUCK              :Грузовик Wizzowow (сахар)
STR_VEHICLE_NAME_ROAD_VEHICLE_MIGHTYMOVER_COLA_TRUCK            :Цистерна MightyMover (кола)
STR_VEHICLE_NAME_ROAD_VEHICLE_POWERNAUGHT_COLA_TRUCK            :Цистерна Powernaught (кола)
STR_VEHICLE_NAME_ROAD_VEHICLE_WIZZOWOW_COLA_TRUCK               :Цистерна Wizzowow (кола)
STR_VEHICLE_NAME_ROAD_VEHICLE_MIGHTYMOVER_COTTON_CANDY          :Грузовик MightyMover (сах. вата)
STR_VEHICLE_NAME_ROAD_VEHICLE_POWERNAUGHT_COTTON_CANDY          :Грузовик Powernaught (сах. вата)
STR_VEHICLE_NAME_ROAD_VEHICLE_WIZZOWOW_COTTON_CANDY_TRUCK       :Грузовик Wizzowow (сах. вата)
STR_VEHICLE_NAME_ROAD_VEHICLE_MIGHTYMOVER_TOFFEE_TRUCK          :Грузовик MightyMover (ириски)
STR_VEHICLE_NAME_ROAD_VEHICLE_POWERNAUGHT_TOFFEE_TRUCK          :Грузовик Powernaught (ириски)
STR_VEHICLE_NAME_ROAD_VEHICLE_WIZZOWOW_TOFFEE_TRUCK             :Грузовик Wizzowow (ириски)
STR_VEHICLE_NAME_ROAD_VEHICLE_MIGHTYMOVER_TOY_VAN               :Грузовик MightyMover (игрушки)
STR_VEHICLE_NAME_ROAD_VEHICLE_POWERNAUGHT_TOY_VAN               :Грузовик Powernaught (игрушки)
STR_VEHICLE_NAME_ROAD_VEHICLE_WIZZOWOW_TOY_VAN                  :Грузовик Wizzowow (игрушки)
STR_VEHICLE_NAME_ROAD_VEHICLE_MIGHTYMOVER_CANDY_TRUCK           :Грузовик MightyMover (конфеты)
STR_VEHICLE_NAME_ROAD_VEHICLE_POWERNAUGHT_CANDY_TRUCK           :Грузовик Powernaught (конфеты)
STR_VEHICLE_NAME_ROAD_VEHICLE_WIZZOWOW_CANDY_TRUCK              :Грузовик Wizzowow (конфеты)
STR_VEHICLE_NAME_ROAD_VEHICLE_MIGHTYMOVER_BATTERY_TRUCK         :Грузовик MightyMover (батарейки)
STR_VEHICLE_NAME_ROAD_VEHICLE_POWERNAUGHT_BATTERY_TRUCK         :Грузовик Powernaught (батарейки)
STR_VEHICLE_NAME_ROAD_VEHICLE_WIZZOWOW_BATTERY_TRUCK            :Грузовик Wizzowow (батарейки)
STR_VEHICLE_NAME_ROAD_VEHICLE_MIGHTYMOVER_FIZZY_DRINK           :Грузовик MightyMover (газировка)
STR_VEHICLE_NAME_ROAD_VEHICLE_POWERNAUGHT_FIZZY_DRINK           :Грузовик Powernaught (газировка)
STR_VEHICLE_NAME_ROAD_VEHICLE_WIZZOWOW_FIZZY_DRINK_TRUCK        :Грузовик Wizzowow (газировка)
STR_VEHICLE_NAME_ROAD_VEHICLE_MIGHTYMOVER_PLASTIC_TRUCK         :Грузовик MightyMover (пластик)
STR_VEHICLE_NAME_ROAD_VEHICLE_POWERNAUGHT_PLASTIC_TRUCK         :Грузовик Powernaught (пластик)
STR_VEHICLE_NAME_ROAD_VEHICLE_WIZZOWOW_PLASTIC_TRUCK            :Грузовик Wizzowow (пластик)
STR_VEHICLE_NAME_ROAD_VEHICLE_MIGHTYMOVER_BUBBLE_TRUCK          :Грузовик MightyMover (пузырьки)
STR_VEHICLE_NAME_ROAD_VEHICLE_POWERNAUGHT_BUBBLE_TRUCK          :Грузовик Powernaught (пузырьки)
STR_VEHICLE_NAME_ROAD_VEHICLE_WIZZOWOW_BUBBLE_TRUCK             :Грузовик Wizzowow (пузырьки)
STR_VEHICLE_NAME_SHIP_MPS_OIL_TANKER                            :Нефт. танкер MPS
STR_VEHICLE_NAME_SHIP_CS_INC_OIL_TANKER                         :Нефт. танкер CS-Inc.
STR_VEHICLE_NAME_SHIP_MPS_PASSENGER_FERRY                       :Пассажир. судно MPS
STR_VEHICLE_NAME_SHIP_FFP_PASSENGER_FERRY                       :Пассажир. судно FFP
STR_VEHICLE_NAME_SHIP_BAKEWELL_300_HOVERCRAFT                   :Судно на возд. подушке Bakewell 300
STR_VEHICLE_NAME_SHIP_CHUGGER_CHUG_PASSENGER                    :Пассажир. судно Chugger-Chug
STR_VEHICLE_NAME_SHIP_SHIVERSHAKE_PASSENGER_FERRY               :Пассажир. судно Shivershake
STR_VEHICLE_NAME_SHIP_YATE_CARGO_SHIP                           :Сухогруз Yate
STR_VEHICLE_NAME_SHIP_BAKEWELL_CARGO_SHIP                       :Сухогруз Bakewell
STR_VEHICLE_NAME_SHIP_MIGHTYMOVER_CARGO_SHIP                    :Сухогруз MightyMover
STR_VEHICLE_NAME_SHIP_POWERNAUT_CARGO_SHIP                      :Сухогруз Powernaut
STR_VEHICLE_NAME_AIRCRAFT_SAMPSON_U52                           :Sampson U52
STR_VEHICLE_NAME_AIRCRAFT_COLEMAN_COUNT                         :Coleman Count
STR_VEHICLE_NAME_AIRCRAFT_FFP_DART                              :FFP Dart
STR_VEHICLE_NAME_AIRCRAFT_YATE_HAUGAN                           :Yate Haugan
STR_VEHICLE_NAME_AIRCRAFT_BAKEWELL_COTSWALD_LB_3                :Bakewell Cotswald LB-3
STR_VEHICLE_NAME_AIRCRAFT_BAKEWELL_LUCKETT_LB_8                 :Bakewell Luckett LB-8
STR_VEHICLE_NAME_AIRCRAFT_BAKEWELL_LUCKETT_LB_9                 :Bakewell Luckett LB-9
STR_VEHICLE_NAME_AIRCRAFT_BAKEWELL_LUCKETT_LB80                 :Bakewell Luckett LB80
STR_VEHICLE_NAME_AIRCRAFT_BAKEWELL_LUCKETT_LB_10                :Bakewell Luckett LB-10
STR_VEHICLE_NAME_AIRCRAFT_BAKEWELL_LUCKETT_LB_11                :Bakewell Luckett LB-11
STR_VEHICLE_NAME_AIRCRAFT_YATE_AEROSPACE_YAC_1_11               :Yate Aerospace YAC 1-11
STR_VEHICLE_NAME_AIRCRAFT_DARWIN_100                            :Дарвин 100
STR_VEHICLE_NAME_AIRCRAFT_DARWIN_200                            :Дарвин 200
STR_VEHICLE_NAME_AIRCRAFT_DARWIN_300                            :Дарвин 300
STR_VEHICLE_NAME_AIRCRAFT_DARWIN_400                            :Дарвин 400
STR_VEHICLE_NAME_AIRCRAFT_DARWIN_500                            :Дарвин 500
STR_VEHICLE_NAME_AIRCRAFT_DARWIN_600                            :Дарвин 600
STR_VEHICLE_NAME_AIRCRAFT_GURU_GALAXY                           :Гуру «Галактика»
STR_VEHICLE_NAME_AIRCRAFT_AIRTAXI_A21                           :Аэротакси A21
STR_VEHICLE_NAME_AIRCRAFT_AIRTAXI_A31                           :Аэротакси A31
STR_VEHICLE_NAME_AIRCRAFT_AIRTAXI_A32                           :Аэротакси A32
STR_VEHICLE_NAME_AIRCRAFT_AIRTAXI_A33                           :Аэротакси A33
STR_VEHICLE_NAME_AIRCRAFT_YATE_AEROSPACE_YAE46                  :Yate Aerospace YAe46
STR_VEHICLE_NAME_AIRCRAFT_DINGER_100                            :Дингер 100
STR_VEHICLE_NAME_AIRCRAFT_AIRTAXI_A34_1000                      :Аэротакси A34-1000
STR_VEHICLE_NAME_AIRCRAFT_YATE_Z_SHUTTLE                        :Yate Z-Шаттл
STR_VEHICLE_NAME_AIRCRAFT_KELLING_K1                            :Kelling K1
STR_VEHICLE_NAME_AIRCRAFT_KELLING_K6                            :Kelling K6
STR_VEHICLE_NAME_AIRCRAFT_KELLING_K7                            :Kelling K7
STR_VEHICLE_NAME_AIRCRAFT_DARWIN_700                            :Дарвин 700
STR_VEHICLE_NAME_AIRCRAFT_FFP_HYPERDART_2                       :FFP Hyperdart 2
STR_VEHICLE_NAME_AIRCRAFT_DINGER_200                            :Dinger 200
STR_VEHICLE_NAME_AIRCRAFT_DINGER_1000                           :Dinger 1000
STR_VEHICLE_NAME_AIRCRAFT_PLODDYPHUT_100                        :Ploddyphut 100
STR_VEHICLE_NAME_AIRCRAFT_PLODDYPHUT_500                        :Ploddyphut 500
STR_VEHICLE_NAME_AIRCRAFT_FLASHBANG_X1                          :Flashbang X1
STR_VEHICLE_NAME_AIRCRAFT_JUGGERPLANE_M1                        :Джаггерлёт M1
STR_VEHICLE_NAME_AIRCRAFT_FLASHBANG_WIZZER                      :Flashbang Wizzer
STR_VEHICLE_NAME_AIRCRAFT_TRICARIO_HELICOPTER                   :Вертолёт Tricario
STR_VEHICLE_NAME_AIRCRAFT_GURU_X2_HELICOPTER                    :Вертолёт Гуру X2
STR_VEHICLE_NAME_AIRCRAFT_POWERNAUT_HELICOPTER                  :Вертолёт Powernaut

##id 0x8800
# Formatting of some strings
STR_FORMAT_DATE_TINY                                            :{STRING}.{STRING}.{NUM}
STR_FORMAT_DATE_SHORT                                           :{STRING} {NUM} г.
STR_FORMAT_DATE_LONG                                            :{STRING} {STRING.gen} {NUM} г.
STR_FORMAT_DATE_ISO                                             :{2:NUM}-{1:STRING}-{0:STRING}

STR_FORMAT_BUOY_NAME                                            :Буй {TOWN}
STR_FORMAT_BUOY_NAME_SERIAL                                     :Буй {TOWN} №{COMMA}
STR_FORMAT_COMPANY_NUM                                          :(Компания {COMMA})
STR_FORMAT_GROUP_NAME                                           :Группа {COMMA}
STR_FORMAT_GROUP_VEHICLE_NAME                                   :{GROUP} (№{COMMA})
STR_FORMAT_INDUSTRY_NAME                                        :{1:STRING} {0:TOWN}
STR_FORMAT_WAYPOINT_NAME                                        :Точка пути {TOWN}
STR_FORMAT_WAYPOINT_NAME_SERIAL                                 :Точка пути {TOWN} №{COMMA}

STR_FORMAT_DEPOT_NAME_TRAIN                                     :Депо {TOWN}
STR_FORMAT_DEPOT_NAME_TRAIN_SERIAL                              :Депо {TOWN} №{COMMA}
STR_FORMAT_DEPOT_NAME_ROAD_VEHICLE                              :Гараж {TOWN}
STR_FORMAT_DEPOT_NAME_ROAD_VEHICLE_SERIAL                       :Гараж {TOWN} №{COMMA}
STR_FORMAT_DEPOT_NAME_SHIP                                      :Док {TOWN}
STR_FORMAT_DEPOT_NAME_SHIP_SERIAL                               :Док {TOWN} №{COMMA}
STR_FORMAT_DEPOT_NAME_AIRCRAFT                                  :Ангар ({STATION})

STR_UNKNOWN_STATION                                             :неизвестная станция
STR_DEFAULT_SIGN_NAME                                           :Табличка
STR_COMPANY_SOMEONE                                             :кто-то

STR_SAVEGAME_NAME_DEFAULT                                       :{COMPANY}, {STRING}
STR_SAVEGAME_NAME_SPECTATOR                                     :Наблюдатель, {1:STRING}

# Viewport strings
STR_VIEWPORT_TOWN_POP                                           :{WHITE}{TOWN} ({COMMA})
STR_VIEWPORT_TOWN                                               :{WHITE}{TOWN}
STR_VIEWPORT_TOWN_TINY_BLACK                                    :{TINY_FONT}{BLACK}{TOWN}
STR_VIEWPORT_TOWN_TINY_WHITE                                    :{TINY_FONT}{WHITE}{TOWN}

STR_VIEWPORT_SIGN_SMALL_BLACK                                   :{TINY_FONT}{BLACK}{SIGN}
STR_VIEWPORT_SIGN_SMALL_WHITE                                   :{TINY_FONT}{WHITE}{SIGN}

STR_VIEWPORT_STATION                                            :{STATION} {STATION_FEATURES}
STR_VIEWPORT_STATION_TINY                                       :{TINY_FONT}{STATION}

STR_VIEWPORT_WAYPOINT                                           :{WAYPOINT}
STR_VIEWPORT_WAYPOINT_TINY                                      :{TINY_FONT}{WAYPOINT}

# Simple strings to get specific types of data
STR_COMPANY_NAME                                                :{COMPANY}
STR_COMPANY_NAME_COMPANY_NUM                                    :{COMPANY} {COMPANY_NUM}
STR_DEPOT_NAME                                                  :{DEPOT}
STR_ENGINE_NAME                                                 :{ENGINE}
STR_HIDDEN_ENGINE_NAME                                          :{ENGINE} (скрыт)
STR_GROUP_NAME                                                  :{GROUP}
STR_INDUSTRY_NAME                                               :{INDUSTRY}
STR_PRESIDENT_NAME                                              :{PRESIDENT_NAME}
STR_SIGN_NAME                                                   :{SIGN}
STR_STATION_NAME                                                :{STATION}
STR_TOWN_NAME                                                   :{TOWN}
STR_VEHICLE_NAME                                                :{VEHICLE}
STR_WAYPOINT_NAME                                               :{WAYPOINT}

STR_JUST_CARGO                                                  :{CARGO_LONG}
STR_JUST_CHECKMARK                                              :{CHECKMARK}
STR_JUST_COMMA                                                  :{COMMA}
STR_JUST_CURRENCY_SHORT                                         :{CURRENCY_SHORT}
STR_JUST_CURRENCY_LONG                                          :{CURRENCY_LONG}
STR_JUST_CARGO_LIST                                             :{CARGO_LIST}
STR_JUST_INT                                                    :{NUM}
STR_JUST_DATE_TINY                                              :{DATE_TINY}
STR_JUST_DATE_SHORT                                             :{DATE_SHORT}
STR_JUST_DATE_LONG                                              :{DATE_LONG}
STR_JUST_DATE_ISO                                               :{DATE_ISO}
STR_JUST_STRING                                                 :{STRING}
STR_JUST_STRING_STRING                                          :{STRING}{STRING}
STR_JUST_RAW_STRING                                             :{STRING}
STR_JUST_BIG_RAW_STRING                                         :{BIG_FONT}{STRING}

# Slightly 'raw' stringcodes with colour or size
STR_BLACK_COMMA                                                 :{BLACK}{COMMA}
STR_TINY_BLACK_COMA                                             :{TINY_FONT}{BLACK}{COMMA}
STR_TINY_COMMA                                                  :{TINY_FONT}{COMMA}
STR_BLUE_COMMA                                                  :{BLUE}{COMMA}
STR_RED_COMMA                                                   :{RED}{COMMA}
STR_WHITE_COMMA                                                 :{WHITE}{COMMA}
STR_TINY_BLACK_DECIMAL                                          :{TINY_FONT}{BLACK}{DECIMAL}
STR_COMPANY_MONEY                                               :{WHITE}{CURRENCY_LONG}
STR_BLACK_DATE_LONG                                             :{BLACK}{DATE_LONG}
STR_WHITE_DATE_LONG                                             :{WHITE}{DATE_LONG}
STR_SHORT_DATE                                                  :{WHITE}{DATE_TINY}
STR_DATE_LONG_SMALL                                             :{TINY_FONT}{BLACK}{DATE_LONG}
STR_TINY_GROUP                                                  :{TINY_FONT}{GROUP}
STR_BLACK_INT                                                   :{BLACK}{NUM}
STR_ORANGE_INT                                                  :{ORANGE}{NUM}
STR_WHITE_SIGN                                                  :{WHITE}{SIGN}
STR_TINY_BLACK_STATION                                          :{TINY_FONT}{BLACK}{STATION}
STR_BLACK_STRING                                                :{BLACK}{STRING}
STR_BLACK_RAW_STRING                                            :{BLACK}{STRING}
STR_ORANGE_STRING                                               :{ORANGE}{STRING}
STR_LTBLUE_STRING                                               :{LTBLUE}{STRING}
STR_WHITE_STRING                                                :{WHITE}{STRING}
STR_ORANGE_STRING1_WHITE                                        :{ORANGE}{STRING}{WHITE}
STR_ORANGE_STRING1_LTBLUE                                       :{ORANGE}{STRING}{LTBLUE}
STR_TINY_BLACK_HEIGHT                                           :{TINY_FONT}{BLACK}{HEIGHT}
STR_TINY_BLACK_VEHICLE                                          :{TINY_FONT}{BLACK}{VEHICLE}
STR_TINY_RIGHT_ARROW                                            :{TINY_FONT}{RIGHT_ARROW}

STR_BLACK_1                                                     :{BLACK}1
STR_BLACK_2                                                     :{BLACK}2
STR_BLACK_3                                                     :{BLACK}3
STR_BLACK_4                                                     :{BLACK}4
STR_BLACK_5                                                     :{BLACK}5
STR_BLACK_6                                                     :{BLACK}6
STR_BLACK_7                                                     :{BLACK}7

STR_TRAIN                                                       :{BLACK}{TRAIN}
STR_BUS                                                         :{BLACK}{BUS}
STR_LORRY                                                       :{BLACK}{LORRY}
STR_PLANE                                                       :{BLACK}{PLANE}
STR_SHIP                                                        :{BLACK}{SHIP}

STR_TOOLBAR_RAILTYPE_VELOCITY                                   :{STRING} ({VELOCITY})

STR_CONFIG_SETTING_PAY_FOR_REPAIR_VEHICLE                       :Взымать плату за починку тс: {STRING}
STR_CONFIG_SETTING_PAY_FOR_REPAIR_VEHICLE_HELPTEXT              :Если включено, в депо бужет взыматься плата за ремонт каждой поломки транспортного средства
STR_CONFIG_SETTING_REPAIR_COST                                  :Стоимость ремонта: 1/{STRING} полной стоимости тс
STR_CONFIG_SETTING_REPAIR_COST_HELPTEXT                         :Стоимость ремонта одной поломки транспортного средства<|MERGE_RESOLUTION|>--- conflicted
+++ resolved
@@ -3087,11 +3087,6 @@
 STR_MAPGEN_NUMBER_OF_TOWNS                                      :{BLACK}Количество городов:
 STR_MAPGEN_DATE                                                 :{BLACK}Дата:
 STR_MAPGEN_NUMBER_OF_INDUSTRIES                                 :{BLACK}Кол-во предпр.:
-<<<<<<< HEAD
-STR_MAPGEN_SNOW_LINE_HEIGHT                                     :{BLACK}Снеговая линия:
-STR_MAPGEN_SNOW_LINE_UP                                         :{BLACK}Поднять снеговую линию
-STR_MAPGEN_SNOW_LINE_DOWN                                       :{BLACK}Опустить снеговую линию
-=======
 STR_MAPGEN_HEIGHTMAP_HEIGHT                                     :{BLACK}Высочайшая вершина:
 STR_MAPGEN_HEIGHTMAP_HEIGHT_UP                                  :{BLACK}Увеличить максимальную высоту гор на карте на 1
 STR_MAPGEN_HEIGHTMAP_HEIGHT_DOWN                                :{BLACK}Уменьшить максимальную высоту гор на карте на 1
@@ -3103,7 +3098,9 @@
 STR_MAPGEN_DESERT_COVERAGE_UP                                   :{BLACK}Увеличить площадь песчаного покрытия на 10%
 STR_MAPGEN_DESERT_COVERAGE_DOWN                                 :{BLACK}Уменьшить площадь песчаного покрытия на 10%
 STR_MAPGEN_DESERT_COVERAGE_TEXT                                 :{BLACK}{NUM}%
->>>>>>> f9460c0c
+STR_MAPGEN_SNOW_LINE_HEIGHT                                     :{BLACK}Снеговая линия:
+STR_MAPGEN_SNOW_LINE_UP                                         :{BLACK}Поднять снеговую линию
+STR_MAPGEN_SNOW_LINE_DOWN                                       :{BLACK}Опустить снеговую линию
 STR_MAPGEN_LAND_GENERATOR                                       :{BLACK}Генератор ландшафта:
 STR_MAPGEN_TERRAIN_TYPE                                         :{BLACK}Тип ландшафта:
 STR_MAPGEN_QUANTITY_OF_SEA_LAKES                                :{BLACK}Количество морей и озёр:
@@ -3131,12 +3128,9 @@
 
 STR_MAPGEN_TERRAIN_TYPE_QUERY_CAPT                              :{WHITE}Максимальная высота
 STR_MAPGEN_HEIGHTMAP_HEIGHT_QUERY_CAPT                          :{WHITE}Cамая высокая вершина
-<<<<<<< HEAD
-STR_MAPGEN_SNOW_LINE_QUERY_CAPT                                 :{WHITE}Изменить высоту снеговой линии
-=======
 STR_MAPGEN_SNOW_COVERAGE_QUERY_CAPT                             :{WHITE}Снежное покрытие (в %)
 STR_MAPGEN_DESERT_COVERAGE_QUERY_CAPT                           :{WHITE}Песчаное покрытие (в %)
->>>>>>> f9460c0c
+STR_MAPGEN_SNOW_LINE_QUERY_CAPT                                 :{WHITE}Изменить высоту снеговой линии
 STR_MAPGEN_START_DATE_QUERY_CAPT                                :{WHITE}Изменить год начала игры
 
 # SE Map generation
