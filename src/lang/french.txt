--- conflicted
+++ resolved
@@ -3379,12 +3379,8 @@
 STR_COMPANY_VIEW_RELOCATE_COMPANY_HEADQUARTERS                  :{BLACK}Reconstruire ailleurs le siège de la compagnie pour le prix de 1{NBSP}% de sa valeur.{}Shift-clic pour afficher seulement le coût estimé.
 STR_COMPANY_VIEW_INFRASTRUCTURE_BUTTON                          :{BLACK}Détails
 STR_COMPANY_VIEW_INFRASTRUCTURE_TOOLTIP                         :{BLACK}Afficher le détail des calculs d'infrastructure
-<<<<<<< HEAD
 STR_COMPANY_VIEW_GIVE_MONEY_BUTTON                              :{BLACK}Donner de l'argent
-=======
-STR_COMPANY_VIEW_GIVE_MONEY_BUTTON                              :Donner de l’argent
 STR_COMPANY_VIEW_GIVE_MONEY_TOOLTIP                             :{BLACK}Donner de l’argent à cette compagnie
->>>>>>> cd36e171
 
 STR_COMPANY_VIEW_NEW_FACE_BUTTON                                :{BLACK}Nouveau visage
 STR_COMPANY_VIEW_NEW_FACE_TOOLTIP                               :{BLACK}Choix d'un nouveau visage pour le P.D.G.
@@ -3402,11 +3398,7 @@
 
 STR_COMPANY_VIEW_COMPANY_NAME_QUERY_CAPTION                     :Nom de la société
 STR_COMPANY_VIEW_PRESIDENT_S_NAME_QUERY_CAPTION                 :Nom du P.D.G.
-<<<<<<< HEAD
-STR_COMPANY_VIEW_GIVE_MONEY_QUERY_CAPTION                       :Entrer le montant que vous voulez donner
-=======
 STR_COMPANY_VIEW_GIVE_MONEY_QUERY_CAPTION                       :Entrer le montant que vous souhaiter donner
->>>>>>> cd36e171
 
 STR_BUY_COMPANY_MESSAGE                                         :{WHITE}Nous sommes à la recherche d'un repreneur pour notre compagnie{}{}Voulez-vous acheter {COMPANY} pour {CURRENCY_LONG}{NBSP}?
 
