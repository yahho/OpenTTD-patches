##name French
##ownname Français
##isocode fr_FR
##plural 2
##textdir ltr
##digitsep {NBSP}
##digitsepcur {NBSP}
##decimalsep ,
##winlangid 0x040c
##grflangid 0x03
##gender m m2 f


# This file is part of OpenTTD.
# OpenTTD is free software; you can redistribute it and/or modify it under the terms of the GNU General Public License as published by the Free Software Foundation, version 2.
# OpenTTD is distributed in the hope that it will be useful, but WITHOUT ANY WARRANTY; without even the implied warranty of MERCHANTABILITY or FITNESS FOR A PARTICULAR PURPOSE.
# See the GNU General Public License for more details. You should have received a copy of the GNU General Public License along with OpenTTD. If not, see <http://www.gnu.org/licenses/>.


##id 0x0000
STR_NULL                                                        :
STR_EMPTY                                                       :
STR_UNDEFINED                                                   :(chaîne non définie)
STR_JUST_NOTHING                                                :Rien

# Cargo related strings
# Plural cargo name
STR_CARGO_PLURAL_NOTHING                                        :
STR_CARGO_PLURAL_PASSENGERS                                     :Passagers
STR_CARGO_PLURAL_COAL                                           :Charbon
STR_CARGO_PLURAL_MAIL                                           :Courrier
STR_CARGO_PLURAL_OIL                                            :Pétrole
STR_CARGO_PLURAL_LIVESTOCK                                      :Bétail
STR_CARGO_PLURAL_GOODS                                          :Biens
STR_CARGO_PLURAL_GRAIN                                          :Céréales
STR_CARGO_PLURAL_WOOD                                           :Bois
STR_CARGO_PLURAL_IRON_ORE                                       :Minerai de fer
STR_CARGO_PLURAL_STEEL                                          :Acier
STR_CARGO_PLURAL_VALUABLES                                      :Objets de valeur
STR_CARGO_PLURAL_COPPER_ORE                                     :Minerai de cuivre
STR_CARGO_PLURAL_MAIZE                                          :Maïs
STR_CARGO_PLURAL_FRUIT                                          :Fruits
STR_CARGO_PLURAL_DIAMONDS                                       :Diamants
STR_CARGO_PLURAL_FOOD                                           :Nourriture
STR_CARGO_PLURAL_PAPER                                          :Papier
STR_CARGO_PLURAL_GOLD                                           :Or
STR_CARGO_PLURAL_WATER                                          :Eau
STR_CARGO_PLURAL_WHEAT                                          :Blé
STR_CARGO_PLURAL_RUBBER                                         :Caoutchouc
STR_CARGO_PLURAL_SUGAR                                          :Sucre
STR_CARGO_PLURAL_TOYS                                           :Jouets
STR_CARGO_PLURAL_SWEETS                                         :Bonbons
STR_CARGO_PLURAL_COLA                                           :Cola
STR_CARGO_PLURAL_CANDYFLOSS                                     :{G=f}Barbes à papa
STR_CARGO_PLURAL_BUBBLES                                        :{G=f}Bulles
STR_CARGO_PLURAL_TOFFEE                                         :Caramel
STR_CARGO_PLURAL_BATTERIES                                      :{G=f}Batteries
STR_CARGO_PLURAL_PLASTIC                                        :Plastique
STR_CARGO_PLURAL_FIZZY_DRINKS                                   :{G=f}Boissons gazeuses

# Singular cargo name
STR_CARGO_SINGULAR_NOTHING                                      :
STR_CARGO_SINGULAR_PASSENGER                                    :Passager
STR_CARGO_SINGULAR_COAL                                         :Charbon
STR_CARGO_SINGULAR_MAIL                                         :Courrier
STR_CARGO_SINGULAR_OIL                                          :Pétrole
STR_CARGO_SINGULAR_LIVESTOCK                                    :Bétail
STR_CARGO_SINGULAR_GOODS                                        :Biens
STR_CARGO_SINGULAR_GRAIN                                        :Céréales
STR_CARGO_SINGULAR_WOOD                                         :Bois
STR_CARGO_SINGULAR_IRON_ORE                                     :Minerai de fer
STR_CARGO_SINGULAR_STEEL                                        :Acier
STR_CARGO_SINGULAR_VALUABLES                                    :Objets de valeur
STR_CARGO_SINGULAR_COPPER_ORE                                   :Minerai de cuivre
STR_CARGO_SINGULAR_MAIZE                                        :Maïs
STR_CARGO_SINGULAR_FRUIT                                        :Fruit
STR_CARGO_SINGULAR_DIAMOND                                      :Diamant
STR_CARGO_SINGULAR_FOOD                                         :Nourriture
STR_CARGO_SINGULAR_PAPER                                        :Papier
STR_CARGO_SINGULAR_GOLD                                         :Or
STR_CARGO_SINGULAR_WATER                                        :Eau
STR_CARGO_SINGULAR_WHEAT                                        :Blé
STR_CARGO_SINGULAR_RUBBER                                       :Caoutchouc
STR_CARGO_SINGULAR_SUGAR                                        :Sucre
STR_CARGO_SINGULAR_TOY                                          :Jouet
STR_CARGO_SINGULAR_SWEETS                                       :Bonbon
STR_CARGO_SINGULAR_COLA                                         :Cola
STR_CARGO_SINGULAR_CANDYFLOSS                                   :{G=f}Barbe à papa
STR_CARGO_SINGULAR_BUBBLE                                       :{G=f}Bulle
STR_CARGO_SINGULAR_TOFFEE                                       :Caramel
STR_CARGO_SINGULAR_BATTERY                                      :{G=f}Batterie
STR_CARGO_SINGULAR_PLASTIC                                      :Plastique
STR_CARGO_SINGULAR_FIZZY_DRINK                                  :{G=f}Boisson gazeuse

# Quantity of cargo
STR_QUANTITY_NOTHING                                            :
STR_QUANTITY_PASSENGERS                                         :{COMMA}{NBSP}passager{P "" s}
STR_QUANTITY_COAL                                               :{WEIGHT_LONG} de charbon
STR_QUANTITY_MAIL                                               :{COMMA}{NBSP}sac{P "" s} posta{P l ux}
STR_QUANTITY_OIL                                                :{VOLUME_LONG} de pétrole
STR_QUANTITY_LIVESTOCK                                          :{G=f}{COMMA}{NBSP}tête{P "" s} de bétail
STR_QUANTITY_GOODS                                              :{G=f}{COMMA}{NBSP}caisse{P "" s} de biens
STR_QUANTITY_GRAIN                                              :{WEIGHT_LONG} de céréales
STR_QUANTITY_WOOD                                               :{WEIGHT_LONG} de bois
STR_QUANTITY_IRON_ORE                                           :{WEIGHT_LONG} de minerai de fer
STR_QUANTITY_STEEL                                              :{WEIGHT_LONG} d'acier
STR_QUANTITY_VALUABLES                                          :{COMMA}{NBSP}sac{P "" s} d'objets de valeur
STR_QUANTITY_COPPER_ORE                                         :{WEIGHT_LONG} de minerai de cuivre
STR_QUANTITY_MAIZE                                              :{WEIGHT_LONG} de maïs
STR_QUANTITY_FRUIT                                              :{WEIGHT_LONG} de fruits
STR_QUANTITY_DIAMONDS                                           :{COMMA}{NBSP}sac{P "" s} de diamants
STR_QUANTITY_FOOD                                               :{WEIGHT_LONG} de nourriture
STR_QUANTITY_PAPER                                              :{WEIGHT_LONG} de papier
STR_QUANTITY_GOLD                                               :{COMMA}{NBSP}sac{P "" s} d'or
STR_QUANTITY_WATER                                              :{VOLUME_LONG} d'eau
STR_QUANTITY_WHEAT                                              :{WEIGHT_LONG} de blé
STR_QUANTITY_RUBBER                                             :{VOLUME_LONG} de caoutchouc
STR_QUANTITY_SUGAR                                              :{WEIGHT_LONG} de sucre
STR_QUANTITY_TOYS                                               :{COMMA}{NBSP}jouet{P "" s}
STR_QUANTITY_SWEETS                                             :{COMMA}{NBSP}sac{P "" s} de bonbons
STR_QUANTITY_COLA                                               :{VOLUME_LONG} de cola
STR_QUANTITY_CANDYFLOSS                                         :{WEIGHT_LONG} de barbe à papa
STR_QUANTITY_BUBBLES                                            :{G=f}{COMMA} bulle{P "" s}
STR_QUANTITY_TOFFEE                                             :{WEIGHT_LONG} de caramel
STR_QUANTITY_BATTERIES                                          :{G=f}{COMMA} batterie{P "" s}
STR_QUANTITY_PLASTIC                                            :{VOLUME_LONG} de plastique
STR_QUANTITY_FIZZY_DRINKS                                       :{G=f}{COMMA} boisson{P "" s} gazeuse{P "" s}
STR_QUANTITY_N_A                                                :N/A

# Two letter abbreviation of cargo name
STR_ABBREV_NOTHING                                              :
STR_ABBREV_PASSENGERS                                           :{TINY_FONT}PS
STR_ABBREV_COAL                                                 :{TINY_FONT}CH
STR_ABBREV_MAIL                                                 :{TINY_FONT}CO
STR_ABBREV_OIL                                                  :{TINY_FONT}PT
STR_ABBREV_LIVESTOCK                                            :{TINY_FONT}BT
STR_ABBREV_GOODS                                                :{TINY_FONT}BN
STR_ABBREV_GRAIN                                                :{TINY_FONT}CR
STR_ABBREV_WOOD                                                 :{TINY_FONT}BO
STR_ABBREV_IRON_ORE                                             :{TINY_FONT}FE
STR_ABBREV_STEEL                                                :{TINY_FONT}AC
STR_ABBREV_VALUABLES                                            :{TINY_FONT}VL
STR_ABBREV_COPPER_ORE                                           :{TINY_FONT}CV
STR_ABBREV_MAIZE                                                :{TINY_FONT}MS
STR_ABBREV_FRUIT                                                :{TINY_FONT}FR
STR_ABBREV_DIAMONDS                                             :{TINY_FONT}DM
STR_ABBREV_FOOD                                                 :{TINY_FONT}NR
STR_ABBREV_PAPER                                                :{TINY_FONT}PR
STR_ABBREV_GOLD                                                 :{TINY_FONT}OR
STR_ABBREV_WATER                                                :{TINY_FONT}EA
STR_ABBREV_WHEAT                                                :{TINY_FONT}BL
STR_ABBREV_RUBBER                                               :{TINY_FONT}CA
STR_ABBREV_SUGAR                                                :{TINY_FONT}SU
STR_ABBREV_TOYS                                                 :{TINY_FONT}JT
STR_ABBREV_SWEETS                                               :{TINY_FONT}BB
STR_ABBREV_COLA                                                 :{TINY_FONT}CL
STR_ABBREV_CANDYFLOSS                                           :{TINY_FONT}BP
STR_ABBREV_BUBBLES                                              :{TINY_FONT}BU
STR_ABBREV_TOFFEE                                               :{TINY_FONT}CM
STR_ABBREV_BATTERIES                                            :{TINY_FONT}BA
STR_ABBREV_PLASTIC                                              :{TINY_FONT}PL
STR_ABBREV_FIZZY_DRINKS                                         :{TINY_FONT}GZ
STR_ABBREV_NONE                                                 :{TINY_FONT}NO
STR_ABBREV_ALL                                                  :{TINY_FONT}TOUT

# 'Mode' of transport for cargoes
STR_PASSENGERS                                                  :{COMMA}{NBSP}passager{P "" s}
STR_BAGS                                                        :{COMMA}{NBSP}sac{P 0 "" s}
STR_TONS                                                        :{G=f}{COMMA}{NBSP}tonne{P "" s}
STR_LITERS                                                      :{COMMA}{NBSP}litre{P "" s}
STR_ITEMS                                                       :{G=f}{COMMA}{NBSP}unité{P "" s}
STR_CRATES                                                      :{G=f}{COMMA}{NBSP}caisse{P "" s}

STR_COLOUR_DEFAULT                                              :Défaut
###length 17
STR_COLOUR_DARK_BLUE                                            :Bleu foncé
STR_COLOUR_PALE_GREEN                                           :Vert pâle
STR_COLOUR_PINK                                                 :Rose
STR_COLOUR_YELLOW                                               :Jaune
STR_COLOUR_RED                                                  :Rouge
STR_COLOUR_LIGHT_BLUE                                           :Bleu pâle
STR_COLOUR_GREEN                                                :Vert
STR_COLOUR_DARK_GREEN                                           :Vert foncé
STR_COLOUR_BLUE                                                 :Bleu
STR_COLOUR_CREAM                                                :Beige
STR_COLOUR_MAUVE                                                :Mauve
STR_COLOUR_PURPLE                                               :Violet
STR_COLOUR_ORANGE                                               :Orange
STR_COLOUR_BROWN                                                :Marron
STR_COLOUR_GREY                                                 :Gris
STR_COLOUR_WHITE                                                :Blanc
STR_COLOUR_RANDOM                                               :Aléatoire

# Units used in OpenTTD
STR_UNITS_VELOCITY_IMPERIAL                                     :{COMMA}{NBSP}mph
STR_UNITS_VELOCITY_METRIC                                       :{COMMA}{NBSP}km/h
STR_UNITS_VELOCITY_SI                                           :{COMMA}{NBSP}m/s
STR_UNITS_VELOCITY_GAMEUNITS                                    :{DECIMAL}{NBSP}cases/jour

STR_UNIT_NAME_VELOCITY_IMPERIAL                                 :mph
STR_UNIT_NAME_VELOCITY_METRIC                                   :km/h
STR_UNIT_NAME_VELOCITY_SI                                       :m/s
STR_UNIT_NAME_VELOCITY_GAMEUNITS                                :cases/jour

STR_UNITS_POWER_IMPERIAL                                        :{COMMA}{NBSP}hp
STR_UNITS_POWER_METRIC                                          :{COMMA}{NBSP}ch
STR_UNITS_POWER_SI                                              :{COMMA}{NBSP}kW

STR_UNITS_POWER_IMPERIAL_TO_WEIGHT_IMPERIAL                     :{DECIMAL}{NBSP}hp/t
STR_UNITS_POWER_IMPERIAL_TO_WEIGHT_METRIC                       :{DECIMAL}{NBSP}hp/t
STR_UNITS_POWER_IMPERIAL_TO_WEIGHT_SI                           :{DECIMAL}{NBSP}hp/Mg
STR_UNITS_POWER_METRIC_TO_WEIGHT_IMPERIAL                       :{DECIMAL}{NBSP}hp/t
STR_UNITS_POWER_METRIC_TO_WEIGHT_METRIC                         :{DECIMAL}{NBSP}hp/t
STR_UNITS_POWER_METRIC_TO_WEIGHT_SI                             :{DECIMAL}{NBSP}hp/Mg
STR_UNITS_POWER_SI_TO_WEIGHT_IMPERIAL                           :{DECIMAL}{NBSP}kW/t
STR_UNITS_POWER_SI_TO_WEIGHT_METRIC                             :{DECIMAL}{NBSP}kW/t
STR_UNITS_POWER_SI_TO_WEIGHT_SI                                 :{DECIMAL}{NBSP}W/kg

STR_UNITS_WEIGHT_SHORT_IMPERIAL                                 :{G=f}{COMMA}{NBSP}t
STR_UNITS_WEIGHT_SHORT_METRIC                                   :{G=f}{COMMA}{NBSP}t
STR_UNITS_WEIGHT_SHORT_SI                                       :{COMMA}{NBSP}kg

STR_UNITS_WEIGHT_LONG_IMPERIAL                                  :{G=f}{COMMA}{NBSP}tonne{P "" s}{NBSP}courte{P "" s}
STR_UNITS_WEIGHT_LONG_METRIC                                    :{G=f}{COMMA}{NBSP}tonne{P "" s}
STR_UNITS_WEIGHT_LONG_SI                                        :{COMMA}{NBSP}kg

STR_UNITS_VOLUME_SHORT_IMPERIAL                                 :{COMMA}{NBSP}gal
STR_UNITS_VOLUME_SHORT_METRIC                                   :{COMMA}{NBSP}l
STR_UNITS_VOLUME_SHORT_SI                                       :{COMMA}{NBSP}m³

STR_UNITS_VOLUME_LONG_IMPERIAL                                  :{COMMA}{NBSP}gallon{P "" s}
STR_UNITS_VOLUME_LONG_METRIC                                    :{COMMA}{NBSP}litre{P "" s}
STR_UNITS_VOLUME_LONG_SI                                        :{COMMA}{NBSP}m³

STR_UNITS_FORCE_IMPERIAL                                        :{COMMA}{NBSP}lbf
STR_UNITS_FORCE_METRIC                                          :{COMMA}{NBSP}kgf
STR_UNITS_FORCE_SI                                              :{COMMA}{NBSP}kN

STR_UNITS_HEIGHT_IMPERIAL                                       :{COMMA}{NBSP}ft
STR_UNITS_HEIGHT_METRIC                                         :{COMMA}{NBSP}m
STR_UNITS_HEIGHT_SI                                             :{COMMA}{NBSP}m

# Common window strings
STR_LIST_FILTER_TITLE                                           :{BLACK}Filtre{NBSP}:
STR_LIST_FILTER_OSKTITLE                                        :{BLACK}Entrer un ou plusieurs mot-clés pour filtrer la liste
STR_LIST_FILTER_TOOLTIP                                         :{BLACK}Entrer un ou plusieurs mot-clés pour filtrer la liste

STR_TOOLTIP_GROUP_ORDER                                         :{BLACK}Ordre de regroupement
STR_TOOLTIP_SORT_ORDER                                          :{BLACK}Choisir l'ordre de tri (croissant/décroissant)
STR_TOOLTIP_SORT_CRITERIA                                       :{BLACK}Choisir le critère de tri
STR_TOOLTIP_FILTER_CRITERIA                                     :{BLACK}Choisir le critère de filtrage
STR_BUTTON_SORT_BY                                              :{BLACK}Trier par
STR_BUTTON_RENAME                                               :{BLACK}Renommer
STR_BUTTON_CATCHMENT                                            :{BLACK}Couverture
STR_TOOLTIP_CATCHMENT                                           :{BLACK}Basculer l'affichage de la zone couverte

STR_TOOLTIP_CLOSE_WINDOW                                        :{BLACK}Fermer la fenêtre
STR_TOOLTIP_WINDOW_TITLE_DRAG_THIS                              :{BLACK}Titre de fenêtre - Faire glisser pour déplacer la fenêtre
STR_TOOLTIP_SHADE                                               :{BLACK}Réduire la fenêtre - N'affiche que la barre de titre
STR_TOOLTIP_DEBUG                                               :{BLACK}Afficher les informations de débogage NewGRF
STR_TOOLTIP_DEFSIZE                                             :{BLACK}Redimensionner la fenêtre à sa taille par défaut. Ctrl-clic pour définir la taille actuelle comme défaut
STR_TOOLTIP_STICKY                                              :{BLACK}Marquer cette fenêtre comme ineffaçable pour la touche «{NBSP}Fermer toutes les fenêtres{NBSP}». Ctrl-clic pour définir l'état par défaut
STR_TOOLTIP_RESIZE                                              :{BLACK}Cliquer et faire glisser pour redimensionner la fenêtre
STR_TOOLTIP_TOGGLE_LARGE_SMALL_WINDOW                           :{BLACK}Alterner entre grande et petite fenêtre
STR_TOOLTIP_VSCROLL_BAR_SCROLLS_LIST                            :{BLACK}Barre de défilement - Fait défiler la liste verticalement
STR_TOOLTIP_HSCROLL_BAR_SCROLLS_LIST                            :{BLACK}Barre de défilement - Fait défiler la liste horizontalement
STR_TOOLTIP_DEMOLISH_BUILDINGS_ETC                              :{BLACK}Démolir les constructions sur un carré de terrain.{}Ctrl pour sélectionner en diagonale.{}Shift pour afficher seulement le coût estimé.

# Show engines button
###length VEHICLE_TYPES
STR_SHOW_HIDDEN_ENGINES_VEHICLE_TRAIN                           :{BLACK}Montrer les cachés
STR_SHOW_HIDDEN_ENGINES_VEHICLE_ROAD_VEHICLE                    :{BLACK}Montrer les cachés
STR_SHOW_HIDDEN_ENGINES_VEHICLE_SHIP                            :{BLACK}Montrer les cachés
STR_SHOW_HIDDEN_ENGINES_VEHICLE_AIRCRAFT                        :{BLACK}Montrer les cachés

###length VEHICLE_TYPES
STR_SHOW_HIDDEN_ENGINES_VEHICLE_TRAIN_TOOLTIP                   :{BLACK}En activant ce bouton, les véhicules ferroviaires cachés sont également affichés
STR_SHOW_HIDDEN_ENGINES_VEHICLE_ROAD_VEHICLE_TOOLTIP            :{BLACK}En activant ce bouton, les véhicules routiers cachés sont également affichés
STR_SHOW_HIDDEN_ENGINES_VEHICLE_SHIP_TOOLTIP                    :{BLACK}En activant ce bouton, les navires cachés sont également affichés
STR_SHOW_HIDDEN_ENGINES_VEHICLE_AIRCRAFT_TOOLTIP                :{BLACK}En activant ce bouton, les aéronefs cachés sont également affichés

# Query window
STR_BUTTON_DEFAULT                                              :{BLACK}Défaut
STR_BUTTON_CANCEL                                               :{BLACK}Annuler
STR_BUTTON_OK                                                   :{BLACK}OK
STR_WARNING_PASSWORD_SECURITY                                   :{YELLOW}Attention{NBSP}: Les administrateurs du serveur pourraient lire tout texte entré ici.

# On screen keyboard window
STR_OSK_KEYBOARD_LAYOUT                                         :²&é"'(-è_çà)= azertyuiop^$qsdfghjklmù*<wxcvbn,;:!
STR_OSK_KEYBOARD_LAYOUT_CAPS                                    :²1234567890°+ AZERTYUIOP¨£QSDFGHJKLM%µ>WXCVBN?./§

# Measurement tooltip
STR_MEASURE_LENGTH                                              :{BLACK}Longueur{NBSP}: {NUM}
STR_MEASURE_AREA                                                :{BLACK}Région{NBSP}: {NUM} x {NUM}
STR_MEASURE_LENGTH_HEIGHTDIFF                                   :{BLACK}Longueur{NBSP}: {NUM}{}Écart d'altitude{NBSP}: {HEIGHT}
STR_MEASURE_AREA_HEIGHTDIFF                                     :{BLACK}Région{NBSP}: {NUM} x {NUM}{}Écart d'altitude{NBSP}: {HEIGHT}


# These are used in buttons
STR_SORT_BY_CAPTION_NAME                                        :{BLACK}Nom
STR_SORT_BY_CAPTION_DATE                                        :{BLACK}Date
# These are used in dropdowns
STR_SORT_BY_NAME                                                :Nom
STR_SORT_BY_PRODUCTION                                          :Production
STR_SORT_BY_TYPE                                                :Type
STR_SORT_BY_TRANSPORTED                                         :Transporté
STR_SORT_BY_NUMBER                                              :Numéro
STR_SORT_BY_PROFIT_LAST_YEAR                                    :Profit l'année précédente
STR_SORT_BY_PROFIT_THIS_YEAR                                    :Profit cette année
STR_SORT_BY_AGE                                                 :Âge
STR_SORT_BY_RELIABILITY                                         :Fiabilité
STR_SORT_BY_TOTAL_CAPACITY_PER_CARGOTYPE                        :Capacité totale par cargo
STR_SORT_BY_MAX_SPEED                                           :Vitesse maximum
STR_SORT_BY_MODEL                                               :Modèle
STR_SORT_BY_VALUE                                               :Valeur
STR_SORT_BY_LENGTH                                              :Longueur
STR_SORT_BY_LIFE_TIME                                           :Durée de vie restante
STR_SORT_BY_TIMETABLE_DELAY                                     :Retard sur l'horaire
STR_SORT_BY_FACILITY                                            :Type de station
STR_SORT_BY_WAITING_TOTAL                                       :Marchandise en attente totale
STR_SORT_BY_WAITING_AVAILABLE                                   :Marchandise en attente disponible
STR_SORT_BY_RATING_MAX                                          :Meilleure qualité de service
STR_SORT_BY_RATING_MIN                                          :Pire qualité de service
STR_SORT_BY_ENGINE_ID                                           :ID véhicule (tri classique)
STR_SORT_BY_COST                                                :Prix
STR_SORT_BY_POWER                                               :Puissance
STR_SORT_BY_TRACTIVE_EFFORT                                     :Effort de traction
STR_SORT_BY_INTRO_DATE                                          :Date d'introduction
STR_SORT_BY_RUNNING_COST                                        :Coûts d'entretien
STR_SORT_BY_POWER_VS_RUNNING_COST                               :Puissance / Coûts d'entretien
STR_SORT_BY_CARGO_CAPACITY                                      :Capacité
STR_SORT_BY_RANGE                                               :Rayon d'action
STR_SORT_BY_POPULATION                                          :Population
STR_SORT_BY_RATING                                              :Qualité de service
STR_SORT_BY_NUM_VEHICLES                                        :Nombre de véhicules
STR_SORT_BY_TOTAL_PROFIT_LAST_YEAR                              :Profit total l'année précédente
STR_SORT_BY_TOTAL_PROFIT_THIS_YEAR                              :Profit total cette année
STR_SORT_BY_AVERAGE_PROFIT_LAST_YEAR                            :Profit moyen l'année précédente
STR_SORT_BY_AVERAGE_PROFIT_THIS_YEAR                            :Profit moyen cette année

# Group by options for vehicle list
STR_GROUP_BY_NONE                                               :Aucun
STR_GROUP_BY_SHARED_ORDERS                                      :Ordres partagés

# Order button in shared orders vehicle list
STR_GOTO_ORDER_VIEW                                             :{BLACK}Ordres
STR_GOTO_ORDER_VIEW_TOOLTIP                                     :{BLACK}Ouvrir la fenêtre des ordres

# Tooltips for the main toolbar
###length 31
STR_TOOLBAR_TOOLTIP_PAUSE_GAME                                  :{BLACK}Mettre le jeu en pause
STR_TOOLBAR_TOOLTIP_FORWARD                                     :{BLACK}Avance rapide du jeu
STR_TOOLBAR_TOOLTIP_OPTIONS                                     :{BLACK}Options
STR_TOOLBAR_TOOLTIP_SAVE_GAME_ABANDON_GAME                      :{BLACK}Sauvegarder, abandonner, quitter
STR_TOOLBAR_TOOLTIP_DISPLAY_MAP                                 :{BLACK}Afficher la mini-carte, vue supplémentaire ou liste des panneaux
STR_TOOLBAR_TOOLTIP_DISPLAY_TOWN_DIRECTORY                      :{BLACK}Afficher l'annuaire des villes
STR_TOOLBAR_TOOLTIP_DISPLAY_SUBSIDIES                           :{BLACK}Afficher les subventions
STR_TOOLBAR_TOOLTIP_DISPLAY_LIST_OF_COMPANY_STATIONS            :{BLACK}Afficher la liste des stations de la compagnie
STR_TOOLBAR_TOOLTIP_DISPLAY_COMPANY_FINANCES                    :{BLACK}Afficher les informations financières
STR_TOOLBAR_TOOLTIP_DISPLAY_COMPANY_GENERAL                     :{BLACK}Afficher les informations générales
STR_TOOLBAR_TOOLTIP_DISPLAY_STORY_BOOK                          :{BLACK}Afficher le livre d'histoire
STR_TOOLBAR_TOOLTIP_DISPLAY_GOALS_LIST                          :{BLACK}Afficher la liste des objectifs
STR_TOOLBAR_TOOLTIP_DISPLAY_GRAPHS                              :{BLACK}Afficher les graphiques
STR_TOOLBAR_TOOLTIP_DISPLAY_COMPANY_LEAGUE                      :{BLACK}Afficher le tableau de classement des compagnies
STR_TOOLBAR_TOOLTIP_FUND_CONSTRUCTION_OF_NEW                    :{BLACK}Financer la construction de nouvelles industries ou lister toutes les industries
STR_TOOLBAR_TOOLTIP_DISPLAY_LIST_OF_COMPANY_TRAINS              :{BLACK}Afficher la liste des trains de la compagnie. Ctrl-clic pour ouvrir dans l'autre mode (avancé/normal)
STR_TOOLBAR_TOOLTIP_DISPLAY_LIST_OF_COMPANY_ROAD_VEHICLES       :{BLACK}Afficher la liste des véhicules routiers de la compagnie. Ctrl-clic pour ouvrir dans l'autre mode (avancé/normal)
STR_TOOLBAR_TOOLTIP_DISPLAY_LIST_OF_COMPANY_SHIPS               :{BLACK}Afficher la liste des navires de la compagnie. Ctrl-clic pour ouvrir dans l'autre mode (avancé/normal)
STR_TOOLBAR_TOOLTIP_DISPLAY_LIST_OF_COMPANY_AIRCRAFT            :{BLACK}Afficher la liste des aéronefs de la compagnie. Ctrl-clic pour ouvrir dans l'autre mode (avancé/normal)
STR_TOOLBAR_TOOLTIP_ZOOM_THE_VIEW_IN                            :{BLACK}Zoom avant
STR_TOOLBAR_TOOLTIP_ZOOM_THE_VIEW_OUT                           :{BLACK}Zoom arrière
STR_TOOLBAR_TOOLTIP_BUILD_RAILROAD_TRACK                        :{BLACK}Construction ferroviaire
STR_TOOLBAR_TOOLTIP_BUILD_ROADS                                 :{BLACK}Construction routière
STR_TOOLBAR_TOOLTIP_BUILD_TRAMWAYS                              :{BLACK}Construction de tramways
STR_TOOLBAR_TOOLTIP_BUILD_SHIP_DOCKS                            :{BLACK}Construction navale
STR_TOOLBAR_TOOLTIP_BUILD_AIRPORTS                              :{BLACK}Construction aéronautique
STR_TOOLBAR_TOOLTIP_LANDSCAPING                                 :{BLACK}Ouvrir la barre d'outils de terraformation pour relever/abaisser du terrain, planter des arbres, etc.
STR_TOOLBAR_TOOLTIP_SHOW_SOUND_MUSIC_WINDOW                     :{BLACK}Options son et musique
STR_TOOLBAR_TOOLTIP_SHOW_LAST_MESSAGE_NEWS                      :{BLACK}Afficher le dernier message/bulletin, afficher les options des messages
STR_TOOLBAR_TOOLTIP_LAND_BLOCK_INFORMATION                      :{BLACK}Outils d'inspection du paysage, console, débogage de script, copies d'écran, à propos d'OpenTTD
STR_TOOLBAR_TOOLTIP_SWITCH_TOOLBAR                              :{BLACK}Changer de barre d'outils

# Extra tooltips for the scenario editor toolbar
STR_SCENEDIT_TOOLBAR_TOOLTIP_SAVE_SCENARIO_LOAD_SCENARIO        :{BLACK}Sauvegarder le scénario, charger un scénario, abandonner l'éditeur de scénario, quitter
STR_SCENEDIT_TOOLBAR_OPENTTD                                    :{YELLOW}OpenTTD
STR_SCENEDIT_TOOLBAR_SCENARIO_EDITOR                            :{YELLOW}Éditeur de scénario
STR_SCENEDIT_TOOLBAR_TOOLTIP_MOVE_THE_STARTING_DATE_BACKWARD    :{BLACK}Reculer la date de départ d'un an
STR_SCENEDIT_TOOLBAR_TOOLTIP_MOVE_THE_STARTING_DATE_FORWARD     :{BLACK}Avancer la date de départ d'un an
STR_SCENEDIT_TOOLBAR_TOOLTIP_SET_DATE                           :{BLACK}Cliquer pour saisir l'année de départ
STR_SCENEDIT_TOOLBAR_TOOLTIP_DISPLAY_MAP_TOWN_DIRECTORY         :{BLACK}Afficher la carte, l'annuaire des villes
STR_SCENEDIT_TOOLBAR_LANDSCAPE_GENERATION                       :{BLACK}Création du terrain
STR_SCENEDIT_TOOLBAR_TOWN_GENERATION                            :{BLACK}Création des villes
STR_SCENEDIT_TOOLBAR_INDUSTRY_GENERATION                        :{BLACK}Création des industries
STR_SCENEDIT_TOOLBAR_ROAD_CONSTRUCTION                          :{BLACK}Construction routière
STR_SCENEDIT_TOOLBAR_TRAM_CONSTRUCTION                          :{BLACK}Construction de tramway
STR_SCENEDIT_TOOLBAR_PLANT_TREES                                :{BLACK}Planter des arbres.{}Shift pour afficher seulement le coût estimé.
STR_SCENEDIT_TOOLBAR_PLACE_SIGN                                 :{BLACK}Placer un panneau
STR_SCENEDIT_TOOLBAR_PLACE_OBJECT                               :{BLACK}Placer un objet.{}Ctrl pour sélectionner en diagonale.{}Shift pour afficher seulement le coût estimé.

# Scenario editor file menu
###length 7
STR_SCENEDIT_FILE_MENU_SAVE_SCENARIO                            :Sauvegarder le scénario
STR_SCENEDIT_FILE_MENU_LOAD_SCENARIO                            :Charger un scénario
STR_SCENEDIT_FILE_MENU_SAVE_HEIGHTMAP                           :Sauvegarder la carte d'altitude
STR_SCENEDIT_FILE_MENU_LOAD_HEIGHTMAP                           :Charger une carte d'altitude
STR_SCENEDIT_FILE_MENU_QUIT_EDITOR                              :Abandonner l'éditeur de scénario
STR_SCENEDIT_FILE_MENU_SEPARATOR                                :
STR_SCENEDIT_FILE_MENU_QUIT                                     :Quitter

# Settings menu
###length 15
STR_SETTINGS_MENU_GAME_OPTIONS                                  :Options du Jeu
STR_SETTINGS_MENU_CONFIG_SETTINGS_TREE                          :Paramètres
STR_SETTINGS_MENU_AI_SETTINGS                                   :Configuration des IAs
STR_SETTINGS_MENU_GAMESCRIPT_SETTINGS                           :Configuration du script de jeu
STR_SETTINGS_MENU_NEWGRF_SETTINGS                               :Paramètres NewGRF
STR_SETTINGS_MENU_TRANSPARENCY_OPTIONS                          :Options de transparence
STR_SETTINGS_MENU_TOWN_NAMES_DISPLAYED                          :Afficher le nom des villes
STR_SETTINGS_MENU_STATION_NAMES_DISPLAYED                       :Afficher le nom des stations
STR_SETTINGS_MENU_WAYPOINTS_DISPLAYED                           :Afficher le nom des points de contrôle
STR_SETTINGS_MENU_SIGNS_DISPLAYED                               :Afficher les panneaux
STR_SETTINGS_MENU_SHOW_COMPETITOR_SIGNS                         :Afficher les noms et les panneaux des concurrents
STR_SETTINGS_MENU_FULL_ANIMATION                                :Animation complète
STR_SETTINGS_MENU_FULL_DETAIL                                   :Détails maximums
STR_SETTINGS_MENU_TRANSPARENT_BUILDINGS                         :Édifices transparents
STR_SETTINGS_MENU_TRANSPARENT_SIGNS                             :Panneaux transparents

# File menu
###length 5
STR_FILE_MENU_SAVE_GAME                                         :Sauvegarder la partie
STR_FILE_MENU_LOAD_GAME                                         :Charger une partie
STR_FILE_MENU_QUIT_GAME                                         :Abandonner la partie
STR_FILE_MENU_SEPARATOR                                         :
STR_FILE_MENU_EXIT                                              :Quitter le jeu

# Map menu
###length 4
STR_MAP_MENU_MAP_OF_WORLD                                       :Carte du monde
STR_MAP_MENU_EXTRA_VIEWPORT                                     :Vue supplémentaire
STR_MAP_MENU_LINGRAPH_LEGEND                                    :Légende du flux de marchandises
STR_MAP_MENU_SIGN_LIST                                          :Liste des panneaux

# Town menu
###length 2
STR_TOWN_MENU_TOWN_DIRECTORY                                    :Annuaire des villes
STR_TOWN_MENU_FOUND_TOWN                                        :Fonder une ville

# Subsidies menu
###length 1
STR_SUBSIDIES_MENU_SUBSIDIES                                    :Subventions

# Graph menu
###length 6
STR_GRAPH_MENU_OPERATING_PROFIT_GRAPH                           :Profit d'opération
STR_GRAPH_MENU_INCOME_GRAPH                                     :Revenu
STR_GRAPH_MENU_DELIVERED_CARGO_GRAPH                            :Cargaison livrée
STR_GRAPH_MENU_PERFORMANCE_HISTORY_GRAPH                        :Historique de performance
STR_GRAPH_MENU_COMPANY_VALUE_GRAPH                              :Valeur de la compagnie
STR_GRAPH_MENU_CARGO_PAYMENT_RATES                              :Valeur des marchandises

# Company league menu
###length 3
STR_GRAPH_MENU_COMPANY_LEAGUE_TABLE                             :Classement des compagnies
STR_GRAPH_MENU_DETAILED_PERFORMANCE_RATING                      :Détail des performances
STR_GRAPH_MENU_HIGHSCORE                                        :Meilleurs scores

# Industry menu
###length 3
STR_INDUSTRY_MENU_INDUSTRY_DIRECTORY                            :Annuaire des industries
STR_INDUSTRY_MENU_INDUSTRY_CHAIN                                :Chaînes des industries
STR_INDUSTRY_MENU_FUND_NEW_INDUSTRY                             :Financer une nouvelle industrie

# URailway construction menu
###length 4
STR_RAIL_MENU_RAILROAD_CONSTRUCTION                             :Construction de voie ferrée
STR_RAIL_MENU_ELRAIL_CONSTRUCTION                               :Construction de voie ferrée électrifiée
STR_RAIL_MENU_MONORAIL_CONSTRUCTION                             :Construction de Monorail
STR_RAIL_MENU_MAGLEV_CONSTRUCTION                               :Construction de Maglev

# Road construction menu
###length 2
STR_ROAD_MENU_ROAD_CONSTRUCTION                                 :Construction routière
STR_ROAD_MENU_TRAM_CONSTRUCTION                                 :Construction de tramway

# Waterways construction menu
###length 1
STR_WATERWAYS_MENU_WATERWAYS_CONSTRUCTION                       :Construction de voies navigables

# Aairport construction menu
###length 1
STR_AIRCRAFT_MENU_AIRPORT_CONSTRUCTION                          :Construction d'aéroports

# Landscaping menu
###length 3
STR_LANDSCAPING_MENU_LANDSCAPING                                :Modification du paysage
STR_LANDSCAPING_MENU_PLANT_TREES                                :Planter des arbres
STR_LANDSCAPING_MENU_PLACE_SIGN                                 :Placer un panneau

# Music menu
###length 1
STR_TOOLBAR_SOUND_MUSIC                                         :Son/Musique

# Message menu
###length 3
STR_NEWS_MENU_LAST_MESSAGE_NEWS_REPORT                          :Message/Bulletin précédent
STR_NEWS_MENU_MESSAGE_HISTORY_MENU                              :Historique des messages
STR_NEWS_MENU_DELETE_ALL_MESSAGES                               :Effacer tous les messages

# About menu
###length 10
STR_ABOUT_MENU_LAND_BLOCK_INFO                                  :Outil d'inspection du paysage
STR_ABOUT_MENU_SEPARATOR                                        :
STR_ABOUT_MENU_TOGGLE_CONSOLE                                   :Afficher/Cacher la console
STR_ABOUT_MENU_AI_DEBUG                                         :Débogage de scripts
STR_ABOUT_MENU_SCREENSHOT                                       :Copie d'écran
STR_ABOUT_MENU_SHOW_FRAMERATE                                   :Afficher la fréquence d'images
STR_ABOUT_MENU_ABOUT_OPENTTD                                    :À propos d'OpenTTD
STR_ABOUT_MENU_SPRITE_ALIGNER                                   :Alignement de sprite
STR_ABOUT_MENU_TOGGLE_BOUNDING_BOXES                            :Afficher/Cacher les boites de dimensions maximum
STR_ABOUT_MENU_TOGGLE_DIRTY_BLOCKS                              :Activer/Désactiver la colorisation des blocs foireux

# Place in highscore window
###length 15
STR_ORDINAL_NUMBER_1ST                                          :1er
STR_ORDINAL_NUMBER_2ND                                          :2
STR_ORDINAL_NUMBER_3RD                                          :3
STR_ORDINAL_NUMBER_4TH                                          :4
STR_ORDINAL_NUMBER_5TH                                          :5
STR_ORDINAL_NUMBER_6TH                                          :6
STR_ORDINAL_NUMBER_7TH                                          :7
STR_ORDINAL_NUMBER_8TH                                          :8
STR_ORDINAL_NUMBER_9TH                                          :9
STR_ORDINAL_NUMBER_10TH                                         :10
STR_ORDINAL_NUMBER_11TH                                         :11
STR_ORDINAL_NUMBER_12TH                                         :12
STR_ORDINAL_NUMBER_13TH                                         :13
STR_ORDINAL_NUMBER_14TH                                         :14
STR_ORDINAL_NUMBER_15TH                                         :15

###length 31
STR_DAY_NUMBER_1ST                                              :1er
STR_DAY_NUMBER_2ND                                              :2
STR_DAY_NUMBER_3RD                                              :3
STR_DAY_NUMBER_4TH                                              :4
STR_DAY_NUMBER_5TH                                              :5
STR_DAY_NUMBER_6TH                                              :6
STR_DAY_NUMBER_7TH                                              :7
STR_DAY_NUMBER_8TH                                              :8
STR_DAY_NUMBER_9TH                                              :9
STR_DAY_NUMBER_10TH                                             :10
STR_DAY_NUMBER_11TH                                             :11
STR_DAY_NUMBER_12TH                                             :12
STR_DAY_NUMBER_13TH                                             :13
STR_DAY_NUMBER_14TH                                             :14
STR_DAY_NUMBER_15TH                                             :15
STR_DAY_NUMBER_16TH                                             :16
STR_DAY_NUMBER_17TH                                             :17
STR_DAY_NUMBER_18TH                                             :18
STR_DAY_NUMBER_19TH                                             :19
STR_DAY_NUMBER_20TH                                             :20
STR_DAY_NUMBER_21ST                                             :21
STR_DAY_NUMBER_22ND                                             :22
STR_DAY_NUMBER_23RD                                             :23
STR_DAY_NUMBER_24TH                                             :24
STR_DAY_NUMBER_25TH                                             :25
STR_DAY_NUMBER_26TH                                             :26
STR_DAY_NUMBER_27TH                                             :27
STR_DAY_NUMBER_28TH                                             :28
STR_DAY_NUMBER_29TH                                             :29
STR_DAY_NUMBER_30TH                                             :30
STR_DAY_NUMBER_31ST                                             :31

###length 12
STR_MONTH_ABBREV_JAN                                            :Jan
STR_MONTH_ABBREV_FEB                                            :Fév
STR_MONTH_ABBREV_MAR                                            :Mar
STR_MONTH_ABBREV_APR                                            :Avr
STR_MONTH_ABBREV_MAY                                            :Mai
STR_MONTH_ABBREV_JUN                                            :Jun
STR_MONTH_ABBREV_JUL                                            :Jul
STR_MONTH_ABBREV_AUG                                            :Aoû
STR_MONTH_ABBREV_SEP                                            :Sep
STR_MONTH_ABBREV_OCT                                            :Oct
STR_MONTH_ABBREV_NOV                                            :Nov
STR_MONTH_ABBREV_DEC                                            :Déc

###length 12
STR_MONTH_JAN                                                   :Janvier
STR_MONTH_FEB                                                   :Février
STR_MONTH_MAR                                                   :Mars
STR_MONTH_APR                                                   :Avril
STR_MONTH_MAY                                                   :Mai
STR_MONTH_JUN                                                   :Juin
STR_MONTH_JUL                                                   :Juillet
STR_MONTH_AUG                                                   :Août
STR_MONTH_SEP                                                   :Septembre
STR_MONTH_OCT                                                   :Octobre
STR_MONTH_NOV                                                   :Novembre
STR_MONTH_DEC                                                   :Décembre

###length VEHICLE_TYPES
STR_VEHICLE_TYPE_TRAINS                                         :Trains
STR_VEHICLE_TYPE_ROAD_VEHICLES                                  :Véhicules routiers
STR_VEHICLE_TYPE_SHIPS                                          :Navires
STR_VEHICLE_TYPE_AIRCRAFT                                       :Aéronefs

# Graph window
STR_GRAPH_KEY_BUTTON                                            :{BLACK}Légende
STR_GRAPH_KEY_TOOLTIP                                           :{BLACK}Afficher la légende
STR_GRAPH_X_LABEL_MONTH                                         :{TINY_FONT}{STRING}
STR_GRAPH_X_LABEL_MONTH_YEAR                                    :{TINY_FONT}{STRING}{}{NUM}
STR_GRAPH_Y_LABEL                                               :{TINY_FONT}{STRING}
STR_GRAPH_Y_LABEL_NUMBER                                        :{TINY_FONT}{COMMA}

STR_GRAPH_OPERATING_PROFIT_CAPTION                              :{WHITE}Graphique du profit d'opération
STR_GRAPH_INCOME_CAPTION                                        :{WHITE}Graphique du revenu
STR_GRAPH_CARGO_DELIVERED_CAPTION                               :{WHITE}Cargaison livrée
STR_GRAPH_COMPANY_PERFORMANCE_RATINGS_CAPTION                   :{WHITE}Historique de performance (performance max. = 1000)
STR_GRAPH_COMPANY_VALUES_CAPTION                                :{WHITE}Valeur de la compagnie

STR_GRAPH_CARGO_PAYMENT_RATES_CAPTION                           :{WHITE}Valeur des marchandises
STR_GRAPH_CARGO_PAYMENT_RATES_X_LABEL                           :{TINY_FONT}{BLACK}Jours de transit
STR_GRAPH_CARGO_PAYMENT_RATES_TITLE                             :{TINY_FONT}{BLACK}Prix payé pour livrer 10 unités (ou 10{NBSP}000 litres) à 20 carrés de distance
STR_GRAPH_CARGO_ENABLE_ALL                                      :{TINY_FONT}{BLACK}Activer tout
STR_GRAPH_CARGO_DISABLE_ALL                                     :{TINY_FONT}{BLACK}Désactiver tout
STR_GRAPH_CARGO_TOOLTIP_ENABLE_ALL                              :{BLACK}Afficher toutes les marchandises sur le graphique
STR_GRAPH_CARGO_TOOLTIP_DISABLE_ALL                             :{BLACK}N'afficher aucune marchandise sur le graphique
STR_GRAPH_CARGO_PAYMENT_TOGGLE_CARGO                            :{BLACK}Afficher/Cacher le type de marchandise
STR_GRAPH_CARGO_PAYMENT_CARGO                                   :{TINY_FONT}{BLACK}{STRING}

STR_GRAPH_PERFORMANCE_DETAIL_TOOLTIP                            :{BLACK}Afficher le détail de l'évaluation de la performance

# Graph key window
STR_GRAPH_KEY_CAPTION                                           :{WHITE}Légende du graphique des compagnies
STR_GRAPH_KEY_COMPANY_SELECTION_TOOLTIP                         :{BLACK}Cliquer ici pour activer/désactiver l'affichage de la compagnie

# Company league window
STR_COMPANY_LEAGUE_TABLE_CAPTION                                :{WHITE}Classement des compagnies
STR_COMPANY_LEAGUE_COMPANY_NAME                                 :{ORANGE}{COMPANY} {BLACK}{COMPANY_NUM} '{STRING}'
STR_COMPANY_LEAGUE_PERFORMANCE_TITLE_ENGINEER                   :Ingénieur
STR_COMPANY_LEAGUE_PERFORMANCE_TITLE_TRAFFIC_MANAGER            :Gestionnaire de trafic
STR_COMPANY_LEAGUE_PERFORMANCE_TITLE_TRANSPORT_COORDINATOR      :Coordinateur de trafic
STR_COMPANY_LEAGUE_PERFORMANCE_TITLE_ROUTE_SUPERVISOR           :Superviseur de route
STR_COMPANY_LEAGUE_PERFORMANCE_TITLE_DIRECTOR                   :Directeur
STR_COMPANY_LEAGUE_PERFORMANCE_TITLE_CHIEF_EXECUTIVE            :Directeur Général
STR_COMPANY_LEAGUE_PERFORMANCE_TITLE_CHAIRMAN                   :Secrétaire général(e)
STR_COMPANY_LEAGUE_PERFORMANCE_TITLE_PRESIDENT                  :Président
STR_COMPANY_LEAGUE_PERFORMANCE_TITLE_TYCOON                     :Tycoon

# Performance detail window
STR_PERFORMANCE_DETAIL                                          :{WHITE}Détail de l'évaluation de la performance
STR_PERFORMANCE_DETAIL_KEY                                      :{BLACK}Détail
STR_PERFORMANCE_DETAIL_AMOUNT_CURRENCY                          :{BLACK}({CURRENCY_SHORT}/{CURRENCY_SHORT})
STR_PERFORMANCE_DETAIL_AMOUNT_INT                               :{BLACK}({COMMA}/{COMMA})
STR_PERFORMANCE_DETAIL_PERCENT                                  :{WHITE}{NUM}{NBSP}%
STR_PERFORMANCE_DETAIL_SELECT_COMPANY_TOOLTIP                   :{BLACK}Afficher les détails sur cette compagnie

###length 10
STR_PERFORMANCE_DETAIL_VEHICLES                                 :{BLACK}Véhicules{NBSP}:
STR_PERFORMANCE_DETAIL_STATIONS                                 :{BLACK}Stations{NBSP}:
STR_PERFORMANCE_DETAIL_MIN_PROFIT                               :{BLACK}Profit min.{NBSP}:
STR_PERFORMANCE_DETAIL_MIN_INCOME                               :{BLACK}Revenu min.{NBSP}:
STR_PERFORMANCE_DETAIL_MAX_INCOME                               :{BLACK}Revenu max.{NBSP}:
STR_PERFORMANCE_DETAIL_DELIVERED                                :{BLACK}Livré{NBSP}:
STR_PERFORMANCE_DETAIL_CARGO                                    :{BLACK}Cargo{NBSP}:
STR_PERFORMANCE_DETAIL_MONEY                                    :{BLACK}Argent{NBSP}:
STR_PERFORMANCE_DETAIL_LOAN                                     :{BLACK}Emprunt{NBSP}:
STR_PERFORMANCE_DETAIL_TOTAL                                    :{BLACK}Total{NBSP}:

###length 10
STR_PERFORMANCE_DETAIL_VEHICLES_TOOLTIP                         :{BLACK}Nombre de véhicules ayant fait du profit l'an passé. Ceci inclut les véhicules routiers, les trains, les navires et les aéronefs.
STR_PERFORMANCE_DETAIL_STATIONS_TOOLTIP                         :{BLACK}Nombre de parties de stations utilisées récemment. Les gares, arrêts de bus, aéroports et autres sont comptés séparément même si ils font partie de la même station.
STR_PERFORMANCE_DETAIL_MIN_PROFIT_TOOLTIP                       :{BLACK}Le profit du véhicule ayant le revenu le plus bas (de tous les véhicules ayant plus de 2 années d'existence)
STR_PERFORMANCE_DETAIL_MIN_INCOME_TOOLTIP                       :{BLACK}Quantité d'argent fait dans le trimestre ayant le plus bas profit des 12 derniers trimestres
STR_PERFORMANCE_DETAIL_MAX_INCOME_TOOLTIP                       :{BLACK}Quantité d'argent fait dans le trimestre ayant le plus haut profit des 12 derniers trimestres
STR_PERFORMANCE_DETAIL_DELIVERED_TOOLTIP                        :{BLACK}Unités de cargo livrées durant les 4 derniers trimestres
STR_PERFORMANCE_DETAIL_CARGO_TOOLTIP                            :{BLACK}Nombre de types de cargo livrés durant le dernier trimestre
STR_PERFORMANCE_DETAIL_MONEY_TOOLTIP                            :{BLACK}Quantité d'argent disponible
STR_PERFORMANCE_DETAIL_LOAN_TOOLTIP                             :{BLACK}Le montant emprunté par cette compagnie
STR_PERFORMANCE_DETAIL_TOTAL_TOOLTIP                            :{BLACK}Total des points par rapport aux points possibles

# Music window
STR_MUSIC_JAZZ_JUKEBOX_CAPTION                                  :{WHITE}Jukebox Jazz
STR_MUSIC_PLAYLIST_ALL                                          :{TINY_FONT}{BLACK}Tout
STR_MUSIC_PLAYLIST_OLD_STYLE                                    :{TINY_FONT}{BLACK}Ancien style
STR_MUSIC_PLAYLIST_NEW_STYLE                                    :{TINY_FONT}{BLACK}Nouveau style
STR_MUSIC_PLAYLIST_EZY_STREET                                   :{TINY_FONT}{BLACK}Ezy Street
STR_MUSIC_PLAYLIST_CUSTOM_1                                     :{TINY_FONT}{BLACK}Personnalisé 1
STR_MUSIC_PLAYLIST_CUSTOM_2                                     :{TINY_FONT}{BLACK}Personnalisé 2
STR_MUSIC_MUSIC_VOLUME                                          :{TINY_FONT}{BLACK}Volume sonore
STR_MUSIC_EFFECTS_VOLUME                                        :{TINY_FONT}{BLACK}Volume des effets sonores
STR_MUSIC_TRACK_NONE                                            :{TINY_FONT}{DKGREEN}--
STR_MUSIC_TRACK_DIGIT                                           :{TINY_FONT}{DKGREEN}{ZEROFILL_NUM}
STR_MUSIC_TITLE_NONE                                            :{TINY_FONT}{DKGREEN}------
STR_MUSIC_TITLE_NOMUSIC                                         :{TINY_FONT}{DKGREEN}Aucune musique disponible
STR_MUSIC_TITLE_NAME                                            :{TINY_FONT}{DKGREEN}"{STRING}"
STR_MUSIC_TRACK                                                 :{TINY_FONT}{BLACK}Piste
STR_MUSIC_XTITLE                                                :{TINY_FONT}{BLACK}Titre
STR_MUSIC_SHUFFLE                                               :{TINY_FONT}{BLACK}Aléatoire
STR_MUSIC_PROGRAM                                               :{TINY_FONT}{BLACK}Programme
STR_MUSIC_TOOLTIP_SKIP_TO_PREVIOUS_TRACK                        :{BLACK}Sauter à la piste précédente dans la sélection
STR_MUSIC_TOOLTIP_SKIP_TO_NEXT_TRACK_IN_SELECTION               :{BLACK}Sauter à la piste suivante dans la sélection
STR_MUSIC_TOOLTIP_STOP_PLAYING_MUSIC                            :{BLACK}Arrêter la musique
STR_MUSIC_TOOLTIP_START_PLAYING_MUSIC                           :{BLACK}Démarrer la musique
STR_MUSIC_TOOLTIP_DRAG_SLIDERS_TO_SET_MUSIC                     :{BLACK}Faire glisser les curseurs pour changer les volumes
STR_MUSIC_TOOLTIP_SELECT_ALL_TRACKS_PROGRAM                     :{BLACK}Choisir le programme «{NBSP}Tout{NBSP}»
STR_MUSIC_TOOLTIP_SELECT_OLD_STYLE_MUSIC                        :{BLACK}Choisir le programme musical «{NBSP}Ancien style{NBSP}»
STR_MUSIC_TOOLTIP_SELECT_NEW_STYLE_MUSIC                        :{BLACK}Choisir le programme musical «{NBSP}Nouveau style{NBSP}»
STR_MUSIC_TOOLTIP_SELECT_EZY_STREET_STYLE                       :{BLACK}Choisir le programme musical «{NBSP}Ezy Street{NBSP}»
STR_MUSIC_TOOLTIP_SELECT_CUSTOM_1_USER_DEFINED                  :{BLACK}Choisir le programme personnalisé «{NBSP}Personnalisé 1{NBSP}»
STR_MUSIC_TOOLTIP_SELECT_CUSTOM_2_USER_DEFINED                  :{BLACK}Choisir le programme personnalisé «{NBSP}Personnalisé 2{NBSP}»
STR_MUSIC_TOOLTIP_TOGGLE_PROGRAM_SHUFFLE                        :{BLACK}Activer/Désactiver le mode aléatoire
STR_MUSIC_TOOLTIP_SHOW_MUSIC_TRACK_SELECTION                    :{BLACK}Afficher la fenêtre de sélection de pistes

# Playlist window
STR_PLAYLIST_MUSIC_SELECTION_SETNAME                            :{WHITE}Programme musical - «{NBSP}{STRING}{NBSP}»
STR_PLAYLIST_TRACK_NAME                                         :{TINY_FONT}{LTBLUE}{ZEROFILL_NUM} «{NBSP}{STRING}{NBSP}»
STR_PLAYLIST_TRACK_INDEX                                        :{TINY_FONT}{BLACK}Index des pistes
STR_PLAYLIST_PROGRAM                                            :{TINY_FONT}{BLACK}Programme - «{NBSP}{STRING}{NBSP}»
STR_PLAYLIST_CLEAR                                              :{TINY_FONT}{BLACK}Effacer
STR_PLAYLIST_CHANGE_SET                                         :{BLACK}Changer d'ensemble
STR_PLAYLIST_TOOLTIP_CLEAR_CURRENT_PROGRAM_CUSTOM1              :{BLACK}Effacer le programme actuel (Personnalisé 1 ou Personnalisé 2 seulement)
STR_PLAYLIST_TOOLTIP_CHANGE_SET                                 :{BLACK}Choisir un autre ensemble de musique
STR_PLAYLIST_TOOLTIP_CLICK_TO_ADD_TRACK                         :{BLACK}Cliquer sur une piste pour l'ajouter au programme courant (Personnalisé 1 ou Personnalisé 2 seulement)
STR_PLAYLIST_TOOLTIP_CLICK_TO_REMOVE_TRACK                      :{BLACK}Cliquer sur une piste pour la retirer du programme courant (Personnalisé 1 ou Personnalisé 2 seulement)

# Highscore window
STR_HIGHSCORE_TOP_COMPANIES_WHO_REACHED                         :{BIG_FONT}{BLACK}Meilleures compagnies qui ont atteint {NUM}
STR_HIGHSCORE_TOP_COMPANIES_NETWORK_GAME                        :{BIG_FONT}{BLACK}Tableau du Championnat des compagnies en {NUM}
STR_HIGHSCORE_POSITION                                          :{BIG_FONT}{BLACK}{COMMA}.
STR_HIGHSCORE_PERFORMANCE_TITLE_BUSINESSMAN                     :Personne d'affaires
STR_HIGHSCORE_PERFORMANCE_TITLE_ENTREPRENEUR                    :Entrepreneur
STR_HIGHSCORE_PERFORMANCE_TITLE_INDUSTRIALIST                   :Industriel
STR_HIGHSCORE_PERFORMANCE_TITLE_CAPITALIST                      :Capitaliste
STR_HIGHSCORE_PERFORMANCE_TITLE_MAGNATE                         :Magnat
STR_HIGHSCORE_PERFORMANCE_TITLE_MOGUL                           :Grand ponte
STR_HIGHSCORE_PERFORMANCE_TITLE_TYCOON_OF_THE_CENTURY           :Tycoon du siècle
STR_HIGHSCORE_NAME                                              :{PRESIDENT_NAME}, {COMPANY}
STR_HIGHSCORE_STATS                                             :{BIG_FONT}'{STRING}'   ({COMMA})
STR_HIGHSCORE_COMPANY_ACHIEVES_STATUS                           :{BIG_FONT}{BLACK}{COMPANY} atteint le statut de «{NBSP}{STRING}{NBSP}»{NBSP}!
STR_HIGHSCORE_PRESIDENT_OF_COMPANY_ACHIEVES_STATUS              :{BIG_FONT}{WHITE}{PRESIDENT_NAME} de {COMPANY} atteint le statut de «{NBSP}{STRING}{NBSP}»{NBSP}!

# Smallmap window
STR_SMALLMAP_CAPTION                                            :{WHITE}Mini-carte − {STRING}

###length 7
STR_SMALLMAP_TYPE_CONTOURS                                      :Relief
STR_SMALLMAP_TYPE_VEHICLES                                      :Véhicules
STR_SMALLMAP_TYPE_INDUSTRIES                                    :Industries
STR_SMALLMAP_TYPE_ROUTEMAP                                      :Flux des marchandises
STR_SMALLMAP_TYPE_ROUTES                                        :Routes
STR_SMALLMAP_TYPE_VEGETATION                                    :Végétation
STR_SMALLMAP_TYPE_OWNERS                                        :Propriétaires

STR_SMALLMAP_TOOLTIP_SHOW_LAND_CONTOURS_ON_MAP                  :{BLACK}Afficher le relief sur la mini-carte
STR_SMALLMAP_TOOLTIP_SHOW_VEHICLES_ON_MAP                       :{BLACK}Afficher les véhicules sur la mini-carte
STR_SMALLMAP_TOOLTIP_SHOW_INDUSTRIES_ON_MAP                     :{BLACK}Afficher les industries sur la mini-carte
STR_SMALLMAP_TOOLTIP_SHOW_LINK_STATS_ON_MAP                     :{BLACK}Afficher le flux des marchandises sur la carte
STR_SMALLMAP_TOOLTIP_SHOW_TRANSPORT_ROUTES_ON                   :{BLACK}Afficher les routes de transport sur la mini-carte
STR_SMALLMAP_TOOLTIP_SHOW_VEGETATION_ON_MAP                     :{BLACK}Afficher la végétation sur la mini-carte
STR_SMALLMAP_TOOLTIP_SHOW_LAND_OWNERS_ON_MAP                    :{BLACK}Afficher les propriétaires sur la mini-carte
STR_SMALLMAP_TOOLTIP_INDUSTRY_SELECTION                         :{BLACK}Cliquer sur un type d'industrie pour activer ou non son affichage.{}Ctrl-clic pour désactiver tous les types d'industrie excepté celui sélectionné.{}Ctrl-clic à nouveau pour réactiver tous les types d'industrie.
STR_SMALLMAP_TOOLTIP_COMPANY_SELECTION                          :{BLACK}Cliquer sur une compagnie pour afficher ou non ses propriétés.{}Ctr-clic pour désactiver toutes les compagnies exceptée celle sélectionnée.{}Ctrl-clic à nouveau pour réactiver toutes les compagnies.
STR_SMALLMAP_TOOLTIP_CARGO_SELECTION                            :{BLACK}Cliquer sur une marchandise pour basculer l'affichage de ses propriétés. Ctrl-clic désactive toute les marchandises sauf celle sélectionnée. Ctrl-clic à nouveau dessus pour activer toutes les marchandises

STR_SMALLMAP_LEGENDA_ROADS                                      :{TINY_FONT}{BLACK}Routes
STR_SMALLMAP_LEGENDA_RAILROADS                                  :{TINY_FONT}{BLACK}Voies ferrées
STR_SMALLMAP_LEGENDA_STATIONS_AIRPORTS_DOCKS                    :{TINY_FONT}{BLACK}Stations/Aéroports/Ports
STR_SMALLMAP_LEGENDA_BUILDINGS_INDUSTRIES                       :{TINY_FONT}{BLACK}Bâtiments/Industries
STR_SMALLMAP_LEGENDA_VEHICLES                                   :{TINY_FONT}{BLACK}Véhicules
STR_SMALLMAP_LEGENDA_TRAINS                                     :{TINY_FONT}{BLACK}Trains
STR_SMALLMAP_LEGENDA_ROAD_VEHICLES                              :{TINY_FONT}{BLACK}Véhicules routiers
STR_SMALLMAP_LEGENDA_SHIPS                                      :{TINY_FONT}{BLACK}Navires
STR_SMALLMAP_LEGENDA_AIRCRAFT                                   :{TINY_FONT}{BLACK}Aéronefs
STR_SMALLMAP_LEGENDA_TRANSPORT_ROUTES                           :{TINY_FONT}{BLACK}Routes de transport
STR_SMALLMAP_LEGENDA_FOREST                                     :{TINY_FONT}{BLACK}Forêts
STR_SMALLMAP_LEGENDA_RAILROAD_STATION                           :{TINY_FONT}{BLACK}Gares ferroviaires
STR_SMALLMAP_LEGENDA_TRUCK_LOADING_BAY                          :{TINY_FONT}{BLACK}Aires de chargement
STR_SMALLMAP_LEGENDA_BUS_STATION                                :{TINY_FONT}{BLACK}Arrêts d'autobus
STR_SMALLMAP_LEGENDA_AIRPORT_HELIPORT                           :{TINY_FONT}{BLACK}Aéroports/Héliports
STR_SMALLMAP_LEGENDA_DOCK                                       :{TINY_FONT}{BLACK}Ports maritimes
STR_SMALLMAP_LEGENDA_ROUGH_LAND                                 :{TINY_FONT}{BLACK}Terre en friche
STR_SMALLMAP_LEGENDA_GRASS_LAND                                 :{TINY_FONT}{BLACK}Herbe
STR_SMALLMAP_LEGENDA_BARE_LAND                                  :{TINY_FONT}{BLACK}Terre nue
STR_SMALLMAP_LEGENDA_RAINFOREST                                 :{TINY_FONT}{BLACK}Région tropicale
STR_SMALLMAP_LEGENDA_FIELDS                                     :{TINY_FONT}{BLACK}Champs
STR_SMALLMAP_LEGENDA_TREES                                      :{TINY_FONT}{BLACK}Arbres
STR_SMALLMAP_LEGENDA_ROCKS                                      :{TINY_FONT}{BLACK}Rochers
STR_SMALLMAP_LEGENDA_WATER                                      :{TINY_FONT}{BLACK}Eau
STR_SMALLMAP_LEGENDA_NO_OWNER                                   :{TINY_FONT}{BLACK}Sans propriétaire
STR_SMALLMAP_LEGENDA_TOWNS                                      :{TINY_FONT}{BLACK}Villes
STR_SMALLMAP_LEGENDA_INDUSTRIES                                 :{TINY_FONT}{BLACK}Industries
STR_SMALLMAP_LEGENDA_DESERT                                     :{TINY_FONT}{BLACK}Désert
STR_SMALLMAP_LEGENDA_SNOW                                       :{TINY_FONT}{BLACK}Neige

STR_SMALLMAP_TOOLTIP_TOGGLE_TOWN_NAMES_ON_OFF                   :{BLACK}Afficher ou non le nom des villes sur la mini-carte
STR_SMALLMAP_CENTER                                             :{BLACK}Centrer la mini-carte sur la position actuelle
STR_SMALLMAP_INDUSTRY                                           :{TINY_FONT}{STRING} ({NUM})
STR_SMALLMAP_LINKSTATS                                          :{TINY_FONT}{STRING}
STR_SMALLMAP_COMPANY                                            :{TINY_FONT}{COMPANY}
STR_SMALLMAP_TOWN                                               :{TINY_FONT}{WHITE}{TOWN}
STR_SMALLMAP_DISABLE_ALL                                        :{BLACK}Désactiver tout
STR_SMALLMAP_ENABLE_ALL                                         :{BLACK}Activer tout
STR_SMALLMAP_SHOW_HEIGHT                                        :{BLACK}Relief
STR_SMALLMAP_TOOLTIP_DISABLE_ALL_INDUSTRIES                     :{BLACK}N'afficher aucune industrie sur la mini-carte
STR_SMALLMAP_TOOLTIP_ENABLE_ALL_INDUSTRIES                      :{BLACK}Afficher toutes les industries sur la mini-carte
STR_SMALLMAP_TOOLTIP_SHOW_HEIGHT                                :{BLACK}Alterner entre l'affichage ou non du relief
STR_SMALLMAP_TOOLTIP_DISABLE_ALL_COMPANIES                      :{BLACK}N'afficher aucune propriété des compagnies sur la carte
STR_SMALLMAP_TOOLTIP_ENABLE_ALL_COMPANIES                       :{BLACK}Afficher toutes les propriétés des compagnies sur la mini-carte
STR_SMALLMAP_TOOLTIP_DISABLE_ALL_CARGOS                         :{BLACK}N'afficher aucune marchandises sur la carte
STR_SMALLMAP_TOOLTIP_ENABLE_ALL_CARGOS                          :{BLACK}Afficher toutes les marchandises sur la carte

# Status bar messages
STR_STATUSBAR_TOOLTIP_SHOW_LAST_NEWS                            :{BLACK}Afficher le dernier message ou bulletin
STR_STATUSBAR_COMPANY_NAME                                      :{SILVER}- -  {COMPANY}  - -
STR_STATUSBAR_PAUSED                                            :{YELLOW}*  *  SUSPENDU  *  *
STR_STATUSBAR_PAUSED_LINK_GRAPH                                 :{ORANGE}*  *  SUSPENDU (en attente du recalcul des liens du graphique)  *  *
STR_STATUSBAR_AUTOSAVE                                          :{RED}ENREGISTREMENT AUTOMATIQUE
STR_STATUSBAR_SAVING_GAME                                       :{RED}*  *  SAUVEGARDE EN COURS  *  *

STR_STATUSBAR_SPECTATOR                                         :{WHITE}(spectateur)

# News message history
STR_MESSAGE_HISTORY                                             :{WHITE}Historique des messages
STR_MESSAGE_HISTORY_TOOLTIP                                     :{BLACK}Liste des messages récents
STR_MESSAGE_NEWS_FORMAT                                         :{STRING}  -  {STRING}

STR_NEWS_MESSAGE_CAPTION                                        :{WHITE}Message
STR_NEWS_CUSTOM_ITEM                                            :{BIG_FONT}{BLACK}{STRING}

STR_NEWS_FIRST_TRAIN_ARRIVAL                                    :{BIG_FONT}{BLACK}Les habitants célèbrent . . .{}Le premier train arrive à {STATION}{NBSP}!
STR_NEWS_FIRST_BUS_ARRIVAL                                      :{BIG_FONT}{BLACK}Les habitants célèbrent . . .{}Le premier bus arrive à {STATION}{NBSP}!
STR_NEWS_FIRST_TRUCK_ARRIVAL                                    :{BIG_FONT}{BLACK}Les habitants célèbrent . . .{}Le premier camion arrive à {STATION}{NBSP}!
STR_NEWS_FIRST_PASSENGER_TRAM_ARRIVAL                           :{BIG_FONT}{BLACK}Les habitants célèbrent . . .{}Le premier tramway de passagers arrive à {STATION}{NBSP}!
STR_NEWS_FIRST_CARGO_TRAM_ARRIVAL                               :{BIG_FONT}{BLACK}Les habitants célèbrent . . .{}Le premier tramway de marchandises arrive à {STATION}{NBSP}!
STR_NEWS_FIRST_SHIP_ARRIVAL                                     :{BIG_FONT}{BLACK}Les habitants célèbrent . . .{}Le premier navire arrive à {STATION}{NBSP}!
STR_NEWS_FIRST_AIRCRAFT_ARRIVAL                                 :{BIG_FONT}{BLACK}Les habitants célèbrent . . .{}Le premier aéronef arrive à {STATION}{NBSP}!

STR_NEWS_TRAIN_CRASH                                            :{BIG_FONT}{BLACK}Accident ferroviaire{NBSP}!{}{COMMA} mort{P "" s} brûlé{P "" s} vif{P "" s} dans la collision
STR_NEWS_ROAD_VEHICLE_CRASH_DRIVER                              :{BIG_FONT}{BLACK}Accident routier{NBSP}!{}Un automobiliste meurt brûlé vif lors d'une collision avec un train
STR_NEWS_ROAD_VEHICLE_CRASH                                     :{BIG_FONT}{BLACK}Accident de la route{NBSP}!{}{COMMA} mort{P "" s} brûlé{P "" s} vif{P "" s} lors d'une collision avec un train
STR_NEWS_AIRCRAFT_CRASH                                         :{BIG_FONT}{BLACK}Accident d'avion{NBSP}!{}{COMMA} mort{P "" s} brûlé{P "" s} vif{P "" s} à {STATION}
STR_NEWS_PLANE_CRASH_OUT_OF_FUEL                                :{BIG_FONT}{BLACK}Accident d'avion{NBSP}!{}L'aéronef n'avait plus de carburant, {COMMA} passager{P "" s} meur{P t ent} dans le crash{NBSP}!

STR_NEWS_DISASTER_ZEPPELIN                                      :{BIG_FONT}{BLACK}Catastrophe impliquant un Zeppelin à {STATION}{NBSP}!
STR_NEWS_DISASTER_SMALL_UFO                                     :{BIG_FONT}{BLACK}Un véhicule routier est détruit dans une collision avec un OVNI{NBSP}!
STR_NEWS_DISASTER_AIRPLANE_OIL_REFINERY                         :{BIG_FONT}{BLACK}Explosion d'une raffinerie pétrolière près de {TOWN}{NBSP}!
STR_NEWS_DISASTER_HELICOPTER_FACTORY                            :{BIG_FONT}{BLACK}Une usine détruite dans des circonstances suspectes près de {TOWN}{NBSP}!
STR_NEWS_DISASTER_BIG_UFO                                       :{BIG_FONT}{BLACK}Un OVNI se pose près de {TOWN}{NBSP}!
STR_NEWS_DISASTER_COAL_MINE_SUBSIDENCE                          :{BIG_FONT}{BLACK}L'affaissement d'une veine de charbon laisse des traces de destruction près de {TOWN}{NBSP}!
STR_NEWS_DISASTER_FLOOD_VEHICLE                                 :{BIG_FONT}{BLACK}Inondations{NBSP}!{}Au moins {COMMA} personne{P "" s} manquante{P "" s}, présumée{P "" s} morte{P "" s} après des inondations importantes{NBSP}!

STR_NEWS_COMPANY_IN_TROUBLE_TITLE                               :{BIG_FONT}{BLACK}La compagnie de transport a des ennuis{NBSP}!
STR_NEWS_COMPANY_IN_TROUBLE_DESCRIPTION                         :{BIG_FONT}{BLACK}{STRING} va être vendue ou mise en banqueroute si ses performances ne s'améliorent pas rapidement{NBSP}!
STR_NEWS_COMPANY_MERGER_TITLE                                   :{BIG_FONT}{BLACK}Fusion de compagnies de transport{NBSP}!
STR_NEWS_COMPANY_MERGER_DESCRIPTION                             :{BIG_FONT}{BLACK}{STRING} a été vendue à {STRING} pour {CURRENCY_LONG}{NBSP}!
STR_NEWS_COMPANY_BANKRUPT_TITLE                                 :{BIG_FONT}{BLACK}Banqueroute{NBSP}!
STR_NEWS_COMPANY_BANKRUPT_DESCRIPTION                           :{BIG_FONT}{BLACK}{STRING} a été dissolue par ses créanciers et tous ses actifs vendus{NBSP}!
STR_NEWS_COMPANY_LAUNCH_TITLE                                   :{BIG_FONT}{BLACK}Nouvelle compagnie de transport{NBSP}!
STR_NEWS_COMPANY_LAUNCH_DESCRIPTION                             :{BIG_FONT}{BLACK}{STRING} commence à construire près de {TOWN}{NBSP}!
STR_NEWS_MERGER_TAKEOVER_TITLE                                  :{BIG_FONT}{BLACK}{STRING} a été rachetée par {STRING}{NBSP}!
STR_PRESIDENT_NAME_MANAGER                                      :{BLACK}{PRESIDENT_NAME}{}(Président)

STR_NEWS_NEW_TOWN                                               :{BLACK}{BIG_FONT}{STRING} a sponsorisé la construction de la nouvelle ville {TOWN}{NBSP}!
STR_NEWS_NEW_TOWN_UNSPONSORED                                   :{BLACK}{BIG_FONT}Une nouvelle ville nommée {TOWN} a été construite{NBSP}!

STR_NEWS_INDUSTRY_CONSTRUCTION                                  :{BIG_FONT}{BLACK}Un{G 0 "" "" e} nouv{G 0 eau el elle} {STRING} en construction près de {TOWN}{NBSP}!
STR_NEWS_INDUSTRY_PLANTED                                       :{BIG_FONT}{BLACK}Un{G 0 "" "" e} nouv{G 0 eau el elle} {STRING} s'implante près de {TOWN}{NBSP}!

STR_NEWS_INDUSTRY_CLOSURE_GENERAL                               :{BIG_FONT}{BLACK}{STRING} annonce une fermeture imminente{NBSP}!
STR_NEWS_INDUSTRY_CLOSURE_SUPPLY_PROBLEMS                       :{BIG_FONT}{BLACK}Des problèmes d'approvisionnement obligent {STRING} à fermer bientôt{NBSP}!
STR_NEWS_INDUSTRY_CLOSURE_LACK_OF_TREES                         :{BIG_FONT}{BLACK}Le manque d'arbres proches oblige {STRING} à fermer bientôt{NBSP}!

STR_NEWS_EURO_INTRODUCTION                                      :{BIG_FONT}{BLACK}Union Monétaire Européenne{NBSP}!{}{}L'Euro est introduit en tant que monnaie unique pour les transactions dans votre pays{NBSP}!
STR_NEWS_BEGIN_OF_RECESSION                                     :{BIG_FONT}{BLACK}Récession mondiale{NBSP}!{}{}Les experts financiers craignent le pire{NBSP}!
STR_NEWS_END_OF_RECESSION                                       :{BIG_FONT}{BLACK}Fin de la récession{NBSP}!{}{}La reprise redonne confiance aux industries{NBSP}!

STR_NEWS_INDUSTRY_PRODUCTION_INCREASE_GENERAL                   :{BIG_FONT}{BLACK}{INDUSTRY} augmente la production{NBSP}!
STR_NEWS_INDUSTRY_PRODUCTION_INCREASE_COAL                      :{BIG_FONT}{BLACK}Nouveau filon de charbon trouvé à {INDUSTRY}{NBSP}!{}La production devrait doubler{NBSP}!
STR_NEWS_INDUSTRY_PRODUCTION_INCREASE_OIL                       :{BIG_FONT}{BLACK}Nouveaux gisements pétrolifères découverts à {INDUSTRY}{NBSP}!{}La production devrait doubler{NBSP}!
STR_NEWS_INDUSTRY_PRODUCTION_INCREASE_FARM                      :{BIG_FONT}{BLACK}De nouvelles méthodes d'élevage à {INDUSTRY} devraient permettre de doubler la production{NBSP}!
STR_NEWS_INDUSTRY_PRODUCTION_INCREASE_SMOOTH                    :{BIG_FONT}{BLACK}La production de {STRING} à {INDUSTRY} augmente de {COMMA}{NBSP}%{NBSP}!
STR_NEWS_INDUSTRY_PRODUCTION_DECREASE_GENERAL                   :{BIG_FONT}{BLACK}{INDUSTRY}{NBSP}: production en baisse de 50{NBSP}%
STR_NEWS_INDUSTRY_PRODUCTION_DECREASE_FARM                      :{BIG_FONT}{BLACK}Invasion d'insectes à {INDUSTRY}{NBSP}!{}Production en baisse de 50{NBSP}%
STR_NEWS_INDUSTRY_PRODUCTION_DECREASE_SMOOTH                    :{BIG_FONT}{BLACK}La production de {STRING} à {INDUSTRY} diminue de {COMMA}{NBSP}%{NBSP}!

###length VEHICLE_TYPES
STR_NEWS_TRAIN_IS_WAITING                                       :{WHITE}{VEHICLE} est en attente au dépôt
STR_NEWS_ROAD_VEHICLE_IS_WAITING                                :{WHITE}{VEHICLE} est en attente au dépôt
STR_NEWS_SHIP_IS_WAITING                                        :{WHITE}{VEHICLE} est en attente au dépôt
STR_NEWS_AIRCRAFT_IS_WAITING                                    :{WHITE}{VEHICLE} est en attente au hangar
###next-name-looks-similar

# Order review system / warnings
STR_NEWS_VEHICLE_HAS_TOO_FEW_ORDERS                             :{WHITE}{VEHICLE} a trop peu d'ordres dans son itinéraire
STR_NEWS_VEHICLE_HAS_VOID_ORDER                                 :{WHITE}{VEHICLE} a un ordre vide
STR_NEWS_VEHICLE_HAS_DUPLICATE_ENTRY                            :{WHITE}{VEHICLE} a des ordres en double
STR_NEWS_VEHICLE_HAS_INVALID_ENTRY                              :{WHITE}{VEHICLE} a une station invalide dans ses ordres
STR_NEWS_PLANE_USES_TOO_SHORT_RUNWAY                            :{WHITE}{VEHICLE} a dans ses ordres un aéroport dont la piste est trop courte

STR_NEWS_VEHICLE_IS_GETTING_OLD                                 :{WHITE}{VEHICLE} devient vieux
STR_NEWS_VEHICLE_IS_GETTING_VERY_OLD                            :{WHITE}{VEHICLE} devient très vieux
STR_NEWS_VEHICLE_IS_GETTING_VERY_OLD_AND                        :{WHITE}{VEHICLE} devient très vieux et doit être remplacé d'urgence
STR_NEWS_TRAIN_IS_STUCK                                         :{WHITE}{VEHICLE} ne trouve pas de chemin pour continuer
STR_NEWS_VEHICLE_IS_LOST                                        :{WHITE}{VEHICLE} est perdu
STR_NEWS_VEHICLE_IS_UNPROFITABLE                                :{WHITE}Le profit de {VEHICLE} l'an dernier était de {CURRENCY_LONG}
STR_NEWS_AIRCRAFT_DEST_TOO_FAR                                  :{WHITE}{VEHICLE} ne peut rejoindre la prochaine destination parce qu'elle est hors de portée

STR_NEWS_ORDER_REFIT_FAILED                                     :{WHITE}L'échec du réaménagement a stoppé {VEHICLE}
STR_NEWS_VEHICLE_AUTORENEW_FAILED                               :{WHITE}Le renouvellement automatique de {VEHICLE} a échoué{}{STRING}

STR_NEWS_NEW_VEHICLE_NOW_AVAILABLE                              :{BIG_FONT}{BLACK}Nouv{G 0 eau el elle} {STRING} disponible{NBSP}!
STR_NEWS_NEW_VEHICLE_TYPE                                       :{BIG_FONT}{BLACK}{ENGINE}
STR_NEWS_NEW_VEHICLE_NOW_AVAILABLE_WITH_TYPE                    :{BLACK}Nouv{G 0 eau el elle} {STRING} disponible{NBSP}!  -  {ENGINE}

STR_NEWS_SHOW_VEHICLE_GROUP_TOOLTIP                             :{BLACK}Ouvrir la fenêtre de groupe de ce véhicule

STR_NEWS_STATION_NO_LONGER_ACCEPTS_CARGO                        :{WHITE}{STATION} n'accepte plus {STRING}
STR_NEWS_STATION_NO_LONGER_ACCEPTS_CARGO_OR_CARGO               :{WHITE}{STATION} n'accepte plus {STRING} ou {STRING}
STR_NEWS_STATION_NOW_ACCEPTS_CARGO                              :{WHITE}{STATION} accepte désormais {STRING}
STR_NEWS_STATION_NOW_ACCEPTS_CARGO_AND_CARGO                    :{WHITE}{STATION} accepte désormais {STRING} et {STRING}

STR_NEWS_OFFER_OF_SUBSIDY_EXPIRED                               :{BIG_FONT}{BLACK}Offre de subvention expirée{NBSP}:{}{}Le transport de {STRING} entre {STRING} et {STRING} n'est désormais plus subventionné
STR_NEWS_SUBSIDY_WITHDRAWN_SERVICE                              :{BIG_FONT}{BLACK}Abandon de la subvention{NBSP}:{}{}Le transport de {STRING} entre {STRING} et {STRING} n'est plus subventionné
STR_NEWS_SERVICE_SUBSIDY_OFFERED                                :{BIG_FONT}{BLACK}Offre de subvention{NBSP}:{}{}Le premier service de {STRING} entre {STRING} et {STRING} sera subventionné pendant {P 3 la les} {NUM} prochaine{P "" s} année{P "" s}{NBSP}!
###length 4
STR_NEWS_SERVICE_SUBSIDY_AWARDED_HALF                           :{BIG_FONT}{BLACK}Subvention accordée à {STRING}{NBSP}!{}{}Le transport de {STRING} entre {STRING} et {STRING} rapportera 50{NBSP}% de plus pendant {P 4 la les} {NUM} prochaine{P "" s} année{P "" s}{NBSP}!
STR_NEWS_SERVICE_SUBSIDY_AWARDED_DOUBLE                         :{BIG_FONT}{BLACK}Subvention accordée à {STRING}{NBSP}!{}{}Le transport de {STRING} entre {STRING} et {STRING} rapportera double pendant {P 4 la les} {NUM} prochaine{P "" s} année{P "" s}{NBSP}!
STR_NEWS_SERVICE_SUBSIDY_AWARDED_TRIPLE                         :{BIG_FONT}{BLACK}Subvention accordée à {STRING}{NBSP}!{}{}Le transport de {STRING} entre {STRING} et {STRING} rapportera triple pendant {P 4 la les} {NUM} prochaine{P "" s} année{P "" s}{NBSP}!
STR_NEWS_SERVICE_SUBSIDY_AWARDED_QUADRUPLE                      :{BIG_FONT}{BLACK}Subvention accordée à {STRING}{NBSP}!{}{}Le transport de {STRING} entre {STRING} et {STRING} rapportera quadruple pendant {P 4 la les} {NUM} prochaine{P "" s} année{P "" s}{NBSP}!

STR_NEWS_ROAD_REBUILDING                                        :{BIG_FONT}{BLACK}Problèmes de trafic à {TOWN}{NBSP}!{}{}La reconstruction des routes financée par {STRING} provoque 6 mois de problèmes aux automobilistes{NBSP}!
STR_NEWS_EXCLUSIVE_RIGHTS_TITLE                                 :{BIG_FONT}{BLACK}Monopole des transports{NBSP}!
STR_NEWS_EXCLUSIVE_RIGHTS_DESCRIPTION                           :{BIG_FONT}{BLACK}Les autorités locales de {TOWN} signent avec {STRING} un contrat d'exclusivité des transports valable un an{NBSP}!

# Extra view window
STR_EXTRA_VIEWPORT_TITLE                                        :{WHITE}Vue {COMMA}
STR_EXTRA_VIEW_MOVE_VIEW_TO_MAIN                                :{BLACK}Modifier cette vue
STR_EXTRA_VIEW_MOVE_VIEW_TO_MAIN_TT                             :{BLACK}Copier l'emplacement de la vue principale vers cette vue
STR_EXTRA_VIEW_MOVE_MAIN_TO_VIEW                                :{BLACK}Modifier la vue principale
STR_EXTRA_VIEW_MOVE_MAIN_TO_VIEW_TT                             :{BLACK}Copier l'emplacement de cette vue vers la vue principale

# Game options window
STR_GAME_OPTIONS_CAPTION                                        :{WHITE}Options du jeu
STR_GAME_OPTIONS_CURRENCY_UNITS_FRAME                           :{BLACK}Devise
STR_GAME_OPTIONS_CURRENCY_UNITS_DROPDOWN_TOOLTIP                :{BLACK}Sélectionner l'unité monétaire

###length 42
STR_GAME_OPTIONS_CURRENCY_GBP                                   :Livre (£)
STR_GAME_OPTIONS_CURRENCY_USD                                   :Dollar ($)
STR_GAME_OPTIONS_CURRENCY_EUR                                   :Euro (€)
STR_GAME_OPTIONS_CURRENCY_JPY                                   :Yen (¥)
STR_GAME_OPTIONS_CURRENCY_ATS                                   :Shiling australien (ATS)
STR_GAME_OPTIONS_CURRENCY_BEF                                   :Franc belge (BEF)
STR_GAME_OPTIONS_CURRENCY_CHF                                   :Franc suisse (CHF)
STR_GAME_OPTIONS_CURRENCY_CZK                                   :Couronne tchèque (CZK)
STR_GAME_OPTIONS_CURRENCY_DEM                                   :Mark allemand (DEM)
STR_GAME_OPTIONS_CURRENCY_DKK                                   :Couronne danoise (DKK)
STR_GAME_OPTIONS_CURRENCY_ESP                                   :Peseta (ESP)
STR_GAME_OPTIONS_CURRENCY_FIM                                   :Mark finlandais (FIM)
STR_GAME_OPTIONS_CURRENCY_FRF                                   :Franc français (FRF)
STR_GAME_OPTIONS_CURRENCY_GRD                                   :Drachme grecque (GRD)
STR_GAME_OPTIONS_CURRENCY_HUF                                   :Florin hongrois (HUF)
STR_GAME_OPTIONS_CURRENCY_ISK                                   :Couronne islandaise (ISK)
STR_GAME_OPTIONS_CURRENCY_ITL                                   :Lire italienne (ITL)
STR_GAME_OPTIONS_CURRENCY_NLG                                   :Florin hollandais (NLG)
STR_GAME_OPTIONS_CURRENCY_NOK                                   :Couronne norvégienne (NOK)
STR_GAME_OPTIONS_CURRENCY_PLN                                   :Nouv. Zloty polonais (PLN)
STR_GAME_OPTIONS_CURRENCY_RON                                   :Leu roumain (RON)
STR_GAME_OPTIONS_CURRENCY_RUR                                   :Rouble russe (RUR)
STR_GAME_OPTIONS_CURRENCY_SIT                                   :Tolar slovénien (SIT)
STR_GAME_OPTIONS_CURRENCY_SEK                                   :Couronne suédoise (SEK)
STR_GAME_OPTIONS_CURRENCY_TRY                                   :Lire turque (TRY)
STR_GAME_OPTIONS_CURRENCY_SKK                                   :Couronne slovaque (SKK)
STR_GAME_OPTIONS_CURRENCY_BRL                                   :Réal brésilien (BRL)
STR_GAME_OPTIONS_CURRENCY_EEK                                   :Couronne estonienne (EEK)
STR_GAME_OPTIONS_CURRENCY_LTL                                   :Litas lituanien (LTL)
STR_GAME_OPTIONS_CURRENCY_KRW                                   :Won sud-coréen (KRW)
STR_GAME_OPTIONS_CURRENCY_ZAR                                   :Rand sud-africain (ZAR)
STR_GAME_OPTIONS_CURRENCY_CUSTOM                                :Personnalisée...
STR_GAME_OPTIONS_CURRENCY_GEL                                   :Lari Géorgien (GEL)
STR_GAME_OPTIONS_CURRENCY_IRR                                   :Rial Iranien (IRR)
STR_GAME_OPTIONS_CURRENCY_RUB                                   :Nouveau rouble russe (RUB)
STR_GAME_OPTIONS_CURRENCY_MXN                                   :Peso méxicain (MXN)
STR_GAME_OPTIONS_CURRENCY_NTD                                   :Nouveau Dollar de Taïwan (TWD)
STR_GAME_OPTIONS_CURRENCY_CNY                                   :Renminbi Chinois (CNY)
STR_GAME_OPTIONS_CURRENCY_HKD                                   :Dollar de Hong Kong (HKD)
STR_GAME_OPTIONS_CURRENCY_INR                                   :Roupie indienne (INR)
STR_GAME_OPTIONS_CURRENCY_IDR                                   :Roupie indonésienne (IDR)
STR_GAME_OPTIONS_CURRENCY_MYR                                   :Malaysian Ringgit (MYR)

STR_GAME_OPTIONS_AUTOSAVE_FRAME                                 :{BLACK}Sauvegarde automatique
STR_GAME_OPTIONS_AUTOSAVE_DROPDOWN_TOOLTIP                      :{BLACK}Sélectionner l'intervalle de temps entre les sauvegardes automatiques

# Autosave dropdown
###length 5
STR_GAME_OPTIONS_AUTOSAVE_DROPDOWN_OFF                          :Désactivée
STR_GAME_OPTIONS_AUTOSAVE_DROPDOWN_EVERY_1_MONTH                :Tous les mois
STR_GAME_OPTIONS_AUTOSAVE_DROPDOWN_EVERY_3_MONTHS               :Tous les 3 mois
STR_GAME_OPTIONS_AUTOSAVE_DROPDOWN_EVERY_6_MONTHS               :Tous les 6 mois
STR_GAME_OPTIONS_AUTOSAVE_DROPDOWN_EVERY_12_MONTHS              :Tous les 12 mois

STR_GAME_OPTIONS_LANGUAGE                                       :{BLACK}Langue
STR_GAME_OPTIONS_LANGUAGE_TOOLTIP                               :{BLACK}Sélectionner la langue à utiliser pour l'interface
STR_GAME_OPTIONS_LANGUAGE_PERCENTAGE                            :{STRING} ({NUM}{NBSP}% terminé{P "" s})

STR_GAME_OPTIONS_FULLSCREEN                                     :{BLACK}Plein écran
STR_GAME_OPTIONS_FULLSCREEN_TOOLTIP                             :{BLACK}Cocher cette case pour jouer à OpenTTD en plein écran

STR_GAME_OPTIONS_RESOLUTION                                     :{BLACK}Résolution
STR_GAME_OPTIONS_RESOLUTION_TOOLTIP                             :{BLACK}Sélectionner la résolution d'écran à utiliser
STR_GAME_OPTIONS_RESOLUTION_OTHER                               :autre
STR_GAME_OPTIONS_RESOLUTION_ITEM                                :{NUM}x{NUM}

STR_GAME_OPTIONS_VIDEO_ACCELERATION                             :{BLACK} Accélération matérielle
STR_GAME_OPTIONS_VIDEO_ACCELERATION_TOOLTIP                     :{BLACK}Cochez cette case permet à OpenTTD d'utiliser l'accélération matérielle, si possible. Un paramètre modifié ne sera pris en compte qu'au redémarrage du jeu
STR_GAME_OPTIONS_VIDEO_ACCELERATION_RESTART                     :{WHITE}Les paramètres ne prendront effet qu'après le redémarrage du jeu

STR_GAME_OPTIONS_VIDEO_VSYNC                                    :{BLACK}VSync
STR_GAME_OPTIONS_VIDEO_VSYNC_TOOLTIP                            :{BLACK}Cochez cette case pour activer la synchronisation verticale de l'écran. La modification de ce paramètres ne sera effective qu'après le redémarrage du jeu. Fonctionne uniquement si l’accélération matérielle est active

STR_GAME_OPTIONS_VIDEO_DRIVER_INFO                              :{BLACK}Pilote actif{NBSP}: {STRING}

STR_GAME_OPTIONS_GUI_SCALE_FRAME                                :Taille de l'interface
STR_GAME_OPTIONS_GUI_SCALE_TOOLTIP                              :{BLACK}Faites glisser la souris pour définir la taille de l'interface. Maintenir Ctrl pour un réglage en continu
STR_GAME_OPTIONS_GUI_SCALE_AUTO                                 :détection automatique de la taille
STR_GAME_OPTIONS_GUI_SCALE_AUTO_TOOLTIP                         :{BLACK}Cochez cette case pour détecter automatiquement la taille de l'interface

STR_GAME_OPTIONS_GUI_SCALE_BEVELS                               :{BLACK}Mettre à l’échelle les bordures
STR_GAME_OPTIONS_GUI_SCALE_BEVELS_TOOLTIP                       :{BLACK}Cochez cette case pour mettre les bordures à l'échelle avec la taille de l'interface

STR_GAME_OPTIONS_GUI_SCALE_1X                                   :1x
STR_GAME_OPTIONS_GUI_SCALE_2X                                   :2x
STR_GAME_OPTIONS_GUI_SCALE_3X                                   :3x
STR_GAME_OPTIONS_GUI_SCALE_4X                                   :4x
STR_GAME_OPTIONS_GUI_SCALE_5X                                   :x5

STR_GAME_OPTIONS_GRAPHICS                                       :{BLACK} Graphiques

STR_GAME_OPTIONS_REFRESH_RATE                                   :{BLACK} Taux de rafraîchissement de l'affichage
STR_GAME_OPTIONS_REFRESH_RATE_TOOLTIP                           :{BLACK} Sélectionnez la fréquence de rafraîchissement à utiliser
STR_GAME_OPTIONS_REFRESH_RATE_ITEM                              :{NUM}Hz
STR_GAME_OPTIONS_REFRESH_RATE_WARNING                           :{WHITE} Les taux de rafraîchissement supérieurs à 60Hz peuvent avoir un impact sur les performances.

STR_GAME_OPTIONS_BASE_GRF                                       :{BLACK}Graphiques de base
STR_GAME_OPTIONS_BASE_GRF_TOOLTIP                               :{BLACK}Sélectionner les graphiques de base à utiliser
STR_GAME_OPTIONS_BASE_GRF_STATUS                                :{RED}{NUM} fichier{P "" s} manquant{P "" s}/corrompu{P "" s}
STR_GAME_OPTIONS_BASE_GRF_DESCRIPTION_TOOLTIP                   :{BLACK}Informations additionnelles sur les graphiques de base

STR_GAME_OPTIONS_BASE_SFX                                       :{BLACK}Sons de base
STR_GAME_OPTIONS_BASE_SFX_TOOLTIP                               :{BLACK}Sélectionner les sons de base à utiliser
STR_GAME_OPTIONS_BASE_SFX_DESCRIPTION_TOOLTIP                   :{BLACK}Informations additionnelles sur les sons de base

STR_GAME_OPTIONS_BASE_MUSIC                                     :{BLACK}Musique de base
STR_GAME_OPTIONS_BASE_MUSIC_TOOLTIP                             :{BLACK}Sélectionner la musique de base à utiliser
STR_GAME_OPTIONS_BASE_MUSIC_STATUS                              :{RED}{NUM} fichier{P "" s} corrompu{P "" s}
STR_GAME_OPTIONS_BASE_MUSIC_DESCRIPTION_TOOLTIP                 :{BLACK}Informations additionnelles sur la musique de base

STR_ERROR_RESOLUTION_LIST_FAILED                                :{WHITE}Échec de la récupération de la liste des résolutions prises en charge
STR_ERROR_FULLSCREEN_FAILED                                     :{WHITE}Échec du mode plein écran

# Custom currency window

STR_CURRENCY_WINDOW                                             :{WHITE}Devise personnalisée
STR_CURRENCY_EXCHANGE_RATE                                      :{LTBLUE}Taux de change{NBSP}: {ORANGE}{CURRENCY_LONG} = £ {COMMA}
STR_CURRENCY_DECREASE_EXCHANGE_RATE_TOOLTIP                     :{BLACK}Réduire le montant de cette devise pour une livre (£)
STR_CURRENCY_INCREASE_EXCHANGE_RATE_TOOLTIP                     :{BLACK}Augmenter le montant de cette devise pour une livre (£)
STR_CURRENCY_SET_EXCHANGE_RATE_TOOLTIP                          :{BLACK}Définir le taux de change de cette devise pour une livre (£)

STR_CURRENCY_SEPARATOR                                          :{LTBLUE}Séparateur des milliers{NBSP}: {ORANGE}{STRING}
STR_CURRENCY_SET_CUSTOM_CURRENCY_SEPARATOR_TOOLTIP              :{BLACK}Définir le séparateur des milliers pour cette devise

STR_CURRENCY_PREFIX                                             :{LTBLUE}Préfixe{NBSP}: {ORANGE}{STRING}
STR_CURRENCY_SET_CUSTOM_CURRENCY_PREFIX_TOOLTIP                 :{BLACK}Définir le préfixe pour cette devise
STR_CURRENCY_SUFFIX                                             :{LTBLUE}Suffixe{NBSP}: {ORANGE}{STRING}
STR_CURRENCY_SET_CUSTOM_CURRENCY_SUFFIX_TOOLTIP                 :{BLACK}Définir le suffixe pour cette devise

STR_CURRENCY_SWITCH_TO_EURO                                     :{LTBLUE}Passer à l'euro{NBSP}: {ORANGE}{NUM}
STR_CURRENCY_SWITCH_TO_EURO_NEVER                               :{LTBLUE}Passer à l'euro{NBSP}: {ORANGE}jamais
STR_CURRENCY_SET_CUSTOM_CURRENCY_TO_EURO_TOOLTIP                :{BLACK}Définir la date de passage à l'euro
STR_CURRENCY_DECREASE_CUSTOM_CURRENCY_TO_EURO_TOOLTIP           :{BLACK}Passer à l'euro plus tôt
STR_CURRENCY_INCREASE_CUSTOM_CURRENCY_TO_EURO_TOOLTIP           :{BLACK}Passer à l'euro plus tard

STR_CURRENCY_PREVIEW                                            :{LTBLUE}Prévisualisation{NBSP}: {ORANGE}{CURRENCY_LONG}
STR_CURRENCY_CUSTOM_CURRENCY_PREVIEW_TOOLTIP                    :{BLACK}10{NBSP}000 livres (£) dans cette devise
STR_CURRENCY_CHANGE_PARAMETER                                   :{BLACK}Changer les paramètres de la devise personnalisée

STR_NONE                                                        :Aucune
STR_FUNDING_ONLY                                                :Financement uniquement
STR_MINIMAL                                                     :Minimal
STR_NUM_VERY_LOW                                                :Très bas
STR_NUM_LOW                                                     :Bas
STR_NUM_NORMAL                                                  :Normal
STR_NUM_HIGH                                                    :Élevé
STR_NUM_CUSTOM                                                  :Personnalisé
STR_NUM_CUSTOM_NUMBER                                           :Personnalisé ({NUM})

STR_VARIETY_NONE                                                :Aucune
STR_VARIETY_VERY_LOW                                            :Très basse
STR_VARIETY_LOW                                                 :Basse
STR_VARIETY_MEDIUM                                              :Moyenne
STR_VARIETY_HIGH                                                :Élevée
STR_VARIETY_VERY_HIGH                                           :Très élevée

###length 5
STR_AI_SPEED_VERY_SLOW                                          :Très lente
STR_AI_SPEED_SLOW                                               :Lente
STR_AI_SPEED_MEDIUM                                             :Moyenne
STR_AI_SPEED_FAST                                               :Rapide
STR_AI_SPEED_VERY_FAST                                          :Très rapide

###length 6
STR_SEA_LEVEL_VERY_LOW                                          :Très bas
STR_SEA_LEVEL_LOW                                               :Bas
STR_SEA_LEVEL_MEDIUM                                            :Moyen
STR_SEA_LEVEL_HIGH                                              :Élevé
STR_SEA_LEVEL_CUSTOM                                            :Personnalisé
STR_SEA_LEVEL_CUSTOM_PERCENTAGE                                 :Personnalisé ({NUM}{NBSP}%)

###length 4
STR_RIVERS_NONE                                                 :Aucune
STR_RIVERS_FEW                                                  :Peu
STR_RIVERS_MODERATE                                             :Modérément
STR_RIVERS_LOT                                                  :Beaucoup

###length 3
STR_DISASTER_NONE                                               :Aucune
STR_DISASTER_REDUCED                                            :Réduites
STR_DISASTER_NORMAL                                             :Normales

###length 4
STR_SUBSIDY_X1_5                                                :x1,5
STR_SUBSIDY_X2                                                  :x2
STR_SUBSIDY_X3                                                  :x3
STR_SUBSIDY_X4                                                  :x4

###length 4
STR_CLIMATE_TEMPERATE_LANDSCAPE                                 :Environnement «{NBSP}Tempéré{NBSP}»
STR_CLIMATE_SUB_ARCTIC_LANDSCAPE                                :Environnement «{NBSP}Arctique{NBSP}»
STR_CLIMATE_SUB_TROPICAL_LANDSCAPE                              :Environnement «{NBSP}Tropical{NBSP}»
STR_CLIMATE_TOYLAND_LANDSCAPE                                   :Environnement «{NBSP}Monde des jouets{NBSP}»

###length 7
STR_TERRAIN_TYPE_VERY_FLAT                                      :Très plat
STR_TERRAIN_TYPE_FLAT                                           :Plat
STR_TERRAIN_TYPE_HILLY                                          :Collinaire
STR_TERRAIN_TYPE_MOUNTAINOUS                                    :Montagneux
STR_TERRAIN_TYPE_ALPINIST                                       :Alpin
STR_TERRAIN_TYPE_CUSTOM                                         :Hauteur personnalisée
STR_TERRAIN_TYPE_CUSTOM_VALUE                                   :Hauteur personnalisée ({NUM})

###length 4
STR_CITY_APPROVAL_LENIENT                                       :Laxiste
STR_CITY_APPROVAL_TOLERANT                                      :Tolérante
STR_CITY_APPROVAL_HOSTILE                                       :Hostile
STR_CITY_APPROVAL_PERMISSIVE                                    :Permissive (pas d'effet sur les actions des compagnies)

STR_WARNING_NO_SUITABLE_AI                                      :{WHITE}Aucune IA utilisable...{}Vous pouvez télécharger diverses IA via le système de «{NBSP}Contenu en ligne{NBSP}».

# Settings tree window
STR_CONFIG_SETTING_TREE_CAPTION                                 :{WHITE}Paramètres
STR_CONFIG_SETTING_FILTER_TITLE                                 :{BLACK}Filtre{NBSP}:
STR_CONFIG_SETTING_EXPAND_ALL                                   :{BLACK}Tout développer
STR_CONFIG_SETTING_COLLAPSE_ALL                                 :{BLACK}Tout réduire
STR_CONFIG_SETTING_RESET_ALL                                    :{BLACK}Réinitialiser tous les réglages
STR_CONFIG_SETTING_NO_EXPLANATION_AVAILABLE_HELPTEXT            :(pas d'explication disponible)
STR_CONFIG_SETTING_DEFAULT_VALUE                                :{LTBLUE}Valeur par défaut{NBSP}: {ORANGE}{STRING}
STR_CONFIG_SETTING_TYPE                                         :{LTBLUE}Type de paramètre{NBSP}: {ORANGE}{STRING}
STR_CONFIG_SETTING_TYPE_CLIENT                                  :Paramètre du client (n'est pas enregistré dans les sauvegardes{NBSP}; affecte toutes les parties)
STR_CONFIG_SETTING_TYPE_GAME_MENU                               :Paramètre de jeu (enregistré dans les sauvegardes{NBSP}; affecte uniquement les nouvelles parties)
STR_CONFIG_SETTING_TYPE_GAME_INGAME                             :Paramètre de jeu (enregistré dans la sauvegarde{NBSP}; affecte uniquement la partie actuelle)
STR_CONFIG_SETTING_TYPE_COMPANY_MENU                            :Paramètre de compagnie (enregistré dans les sauvegardes{NBSP}; affecte uniquement les nouvelles parties)
STR_CONFIG_SETTING_TYPE_COMPANY_INGAME                          :Paramètre de compagnie (enregistré dans la sauvegarde{NBSP}; affecte uniquement la compagnie actuelle)
STR_CONFIG_SETTING_RESET_ALL_CONFIRMATION_DIALOG_CAPTION        :{WHITE}Attention{NBSP}!
STR_CONFIG_SETTING_RESET_ALL_CONFIRMATION_DIALOG_TEXT           :{WHITE}Par cette action, toues les réglages seront réinitialisés aux valeurs par défaut.{}Êtes-vous sûr de vouloir continuer{NBSP}?

STR_CONFIG_SETTING_RESTRICT_CATEGORY                            :{BLACK}Catégorie{NBSP}:
STR_CONFIG_SETTING_RESTRICT_TYPE                                :{BLACK}Type{NBSP}:
STR_CONFIG_SETTING_RESTRICT_DROPDOWN_HELPTEXT                   :{BLACK}Restreint la liste ci-dessous en utilisant des filtres prédéfinis
STR_CONFIG_SETTING_RESTRICT_BASIC                               :Basique (n'afficher que les paramètres importants)
STR_CONFIG_SETTING_RESTRICT_ADVANCED                            :Avancé (afficher la plupart des paramètres)
STR_CONFIG_SETTING_RESTRICT_ALL                                 :Expert (afficher tous les paramètres, même les plus bizarres)
STR_CONFIG_SETTING_RESTRICT_CHANGED_AGAINST_DEFAULT             :Paramètres avec une valeur différente du défaut
STR_CONFIG_SETTING_RESTRICT_CHANGED_AGAINST_NEW                 :Paramètres avec une valeur différente des paramètres de nouvelle partie

STR_CONFIG_SETTING_TYPE_DROPDOWN_HELPTEXT                       :{BLACK}Restreint la liste ci-dessous à certains types de paramètres
STR_CONFIG_SETTING_TYPE_DROPDOWN_ALL                            :Tous les types de paramètres
STR_CONFIG_SETTING_TYPE_DROPDOWN_CLIENT                         :Paramètres du client (ne sont pas enregistrés dans les sauvegardes{NBSP}; affectent toutes les parties)
STR_CONFIG_SETTING_TYPE_DROPDOWN_GAME_MENU                      :Paramètres de jeu (enregistrés dans les sauvegardes{NBSP}; affectent uniquement les nouvelles parties)
STR_CONFIG_SETTING_TYPE_DROPDOWN_GAME_INGAME                    :Paramètres de jeu (enregistrés dans les sauvegardes{NBSP}; affectent uniquement la partie actuelle)
STR_CONFIG_SETTING_TYPE_DROPDOWN_COMPANY_MENU                   :Paramètres de compagnie (enregistrés dans les sauvegardes{NBSP}; affectent uniquement les nouvelles parties)
STR_CONFIG_SETTING_TYPE_DROPDOWN_COMPANY_INGAME                 :Paramètres de compagnie (enregistrés dans les sauvegardes{NBSP}; affectent uniquement la compagnie actuelle)

STR_CONFIG_SETTINGS_NONE                                        :{WHITE}- Aucun -
###length 3
STR_CONFIG_SETTING_CATEGORY_HIDES                               :{BLACK}Afficher tous les résultats de la recherche en définissant{}la {SILVER}catégorie {BLACK}sur {WHITE}{STRING}
STR_CONFIG_SETTING_TYPE_HIDES                                   :{BLACK}Afficher tous les résultats de la recherche en définissant{}le {SILVER}type {BLACK}sur {WHITE}tous les types
STR_CONFIG_SETTING_CATEGORY_AND_TYPE_HIDES                      :{BLACK}Afficher tous les résultats de la recherche en définissant{}la{SILVER}catégorie {BLACK}sur {WHITE}{STRING} {BLACK}et le{SILVER} type {BLACK}sur {WHITE}tous les types

###length 3
STR_CONFIG_SETTING_OFF                                          :Désactivé
STR_CONFIG_SETTING_ON                                           :Activé
STR_CONFIG_SETTING_DISABLED                                     :Désactivé

###length 3
STR_CONFIG_SETTING_COMPANIES_OFF                                :Désactivé
STR_CONFIG_SETTING_COMPANIES_OWN                                :Propre compagnie
STR_CONFIG_SETTING_COMPANIES_ALL                                :Toutes les compagnies

###length 3
STR_CONFIG_SETTING_NONE                                         :Aucune
STR_CONFIG_SETTING_ORIGINAL                                     :Original
STR_CONFIG_SETTING_REALISTIC                                    :Réaliste

###length 3
STR_CONFIG_SETTING_HORIZONTAL_POS_LEFT                          :À gauche
STR_CONFIG_SETTING_HORIZONTAL_POS_CENTER                        :Centrée
STR_CONFIG_SETTING_HORIZONTAL_POS_RIGHT                         :À droite

STR_CONFIG_SETTING_MAXIMUM_INITIAL_LOAN                         :Emprunt initial maximum{NBSP}: {STRING}
STR_CONFIG_SETTING_MAXIMUM_INITIAL_LOAN_HELPTEXT                :Montant maximum qu'une compagnie peut emprunter (sans tenir compte de l'inflation)

STR_CONFIG_SETTING_INTEREST_RATE                                :Taux d'intérêt{NBSP}: {STRING}
STR_CONFIG_SETTING_INTEREST_RATE_HELPTEXT                       :Taux d’intérêt de l'emprunt{NBSP}; contrôle également l'inflation si activé

STR_CONFIG_SETTING_RUNNING_COSTS                                :Coûts d'entretien{NBSP}: {STRING}
STR_CONFIG_SETTING_RUNNING_COSTS_HELPTEXT                       :Définit le niveau des coûts d'entretien et de fonctionnement des véhicules et des infrastructures

STR_CONFIG_SETTING_CONSTRUCTION_SPEED                           :Vitesse de construction{NBSP}: {STRING}
STR_CONFIG_SETTING_CONSTRUCTION_SPEED_HELPTEXT                  :Limite le nombre d'actions de constructions pour les IAs

STR_CONFIG_SETTING_VEHICLE_BREAKDOWNS                           :Pannes des véhicules{NBSP}: {STRING}
STR_CONFIG_SETTING_VEHICLE_BREAKDOWNS_HELPTEXT                  :Contrôle la fréquence des pannes des véhicule incorrectement entretenus

STR_CONFIG_SETTING_SUBSIDY_MULTIPLIER                           :Multiplicateur de subvention{NBSP}: {STRING}
STR_CONFIG_SETTING_SUBSIDY_MULTIPLIER_HELPTEXT                  :Définit combien rapportent les lignes subventionnées

STR_CONFIG_SETTING_SUBSIDY_DURATION                             :Durée de subvention{NBSP}: {STRING}
STR_CONFIG_SETTING_SUBSIDY_DURATION_HELPTEXT                    :Définir le nombre d'années pour lesquelles une subvention est accordée

STR_CONFIG_SETTING_SUBSIDY_DURATION_VALUE                       :{NUM} an{P "" s}
###setting-zero-is-special
STR_CONFIG_SETTING_SUBSIDY_DURATION_DISABLED                    :Pas de subventions

STR_CONFIG_SETTING_CONSTRUCTION_COSTS                           :Coûts de construction{NBSP}: {STRING}
STR_CONFIG_SETTING_CONSTRUCTION_COSTS_HELPTEXT                  :Définit le niveau des coûts de construction et d'achat

STR_CONFIG_SETTING_RECESSIONS                                   :Récessions{NBSP}: {STRING}
STR_CONFIG_SETTING_RECESSIONS_HELPTEXT                          :Si activé, des récessions peuvent se produire toutes les quelques années. Pendant une récession, toute la production baisse de façon significative (elle retourne à son niveau antérieur à la fin de la récession).

STR_CONFIG_SETTING_TRAIN_REVERSING                              :Interdire le retournement des trains dans les stations{NBSP}: {STRING}
STR_CONFIG_SETTING_TRAIN_REVERSING_HELPTEXT                     :Si activé, les trains ne feront plus demi-tour dans les stations non terminus, même si ce faisant il y avait un chemin plus court vers leur prochaine destination.

STR_CONFIG_SETTING_DISASTERS                                    :Catastrophes{NBSP}: {STRING}
STR_CONFIG_SETTING_DISASTERS_HELPTEXT                           :Activer/Désactiver les catastrophes qui peuvent occasionnellement bloquer ou détruire des véhicules ou des infrastructures

STR_CONFIG_SETTING_CITY_APPROVAL                                :Attitude de l'autorité locale{NBSP}: {STRING}
STR_CONFIG_SETTING_CITY_APPROVAL_HELPTEXT                       :Définit comment le bruit et les dommages environnementaux des compagnies affectent leur réputation et leurs prochaines actions de constructions dans la ville

STR_CONFIG_SETTING_MAP_HEIGHT_LIMIT                             :Hauteur limite de la carte: {STRING}
STR_CONFIG_SETTING_MAP_HEIGHT_LIMIT_HELPTEXT                    :Définissez la hauteur maximale du terrain de la carte. Avec "(auto)", une bonne valeur sera choisie après la création du terrain
STR_CONFIG_SETTING_MAP_HEIGHT_LIMIT_VALUE                       :{NUM}
###setting-zero-is-special
STR_CONFIG_SETTING_MAP_HEIGHT_LIMIT_AUTO                        :(auto)
STR_CONFIG_SETTING_TOO_HIGH_MOUNTAIN                            :{WHITE}Vous ne pouvez pas définir la hauteur limite de la carte sur cette valeur. Il y a uu moins une montagne sur la carte qui est plus haute

STR_CONFIG_SETTING_AUTOSLOPE                                    :Terrassement sous les bâtiments, voies, etc.{NBSP}: {STRING}
STR_CONFIG_SETTING_AUTOSLOPE_HELPTEXT                           :Autoriser le terrassement sous les bâtiments et les voies sans les retirer

STR_CONFIG_SETTING_CATCHMENT                                    :Autoriser des zones de desserte plus réalistes{NBSP}: {STRING}
STR_CONFIG_SETTING_CATCHMENT_HELPTEXT                           :Les zones de desserte ont des tailles différentes selon les types de stations et d'aéroports

STR_CONFIG_SETTING_SERVE_NEUTRAL_INDUSTRIES                     :Les stations des compagnies peuvent desservir les industries avec une station intégrée{NBSP}: {STRING}
STR_CONFIG_SETTING_SERVE_NEUTRAL_INDUSTRIES_HELPTEXT            :Si activé, les industries avec une station intégrée (comme les plateformes pétrolières) peuvent aussi être desservies par les stations des compagnies construites à proximité. Si désactivé, ces industries peuvent uniquement être desservies par leur station intégrée. Aucune station de compagnie ne pourra desservir cette industrie, et la station intégrée ne desservira que cette industrie.

STR_CONFIG_SETTING_EXTRADYNAMITE                                :Permettre le retrait de plus d'éléments possédés par une ville{NBSP}: {STRING}
STR_CONFIG_SETTING_EXTRADYNAMITE_HELPTEXT                       :Simplifier le retrait d'éléments possédés par une ville

STR_CONFIG_SETTING_TRAIN_LENGTH                                 :Longueur maximum des trains{NBSP}: {STRING}
STR_CONFIG_SETTING_TRAIN_LENGTH_HELPTEXT                        :Définir la longueur maximum des trains
STR_CONFIG_SETTING_TILE_LENGTH                                  :{COMMA} case{P 0 "" s}

STR_CONFIG_SETTING_SMOKE_AMOUNT                                 :Quantité de fumée/étincelles des véhicules{NBSP}: {STRING}
STR_CONFIG_SETTING_SMOKE_AMOUNT_HELPTEXT                        :Définir combien de fumée ou d'étincelles sont émises par les véhicules

STR_CONFIG_SETTING_TRAIN_ACCELERATION_MODEL                     :Modèle d'accélération des trains{NBSP}: {STRING}
STR_CONFIG_SETTING_TRAIN_ACCELERATION_MODEL_HELPTEXT            :Choisir le modèle physique pour l'accélération des trains. Le modèle "original" pénalise également les pentes pour tous les véhicules. Le modèle "réaliste" pénalise les pentes et les courbes en fonction des différentes propriétés de l'ensemble, tels que la longueur et l'effort de traction

STR_CONFIG_SETTING_ROAD_VEHICLE_ACCELERATION_MODEL              :Modèle d'accélération des véhicules routiers{NBSP}: {STRING}
STR_CONFIG_SETTING_ROAD_VEHICLE_ACCELERATION_MODEL_HELPTEXT     :Choisir le modèle physique pour l'accélération des véhicules routiers. Le modèle "original" pénalise également les pentes pour tous les véhicules. Le modèle "réaliste" pénalise les pentes en fonction des différentes propriétés de l'engin, par exemple l'effort de traction

STR_CONFIG_SETTING_TRAIN_SLOPE_STEEPNESS                        :Inclinaison des pentes pour les trains{NBSP}: {STRING}
STR_CONFIG_SETTING_TRAIN_SLOPE_STEEPNESS_HELPTEXT               :Inclinaison d'une case en pente pour un train. Les valeurs les plus hautes rendent l’ascension plus difficile
STR_CONFIG_SETTING_PERCENTAGE                                   :{COMMA}%

STR_CONFIG_SETTING_ROAD_VEHICLE_SLOPE_STEEPNESS                 :Inclinaison des pentes pour les véhicules routiers{NBSP}: {STRING}
STR_CONFIG_SETTING_ROAD_VEHICLE_SLOPE_STEEPNESS_HELPTEXT        :Inclinaison d'une case en pente pour un véhicule routier. Les valeurs les plus hautes rendent l’ascension plus difficile

STR_CONFIG_SETTING_FORBID_90_DEG                                :Interdire aux trains les virages à 90°{NBSP}: {STRING}
STR_CONFIG_SETTING_FORBID_90_DEG_HELPTEXT                       :Les virages à 90° se produisent lorsqu'une voie horizontale est directement suivie par une voie verticale, impliquant que le train tourne de 90° en traversant la bordure de la case au lieu des 45° habituels pour les autres combinaisons de voies.

STR_CONFIG_SETTING_DISTANT_JOIN_STATIONS                        :Permettre de joindre des stations non adjacentes{NBSP}: {STRING}
STR_CONFIG_SETTING_DISTANT_JOIN_STATIONS_HELPTEXT               :Autoriser l'ajout à une station de morceaux ne touchant pas directement les morceaux existants. Un Ctrl-clic est requis pour placer les nouveaux morceaux.

STR_CONFIG_SETTING_INFLATION                                    :Inflation{NBSP}: {STRING}
STR_CONFIG_SETTING_INFLATION_HELPTEXT                           :Activer l'inflation dans l'économie, où les coûts augmentent légèrement plus vite que les revenus.

STR_CONFIG_SETTING_MAX_BRIDGE_LENGTH                            :Longueur maximum des ponts{NBSP}: {STRING}
STR_CONFIG_SETTING_MAX_BRIDGE_LENGTH_HELPTEXT                   :Longueur maximum pour la construction des ponts

STR_CONFIG_SETTING_MAX_BRIDGE_HEIGHT                            :Altitude maximum des ponts{NBSP}: {STRING}
STR_CONFIG_SETTING_MAX_BRIDGE_HEIGHT_HELPTEXT                   :Altitude maximum pour construire des ponts

STR_CONFIG_SETTING_MAX_TUNNEL_LENGTH                            :Longueur maximum des tunnels{NBSP}: {STRING}
STR_CONFIG_SETTING_MAX_TUNNEL_LENGTH_HELPTEXT                   :Longueur maximum pour la construction des tunnels

STR_CONFIG_SETTING_RAW_INDUSTRY_CONSTRUCTION_METHOD             :Méthode de construction manuelle des industries primaires{NBSP}: {STRING}
STR_CONFIG_SETTING_RAW_INDUSTRY_CONSTRUCTION_METHOD_HELPTEXT    :Méthode de fondation d'une industrie primaire{NBSP}:{}«{NBSP}Aucune{NBSP}» signifie qu'il n'est pas possible d'en fonder.{}«{NBSP}Prospection{NBSP} signifie que la fondation est possible, mais la construction sera placée aléatoirement sur la carte et peut tout aussi bien échouer.{NBSP}«{NBSP}Comme les autres industries{NBSP}» signifie que les industries primaires peuvent être construites par les compagnies où elles le désirent comme les industries secondaires.
###length 3
STR_CONFIG_SETTING_RAW_INDUSTRY_CONSTRUCTION_METHOD_NONE        :Aucune
STR_CONFIG_SETTING_RAW_INDUSTRY_CONSTRUCTION_METHOD_NORMAL      :Comme les autres industries
STR_CONFIG_SETTING_RAW_INDUSTRY_CONSTRUCTION_METHOD_PROSPECTING :Par prospection

STR_CONFIG_SETTING_INDUSTRY_PLATFORM                            :Terrain plat autour des industries{NBSP}: {STRING}
STR_CONFIG_SETTING_INDUSTRY_PLATFORM_HELPTEXT                   :Quantité de terrain plat autour d'une industrie. Cela assure qu'un espace vide sera disponible autour d'une industrie pour construire des voies, etc.

STR_CONFIG_SETTING_MULTIPINDTOWN                                :Permettre plusieurs industries similaires par ville{NBSP}: {STRING}
STR_CONFIG_SETTING_MULTIPINDTOWN_HELPTEXT                       :Normalement, une ville ne veut pas plus d'une industrie de chaque type dans sa zone d'influence. En activant ce paramètre, il sera possible d'avoir plusieurs industries du même type dans la même ville.

STR_CONFIG_SETTING_SIGNALSIDE                                   :Montrer les signaux{NBSP}: {STRING}
STR_CONFIG_SETTING_SIGNALSIDE_HELPTEXT                          :Choisir de quel coté de la voie placer les signaux
###length 3
STR_CONFIG_SETTING_SIGNALSIDE_LEFT                              :à gauche de la voie
STR_CONFIG_SETTING_SIGNALSIDE_DRIVING_SIDE                      :côté conducteur
STR_CONFIG_SETTING_SIGNALSIDE_RIGHT                             :à droite de la voie

STR_CONFIG_SETTING_SHOWFINANCES                                 :Afficher le bilan financier en fin d'année{NBSP}: {STRING}
STR_CONFIG_SETTING_SHOWFINANCES_HELPTEXT                        :Si activé, le bilan financier sera affiché à la fin de chaque année pour permettre un contrôle rapide de l'état de la compagnie.

STR_CONFIG_SETTING_NONSTOP_BY_DEFAULT                           :Les nouveaux ordres sont « sans arrêt » par défaut{NBSP}: {STRING}
STR_CONFIG_SETTING_NONSTOP_BY_DEFAULT_HELPTEXT                  :Normalement, un véhicule s'arrête dans chaque station qu'il traverse. En activant ce paramètre, il traversera toutes les stations sur le chemin de sa destination finale sans s'arrêter. Noter que ce paramètre définit uniquement une valeur par défaut pour les nouveaux ordres. Les ordres peuvent par après être réglés individuellement avec un autre comportement

STR_CONFIG_SETTING_STOP_LOCATION                                :Les nouveaux ordres arrêtent les trains {G 0 au au "à la"} {STRING} du quai par défaut
STR_CONFIG_SETTING_STOP_LOCATION_HELPTEXT                       :Endroit du quai où un train s'arrête par défaut. "queue" signifie proche du point d'entrée. "milieu" signifie au milieu du quai. "tête" signifie à l'opposé du point d'entrée. Noter que ce paramètre défini uniquement une valeur par défaut pour les nouveaux ordres. Les ordres peuvent par ailleurs être réglés individuellement avec un autre comportement
###length 3
STR_CONFIG_SETTING_STOP_LOCATION_NEAR_END                       :{G=f}queue
STR_CONFIG_SETTING_STOP_LOCATION_MIDDLE                         :{G=m}milieu
STR_CONFIG_SETTING_STOP_LOCATION_FAR_END                        :{G=f}tête

STR_CONFIG_SETTING_AUTOSCROLL                                   :Faire défiler la vue quand le pointeur est au bord{NBSP}: {STRING}
STR_CONFIG_SETTING_AUTOSCROLL_HELPTEXT                          :Si activé, les vues commenceront a défiler quand la souris sera proche des bords de la fenêtre
###length 4
STR_CONFIG_SETTING_AUTOSCROLL_DISABLED                          :Désactivé
STR_CONFIG_SETTING_AUTOSCROLL_MAIN_VIEWPORT_FULLSCREEN          :Vue principale, uniquement en plein écran
STR_CONFIG_SETTING_AUTOSCROLL_MAIN_VIEWPORT                     :Vue principale
STR_CONFIG_SETTING_AUTOSCROLL_EVERY_VIEWPORT                    :Chaque vue

STR_CONFIG_SETTING_BRIBE                                        :Permettre la corruption de la municipalité{NBSP}: {STRING}
STR_CONFIG_SETTING_BRIBE_HELPTEXT                               :Autoriser les compagnies à essayer de corrompre la municipalité. Si la corruption est découverte par un enquêteur, la compagnie ne pourra rien faire dans la ville pendant six mois

STR_CONFIG_SETTING_ALLOW_EXCLUSIVE                              :Autoriser l'achat des droits de transport exclusifs{NBSP}: {STRING}
STR_CONFIG_SETTING_ALLOW_EXCLUSIVE_HELPTEXT                     :Si une compagnie achète les droits de transport exclusifs dans une ville, les stations des concurrents (passagers et marchandises) ne recevront aucune cargaison pendant une année entière.

STR_CONFIG_SETTING_ALLOW_FUND_BUILDINGS                         :Permettre le financement de bâtiments{NBSP}: {STRING}
STR_CONFIG_SETTING_ALLOW_FUND_BUILDINGS_HELPTEXT                :Autoriser les compagnie à donner de l'argent aux villes pour financer de nouveaux bâtiments

STR_CONFIG_SETTING_ALLOW_FUND_ROAD                              :Autoriser le financement de la reconstruction de routes locales{NBSP}: {STRING}
STR_CONFIG_SETTING_ALLOW_FUND_ROAD_HELPTEXT                     :Autoriser les compagnies à donner de l'argent aux villes pour financer la reconstruction des routes et saboter les services routiers dans la ville

STR_CONFIG_SETTING_ALLOW_GIVE_MONEY                             :Autoriser l'envoi d'argent aux autres compagnies{NBSP}: {STRING}
STR_CONFIG_SETTING_ALLOW_GIVE_MONEY_HELPTEXT                    :Autoriser le transfert d'argent entre compagnie en mode multijoueurs

STR_CONFIG_SETTING_FREIGHT_TRAINS                               :Multiplier le poids pour les trains de fret (simule des trains lourds){NBSP}: {STRING}
STR_CONFIG_SETTING_FREIGHT_TRAINS_HELPTEXT                      :Définir l'impact du chargement des trains. Une valeur élevée demande plus de ressources aux trains, surtout dans les montées

STR_CONFIG_SETTING_PLANE_SPEED                                  :Facteur de vitesse des aéronefs{NBSP}: {STRING}
STR_CONFIG_SETTING_PLANE_SPEED_HELPTEXT                         :Définir la vitesse relative des aéronefs par rapport aux autres types de véhicule, pour réduire les revenus du transport aérien
STR_CONFIG_SETTING_PLANE_SPEED_VALUE                            :1 / {COMMA}

STR_CONFIG_SETTING_PLANE_CRASHES                                :Nombre d'accidents d'avion{NBSP}: {STRING}
STR_CONFIG_SETTING_PLANE_CRASHES_HELPTEXT                       :Définir la probabilité qu'un accident d'avion se produise.{}* Les jets auront toujours un risque de s'écraser en atterrissant sur les petits aéroports
###length 3
STR_CONFIG_SETTING_PLANE_CRASHES_NONE                           :Aucun*
STR_CONFIG_SETTING_PLANE_CRASHES_REDUCED                        :Réduit
STR_CONFIG_SETTING_PLANE_CRASHES_NORMAL                         :Normal

STR_CONFIG_SETTING_STOP_ON_TOWN_ROAD                            :Autoriser les arrêts de bus sur les routes des municipalités{NBSP}: {STRING}
STR_CONFIG_SETTING_STOP_ON_TOWN_ROAD_HELPTEXT                   :Autoriser la construction des arrêts de bus sur les routes des municipalités
STR_CONFIG_SETTING_STOP_ON_COMPETITOR_ROAD                      :Autoriser les arrêts de bus sur les routes des concurrents{NBSP}: {STRING}
STR_CONFIG_SETTING_STOP_ON_COMPETITOR_ROAD_HELPTEXT             :Autoriser la construction des arrêts de bus sur les routes d'autres compagnies
STR_CONFIG_SETTING_DYNAMIC_ENGINES_EXISTING_VEHICLES            :{WHITE}Il n'est pas possible de modifier ce paramètre quand il y a des véhicules

STR_CONFIG_SETTING_INFRASTRUCTURE_MAINTENANCE                   :Entretien de l'infrastructure{NBSP}: {STRING}
STR_CONFIG_SETTING_INFRASTRUCTURE_MAINTENANCE_HELPTEXT          :Si activé, les infrastructures entraineront des coût d'entretien. Le coût augmente proportionnellement à la taille du réseau, affectant les grosses compagnies plus que les petites

STR_CONFIG_SETTING_COMPANY_STARTING_COLOUR                      :Couleur de la compagnie au démarrage{NBSP}: {STRING}
STR_CONFIG_SETTING_COMPANY_STARTING_COLOUR_HELPTEXT             :Choisir la couleur de démarrage pour la compagnie

STR_CONFIG_SETTING_NEVER_EXPIRE_AIRPORTS                        :Les aéroports n'expirent jamais{NBSP}: {STRING}
STR_CONFIG_SETTING_NEVER_EXPIRE_AIRPORTS_HELPTEXT               :Activer ce paramètre fait que chaque type d'aéroports reste toujours disponible après son introduction

STR_CONFIG_SETTING_WARN_LOST_VEHICLE                            :Avertir qu'un véhicule est perdu{NBSP}: {STRING}
STR_CONFIG_SETTING_WARN_LOST_VEHICLE_HELPTEXT                   :Génère des messages au sujet des véhicules incapables de trouver un chemin vers leur destination

STR_CONFIG_SETTING_ORDER_REVIEW                                 :Vérifier les ordres des véhicules{NBSP}: {STRING}
STR_CONFIG_SETTING_ORDER_REVIEW_HELPTEXT                        :Quand il est actif, les ordres des véhicules sont vérifiés périodiquement, et les quelques problèmes évidents détectés sont rapportés par un message d'information
###length 3
STR_CONFIG_SETTING_ORDER_REVIEW_OFF                             :Non
STR_CONFIG_SETTING_ORDER_REVIEW_EXDEPOT                         :De tous, sauf de ceux à l'arrêt
STR_CONFIG_SETTING_ORDER_REVIEW_ON                              :De tous les véhicules

STR_CONFIG_SETTING_WARN_INCOME_LESS                             :Alerter en cas de revenu négatif pour un véhicule{NBSP}: {STRING}
STR_CONFIG_SETTING_WARN_INCOME_LESS_HELPTEXT                    :Quand il est actif, un message d'information est envoyé lorsqu'un véhicule n'a fait aucun bénéfice au cours d'une année calendaire

STR_CONFIG_SETTING_NEVER_EXPIRE_VEHICLES                        :Les véhicules n'expirent jamais{NBSP}: {STRING}
STR_CONFIG_SETTING_NEVER_EXPIRE_VEHICLES_HELPTEXT               :Quand il est actif, tous les modèles de véhicule restent disponibles pour toujours après leur introduction

STR_CONFIG_SETTING_AUTORENEW_VEHICLE                            :Renouveler automatiquement les véhicules vieillissants{NBSP}: {STRING}
STR_CONFIG_SETTING_AUTORENEW_VEHICLE_HELPTEXT                   :Quand il est actif, un véhicule approchant de la fin de sa durée de vie est automatiquement remplacé quand les conditions du renouvellement sont remplies

STR_CONFIG_SETTING_AUTORENEW_MONTHS                             :Renouveler automatiquement quand le véhicule est {STRING} l'âge maximum
STR_CONFIG_SETTING_AUTORENEW_MONTHS_HELPTEXT                    :Âge relatif pour considérer le renouvellement automatique d'un véhicule
###length 2
STR_CONFIG_SETTING_AUTORENEW_MONTHS_VALUE_BEFORE                :{COMMA} mois avant
STR_CONFIG_SETTING_AUTORENEW_MONTHS_VALUE_AFTER                 :{COMMA} mois après

STR_CONFIG_SETTING_AUTORENEW_MONEY                              :Argent minimum avant auto-renouvellement{NBSP}: {STRING}
STR_CONFIG_SETTING_AUTORENEW_MONEY_HELPTEXT                     :Quantité minimum d'argent qu'il doit rester à la banque avant de considérer le renouvellement automatique des véhicules

STR_CONFIG_SETTING_ERRMSG_DURATION                              :Temps d'affichage des messages d'erreur{NBSP}: {STRING}
STR_CONFIG_SETTING_ERRMSG_DURATION_HELPTEXT                     :Durée pour l'affichage des messages d'erreur dans une fenêtre rouge. Noter que certains messages d'erreur (critique) ne sont pas fermés automatiquement après ce délai, mais doivent être fermés manuellement
STR_CONFIG_SETTING_ERRMSG_DURATION_VALUE                        :{COMMA} seconde{P 0 "" s}

STR_CONFIG_SETTING_HOVER_DELAY                                  :Affichage des infobulles{NBSP}: {STRING}
STR_CONFIG_SETTING_HOVER_DELAY_HELPTEXT                         :Délai avant que les infobulles soient affichées lorsque la souris survole certains éléments de l'interface. Les infobulles peuvent également être affectées au bouton droit de la souris en réglant cette valeur à 0.
STR_CONFIG_SETTING_HOVER_DELAY_VALUE                            :Survoler pendant {COMMA} milliseconde{P 0 "" s}
###setting-zero-is-special
STR_CONFIG_SETTING_HOVER_DELAY_DISABLED                         :Clic droit

STR_CONFIG_SETTING_POPULATION_IN_LABEL                          :Afficher la population d'une ville dans son label{NBSP}: {STRING}
STR_CONFIG_SETTING_POPULATION_IN_LABEL_HELPTEXT                 :Afficher la population des villes dans leur label sur la carte

STR_CONFIG_SETTING_GRAPH_LINE_THICKNESS                         :Épaisseur des lignes dans les graphiques{NBSP}: {STRING}
STR_CONFIG_SETTING_GRAPH_LINE_THICKNESS_HELPTEXT                :Épaisseur de la ligne dans les graphiques. Une ligne fine est lisible plus précisément, une ligne épaisse est plus facile à voir et les couleurs sont plus facile à distinguer

STR_CONFIG_SETTING_SHOW_NEWGRF_NAME                             :Afficher le nom du NewGRF dans la fenêtre d'achat des véhicules{NBSP}: {STRING}
STR_CONFIG_SETTING_SHOW_NEWGRF_NAME_HELPTEXT                    :Ajoute une ligne à la fenêtre d'achat des véhicules, montrant de quel NewGRF provient le véhicule sélectionné.
STR_CONFIG_SETTING_SHOW_CARGO_IN_LISTS                          :Afficher les cargaisons que peuvent transporter les véhicules dans les fenêtres de liste {STRING}
STR_CONFIG_SETTING_SHOW_CARGO_IN_LISTS_HELPTEXT                 :Quand il est actif, ce qu'un véhicule peut transporter est affiché au dessus de lui dans les listes de véhicules

STR_CONFIG_SETTING_LANDSCAPE                                    :Paysage{NBSP}: {STRING}
STR_CONFIG_SETTING_LANDSCAPE_HELPTEXT                           :Les paysages définissent les scénarios de jouabilité classique avec différentes marchandises et exigences pour la croissance des villes. Les NewGRFs et les scripts de jeux autorisent cependant un contrôle plus fin

STR_CONFIG_SETTING_LAND_GENERATOR                               :Générateur de terrain{NBSP}: {STRING}
STR_CONFIG_SETTING_LAND_GENERATOR_HELPTEXT                      :Le générateur original dépend des graphiques de base, et compose des zones de paysage fixes. TerraGenesis est un générateur basé sur le bruit de Perlin avec des paramètres de contrôle plus fins
###length 2
STR_CONFIG_SETTING_LAND_GENERATOR_ORIGINAL                      :Original
STR_CONFIG_SETTING_LAND_GENERATOR_TERRA_GENESIS                 :TerraGenesis

STR_CONFIG_SETTING_TERRAIN_TYPE                                 :Type de terrain{NBSP}: {STRING}
STR_CONFIG_SETTING_TERRAIN_TYPE_HELPTEXT                        :(TerraGenesis only) Vallonnement du paysage

STR_CONFIG_SETTING_INDUSTRY_DENSITY                             :Densité des industries{NBSP}: {STRING}
STR_CONFIG_SETTING_INDUSTRY_DENSITY_HELPTEXT                    :Définit combien d'industries doivent être générée et quel niveau doit être maintenu pendant la partie

STR_CONFIG_SETTING_OIL_REF_EDGE_DISTANCE                        :Distance maximum depuis les bords pour les industries pétrolières{NBSP}: {STRING}
STR_CONFIG_SETTING_OIL_REF_EDGE_DISTANCE_HELPTEXT               :Limite de distance par rapport au bord de la carte où les raffineries et les plateformes pétrolières peuvent être construites. Sur les cartes d'îles cela assure qu'elles sont près de la côte. Sur les cartes plus large que 256 tuiles, cette valeur est mise à l'échelle.

STR_CONFIG_SETTING_SNOWLINE_HEIGHT                              :Altitude d'enneigement{NBSP}: {STRING}
STR_CONFIG_SETTING_SNOWLINE_HEIGHT_HELPTEXT                     :Contrôle à quelle altitude la neige commence dans le climat sub-arctique. La neige affecte aussi la génération des industries et les exigences pour la croissance des villes. Ne peut être modifié que via l'éditeur de scénario autrement il est calculé via "couverture de neige"

STR_CONFIG_SETTING_SNOW_COVERAGE                                :Couverture de neige: {STRING}
STR_CONFIG_SETTING_SNOW_COVERAGE_HELPTEXT                       :Contrôle la quantité approximative de neige sur le paysage sub-arctique. La neige affecte également la production des industrielles et les besoins de croissance des villes. Seulement utilisé lors de la création de la carte. La terre juste au-dessus du niveau de la mer est toujours sans neige
STR_CONFIG_SETTING_SNOW_COVERAGE_VALUE                          :{NUM}%

STR_CONFIG_SETTING_DESERT_COVERAGE                              :Couverture du désert: {STRING}
STR_CONFIG_SETTING_DESERT_COVERAGE_HELPTEXT                     :Contrôlez la quantité approximative de zone du désert sur le paysage tropical. Le désert affecte également la création du nombre d'industries. Uniquement utilisé lors de la création de la carte
STR_CONFIG_SETTING_DESERT_COVERAGE_VALUE                        :{NUM}%

STR_CONFIG_SETTING_ROUGHNESS_OF_TERRAIN                         :Rugosité du terrain{NBSP}: {STRING}
STR_CONFIG_SETTING_ROUGHNESS_OF_TERRAIN_HELPTEXT                :(TerraGenesis only) Choisir la fréquence des collines{NBSP}: Les paysages doux ont des collines moins nombreuses et plus éloignées. Les paysages rudes ont beaucoup de collines, ce qui peut sembler répétitif
###length 4
STR_CONFIG_SETTING_ROUGHNESS_OF_TERRAIN_VERY_SMOOTH             :Très lisse
STR_CONFIG_SETTING_ROUGHNESS_OF_TERRAIN_SMOOTH                  :Lisse
STR_CONFIG_SETTING_ROUGHNESS_OF_TERRAIN_ROUGH                   :Rugueux
STR_CONFIG_SETTING_ROUGHNESS_OF_TERRAIN_VERY_ROUGH              :Très rugueux

STR_CONFIG_SETTING_VARIETY                                      :Distribution de variété{NBSP}: {STRING}
STR_CONFIG_SETTING_VARIETY_HELPTEXT                             :(TerraGenesis seulement) Contrôle si la carte contient à la fois de la montagne et du terrain plat. Comme cela rend seulement la carte plus plate, les autres paramètres doivent être définis sur montagneux

STR_CONFIG_SETTING_RIVER_AMOUNT                                 :Quantité de rivières{NBSP}: {STRING}
STR_CONFIG_SETTING_RIVER_AMOUNT_HELPTEXT                        :Choisir combien de rivières générer

STR_CONFIG_SETTING_TREE_PLACER                                  :Algorithme de placement des arbres{NBSP}: {STRING}
STR_CONFIG_SETTING_TREE_PLACER_HELPTEXT                         :Choisir la distribution des arbres sur la carte{NBSP}: 'Original' répartit les arbres uniformément, 'Amélioré' les plante en groupes
###length 3
STR_CONFIG_SETTING_TREE_PLACER_NONE                             :Aucun
STR_CONFIG_SETTING_TREE_PLACER_ORIGINAL                         :Original
STR_CONFIG_SETTING_TREE_PLACER_IMPROVED                         :Amélioré

STR_CONFIG_SETTING_ROAD_SIDE                                    :Véhicules routiers{NBSP}: {STRING}
STR_CONFIG_SETTING_ROAD_SIDE_HELPTEXT                           :Choisir le côté de circulation

###length 2
STR_CONFIG_SETTING_ROAD_SIDE_LEFT                               :Conduite à gauche
STR_CONFIG_SETTING_ROAD_SIDE_RIGHT                              :Conduite à droite

STR_CONFIG_SETTING_HEIGHTMAP_ROTATION                           :Rotation de la carte d'altitude{NBSP}: {STRING}
###length 2
STR_CONFIG_SETTING_HEIGHTMAP_ROTATION_COUNTER_CLOCKWISE         :Anti-horaire
STR_CONFIG_SETTING_HEIGHTMAP_ROTATION_CLOCKWISE                 :Horaire

STR_CONFIG_SETTING_SE_FLAT_WORLD_HEIGHT                         :Le terrain d'un scénario plat a pour altitude{NBSP}: {STRING}
###length 2
STR_CONFIG_SETTING_EDGES_NOT_EMPTY                              :{WHITE}Une ou plusieurs cases sur le bord Nord ne sont pas vides
STR_CONFIG_SETTING_EDGES_NOT_WATER                              :{WHITE}Une ou plusieurs cases sur l'un des bords ne sont pas de l'eau

STR_CONFIG_SETTING_STATION_SPREAD                               :Étendue maximale d'une station{NBSP}: {STRING}
STR_CONFIG_SETTING_STATION_SPREAD_HELPTEXT                      :Surface maximale sur laquelle les différents morceaux d'une station unique peuvent être répartis. Noter qu'une valeur élevée ralentira le jeu.

STR_CONFIG_SETTING_SERVICEATHELIPAD                             :Entretenir automatiquement les hélicoptères à l'héliport{NBSP}: {STRING}
STR_CONFIG_SETTING_SERVICEATHELIPAD_HELPTEXT                    :Entretenir les hélicoptères à chaque atterrissage, même s'il n'y a pas de dépôt à l'aéroport

STR_CONFIG_SETTING_LINK_TERRAFORM_TOOLBAR                       :Relier la barre d'outils paysage avec celle du rail/route/eau/aéroport{NBSP}: {STRING}
STR_CONFIG_SETTING_LINK_TERRAFORM_TOOLBAR_HELPTEXT              :Lors de l'ouverture d'une barre d'outils de construction d'un type de transport, ouvrir également la barre d'outils de terraformation

STR_CONFIG_SETTING_SMALLMAP_LAND_COLOUR                         :Couleur utilisée pour le terrain sur la mini-carte{NBSP}: {STRING}
STR_CONFIG_SETTING_SMALLMAP_LAND_COLOUR_HELPTEXT                :Couleur du terrain sur la mini-carte
###length 3
STR_CONFIG_SETTING_SMALLMAP_LAND_COLOUR_GREEN                   :Vert
STR_CONFIG_SETTING_SMALLMAP_LAND_COLOUR_DARK_GREEN              :Vert foncé
STR_CONFIG_SETTING_SMALLMAP_LAND_COLOUR_VIOLET                  :Violet

STR_CONFIG_SETTING_LINKGRAPH_COLOURS                            :Couleurs du flux de marchandises{NBSP}: {STRING}
STR_CONFIG_SETTING_LINKGRAPH_COLOURS_HELPTEXT                   :Définir le jeu de couleur utilisé pour l'affichage des flux de marchandises.
###length 4
STR_CONFIG_SETTING_LINKGRAPH_COLOURS_GREEN_TO_RED               :Vert à rouge (original)
STR_CONFIG_SETTING_LINKGRAPH_COLOURS_GREEN_TO_BLUE              :Vert à bleu
STR_CONFIG_SETTING_LINKGRAPH_COLOURS_GREY_TO_RED                :Gris à rouge
STR_CONFIG_SETTING_LINKGRAPH_COLOURS_GREYSCALE                  :Niveaux de gris

STR_CONFIG_SETTING_SCROLLMODE                                   :Défilement de la vue{NBSP}: {STRING}
STR_CONFIG_SETTING_SCROLLMODE_HELPTEXT                          :Comportement lors du défilement de la carte
###length 4
STR_CONFIG_SETTING_SCROLLMODE_DEFAULT                           :Défilement de la vue par clic droit, position de la souris verrouillée
STR_CONFIG_SETTING_SCROLLMODE_RMB_LOCKED                        :Défilement de la carte par clic droit, position de la souris verrouillée
STR_CONFIG_SETTING_SCROLLMODE_RMB                               :Défilement de la carte par clic droit
STR_CONFIG_SETTING_SCROLLMODE_LMB                               :Défilement de la carte par clic gauche

STR_CONFIG_SETTING_SMOOTH_SCROLLING                             :Défilement régulier de la vue{NBSP}: {STRING}
STR_CONFIG_SETTING_SMOOTH_SCROLLING_HELPTEXT                    :Contrôle comment la vue principale défile jusqu'à une position spécifique lors d'un clic sur la mini-carte ou pour atteindre un objet précis sur la carte. Si activé, la vue défile doucement, si désactivé elle saute directement à la cible

STR_CONFIG_SETTING_MEASURE_TOOLTIP                              :Montrer une infobulle de mesure lors de l'utilisation de divers outils de construction{NBSP}: {STRING}
STR_CONFIG_SETTING_MEASURE_TOOLTIP_HELPTEXT                     :Affiche les distances et les différences de hauteur lors des opérations de construction

STR_CONFIG_SETTING_LIVERIES                                     :Affichage des livrées spécifiques aux types de véhicules{NBSP}: {STRING}
STR_CONFIG_SETTING_LIVERIES_HELPTEXT                            :Contrôle l'utilisation des livrées spécifiques au type de véhicule (ou, au contraire, celles spécifiques à la compagnie)
###length 3
STR_CONFIG_SETTING_LIVERIES_NONE                                :Aucune
STR_CONFIG_SETTING_LIVERIES_OWN                                 :Propre compagnie
STR_CONFIG_SETTING_LIVERIES_ALL                                 :Toutes les compagnies

STR_CONFIG_SETTING_PREFER_TEAMCHAT                              :Préférer le clavardage d'équipe avec <ENTER>{NBSP}: {STRING}
STR_CONFIG_SETTING_PREFER_TEAMCHAT_HELPTEXT                     :Basculer la liaison du clavardage interne à la compagnie et public sur <ENTER> resp. <Ctrl-ENTER>

STR_CONFIG_SETTING_SCROLLWHEEL_MULTIPLIER                       :Vitesse de défilement de la carte avec la molette{NBSP}: {STRING}
STR_CONFIG_SETTING_SCROLLWHEEL_MULTIPLIER_HELPTEXT              :Contrôle la sensibilité du défilement à la molette

STR_CONFIG_SETTING_SCROLLWHEEL_SCROLLING                        :Fonction de la molette{NBSP}: {STRING}
STR_CONFIG_SETTING_SCROLLWHEEL_SCROLLING_HELPTEXT               :Active le défilement avec les molettes de souris bidimensionnelles
###length 3
STR_CONFIG_SETTING_SCROLLWHEEL_ZOOM                             :Zoom de la carte
STR_CONFIG_SETTING_SCROLLWHEEL_SCROLL                           :Défilement de la carte
STR_CONFIG_SETTING_SCROLLWHEEL_OFF                              :Désactivé

STR_CONFIG_SETTING_OSK_ACTIVATION                               :Clavier virtuel{NBSP}: {STRING}
STR_CONFIG_SETTING_OSK_ACTIVATION_HELPTEXT                      :Choisir la méthode pour ouvrir le clavier visuel pour entrer du texte dans les zones d'édition en utilisant uniquement un périphérique de pointage. Cela est fait pour les petit périphériques sans clavier physique
###length 4
STR_CONFIG_SETTING_OSK_ACTIVATION_DISABLED                      :Désactivé
STR_CONFIG_SETTING_OSK_ACTIVATION_DOUBLE_CLICK                  :Double clic
STR_CONFIG_SETTING_OSK_ACTIVATION_SINGLE_CLICK_FOCUS            :Simple clic (avec le focus)
STR_CONFIG_SETTING_OSK_ACTIVATION_SINGLE_CLICK                  :Simple clic (immédiatement)

STR_CONFIG_SETTING_USE_RELAY_SERVICE                            :Utiliser un service relai{NBSP}: {STRING}
STR_CONFIG_SETTING_USE_RELAY_SERVICE_HELPTEXT                   :Si la création d'une connexion vers le serveur échoue, il est possible d'utiliser un service relai pour créer une connexion. "Jamais" refusera cela, "demander" demandera d'abord, "autoriser" l'autorisera sans demander
###length 3
STR_CONFIG_SETTING_USE_RELAY_SERVICE_NEVER                      :Jamais
STR_CONFIG_SETTING_USE_RELAY_SERVICE_ASK                        :Demander
STR_CONFIG_SETTING_USE_RELAY_SERVICE_ALLOW                      :Autoriser

STR_CONFIG_SETTING_RIGHT_MOUSE_BTN_EMU                          :Émulation du clic droit{NBSP}: {STRING}
STR_CONFIG_SETTING_RIGHT_MOUSE_BTN_EMU_HELPTEXT                 :Choisir la méthode pour émuler les clics du bouton droit de la souris
###length 3
STR_CONFIG_SETTING_RIGHT_MOUSE_BTN_EMU_COMMAND                  :Commande-clic
STR_CONFIG_SETTING_RIGHT_MOUSE_BTN_EMU_CONTROL                  :Ctrl-clic
STR_CONFIG_SETTING_RIGHT_MOUSE_BTN_EMU_OFF                      :Désactivé

STR_CONFIG_SETTING_RIGHT_MOUSE_WND_CLOSE                        :Fermer une fenêtre en cliquant droit{NBSP}: {STRING}
STR_CONFIG_SETTING_RIGHT_MOUSE_WND_CLOSE_HELPTEXT               :Fermer une fenêtre en cliquant droit à l’intérieur de celle-ci. Désactive l'infobulle sur clic droit{NBSP}!

STR_CONFIG_SETTING_AUTOSAVE                                     :Sauvegarde automatique{NBSP}: {STRING}
STR_CONFIG_SETTING_AUTOSAVE_HELPTEXT                            :Sélectionner l'intervalle de temps entre les sauvegardes automatiques

STR_CONFIG_SETTING_DATE_FORMAT_IN_SAVE_NAMES                    :Utiliser le format de date {STRING} pour le nom des sauvegardes
STR_CONFIG_SETTING_DATE_FORMAT_IN_SAVE_NAMES_HELPTEXT           :Format de la date dans les noms des fichiers de sauvegarde
###length 3
STR_CONFIG_SETTING_DATE_FORMAT_IN_SAVE_NAMES_LONG               :Long (31 Déc 2008)
STR_CONFIG_SETTING_DATE_FORMAT_IN_SAVE_NAMES_SHORT              :Court (31-12-2008)
STR_CONFIG_SETTING_DATE_FORMAT_IN_SAVE_NAMES_ISO                :ISO (2008-12-31)

STR_CONFIG_SETTING_PAUSE_ON_NEW_GAME                            :Pause automatique en début de nouvelle partie{NBSP}: {STRING}
STR_CONFIG_SETTING_PAUSE_ON_NEW_GAME_HELPTEXT                   :Lorsqu'il est activé, la partie sera mise en pause automatiquement au démarrage, afin de permettre une étude approfondie de la carte

STR_CONFIG_SETTING_COMMAND_PAUSE_LEVEL                          :Actions autorisées pendant la pause{NBSP}: {STRING}
STR_CONFIG_SETTING_COMMAND_PAUSE_LEVEL_HELPTEXT                 :Choisir quelles actions peuvent être effectuées lorsque la partie est suspendue
###length 4
STR_CONFIG_SETTING_COMMAND_PAUSE_LEVEL_NO_ACTIONS               :Aucune
STR_CONFIG_SETTING_COMMAND_PAUSE_LEVEL_ALL_NON_CONSTRUCTION     :Toutes hors construction
STR_CONFIG_SETTING_COMMAND_PAUSE_LEVEL_ALL_NON_LANDSCAPING      :Toutes sauf celles modifiant le terrain
STR_CONFIG_SETTING_COMMAND_PAUSE_LEVEL_ALL_ACTIONS              :Toutes

STR_CONFIG_SETTING_ADVANCED_VEHICLE_LISTS                       :Utiliser les groupes dans la liste de véhicules{NBSP}: {STRING}
STR_CONFIG_SETTING_ADVANCED_VEHICLE_LISTS_HELPTEXT              :Active l'utilisation des listes de véhicule avancées pour grouper les véhicules

STR_CONFIG_SETTING_LOADING_INDICATORS                           :Utiliser les indicateurs de chargement{NBSP}: {STRING}
STR_CONFIG_SETTING_LOADING_INDICATORS_HELPTEXT                  :Choisir si les indicateurs de chargement doivent être affichés au dessus des véhicules qui chargent ou déchargent

STR_CONFIG_SETTING_TIMETABLE_IN_TICKS                           :Afficher l'horaire en ticks plutôt qu'en jours{NBSP}: {STRING}
STR_CONFIG_SETTING_TIMETABLE_IN_TICKS_HELPTEXT                  :Affiche les temps de trajets dans les horaires en ticks plutôt qu'en jours

STR_CONFIG_SETTING_TIMETABLE_SHOW_ARRIVAL_DEPARTURE             :Afficher l'arrivée et le départ dans les horaires{NBSP}: {STRING}
STR_CONFIG_SETTING_TIMETABLE_SHOW_ARRIVAL_DEPARTURE_HELPTEXT    :Afficher les temps d'arrivée et de départ prévues dans les horaires

STR_CONFIG_SETTING_QUICKGOTO                                    :Création rapide des ordres de véhicule{NBSP}: {STRING}
STR_CONFIG_SETTING_QUICKGOTO_HELPTEXT                           :Présélectionner le curseur "aller vers" lors de l'ouverture de la fenêtre d'ordres

STR_CONFIG_SETTING_DEFAULT_RAIL_TYPE                            :Type de rail par défaut (après nouvelle partie/chargement){NBSP}: {STRING}
STR_CONFIG_SETTING_DEFAULT_RAIL_TYPE_HELPTEXT                   :Type de rail à utiliser au début ou au chargement d'une partie. "premier disponible" sélectionne le type de voies le plus ancien, "dernier disponible" sélectionne le type de voies le plus récent, et "le plus utilisé" sélectionne le type qui est actuellement le plus utilisé
###length 3
STR_CONFIG_SETTING_DEFAULT_RAIL_TYPE_FIRST                      :Premier disponible
STR_CONFIG_SETTING_DEFAULT_RAIL_TYPE_LAST                       :Dernier disponible
STR_CONFIG_SETTING_DEFAULT_RAIL_TYPE_MOST_USED                  :Le plus utilisé

STR_CONFIG_SETTING_SHOW_TRACK_RESERVATION                       :Afficher les réservations de chemin sur les voies{NBSP}: {STRING}
STR_CONFIG_SETTING_SHOW_TRACK_RESERVATION_HELPTEXT              :Donne une couleur différente aux voies réservées afin d'aider à résoudre les problèmes de trains refusant de s'engager dans des tronçons encadrés par des signaux de passage

STR_CONFIG_SETTING_PERSISTENT_BUILDINGTOOLS                     :Conserver les outils de construction actifs après usage{NBSP}: {STRING}
STR_CONFIG_SETTING_PERSISTENT_BUILDINGTOOLS_HELPTEXT            :Garde les outils de construction de ponts, tunnels, etc. ouverts après usage

STR_CONFIG_SETTING_AUTO_REMOVE_SIGNALS                          :Retire automatiquement les signaux durant la construction de la voie ferrée: {STRING}
STR_CONFIG_SETTING_AUTO_REMOVE_SIGNALS_HELPTEXT                 :Retire automatiquement les signaux durant la construction de la voie ferrée si les signaux sont sur le chemin. A noter que ça peut potentiellement mener à des accidents de trains.

STR_CONFIG_SETTING_FAST_FORWARD_SPEED_LIMIT                     :Seuil de vitesse d'avancement rapide: {STRING}
STR_CONFIG_SETTING_FAST_FORWARD_SPEED_LIMIT_HELPTEXT            :Limite de la vitesse du jeu lorsque l'avance rapide est activée. 0 = pas de limite (aussi rapidement que votre ordinateur le permet). Les valeurs inférieures à 100% ralentissent le jeu. Le limites supérieure dépend des spécifications de votre ordinateur et peut varier en fonction du jeu
STR_CONFIG_SETTING_FAST_FORWARD_SPEED_LIMIT_VAL                 :{NUM}% de la vitesse normal
###setting-zero-is-special
STR_CONFIG_SETTING_FAST_FORWARD_SPEED_LIMIT_ZERO                :Aucune limite (aussi rapidement que votre ordinateur le permet)

STR_CONFIG_SETTING_SOUND_TICKER                                 :Bulletin{NBSP}: {STRING}
STR_CONFIG_SETTING_SOUND_TICKER_HELPTEXT                        :Jouer un son pour les bulletins

STR_CONFIG_SETTING_SOUND_NEWS                                   :Journal{NBSP}: {STRING}
STR_CONFIG_SETTING_SOUND_NEWS_HELPTEXT                          :Jouer un son à l'affichage des journaux

STR_CONFIG_SETTING_SOUND_NEW_YEAR                               :Fin de l'année{NBSP}: {STRING}
STR_CONFIG_SETTING_SOUND_NEW_YEAR_HELPTEXT                      :Jouer un effet sonore à la fin de l'année résumant la performance de la compagnie durant l'année comparée à l'année précédente

STR_CONFIG_SETTING_SOUND_CONFIRM                                :Construction{NBSP}: {STRING}
STR_CONFIG_SETTING_SOUND_CONFIRM_HELPTEXT                       :Jouer un effet sonore pour les constructions réussies ou d'autres actions

STR_CONFIG_SETTING_SOUND_CLICK                                  :Clics des boutons{NBSP}: {STRING}
STR_CONFIG_SETTING_SOUND_CLICK_HELPTEXT                         :Émettre un bip lors des clics sur les boutons

STR_CONFIG_SETTING_SOUND_DISASTER                               :Catastrophes/Accidents{NBSP}: {STRING}
STR_CONFIG_SETTING_SOUND_DISASTER_HELPTEXT                      :Jouer les effets sonores des accidents et des catastrophes

STR_CONFIG_SETTING_SOUND_VEHICLE                                :Véhicules{NBSP}: {STRING}
STR_CONFIG_SETTING_SOUND_VEHICLE_HELPTEXT                       :Jouer les effets sonores des véhicules

STR_CONFIG_SETTING_SOUND_AMBIENT                                :Ambiance{NBSP}: {STRING}
STR_CONFIG_SETTING_SOUND_AMBIENT_HELPTEXT                       :Jouer les effets sonores d'ambiance du terrain, des industries et des villes

STR_CONFIG_SETTING_MAX_TRAINS                                   :Nombre maximum de trains par compagnie{NBSP}: {STRING}
STR_CONFIG_SETTING_MAX_TRAINS_HELPTEXT                          :Nombre maximum de trains qu'une compagnie peut avoir

STR_CONFIG_SETTING_MAX_ROAD_VEHICLES                            :Nombre maximum de véhicules routiers par compagnie{NBSP}: {STRING}
STR_CONFIG_SETTING_MAX_ROAD_VEHICLES_HELPTEXT                   :Nombre maximum de véhicules routiers qu'une compagnie peut avoir

STR_CONFIG_SETTING_MAX_AIRCRAFT                                 :Nombre maximum d'aéronefs par compagnie{NBSP}: {STRING}
STR_CONFIG_SETTING_MAX_AIRCRAFT_HELPTEXT                        :Nombre maximum d'aéronefs qu'une compagnie peut avoir

STR_CONFIG_SETTING_MAX_SHIPS                                    :Nombre maximum de navires par compagnie{NBSP}: {STRING}
STR_CONFIG_SETTING_MAX_SHIPS_HELPTEXT                           :Nombre maximum de navires qu'une compagnie peut avoir

STR_CONFIG_SETTING_AI_BUILDS_TRAINS                             :Désactiver les trains pour l'ordinateur{NBSP}: {STRING}
STR_CONFIG_SETTING_AI_BUILDS_TRAINS_HELPTEXT                    :En activant ce paramètre, il sera impossible de construire des trains pour l'ordinateur

STR_CONFIG_SETTING_AI_BUILDS_ROAD_VEHICLES                      :Désactiver les véhicules routiers pour l'ordinateur{NBSP}: {STRING}
STR_CONFIG_SETTING_AI_BUILDS_ROAD_VEHICLES_HELPTEXT             :En activant ce paramètre, il sera impossible de construire des véhicules routiers pour l'ordinateur

STR_CONFIG_SETTING_AI_BUILDS_AIRCRAFT                           :Désactiver les aéronefs pour l'ordinateur{NBSP}: {STRING}
STR_CONFIG_SETTING_AI_BUILDS_AIRCRAFT_HELPTEXT                  :En activant ce paramètre, il sera impossible de construire des aéronefs pour l'ordinateur

STR_CONFIG_SETTING_AI_BUILDS_SHIPS                              :Désactiver les navires pour l'ordinateur{NBSP}: {STRING}
STR_CONFIG_SETTING_AI_BUILDS_SHIPS_HELPTEXT                     :En activant ce paramètre, il sera impossible de construire des navires pour l'ordinateur

STR_CONFIG_SETTING_AI_PROFILE                                   :Profil de réglage par défaut{NBSP}: {STRING}
STR_CONFIG_SETTING_AI_PROFILE_HELPTEXT                          :Définir le profil des réglages à utiliser pour les IAs aléatoires ou pour les valeurs initiales lors de l'ajout d'une nouvelle IA ou d'un script de jeu
###length 3
STR_CONFIG_SETTING_AI_PROFILE_EASY                              :Facile
STR_CONFIG_SETTING_AI_PROFILE_MEDIUM                            :Moyen
STR_CONFIG_SETTING_AI_PROFILE_HARD                              :Difficile

STR_CONFIG_SETTING_AI_IN_MULTIPLAYER                            :Permettre les IA en multi-joueurs{NBSP}: {STRING}
STR_CONFIG_SETTING_AI_IN_MULTIPLAYER_HELPTEXT                   :Autorise les Intelligences Artificielles à participer aux parties multijoueurs

STR_CONFIG_SETTING_SCRIPT_MAX_OPCODES                           :Nombre d'opcodes avant d'interrompre les scripts{NBSP}: {STRING}
STR_CONFIG_SETTING_SCRIPT_MAX_OPCODES_HELPTEXT                  :Nombre maximum d'opérations qu'un script peut effectuer en un tour
STR_CONFIG_SETTING_SCRIPT_MAX_MEMORY                            :Utilisation max de la mémoire par script{NBSP}: {STRING}
STR_CONFIG_SETTING_SCRIPT_MAX_MEMORY_HELPTEXT                   :Quantité de mémoire qu'un seul script peut consommer avant d'être terminé de force. Peut nécessiter d'être augmenté pour les grandes cartes.
STR_CONFIG_SETTING_SCRIPT_MAX_MEMORY_VALUE                      :{COMMA} Mio

STR_CONFIG_SETTING_SERVINT_ISPERCENT                            :Les intervalles de service sont en pourcentage{NBSP}: {STRING}
STR_CONFIG_SETTING_SERVINT_ISPERCENT_HELPTEXT                   :Choisir si l'entretien des véhicule est activé par le temps passé depuis le dernier entretien ou par la fiabilité passant sous un pourcentage de la fiabilité maximum

STR_CONFIG_SETTING_SERVINT_TRAINS                               :Intervalle d'entretien par défaut pour les trains{NBSP}: {STRING}
STR_CONFIG_SETTING_SERVINT_TRAINS_HELPTEXT                      :Définit l'intervalle d'entretien par défaut des nouveaux véhicules ferroviaires, si aucun intervalle d'entretien n'est défini pour le véhicule
STR_CONFIG_SETTING_SERVINT_ROAD_VEHICLES                        :Intervalle d'entretien par défaut pour les véhicules routiers{NBSP}: {STRING}
STR_CONFIG_SETTING_SERVINT_ROAD_VEHICLES_HELPTEXT               :Définit l'intervalle d'entretien par défaut des nouveaux véhicules routiers, si aucun intervalle d'entretien n'est défini pour le véhicule
STR_CONFIG_SETTING_SERVINT_AIRCRAFT                             :Intervalle d'entretien par défaut pour les aéronefs{NBSP}: {STRING}
STR_CONFIG_SETTING_SERVINT_AIRCRAFT_HELPTEXT                    :Définit l'intervalle d'entretien par défaut des nouveaux aéronefs, si aucun intervalle d'entretien n'est défini pour le véhicule
STR_CONFIG_SETTING_SERVINT_SHIPS                                :Intervalle d'entretien par défaut pour les navires{NBSP}: {STRING}
STR_CONFIG_SETTING_SERVINT_SHIPS_HELPTEXT                       :Définit l'intervalle d'entretien par défaut des nouveaux navires, si aucun intervalle d'entretien n'est défini pour le véhicule
STR_CONFIG_SETTING_SERVINT_VALUE                                :{COMMA}{NBSP}jour{P 0 "" s}/%
###setting-zero-is-special
STR_CONFIG_SETTING_SERVINT_DISABLED                             :Désactivé

STR_CONFIG_SETTING_NOSERVICE                                    :Désactiver l'entretien quand les pannes sont inactives{NBSP}: {STRING}
STR_CONFIG_SETTING_NOSERVICE_HELPTEXT                           :Lorsqu'il est activé, les véhicules ne sont pas entretenus s'ils ne peuvent pas tomber en panne

STR_CONFIG_SETTING_WAGONSPEEDLIMITS                             :Activer la vitesse limite des wagons{NBSP}: {STRING}
STR_CONFIG_SETTING_WAGONSPEEDLIMITS_HELPTEXT                    :Lorsqu'il est activé, utiliser la vitesse limite des wagons pour déterminer la vitesse maximum d'un train

STR_CONFIG_SETTING_DISABLE_ELRAILS                              :Désactiver les rails électriques{NBSP}: {STRING}
STR_CONFIG_SETTING_DISABLE_ELRAILS_HELPTEXT                     :Activer ce paramètre désactive le besoin d'avoir des voies électrifiées pour faire rouler des engins électriques

STR_CONFIG_SETTING_NEWS_ARRIVAL_FIRST_VEHICLE_OWN               :Arrivée du premier véhicule dans la station du joueur{NBSP}: {STRING}
STR_CONFIG_SETTING_NEWS_ARRIVAL_FIRST_VEHICLE_OWN_HELPTEXT      :Afficher un journal quand le premier véhicule arrive à une nouvelle station de la compagnie

STR_CONFIG_SETTING_NEWS_ARRIVAL_FIRST_VEHICLE_OTHER             :Arrivée du premier véhicule dans la station d'un concurrent{NBSP}: {STRING}
STR_CONFIG_SETTING_NEWS_ARRIVAL_FIRST_VEHICLE_OTHER_HELPTEXT    :Afficher un journal quand le premier véhicule arrive à une nouvelle station d'un concurrent

STR_CONFIG_SETTING_NEWS_ACCIDENTS_DISASTERS                     :Accidents / Catastrophes{NBSP}: {STRING}
STR_CONFIG_SETTING_NEWS_ACCIDENTS_DISASTERS_HELPTEXT            :Afficher un journal quand des accidents ou des catastrophes se produisent

STR_CONFIG_SETTING_NEWS_ACCIDENT_OTHER                          :Accidents de véhicules d'un concurrent{NBSP}: {STRING}
STR_CONFIG_SETTING_NEWS_ACCIDENT_OTHER_HELPTEXT                 :Afficher un journal au sujet des véhicules accidentés des concurrents

STR_CONFIG_SETTING_NEWS_COMPANY_INFORMATION                     :Informations corporatives{NBSP}: {STRING}
STR_CONFIG_SETTING_NEWS_COMPANY_INFORMATION_HELPTEXT            :Afficher un journal quand une nouvelle compagnie débute, ou quand des compagnies risquent la banqueroute

STR_CONFIG_SETTING_NEWS_INDUSTRY_OPEN                           :Ouvertures d'industries{NBSP}: {STRING}
STR_CONFIG_SETTING_NEWS_INDUSTRY_OPEN_HELPTEXT                  :Afficher un journal quand une industrie ouvre

STR_CONFIG_SETTING_NEWS_INDUSTRY_CLOSE                          :Fermetures d'industries{NBSP}: {STRING}
STR_CONFIG_SETTING_NEWS_INDUSTRY_CLOSE_HELPTEXT                 :Afficher un journal quand une industrie ferme

STR_CONFIG_SETTING_NEWS_ECONOMY_CHANGES                         :Changements économiques{NBSP}: {STRING}
STR_CONFIG_SETTING_NEWS_ECONOMY_CHANGES_HELPTEXT                :Afficher un journal au sujet des changements globaux de l'économie

STR_CONFIG_SETTING_NEWS_INDUSTRY_CHANGES_COMPANY                :Changements de production des industries desservies par la compagnie{NBSP}: {STRING}
STR_CONFIG_SETTING_NEWS_INDUSTRY_CHANGES_COMPANY_HELPTEXT       :Afficher un journal lors du changement du niveau de production des industries desservies par la compagnie

STR_CONFIG_SETTING_NEWS_INDUSTRY_CHANGES_OTHER                  :Changements de production des industries desservies par les concurrents{NBSP}: {STRING}
STR_CONFIG_SETTING_NEWS_INDUSTRY_CHANGES_OTHER_HELPTEXT         :Afficher un journal lors du changement du niveau de production des industries desservies par les concurrents

STR_CONFIG_SETTING_NEWS_INDUSTRY_CHANGES_UNSERVED               :Changements de production des industries non desservies{NBSP}: {STRING}
STR_CONFIG_SETTING_NEWS_INDUSTRY_CHANGES_UNSERVED_HELPTEXT      :Afficher un journal lors du changement du niveau de production des industries qui ne sont desservies ni par la compagnie, ni par les concurrents

STR_CONFIG_SETTING_NEWS_ADVICE                                  :Conseils / Informations sur les véhicules de la compagnie{NBSP}: {STRING}
STR_CONFIG_SETTING_NEWS_ADVICE_HELPTEXT                         :Afficher les messages au sujet des véhicules requérant une attention

STR_CONFIG_SETTING_NEWS_NEW_VEHICLES                            :Nouveaux véhicules{NBSP}: {STRING}
STR_CONFIG_SETTING_NEWS_NEW_VEHICLES_HELPTEXT                   :Afficher un journal quand un nouveau type de véhicule devient disponible

STR_CONFIG_SETTING_NEWS_CHANGES_ACCEPTANCE                      :Changements d'acceptation de marchandises{NBSP}: {STRING}
STR_CONFIG_SETTING_NEWS_CHANGES_ACCEPTANCE_HELPTEXT             :Afficher les messages au sujet des stations changeant l'acceptation de certaines marchandises

STR_CONFIG_SETTING_NEWS_SUBSIDIES                               :Subventions{NBSP}: {STRING}
STR_CONFIG_SETTING_NEWS_SUBSIDIES_HELPTEXT                      :Afficher un journal au sujet des événements relatifs aux subventions

STR_CONFIG_SETTING_NEWS_GENERAL_INFORMATION                     :Informations générales{NBSP}: {STRING}
STR_CONFIG_SETTING_NEWS_GENERAL_INFORMATION_HELPTEXT            :Afficher le journal au sujet des événements généraux, comme l'achat de droits exclusifs ou le financement de la reconstruction des routes
###length 3
STR_CONFIG_SETTING_NEWS_MESSAGES_OFF                            :Aucun
STR_CONFIG_SETTING_NEWS_MESSAGES_SUMMARY                        :Sommaire
STR_CONFIG_SETTING_NEWS_MESSAGES_FULL                           :Complet

STR_CONFIG_SETTING_COLOURED_NEWS_YEAR                           :Les journaux en couleur apparaissent en{NBSP}: {STRING}
STR_CONFIG_SETTING_COLOURED_NEWS_YEAR_HELPTEXT                  :Année à partir de laquelle les annonces des journaux sont imprimées en couleur. Avant cette année ils sont en noir et blanc
STR_CONFIG_SETTING_STARTING_YEAR                                :Année de départ{NBSP}: {STRING}

STR_CONFIG_SETTING_ENDING_YEAR                                  :Année de fin du jeu{NBSP}: {STRING}
STR_CONFIG_SETTING_ENDING_YEAR_HELPTEXT                         :À la fin de cette année, le score de la compagnie est enregistré et la fenêtre des meilleurs scores est affichée. Il est quand même possible de continuer de jouer après, mais le score ne sera pas enregistré.{}Si le jeu commence après cette année, les meilleurs scores ne sont jamais affichés.
STR_CONFIG_SETTING_ENDING_YEAR_VALUE                            :{NUM}
###setting-zero-is-special
STR_CONFIG_SETTING_ENDING_YEAR_ZERO                             :Jamais

STR_CONFIG_SETTING_ECONOMY_TYPE                                 :Type d'économie{NBSP}: {STRING}
STR_CONFIG_SETTING_ECONOMY_TYPE_HELPTEXT                        :Une économie stable entraîne des changements de production plus fréquents, mais de plus faible intensité. Une économie gelée bloque les changements de production et les fermetures d'industries. Ce paramètre peut n'avoir aucun effet si les types d'industries proviennent d'un NewGRF.
###length 3
STR_CONFIG_SETTING_ECONOMY_TYPE_ORIGINAL                        :Original
STR_CONFIG_SETTING_ECONOMY_TYPE_SMOOTH                          :Stable
STR_CONFIG_SETTING_ECONOMY_TYPE_FROZEN                          :Gelée

STR_CONFIG_SETTING_ALLOW_SHARES                                 :Permettre d'acheter des actions d'autres compagnies{NBSP}: {STRING}
STR_CONFIG_SETTING_ALLOW_SHARES_HELPTEXT                        :Lorsqu'il est activé, l'achat et la vente des parts de compagnie sont autorisées. Les parts ne seront disponibles que pour les compagnies ayant atteint un certain âge

STR_CONFIG_SETTING_MIN_YEARS_FOR_SHARES                         :Âge minimum de la compagnie pour la vente d'actions{NBSP}: {STRING}
STR_CONFIG_SETTING_MIN_YEARS_FOR_SHARES_HELPTEXT                :Définir l'âge minimum qu'une compagnie doit avoir pour que les autres puissent acheter ou vendre ses parts.

STR_CONFIG_SETTING_FEEDER_PAYMENT_SHARE                         :Pourcentage du profit de branche à payer dans les systèmes multimodaux{NBSP}: {STRING}
STR_CONFIG_SETTING_FEEDER_PAYMENT_SHARE_HELPTEXT                :Pourcentage du profit donné aux branches intermédiaires dans les systèmes multimodaux, donnant plus de contrôle sur les profits

STR_CONFIG_SETTING_DRAG_SIGNALS_DENSITY                         :Espacement des signaux en mode glisser-déposer{NBSP}: {STRING}
STR_CONFIG_SETTING_DRAG_SIGNALS_DENSITY_HELPTEXT                :Définit la distance à laquelle les signaux seront construits sur une voies jusqu'au prochain obstacle (signal, jonction), si les signaux sont glissés-déposés
STR_CONFIG_SETTING_DRAG_SIGNALS_DENSITY_VALUE                   :{COMMA} case{P 0 "" s}
STR_CONFIG_SETTING_DRAG_SIGNALS_FIXED_DISTANCE                  :Espacement fixe entre les signaux en mode glisser-déposer{NBSP}: {STRING}
STR_CONFIG_SETTING_DRAG_SIGNALS_FIXED_DISTANCE_HELPTEXT         :Choisir le comportement du placement des signaux en mode glisser-déposer avec Ctrl. Si désactivé, les signaux sont placés autour des tunnels ou des ponts pour éviter de longues portions sans signaux. Si activé, les signaux sont placés toutes les N case, permettant d'aligner facilement les signaux sur des voies parallèles

STR_CONFIG_SETTING_SEMAPHORE_BUILD_BEFORE_DATE                  :Construire automatiquement des sémaphores avant{NBSP}: {STRING}
STR_CONFIG_SETTING_SEMAPHORE_BUILD_BEFORE_DATE_HELPTEXT         :Définit l'année à partir de laquelle des signaux électriques seront utilisés pour les voies. Avant cette année, des signaux non électriques seront utilisés (ils ont le même fonctionnement mais une apparence différente)

STR_CONFIG_SETTING_CYCLE_SIGNAL_TYPES                           :Sélectionner les signaux parmi{NBSP}: {STRING}
STR_CONFIG_SETTING_CYCLE_SIGNAL_TYPES_HELPTEXT                  :Choisir quels types de signaux sont proposés lors de leur construction avec Ctrl
###length 2
STR_CONFIG_SETTING_CYCLE_SIGNAL_PBS                             :les signaux de chemin uniquement
STR_CONFIG_SETTING_CYCLE_SIGNAL_ALL                             :tous les signaux visibles

STR_CONFIG_SETTING_SIGNAL_GUI_MODE                              :Afficher les signaux parmi{NBSP}: {STRING}
STR_CONFIG_SETTING_SIGNAL_GUI_MODE_HELPTEXT                     :Choisir quels types de signaux sont affichés dans la fenêtre de sélection des signaux
###length 2
STR_CONFIG_SETTING_SIGNAL_GUI_MODE_PATH                         :les signaux de chemin uniquement
STR_CONFIG_SETTING_SIGNAL_GUI_MODE_ALL_CYCLE_PATH               :tous les signaux

STR_CONFIG_SETTING_TOWN_LAYOUT                                  :Agencement des routes pour les nouvelles villes{NBSP}: {STRING}
STR_CONFIG_SETTING_TOWN_LAYOUT_HELPTEXT                         :Agencement du réseau routier des villes
###length 5
STR_CONFIG_SETTING_TOWN_LAYOUT_DEFAULT                          :Original
STR_CONFIG_SETTING_TOWN_LAYOUT_BETTER_ROADS                     :Meilleures routes
STR_CONFIG_SETTING_TOWN_LAYOUT_2X2_GRID                         :grille 2x2
STR_CONFIG_SETTING_TOWN_LAYOUT_3X3_GRID                         :grille 3x3
STR_CONFIG_SETTING_TOWN_LAYOUT_RANDOM                           :Aléatoire

STR_CONFIG_SETTING_ALLOW_TOWN_ROADS                             :Autoriser la construction des routes par les villes{NBSP}: {STRING}
STR_CONFIG_SETTING_ALLOW_TOWN_ROADS_HELPTEXT                    :Autoriser les villes à construire des routes pour se développer. Désactiver pour empêcher les villes de construire elles-mêmes des routes.
STR_CONFIG_SETTING_ALLOW_TOWN_LEVEL_CROSSINGS                   :Autoriser la construction des passages à niveau par les villes{NBSP}: {STRING}
STR_CONFIG_SETTING_ALLOW_TOWN_LEVEL_CROSSINGS_HELPTEXT          :Activer ce paramètre pour autoriser les villes à construire des passages à niveau

STR_CONFIG_SETTING_NOISE_LEVEL                                  :Permettre plus d'aéroports par ville, selon les nuisances sonores{NBSP}: {STRING}
STR_CONFIG_SETTING_NOISE_LEVEL_HELPTEXT                         :Avec ce paramètre désactivé, il peut y avoir deux aéroports dans chaque ville. Avec ce paramètre activé, le nombre d'aéroports dans une ville est limité par le bruit qu'elle accepte, celui-ci dépend de la population, de la taille de l'aéroport et de la distance

STR_CONFIG_SETTING_TOWN_FOUNDING                                :Fonder des villes en cours de jeu{NBSP}: {STRING}
STR_CONFIG_SETTING_TOWN_FOUNDING_HELPTEXT                       :Activer ce paramètre permet aux joueurs de fonder de nouvelles villes dans la partie
###length 3
STR_CONFIG_SETTING_TOWN_FOUNDING_FORBIDDEN                      :Interdit
STR_CONFIG_SETTING_TOWN_FOUNDING_ALLOWED                        :Autorisé
STR_CONFIG_SETTING_TOWN_FOUNDING_ALLOWED_CUSTOM_LAYOUT          :Autorisé, y compris l'agencement personnalisé des routes

STR_CONFIG_SETTING_TOWN_CARGOGENMODE                            :Génération des marchandises des villes{NBSP}: {STRING}
STR_CONFIG_SETTING_TOWN_CARGOGENMODE_HELPTEXT                   :Combien de marchandises sont produites par les maisons dans les villes, relativement à la population globale de la ville.{}Croissance quadratique{NBSP}: une ville deux fois plus grande génère quatre fois plus de passagers.{}Croissance linéaire{NBSP}: une ville deux fois plus grande génère deux fois plus de passagers.
###length 2
STR_CONFIG_SETTING_TOWN_CARGOGENMODE_ORIGINAL                   :Quadratique (original)
STR_CONFIG_SETTING_TOWN_CARGOGENMODE_BITCOUNT                   :Linéaire

STR_CONFIG_SETTING_EXTRA_TREE_PLACEMENT                         :Plantation d'arbres durant la partie{NBSP}: {STRING}
STR_CONFIG_SETTING_EXTRA_TREE_PLACEMENT_HELPTEXT                :Contrôle l'apparition aléatoire des arbres durant la partie. Cela peut affecter les industries qui dépendent de la croissance des arbres, par exemple les scieries
###length 4
STR_CONFIG_SETTING_EXTRA_TREE_PLACEMENT_NO_SPREAD               :Croissance sans propagation {RED}(casse les scieries)
STR_CONFIG_SETTING_EXTRA_TREE_PLACEMENT_SPREAD_RAINFOREST       :Croissance mais propagation uniquement dans les régions tropicales
STR_CONFIG_SETTING_EXTRA_TREE_PLACEMENT_SPREAD_ALL              :Croissance et propagation partout
STR_CONFIG_SETTING_EXTRA_TREE_PLACEMENT_NO_GROWTH_NO_SPREAD     :Pas de croissance, pas de propagation {RED}(casse les scieries)

STR_CONFIG_SETTING_TOOLBAR_POS                                  :Position de la barre d'outils principale{NBSP}: {STRING}
STR_CONFIG_SETTING_TOOLBAR_POS_HELPTEXT                         :Position horizontale de la barre d'outils principale en haut de l'écran
STR_CONFIG_SETTING_STATUSBAR_POS                                :Position de la barre d'état{NBSP}: {STRING}
STR_CONFIG_SETTING_STATUSBAR_POS_HELPTEXT                       :Position horizontale de la barre d'état en bas de l'écran
STR_CONFIG_SETTING_SNAP_RADIUS                                  :Rayon d'attraction des fenêtres{NBSP}: {STRING}
STR_CONFIG_SETTING_SNAP_RADIUS_HELPTEXT                         :Distance entre les fenêtres avant que la fenêtre déplacée soit alignée automatiquement sur les fenêtres proches
STR_CONFIG_SETTING_SNAP_RADIUS_VALUE                            :{COMMA} pixel{P 0 "" s}
###setting-zero-is-special
STR_CONFIG_SETTING_SNAP_RADIUS_DISABLED                         :Désactivé
STR_CONFIG_SETTING_SOFT_LIMIT                                   :Nombre maximum de fenêtres non punaisées{NBSP}: {STRING}
STR_CONFIG_SETTING_SOFT_LIMIT_HELPTEXT                          :Nombre de fenêtre non punaisées ouvertes avant que les anciennes fenêtres soient fermées automatiquement pour faire de la place aux nouvelles fenêtres
STR_CONFIG_SETTING_SOFT_LIMIT_VALUE                             :{COMMA}
###setting-zero-is-special
STR_CONFIG_SETTING_SOFT_LIMIT_DISABLED                          :désactivé

STR_CONFIG_SETTING_ZOOM_MIN                                     :Zoom avant maximum{NBSP}: {STRING}
STR_CONFIG_SETTING_ZOOM_MIN_HELPTEXT                            :Le zoom avant maximum pour les vues. Noter qu'activer un plus grand zoom avant augment les besoins en mémoire
STR_CONFIG_SETTING_ZOOM_MAX                                     :Zoom arrière maximum{NBSP}: {STRING}
STR_CONFIG_SETTING_ZOOM_MAX_HELPTEXT                            :Le zoom arrière maximum pour les vues. Noter que l'usage d'un plus grand zoom arrière peut causer un retard
###length 6
STR_CONFIG_SETTING_ZOOM_LVL_MIN                                 :4x
STR_CONFIG_SETTING_ZOOM_LVL_IN_2X                               :2x
STR_CONFIG_SETTING_ZOOM_LVL_NORMAL                              :Normal
STR_CONFIG_SETTING_ZOOM_LVL_OUT_2X                              :2x
STR_CONFIG_SETTING_ZOOM_LVL_OUT_4X                              :4x
STR_CONFIG_SETTING_ZOOM_LVL_OUT_8X                              :8x

STR_CONFIG_SETTING_SPRITE_ZOOM_MIN                              :Résolution maximale des sprites{NBSP}: {STRING}
STR_CONFIG_SETTING_SPRITE_ZOOM_MIN_HELPTEXT                     :Limite la résolution des graphismes. Même si des sprites de plus haute résolution sont disponibles, ils ne seront pas utilisés. Cela peut aider à garder un aspect cohérent quand plusieurs fichiers GRF avec des résolutions différentes sont utilisés.
###length 3
STR_CONFIG_SETTING_SPRITE_ZOOM_LVL_MIN                          :4x
STR_CONFIG_SETTING_SPRITE_ZOOM_LVL_IN_2X                        :2x
STR_CONFIG_SETTING_SPRITE_ZOOM_LVL_NORMAL                       :1x

STR_CONFIG_SETTING_TOWN_GROWTH                                  :Vitesse de croissance des villes{NBSP}: {STRING}
STR_CONFIG_SETTING_TOWN_GROWTH_HELPTEXT                         :Vitesse de croissance des villes
###length 5
STR_CONFIG_SETTING_TOWN_GROWTH_NONE                             :Aucune
STR_CONFIG_SETTING_TOWN_GROWTH_SLOW                             :Lente
STR_CONFIG_SETTING_TOWN_GROWTH_NORMAL                           :Normale
STR_CONFIG_SETTING_TOWN_GROWTH_FAST                             :Rapide
STR_CONFIG_SETTING_TOWN_GROWTH_VERY_FAST                        :Très rapide

STR_CONFIG_SETTING_LARGER_TOWNS                                 :Proportion des villes qui deviendront des métropoles{NBSP}: {STRING}
STR_CONFIG_SETTING_LARGER_TOWNS_HELPTEXT                        :Quantité de villes qui deviendront une métropole, soit une ville qui commence plus large et s'étend plus vite
STR_CONFIG_SETTING_LARGER_TOWNS_VALUE                           :1 sur {COMMA}
###setting-zero-is-special
STR_CONFIG_SETTING_LARGER_TOWNS_DISABLED                        :Aucune
STR_CONFIG_SETTING_CITY_SIZE_MULTIPLIER                         :Multiplicateur initial pour la taille des métropoles{NBSP}: {STRING}
STR_CONFIG_SETTING_CITY_SIZE_MULTIPLIER_HELPTEXT                :Taille moyenne des métropoles par rapport aux villes normales au début de la partie

STR_CONFIG_SETTING_LINKGRAPH_INTERVAL                           :Recalculer le graphe de distribution tous les {STRING}{NBSP}jour{P 0:2 "" s}
STR_CONFIG_SETTING_LINKGRAPH_INTERVAL_HELPTEXT                  :Intervalle entre le recalcul du graphe de distribution. À chaque itération, une seule composante du graphe est recalculée. Donc, une valeur X pour ce réglage ne signifie pas que le graphe est réactualisé entièrement tous les X jours. Plus l'intervalle est court, plus de temps CPU est nécessaire pour la recalcul. Plus il est long, et plus de temps sera nécessaire pour que la distribution s'effectue sur de nouvelles routes.
STR_CONFIG_SETTING_LINKGRAPH_TIME                               :Prendre {STRING}{NBSP}jour{P 0:2 "" s} pour recalculer le graphe de distribution
STR_CONFIG_SETTING_LINKGRAPH_TIME_HELPTEXT                      :Durée maximale (en jours) du recalcul d'une composante du graphe. À chaque itération, un thread est initié, qui a une durée maximale définie par ce réglage. Plus celui-ci est court, plus la probabilité que le thread ne termine pas sa tâche à temps est élevée. Le jeu s'interrompt alors jusqu'à la fin du recalcul ("lag"). Plus le réglage est long, et moins rapidement la distribution sera réactualisée en cas de changement de routes.

STR_CONFIG_SETTING_DISTRIBUTION_PAX                             :Type de distribution pour les passagers{NBSP}: {STRING}
STR_CONFIG_SETTING_DISTRIBUTION_PAX_HELPTEXT                    :"symétrique" signifie qu'autant de passagers iront d'une station A vers une station B, que de la station B vers la station A. "asymétrique" signifie qu'un nombre arbitraire de passagers peut être envoyé dans les deux directions. "manuel" signifie qu'aucune distribution n'est mise en place pour les passagers.
STR_CONFIG_SETTING_DISTRIBUTION_MAIL                            :Type de distribution pour le courrier{NBSP}: {STRING}
STR_CONFIG_SETTING_DISTRIBUTION_MAIL_HELPTEXT                   :"symétrique" signifie qu'autant de courrier ira d'une station A vers une station B, que de la station B vers la station A. "asymétrique" signifie qu'une quantité arbitraire de courrier peut être envoyée dans les deux directions. "manuel" signifie qu'aucune distribution n'est mise en place pour le courrier.
STR_CONFIG_SETTING_DISTRIBUTION_ARMOURED                        :Type de distribution pour les cargaisons de classe ARMOURED{NBSP}: {STRING}
STR_CONFIG_SETTING_DISTRIBUTION_ARMOURED_HELPTEXT               :La classe de cargaison ARMOURED contient des biens de valeur dans les climats tempéré, des diamants dans le climat subtropical, et de l'or dans le climat subarctique. Les NewGRFs peuvent changer ça. "symétrique" signifie qu'autant de ces cargaisons iront d'une station A vers une station B, que de la station B vers la station A. "asymétrique" signifie qu'une quantité arbitraire de ces cargaisons peut être envoyée dans les deux directions. "manuel" signifie qu'aucune distribution n'est mise en place pour ces cargaisons. Il est conseillé de choisir "asymétrique" ou "manuel" dans le climat subarctique, car les banques n'enverront pas d'or en retour vers les mines d'or. Dans les climats tempéré et subtropical, on peut choisir aussi "symétrique", car les banques peuvent renvoyer en retour des biens de valeurs aux banques qui en envoient à l'origine.
STR_CONFIG_SETTING_DISTRIBUTION_DEFAULT                         :Type de distribution pour les autres classes de cargaison{NBSP}: {STRING}
STR_CONFIG_SETTING_DISTRIBUTION_DEFAULT_HELPTEXT                :"asymétrique" signifie qu'une quantité arbitraire de cargaison peut être envoyée dans les deux directions. "manuel" signifie qu'aucune distribution n'est mise en place pour la cargaison.
###length 3
STR_CONFIG_SETTING_DISTRIBUTION_MANUAL                          :manuel
STR_CONFIG_SETTING_DISTRIBUTION_ASYMMETRIC                      :asymétrique
STR_CONFIG_SETTING_DISTRIBUTION_SYMMETRIC                       :symétrique

STR_CONFIG_SETTING_LINKGRAPH_ACCURACY                           :Précision de la distribution{NBSP}: {STRING}
STR_CONFIG_SETTING_LINKGRAPH_ACCURACY_HELPTEXT                  :Plus ce réglage est élevé, plus le recalcul du graphe de distribution occupe de temps CPU. S'il est trop élevé, cela peut produire de la latence ("lag"). Au contraire, plus la valeur est basse, plus la distribution sera imprécise et l'on risque de voir des cargaisons ne pas aller vers la destination attendue.

STR_CONFIG_SETTING_DEMAND_DISTANCE                              :Effet de la distance sur la demande{NBSP}: {STRING}
STR_CONFIG_SETTING_DEMAND_DISTANCE_HELPTEXT                     :Si cette valeur est supérieure à 0, la distance entre la station d'origine A d'une cargaison et une possible destination B a un impact sur la quantité de cargaison envoyée de A vers B. Plus la distance est grande entre les deux, moins de cargaison sera envoyée. Plus cette valeur est élevée, moins de cargaison sera envoyée vers des stations lointaines, et plus vers les stations plus proches.
STR_CONFIG_SETTING_DEMAND_SIZE                                  :Quantité de cargaison renvoyée en mode symétrique{NBSP}: {STRING}
STR_CONFIG_SETTING_DEMAND_SIZE_HELPTEXT                         :Définir ici une valeur inférieure à 100% rapproche le comportement de la distribution symétrique de celui d'une distribution asymétrique. Moins de cargaison sera envoyée en retour de celle envoyée par une autre. Si cette valeur est réglée à 0% la distribution devient totalement asymétrique.

STR_CONFIG_SETTING_SHORT_PATH_SATURATION                        :Saturation des chemins courts avant utilisation des chemins à forte capacité{NBSP}: {STRING}
STR_CONFIG_SETTING_SHORT_PATH_SATURATION_HELPTEXT               :Il y a souvent plusieurs routes possibles entre deux stations. Cargodist s'efforce d'utiliser d'abord le chemin le plus court jusqu'à saturation, ensuite les chemins un peu moins courts, et ainsi de suite. La saturation est déterminée par une estimation de la capacité et de la fréquentation prévue. Une fois que tous les chemins sont saturés, s'il y a encore une demande, il va surcharger tous les chemins, en privilégiant ceux à plus haute capacité. Mais la plupart du temps, la capacité n'est pas évaluée précisément. Ce réglage permets de spécifier jusqu'à quel pourcentage un chemin court doit être initialement saturé avant de passer au prochain chemin moins court. Il vaut mieux le régler à moins de 100% pour éviter que les stations soient surchargées en cas de surestimation de la capacité.

STR_CONFIG_SETTING_LOCALISATION_UNITS_VELOCITY                  :Unité de vitesse{NBSP}: {STRING}
STR_CONFIG_SETTING_LOCALISATION_UNITS_VELOCITY_HELPTEXT         :Quand une vitesse est affichée dans l'interface utilisateur, utiliser l'unité sélectionnée
###length 4
STR_CONFIG_SETTING_LOCALISATION_UNITS_VELOCITY_IMPERIAL         :Impérial (mph)
STR_CONFIG_SETTING_LOCALISATION_UNITS_VELOCITY_METRIC           :Métrique (km/h)
STR_CONFIG_SETTING_LOCALISATION_UNITS_VELOCITY_SI               :SI (m/s)
STR_CONFIG_SETTING_LOCALISATION_UNITS_VELOCITY_GAMEUNITS        :Unités du jeu (cases/jour)

STR_CONFIG_SETTING_LOCALISATION_UNITS_POWER                     :Unité de puissance de véhicule{NBSP}: {STRING}
STR_CONFIG_SETTING_LOCALISATION_UNITS_POWER_HELPTEXT            :Quand une puissance de véhicule est affichée dans l'interface utilisateur, utiliser l'unité sélectionnée
###length 3
STR_CONFIG_SETTING_LOCALISATION_UNITS_POWER_IMPERIAL            :Impérial (hp)
STR_CONFIG_SETTING_LOCALISATION_UNITS_POWER_METRIC              :Métrique (hp)
STR_CONFIG_SETTING_LOCALISATION_UNITS_POWER_SI                  :SI (kW)

STR_CONFIG_SETTING_LOCALISATION_UNITS_WEIGHT                    :Unité de masse{NBSP}: {STRING}
STR_CONFIG_SETTING_LOCALISATION_UNITS_WEIGHT_HELPTEXT           :Quand une masse est affichée dans l'interface utilisateur, utiliser l'unité sélectionnée
###length 3
STR_CONFIG_SETTING_LOCALISATION_UNITS_WEIGHT_IMPERIAL           :Impérial (t/tonne courte)
STR_CONFIG_SETTING_LOCALISATION_UNITS_WEIGHT_METRIC             :Métrique (t/tonne)
STR_CONFIG_SETTING_LOCALISATION_UNITS_WEIGHT_SI                 :SI (kg)

STR_CONFIG_SETTING_LOCALISATION_UNITS_VOLUME                    :Unité de volume{NBSP}: {STRING}
STR_CONFIG_SETTING_LOCALISATION_UNITS_VOLUME_HELPTEXT           :Quand un volume est affiché dans l'interface utilisateur, utiliser l'unité sélectionnée
###length 3
STR_CONFIG_SETTING_LOCALISATION_UNITS_VOLUME_IMPERIAL           :Impérial (gal)
STR_CONFIG_SETTING_LOCALISATION_UNITS_VOLUME_METRIC             :Métrique (l)
STR_CONFIG_SETTING_LOCALISATION_UNITS_VOLUME_SI                 :SI (m³)

STR_CONFIG_SETTING_LOCALISATION_UNITS_FORCE                     :Unité d'effort de traction{NBSP}: {STRING}
STR_CONFIG_SETTING_LOCALISATION_UNITS_FORCE_HELPTEXT            :Quand un effort de traction, ou force de traction, est affiché dans l'interface utilisateur, utiliser l'unité sélectionnée
###length 3
STR_CONFIG_SETTING_LOCALISATION_UNITS_FORCE_IMPERIAL            :Impérial (lbf)
STR_CONFIG_SETTING_LOCALISATION_UNITS_FORCE_METRIC              :Métrique (kgf)
STR_CONFIG_SETTING_LOCALISATION_UNITS_FORCE_SI                  :SI (kN)

STR_CONFIG_SETTING_LOCALISATION_UNITS_HEIGHT                    :Unité de hauteur{NBSP}: {STRING}
STR_CONFIG_SETTING_LOCALISATION_UNITS_HEIGHT_HELPTEXT           :Quand une hauteur est affichée dans l'interface utilisateur, utiliser l'unité sélectionnée
###length 3
STR_CONFIG_SETTING_LOCALISATION_UNITS_HEIGHT_IMPERIAL           :Impérial (ft)
STR_CONFIG_SETTING_LOCALISATION_UNITS_HEIGHT_METRIC             :Métrique (m)
STR_CONFIG_SETTING_LOCALISATION_UNITS_HEIGHT_SI                 :SI (m)

STR_CONFIG_SETTING_LOCALISATION                                 :{ORANGE}Localisation
STR_CONFIG_SETTING_GRAPHICS                                     :{ORANGE}Graphiques
STR_CONFIG_SETTING_SOUND                                        :{ORANGE}Son
STR_CONFIG_SETTING_INTERFACE                                    :{ORANGE}Interface
STR_CONFIG_SETTING_INTERFACE_GENERAL                            :{ORANGE}Général
STR_CONFIG_SETTING_INTERFACE_VIEWPORTS                          :{ORANGE}Vues
STR_CONFIG_SETTING_INTERFACE_CONSTRUCTION                       :{ORANGE}Construction
STR_CONFIG_SETTING_ADVISORS                                     :{ORANGE}Informations / Annonces
STR_CONFIG_SETTING_COMPANY                                      :{ORANGE}Compagnie
STR_CONFIG_SETTING_ACCOUNTING                                   :{ORANGE}Comptabilité
STR_CONFIG_SETTING_VEHICLES                                     :{ORANGE}Véhicules
STR_CONFIG_SETTING_VEHICLES_PHYSICS                             :{ORANGE}Physique
STR_CONFIG_SETTING_VEHICLES_ROUTING                             :{ORANGE}Routage
STR_CONFIG_SETTING_LIMITATIONS                                  :{ORANGE}Limitations
STR_CONFIG_SETTING_ACCIDENTS                                    :{ORANGE}Catastrophes / Accidents
STR_CONFIG_SETTING_GENWORLD                                     :{ORANGE}Création du terrain
STR_CONFIG_SETTING_ENVIRONMENT                                  :{ORANGE}Environnement
STR_CONFIG_SETTING_ENVIRONMENT_AUTHORITIES                      :{ORANGE}Autorités
STR_CONFIG_SETTING_ENVIRONMENT_TOWNS                            :{ORANGE}Villes
STR_CONFIG_SETTING_ENVIRONMENT_INDUSTRIES                       :{ORANGE}Industries
STR_CONFIG_SETTING_ENVIRONMENT_CARGODIST                        :{ORANGE}Distribution des marchandises
STR_CONFIG_SETTING_AI                                           :{ORANGE}Compétiteurs
STR_CONFIG_SETTING_AI_NPC                                       :{ORANGE}Intelligence artificielle
STR_CONFIG_SETTING_NETWORK                                      :{ORANGE}Réseau

STR_CONFIG_SETTING_PATHFINDER_FOR_TRAINS                        :Recherche de chemin des trains{NBSP}: {STRING}
STR_CONFIG_SETTING_PATHFINDER_FOR_TRAINS_HELPTEXT               :Recherche de chemin à utiliser pour les trains
STR_CONFIG_SETTING_PATHFINDER_FOR_ROAD_VEHICLES                 :Recherche de chemin des véhicules routiers{NBSP}: {STRING}
STR_CONFIG_SETTING_PATHFINDER_FOR_ROAD_VEHICLES_HELPTEXT        :Recherche de chemin à utiliser pour les véhicules routiers
STR_CONFIG_SETTING_PATHFINDER_FOR_SHIPS                         :Recherche de chemin des navires{NBSP}: {STRING}
STR_CONFIG_SETTING_PATHFINDER_FOR_SHIPS_HELPTEXT                :Recherche de chemin à utiliser pour les navires
STR_CONFIG_SETTING_REVERSE_AT_SIGNALS                           :Demi-tour automatique aux signaux{NBSP}: {STRING}
STR_CONFIG_SETTING_REVERSE_AT_SIGNALS_HELPTEXT                  :Autoriser les trains a faire demi-tour à un signal, si ils attendent depuis un long moment
###length 2
STR_CONFIG_SETTING_PATHFINDER_NPF                               :NPF
STR_CONFIG_SETTING_PATHFINDER_YAPF                              :YAPF {BLUE}(recommandé)

STR_CONFIG_SETTING_QUERY_CAPTION                                :{WHITE}Changer la valeur du paramètre

# Config errors
STR_CONFIG_ERROR                                                :{WHITE}Erreur dans le fichier de configuration...
STR_CONFIG_ERROR_ARRAY                                          :{WHITE}... erreur dans le tableau '{STRING}'
STR_CONFIG_ERROR_INVALID_VALUE                                  :{WHITE}... valeur '{STRING}' invalide pour '{STRING}'
STR_CONFIG_ERROR_TRAILING_CHARACTERS                            :{WHITE}... caractères superflus à la fin du paramètre '{STRING}'
STR_CONFIG_ERROR_DUPLICATE_GRFID                                :{WHITE}... NewGRF '{STRING}' ignoré{NBSP}: GRF ID en doublon avec '{STRING}'
STR_CONFIG_ERROR_INVALID_GRF                                    :{WHITE}... NewGRF '{STRING}' invalide ignoré{NBSP}: {STRING}
STR_CONFIG_ERROR_INVALID_GRF_NOT_FOUND                          :non trouvé
STR_CONFIG_ERROR_INVALID_GRF_UNSAFE                             :dangereux pour un usage statique
STR_CONFIG_ERROR_INVALID_GRF_SYSTEM                             :NewGRF système
STR_CONFIG_ERROR_INVALID_GRF_INCOMPATIBLE                       :incompatible avec cette version d'OpenTTD
STR_CONFIG_ERROR_INVALID_GRF_UNKNOWN                            :inconnu
STR_CONFIG_ERROR_INVALID_SAVEGAME_COMPRESSION_LEVEL             :{WHITE}... le niveau de compression '{STRING}' n'est pas valide
STR_CONFIG_ERROR_INVALID_SAVEGAME_COMPRESSION_ALGORITHM         :{WHITE}... le format de sauvegarde '{STRING}' n'est pas disponible. Retour à '{STRING}'
STR_CONFIG_ERROR_INVALID_BASE_GRAPHICS_NOT_FOUND                :{WHITE}... graphiques de base '{STRING}' ignorés{NBSP}: non trouvés
STR_CONFIG_ERROR_INVALID_BASE_SOUNDS_NOT_FOUND                  :{WHITE}... sons de base '{STRING}' ignorés{NBSP}: non trouvés
STR_CONFIG_ERROR_INVALID_BASE_MUSIC_NOT_FOUND                   :{WHITE}... musique de base '{STRING}' ignorée{NBSP}: non trouvée
STR_CONFIG_ERROR_OUT_OF_MEMORY                                  :{WHITE}Plus de mémoire
STR_CONFIG_ERROR_SPRITECACHE_TOO_BIG                            :{WHITE}L'allocation de {BYTES} pour le cache des sprites a échoué. Le cache des sprites a été réduit à {BYTES}. Cela va réduire les performances d'OpenTTD. Pour diminuer les besoins en mémoire vous pouvez essayer de désactiver les graphismes 32bpp et/ou les niveaux de zoom avant

# Video initalization errors
STR_VIDEO_DRIVER_ERROR                                          :{WHITE} Erreur avec les paramètres vidéo...
STR_VIDEO_DRIVER_ERROR_NO_HARDWARE_ACCELERATION                 :{WHITE} ... aucun GPU compatible trouvé. l'accélération matérielle est désactivée

# Intro window
STR_INTRO_CAPTION                                               :{WHITE}OpenTTD {REV}

STR_INTRO_NEW_GAME                                              :{BLACK}Nouvelle partie
STR_INTRO_LOAD_GAME                                             :{BLACK}Charger une partie
STR_INTRO_PLAY_SCENARIO                                         :{BLACK}Jouer un scénario
STR_INTRO_PLAY_HEIGHTMAP                                        :{BLACK}Jouer une carte d'altitude
STR_INTRO_SCENARIO_EDITOR                                       :{BLACK}Éditeur de scénario
STR_INTRO_MULTIPLAYER                                           :{BLACK}Mode multijoueurs

STR_INTRO_GAME_OPTIONS                                          :{BLACK}Options
STR_INTRO_HIGHSCORE                                             :{BLACK}Meilleurs scores
STR_INTRO_CONFIG_SETTINGS_TREE                                  :{BLACK}Paramètres
STR_INTRO_NEWGRF_SETTINGS                                       :{BLACK}Paramètres NewGRF
STR_INTRO_ONLINE_CONTENT                                        :{BLACK}Vérifier le contenu en ligne
STR_INTRO_AI_SETTINGS                                           :{BLACK}Configuration des IAs
STR_INTRO_GAMESCRIPT_SETTINGS                                   :{BLACK}Configuration du script de jeu
STR_INTRO_QUIT                                                  :{BLACK}Quitter

STR_INTRO_TOOLTIP_NEW_GAME                                      :{BLACK}Démarrer une nouvelle partie. Ctrl-clic pour passer outre la configuration du terrain.
STR_INTRO_TOOLTIP_LOAD_GAME                                     :{BLACK}Charger une partie sauvegardée
STR_INTRO_TOOLTIP_PLAY_HEIGHTMAP                                :{BLACK}Démarrer une nouvelle partie utilisant une carte d'altitude comme paysage
STR_INTRO_TOOLTIP_PLAY_SCENARIO                                 :{BLACK}Démarrer une nouvelle partie à partir d'un scénario personnalisé
STR_INTRO_TOOLTIP_SCENARIO_EDITOR                               :{BLACK}Créer un monde/scénario de jeu personnalisé
STR_INTRO_TOOLTIP_MULTIPLAYER                                   :{BLACK}Démarrer une partie multijoueurs

STR_INTRO_TOOLTIP_TEMPERATE                                     :{BLACK}Sélectionner l'environnement «{NBSP}Tempéré{NBSP}»
STR_INTRO_TOOLTIP_SUB_ARCTIC_LANDSCAPE                          :{BLACK}Sélectionner l'environnement «{NBSP}Arctique{NBSP}»
STR_INTRO_TOOLTIP_SUB_TROPICAL_LANDSCAPE                        :{BLACK}Sélectionner l'environnement «{NBSP}Tropical{NBSP}»
STR_INTRO_TOOLTIP_TOYLAND_LANDSCAPE                             :{BLACK}Sélectionner l'environnement «{NBSP}Monde{NBSP}des{NBSP}Jouets{NBSP}»

STR_INTRO_TOOLTIP_GAME_OPTIONS                                  :{BLACK}Afficher les options du jeu
STR_INTRO_TOOLTIP_HIGHSCORE                                     :{BLACK}Afficher le tableau des meilleurs scores
STR_INTRO_TOOLTIP_CONFIG_SETTINGS_TREE                          :{BLACK}Afficher les paramètres
STR_INTRO_TOOLTIP_NEWGRF_SETTINGS                               :{BLACK}Afficher la configuration des NewGRF
STR_INTRO_TOOLTIP_ONLINE_CONTENT                                :{BLACK}Vérifier les contenus nouveaux ou mis à jour téléchargeables
STR_INTRO_TOOLTIP_AI_SETTINGS                                   :{BLACK}Afficher la configuration des IAs
STR_INTRO_TOOLTIP_GAMESCRIPT_SETTINGS                           :{BLACK}Afficher la configuration du script de jeu
STR_INTRO_TOOLTIP_QUIT                                          :{BLACK}Quitter OpenTTD

STR_INTRO_BASESET                                               :{BLACK}{NUM} sprite{P "" s} manque{P "" "nt"} dans les graphiques de base actuellement sélectionnés. Veuillez vérifier les mises à jours pour les graphiques de base.
STR_INTRO_TRANSLATION                                           :{BLACK}Il manque {NUM} chaîne{P "" s} dans cette traduction. Merci d'aider à améliorer OpenTTD en vous inscrivant comme traducteur. Voir readme.txt pour les détails.

# Quit window
STR_QUIT_CAPTION                                                :{WHITE}Quitter
STR_QUIT_ARE_YOU_SURE_YOU_WANT_TO_EXIT_OPENTTD                  :{YELLOW}Êtes-vous sûr de vouloir quitter OpenTTD{NBSP}?
STR_QUIT_YES                                                    :{BLACK}Oui
STR_QUIT_NO                                                     :{BLACK}Non

# Abandon game
STR_ABANDON_GAME_CAPTION                                        :{WHITE}Abandonner la partie
STR_ABANDON_GAME_QUERY                                          :{YELLOW}Êtes-vous sûr de vouloir abandonner cette partie{NBSP}?
STR_ABANDON_SCENARIO_QUERY                                      :{YELLOW}Êtes-vous sûr de vouloir abandonner ce scénario{NBSP}?

# Cheat window
STR_CHEATS                                                      :{WHITE}Triches
STR_CHEATS_TOOLTIP                                              :{BLACK}Les cases à cocher montrent si vous avez déjà utilisé cette triche auparavant
STR_CHEATS_NOTE                                                 :{BLACK}Note{}: tout usage de ces paramètres sera enregistré dans la sauvegarde
STR_CHEAT_MONEY                                                 :{LTBLUE}Augmenter l'argent de {CURRENCY_LONG}
STR_CHEAT_CHANGE_COMPANY                                        :{LTBLUE}Jouer en tant que compagnie{NBSP}: {ORANGE}{COMMA}
STR_CHEAT_EXTRA_DYNAMITE                                        :{LTBLUE}Bulldozer magique (enlèvement des industries et des objets fixes){NBSP}: {ORANGE}{STRING}
STR_CHEAT_CROSSINGTUNNELS                                       :{LTBLUE}Les tunnels peuvent se croiser{NBSP}: {ORANGE}{STRING}
STR_CHEAT_NO_JETCRASH                                           :{LTBLUE}Les jets ne s'écraseront plus (aussi fréquemment) sur les petits aéroports{NBSP}: {ORANGE} {STRING}
STR_CHEAT_EDIT_MAX_HL                                           :{LTBLUE}Modifier l'altitude maximum de la carte{NBSP}: {ORANGE}{NUM}
STR_CHEAT_EDIT_MAX_HL_QUERY_CAPT                                :{WHITE}Modifier l'altitude maximum des montagnes sur la carte
STR_CHEAT_CHANGE_DATE                                           :{LTBLUE}Changer la date{NBSP}: {ORANGE}{DATE_SHORT}
STR_CHEAT_CHANGE_DATE_QUERY_CAPT                                :{WHITE}Modifier l'année courante
STR_CHEAT_SETUP_PROD                                            :{LTBLUE}Permettre la modification des valeurs de production{NBSP}: {ORANGE}{STRING}

# Livery window
STR_LIVERY_CAPTION                                              :{WHITE}{COMPANY} - Couleur

STR_LIVERY_GENERAL_TOOLTIP                                      :{BLACK}Montrer les livrées générales
STR_LIVERY_TRAIN_TOOLTIP                                        :{BLACK}Montrer les livrées de trains
STR_LIVERY_ROAD_VEHICLE_TOOLTIP                                 :{BLACK}Montrer les livrées de véhicules routiers
STR_LIVERY_SHIP_TOOLTIP                                         :{BLACK}Montrer les livrées de navires
STR_LIVERY_AIRCRAFT_TOOLTIP                                     :{BLACK}Montrer les livrées d'aéronefs
STR_LIVERY_PRIMARY_TOOLTIP                                      :{BLACK}Choisir la couleur primaire de la livrée sélectionnée. Ctrl-clic appliquera cette couleur à toutes les livrées.
STR_LIVERY_SECONDARY_TOOLTIP                                    :{BLACK}Choisir la couleur secondaire de la livrée sélectionnée. Ctrl-clic appliquera cette couleur à toutes les livrées.
STR_LIVERY_PANEL_TOOLTIP                                        :{BLACK}Sélectionner la livrée à modifier ou plusieurs d'entre elles par Ctrl-clic. Cliquer sur la case à cocher pour en activer l'utilisation ou non.

###length 23
STR_LIVERY_DEFAULT                                              :Livrée standard
STR_LIVERY_STEAM                                                :Locomotive à vapeur
STR_LIVERY_DIESEL                                               :Locomotive Diesel
STR_LIVERY_ELECTRIC                                             :Locomotive électrique
STR_LIVERY_MONORAIL                                             :Locomotive Monorail
STR_LIVERY_MAGLEV                                               :Locomotive Maglev
STR_LIVERY_DMU                                                  :DMU
STR_LIVERY_EMU                                                  :EMU
STR_LIVERY_PASSENGER_WAGON_STEAM                                :Voiture (vapeur)
STR_LIVERY_PASSENGER_WAGON_DIESEL                               :Voiture (Diesel)
STR_LIVERY_PASSENGER_WAGON_ELECTRIC                             :Voiture (électrique)
STR_LIVERY_PASSENGER_WAGON_MONORAIL                             :Voiture (Monorail)
STR_LIVERY_PASSENGER_WAGON_MAGLEV                               :Voiture (Maglev)
STR_LIVERY_FREIGHT_WAGON                                        :Wagon
STR_LIVERY_BUS                                                  :Bus
STR_LIVERY_TRUCK                                                :Camion
STR_LIVERY_PASSENGER_SHIP                                       :Ferry
STR_LIVERY_FREIGHT_SHIP                                         :Navire de fret
STR_LIVERY_HELICOPTER                                           :Hélicoptère
STR_LIVERY_SMALL_PLANE                                          :Petit porteur
STR_LIVERY_LARGE_PLANE                                          :Gros porteur
STR_LIVERY_PASSENGER_TRAM                                       :Tramway pour passagers
STR_LIVERY_FREIGHT_TRAM                                         :Tramway pour fret

# Face selection window
STR_FACE_CAPTION                                                :{WHITE}Sélection du visage
STR_FACE_CANCEL_TOOLTIP                                         :{BLACK}Annuler le choix du nouveau visage
STR_FACE_OK_TOOLTIP                                             :{BLACK}Valider le nouveau visage
STR_FACE_RANDOM                                                 :{BLACK}Nouvelle amorce

STR_FACE_MALE_BUTTON                                            :{BLACK}Homme
STR_FACE_MALE_TOOLTIP                                           :{BLACK}Choisir un visage masculin
STR_FACE_FEMALE_BUTTON                                          :{BLACK}Femme
STR_FACE_FEMALE_TOOLTIP                                         :{BLACK}Choisir un visage féminin
STR_FACE_NEW_FACE_BUTTON                                        :{BLACK}Nouveau visage
STR_FACE_NEW_FACE_TOOLTIP                                       :{BLACK}Générer un visage au hasard
STR_FACE_ADVANCED                                               :{BLACK}Avancé
STR_FACE_ADVANCED_TOOLTIP                                       :{BLACK}Sélection avancée du visage
STR_FACE_SIMPLE                                                 :{BLACK}Simple
STR_FACE_SIMPLE_TOOLTIP                                         :{BLACK}Sélection simple du visage
STR_FACE_LOAD                                                   :{BLACK}Charger
STR_FACE_LOAD_TOOLTIP                                           :{BLACK}Charger le visage favori
STR_FACE_LOAD_DONE                                              :{WHITE}Votre visage favori a été chargé depuis le fichier de configuration d'OpenTTD.
STR_FACE_FACECODE                                               :{BLACK}N° de visage
STR_FACE_FACECODE_TOOLTIP                                       :{BLACK}Voir et/ou définir le numéro de visage
STR_FACE_FACECODE_CAPTION                                       :{WHITE}Voir et/ou définir le numéro de visage
STR_FACE_FACECODE_SET                                           :{WHITE}Le nouveau numéro de visage a été défini
STR_FACE_FACECODE_ERR                                           :{WHITE}Impossible de définir le numéro de visage - doit être un nombre entre 0 et 4{NBSP}294{NBSP}967{NBSP}295{NBSP}!
STR_FACE_SAVE                                                   :{BLACK}Enregistrer
STR_FACE_SAVE_TOOLTIP                                           :{BLACK}Enregistrer le visage favori
STR_FACE_SAVE_DONE                                              :{WHITE}Ce visage sera enregistré comme favori dans le fichier de configuration d'OpenTTD.
STR_FACE_EUROPEAN                                               :{BLACK}Européen
STR_FACE_SELECT_EUROPEAN                                        :{BLACK}Choisir les visages européens
STR_FACE_AFRICAN                                                :{BLACK}Africain
STR_FACE_SELECT_AFRICAN                                         :{BLACK}Choisir les visages africains
STR_FACE_YES                                                    :Oui
STR_FACE_NO                                                     :Non
STR_FACE_MOUSTACHE_EARRING_TOOLTIP                              :{BLACK}Activer la moustache ou la boucle d'oreille
STR_FACE_HAIR                                                   :Cheveux{NBSP}:
STR_FACE_HAIR_TOOLTIP                                           :{BLACK}Modifier les cheveux
STR_FACE_EYEBROWS                                               :Yeux{NBSP}:
STR_FACE_EYEBROWS_TOOLTIP                                       :{BLACK}Modifier les yeux et les sourcils
STR_FACE_EYECOLOUR                                              :Couleur des yeux{NBSP}:
STR_FACE_EYECOLOUR_TOOLTIP                                      :{BLACK}Modifier la couleur des yeux
STR_FACE_GLASSES                                                :Lunettes{NBSP}:
STR_FACE_GLASSES_TOOLTIP                                        :{BLACK}Activer les lunettes
STR_FACE_GLASSES_TOOLTIP_2                                      :{BLACK}Modifier les lunettes
STR_FACE_NOSE                                                   :Nez{NBSP}:
STR_FACE_NOSE_TOOLTIP                                           :{BLACK}Modifier le nez
STR_FACE_LIPS                                                   :Lèvres{NBSP}:
STR_FACE_MOUSTACHE                                              :Moustache{NBSP}:
STR_FACE_LIPS_MOUSTACHE_TOOLTIP                                 :{BLACK}Modifier les lèvres ou la moustache
STR_FACE_CHIN                                                   :Menton{NBSP}:
STR_FACE_CHIN_TOOLTIP                                           :{BLACK}Modifier le menton
STR_FACE_JACKET                                                 :Veste{NBSP}:
STR_FACE_JACKET_TOOLTIP                                         :{BLACK}Modifier la veste
STR_FACE_COLLAR                                                 :Col{NBSP}:
STR_FACE_COLLAR_TOOLTIP                                         :{BLACK}Modifier le col
STR_FACE_TIE                                                    :Cravate{NBSP}:
STR_FACE_EARRING                                                :Boucle d'oreille{NBSP}:
STR_FACE_TIE_EARRING_TOOLTIP                                    :{BLACK}Modifier la cravate ou la boucle d'oreille

# Matches ServerGameType
###length 3
STR_NETWORK_SERVER_VISIBILITY_LOCAL                             :Local
STR_NETWORK_SERVER_VISIBILITY_PUBLIC                            :Public
STR_NETWORK_SERVER_VISIBILITY_INVITE_ONLY                       :Invitation uniquement

# Network server list
STR_NETWORK_SERVER_LIST_CAPTION                                 :{WHITE}Multijoueurs
STR_NETWORK_SERVER_LIST_PLAYER_NAME                             :{BLACK}Nom du joueur{NBSP}:
STR_NETWORK_SERVER_LIST_ENTER_NAME_TOOLTIP                      :{BLACK}Ceci est le nom sous lequel vous serez connu des autres joueurs

STR_NETWORK_SERVER_LIST_GAME_NAME                               :{BLACK}Nom
STR_NETWORK_SERVER_LIST_GAME_NAME_TOOLTIP                       :{BLACK}Nom de la partie
STR_NETWORK_SERVER_LIST_GENERAL_ONLINE                          :{BLACK}{COMMA}/{COMMA} - {COMMA}/{COMMA}
STR_NETWORK_SERVER_LIST_CLIENTS_CAPTION                         :{BLACK}Clients
STR_NETWORK_SERVER_LIST_CLIENTS_CAPTION_TOOLTIP                 :{BLACK}Clients en ligne / clients max.{}Compagnies en ligne / compagnies max.
STR_NETWORK_SERVER_LIST_MAP_SIZE_SHORT                          :{BLACK}{COMMA}{NBSP}×{NBSP}{COMMA}
STR_NETWORK_SERVER_LIST_MAP_SIZE_CAPTION                        :{BLACK}Taille
STR_NETWORK_SERVER_LIST_MAP_SIZE_CAPTION_TOOLTIP                :{BLACK}Taille de la carte{}Cliquer pour trier par surface
STR_NETWORK_SERVER_LIST_DATE_CAPTION                            :{BLACK}Date
STR_NETWORK_SERVER_LIST_DATE_CAPTION_TOOLTIP                    :{BLACK}Date courante
STR_NETWORK_SERVER_LIST_YEARS_CAPTION                           :{BLACK}Années
STR_NETWORK_SERVER_LIST_YEARS_CAPTION_TOOLTIP                   :{BLACK}Nombre d'années{}écoulées dans le jeu
STR_NETWORK_SERVER_LIST_INFO_ICONS_TOOLTIP                      :{BLACK}Langue, version du serveur, etc.

STR_NETWORK_SERVER_LIST_CLICK_GAME_TO_SELECT                    :{BLACK}Cliquer sur une partie dans la liste pour la sélectionner
STR_NETWORK_SERVER_LIST_LAST_JOINED_SERVER                      :{BLACK}Dernier serveur utilisé{NBSP}:
STR_NETWORK_SERVER_LIST_CLICK_TO_SELECT_LAST                    :{BLACK}Cliquer pour réutiliser le dernier serveur

STR_NETWORK_SERVER_LIST_GAME_INFO                               :{SILVER}INFOS SUR LE SERVEUR
STR_NETWORK_SERVER_LIST_CLIENTS                                 :{SILVER}Clients{NBSP}: {WHITE}{COMMA}/{COMMA} − {COMMA}/{COMMA}
STR_NETWORK_SERVER_LIST_LANDSCAPE                               :{SILVER}Terrain{NBSP}: {WHITE}{STRING}
STR_NETWORK_SERVER_LIST_MAP_SIZE                                :{SILVER}Taille de la carte{NBSP}: {WHITE}{COMMA}{NBSP}×{NBSP}{COMMA}
STR_NETWORK_SERVER_LIST_SERVER_VERSION                          :{SILVER}Version du serveur{NBSP}: {WHITE}{STRING}
STR_NETWORK_SERVER_LIST_SERVER_ADDRESS                          :{SILVER}Adresse du serveur{NBSP}: {WHITE}{STRING}
STR_NETWORK_SERVER_LIST_INVITE_CODE                             :{SILVER}Code d'invitation{NBSP}: {WHITE}{STRING}
STR_NETWORK_SERVER_LIST_START_DATE                              :{SILVER}Date de début{NBSP}: {WHITE}{DATE_SHORT}
STR_NETWORK_SERVER_LIST_CURRENT_DATE                            :{SILVER}Date courante{NBSP}: {WHITE}{DATE_SHORT}
STR_NETWORK_SERVER_LIST_GAMESCRIPT                              :{SILVER}Script de jeu{NBSP}: {WHITE}{STRING} (v{NUM})
STR_NETWORK_SERVER_LIST_PASSWORD                                :{SILVER}Protégée par mot de passe{NBSP}!
STR_NETWORK_SERVER_LIST_SERVER_OFFLINE                          :{SILVER}SERVEUR HORS-LIGNE
STR_NETWORK_SERVER_LIST_SERVER_FULL                             :{SILVER}SERVEUR PLEIN
STR_NETWORK_SERVER_LIST_SERVER_BANNED                           :{SILVER}LE SERVEUR VOUS A BANNI
STR_NETWORK_SERVER_LIST_SERVER_TOO_OLD                          :{SILVER}LE SERVEUR EST TROP VIEUX
STR_NETWORK_SERVER_LIST_VERSION_MISMATCH                        :{SILVER}VERSIONS NON IDENTIQUES
STR_NETWORK_SERVER_LIST_GRF_MISMATCH                            :{SILVER}NEWGRF REQUIS

STR_NETWORK_SERVER_LIST_JOIN_GAME                               :{BLACK}Rejoindre la partie
STR_NETWORK_SERVER_LIST_REFRESH                                 :{BLACK}Actualiser
STR_NETWORK_SERVER_LIST_REFRESH_TOOLTIP                         :{BLACK}Actualiser les informations sur le serveur

STR_NETWORK_SERVER_LIST_SEARCH_SERVER_INTERNET                  :{BLACK}Recherche internet
STR_NETWORK_SERVER_LIST_SEARCH_SERVER_INTERNET_TOOLTIP          :{BLACK}Rechercher des serveurs publiés sur internet
STR_NETWORK_SERVER_LIST_SEARCH_SERVER_LAN                       :{BLACK}Recherche LAN
STR_NETWORK_SERVER_LIST_SEARCH_SERVER_LAN_TOOLTIP               :{BLACK}Rechercher des serveurs sur le réseau local
STR_NETWORK_SERVER_LIST_ADD_SERVER                              :{BLACK}Ajouter un serveur
STR_NETWORK_SERVER_LIST_ADD_SERVER_TOOLTIP                      :{BLACK}Ajouter un serveur à la liste. Ce peut être soit une adresse de serveur, soit un code d'invitation
STR_NETWORK_SERVER_LIST_START_SERVER                            :{BLACK}Héberger/créer un serveur de jeu
STR_NETWORK_SERVER_LIST_START_SERVER_TOOLTIP                    :{BLACK}Démarrer son propre serveur, sur cet ordinateur-ci

STR_NETWORK_SERVER_LIST_PLAYER_NAME_OSKTITLE                    :{BLACK}Entrer votre nom
STR_NETWORK_SERVER_LIST_ENTER_SERVER_ADDRESS                    :{BLACK}Entrer l'adresse du serveur, ou le code d'invitation

# Start new multiplayer server
STR_NETWORK_START_SERVER_CAPTION                                :{WHITE}Commencer une nouvelle partie

STR_NETWORK_START_SERVER_NEW_GAME_NAME                          :{BLACK}Nom de la partie{NBSP}:
STR_NETWORK_START_SERVER_NEW_GAME_NAME_TOOLTIP                  :{BLACK}Les autres joueurs trouveront le nom de la partie dans le menu de sélection d'une partie multijoueurs
STR_NETWORK_START_SERVER_SET_PASSWORD                           :{BLACK}Choisir le mot de passe
STR_NETWORK_START_SERVER_PASSWORD_TOOLTIP                       :{BLACK}Protégez votre partie avec un mot de passe si vous ne souhaitez pas que d'autres l'utilisent

STR_NETWORK_START_SERVER_VISIBILITY_LABEL                       :{BLACK}Visibilité
STR_NETWORK_START_SERVER_VISIBILITY_TOOLTIP                     :{BLACK}Possibilité pour les autres personnes de vous voir dans la liste publique
STR_NETWORK_START_SERVER_CLIENTS_SELECT                         :{BLACK}{NUM} client{P "" s}
STR_NETWORK_START_SERVER_NUMBER_OF_CLIENTS                      :{BLACK}Nombre de clients maximum{NBSP}:
STR_NETWORK_START_SERVER_NUMBER_OF_CLIENTS_TOOLTIP              :{BLACK}Choisir un nombre maximum de clients. Tous les emplacements n'auront pas besoin d'être remplis
STR_NETWORK_START_SERVER_COMPANIES_SELECT                       :{BLACK}{NUM} compagnie{P "" s}
STR_NETWORK_START_SERVER_NUMBER_OF_COMPANIES                    :{BLACK}Nombre de compagnies maximum{NBSP}:
STR_NETWORK_START_SERVER_NUMBER_OF_COMPANIES_TOOLTIP            :{BLACK}Limiter le serveur à un certain nombre de compagnies

STR_NETWORK_START_SERVER_NEW_GAME_NAME_OSKTITLE                 :{BLACK}Entrer un nom pour la partie en réseau

# Network connecting window
STR_NETWORK_CONNECTING_CAPTION                                  :{WHITE}Connexion en cours...

STR_NETWORK_CONNECTING_WAITING                                  :{BLACK}{NUM} client{P "" s} avant vous
STR_NETWORK_CONNECTING_DOWNLOADING_1                            :{BLACK}{BYTES} téléchargés
STR_NETWORK_CONNECTING_DOWNLOADING_2                            :{BLACK}{BYTES} / {BYTES} téléchargés

###length 8
STR_NETWORK_CONNECTING_1                                        :{BLACK}(1/6) Connexion en cours...
STR_NETWORK_CONNECTING_2                                        :{BLACK}(2/6) Autorisation en cours...
STR_NETWORK_CONNECTING_3                                        :{BLACK}(3/6) Attente...
STR_NETWORK_CONNECTING_4                                        :{BLACK}(4/6) Téléchargement de la carte...
STR_NETWORK_CONNECTING_5                                        :{BLACK}(5/6) Traitement des données...
STR_NETWORK_CONNECTING_6                                        :{BLACK}(6/6) Inscription...
STR_NETWORK_CONNECTING_SPECIAL_1                                :{BLACK}Rapatriement des informations sur le jeu...
STR_NETWORK_CONNECTING_SPECIAL_2                                :{BLACK}Rapatriement des informations sur la compagnie...

STR_NETWORK_CONNECTION_DISCONNECT                               :{BLACK}Déconnecter

STR_NETWORK_NEED_GAME_PASSWORD_CAPTION                          :{WHITE}Le serveur est protégé. Entrez le mot de passe
STR_NETWORK_NEED_COMPANY_PASSWORD_CAPTION                       :{WHITE}La compagnie est protégée. Entrez le mot de passe

# Network company list added strings
STR_NETWORK_COMPANY_LIST_CLIENT_LIST                            :Joueurs en ligne
STR_NETWORK_COMPANY_LIST_SPECTATE                               :Spectateur

# Network client list
STR_NETWORK_CLIENT_LIST_CAPTION                                 :{WHITE}Joueurs en ligne
STR_NETWORK_CLIENT_LIST_SERVER                                  :{BLACK}Serveur
STR_NETWORK_CLIENT_LIST_SERVER_NAME                             :{BLACK}Nom
STR_NETWORK_CLIENT_LIST_SERVER_NAME_TOOLTIP                     :{BLACK}Nom du serveur sur lequel vous jouez
STR_NETWORK_CLIENT_LIST_SERVER_NAME_EDIT_TOOLTIP                :{BLACK}Éditer le nom de votre serveur
STR_NETWORK_CLIENT_LIST_SERVER_NAME_QUERY_CAPTION               :Nom du serveur
STR_NETWORK_CLIENT_LIST_SERVER_VISIBILITY                       :{BLACK}Visibilité
STR_NETWORK_CLIENT_LIST_SERVER_VISIBILITY_TOOLTIP               :{BLACK}Possibilité pour les autres personnes de voir votre serveur dans la liste publique
STR_NETWORK_CLIENT_LIST_SERVER_INVITE_CODE                      :{BLACK}Code d'invitation
STR_NETWORK_CLIENT_LIST_SERVER_INVITE_CODE_TOOLTIP              :{BLACK}Code d'invitation que les autres joueurs peuvent utiliser pour rejoindre ce serveur
STR_NETWORK_CLIENT_LIST_SERVER_CONNECTION_TYPE                  :{BLACK}Type de connexion
STR_NETWORK_CLIENT_LIST_SERVER_CONNECTION_TYPE_TOOLTIP          :{BLACK}Si et comment votre serveur peut être vu par les autres
STR_NETWORK_CLIENT_LIST_PLAYER                                  :{BLACK}Joueur
STR_NETWORK_CLIENT_LIST_PLAYER_NAME                             :{BLACK}Nom
STR_NETWORK_CLIENT_LIST_PLAYER_NAME_TOOLTIP                     :{BLACK}Votre nom de jeu
STR_NETWORK_CLIENT_LIST_PLAYER_NAME_EDIT_TOOLTIP                :{BLACK}Éditer votre nom
STR_NETWORK_CLIENT_LIST_PLAYER_NAME_QUERY_CAPTION               :Votre nom de jeu
STR_NETWORK_CLIENT_LIST_ADMIN_CLIENT_TOOLTIP                    :{BLACK}Actions administratives à accomplir pour ce client
STR_NETWORK_CLIENT_LIST_ADMIN_COMPANY_TOOLTIP                   :{BLACK}Actions administratives à accomplir pour cette compagnie
STR_NETWORK_CLIENT_LIST_JOIN_TOOLTIP                            :{BLACK}Rejoindre cette compagnie
STR_NETWORK_CLIENT_LIST_CHAT_CLIENT_TOOLTIP                     :{BLACK}Envoyer un message à cette personne
STR_NETWORK_CLIENT_LIST_CHAT_COMPANY_TOOLTIP                    :{BLACK}Envoyer un message à tous les joueurs de cette compagnie
STR_NETWORK_CLIENT_LIST_CHAT_SPECTATOR_TOOLTIP                  :{BLACK}Envoyer un message à tous les spectateurs
STR_NETWORK_CLIENT_LIST_SPECTATORS                              :Spectateurs
STR_NETWORK_CLIENT_LIST_NEW_COMPANY                             :(Nouvelle compagnie)
STR_NETWORK_CLIENT_LIST_NEW_COMPANY_TOOLTIP                     :{BLACK}Créer une nouvelle compagnie et la rejoindre
STR_NETWORK_CLIENT_LIST_PLAYER_ICON_SELF_TOOLTIP                :{BLACK}C'est vous
STR_NETWORK_CLIENT_LIST_PLAYER_ICON_HOST_TOOLTIP                :{BLACK}C'est l'hôte du jeu
STR_NETWORK_CLIENT_LIST_CLIENT_COMPANY_COUNT                    :{BLACK}{NUM} client{P "" s} / {NUM} compagnie{P "" s}

# Matches ConnectionType
###length 5
STR_NETWORK_CLIENT_LIST_SERVER_CONNECTION_TYPE_UNKNOWN          :{BLACK}Local
STR_NETWORK_CLIENT_LIST_SERVER_CONNECTION_TYPE_ISOLATED         :{RED}Les joueurs distants ne peuvent pas se connecter
STR_NETWORK_CLIENT_LIST_SERVER_CONNECTION_TYPE_DIRECT           :{BLACK}Public
STR_NETWORK_CLIENT_LIST_SERVER_CONNECTION_TYPE_STUN             :{BLACK}Derrière un NAT
STR_NETWORK_CLIENT_LIST_SERVER_CONNECTION_TYPE_TURN             :{BLACK}Via relai

STR_NETWORK_CLIENT_LIST_ADMIN_CLIENT_KICK                       :Exclure
STR_NETWORK_CLIENT_LIST_ADMIN_CLIENT_BAN                        :Bannir
STR_NETWORK_CLIENT_LIST_ADMIN_COMPANY_RESET                     :Supprimer
STR_NETWORK_CLIENT_LIST_ADMIN_COMPANY_UNLOCK                    :Débloquer le mot de passe

STR_NETWORK_CLIENT_LIST_ASK_CAPTION                             :{WHITE}Action administrative
STR_NETWORK_CLIENT_LIST_ASK_CLIENT_KICK                         :{YELLOW}Êtes-vous sûr de vouloir exclure '{STRING}'{NBSP}?
STR_NETWORK_CLIENT_LIST_ASK_CLIENT_BAN                          :{YELLOW}Êtes-vous sûr de vouloir bannir '{STRING}'{NBSP}?
STR_NETWORK_CLIENT_LIST_ASK_COMPANY_RESET                       :{YELLOW}Êtes-vous sûr de vouloir supprimer la compagnie '{COMPANY}'{NBSP}?
STR_NETWORK_CLIENT_LIST_ASK_COMPANY_UNLOCK                      :{YELLOW}Êtes-vous sûr de vouloir réinitialiser le mot de passe de la compagnie '{COMPANY}'?

STR_NETWORK_ASK_RELAY_CAPTION                                   :{WHITE}Utiliser un relai{NBSP}?
STR_NETWORK_ASK_RELAY_TEXT                                      :{YELLOW}Aucune connexion n'a pu être établie entre vous et le serveur '{STRING}'.{}Voudriez vous que cette session soit relayée par '{STRING}'{NBSP}?
STR_NETWORK_ASK_RELAY_NO                                        :{BLACK}Non
STR_NETWORK_ASK_RELAY_YES_ONCE                                  :{BLACK}Oui, cette fois uniquement
STR_NETWORK_ASK_RELAY_YES_ALWAYS                                :{BLACK}Oui, ne plus me demander

STR_NETWORK_SPECTATORS                                          :Spectateurs

# Network set password
STR_COMPANY_PASSWORD_CANCEL                                     :{BLACK}Ne pas sauver le mot de passe entré
STR_COMPANY_PASSWORD_OK                                         :{BLACK}Donner un nouveau mot de passe à la compagnie
STR_COMPANY_PASSWORD_CAPTION                                    :{WHITE}Mot de passe de la compagnie
STR_COMPANY_PASSWORD_MAKE_DEFAULT                               :{BLACK}Mot de passe par défaut de la compagnie
STR_COMPANY_PASSWORD_MAKE_DEFAULT_TOOLTIP                       :{BLACK}Utiliser ce mot de passe de compagnie comme défaut pour les nouvelles compagnies

# Network company info join/password
STR_COMPANY_VIEW_JOIN                                           :{BLACK}Rejoindre
STR_COMPANY_VIEW_JOIN_TOOLTIP                                   :{BLACK}Rejoindre et jouer dans cette compagnie
STR_COMPANY_VIEW_PASSWORD                                       :{BLACK}Mot de passe
STR_COMPANY_VIEW_PASSWORD_TOOLTIP                               :{BLACK}Permet de protéger par mot de passe votre compagnie pour empêcher des utilisateurs non autorisés de rejoindre
STR_COMPANY_VIEW_SET_PASSWORD                                   :{BLACK}Choisir le mot de passe de la compagnie

# Network chat
STR_NETWORK_CHAT_SEND                                           :{BLACK}Envoyer
STR_NETWORK_CHAT_COMPANY_CAPTION                                :[Équipe]{NBSP}:
STR_NETWORK_CHAT_CLIENT_CAPTION                                 :[Privé] {STRING}{NBSP}:
STR_NETWORK_CHAT_ALL_CAPTION                                    :[Tous]{NBSP}:

STR_NETWORK_CHAT_COMPANY                                        :[Équipe] {STRING}{NBSP}: {WHITE}{STRING}
STR_NETWORK_CHAT_TO_COMPANY                                     :[Équipe] À {STRING}{NBSP}: {WHITE}{STRING}
STR_NETWORK_CHAT_CLIENT                                         :[Privé] {STRING}{NBSP}: {WHITE}{STRING}
STR_NETWORK_CHAT_TO_CLIENT                                      :[Privé] À {STRING}{NBSP}: {WHITE}{STRING}
STR_NETWORK_CHAT_ALL                                            :[Tous] {STRING}{NBSP}: {WHITE}{STRING}
STR_NETWORK_CHAT_EXTERNAL                                       :[{3:STRING}] {0:STRING}{NBSP}: {WHITE}{1:STRING}
STR_NETWORK_CHAT_OSKTITLE                                       :{BLACK}Entrer le texte du clavardage

# Network messages
STR_NETWORK_ERROR_NOTAVAILABLE                                  :{WHITE}Aucun périphérique réseau trouvé
STR_NETWORK_ERROR_NOCONNECTION                                  :{WHITE}La connexion au serveur a dépassé le temps d'attente ou a été refusée
STR_NETWORK_ERROR_NEWGRF_MISMATCH                               :{WHITE}Échec de la connexion{NBSP}: NewGRF requis
STR_NETWORK_ERROR_DESYNC                                        :{WHITE}La synchronisation de la partie réseau a échoué
STR_NETWORK_ERROR_LOSTCONNECTION                                :{WHITE}La connexion de la partie réseau a été perdue
STR_NETWORK_ERROR_SAVEGAMEERROR                                 :{WHITE}La sauvegarde serveur n'a pas pu être chargée
STR_NETWORK_ERROR_SERVER_START                                  :{WHITE}Le serveur n'a pas pu être démarré
STR_NETWORK_ERROR_SERVER_ERROR                                  :{WHITE}Une erreur de protocole a été détectée et la connexion a été fermée
STR_NETWORK_ERROR_BAD_PLAYER_NAME                               :{WHITE}Vous n'avez pas de nom. Il doit être entré en haut de la fenêtre Multijoueur
STR_NETWORK_ERROR_BAD_SERVER_NAME                               :{WHITE}Le nom de serveur n'a pas été défini. Le nom peut être défini en haut de la fenêtre multijoueur
STR_NETWORK_ERROR_WRONG_REVISION                                :{WHITE}Le numéro de version/révision de ce client ne correspond pas à celui du serveur
STR_NETWORK_ERROR_WRONG_PASSWORD                                :{WHITE}Mot de passe incorrect
STR_NETWORK_ERROR_SERVER_FULL                                   :{WHITE}Le serveur est complet
STR_NETWORK_ERROR_SERVER_BANNED                                 :{WHITE}Vous êtes banni de ce serveur
STR_NETWORK_ERROR_KICKED                                        :{WHITE}Vous avez été exclu de la partie
STR_NETWORK_ERROR_KICK_MESSAGE                                  :{WHITE}Raison{NBSP}: {STRING}
STR_NETWORK_ERROR_CHEATER                                       :{WHITE}Tricher n'est pas autorisé sur ce serveur
STR_NETWORK_ERROR_TOO_MANY_COMMANDS                             :{WHITE}Vous envoyiez trop de commandes au serveur
STR_NETWORK_ERROR_TIMEOUT_PASSWORD                              :{WHITE}Vous avez mis trop de temps pour entrer le mot de passe
STR_NETWORK_ERROR_TIMEOUT_COMPUTER                              :{WHITE}Votre ordinateur est trop lent pour suivre le serveur
STR_NETWORK_ERROR_TIMEOUT_MAP                                   :{WHITE}Votre ordinateur a mis trop de temps pour télécharger la carte
STR_NETWORK_ERROR_TIMEOUT_JOIN                                  :{WHITE}Votre ordinateur a mis trop de temps pour rejoindre le serveur
STR_NETWORK_ERROR_INVALID_CLIENT_NAME                           :{WHITE}Votre nom n'est pas valide

STR_NETWORK_ERROR_CLIENT_GUI_LOST_CONNECTION_CAPTION            :{WHITE}Possible perte de connexion
STR_NETWORK_ERROR_CLIENT_GUI_LOST_CONNECTION                    :{WHITE}Aucunes données reçues du serveur depuis {NUM} seconde{P "" s}

###length 21
STR_NETWORK_ERROR_CLIENT_GENERAL                                :erreur générale
STR_NETWORK_ERROR_CLIENT_DESYNC                                 :erreur de désynchronisation
STR_NETWORK_ERROR_CLIENT_SAVEGAME                               :chargement de la carte impossible
STR_NETWORK_ERROR_CLIENT_CONNECTION_LOST                        :connexion perdue
STR_NETWORK_ERROR_CLIENT_PROTOCOL_ERROR                         :erreur de protocole
STR_NETWORK_ERROR_CLIENT_NEWGRF_MISMATCH                        :NewGRF requis
STR_NETWORK_ERROR_CLIENT_NOT_AUTHORIZED                         :non autorisé
STR_NETWORK_ERROR_CLIENT_NOT_EXPECTED                           :paquet invalide ou inattendu reçu
STR_NETWORK_ERROR_CLIENT_WRONG_REVISION                         :n° de version/révision incorrect
STR_NETWORK_ERROR_CLIENT_NAME_IN_USE                            :nom déjà utilisé
STR_NETWORK_ERROR_CLIENT_WRONG_PASSWORD                         :mot de passe de partie incorrect
STR_NETWORK_ERROR_CLIENT_COMPANY_MISMATCH                       :mauvais company-id dans DoCommand
STR_NETWORK_ERROR_CLIENT_KICKED                                 :exclu par le serveur
STR_NETWORK_ERROR_CLIENT_CHEATER                                :a tenté de tricher
STR_NETWORK_ERROR_CLIENT_SERVER_FULL                            :serveur complet
STR_NETWORK_ERROR_CLIENT_TOO_MANY_COMMANDS                      :envoyait trop de commandes
STR_NETWORK_ERROR_CLIENT_TIMEOUT_PASSWORD                       :aucun mot de passe reçu dans les temps
STR_NETWORK_ERROR_CLIENT_TIMEOUT_COMPUTER                       :délai dépassé
STR_NETWORK_ERROR_CLIENT_TIMEOUT_MAP                            :télécharger la carte a pris trop de temps
STR_NETWORK_ERROR_CLIENT_TIMEOUT_JOIN                           :le traitement de la carte a pris trop de temps
STR_NETWORK_ERROR_CLIENT_INVALID_CLIENT_NAME                    :nom client invalide

# Network related errors
STR_NETWORK_SERVER_MESSAGE                                      :*** {1:STRING}

###length 12
STR_NETWORK_SERVER_MESSAGE_GAME_PAUSED                          :Partie suspendue ({STRING})
STR_NETWORK_SERVER_MESSAGE_GAME_STILL_PAUSED_1                  :Partie toujours suspendue ({STRING})
STR_NETWORK_SERVER_MESSAGE_GAME_STILL_PAUSED_2                  :Partie toujours suspendue ({STRING}, {STRING})
STR_NETWORK_SERVER_MESSAGE_GAME_STILL_PAUSED_3                  :Partie toujours suspendue ({STRING}, {STRING}, {STRING})
STR_NETWORK_SERVER_MESSAGE_GAME_STILL_PAUSED_4                  :Partie toujours suspendue ({STRING}, {STRING}, {STRING}, {STRING})
STR_NETWORK_SERVER_MESSAGE_GAME_STILL_PAUSED_5                  :Partie toujours suspendue ({STRING}, {STRING}, {STRING}, {STRING}, {STRING})
STR_NETWORK_SERVER_MESSAGE_GAME_UNPAUSED                        :Reprise de la partie ({STRING})
STR_NETWORK_SERVER_MESSAGE_GAME_REASON_NOT_ENOUGH_PLAYERS       :nombre de joueurs
STR_NETWORK_SERVER_MESSAGE_GAME_REASON_CONNECTING_CLIENTS       :connexion de clients
STR_NETWORK_SERVER_MESSAGE_GAME_REASON_MANUAL                   :manuel
STR_NETWORK_SERVER_MESSAGE_GAME_REASON_GAME_SCRIPT              :script de jeu
STR_NETWORK_SERVER_MESSAGE_GAME_REASON_LINK_GRAPH               :en attente du recalcul du graphe de liens

STR_NETWORK_MESSAGE_CLIENT_LEAVING                              :départ
STR_NETWORK_MESSAGE_CLIENT_JOINED                               :*** {STRING} a rejoint la partie
STR_NETWORK_MESSAGE_CLIENT_JOINED_ID                            :*** {0:STRING} a rejoint la partie (Client n°{NBSP}{2:NUM})
STR_NETWORK_MESSAGE_CLIENT_COMPANY_JOIN                         :*** {0:STRING} a rejoint la compagnie n°{NBSP}{2:NUM}
STR_NETWORK_MESSAGE_CLIENT_COMPANY_SPECTATE                     :*** {STRING} a rejoint les spectateurs
STR_NETWORK_MESSAGE_CLIENT_COMPANY_NEW                          :*** {0:STRING} a lancé une nouvelle compagnie (n°{NBSP}{2:NUM})
STR_NETWORK_MESSAGE_CLIENT_LEFT                                 :*** {0:STRING} a quitté la partie ({2:STRING})
STR_NETWORK_MESSAGE_NAME_CHANGE                                 :*** {STRING} a changé son nom en {STRING}
STR_NETWORK_MESSAGE_GIVE_MONEY                                  :*** {0:STRING} a donné {2:CURRENCY_LONG} à {1:STRING}
STR_NETWORK_MESSAGE_SERVER_SHUTDOWN                             :{WHITE}Le serveur a fermé la session
STR_NETWORK_MESSAGE_SERVER_REBOOT                               :{WHITE}Le serveur redémarre...{}Veuillez patienter...
STR_NETWORK_MESSAGE_KICKED                                      :*** {STRING} a été exclu. Raison{NBSP}: ({STRING})

STR_NETWORK_ERROR_COORDINATOR_REGISTRATION_FAILED               :{WHITE}Échec de l'enregistrement du serveur
STR_NETWORK_ERROR_COORDINATOR_REUSE_OF_INVITE_CODE              :{WHITE}Un autre serveur s'est enregistré avec le même code d'invitation. Le type de connexion est changé en "local".
STR_NETWORK_ERROR_COORDINATOR_ISOLATED                          :{WHITE}Votre serveur n'autorise pas les connexions distantes
STR_NETWORK_ERROR_COORDINATOR_ISOLATED_DETAIL                   :{WHITE}Les autres joueurs ne pourront pas se connecter à votre serveur

# Content downloading window
STR_CONTENT_TITLE                                               :{WHITE}Téléchargement de modules
STR_CONTENT_TYPE_CAPTION                                        :{BLACK}Type
STR_CONTENT_TYPE_CAPTION_TOOLTIP                                :{BLACK}Type de module
STR_CONTENT_NAME_CAPTION                                        :{BLACK}Nom
STR_CONTENT_NAME_CAPTION_TOOLTIP                                :{BLACK}Nom du module
STR_CONTENT_MATRIX_TOOLTIP                                      :{BLACK}Cliquer sur une ligne pour voir les détails.{}Cocher la case comme pré-sélection pour le téléchargement.
STR_CONTENT_SELECT_ALL_CAPTION                                  :{BLACK}Sélectionner tout
STR_CONTENT_SELECT_ALL_CAPTION_TOOLTIP                          :{BLACK}Marquer tous les modules comme étant à télécharger
STR_CONTENT_SELECT_UPDATES_CAPTION                              :{BLACK}Sélectionner les mises à jour
STR_CONTENT_SELECT_UPDATES_CAPTION_TOOLTIP                      :{BLACK}Marquer comme étant à télécharger tous les modules qui sont une mise à jour des modules existants
STR_CONTENT_UNSELECT_ALL_CAPTION                                :{BLACK}Désélectionner tout
STR_CONTENT_UNSELECT_ALL_CAPTION_TOOLTIP                        :{BLACK}Marquer tous les modules comme étant à ne pas télécharger
STR_CONTENT_SEARCH_EXTERNAL                                     :{BLACK}Recherche sur des sites externes
STR_CONTENT_SEARCH_EXTERNAL_TOOLTIP                             :{BLACK}Chercher du contenu non disponible dans le service de contenu d'OpenTTD sur des sites non-associés à OpenTTD
STR_CONTENT_SEARCH_EXTERNAL_DISCLAIMER_CAPTION                  :{WHITE}Vous quittez OpenTTD{NBSP}!
STR_CONTENT_SEARCH_EXTERNAL_DISCLAIMER                          :{WHITE}Les termes et conditions du téléchargement de contenu depuis des sites externes varient.{}Vous devrez vous référer aux sites externes pour les instructions d'installation du contenu dans OpenTTD.{}Voulez-vous continuer{NBSP}?
STR_CONTENT_FILTER_TITLE                                        :{BLACK}Filtre sur les étiquettes/le nom{NBSP}:
STR_CONTENT_OPEN_URL                                            :{BLACK}Visiter le site web
STR_CONTENT_OPEN_URL_TOOLTIP                                    :{BLACK}Visiter le site web pour ce module
STR_CONTENT_DOWNLOAD_CAPTION                                    :{BLACK}Télécharger
STR_CONTENT_DOWNLOAD_CAPTION_TOOLTIP                            :{BLACK}Démarrer le téléchargement des modules sélectionnés
STR_CONTENT_TOTAL_DOWNLOAD_SIZE                                 :{SILVER}Taille totale du téléchargement{NBSP}: {WHITE}{BYTES}
STR_CONTENT_DETAIL_TITLE                                        :{SILVER}INFORMATIONS SUR LE MODULE

###length 5
STR_CONTENT_DETAIL_SUBTITLE_UNSELECTED                          :{SILVER}Non pré-sélectionné pour le téléchargement
STR_CONTENT_DETAIL_SUBTITLE_SELECTED                            :{SILVER}Pré-sélectionné pour le téléchargement
STR_CONTENT_DETAIL_SUBTITLE_AUTOSELECTED                        :{SILVER}Cette dépendance a été sélectionnée pour être téléchargée
STR_CONTENT_DETAIL_SUBTITLE_ALREADY_HERE                        :{SILVER}Vous avez déjà ceci
STR_CONTENT_DETAIL_SUBTITLE_DOES_NOT_EXIST                      :{SILVER}Ce module est inconnu et ne peut pas être téléchargé dans OpenTTD

STR_CONTENT_DETAIL_UPDATE                                       :{SILVER}Ceci est un remplacement pour {G 0 "un" "des" "une"} {STRING} existant{G 0 "" "s" "e"}
STR_CONTENT_DETAIL_NAME                                         :{SILVER}Nom{NBSP}: {WHITE}{STRING}
STR_CONTENT_DETAIL_VERSION                                      :{SILVER}Version{NBSP}: {WHITE}{STRING}
STR_CONTENT_DETAIL_DESCRIPTION                                  :{SILVER}Description{NBSP}: {WHITE}{STRING}
STR_CONTENT_DETAIL_URL                                          :{SILVER}URL{NBSP}: {WHITE}{STRING}
STR_CONTENT_DETAIL_TYPE                                         :{SILVER}Type{NBSP}: {WHITE}{STRING}
STR_CONTENT_DETAIL_FILESIZE                                     :{SILVER}Taille{NBSP}: {WHITE}{BYTES}
STR_CONTENT_DETAIL_SELECTED_BECAUSE_OF                          :{SILVER}Sélectionné à cause de{NBSP}: {WHITE}{STRING}
STR_CONTENT_DETAIL_DEPENDENCIES                                 :{SILVER}Dépendances{NBSP}: {WHITE}{STRING}
STR_CONTENT_DETAIL_TAGS                                         :{SILVER}Étiquettes{NBSP}: {WHITE}{STRING}
STR_CONTENT_NO_ZLIB                                             :{WHITE}OpenTTD est compilé sans la gestion de «{NBSP}zlib{NBSP}»...
STR_CONTENT_NO_ZLIB_SUB                                         :{WHITE}... téléchargement des modules impossible{NBSP}!

# Order of these is important!
STR_CONTENT_TYPE_BASE_GRAPHICS                                  :{G=m2}Graphiques de base
STR_CONTENT_TYPE_NEWGRF                                         :{G=m}NewGRF
STR_CONTENT_TYPE_AI                                             :{G=f}IA
STR_CONTENT_TYPE_AI_LIBRARY                                     :{G=f}Bibliothèque IA
STR_CONTENT_TYPE_SCENARIO                                       :{G=m}Scénario
STR_CONTENT_TYPE_HEIGHTMAP                                      :{G=f}Carte d'altitude
STR_CONTENT_TYPE_BASE_SOUNDS                                    :{G=m2}Sons de base
STR_CONTENT_TYPE_BASE_MUSIC                                     :{G=m2}Musique de base
STR_CONTENT_TYPE_GAME_SCRIPT                                    :Script de jeu
STR_CONTENT_TYPE_GS_LIBRARY                                     :Bibliothèque SJ

# Content downloading progress window
STR_CONTENT_DOWNLOAD_TITLE                                      :{WHITE}Téléchargement des modules...
STR_CONTENT_DOWNLOAD_INITIALISE                                 :{WHITE}Demande des fichiers...
STR_CONTENT_DOWNLOAD_FILE                                       :{WHITE}Téléchargement de {STRING} ({NUM} sur {NUM})
STR_CONTENT_DOWNLOAD_COMPLETE                                   :{WHITE}Téléchargement terminé
STR_CONTENT_DOWNLOAD_PROGRESS_SIZE                              :{WHITE}{BYTES} sur {BYTES} téléchargés ({NUM}{NBSP}%)

# Content downloading error messages
STR_CONTENT_ERROR_COULD_NOT_CONNECT                             :{WHITE}Connexion au serveur de modules impossible...
STR_CONTENT_ERROR_COULD_NOT_DOWNLOAD                            :{WHITE}Échec du téléchargement...
STR_CONTENT_ERROR_COULD_NOT_DOWNLOAD_FILE_NOT_WRITABLE          :{WHITE}... fichier non enregistrable
STR_CONTENT_ERROR_COULD_NOT_EXTRACT                             :{WHITE}Impossible de décompresser le fichier téléchargé

STR_MISSING_GRAPHICS_SET_CAPTION                                :{WHITE}Graphiques manquants
STR_MISSING_GRAPHICS_SET_MESSAGE                                :{BLACK}OpenTTD requiert des graphiques pour fonctionner mais aucun n'a pu être trouvé. Autorisez-vous OpenTTD à télécharger et installer ces graphiques{NBSP}?
STR_MISSING_GRAPHICS_YES_DOWNLOAD                               :{BLACK}Oui, télécharger les graphiques
STR_MISSING_GRAPHICS_NO_QUIT                                    :{BLACK}Non, quitter OpenTTD

STR_MISSING_GRAPHICS_ERROR_TITLE                                :{WHITE}Téléchargement échoué
STR_MISSING_GRAPHICS_ERROR                                      :{BLACK}Le téléchargement des graphismes a échoué.{}Il faudrait les télécharger manuellement.
STR_MISSING_GRAPHICS_ERROR_QUIT                                 :{BLACK}Quitter OpenTTD

# Transparency settings window
STR_TRANSPARENCY_CAPTION                                        :{WHITE}Options de transparence
STR_TRANSPARENT_SIGNS_TOOLTIP                                   :{BLACK}Transparence des panneaux.{}Ctrl-clic pour verrouiller.
STR_TRANSPARENT_TREES_TOOLTIP                                   :{BLACK}Transparence des arbres.{}Ctrl-clic pour verrouiller.
STR_TRANSPARENT_HOUSES_TOOLTIP                                  :{BLACK}Transparence des maisons.{}Ctrl-clic pour verrouiller.
STR_TRANSPARENT_INDUSTRIES_TOOLTIP                              :{BLACK}Transparence des industries.{}Ctrl-clic pour verrouiller.
STR_TRANSPARENT_BUILDINGS_TOOLTIP                               :{BLACK}Transparence des éléments constructibles tels que stations, dépôts et points de contrôle.{}Ctrl-clic pour verrouiller.
STR_TRANSPARENT_BRIDGES_TOOLTIP                                 :{BLACK}Transparence des ponts.{}Ctrl-clic pour verrouiller.
STR_TRANSPARENT_STRUCTURES_TOOLTIP                              :{BLACK}Transparence des structures telles que phares et antennes.{}Ctrl-clic pour verrouiller.
STR_TRANSPARENT_CATENARY_TOOLTIP                                :{BLACK}Transparence des caténaires.{}Ctrl-clic pour verrouiller.
STR_TRANSPARENT_LOADING_TOOLTIP                                 :{BLACK}Transparence des indicateurs de chargement.{}Ctrl-clic pour verrouiller.
STR_TRANSPARENT_INVISIBLE_TOOLTIP                               :{BLACK}Alterner entre transparence et invisibilité des objets

# Linkgraph legend window
STR_LINKGRAPH_LEGEND_CAPTION                                    :{BLACK}Légende du flux de marchandises
STR_LINKGRAPH_LEGEND_ALL                                        :{BLACK}Toute
STR_LINKGRAPH_LEGEND_NONE                                       :{BLACK}Aucune
STR_LINKGRAPH_LEGEND_SELECT_COMPANIES                           :{BLACK}Choisir les compagnies à afficher
STR_LINKGRAPH_LEGEND_COMPANY_TOOLTIP                            :{BLACK}{STRING}{}{COMPANY}

# Linkgraph legend window and linkgraph legend in smallmap
STR_LINKGRAPH_LEGEND_UNUSED                                     :{TINY_FONT}{BLACK}inutilisé
STR_LINKGRAPH_LEGEND_SATURATED                                  :{TINY_FONT}{BLACK}saturé
STR_LINKGRAPH_LEGEND_OVERLOADED                                 :{TINY_FONT}{BLACK}surchargé

# Linkgraph tooltip
STR_LINKGRAPH_STATS_TOOLTIP                                     :{BLACK}{CARGO_LONG} à transporter par mois de {STATION} à {STATION} ({COMMA}% de la capacité){STRING}
STR_LINKGRAPH_STATS_TOOLTIP_RETURN_EXTENSION                    :{}{CARGO_LONG} à transporter en retour ({COMMA}% de la capacité)
STR_LINKGRAPH_STATS_TOOLTIP_TIME_EXTENSION                      :{}Temps de trajet moyen{NBSP}: {NUM}{NBSP}jour{P "" s}
STR_LINKGRAPH_STATS_TOOLTIP_TIME_EXTENSION_GENERAL              :{}Temps de trajet moyen{NBSP}: {STRING}
STR_LINKGRAPH_STATS_TOOLTIP_CAPACITY                            :{}Capacité{NBSP}: {CARGO_LONG}

# Base for station construction window(s)
STR_STATION_BUILD_COVERAGE_AREA_TITLE                           :{BLACK}Afficher la zone couverte
STR_STATION_BUILD_COVERAGE_OFF                                  :{BLACK}Désactivé
STR_STATION_BUILD_COVERAGE_ON                                   :{BLACK}Activé
STR_STATION_BUILD_COVERAGE_AREA_OFF_TOOLTIP                     :{BLACK}Ne pas afficher la zone couverte
STR_STATION_BUILD_COVERAGE_AREA_ON_TOOLTIP                      :{BLACK}Afficher la zone couverte
STR_STATION_BUILD_ACCEPTS_CARGO                                 :{BLACK}Accepte{NBSP}: {GOLD}{CARGO_LIST}
STR_STATION_BUILD_SUPPLIES_CARGO                                :{BLACK}Fournit{NBSP}: {GOLD}{CARGO_LIST}
STR_STATION_BUILD_INFRASTRUCTURE_COST                           :{BLACK}Coût d'entretien{NBSP}: {GOLD}{CURRENCY_SHORT}/an

# Join station window
STR_JOIN_STATION_CAPTION                                        :{WHITE}Joindre une station
STR_JOIN_STATION_CREATE_SPLITTED_STATION                        :{YELLOW}Construire une station séparée

STR_JOIN_WAYPOINT_CAPTION                                       :{WHITE}Joindre un point de contrôle
STR_JOIN_WAYPOINT_CREATE_SPLITTED_WAYPOINT                      :{YELLOW}Construire un point de contrôle séparé

# Generic toolbar
STR_TOOLBAR_DISABLED_NO_VEHICLE_AVAILABLE                       :{BLACK}Désactivé car aucun véhicule n'est actuellement disponible pour cette infrastructure

# Rail construction toolbar
STR_RAIL_TOOLBAR_RAILROAD_CONSTRUCTION_CAPTION                  :Construction de voie ferrée
STR_RAIL_TOOLBAR_ELRAIL_CONSTRUCTION_CAPTION                    :Construction de voie ferrée électrifiée
STR_RAIL_TOOLBAR_MONORAIL_CONSTRUCTION_CAPTION                  :Construction de Monorail
STR_RAIL_TOOLBAR_MAGLEV_CONSTRUCTION_CAPTION                    :Construction de Maglev

STR_RAIL_TOOLBAR_TOOLTIP_BUILD_RAILROAD_TRACK                   :{BLACK}Construire des rails.{}Ctrl pour inverser le mode (construire/enlever).{}Shift pour afficher seulement le coût estimé.
STR_RAIL_TOOLBAR_TOOLTIP_BUILD_AUTORAIL                         :{BLACK}Construire les rails avec le mode Auto-rail.{}Ctrl pour inverser le mode (construire/enlever).{}Shift pour afficher seulement le coût estimé.
STR_RAIL_TOOLBAR_TOOLTIP_BUILD_TRAIN_DEPOT_FOR_BUILDING         :{BLACK}Construire un dépôt ferroviaire (pour acheter et entretenir des trains).{}Shift pour afficher seulement le coût estimé.
STR_RAIL_TOOLBAR_TOOLTIP_CONVERT_RAIL_TO_WAYPOINT               :{BLACK}Construire un point de contrôle sur les rails.{}Ctrl pour joindre des points de contrôle entre eux.{}Shift pour afficher seulement le coût estimé.
STR_RAIL_TOOLBAR_TOOLTIP_BUILD_RAILROAD_STATION                 :{BLACK}Construire une gare.{}Ctrl pour joindre des stations entre elles.{}Shift pour afficher seulement le coût estimé.
STR_RAIL_TOOLBAR_TOOLTIP_BUILD_RAILROAD_SIGNALS                 :{BLACK}Construire des signaux. Ctrl pour inverser le type des signaux (sémaphore/lumineux).{}Faire glisser pour construire le long d'une section de voie linéaire.{}Ctrl-glisser pour construire des signaux jusqu'à la prochaine jonction ou le prochain signal{}Ctrl-clic pour inverser le mode d'ouverture de la fenêtre de sélection des signaux.{}Shift pour afficher seulement le coût estimé.
STR_RAIL_TOOLBAR_TOOLTIP_BUILD_RAILROAD_BRIDGE                  :{BLACK}Construire un pont ferroviaire.{}Shift pour afficher seulement le coût estimé.
STR_RAIL_TOOLBAR_TOOLTIP_BUILD_RAILROAD_TUNNEL                  :{BLACK}Construire un tunnel ferroviaire.{}Shift pour afficher seulement le coût estimé.
STR_RAIL_TOOLBAR_TOOLTIP_TOGGLE_BUILD_REMOVE_FOR                :{BLACK}Alterner entre construire et retirer des voies, des signaux, des points de contrôle et des gares.{}Ctrl pour retirer également la voie lors du retrait des points de contrôle et des gares.
STR_RAIL_TOOLBAR_TOOLTIP_CONVERT_RAIL                           :{BLACK}Convertir/Améliorer le type de rail.{}Shift pour afficher seulement le coût estimé.

STR_RAIL_NAME_RAILROAD                                          :Voie ferrée
STR_RAIL_NAME_ELRAIL                                            :Voie ferrée électrifiée
STR_RAIL_NAME_MONORAIL                                          :Monorail
STR_RAIL_NAME_MAGLEV                                            :Maglev

# Rail depot construction window
STR_BUILD_DEPOT_TRAIN_ORIENTATION_CAPTION                       :{WHITE}Orientation du dépôt
STR_BUILD_DEPOT_TRAIN_ORIENTATION_TOOLTIP                       :{BLACK}Choisir l'orientation du dépôt ferroviaire

# Rail waypoint construction window
STR_WAYPOINT_CAPTION                                            :{WHITE}Point de contrôle
STR_WAYPOINT_GRAPHICS_TOOLTIP                                   :{BLACK}Choisir le type de point de contrôle

# Rail station construction window
STR_STATION_BUILD_RAIL_CAPTION                                  :{WHITE}Choix de la gare
STR_STATION_BUILD_ORIENTATION                                   :{BLACK}Orientation
STR_STATION_BUILD_RAILROAD_ORIENTATION_TOOLTIP                  :{BLACK}Choisir l'orientation de la gare ferroviaire
STR_STATION_BUILD_NUMBER_OF_TRACKS                              :{BLACK}Nombre de voies
STR_STATION_BUILD_NUMBER_OF_TRACKS_TOOLTIP                      :{BLACK}Choix du nombre de voies
STR_STATION_BUILD_PLATFORM_LENGTH                               :{BLACK}Longueur du quai
STR_STATION_BUILD_PLATFORM_LENGTH_TOOLTIP                       :{BLACK}Choisir la longueur de la gare
STR_STATION_BUILD_DRAG_DROP                                     :{BLACK}Glisser/Déposer
STR_STATION_BUILD_DRAG_DROP_TOOLTIP                             :{BLACK}Construire une gare par glisser/déposer

STR_STATION_BUILD_STATION_CLASS_TOOLTIP                         :{BLACK}Choisir le type de station à afficher
STR_STATION_BUILD_STATION_TYPE_TOOLTIP                          :{BLACK}Choisir le type de station à construire

STR_STATION_CLASS_DFLT                                          :Station par défaut
STR_STATION_CLASS_WAYP                                          :Points de contrôle

# Signal window
STR_BUILD_SIGNAL_CAPTION                                        :{WHITE}Sélection des signaux
STR_BUILD_SIGNAL_TOGGLE_ADVANCED_SIGNAL_TOOLTIP                 :{BLACK}Basculer l'affichage des types de signaux avancés
STR_BUILD_SIGNAL_SEMAPHORE_NORM_TOOLTIP                         :{BLACK}Signal de bloc (sémaphore){}Ce sont les signaux les plus basiques, n'autorisant qu'un seul train à la fois dans un même bloc
STR_BUILD_SIGNAL_SEMAPHORE_ENTRY_TOOLTIP                        :{BLACK}Signal d'entrée (sémaphore){}Vert tant qu'au moins un signal de sortie du bloc est vert, rouge dans le cas contraire.
STR_BUILD_SIGNAL_SEMAPHORE_EXIT_TOOLTIP                         :{BLACK}Signal de sortie (sémaphore){}Fonctionne comme un signal de bloc, mais est nécessaire pour commander les signaux d'entrée et combinés
STR_BUILD_SIGNAL_SEMAPHORE_COMBO_TOOLTIP                        :{BLACK}Signal combiné (sémaphore){}Le signal combiné est simplement la réunion d'un signal d'entrée et d'un signal de sortie. Cela permet de construire de larges arborescences de pré-signaux en cascade.
STR_BUILD_SIGNAL_SEMAPHORE_PBS_TOOLTIP                          :{BLACK}Signal de chemin (sémaphore){}Un signal de chemin autorise plus d'un train à entrer dans un bloc de signaux en même temps, si le train peut réserver un chemin jusqu'à un point d'attente sûr. Les signaux de chemin peuvent être passés par l'arrière.
STR_BUILD_SIGNAL_SEMAPHORE_PBS_OWAY_TOOLTIP                     :{BLACK}Signal de chemin à sens unique (sémaphore){}Un signal de chemin autorise plus d'un train à entrer dans un bloc de signaux en même temps, si le train peut réserver un chemin jusqu'à un point d'attente sûr. Les signaux de chemin à sens unique ne peuvent pas être passés par l'arrière.
STR_BUILD_SIGNAL_ELECTRIC_NORM_TOOLTIP                          :{BLACK}Signal de bloc (électrique){}Ce sont les signaux les plus basiques, n'autorisant qu'un seul train à la fois dans un même bloc.
STR_BUILD_SIGNAL_ELECTRIC_ENTRY_TOOLTIP                         :{BLACK}Signal d'entrée (électrique){}Vert tant qu'au moins un signal de sortie du bloc est vert, rouge dans le cas contraire.
STR_BUILD_SIGNAL_ELECTRIC_EXIT_TOOLTIP                          :{BLACK}Signal de sortie (électrique){}Fonctionne comme un signal de bloc, mais est nécessaire pour commander les signaux d'entrée et combinés
STR_BUILD_SIGNAL_ELECTRIC_COMBO_TOOLTIP                         :{BLACK}Signal combiné (électrique){}Le signal combiné est simplement la réunion d'un signal d'entrée et d'un signal de sortie. Cela permet de construire de larges arborescences de pré-signaux en cascade.
STR_BUILD_SIGNAL_ELECTRIC_PBS_TOOLTIP                           :{BLACK}Signal de chemin (électrique){}Un signal de chemin autorise plus d'un train à entrer dans un bloc de signaux en même temps, si le train peut réserver un chemin jusqu'à un point d'attente sûr. Les signaux de chemin peuvent être passés par l'arrière.
STR_BUILD_SIGNAL_ELECTRIC_PBS_OWAY_TOOLTIP                      :{BLACK}Signal de chemin à sens unique (électrique){}Un signal de chemin autorise plus d'un train à entrer dans un bloc de signaux en même temps, si le train peut réserver un chemin jusqu'à un point d'attente sûr. Les signaux de chemin à sens unique ne peuvent pas être passés par l'arrière.
STR_BUILD_SIGNAL_CONVERT_TOOLTIP                                :{BLACK}Conversion de signal.{}Si sélectionné, cliquer sur un signal existant le convertit vers le type et la variante choisis.{}Ctrl-clic pour alterner entre les variantes existantes.{}Shift pour afficher seulement le coût estimé.
STR_BUILD_SIGNAL_DRAG_SIGNALS_DENSITY_TOOLTIP                   :{BLACK}Intervalle entre les signaux
STR_BUILD_SIGNAL_DRAG_SIGNALS_DENSITY_DECREASE_TOOLTIP          :{BLACK}Réduire l'intervalle entre les signaux
STR_BUILD_SIGNAL_DRAG_SIGNALS_DENSITY_INCREASE_TOOLTIP          :{BLACK}Augmenter l'intervalle entre les signaux

# Bridge selection window
STR_SELECT_RAIL_BRIDGE_CAPTION                                  :{WHITE}Choisir un pont ferroviaire
STR_SELECT_ROAD_BRIDGE_CAPTION                                  :{WHITE}Choisir un pont routier
STR_SELECT_BRIDGE_SELECTION_TOOLTIP                             :{BLACK}Sélection de pont - Cliquer sur le type de pont désiré pour le construire.
STR_SELECT_BRIDGE_INFO                                          :{GOLD}{STRING},{} {VELOCITY} {WHITE}{CURRENCY_LONG}
STR_SELECT_BRIDGE_SCENEDIT_INFO                                 :{GOLD}{STRING},{} {VELOCITY}
STR_BRIDGE_NAME_SUSPENSION_STEEL                                :Suspendu en acier
STR_BRIDGE_NAME_GIRDER_STEEL                                    :À poutres en acier
STR_BRIDGE_NAME_CANTILEVER_STEEL                                :Porte-à-faux en acier
STR_BRIDGE_NAME_SUSPENSION_CONCRETE                             :Suspendu en béton
STR_BRIDGE_NAME_WOODEN                                          :En bois
STR_BRIDGE_NAME_CONCRETE                                        :En béton
STR_BRIDGE_NAME_TUBULAR_STEEL                                   :À tubes en acier
STR_BRIDGE_TUBULAR_SILICON                                      :À tubes en silicone


# Road construction toolbar
STR_ROAD_TOOLBAR_ROAD_CONSTRUCTION_CAPTION                      :{WHITE}Construction routière
STR_ROAD_TOOLBAR_TRAM_CONSTRUCTION_CAPTION                      :{WHITE}Construction de tramway
STR_ROAD_TOOLBAR_TOOLTIP_BUILD_ROAD_SECTION                     :{BLACK}Construire une section de route.{}Ctrl pour inverser le mode (construire/enlever).{}Shift pour afficher seulement le coût estimé.
STR_ROAD_TOOLBAR_TOOLTIP_BUILD_TRAMWAY_SECTION                  :{BLACK}Construire une section de voie de tramway.{}Ctrl pour inverser le mode (construire/enlever).{}Shift pour afficher seulement le coût estimé.
STR_ROAD_TOOLBAR_TOOLTIP_BUILD_AUTOROAD                         :{BLACK}Construire une section de route avec le mode Auto-route.{}Ctrl pour inverser le mode (construire/enlever).{}Shift pour afficher seulement le coût estimé.
STR_ROAD_TOOLBAR_TOOLTIP_BUILD_AUTOTRAM                         :{BLACK}Construire une section de voie de tramway avec le mode Auto-tram.{}Ctrl pour inverser le mode (construire/enlever).{}Shift pour afficher seulement le coût estimé.
STR_ROAD_TOOLBAR_TOOLTIP_BUILD_ROAD_VEHICLE_DEPOT               :{BLACK}Construire un dépôt routier (pour acheter et entretenir des véhicules).{}Shift pour afficher seulement le coût estimé.
STR_ROAD_TOOLBAR_TOOLTIP_BUILD_TRAM_VEHICLE_DEPOT               :{BLACK}Construire un dépôt de tramways (pour acheter et entretenir des véhicules).{}Shift pour afficher seulement le coût estimé.
STR_ROAD_TOOLBAR_TOOLTIP_BUILD_BUS_STATION                      :{BLACK}Construire un arrêt d'autobus.{}Ctrl pour joindre des stations entre elles.{}Shift pour afficher seulement le coût estimé.
STR_ROAD_TOOLBAR_TOOLTIP_BUILD_PASSENGER_TRAM_STATION           :{BLACK}Construire un arrêt de tramway pour passagers.{}Ctrl pour joindre des stations entre elles.{}Shift pour afficher seulement le coût estimé.
STR_ROAD_TOOLBAR_TOOLTIP_BUILD_TRUCK_LOADING_BAY                :{BLACK}Construire une aire de chargement.{}Ctrl pour joindre des stations entre elles.{}Shift pour afficher seulement le coût estimé.
STR_ROAD_TOOLBAR_TOOLTIP_BUILD_CARGO_TRAM_STATION               :{BLACK}Construire une station de tramway pour fret.{}Ctrl pour joindre des stations entre elles.{}Shift pour afficher seulement le coût estimé.
STR_ROAD_TOOLBAR_TOOLTIP_TOGGLE_ONE_WAY_ROAD                    :{BLACK}Activer/Désactiver les routes à sens unique
STR_ROAD_TOOLBAR_TOOLTIP_BUILD_ROAD_BRIDGE                      :{BLACK}Construire un pont routier.{}Shift pour afficher seulement le coût estimé.
STR_ROAD_TOOLBAR_TOOLTIP_BUILD_TRAMWAY_BRIDGE                   :{BLACK}Construire un pont pour tramways.{}Shift pour afficher seulement le coût estimé.
STR_ROAD_TOOLBAR_TOOLTIP_BUILD_ROAD_TUNNEL                      :{BLACK}Construire un tunnel routier.{}Shift pour afficher seulement le coût estimé.
STR_ROAD_TOOLBAR_TOOLTIP_BUILD_TRAMWAY_TUNNEL                   :{BLACK}Construire un tunnel pour tramways.{}Shift pour afficher seulement le coût estimé.
STR_ROAD_TOOLBAR_TOOLTIP_TOGGLE_BUILD_REMOVE_FOR_ROAD           :{BLACK}Alterner entre construire et détruire des routes
STR_ROAD_TOOLBAR_TOOLTIP_TOGGLE_BUILD_REMOVE_FOR_TRAMWAYS       :{BLACK}Alterner entre construire et retirer des voies de tramways
STR_ROAD_TOOLBAR_TOOLTIP_CONVERT_ROAD                           :{BLACK}Convertir/Améliorer le type de route.{}Shift pour afficher seulement le coût estimé.
STR_ROAD_TOOLBAR_TOOLTIP_CONVERT_TRAM                           :{BLACK}Convertir/Améliorer le type de voie de tramway.{}Shift pour afficher seulement le coût estimé.

STR_ROAD_NAME_ROAD                                              :Route
STR_ROAD_NAME_TRAM                                              :Tramway

# Road depot construction window
STR_BUILD_DEPOT_ROAD_ORIENTATION_CAPTION                        :{WHITE}Orientation du dépôt
STR_BUILD_DEPOT_ROAD_ORIENTATION_SELECT_TOOLTIP                 :{BLACK}Choisir l'orientation du dépôt routier
STR_BUILD_DEPOT_TRAM_ORIENTATION_CAPTION                        :{WHITE}Orientation du dépôt
STR_BUILD_DEPOT_TRAM_ORIENTATION_SELECT_TOOLTIP                 :{BLACK}Choisir l'orientation du dépôt de tramways

# Road vehicle station construction window
STR_STATION_BUILD_BUS_ORIENTATION                               :{WHITE}Arrêt d'autobus
STR_STATION_BUILD_BUS_ORIENTATION_TOOLTIP                       :{BLACK}Choisir l'orientation de l'arrêt d'autobus
STR_STATION_BUILD_TRUCK_ORIENTATION                             :{WHITE}Aire de chargement
STR_STATION_BUILD_TRUCK_ORIENTATION_TOOLTIP                     :{BLACK}Choix de l'orientation de l'aire de chargement
STR_STATION_BUILD_PASSENGER_TRAM_ORIENTATION                    :{WHITE}Orientation de la station de tramway pour passagers
STR_STATION_BUILD_PASSENGER_TRAM_ORIENTATION_TOOLTIP            :{BLACK}Choisir l'orientation de la station de tramway pour passagers
STR_STATION_BUILD_CARGO_TRAM_ORIENTATION                        :{WHITE}Orientation de la station de tramway pour fret
STR_STATION_BUILD_CARGO_TRAM_ORIENTATION_TOOLTIP                :{BLACK}Choisir l'orientation de la station de tramway pour fret

# Waterways toolbar (last two for SE only)
STR_WATERWAYS_TOOLBAR_CAPTION                                   :{WHITE}Construction de voies navigables
STR_WATERWAYS_TOOLBAR_CAPTION_SE                                :{WHITE}Voies navigables
STR_WATERWAYS_TOOLBAR_BUILD_CANALS_TOOLTIP                      :{BLACK}Construire des canaux.{}Shift pour afficher seulement le coût estimé.
STR_WATERWAYS_TOOLBAR_BUILD_LOCKS_TOOLTIP                       :{BLACK}Construire des écluses.{}Shift pour afficher seulement le coût estimé.
STR_WATERWAYS_TOOLBAR_BUILD_DEPOT_TOOLTIP                       :{BLACK}Construire un dépôt naval (pour acheter et entretenir des navires).{}Shift pour afficher seulement le coût estimé.
STR_WATERWAYS_TOOLBAR_BUILD_DOCK_TOOLTIP                        :{BLACK}Construire un port.{}Ctrl pour joindre des stations entre elles.{}Shift pour afficher seulement le coût estimé.
STR_WATERWAYS_TOOLBAR_BUOY_TOOLTIP                              :{BLACK}Placer une bouée pouvant servir de guide aux navires.{}Shift pour afficher seulement le coût estimé.
STR_WATERWAYS_TOOLBAR_BUILD_AQUEDUCT_TOOLTIP                    :{BLACK}Construire un aqueduc.{}Shift pour afficher seulement le coût estimé.
STR_WATERWAYS_TOOLBAR_CREATE_LAKE_TOOLTIP                       :{BLACK}Définir une zone d'eau.{}Construire un canal, sauf si Ctrl est enfoncé au niveau de la mer{NBSP}: dans ce cas, le voisinage sera inondé.
STR_WATERWAYS_TOOLBAR_CREATE_RIVER_TOOLTIP                      :{BLACK}Placer des rivières. Presser Ctrl pour sélectionner en diagonale

# Ship depot construction window
STR_DEPOT_BUILD_SHIP_CAPTION                                    :{WHITE}Orientation du dépôt
STR_DEPOT_BUILD_SHIP_ORIENTATION_TOOLTIP                        :{BLACK}Choisir l'orientation du dépôt naval

# Dock construction window
STR_STATION_BUILD_DOCK_CAPTION                                  :{WHITE}Port

# Airport toolbar
STR_TOOLBAR_AIRCRAFT_CAPTION                                    :{WHITE}Aéroports
STR_TOOLBAR_AIRCRAFT_BUILD_AIRPORT_TOOLTIP                      :{BLACK}Construire un aéroport.{}Ctrl pour joindre des stations entre elles.{}Shift pour afficher seulement le coût estimé.

# Airport construction window
STR_STATION_BUILD_AIRPORT_CAPTION                               :{WHITE}Choix de l'aéroport
STR_STATION_BUILD_AIRPORT_TOOLTIP                               :{BLACK}Choix du type et de la taille de l'aéroport
STR_STATION_BUILD_AIRPORT_CLASS_LABEL                           :{BLACK}Type d'aéroport
STR_STATION_BUILD_AIRPORT_LAYOUT_NAME                           :{BLACK}Agencement {NUM}

STR_AIRPORT_SMALL                                               :Petit
STR_AIRPORT_CITY                                                :Urbain
STR_AIRPORT_METRO                                               :Métropolitain
STR_AIRPORT_INTERNATIONAL                                       :International
STR_AIRPORT_COMMUTER                                            :De banlieue
STR_AIRPORT_INTERCONTINENTAL                                    :Intercontinental
STR_AIRPORT_HELIPORT                                            :Hélitour
STR_AIRPORT_HELIDEPOT                                           :Hélidépôt
STR_AIRPORT_HELISTATION                                         :Hélistation

STR_AIRPORT_CLASS_SMALL                                         :Petits aéroports
STR_AIRPORT_CLASS_LARGE                                         :Grands aéroports
STR_AIRPORT_CLASS_HUB                                           :Aéroports internationaux
STR_AIRPORT_CLASS_HELIPORTS                                     :Héliports

STR_STATION_BUILD_NOISE                                         :{BLACK}Bruit généré{NBSP}: {GOLD}{COMMA}

# Landscaping toolbar
STR_LANDSCAPING_TOOLBAR                                         :{WHITE}Manipulation du paysage
STR_LANDSCAPING_TOOLTIP_LOWER_A_CORNER_OF_LAND                  :{BLACK}Abaisser le terrain.{}Glisser abaisse le premier coin sélectionné et nivelle la zone sélectionnée à cette nouvelle hauteur.{}Ctrl pour sélectionner en diagonale.{}Shift pour afficher seulement le coût estimé.
STR_LANDSCAPING_TOOLTIP_RAISE_A_CORNER_OF_LAND                  :{BLACK}Élever le terrain.{}Glisser élève le premier coin sélectionné et nivelle la zone sélectionnée à cette nouvelle hauteur.{}Ctrl pour sélectionner en diagonale.{}Shift pour afficher seulement le coût estimé.
STR_LANDSCAPING_LEVEL_LAND_TOOLTIP                              :{BLACK}Niveler le terrain à la hauteur du premier coin sélectionné.{}Ctrl pour sélectionner en diagonale.{}Shift pour afficher seulement le coût estimé.
STR_LANDSCAPING_TOOLTIP_PURCHASE_LAND                           :{BLACK}Acheter le terrain pour une utilisation ultérieure.{}Ctrl pour sélectionner en diagonale.{}Shift pour afficher seulement le coût estimé.

# Object construction window
STR_OBJECT_BUILD_CAPTION                                        :{WHITE}Sélection de l'objet
STR_OBJECT_BUILD_TOOLTIP                                        :{BLACK}Sélectionner l'objet à construire.{}Ctrl pour sélectionner en diagonale.{}Shift pour afficher seulement le coût estimé.
STR_OBJECT_BUILD_CLASS_TOOLTIP                                  :{BLACK}Choisir le type d'objet à construire
STR_OBJECT_BUILD_PREVIEW_TOOLTIP                                :{BLACK}Aperçu de l'objet
STR_OBJECT_BUILD_SIZE                                           :{BLACK}Taille{NBSP}: {GOLD}{NUM}{NBSP}×{NBSP}{NUM} cases

STR_OBJECT_CLASS_LTHS                                           :Phares
STR_OBJECT_CLASS_TRNS                                           :Transmetteurs

# Tree planting window (last eight for SE only)
STR_PLANT_TREE_CAPTION                                          :{WHITE}Arbres
STR_PLANT_TREE_TOOLTIP                                          :{BLACK}Choix du type d'arbre. S'il y a déjà un arbre dans la case, plusieurs arbres de types différents y seront ajoutés, indépendamment du type sélectionné.
STR_TREES_RANDOM_TYPE                                           :{BLACK}Au hasard
STR_TREES_RANDOM_TYPE_TOOLTIP                                   :{BLACK}Planter des arbres provenant d'espèces choisies au hasard.{}Shift pour afficher seulement le coût estimé.
STR_TREES_RANDOM_TREES_BUTTON                                   :{BLACK}Ajouter des arbres au hasard
STR_TREES_RANDOM_TREES_TOOLTIP                                  :{BLACK}Semer des arbres au hasard sur l'ensemble du terrain
STR_TREES_MODE_NORMAL_BUTTON                                    :{BLACK}Normal
STR_TREES_MODE_NORMAL_TOOLTIP                                   :{BLACK}Planter de simples arbres en glissant sur le terrain
STR_TREES_MODE_FOREST_SM_BUTTON                                 :{BLACK}Bosquet
STR_TREES_MODE_FOREST_SM_TOOLTIP                                :{BLACK}Planter de petites forêts en glissant sur le terrain
STR_TREES_MODE_FOREST_LG_BUTTON                                 :{BLACK}Forêt
STR_TREES_MODE_FOREST_LG_TOOLTIP                                :{BLACK}Planter de larges forêts en glissant sur le terrain

# Land generation window (SE)
STR_TERRAFORM_TOOLBAR_LAND_GENERATION_CAPTION                   :{WHITE}Création du terrain
STR_TERRAFORM_TOOLTIP_PLACE_ROCKY_AREAS_ON_LANDSCAPE            :{BLACK}Placer des zones rocheuses sur le terrain
STR_TERRAFORM_TOOLTIP_DEFINE_DESERT_AREA                        :{BLACK}Définir une zone désertique.{}Ctrl pour la retirer.
STR_TERRAFORM_TOOLTIP_INCREASE_SIZE_OF_LAND_AREA                :{BLACK}Augmenter la superficie du terrain à modifier
STR_TERRAFORM_TOOLTIP_DECREASE_SIZE_OF_LAND_AREA                :{BLACK}Diminuer la superficie du terrain à modifier
STR_TERRAFORM_TOOLTIP_GENERATE_RANDOM_LAND                      :{BLACK}Créer un monde aléatoire
STR_TERRAFORM_SE_NEW_WORLD                                      :{BLACK}Nouveau scénario
STR_TERRAFORM_RESET_LANDSCAPE                                   :{BLACK}Réinitialiser le terrain
STR_TERRAFORM_RESET_LANDSCAPE_TOOLTIP                           :{BLACK}Ôter de la carte toutes les propriétés des compagnies

STR_QUERY_RESET_LANDSCAPE_CAPTION                               :{WHITE}Réinitialiser le terrain
STR_RESET_LANDSCAPE_CONFIRMATION_TEXT                           :{WHITE}Êtes-vous sûr de vouloir ôter toutes les propriétés des compagnies{NBSP}?

# Town generation window (SE)
STR_FOUND_TOWN_CAPTION                                          :{WHITE}Créer des villes
STR_FOUND_TOWN_NEW_TOWN_BUTTON                                  :{BLACK}Nouvelle ville
STR_FOUND_TOWN_NEW_TOWN_TOOLTIP                                 :{BLACK}Fonder une nouvelle ville.{}Shift-clic pour afficher seulement le coût estimé.
STR_FOUND_TOWN_RANDOM_TOWN_BUTTON                               :{BLACK}Créer une ville au hasard
STR_FOUND_TOWN_RANDOM_TOWN_TOOLTIP                              :{BLACK}Fonder une ville à un emplacement choisi au hasard
STR_FOUND_TOWN_MANY_RANDOM_TOWNS                                :{BLACK}Beaucoup de villes au hasard
STR_FOUND_TOWN_RANDOM_TOWNS_TOOLTIP                             :{BLACK}Couvrir la carte de villes placées au hasard
STR_FOUND_TOWN_EXPAND_ALL_TOWNS                                 :{BLACK}Étendre toutes les villes
STR_FOUND_TOWN_EXPAND_ALL_TOWNS_TOOLTIP                         :{BLACK}Faire croître toutes les villes légèrement

STR_FOUND_TOWN_NAME_TITLE                                       :{YELLOW}Nom de la ville{NBSP}:
STR_FOUND_TOWN_NAME_EDITOR_TITLE                                :{BLACK}Entrer un nom de ville
STR_FOUND_TOWN_NAME_EDITOR_HELP                                 :{BLACK}Cliquer pour entrer un nom de ville
STR_FOUND_TOWN_NAME_RANDOM_BUTTON                               :{BLACK}Nom aléatoire
STR_FOUND_TOWN_NAME_RANDOM_TOOLTIP                              :{BLACK}Générer un nouveau nom aléatoirement

STR_FOUND_TOWN_INITIAL_SIZE_TITLE                               :{YELLOW}Taille{NBSP}:
STR_FOUND_TOWN_INITIAL_SIZE_SMALL_BUTTON                        :{BLACK}Petite
STR_FOUND_TOWN_INITIAL_SIZE_MEDIUM_BUTTON                       :{BLACK}Moyenne
STR_FOUND_TOWN_INITIAL_SIZE_LARGE_BUTTON                        :{BLACK}Grande
STR_FOUND_TOWN_SIZE_RANDOM                                      :{BLACK}Aléatoire
STR_FOUND_TOWN_INITIAL_SIZE_TOOLTIP                             :{BLACK}Sélectionner la taille de la ville
STR_FOUND_TOWN_CITY                                             :{BLACK}Métropole
STR_FOUND_TOWN_CITY_TOOLTIP                                     :{BLACK}Les métropoles se développent plus vite que les villes.{}Leur taille à la création dépend du paramétrage de la configuration.

STR_FOUND_TOWN_ROAD_LAYOUT                                      :{YELLOW}Agencement des routes{NBSP}:
STR_FOUND_TOWN_SELECT_TOWN_ROAD_LAYOUT                          :{BLACK}Sélectionner l'agencement des routes pour cette ville
STR_FOUND_TOWN_SELECT_LAYOUT_ORIGINAL                           :{BLACK}Original
STR_FOUND_TOWN_SELECT_LAYOUT_BETTER_ROADS                       :{BLACK}Meilleures routes
STR_FOUND_TOWN_SELECT_LAYOUT_2X2_GRID                           :{BLACK}Grille 2 × 2
STR_FOUND_TOWN_SELECT_LAYOUT_3X3_GRID                           :{BLACK}Grille 3 × 3
STR_FOUND_TOWN_SELECT_LAYOUT_RANDOM                             :{BLACK}Aléatoire

# Fund new industry window
STR_FUND_INDUSTRY_CAPTION                                       :{WHITE}Financer une nouvelle industrie
STR_FUND_INDUSTRY_SELECTION_TOOLTIP                             :{BLACK}Choisir l'industrie appropriée dans cette liste
STR_FUND_INDUSTRY_MANY_RANDOM_INDUSTRIES                        :{BLACK}Créer des industries au hasard
STR_FUND_INDUSTRY_MANY_RANDOM_INDUSTRIES_TOOLTIP                :{BLACK}Couvrir la carte d'industries placées au hasard
STR_FUND_INDUSTRY_MANY_RANDOM_INDUSTRIES_CAPTION                :{WHITE}Créer des industries au hasard
STR_FUND_INDUSTRY_MANY_RANDOM_INDUSTRIES_QUERY                  :{YELLOW}Êtes-vous sûr de vouloir créer beaucoup d'industries au hasard{NBSP}?
STR_FUND_INDUSTRY_INDUSTRY_BUILD_COST                           :{BLACK}Prix{NBSP}: {YELLOW}{CURRENCY_LONG}
STR_FUND_INDUSTRY_PROSPECT_NEW_INDUSTRY                         :{BLACK}Prospecter
STR_FUND_INDUSTRY_BUILD_NEW_INDUSTRY                            :{BLACK}Construire
STR_FUND_INDUSTRY_FUND_NEW_INDUSTRY                             :{BLACK}Fonder
STR_FUND_INDUSTRY_REMOVE_ALL_INDUSTRIES                         :{BLACK}Enlever toutes les industries
STR_FUND_INDUSTRY_REMOVE_ALL_INDUSTRIES_TOOLTIP                 :{BLACK}Enlève toutes les industries présentes sur la carte
STR_FUND_INDUSTRY_REMOVE_ALL_INDUSTRIES_CAPTION                 :{WHITE}Enlever toutes les industries
STR_FUND_INDUSTRY_REMOVE_ALL_INDUSTRIES_QUERY                   :{YELLOW}Êtes-vous sûr de vouloir enlever toutes les industries{NBSP}?

# Industry cargoes window
STR_INDUSTRY_CARGOES_INDUSTRY_CAPTION                           :{WHITE}Chaîne industrielle pour l'industrie «{NBSP}{STRING}{NBSP}»
STR_INDUSTRY_CARGOES_CARGO_CAPTION                              :{WHITE}Chaîne industrielle pour le type de marchandise «{NBSP}{STRING}{NBSP}»
STR_INDUSTRY_CARGOES_PRODUCERS                                  :{WHITE}Industries fournisseuses
STR_INDUSTRY_CARGOES_CUSTOMERS                                  :{WHITE}Industries clientes
STR_INDUSTRY_CARGOES_HOUSES                                     :{WHITE}Maisons
STR_INDUSTRY_CARGOES_INDUSTRY_TOOLTIP                           :{BLACK}Cliquer sur l'industrie pour voir ses fournisseurs et ses clients
STR_INDUSTRY_CARGOES_CARGO_TOOLTIP                              :{BLACK}{STRING}{}Cliquer sur le type de marchandise pour voir ses fournisseurs et ses clients
STR_INDUSTRY_DISPLAY_CHAIN                                      :{BLACK}Afficher la chaîne
STR_INDUSTRY_DISPLAY_CHAIN_TOOLTIP                              :{BLACK}Afficher la chaîne des industries fournisseuses et clientes de ce type de marchandise
STR_INDUSTRY_CARGOES_NOTIFY_SMALLMAP                            :{BLACK}Lier à la mini-carte
STR_INDUSTRY_CARGOES_NOTIFY_SMALLMAP_TOOLTIP                    :{BLACK}Afficher les industries correspondantes sur la mini-carte
STR_INDUSTRY_CARGOES_SELECT_CARGO                               :{BLACK}Selectionner la marchandise
STR_INDUSTRY_CARGOES_SELECT_CARGO_TOOLTIP                       :{BLACK}Choisir la marchandise à afficher
STR_INDUSTRY_CARGOES_SELECT_INDUSTRY                            :{BLACK}Sélectionner l'industrie
STR_INDUSTRY_CARGOES_SELECT_INDUSTRY_TOOLTIP                    :{BLACK}Choisir l'industrie à afficher

# Land area window
STR_LAND_AREA_INFORMATION_CAPTION                               :{WHITE}Informations sur le terrain
STR_LAND_AREA_INFORMATION_LOCATION_TOOLTIP                      :{BLACK}Centrer la vue sur la case. Ctrl-clic pour ouvrir une nouvelle vue sur la case
STR_LAND_AREA_INFORMATION_COST_TO_CLEAR_N_A                     :{BLACK}Coût si démolition{NBSP}: {LTBLUE}N/D
STR_LAND_AREA_INFORMATION_COST_TO_CLEAR                         :{BLACK}Coût si démolition{NBSP}: {RED}{CURRENCY_LONG}
STR_LAND_AREA_INFORMATION_REVENUE_WHEN_CLEARED                  :{BLACK}Gain si démolition{NBSP}: {LTBLUE}{CURRENCY_LONG}
STR_LAND_AREA_INFORMATION_OWNER_N_A                             :N/A
STR_LAND_AREA_INFORMATION_OWNER                                 :{BLACK}Propriétaire{NBSP}: {LTBLUE}{STRING}
STR_LAND_AREA_INFORMATION_ROAD_OWNER                            :{BLACK}Propriétaire de la route{NBSP}: {LTBLUE}{STRING}
STR_LAND_AREA_INFORMATION_TRAM_OWNER                            :{BLACK}Propriétaire du tramway{NBSP}: {LTBLUE}{STRING}
STR_LAND_AREA_INFORMATION_RAIL_OWNER                            :{BLACK}Propriétaire des rails{NBSP}: {LTBLUE}{STRING}
STR_LAND_AREA_INFORMATION_LOCAL_AUTHORITY                       :{BLACK}Municipalité{NBSP}: {LTBLUE}{STRING}
STR_LAND_AREA_INFORMATION_LOCAL_AUTHORITY_NONE                  :Aucune
STR_LAND_AREA_INFORMATION_LANDINFO_COORDS                       :{BLACK}Coordonnées{NBSP}: {LTBLUE}{NUM} × {NUM} × {NUM} ({STRING})
STR_LAND_AREA_INFORMATION_BUILD_DATE                            :{BLACK}Construit le{NBSP}: {LTBLUE}{DATE_LONG}
STR_LAND_AREA_INFORMATION_STATION_CLASS                         :{BLACK}Type de station{NBSP}: {LTBLUE}{STRING}
STR_LAND_AREA_INFORMATION_STATION_TYPE                          :{BLACK}Type de station{NBSP}: {LTBLUE}{STRING}
STR_LAND_AREA_INFORMATION_AIRPORT_CLASS                         :{BLACK}Type d'aéroport{NBSP}: {LTBLUE}{STRING}
STR_LAND_AREA_INFORMATION_AIRPORT_NAME                          :{BLACK}Nom de l'aéroport{NBSP}: {LTBLUE}{STRING}
STR_LAND_AREA_INFORMATION_AIRPORTTILE_NAME                      :{BLACK}Nom de la case d'aéroport{NBSP}: {LTBLUE}{STRING}
STR_LAND_AREA_INFORMATION_NEWGRF_NAME                           :{BLACK}NewGRF{NBSP}: {LTBLUE}{STRING}
STR_LAND_AREA_INFORMATION_CARGO_ACCEPTED                        :{BLACK}Cargaison acceptée{NBSP}: {LTBLUE}
STR_LAND_AREA_INFORMATION_CARGO_EIGHTS                          :({COMMA}/8 {STRING})
STR_LANG_AREA_INFORMATION_RAIL_TYPE                             :{BLACK}Type de rail{NBSP}: {LTBLUE}{STRING}
STR_LANG_AREA_INFORMATION_ROAD_TYPE                             :{BLACK}Type de route{NBSP}: {LTBLUE}{STRING}
STR_LANG_AREA_INFORMATION_TRAM_TYPE                             :{BLACK}Type de tram{NBSP}: {LTBLUE}{STRING}
STR_LANG_AREA_INFORMATION_RAIL_SPEED_LIMIT                      :{BLACK}Vitesse limite de la voie{NBSP}: {LTBLUE}{VELOCITY}
STR_LANG_AREA_INFORMATION_ROAD_SPEED_LIMIT                      :{BLACK}Vitesse limite de la route{NBSP}: {LTBLUE}{VELOCITY}
STR_LANG_AREA_INFORMATION_TRAM_SPEED_LIMIT                      :{BLACK}Vitesse limite de la voie{NBSP}: {LTBLUE}{VELOCITY}

# Description of land area of different tiles
STR_LAI_CLEAR_DESCRIPTION_ROCKS                                 :Roches
STR_LAI_CLEAR_DESCRIPTION_ROUGH_LAND                            :Terre en friche
STR_LAI_CLEAR_DESCRIPTION_BARE_LAND                             :Terre nue
STR_LAI_CLEAR_DESCRIPTION_GRASS                                 :Herbe
STR_LAI_CLEAR_DESCRIPTION_FIELDS                                :Champs
STR_LAI_CLEAR_DESCRIPTION_SNOW_COVERED_LAND                     :Terre enneigée
STR_LAI_CLEAR_DESCRIPTION_DESERT                                :Désert

STR_LAI_RAIL_DESCRIPTION_TRACK                                  :Voie ferrée
STR_LAI_RAIL_DESCRIPTION_TRACK_WITH_NORMAL_SIGNALS              :Voie ferrée avec signaux de bloc
STR_LAI_RAIL_DESCRIPTION_TRACK_WITH_PRESIGNALS                  :Voie ferrée avec pré-signaux
STR_LAI_RAIL_DESCRIPTION_TRACK_WITH_EXITSIGNALS                 :Voie ferrée avec signaux de sortie
STR_LAI_RAIL_DESCRIPTION_TRACK_WITH_COMBOSIGNALS                :Voie ferrée avec signaux combinés
STR_LAI_RAIL_DESCRIPTION_TRACK_WITH_PBSSIGNALS                  :Voie ferrée avec signaux de chemin
STR_LAI_RAIL_DESCRIPTION_TRACK_WITH_NOENTRYSIGNALS              :Voie ferrée avec signaux de chemin à sens unique
STR_LAI_RAIL_DESCRIPTION_TRACK_WITH_NORMAL_PRESIGNALS           :Voie ferrée avec signal de bloc et pré-signaux
STR_LAI_RAIL_DESCRIPTION_TRACK_WITH_NORMAL_EXITSIGNALS          :Voie ferrée avec signal de bloc et signaux de sortie
STR_LAI_RAIL_DESCRIPTION_TRACK_WITH_NORMAL_COMBOSIGNALS         :Voie ferrée avec signal de bloc et signaux combinés
STR_LAI_RAIL_DESCRIPTION_TRACK_WITH_NORMAL_PBSSIGNALS           :Voie ferrée avec signaux de bloc et de chemin
STR_LAI_RAIL_DESCRIPTION_TRACK_WITH_NORMAL_NOENTRYSIGNALS       :Voie ferrée avec signaux de bloc et de chemin à sens unique
STR_LAI_RAIL_DESCRIPTION_TRACK_WITH_PRE_EXITSIGNALS             :Voie ferrée avec pré-signal et signal de sortie
STR_LAI_RAIL_DESCRIPTION_TRACK_WITH_PRE_COMBOSIGNALS            :Voie ferrée avec pré-signal et signal combiné
STR_LAI_RAIL_DESCRIPTION_TRACK_WITH_PRE_PBSSIGNALS              :Voie ferrée avec pré-signal et signal de chemin
STR_LAI_RAIL_DESCRIPTION_TRACK_WITH_PRE_NOENTRYSIGNALS          :Voie ferrée avec pré-signal et signal de chemin à sens unique
STR_LAI_RAIL_DESCRIPTION_TRACK_WITH_EXIT_COMBOSIGNALS           :Voie ferrée avec signal de sortie et signal combiné
STR_LAI_RAIL_DESCRIPTION_TRACK_WITH_EXIT_PBSSIGNALS             :Voie ferrée avec signal de sortie et signal de chemin
STR_LAI_RAIL_DESCRIPTION_TRACK_WITH_EXIT_NOENTRYSIGNALS         :Voie ferrée avec signal de sortie et signal de chemin à sens unique
STR_LAI_RAIL_DESCRIPTION_TRACK_WITH_COMBO_PBSSIGNALS            :Voie ferrée avec signal combiné et signal de chemin
STR_LAI_RAIL_DESCRIPTION_TRACK_WITH_COMBO_NOENTRYSIGNALS        :Voie ferrée avec signal combiné et signal de chemin à sens unique
STR_LAI_RAIL_DESCRIPTION_TRACK_WITH_PBS_NOENTRYSIGNALS          :Voie ferrée avec signal de chemin et signal de chemin à sens unique
STR_LAI_RAIL_DESCRIPTION_TRAIN_DEPOT                            :Dépôt ferroviaire

STR_LAI_ROAD_DESCRIPTION_ROAD                                   :Route
STR_LAI_ROAD_DESCRIPTION_ROAD_WITH_STREETLIGHTS                 :Route avec lampadaires
STR_LAI_ROAD_DESCRIPTION_TREE_LINED_ROAD                        :Route bordée d'arbres
STR_LAI_ROAD_DESCRIPTION_ROAD_VEHICLE_DEPOT                     :Dépôt de véhicules routiers
STR_LAI_ROAD_DESCRIPTION_ROAD_RAIL_LEVEL_CROSSING               :Passage à niveau route/rail
STR_LAI_ROAD_DESCRIPTION_TRAMWAY                                :Tramway

# Houses come directly from their building names
STR_LAI_TOWN_INDUSTRY_DESCRIPTION_UNDER_CONSTRUCTION            :{STRING} (en construction)

STR_LAI_TREE_NAME_TREES                                         :Arbres
STR_LAI_TREE_NAME_RAINFOREST                                    :Forêt tropicale
STR_LAI_TREE_NAME_CACTUS_PLANTS                                 :Cactus

STR_LAI_STATION_DESCRIPTION_RAILROAD_STATION                    :Gare ferroviaire
STR_LAI_STATION_DESCRIPTION_AIRCRAFT_HANGAR                     :Hangar d'aéronefs
STR_LAI_STATION_DESCRIPTION_AIRPORT                             :Aéroport
STR_LAI_STATION_DESCRIPTION_TRUCK_LOADING_AREA                  :Aire de chargement
STR_LAI_STATION_DESCRIPTION_BUS_STATION                         :Arrêt d'autobus
STR_LAI_STATION_DESCRIPTION_SHIP_DOCK                           :Port
STR_LAI_STATION_DESCRIPTION_BUOY                                :Bouée
STR_LAI_STATION_DESCRIPTION_WAYPOINT                            :Point de contrôle

STR_LAI_WATER_DESCRIPTION_WATER                                 :Eau
STR_LAI_WATER_DESCRIPTION_CANAL                                 :Canal
STR_LAI_WATER_DESCRIPTION_LOCK                                  :Écluse
STR_LAI_WATER_DESCRIPTION_RIVER                                 :Rivière
STR_LAI_WATER_DESCRIPTION_COAST_OR_RIVERBANK                    :Rivage ou berge
STR_LAI_WATER_DESCRIPTION_SHIP_DEPOT                            :Dépôt naval

# Industries come directly from their industry names

STR_LAI_TUNNEL_DESCRIPTION_RAILROAD                             :Tunnel ferroviaire
STR_LAI_TUNNEL_DESCRIPTION_ROAD                                 :Tunnel routier

STR_LAI_BRIDGE_DESCRIPTION_RAIL_SUSPENSION_STEEL                :Pont ferroviaire suspendu en acier
STR_LAI_BRIDGE_DESCRIPTION_RAIL_GIRDER_STEEL                    :Pont ferroviaire à poutres en acier
STR_LAI_BRIDGE_DESCRIPTION_RAIL_CANTILEVER_STEEL                :Pont ferroviaire à porte-à-faux en acier
STR_LAI_BRIDGE_DESCRIPTION_RAIL_SUSPENSION_CONCRETE             :Pont ferroviaire suspendu en béton armé
STR_LAI_BRIDGE_DESCRIPTION_RAIL_WOODEN                          :Pont ferroviaire en bois
STR_LAI_BRIDGE_DESCRIPTION_RAIL_CONCRETE                        :Pont ferroviaire en béton
STR_LAI_BRIDGE_DESCRIPTION_RAIL_TUBULAR_STEEL                   :Pont ferroviaire à tubes en acier

STR_LAI_BRIDGE_DESCRIPTION_ROAD_SUSPENSION_STEEL                :Pont routier suspendu en acier
STR_LAI_BRIDGE_DESCRIPTION_ROAD_GIRDER_STEEL                    :Pont routier à poutres en acier
STR_LAI_BRIDGE_DESCRIPTION_ROAD_CANTILEVER_STEEL                :Pont routier à porte-à-faux en acier
STR_LAI_BRIDGE_DESCRIPTION_ROAD_SUSPENSION_CONCRETE             :Pont routier suspendu en béton armé
STR_LAI_BRIDGE_DESCRIPTION_ROAD_WOODEN                          :Pont routier en bois
STR_LAI_BRIDGE_DESCRIPTION_ROAD_CONCRETE                        :Pont routier en béton
STR_LAI_BRIDGE_DESCRIPTION_ROAD_TUBULAR_STEEL                   :Pont ferroviaire à tubes en acier

STR_LAI_BRIDGE_DESCRIPTION_AQUEDUCT                             :Aqueduc

STR_LAI_OBJECT_DESCRIPTION_TRANSMITTER                          :Transmetteur
STR_LAI_OBJECT_DESCRIPTION_LIGHTHOUSE                           :Phare
STR_LAI_OBJECT_DESCRIPTION_COMPANY_HEADQUARTERS                 :Siège de la compagnie
STR_LAI_OBJECT_DESCRIPTION_COMPANY_OWNED_LAND                   :Terrain appartenant à une compagnie

# About OpenTTD window
STR_ABOUT_OPENTTD                                               :{WHITE}À propos de OpenTTD
STR_ABOUT_ORIGINAL_COPYRIGHT                                    :{BLACK}Copyright original {COPYRIGHT} 1995 Chris Sawyer, Tous droits réservés
STR_ABOUT_VERSION                                               :{BLACK}OpenTTD version {REV}
STR_ABOUT_COPYRIGHT_OPENTTD                                     :{BLACK}OpenTTD {COPYRIGHT} 2002-{STRING} L'équipe OpenTTD

# Framerate display window
STR_FRAMERATE_CAPTION                                           :{WHITE}Fréquence d'images
STR_FRAMERATE_CAPTION_SMALL                                     :{STRING}{WHITE} ({DECIMAL}x)
STR_FRAMERATE_RATE_GAMELOOP                                     :{BLACK}Fréquence de simulation{NBSP}: {STRING}
STR_FRAMERATE_RATE_GAMELOOP_TOOLTIP                             :{BLACK}Nombre de ticks simulés par seconde.
STR_FRAMERATE_RATE_BLITTER                                      :{BLACK}Fréquence des graphismes{NBSP}: {STRING}
STR_FRAMERATE_RATE_BLITTER_TOOLTIP                              :{BLACK}Nombre d'images rendues par seconde.
STR_FRAMERATE_SPEED_FACTOR                                      :{BLACK}Facteur de vitesse actuel{NBSP}: {DECIMAL}x
STR_FRAMERATE_SPEED_FACTOR_TOOLTIP                              :{BLACK}À quelle vitesse le jeu tourne actuellement, comparé à la vitesse attendue pour la simulation normale.
STR_FRAMERATE_CURRENT                                           :{WHITE}Actuel
STR_FRAMERATE_AVERAGE                                           :{WHITE}Moyen
STR_FRAMERATE_MEMORYUSE                                         :{WHITE}Mémoire
STR_FRAMERATE_DATA_POINTS                                       :{BLACK}Données basées sur {COMMA} mesures
STR_FRAMERATE_MS_GOOD                                           :{LTBLUE}{DECIMAL} ms
STR_FRAMERATE_MS_WARN                                           :{YELLOW}{DECIMAL} ms
STR_FRAMERATE_MS_BAD                                            :{RED}{DECIMAL} ms
STR_FRAMERATE_FPS_GOOD                                          :{LTBLUE}{DECIMAL} images/s
STR_FRAMERATE_FPS_WARN                                          :{YELLOW}{DECIMAL} images/s
STR_FRAMERATE_FPS_BAD                                           :{RED}{DECIMAL} images/s
STR_FRAMERATE_BYTES_GOOD                                        :{LTBLUE}{BYTES}
STR_FRAMERATE_GRAPH_MILLISECONDS                                :{TINY_FONT}{COMMA} ms
STR_FRAMERATE_GRAPH_SECONDS                                     :{TINY_FONT}{COMMA} s

###length 15
STR_FRAMERATE_GAMELOOP                                          :{BLACK}Total de la boucle de jeu{NBSP}:
STR_FRAMERATE_GL_ECONOMY                                        :{BLACK}  Traitement des marchandises{NBSP}:
STR_FRAMERATE_GL_TRAINS                                         :{BLACK}  Ticks des trains{NBSP}:
STR_FRAMERATE_GL_ROADVEHS                                       :{BLACK}  Ticks des véhicules routiers{NBSP}:
STR_FRAMERATE_GL_SHIPS                                          :{BLACK}  Ticks des navires{NBSP}:
STR_FRAMERATE_GL_AIRCRAFT                                       :{BLACK}  Ticks des aéroplanes{NBSP}:
STR_FRAMERATE_GL_LANDSCAPE                                      :{BLACK}  Ticks du monde{NBSP}:
STR_FRAMERATE_GL_LINKGRAPH                                      :{BLACK}  Délai du graphe de distribution{NBSP}:
STR_FRAMERATE_DRAWING                                           :{BLACK}Rendu des graphismes{NBSP}:
STR_FRAMERATE_DRAWING_VIEWPORTS                                 :{BLACK}  Vues{NBSP}:
STR_FRAMERATE_VIDEO                                             :{BLACK}Sortie vidéo{NBSP}:
STR_FRAMERATE_SOUND                                             :{BLACK}Mixage sonore{NBSP}:
STR_FRAMERATE_ALLSCRIPTS                                        :{BLACK}  Total GS/IA{NBSP}:
STR_FRAMERATE_GAMESCRIPT                                        :{BLACK}   Script de jeu{NBSP}:
STR_FRAMERATE_AI                                                :{BLACK}   IA {NUM} {STRING}

###length 15
STR_FRAMETIME_CAPTION_GAMELOOP                                  :Boucle de jeu
STR_FRAMETIME_CAPTION_GL_ECONOMY                                :Traitement des marchandises
STR_FRAMETIME_CAPTION_GL_TRAINS                                 :Ticks des trains
STR_FRAMETIME_CAPTION_GL_ROADVEHS                               :Ticks des véhicules routiers
STR_FRAMETIME_CAPTION_GL_SHIPS                                  :Ticks des navires
STR_FRAMETIME_CAPTION_GL_AIRCRAFT                               :Ticks des aéroplanes
STR_FRAMETIME_CAPTION_GL_LANDSCAPE                              :Ticks du monde
STR_FRAMETIME_CAPTION_GL_LINKGRAPH                              :Délai du graphe de distribution
STR_FRAMETIME_CAPTION_DRAWING                                   :Rendu des graphismes
STR_FRAMETIME_CAPTION_DRAWING_VIEWPORTS                         :Rendu des vues
STR_FRAMETIME_CAPTION_VIDEO                                     :Sortie vidéo
STR_FRAMETIME_CAPTION_SOUND                                     :Mixage sonore
STR_FRAMETIME_CAPTION_ALLSCRIPTS                                :Total des scripts GS/IA
STR_FRAMETIME_CAPTION_GAMESCRIPT                                :Script de jeu
STR_FRAMETIME_CAPTION_AI                                        :IA {NUM} {STRING}


# Save/load game/scenario
STR_SAVELOAD_SAVE_CAPTION                                       :{WHITE}Sauvegarder la partie
STR_SAVELOAD_LOAD_CAPTION                                       :{WHITE}Charger une partie
STR_SAVELOAD_SAVE_SCENARIO                                      :{WHITE}Sauvegarder le scénario
STR_SAVELOAD_LOAD_SCENARIO                                      :{WHITE}Charger un scénario
STR_SAVELOAD_LOAD_HEIGHTMAP                                     :{WHITE}Charger une carte d'altitude
STR_SAVELOAD_SAVE_HEIGHTMAP                                     :{WHITE}Sauvegarder la carte d'altitude
STR_SAVELOAD_HOME_BUTTON                                        :{BLACK}Cliquer ici pour passer au répertoire par défaut actuel de charge/sauvegarde
STR_SAVELOAD_BYTES_FREE                                         :{BLACK}{BYTES} libre{P "" s}
STR_SAVELOAD_LIST_TOOLTIP                                       :{BLACK}Liste des disques, répertoires, et fichiers de sauvegarde
STR_SAVELOAD_EDITBOX_TOOLTIP                                    :{BLACK}Nom sélectionné pour la sauvegarde
STR_SAVELOAD_DELETE_BUTTON                                      :{BLACK}Supprimer
STR_SAVELOAD_DELETE_TOOLTIP                                     :{BLACK}Supprimer la sauvegarde sélectionnée
STR_SAVELOAD_SAVE_BUTTON                                        :{BLACK}Sauvegarder
STR_SAVELOAD_SAVE_TOOLTIP                                       :{BLACK}Sauvegarder la partie en cours avec le nom choisi
STR_SAVELOAD_LOAD_BUTTON                                        :{BLACK}Charger
STR_SAVELOAD_LOAD_TOOLTIP                                       :{BLACK}Charger la partie sélectionnée
STR_SAVELOAD_LOAD_HEIGHTMAP_TOOLTIP                             :{BLACK}Charger la carte d'altitude sélectionnée
STR_SAVELOAD_DETAIL_CAPTION                                     :{BLACK}Détails
STR_SAVELOAD_DETAIL_NOT_AVAILABLE                               :{BLACK}Pas d'informations disponibles
STR_SAVELOAD_DETAIL_COMPANY_INDEX                               :{SILVER}{COMMA}{NBSP}: {WHITE}{STRING}
STR_SAVELOAD_DETAIL_GRFSTATUS                                   :{SILVER}NewGRF{NBSP}: {WHITE}{STRING}
STR_SAVELOAD_FILTER_TITLE                                       :{BLACK}Filtre{NBSP}:
STR_SAVELOAD_OVERWRITE_TITLE                                    :{WHITE}Écraser le fichier
STR_SAVELOAD_OVERWRITE_WARNING                                  :{YELLOW}Êtes-vous sûr de vouloir écraser le fichier existant{NBSP}?
STR_SAVELOAD_DIRECTORY                                          :{STRING} (Répertoire)
STR_SAVELOAD_PARENT_DIRECTORY                                   :{STRING} (Répertoire parent)

STR_SAVELOAD_OSKTITLE                                           :{BLACK}Entrer un nom pour la sauvegarde

# World generation
STR_MAPGEN_WORLD_GENERATION_CAPTION                             :{WHITE}Création du monde
STR_MAPGEN_MAPSIZE                                              :{BLACK}Taille de la carte{NBSP}:
STR_MAPGEN_MAPSIZE_TOOLTIP                                      :{BLACK}Définir la taille de la carte en cases. Le nombre de cases utilisables sera légèrement plus petit
STR_MAPGEN_BY                                                   :{BLACK}{NBSP}×
STR_MAPGEN_NUMBER_OF_TOWNS                                      :{BLACK}Nb. de villes{NBSP}:
STR_MAPGEN_TOWN_NAME_LABEL                                      :{BLACK}Nom des villes{NBSP}:
STR_MAPGEN_TOWN_NAME_DROPDOWN_TOOLTIP                           :{BLACK}Sélectionner la nationalité des noms des villes
STR_MAPGEN_DATE                                                 :{BLACK}Date{NBSP}:
STR_MAPGEN_NUMBER_OF_INDUSTRIES                                 :{BLACK}Nb. d'industries{NBSP}:
STR_MAPGEN_HEIGHTMAP_HEIGHT                                     :{BLACK}Sommet le plus élevé:
STR_MAPGEN_HEIGHTMAP_HEIGHT_UP                                  :{BLACK}Augmenter la hauteur maximale du plus haut sommet de la carte de un
STR_MAPGEN_HEIGHTMAP_HEIGHT_DOWN                                :{BLACK}Diminuer la hauteur maximale du plus haut sommet de la carte de un
STR_MAPGEN_SNOW_COVERAGE                                        :{BLACK}Couverture de la neige:
STR_MAPGEN_SNOW_COVERAGE_UP                                     :{BLACK}Augmenter la couverture de neige de dix pour cent
STR_MAPGEN_SNOW_COVERAGE_DOWN                                   :{BLACK}Diminuer la couverture de neige de dix pour cent
STR_MAPGEN_SNOW_COVERAGE_TEXT                                   :{BLACK}{NUM}%
STR_MAPGEN_DESERT_COVERAGE                                      :{BLACK}Couverture du désert:
STR_MAPGEN_DESERT_COVERAGE_UP                                   :{BLACK}Augmenter la couverture du désert de dix pour cent
STR_MAPGEN_DESERT_COVERAGE_DOWN                                 :{BLACK}Diminuer la couverture du désert de dix pour cent
STR_MAPGEN_DESERT_COVERAGE_TEXT                                 :{BLACK}{NUM}%
<<<<<<< HEAD
STR_MAPGEN_SNOW_LINE_HEIGHT                                     :{BLACK}Alt. d'enneigement{NBSP}:
STR_MAPGEN_SNOW_LINE_UP                                         :{BLACK}Augmenter l'altitude d'enneigement
STR_MAPGEN_SNOW_LINE_DOWN                                       :{BLACK}Baisser l'altitude d'enneigement
STR_MAPGEN_LAND_GENERATOR                                       :{BLACK}Générateur{NBSP}:
=======
>>>>>>> dced2d8c
STR_MAPGEN_TERRAIN_TYPE                                         :{BLACK}Type de terrain{NBSP}:
STR_MAPGEN_SEA_LEVEL                                            :{BLACK}Niveau de la mer{NBSP}:
STR_MAPGEN_QUANTITY_OF_RIVERS                                   :{BLACK}Nb. de rivières{NBSP}:
STR_MAPGEN_SMOOTHNESS                                           :{BLACK}Lissage{NBSP}:
STR_MAPGEN_VARIETY                                              :{BLACK}Variété de distribution{NBSP}:
STR_MAPGEN_GENERATE                                             :{WHITE}Créer
STR_MAPGEN_NEWGRF_SETTINGS                                      :{BLACK}Paramètres NewGRF
STR_MAPGEN_NEWGRF_SETTINGS_TOOLTIP                              :{BLACK}Afficher la configuration des NewGRF
STR_MAPGEN_AI_SETTINGS                                          :{BLACK}Paramètres des IAs
STR_MAPGEN_AI_SETTINGS_TOOLTIP                                  :{BLACK}Afficher la configuration des IAs
STR_MAPGEN_GS_SETTINGS                                          :{BLACK}Configuration du script de jeu
STR_MAPGEN_GS_SETTINGS_TOOLTIP                                  :{BLACK}Afficher la configuration du script de jeu

###length 21
STR_MAPGEN_TOWN_NAME_ORIGINAL_ENGLISH                           :Anglais (originaux)
STR_MAPGEN_TOWN_NAME_FRENCH                                     :Français
STR_MAPGEN_TOWN_NAME_GERMAN                                     :Allemands
STR_MAPGEN_TOWN_NAME_ADDITIONAL_ENGLISH                         :Anglais (additionnels)
STR_MAPGEN_TOWN_NAME_LATIN_AMERICAN                             :Latino-américains
STR_MAPGEN_TOWN_NAME_SILLY                                      :Drôles
STR_MAPGEN_TOWN_NAME_SWEDISH                                    :Suédois
STR_MAPGEN_TOWN_NAME_DUTCH                                      :Hollandais
STR_MAPGEN_TOWN_NAME_FINNISH                                    :Finlandais
STR_MAPGEN_TOWN_NAME_POLISH                                     :Polonais
STR_MAPGEN_TOWN_NAME_SLOVAK                                     :Slovaques
STR_MAPGEN_TOWN_NAME_NORWEGIAN                                  :Norvégiens
STR_MAPGEN_TOWN_NAME_HUNGARIAN                                  :Hongrois
STR_MAPGEN_TOWN_NAME_AUSTRIAN                                   :Autrichiens
STR_MAPGEN_TOWN_NAME_ROMANIAN                                   :Roumains
STR_MAPGEN_TOWN_NAME_CZECH                                      :Tchèques
STR_MAPGEN_TOWN_NAME_SWISS                                      :Suisses
STR_MAPGEN_TOWN_NAME_DANISH                                     :Danois
STR_MAPGEN_TOWN_NAME_TURKISH                                    :Turcs
STR_MAPGEN_TOWN_NAME_ITALIAN                                    :Italiens
STR_MAPGEN_TOWN_NAME_CATALAN                                    :Catalans

# Strings for map borders at game generation
STR_MAPGEN_BORDER_TYPE                                          :{BLACK}Bords de la carte{NBSP}:
STR_MAPGEN_NORTHWEST                                            :{BLACK}Nord-Ouest
STR_MAPGEN_NORTHEAST                                            :{BLACK}Nord-Est
STR_MAPGEN_SOUTHEAST                                            :{BLACK}Sud-Est
STR_MAPGEN_SOUTHWEST                                            :{BLACK}Sud-Ouest
STR_MAPGEN_BORDER_FREEFORM                                      :{BLACK}Forme libre
STR_MAPGEN_BORDER_WATER                                         :{BLACK}Eau
STR_MAPGEN_BORDER_RANDOM                                        :{BLACK}Aléatoire
STR_MAPGEN_BORDER_RANDOMIZE                                     :{BLACK}Aléatoire
STR_MAPGEN_BORDER_MANUAL                                        :{BLACK}Manuel

STR_MAPGEN_HEIGHTMAP_ROTATION                                   :{BLACK}Rotation de la carte d'altitude{NBSP}:
STR_MAPGEN_HEIGHTMAP_NAME                                       :{BLACK}Nom de la carte d'altitude{NBSP}:
STR_MAPGEN_HEIGHTMAP_SIZE_LABEL                                 :{BLACK}Taille{NBSP}:
STR_MAPGEN_HEIGHTMAP_SIZE                                       :{ORANGE}{NUM}{NBSP}×{NBSP}{NUM}

STR_MAPGEN_TERRAIN_TYPE_QUERY_CAPT                              :{WHITE}Hauteur du pic
STR_MAPGEN_HEIGHTMAP_HEIGHT_QUERY_CAPT                          :{WHITE}Le point le plus haut
STR_MAPGEN_SNOW_COVERAGE_QUERY_CAPT                             :{WHITE}Couverture de neige (en %)
STR_MAPGEN_DESERT_COVERAGE_QUERY_CAPT                           :{WHITE}Couverture du désert (en %)
STR_MAPGEN_SNOW_LINE_QUERY_CAPT                                 :{WHITE}Modifier l'altitude d'enneigement
STR_MAPGEN_START_DATE_QUERY_CAPT                                :{WHITE}Modifier l'année de départ

# SE Map generation
STR_SE_MAPGEN_CAPTION                                           :{WHITE}Type de scénario
STR_SE_MAPGEN_FLAT_WORLD                                        :{WHITE}Terrain plat
STR_SE_MAPGEN_FLAT_WORLD_TOOLTIP                                :{BLACK}Créer un monde plat
STR_SE_MAPGEN_RANDOM_LAND                                       :{WHITE}Terrain aléatoire
STR_SE_MAPGEN_FLAT_WORLD_HEIGHT                                 :{BLACK}Altitude du terrain plat{NBSP}:
STR_SE_MAPGEN_FLAT_WORLD_HEIGHT_DOWN                            :{BLACK}Diminuer l'altitude du terrain plat
STR_SE_MAPGEN_FLAT_WORLD_HEIGHT_UP                              :{BLACK}Augmenter l'altitude du terrain plat

STR_SE_MAPGEN_FLAT_WORLD_HEIGHT_QUERY_CAPT                      :{WHITE}Modifier l'altitude du terrain plat

# Map generation progress
STR_GENERATION_WORLD                                            :{WHITE}Création du monde...
STR_GENERATION_ABORT                                            :{BLACK}Annuler
STR_GENERATION_ABORT_CAPTION                                    :{WHITE}Annuler la création du terrain
STR_GENERATION_ABORT_MESSAGE                                    :{YELLOW}Voulez-vous vraiment annuler la création{NBSP}?
STR_GENERATION_PROGRESS                                         :{WHITE}{NUM}{NBSP}% réalisé{P "" s}
STR_GENERATION_PROGRESS_NUM                                     :{BLACK}{NUM} / {NUM}
STR_GENERATION_WORLD_GENERATION                                 :{BLACK}Création du monde
STR_GENERATION_RIVER_GENERATION                                 :{BLACK}Création des rivières
STR_GENERATION_TREE_GENERATION                                  :{BLACK}Création des arbres
STR_GENERATION_OBJECT_GENERATION                                :{BLACK}Création des objets inamovibles
STR_GENERATION_CLEARING_TILES                                   :{BLACK}Création des zones rugueuses et rocheuses
STR_GENERATION_SETTINGUP_GAME                                   :{BLACK}Configuration du jeu
STR_GENERATION_PREPARING_TILELOOP                               :{BLACK}Rafraîchissement du terrain
STR_GENERATION_PREPARING_SCRIPT                                 :{BLACK}Exécution du script
STR_GENERATION_PREPARING_GAME                                   :{BLACK}Préparation du jeu

# NewGRF settings
STR_NEWGRF_SETTINGS_CAPTION                                     :{WHITE}Paramètres NewGRF
STR_NEWGRF_SETTINGS_INFO_TITLE                                  :{WHITE}Informations NewGRF détaillées
STR_NEWGRF_SETTINGS_ACTIVE_LIST                                 :{WHITE}Modules NewGRF actifs
STR_NEWGRF_SETTINGS_INACTIVE_LIST                               :{WHITE}Modules NewGRF inactifs
STR_NEWGRF_SETTINGS_SELECT_PRESET                               :{ORANGE}Sélectionner la liste{NBSP}:
STR_NEWGRF_FILTER_TITLE                                         :{ORANGE}Filtre{NBSP}:
STR_NEWGRF_SETTINGS_PRESET_LIST_TOOLTIP                         :{BLACK}Charger la liste sélectionnée
STR_NEWGRF_SETTINGS_PRESET_SAVE                                 :{BLACK}Sauver la liste
STR_NEWGRF_SETTINGS_PRESET_SAVE_TOOLTIP                         :{BLACK}Sauver la liste courante
STR_NEWGRF_SETTINGS_PRESET_DELETE                               :{BLACK}Supprimer la liste
STR_NEWGRF_SETTINGS_PRESET_DELETE_TOOLTIP                       :{BLACK}Supprimer la liste sélectionnée
STR_NEWGRF_SETTINGS_ADD                                         :{BLACK}Ajouter
STR_NEWGRF_SETTINGS_ADD_FILE_TOOLTIP                            :{BLACK}Ajouter le module NewGRF sélectionné à votre configuration
STR_NEWGRF_SETTINGS_RESCAN_FILES                                :{BLACK}Actualiser la liste
STR_NEWGRF_SETTINGS_RESCAN_FILES_TOOLTIP                        :{BLACK}Mettre à jour la liste des modules NewGRF disponibles
STR_NEWGRF_SETTINGS_REMOVE                                      :{BLACK}Retirer
STR_NEWGRF_SETTINGS_REMOVE_TOOLTIP                              :{BLACK}Retirer le module NewGRF sélectionné de la liste
STR_NEWGRF_SETTINGS_MOVEUP                                      :{BLACK}Monter
STR_NEWGRF_SETTINGS_MOVEUP_TOOLTIP                              :{BLACK}Monter le module NewGRF sélectionné dans la liste{NBSP}: cela réduit son influence relative (certains de ses paramètres sont plus susceptibles d'être écrasés par ceux équivalents provenant de modules situés plus bas dans la liste)
STR_NEWGRF_SETTINGS_MOVEDOWN                                    :{BLACK}Descendre
STR_NEWGRF_SETTINGS_MOVEDOWN_TOOLTIP                            :{BLACK}Descendre le module NewGRF sélectionné dans la liste{NBSP}: cela augmente son influence relative (certains de ses paramètres sont moins susceptibles d'être écrasés par ceux équivalents provenant de modules situés plus bas dans la liste)
STR_NEWGRF_SETTINGS_UPGRADE                                     :{BLACK}Mettre à jour
STR_NEWGRF_SETTINGS_UPGRADE_TOOLTIP                             :{BLACK}Mettre à jour les NewGRFs pour lesquels vous avez une version installée plus récente
STR_NEWGRF_SETTINGS_FILE_TOOLTIP                                :{BLACK}Une liste des modules NewGRF installés

STR_NEWGRF_SETTINGS_SET_PARAMETERS                              :{BLACK}Changer les paramètres
STR_NEWGRF_SETTINGS_SHOW_PARAMETERS                             :{BLACK}Afficher les paramètres
STR_NEWGRF_SETTINGS_TOGGLE_PALETTE                              :{BLACK}Changer de palette
STR_NEWGRF_SETTINGS_TOGGLE_PALETTE_TOOLTIP                      :{BLACK}Changer la palette de couleurs du module NewGRF sélectionné.{}À faire quand les graphiques de ce NewGRF sont roses dans le jeu.
STR_NEWGRF_SETTINGS_APPLY_CHANGES                               :{BLACK}Appliquer les changements

STR_NEWGRF_SETTINGS_FIND_MISSING_CONTENT_BUTTON                 :{BLACK}Trouver les modules manquants en ligne
STR_NEWGRF_SETTINGS_FIND_MISSING_CONTENT_TOOLTIP                :{BLACK}Vérifier si les modules manquants peuvent être trouvés en ligne

STR_NEWGRF_SETTINGS_FILENAME                                    :{BLACK}Nom de fichier{NBSP}: {SILVER}{STRING}
STR_NEWGRF_SETTINGS_GRF_ID                                      :{BLACK}GRF ID{NBSP}: {SILVER}{STRING}
STR_NEWGRF_SETTINGS_VERSION                                     :{BLACK}Version{NBSP}: {SILVER}{NUM}
STR_NEWGRF_SETTINGS_MIN_VERSION                                 :{BLACK}Version compatible min.{NBSP}: {SILVER}{NUM}
STR_NEWGRF_SETTINGS_MD5SUM                                      :{BLACK}MD5sum{NBSP}: {SILVER}{STRING}
STR_NEWGRF_SETTINGS_PALETTE                                     :{BLACK}Palette{NBSP}: {SILVER}{STRING}
STR_NEWGRF_SETTINGS_PALETTE_DEFAULT                             :Défaut (D)
STR_NEWGRF_SETTINGS_PALETTE_DEFAULT_32BPP                       :Défaut (D) / 32 bpp
STR_NEWGRF_SETTINGS_PALETTE_LEGACY                              :Ancienne (W)
STR_NEWGRF_SETTINGS_PALETTE_LEGACY_32BPP                        :Ancienne (W) / 32 bpp
STR_NEWGRF_SETTINGS_PARAMETER                                   :{BLACK}Paramètres{NBSP}: {SILVER}{STRING}
STR_NEWGRF_SETTINGS_PARAMETER_NONE                              :Aucuns

STR_NEWGRF_SETTINGS_NO_INFO                                     :{BLACK}Pas d'informations disponibles
STR_NEWGRF_SETTINGS_NOT_FOUND                                   :{RED}Module correspondant non trouvé
STR_NEWGRF_SETTINGS_DISABLED                                    :{RED}Désactivé
STR_NEWGRF_SETTINGS_INCOMPATIBLE                                :{RED}Incompatible avec cette version d'OpenTTD

# NewGRF save preset window
STR_SAVE_PRESET_CAPTION                                         :{WHITE}Sauvegarder la présélection
STR_SAVE_PRESET_LIST_TOOLTIP                                    :{BLACK}Liste des présélections disponibles, en sélectionner une pour la copier sous le nom de sauvegarde ci-dessous
STR_SAVE_PRESET_TITLE                                           :{BLACK}Entrer un nom pour la présélection
STR_SAVE_PRESET_EDITBOX_TOOLTIP                                 :{BLACK}Nom actuellement sélectionné pour la présélection à sauvegarder
STR_SAVE_PRESET_CANCEL                                          :{BLACK}Annuler
STR_SAVE_PRESET_CANCEL_TOOLTIP                                  :{BLACK}Ne pas modifier la présélection
STR_SAVE_PRESET_SAVE                                            :{BLACK}Sauvegarder
STR_SAVE_PRESET_SAVE_TOOLTIP                                    :{BLACK}Sauvegarder la présélection sous le nom actuellement sélectionné

# NewGRF parameters window
STR_NEWGRF_PARAMETERS_CAPTION                                   :{WHITE}Modifier les paramètres NewGRF
STR_NEWGRF_PARAMETERS_CLOSE                                     :{BLACK}Fermer
STR_NEWGRF_PARAMETERS_RESET                                     :{BLACK}Réinitialiser
STR_NEWGRF_PARAMETERS_RESET_TOOLTIP                             :{BLACK}Régler tous les paramètres à leur valeur par défaut
STR_NEWGRF_PARAMETERS_DEFAULT_NAME                              :Paramètre {NUM}
STR_NEWGRF_PARAMETERS_SETTING                                   :{STRING}{NBSP}: {ORANGE}{STRING}
STR_NEWGRF_PARAMETERS_NUM_PARAM                                 :{LTBLUE}Nombre de paramètres{NBSP}: {ORANGE}{NUM}

# NewGRF inspect window
STR_NEWGRF_INSPECT_CAPTION                                      :{WHITE}Inspection - {STRING}
STR_NEWGRF_INSPECT_PARENT_BUTTON                                :{BLACK}Parent
STR_NEWGRF_INSPECT_PARENT_TOOLTIP                               :{BLACK}Inspecter l'objet parent

STR_NEWGRF_INSPECT_CAPTION_OBJECT_AT                            :{STRING} à {HEX}
STR_NEWGRF_INSPECT_CAPTION_OBJECT_AT_OBJECT                     :Objet
STR_NEWGRF_INSPECT_CAPTION_OBJECT_AT_RAIL_TYPE                  :Type de rail

STR_NEWGRF_INSPECT_QUERY_CAPTION                                :{WHITE}Paramètre de variable NewGRF 60+x (héxadecimal)

# Sprite aligner window
STR_SPRITE_ALIGNER_CAPTION                                      :{WHITE}Alignement du sprite {COMMA} ({STRING})
STR_SPRITE_ALIGNER_NEXT_BUTTON                                  :{BLACK}Sprite suivant
STR_SPRITE_ALIGNER_NEXT_TOOLTIP                                 :{BLACK}Se rendre au prochain sprite normal, en ignorant les pseudo-sprites et les sprites de recoloration et de police, et en bouclant du dernier vers le premier
STR_SPRITE_ALIGNER_GOTO_BUTTON                                  :{BLACK}Aller au sprite
STR_SPRITE_ALIGNER_GOTO_TOOLTIP                                 :{BLACK}Se rendre au sprite indiqué. Si ce n'est pas un sprite normal, aller au prochain sprite normal
STR_SPRITE_ALIGNER_PREVIOUS_BUTTON                              :{BLACK}Sprite précédent
STR_SPRITE_ALIGNER_PREVIOUS_TOOLTIP                             :{BLACK}Se rendre au précédent sprite normal, en ignorant les pseudo-sprites et les sprites de recoloration et de police, et en bouclant du premier vers le dernier
STR_SPRITE_ALIGNER_SPRITE_TOOLTIP                               :{BLACK}Representation du sprite actuellement séléctionné. L'alignement est ignoré lors de l'affichage de ce sprite
STR_SPRITE_ALIGNER_MOVE_TOOLTIP                                 :{BLACK}Déplacer le sprite, en modifiant les décalages X et Y. Ctrl-clic pour déplacer le sprite de 8 unités à la fois.

###length 2
STR_SPRITE_ALIGNER_CENTRE_OFFSET                                :{BLACK}Décalage centré
STR_SPRITE_ALIGNER_CENTRE_SPRITE                                :{BLACK}Sprite centré

STR_SPRITE_ALIGNER_CROSSHAIR                                    :{BLACK}Croix

STR_SPRITE_ALIGNER_RESET_BUTTON                                 :{BLACK}Réinitialiser les relatifs
STR_SPRITE_ALIGNER_RESET_TOOLTIP                                :{BLACK}Réinitialiser les décalages relatifs courants
STR_SPRITE_ALIGNER_OFFSETS_ABS                                  :{BLACK}Décalage X{NBSP}: {NUM}, décalage Y{NBSP}: {NUM} (Absolu)
STR_SPRITE_ALIGNER_OFFSETS_REL                                  :{BLACK}Décalage X{NBSP}: {NUM}, décalage Y{NBSP}: {NUM} (Relatif)
STR_SPRITE_ALIGNER_PICKER_BUTTON                                :{BLACK}Choisir un sprite
STR_SPRITE_ALIGNER_PICKER_TOOLTIP                               :{BLACK}Choisir un des sprites affichés sur l'écran

STR_SPRITE_ALIGNER_GOTO_CAPTION                                 :{WHITE}Aller au sprite

# NewGRF (self) generated warnings/errors
STR_NEWGRF_ERROR_MSG_INFO                                       :{SILVER}{STRING}
STR_NEWGRF_ERROR_MSG_WARNING                                    :{RED}Attention{NBSP}: {SILVER}{STRING}
STR_NEWGRF_ERROR_MSG_ERROR                                      :{RED}Erreur{NBSP}: {SILVER}{STRING}
STR_NEWGRF_ERROR_MSG_FATAL                                      :{RED}Erreur fatale{NBSP}: {SILVER}{STRING}
STR_NEWGRF_ERROR_FATAL_POPUP                                    :{WHITE}Une erreur NewGRF fatale est survenue{NBSP}:{}{STRING}
STR_NEWGRF_ERROR_POPUP                                          :{WHITE}Une erreur NewGRF est survenue{NBSP}:{}{STRING}
STR_NEWGRF_ERROR_VERSION_NUMBER                                 :{1:STRING} ne fonctionnera pas avec la version de TTDPatch rapportée par OpenTTD
STR_NEWGRF_ERROR_DOS_OR_WINDOWS                                 :{1:STRING} est conçu pour la version {2:STRING} de TTD
STR_NEWGRF_ERROR_UNSET_SWITCH                                   :{1:STRING} est conçu pour être utilisé avec {2:STRING}
STR_NEWGRF_ERROR_INVALID_PARAMETER                              :Paramètre invalide pour {1:STRING}{NBSP}: paramètre {2:STRING} ({3:NUM})
STR_NEWGRF_ERROR_LOAD_BEFORE                                    :{1:STRING} doit être chargé avant {2:STRING}
STR_NEWGRF_ERROR_LOAD_AFTER                                     :{1:STRING} doit être chargé après {2:STRING}
STR_NEWGRF_ERROR_OTTD_VERSION_NUMBER                            :{1:STRING} nécessite OpenTTD version {2:STRING} ou supérieure
STR_NEWGRF_ERROR_AFTER_TRANSLATED_FILE                          :le fichier GRF qu'il doit traduire
STR_NEWGRF_ERROR_TOO_MANY_NEWGRFS_LOADED                        :Trop de NewGRFs sont chargés
STR_NEWGRF_ERROR_STATIC_GRF_CAUSES_DESYNC                       :Charger {1:STRING} comme NewGRF statique avec {2:STRING} peut provoquer des erreurs de synchronisation
STR_NEWGRF_ERROR_UNEXPECTED_SPRITE                              :Sprite inattendu (sprite {3:NUM})
STR_NEWGRF_ERROR_UNKNOWN_PROPERTY                               :Action 0 avec propriété inconnue {4:HEX} (sprite {3:NUM})
STR_NEWGRF_ERROR_INVALID_ID                                     :Tentative d'utilisation d'un identifiant invalide (sprite {3:NUM})
STR_NEWGRF_ERROR_CORRUPT_SPRITE                                 :{YELLOW}{STRING} contient un sprite corrompu. Tous les sprites corrompus seront remplacés par un point d'interrogation rouge (?).
STR_NEWGRF_ERROR_MULTIPLE_ACTION_8                              :Présence multiple de l'Action 8 (sprite {3:NUM})
STR_NEWGRF_ERROR_READ_BOUNDS                                    :Lecture après la fin des pseudo-sprite (sprite {3:NUM})
STR_NEWGRF_ERROR_GRM_FAILED                                     :Indisponibilité de la ressource demandée (sprite {3:NUM})
STR_NEWGRF_ERROR_FORCEFULLY_DISABLED                            :{1:STRING} a été désactivé par {STRING}
STR_NEWGRF_ERROR_INVALID_SPRITE_LAYOUT                          :Format de sprite invalide ou inconnu (sprite {3:NUM})
STR_NEWGRF_ERROR_LIST_PROPERTY_TOO_LONG                         :Trop d'éléments dans la liste des valeurs de la propriété (sprite {3:NUM}, propriété {4:HEX})
STR_NEWGRF_ERROR_INDPROD_CALLBACK                               :Fonction de rappel de production d'industrie invalide (sprite {3:NUM}, "{2:STRING}")

# NewGRF related 'general' warnings
STR_NEWGRF_POPUP_CAUTION_CAPTION                                :{WHITE}Attention{NBSP}!
STR_NEWGRF_CONFIRMATION_TEXT                                    :{YELLOW}Vous êtes sur le point de faire des changements dans une partie en cours. Cela peut provoquer l'arrêt d'OpenTTD ou compromettre la partie en cours. Ne rapportez pas de bogues pour ces problèmes.{}Êtes-vous absolument sûr{NBSP}?

STR_NEWGRF_DUPLICATE_GRFID                                      :{WHITE}Ajout impossible{NBSP}: GRF ID en double
STR_NEWGRF_COMPATIBLE_LOADED                                    :{ORANGE}Module exact non trouvé (GRF compatible chargé)
STR_NEWGRF_TOO_MANY_NEWGRFS                                     :{WHITE}Impossible d'ajouter le module{NBSP}: la limite des modules NewGRF a été atteinte

STR_NEWGRF_COMPATIBLE_LOAD_WARNING                              :{WHITE}GRF(s) compatible(s) chargé(s) pour les modules absents
STR_NEWGRF_DISABLED_WARNING                                     :{WHITE}Module(s) GRF absent(s) désactivés
STR_NEWGRF_UNPAUSE_WARNING_TITLE                                :{YELLOW}Module(s) GRF manquant(s)
STR_NEWGRF_UNPAUSE_WARNING                                      :{WHITE}Retirer la pause peut faire planter OpenTTD. Ne pas envoyer de rapport de bug à cause de cela.{}Voulez-vous vraiment retirer la pause{NBSP}?

# NewGRF status
STR_NEWGRF_LIST_NONE                                            :Aucun
###length 3
STR_NEWGRF_LIST_ALL_FOUND                                       :Tous les modules présents
STR_NEWGRF_LIST_COMPATIBLE                                      :{YELLOW}Modules compatibles trouvés
STR_NEWGRF_LIST_MISSING                                         :{RED}Modules manquants

# NewGRF 'it's broken' warnings
STR_NEWGRF_BROKEN                                               :{WHITE}Le comportement du NewGRF "{0:STRING}" peut provoquer des erreurs de synchronisation et/ou des plantages
STR_NEWGRF_BROKEN_POWERED_WAGON                                 :{WHITE}Il a modifié l'état de wagon motorisé pour "{1:ENGINE}" en dehors du dépôt
STR_NEWGRF_BROKEN_VEHICLE_LENGTH                                :{WHITE}Il a modifié la longueur de véhicule pour "{1:ENGINE}" en dehors du dépôt
STR_NEWGRF_BROKEN_CAPACITY                                      :{WHITE}Il a changé la capacité pour "{1:ENGINE}" hors d'un dépôt ou d'un réaménagement
STR_BROKEN_VEHICLE_LENGTH                                       :{WHITE}Le train "{VEHICLE}" appartenant à "{COMPANY}" a une longueur invalide. Cela est probablement dû à des problèmes avec des NewGRFs, et peut provoquer des erreurs de synchronisation ou planter le jeu.

STR_NEWGRF_BUGGY                                                :{WHITE}Le module NewGRF "{0:STRING}" fournit une information incorrecte
STR_NEWGRF_BUGGY_ARTICULATED_CARGO                              :{WHITE}Les informations de cargaison/réaménagement pour "{1:ENGINE}" après sa construction sont différentes de celles de la liste d'achat. Cela peut causer un échec de réaménagement lors de l'auto-renouvellement/remplacement.
STR_NEWGRF_BUGGY_ENDLESS_PRODUCTION_CALLBACK                    :{WHITE}"{1:STRING}" a causé une boucle infinie dans la fonction de rappel de production
STR_NEWGRF_BUGGY_UNKNOWN_CALLBACK_RESULT                        :{WHITE}La fonction de rappel {1:HEX} a retourné un résultat invalide {2:HEX}
STR_NEWGRF_BUGGY_INVALID_CARGO_PRODUCTION_CALLBACK              :{WHITE}"{1:STRING}" a renvoyé un type de cargaison invalide dans la fonction de rappel de production à {2:HEX}

# 'User removed essential NewGRFs'-placeholders for stuff without specs
STR_NEWGRF_INVALID_CARGO                                        :<marchandise invalide>
STR_NEWGRF_INVALID_CARGO_ABBREV                                 :??
STR_NEWGRF_INVALID_CARGO_QUANTITY                               :{COMMA} de <marchandise invalide>
STR_NEWGRF_INVALID_ENGINE                                       :<véhicule invalide>
STR_NEWGRF_INVALID_INDUSTRYTYPE                                 :<industrie invalide>

# Placeholders for other invalid stuff, e.g. vehicles that have gone (Game Script).
STR_INVALID_VEHICLE                                             :<véhicule invalide>

# NewGRF scanning window
STR_NEWGRF_SCAN_CAPTION                                         :{WHITE}Analyse des NewGRFs
STR_NEWGRF_SCAN_MESSAGE                                         :{BLACK}Analyse des NewGRFs. Cela peut prendre du temps...
STR_NEWGRF_SCAN_STATUS                                          :{BLACK}{NUM} NewGRF{P "" s} analysé{P "" s} sur une estimation de {NUM} NewGRF{P "" s}
STR_NEWGRF_SCAN_ARCHIVES                                        :Recherche des archives

# Sign list window
STR_SIGN_LIST_CAPTION                                           :{WHITE}Liste des panneaux - {COMMA} panneau{P "" x}
STR_SIGN_LIST_MATCH_CASE                                        :{BLACK}Respecter la casse
STR_SIGN_LIST_MATCH_CASE_TOOLTIP                                :{BLACK}Activer ou non le respect de la casse pour la comparaison entre le texte des panneaux et l'entrée dans le filtre

# Sign window
STR_EDIT_SIGN_CAPTION                                           :{WHITE}Éditer le texte du panneau
STR_EDIT_SIGN_LOCATION_TOOLTIP                                  :{BLACK}Centrer la vue sur le panneau. Ctrl-clic pour ouvrir une nouvelle vue sur le panneau
STR_EDIT_SIGN_NEXT_SIGN_TOOLTIP                                 :{BLACK}Aller au panneau suivant
STR_EDIT_SIGN_PREVIOUS_SIGN_TOOLTIP                             :{BLACK}Aller au panneau précédent

STR_EDIT_SIGN_SIGN_OSKTITLE                                     :{BLACK}Entrer un nom pour le panneau

# Town directory window
STR_TOWN_DIRECTORY_CAPTION                                      :{WHITE}Villes
STR_TOWN_DIRECTORY_NONE                                         :{ORANGE}− Aucune −
STR_TOWN_DIRECTORY_TOWN                                         :{ORANGE}{TOWN}{BLACK} ({COMMA})
STR_TOWN_DIRECTORY_CITY                                         :{ORANGE}{TOWN}{YELLOW} (Métropole){BLACK} ({COMMA})
STR_TOWN_DIRECTORY_LIST_TOOLTIP                                 :{BLACK}Noms des villes - Cliquer sur un nom pour centrer la vue principale sur la ville. Ctrl-clic pour ouvrir une nouvelle vue sur la ville.
STR_TOWN_POPULATION                                             :{BLACK}Population mondiale{NBSP}: {COMMA}

# Town view window
STR_TOWN_VIEW_TOWN_CAPTION                                      :{WHITE}{TOWN}
STR_TOWN_VIEW_CITY_CAPTION                                      :{WHITE}{TOWN} (Métropole)
STR_TOWN_VIEW_POPULATION_HOUSES                                 :{BLACK}Population{NBSP}: {ORANGE}{COMMA}{BLACK} − Maisons{NBSP}: {ORANGE}{COMMA}
STR_TOWN_VIEW_CARGO_LAST_MONTH_MAX                              :{BLACK}{CARGO_LIST} le mois dernier{NBSP}: {ORANGE}{COMMA}{BLACK} - max.{NBSP}: {ORANGE}{COMMA}
STR_TOWN_VIEW_CARGO_FOR_TOWNGROWTH                              :{BLACK}Cargaison nécessaire à la croissance de la ville{NBSP}:
STR_TOWN_VIEW_CARGO_FOR_TOWNGROWTH_REQUIRED_GENERAL             :{ORANGE}{STRING}{RED} requis
STR_TOWN_VIEW_CARGO_FOR_TOWNGROWTH_REQUIRED_WINTER              :{ORANGE}{STRING}{BLACK} requis en hiver
STR_TOWN_VIEW_CARGO_FOR_TOWNGROWTH_DELIVERED_GENERAL            :{ORANGE}{STRING}{GREEN} livré
STR_TOWN_VIEW_CARGO_FOR_TOWNGROWTH_REQUIRED                     :{ORANGE}{CARGO_TINY} / {CARGO_LONG}{RED} (encore nécessaires)
STR_TOWN_VIEW_CARGO_FOR_TOWNGROWTH_DELIVERED                    :{ORANGE}{CARGO_TINY} / {CARGO_LONG}{GREEN} (livrés)
STR_TOWN_VIEW_TOWN_GROWS_EVERY                                  :{BLACK}La ville croît {P 0 chaque "tous les"} {ORANGE}{COMMA}{BLACK}{NBSP}jour{P "" s}
STR_TOWN_VIEW_TOWN_GROWS_EVERY_FUNDED                           :{BLACK}La ville croît {P 0 chaque "tous les"} {ORANGE}{COMMA}{BLACK}{NBSP}jour{P "" s} (financé)
STR_TOWN_VIEW_TOWN_GROW_STOPPED                                 :{BLACK}La ville {RED}ne croît pas{BLACK}
STR_TOWN_VIEW_NOISE_IN_TOWN                                     :{BLACK}Nuisances sonores en ville{NBSP}: {ORANGE}{COMMA}{BLACK} − max.{NBSP}: {ORANGE}{COMMA}
STR_TOWN_VIEW_CENTER_TOOLTIP                                    :{BLACK}Centrer la vue sur la ville. Ctrl-clic pour ouvrir une nouvelle vue sur la ville.
STR_TOWN_VIEW_LOCAL_AUTHORITY_BUTTON                            :{BLACK}Municipalité
STR_TOWN_VIEW_LOCAL_AUTHORITY_TOOLTIP                           :{BLACK}Afficher des informations sur la municipalité
STR_TOWN_VIEW_RENAME_TOOLTIP                                    :{BLACK}Renommer la ville

STR_TOWN_VIEW_EXPAND_BUTTON                                     :{BLACK}Agrandir
STR_TOWN_VIEW_EXPAND_TOOLTIP                                    :{BLACK}Augmenter la taille de la ville
STR_TOWN_VIEW_DELETE_BUTTON                                     :{BLACK}Supprimer
STR_TOWN_VIEW_DELETE_TOOLTIP                                    :{BLACK}Supprimer complètement cette ville

STR_TOWN_VIEW_RENAME_TOWN_BUTTON                                :Renommer la ville

# Town local authority window
STR_LOCAL_AUTHORITY_CAPTION                                     :{WHITE}Municipalité de {TOWN}
STR_LOCAL_AUTHORITY_ZONE                                        :{BLACK}Zone
STR_LOCAL_AUTHORITY_ZONE_TOOLTIP                                :{BLACK}Affiche la zone dans les limites de la municipalité
STR_LOCAL_AUTHORITY_COMPANY_RATINGS                             :{BLACK}Qualité de service des compagnies{NBSP}:
STR_LOCAL_AUTHORITY_COMPANY_RATING                              :{YELLOW}{COMPANY} {COMPANY_NUM}{NBSP}: {ORANGE}{STRING}
STR_LOCAL_AUTHORITY_ACTIONS_TITLE                               :{BLACK}Actions disponibles{NBSP}:
STR_LOCAL_AUTHORITY_ACTIONS_TOOLTIP                             :{BLACK}Liste des actions à entreprendre dans cette ville - Cliquer sur une action pour obtenir des détails
STR_LOCAL_AUTHORITY_DO_IT_BUTTON                                :{BLACK}Lancer cette action
STR_LOCAL_AUTHORITY_DO_IT_TOOLTIP                               :{BLACK}Lancer l'action sélectionnée ci-dessus

###length 8
STR_LOCAL_AUTHORITY_ACTION_SMALL_ADVERTISING_CAMPAIGN           :Petite campagne de publicité
STR_LOCAL_AUTHORITY_ACTION_MEDIUM_ADVERTISING_CAMPAIGN          :Moyenne campagne de publicité
STR_LOCAL_AUTHORITY_ACTION_LARGE_ADVERTISING_CAMPAIGN           :Grande campagne de publicité
STR_LOCAL_AUTHORITY_ACTION_ROAD_RECONSTRUCTION                  :Financer la reconstruction du réseau routier local
STR_LOCAL_AUTHORITY_ACTION_STATUE_OF_COMPANY                    :Construire une statue à votre effigie
STR_LOCAL_AUTHORITY_ACTION_NEW_BUILDINGS                        :Financer de nouveaux bâtiments
STR_LOCAL_AUTHORITY_ACTION_EXCLUSIVE_TRANSPORT                  :Acheter les droits de transports exclusifs
STR_LOCAL_AUTHORITY_ACTION_BRIBE                                :Corrompre la municipalité

###length 8
STR_LOCAL_AUTHORITY_ACTION_TOOLTIP_SMALL_ADVERTISING            :{PUSH_COLOUR}{YELLOW}Lancez une petite campagne de publicité locale pour attirer plus de passagers et de marchandises vers vos services de transport.{}Fournit une amélioration temporaire de la note des gares dans un petit rayon autour du centre-ville.{}{POP_COLOUR}Coût{NBSP}: {CURRENCY_LONG}
STR_LOCAL_AUTHORITY_ACTION_TOOLTIP_MEDIUM_ADVERTISING           :{PUSH_COLOUR}{YELLOW}Lancer une campagne de publicité moyenne, pour attirer plus de voyageurs et de marchandises sur vos lignes.{}Augmente temporairement le classement de vos gares dans un rayon moyen autour du centre-ville.{}{POP_COLOUR}Coût{NBSP}:{CURRENCY_LONG}
STR_LOCAL_AUTHORITY_ACTION_TOOLTIP_LARGE_ADVERTISING            :{PUSH_COLOUR}{YELLOW}Lancer une grande campagne de publicité, pour attirer plus de voyageurs et de marchandises sur vos lignes.{}Augmente temporairement le classement des gares dans un rayon important autour du centre-ville.{}{POP_COLOUR}Coût{NBSP}: {CURRENCY_LONG}
STR_LOCAL_AUTHORITY_ACTION_TOOLTIP_ROAD_RECONSTRUCTION          :{PUSH_COLOUR}{YELLOW}Financer la reconstruction du réseau routier.{}Provoque une perturbation considérable du trafic pendant 6 mois au maximum.{}{POP_COLOUR}Coût : {CURRENCY_LONG}
STR_LOCAL_AUTHORITY_ACTION_TOOLTIP_STATUE_OF_COMPANY            :{PUSH_COLOUR}{YELLOW}Construire une statue en l'honneur de votre compagnie.{}Augmente en permanence le classement de vos stations dans cette ville.{}{POP_COLOUR}Coût{NBSP}:{CURRENCY_LONG}
STR_LOCAL_AUTHORITY_ACTION_TOOLTIP_NEW_BUILDINGS                :{PUSH_COLOUR}{YELLOW}Financer la construction de nouveaux immeubles commerciaux.{}Stimule temporairement la croissance dans cette ville.{}{POP_COLOUR}Coût{NBSP}:{CURRENCY_LONG}
STR_LOCAL_AUTHORITY_ACTION_TOOLTIP_EXCLUSIVE_TRANSPORT          :{PUSH_COLOUR}{YELLOW}Achetez les droits de transport exclusifs d'un an pour la ville.{} La municipalité n'autorisera pas les passagers et les marchandises à utiliser les gares de vos concurrents.{}{POP_COLOUR}Coût{NBSP}: {CURRENCY_LONG}
STR_LOCAL_AUTHORITY_ACTION_TOOLTIP_BRIBE                        :{PUSH_COLOUR}{YELLOW}Corrompre la municipalité pour améliorer votre réputation. Risque de pénalisation si le pot-de-vin est dévoilé.{}{POP_COLOUR}Coût{NBSP}: {CURRENCY_LONG}

# Goal window
STR_GOALS_CAPTION                                               :{WHITE}Objectifs de {COMPANY}
STR_GOALS_SPECTATOR_CAPTION                                     :{WHITE}Objectifs globaux
STR_GOALS_SPECTATOR                                             :Objectifs globaux
STR_GOALS_GLOBAL_BUTTON                                         :{BLACK} Globaux
STR_GOALS_GLOBAL_BUTTON_HELPTEXT                                :{BLACK} Afficher les objectifs généraux
STR_GOALS_COMPANY_BUTTON                                        :{BLACK} compagnie
STR_GOALS_COMPANY_BUTTON_HELPTEXT                               :{BLACK} Afficher les objectifs de votre compagnie
STR_GOALS_TEXT                                                  :{ORANGE}{STRING}
STR_GOALS_NONE                                                  :{ORANGE}− Aucun −
STR_GOALS_PROGRESS                                              :{ORANGE}{STRING}
STR_GOALS_PROGRESS_COMPLETE                                     :{GREEN}{STRING}
STR_GOALS_TOOLTIP_CLICK_ON_SERVICE_TO_CENTER                    :{BLACK}Cliquer sur l'objectif pour centrer la vue principale sur l'industrie, la ville ou la case. Ctrl-clic pour ouvrir une nouvelle vue sur l'industrie, la ville ou la case.

# Goal question window
STR_GOAL_QUESTION_CAPTION_QUESTION                              :{BLACK}Question
STR_GOAL_QUESTION_CAPTION_INFORMATION                           :{BLACK}Informations
STR_GOAL_QUESTION_CAPTION_WARNING                               :{BLACK}Attention
STR_GOAL_QUESTION_CAPTION_ERROR                                 :{YELLOW}Erreur

# Goal Question button list
###length 18
STR_GOAL_QUESTION_BUTTON_CANCEL                                 :Annuler
STR_GOAL_QUESTION_BUTTON_OK                                     :OK
STR_GOAL_QUESTION_BUTTON_NO                                     :Non
STR_GOAL_QUESTION_BUTTON_YES                                    :Oui
STR_GOAL_QUESTION_BUTTON_DECLINE                                :Refuser
STR_GOAL_QUESTION_BUTTON_ACCEPT                                 :Accepter
STR_GOAL_QUESTION_BUTTON_IGNORE                                 :Ignorer
STR_GOAL_QUESTION_BUTTON_RETRY                                  :Réessayer
STR_GOAL_QUESTION_BUTTON_PREVIOUS                               :Précédent
STR_GOAL_QUESTION_BUTTON_NEXT                                   :Suivant
STR_GOAL_QUESTION_BUTTON_STOP                                   :Arrêter
STR_GOAL_QUESTION_BUTTON_START                                  :Démarrer
STR_GOAL_QUESTION_BUTTON_GO                                     :Aller
STR_GOAL_QUESTION_BUTTON_CONTINUE                               :Continuer
STR_GOAL_QUESTION_BUTTON_RESTART                                :Redémarrer
STR_GOAL_QUESTION_BUTTON_POSTPONE                               :Reporter
STR_GOAL_QUESTION_BUTTON_SURRENDER                              :Abandonner
STR_GOAL_QUESTION_BUTTON_CLOSE                                  :Fermer

# Subsidies window
STR_SUBSIDIES_CAPTION                                           :{WHITE}Subventions
STR_SUBSIDIES_OFFERED_TITLE                                     :{BLACK}Offres de subvention pour le transport de{NBSP}:
STR_SUBSIDIES_OFFERED_FROM_TO                                   :{ORANGE}{STRING} de {STRING} à {STRING}{YELLOW} (avant {DATE_SHORT})
STR_SUBSIDIES_NONE                                              :{ORANGE}− Aucune −
STR_SUBSIDIES_SUBSIDISED_TITLE                                  :{BLACK}Subventions déjà accordées{NBSP}:
STR_SUBSIDIES_SUBSIDISED_FROM_TO                                :{ORANGE}{STRING} de {STRING} à {STRING}{YELLOW} ({COMPANY}{YELLOW}, jusqu'à {DATE_SHORT})
STR_SUBSIDIES_TOOLTIP_CLICK_ON_SERVICE_TO_CENTER                :{BLACK}Cliquer sur le service pour centrer la vue principale sur l'industrie ou la ville. Ctrl-clic pour ouvrir une nouvelle vue sur l'industrie ou la ville.

# Story book window
STR_STORY_BOOK_CAPTION                                          :{WHITE}Livre d'histoire de {COMPANY}
STR_STORY_BOOK_SPECTATOR_CAPTION                                :{WHITE}Livre d'histoire global
STR_STORY_BOOK_SPECTATOR                                        :Livre d'histoire global
STR_STORY_BOOK_TITLE                                            :{YELLOW}{STRING}
STR_STORY_BOOK_GENERIC_PAGE_ITEM                                :Page {NUM}
STR_STORY_BOOK_SEL_PAGE_TOOLTIP                                 :{BLACK}Aller à une page spécifique en la choisissant dans cette liste
STR_STORY_BOOK_PREV_PAGE                                        :{BLACK}Précédente
STR_STORY_BOOK_PREV_PAGE_TOOLTIP                                :{BLACK}Aller à la page précédente
STR_STORY_BOOK_NEXT_PAGE                                        :{BLACK}Suivante
STR_STORY_BOOK_NEXT_PAGE_TOOLTIP                                :{BLACK}Aller à la page suivante
STR_STORY_BOOK_INVALID_GOAL_REF                                 :{RED}Référence d'objectif invalide

# Station list window
STR_STATION_LIST_TOOLTIP                                        :{BLACK}Nom des stations - Cliquer sur un nom pour centrer la vue principale sur la station. Ctrl-clic pour ouvrir une nouvelle vue sur la station.
STR_STATION_LIST_USE_CTRL_TO_SELECT_MORE                        :{BLACK}Ctrl-clic pour sélectionner plus d'un élément
STR_STATION_LIST_CAPTION                                        :{WHITE}{COMPANY} - {COMMA} station{P 1 "" s}
STR_STATION_LIST_STATION                                        :{YELLOW}{STATION} {STATION_FEATURES}
STR_STATION_LIST_WAYPOINT                                       :{YELLOW}{WAYPOINT}
STR_STATION_LIST_NONE                                           :{YELLOW}− Aucun −
STR_STATION_LIST_SELECT_ALL_FACILITIES                          :{BLACK}Tous les types de station
STR_STATION_LIST_SELECT_ALL_TYPES                               :{BLACK}Tous les types de marchandise{}(y compris pas en attente)
STR_STATION_LIST_NO_WAITING_CARGO                               :{BLACK}Pas de marchandises en attente

# Station view window
STR_STATION_VIEW_CAPTION                                        :{WHITE}{STATION} {STATION_FEATURES}
STR_STATION_VIEW_WAITING_CARGO                                  :{WHITE}{CARGO_LONG}
STR_STATION_VIEW_RESERVED                                       :{YELLOW}({CARGO_SHORT} réservé{G 0 "" "" "e"}{P 0 "" "s"} au chargement)

STR_STATION_VIEW_ACCEPTS_BUTTON                                 :{BLACK}Accepte
STR_STATION_VIEW_ACCEPTS_TOOLTIP                                :{BLACK}Afficher les marchandises acceptées
STR_STATION_VIEW_ACCEPTS_CARGO                                  :{BLACK}Accepte{NBSP}: {WHITE}{CARGO_LIST}

STR_STATION_VIEW_EXCLUSIVE_RIGHTS_SELF                          :{BLACK}Cette station a les droits de transport exclusifs dans cette ville.
STR_STATION_VIEW_EXCLUSIVE_RIGHTS_COMPANY                       :{YELLOW}{COMPANY}{BLACK} a acheté les droits de transport exclusifs dans cette ville.

STR_STATION_VIEW_RATINGS_BUTTON                                 :{BLACK}Qualité
STR_STATION_VIEW_RATINGS_TOOLTIP                                :{BLACK}Afficher la qualité de service de la station
STR_STATION_VIEW_SUPPLY_RATINGS_TITLE                           :{BLACK}Cargaison reçue (mensuel) et qualité du service:
STR_STATION_VIEW_CARGO_SUPPLY_RATING                            :{WHITE}{STRING}: {YELLOW}{COMMA} / {STRING} ({COMMA}%)

STR_STATION_VIEW_GROUP                                          :{BLACK}Regrouper par
STR_STATION_VIEW_WAITING_STATION                                :Station{NBSP}: En attente
STR_STATION_VIEW_WAITING_AMOUNT                                 :Quantité{NBSP}: En attente
STR_STATION_VIEW_PLANNED_STATION                                :Station{NBSP}: Prévu
STR_STATION_VIEW_PLANNED_AMOUNT                                 :Quantité{NBSP}: Prévu
STR_STATION_VIEW_FROM                                           :{YELLOW}{CARGO_SHORT} depuis {STATION}
STR_STATION_VIEW_VIA                                            :{YELLOW}{CARGO_SHORT} par {STATION}
STR_STATION_VIEW_TO                                             :{YELLOW}{CARGO_SHORT} vers {STATION}
STR_STATION_VIEW_FROM_ANY                                       :{RED}{CARGO_SHORT} station d'origine inconnue
STR_STATION_VIEW_TO_ANY                                         :{RED}{CARGO_SHORT} vers toute station
STR_STATION_VIEW_VIA_ANY                                        :{RED}{CARGO_SHORT} par toute station
STR_STATION_VIEW_FROM_HERE                                      :{GREEN}{CARGO_SHORT} depuis cette station
STR_STATION_VIEW_VIA_HERE                                       :{GREEN}{CARGO_SHORT} en arrêt à cette station
STR_STATION_VIEW_TO_HERE                                        :{GREEN}{CARGO_SHORT} vers cette station
STR_STATION_VIEW_NONSTOP                                        :{YELLOW}{CARGO_SHORT} sans arrêt

STR_STATION_VIEW_GROUP_S_V_D                                    :Origine-Route-Destination
STR_STATION_VIEW_GROUP_S_D_V                                    :Origine-Destination-Route
STR_STATION_VIEW_GROUP_V_S_D                                    :Route-Origine-Destination
STR_STATION_VIEW_GROUP_V_D_S                                    :Route-Destination-Origine
STR_STATION_VIEW_GROUP_D_S_V                                    :Destination-Origine-Route
STR_STATION_VIEW_GROUP_D_V_S                                    :Destination-Route-Origine

###length 8
STR_CARGO_RATING_APPALLING                                      :Épouvantable
STR_CARGO_RATING_VERY_POOR                                      :Très mauvais
STR_CARGO_RATING_POOR                                           :Mauvais
STR_CARGO_RATING_MEDIOCRE                                       :Médiocre
STR_CARGO_RATING_GOOD                                           :Bon
STR_CARGO_RATING_VERY_GOOD                                      :Très bon
STR_CARGO_RATING_EXCELLENT                                      :Excellent
STR_CARGO_RATING_OUTSTANDING                                    :Exceptionnel

STR_STATION_VIEW_CENTER_TOOLTIP                                 :{BLACK}Centrer la vue sur la station. Ctrl-clic pour ouvrir une nouvelle vue sur la station.
STR_STATION_VIEW_RENAME_TOOLTIP                                 :{BLACK}Renommer la station

STR_STATION_VIEW_SCHEDULED_TRAINS_TOOLTIP                       :{BLACK}Afficher les trains ayant cette station dans leurs ordres
STR_STATION_VIEW_SCHEDULED_ROAD_VEHICLES_TOOLTIP                :{BLACK}Afficher les véhicules routiers ayant cette station dans leurs ordres
STR_STATION_VIEW_SCHEDULED_AIRCRAFT_TOOLTIP                     :{BLACK}Afficher les aéronefs ayant cette station dans leurs ordres
STR_STATION_VIEW_SCHEDULED_SHIPS_TOOLTIP                        :{BLACK}Afficher les navires ayant cette station dans leurs ordres

STR_STATION_VIEW_RENAME_STATION_CAPTION                         :Renommer la gare

STR_STATION_VIEW_CLOSE_AIRPORT                                  :{BLACK}Fermer l'aéroport
STR_STATION_VIEW_CLOSE_AIRPORT_TOOLTIP                          :{BLACK}Empêcher l'aéronef de se poser sur cet aéroport

# Waypoint/buoy view window
STR_WAYPOINT_VIEW_CAPTION                                       :{WHITE}{WAYPOINT}
STR_WAYPOINT_VIEW_CENTER_TOOLTIP                                :{BLACK}Centrer la vue sur le point de contrôle. Ctrl-clic pour ouvrir une nouvelle vue sur le point de contrôle
STR_WAYPOINT_VIEW_CHANGE_WAYPOINT_NAME                          :{BLACK}Renommer le point de contrôle
STR_BUOY_VIEW_CENTER_TOOLTIP                                    :{BLACK}Centrer la vue sur la bouée. Ctrl-clic pour ouvrir une nouvelle vue sur la bouée
STR_BUOY_VIEW_CHANGE_BUOY_NAME                                  :{BLACK}Renommer la bouée

STR_EDIT_WAYPOINT_NAME                                          :{WHITE}Modifier le nom du point de contrôle

# Finances window
STR_FINANCES_CAPTION                                            :{WHITE}Finances de {COMPANY} {BLACK}{COMPANY_NUM}
STR_FINANCES_YEAR                                               :{WHITE}{NUM}

###length 3
STR_FINANCES_REVENUE_TITLE                                      :{WHITE}Revenus
STR_FINANCES_OPERATING_EXPENSES_TITLE                           :{WHITE}Dépenses de fonctionnement
STR_FINANCES_CAPITAL_EXPENSES_TITLE                             :{WHITE}Dépenses en capitaux


###length 13
STR_FINANCES_SECTION_CONSTRUCTION                               :{GOLD}Construction
STR_FINANCES_SECTION_NEW_VEHICLES                               :{GOLD}Nouveaux véhicules
STR_FINANCES_SECTION_TRAIN_RUNNING_COSTS                        :{GOLD}Trains
STR_FINANCES_SECTION_ROAD_VEHICLE_RUNNING_COSTS                 :{GOLD}Véhicules routiers
STR_FINANCES_SECTION_AIRCRAFT_RUNNING_COSTS                     :{GOLD}Aéronefs
STR_FINANCES_SECTION_SHIP_RUNNING_COSTS                         :{GOLD}Navires
STR_FINANCES_SECTION_INFRASTRUCTURE                             :{GOLD}Infrastructure
STR_FINANCES_SECTION_TRAIN_REVENUE                              :{GOLD}Trains
STR_FINANCES_SECTION_ROAD_VEHICLE_REVENUE                       :{GOLD}Véhicules routiers
STR_FINANCES_SECTION_AIRCRAFT_REVENUE                           :{GOLD}Aéronefs
STR_FINANCES_SECTION_SHIP_REVENUE                               :{GOLD}Navires
STR_FINANCES_SECTION_LOAN_INTEREST                              :{GOLD}Intérêts du prêt
STR_FINANCES_SECTION_OTHER                                      :{GOLD}Autres

STR_FINANCES_TOTAL_CAPTION                                      :{WHITE}Total
STR_FINANCES_NEGATIVE_INCOME                                    :-{CURRENCY_LONG}
STR_FINANCES_ZERO_INCOME                                        :{CURRENCY_LONG}
STR_FINANCES_POSITIVE_INCOME                                    :+{CURRENCY_LONG}
STR_FINANCES_PROFIT                                             :{WHITE}Profit
STR_FINANCES_BANK_BALANCE_TITLE                                 :{WHITE}Solde bancaire
STR_FINANCES_OWN_FUNDS_TITLE                                    :{WHITE}Fonds propres
STR_FINANCES_LOAN_TITLE                                         :{WHITE}Emprunt
STR_FINANCES_INTEREST_RATE                                      :{WHITE}Taux d'intérêt de l'emprunt{NBSP}: {BLACK}{NUM}%
STR_FINANCES_MAX_LOAN                                           :{WHITE}Emprunt maximum{NBSP}: {BLACK}{CURRENCY_LONG}
STR_FINANCES_TOTAL_CURRENCY                                     :{BLACK}{CURRENCY_LONG}
STR_FINANCES_BANK_BALANCE                                       :{WHITE}{CURRENCY_LONG}
STR_FINANCES_BORROW_BUTTON                                      :{BLACK}Emprunter {CURRENCY_LONG}
STR_FINANCES_BORROW_TOOLTIP                                     :{BLACK}Augmenter l'emprunt. Ctrl-clic pour emprunter autant que possible.
STR_FINANCES_REPAY_BUTTON                                       :{BLACK}Rembourser {CURRENCY_LONG}
STR_FINANCES_REPAY_TOOLTIP                                      :{BLACK}Rembourser une partie de l'emprunt. Ctrl-clic pour rembourser autant que possible.
STR_FINANCES_INFRASTRUCTURE_BUTTON                              :{BLACK}Infrastructure

# Company view
STR_COMPANY_VIEW_CAPTION                                        :{WHITE}{COMPANY} {BLACK}{COMPANY_NUM}
STR_COMPANY_VIEW_PRESIDENT_MANAGER_TITLE                        :{WHITE}{PRESIDENT_NAME}{}{GOLD}(Président)

STR_COMPANY_VIEW_INAUGURATED_TITLE                              :{GOLD}Inaugurée en{NBSP}: {WHITE}{NUM}
STR_COMPANY_VIEW_COLOUR_SCHEME_TITLE                            :{GOLD}Couleur{NBSP}:
STR_COMPANY_VIEW_VEHICLES_TITLE                                 :{GOLD}Véhicules{NBSP}:
STR_COMPANY_VIEW_TRAINS                                         :{WHITE}{COMMA} train{P "" s}
STR_COMPANY_VIEW_ROAD_VEHICLES                                  :{WHITE}{COMMA} véhicule{P "" s} routier{P "" s}
STR_COMPANY_VIEW_AIRCRAFT                                       :{WHITE}{COMMA} aéronef{P "" s}
STR_COMPANY_VIEW_SHIPS                                          :{WHITE}{COMMA} navire{P "" s}
STR_COMPANY_VIEW_VEHICLES_NONE                                  :{WHITE}Aucun
STR_COMPANY_VIEW_COMPANY_VALUE                                  :{GOLD}Valeur de la compagnie{NBSP}: {WHITE}{CURRENCY_LONG}
STR_COMPANY_VIEW_SHARES_OWNED_BY                                :{WHITE}({COMMA}{NBSP}% détenu{P "" s} par {COMPANY})
STR_COMPANY_VIEW_INFRASTRUCTURE                                 :{G=f}{GOLD}Infrastructure{NBSP}:
STR_COMPANY_VIEW_INFRASTRUCTURE_RAIL                            :{WHITE}{COMMA} morceau{P "" x} de voie ferrée
STR_COMPANY_VIEW_INFRASTRUCTURE_ROAD                            :{WHITE}{COMMA} morceau{P "" x} de route
STR_COMPANY_VIEW_INFRASTRUCTURE_WATER                           :{WHITE}{COMMA} case{P "" s} d'eau
STR_COMPANY_VIEW_INFRASTRUCTURE_STATION                         :{WHITE}{COMMA} case{P "" s} de station
STR_COMPANY_VIEW_INFRASTRUCTURE_AIRPORT                         :{WHITE}{COMMA} aéroport{P "" s}
STR_COMPANY_VIEW_INFRASTRUCTURE_NONE                            :{WHITE}Aucune

STR_COMPANY_VIEW_BUILD_HQ_BUTTON                                :{BLACK}Construire le siège
STR_COMPANY_VIEW_BUILD_HQ_TOOLTIP                               :{BLACK}Construire le siège social de la compagnie
STR_COMPANY_VIEW_VIEW_HQ_BUTTON                                 :{BLACK}Voir le siège
STR_COMPANY_VIEW_VIEW_HQ_TOOLTIP                                :{BLACK}Voir le siège social de la compagnie
STR_COMPANY_VIEW_RELOCATE_HQ                                    :{BLACK}Déménager le QG
STR_COMPANY_VIEW_RELOCATE_COMPANY_HEADQUARTERS                  :{BLACK}Reconstruire ailleurs le siège de la compagnie pour le prix de 1{NBSP}% de sa valeur.{}Shift-clic pour afficher seulement le coût estimé.
STR_COMPANY_VIEW_INFRASTRUCTURE_BUTTON                          :{BLACK}Détails
STR_COMPANY_VIEW_INFRASTRUCTURE_TOOLTIP                         :{BLACK}Afficher le détail des calculs d'infrastructure
STR_COMPANY_VIEW_GIVE_MONEY_BUTTON                              :{BLACK}Donner de l’argent
STR_COMPANY_VIEW_GIVE_MONEY_TOOLTIP                             :{BLACK}Donner de l’argent à cette compagnie

STR_COMPANY_VIEW_NEW_FACE_BUTTON                                :{BLACK}Nouveau visage
STR_COMPANY_VIEW_NEW_FACE_TOOLTIP                               :{BLACK}Choix d'un nouveau visage pour le P.D.G.
STR_COMPANY_VIEW_COLOUR_SCHEME_BUTTON                           :{BLACK}Couleur
STR_COMPANY_VIEW_COLOUR_SCHEME_TOOLTIP                          :{BLACK}Changer la couleur des véhicules
STR_COMPANY_VIEW_COMPANY_NAME_BUTTON                            :{BLACK}Nom de la société
STR_COMPANY_VIEW_COMPANY_NAME_TOOLTIP                           :{BLACK}Changer le nom de la compagnie
STR_COMPANY_VIEW_PRESIDENT_NAME_BUTTON                          :{BLACK}Nom du P.D.G.
STR_COMPANY_VIEW_PRESIDENT_NAME_TOOLTIP                         :{BLACK}Changer le nom du président directeur général

STR_COMPANY_VIEW_BUY_SHARE_BUTTON                               :{BLACK}Acheter 25{NBSP}% de la compagnie
STR_COMPANY_VIEW_SELL_SHARE_BUTTON                              :{BLACK}Vendre 25{NBSP}% de la compagnie
STR_COMPANY_VIEW_BUY_SHARE_TOOLTIP                              :{BLACK}Acheter 25% de la compagnie.{}Shift-clic pour afficher seulement le coût estimé.
STR_COMPANY_VIEW_SELL_SHARE_TOOLTIP                             :{BLACK}Vendre 25% de la compagnie. Shift-clic pour afficher le revenu estimé sans vendre

STR_COMPANY_VIEW_COMPANY_NAME_QUERY_CAPTION                     :Nom de la société
STR_COMPANY_VIEW_PRESIDENT_S_NAME_QUERY_CAPTION                 :Nom du P.D.G.
STR_COMPANY_VIEW_GIVE_MONEY_QUERY_CAPTION                       :Entrer le montant que vous souhaiter donner

STR_BUY_COMPANY_MESSAGE                                         :{WHITE}Nous sommes à la recherche d'un repreneur pour notre compagnie{}{}Voulez-vous acheter {COMPANY} pour {CURRENCY_LONG}{NBSP}?

# Company infrastructure window
STR_COMPANY_INFRASTRUCTURE_VIEW_CAPTION                         :{WHITE}Infrastructure de {COMPANY}
STR_COMPANY_INFRASTRUCTURE_VIEW_RAIL_SECT                       :{GOLD}Morceaux de voie ferrée{NBSP}:
STR_COMPANY_INFRASTRUCTURE_VIEW_SIGNALS                         :{WHITE}Signaux
STR_COMPANY_INFRASTRUCTURE_VIEW_ROAD_SECT                       :{GOLD}Morceaux de route{NBSP}:
STR_COMPANY_INFRASTRUCTURE_VIEW_TRAM_SECT                       :{GOLD}Morceaux de voie de tramway{NBSP}:
STR_COMPANY_INFRASTRUCTURE_VIEW_WATER_SECT                      :{GOLD}Cases d'eau{NBSP}:
STR_COMPANY_INFRASTRUCTURE_VIEW_CANALS                          :{WHITE}Canaux
STR_COMPANY_INFRASTRUCTURE_VIEW_STATION_SECT                    :{GOLD}Stations{NBSP}:
STR_COMPANY_INFRASTRUCTURE_VIEW_STATIONS                        :{WHITE}Cases de station
STR_COMPANY_INFRASTRUCTURE_VIEW_AIRPORTS                        :{WHITE}Aéroports
STR_COMPANY_INFRASTRUCTURE_VIEW_TOTAL                           :{WHITE}{CURRENCY_LONG}/an

# Industry directory
STR_INDUSTRY_DIRECTORY_CAPTION                                  :{WHITE}Industries
STR_INDUSTRY_DIRECTORY_NONE                                     :{ORANGE}− Aucune −
STR_INDUSTRY_DIRECTORY_ITEM_INFO                                :{BLACK}{CARGO_LONG}{STRING}{YELLOW} ({COMMA}% transporté{P "" s}){BLACK}
STR_INDUSTRY_DIRECTORY_ITEM_NOPROD                              :{ORANGE}{INDUSTRY}
STR_INDUSTRY_DIRECTORY_ITEM_PROD1                               :{ORANGE}{INDUSTRY} {STRING}
STR_INDUSTRY_DIRECTORY_ITEM_PROD2                               :{ORANGE}{INDUSTRY} {STRING}, {STRING}
STR_INDUSTRY_DIRECTORY_ITEM_PROD3                               :{ORANGE}{INDUSTRY} {STRING}, {STRING}, {STRING}
STR_INDUSTRY_DIRECTORY_ITEM_PRODMORE                            :{ORANGE}{INDUSTRY} {STRING}, {STRING}, {STRING} et {NUM} autre{P "" s}...
STR_INDUSTRY_DIRECTORY_LIST_CAPTION                             :{BLACK}Noms des industries - Cliquer sur un nom pour centrer la vue principale sur l'industrie. Ctrl-clic pour ouvrir une nouvelle vue sur l'industrie.
STR_INDUSTRY_DIRECTORY_ACCEPTED_CARGO_FILTER                    :{BLACK}Cargaison acceptée{NBSP}: {SILVER}{STRING}
STR_INDUSTRY_DIRECTORY_PRODUCED_CARGO_FILTER                    :{BLACK}Cargaison produite{NBSP}: {SILVER}{STRING}
STR_INDUSTRY_DIRECTORY_FILTER_ALL_TYPES                         :Tous les types de cargaison
STR_INDUSTRY_DIRECTORY_FILTER_NONE                              :Aucune

# Industry view
STR_INDUSTRY_VIEW_CAPTION                                       :{WHITE}{INDUSTRY}
STR_INDUSTRY_VIEW_PRODUCTION_LAST_MONTH_TITLE                   :{BLACK}Production le mois dernier{NBSP}:
STR_INDUSTRY_VIEW_TRANSPORTED                                   :{YELLOW}{CARGO_LONG}{STRING}{BLACK} ({COMMA}{NBSP}% transporté{P "" s})
STR_INDUSTRY_VIEW_LOCATION_TOOLTIP                              :{BLACK}Centrer la vue sur l'industrie. Ctrl-clic pour ouvrir une nouvelle vue sur l'industrie.
STR_INDUSTRY_VIEW_PRODUCTION_LEVEL                              :{BLACK}Niveau de production{NBSP}: {YELLOW}{COMMA}{NBSP}%
STR_INDUSTRY_VIEW_INDUSTRY_ANNOUNCED_CLOSURE                    :{YELLOW}L'industrie a annoncé sa fermeture imminente{NBSP}!

STR_INDUSTRY_VIEW_REQUIRES_N_CARGO                              :{BLACK}Nécessite{NBSP}: {YELLOW}{STRING}{STRING}
STR_INDUSTRY_VIEW_PRODUCES_N_CARGO                              :{BLACK}Produit{NBSP}: {YELLOW}{STRING}{STRING}
STR_INDUSTRY_VIEW_CARGO_LIST_EXTENSION                          :, {STRING}{STRING}

STR_INDUSTRY_VIEW_REQUIRES                                      :{BLACK}Nécessite{NBSP}:
STR_INDUSTRY_VIEW_ACCEPT_CARGO                                  :{YELLOW}{0:STRING}{BLACK}{3:STRING}
STR_INDUSTRY_VIEW_ACCEPT_CARGO_AMOUNT                           :{YELLOW}{STRING}{BLACK}{NBSP}: {CARGO_SHORT} en attente{STRING}

STR_CONFIG_GAME_PRODUCTION                                      :{WHITE}Changer la production (multiple de 8, max. 2040)
STR_CONFIG_GAME_PRODUCTION_LEVEL                                :{WHITE}Changer le niveau de production (pourcentage, max. 800{NBSP}%)

# Vehicle lists
###length VEHICLE_TYPES
STR_VEHICLE_LIST_TRAIN_CAPTION                                  :{WHITE}{STRING} - {COMMA} train{P "" s}
STR_VEHICLE_LIST_ROAD_VEHICLE_CAPTION                           :{WHITE}{STRING} - {COMMA} véhicule{P "" s} routier{P "" s}
STR_VEHICLE_LIST_SHIP_CAPTION                                   :{WHITE}{STRING} - {COMMA} navire{P "" s}
STR_VEHICLE_LIST_AIRCRAFT_CAPTION                               :{WHITE}{STRING} - {COMMA} aéronef{P "" s}

###length VEHICLE_TYPES
STR_VEHICLE_LIST_TRAIN_LIST_TOOLTIP                             :{BLACK}Trains - Cliquer sur un train pour obtenir des informations
STR_VEHICLE_LIST_ROAD_VEHICLE_TOOLTIP                           :{BLACK}Véhicules routiers - Cliquer sur un véhicule pour obtenir des informations
STR_VEHICLE_LIST_SHIP_TOOLTIP                                   :{BLACK}Navires - Cliquer sur un navire pour obtenir des informations
STR_VEHICLE_LIST_AIRCRAFT_TOOLTIP                               :{BLACK}Aéronef - Cliquer sur un aéronef pour obtenir des informations

###length VEHICLE_TYPES
STR_VEHICLE_LIST_AVAILABLE_TRAINS                               :Trains disponibles
STR_VEHICLE_LIST_AVAILABLE_ROAD_VEHICLES                        :Véhicules disponibles
STR_VEHICLE_LIST_AVAILABLE_SHIPS                                :Navires disponibles
STR_VEHICLE_LIST_AVAILABLE_AIRCRAFT                             :Aéronefs disponibles

STR_VEHICLE_LIST_MANAGE_LIST                                    :{BLACK}Gérer la liste
STR_VEHICLE_LIST_MANAGE_LIST_TOOLTIP                            :{BLACK}Envoyer des instructions à tous les véhicules de cette liste
STR_VEHICLE_LIST_REPLACE_VEHICLES                               :Remplacer des véhicules
STR_VEHICLE_LIST_SEND_FOR_SERVICING                             :Envoyer à l'entretien
STR_VEHICLE_LIST_PROFIT_THIS_YEAR_LAST_YEAR                     :{TINY_FONT}{BLACK}Profit cette année{NBSP}: {CURRENCY_LONG} (année précédente{NBSP}: {CURRENCY_LONG})
STR_VEHICLE_LIST_CARGO                                          :{TINY_FONT}{BLACK}[{CARGO_LIST}]
STR_VEHICLE_LIST_NAME_AND_CARGO                                 :{TINY_FONT}{BLACK}{STRING} {STRING}

STR_VEHICLE_LIST_SEND_TRAIN_TO_DEPOT                            :Envoyer au dépôt
STR_VEHICLE_LIST_SEND_ROAD_VEHICLE_TO_DEPOT                     :Envoyer au dépôt
STR_VEHICLE_LIST_SEND_SHIP_TO_DEPOT                             :Envoyer au dépôt
STR_VEHICLE_LIST_SEND_AIRCRAFT_TO_HANGAR                        :Envoyer au hangar

STR_VEHICLE_LIST_MASS_STOP_LIST_TOOLTIP                         :{BLACK}Cliquer pour arrêter tous les véhicules de la liste
STR_VEHICLE_LIST_MASS_START_LIST_TOOLTIP                        :{BLACK}Cliquer pour démarrer tous les véhicules de la liste
STR_VEHICLE_LIST_AVAILABLE_ENGINES_TOOLTIP                      :{BLACK}Voir la liste des modèles disponibles pour ce type de véhicules

STR_VEHICLE_LIST_SHARED_ORDERS_LIST_CAPTION                     :{WHITE}Ordres partagés par {COMMA} véhicule{P "" s}

# Group window
###length VEHICLE_TYPES
STR_GROUP_ALL_TRAINS                                            :Tous les trains
STR_GROUP_ALL_ROAD_VEHICLES                                     :Tous les véhicules routiers
STR_GROUP_ALL_SHIPS                                             :Tous les navires
STR_GROUP_ALL_AIRCRAFTS                                         :Tous les aéronefs

###length VEHICLE_TYPES
STR_GROUP_DEFAULT_TRAINS                                        :Trains non groupés
STR_GROUP_DEFAULT_ROAD_VEHICLES                                 :Véhicules routiers non groupés
STR_GROUP_DEFAULT_SHIPS                                         :Navires non groupés
STR_GROUP_DEFAULT_AIRCRAFTS                                     :Aéronefs non groupés

STR_GROUP_COUNT_WITH_SUBGROUP                                   :{TINY_FONT}{COMMA} (+{COMMA})

STR_GROUPS_CLICK_ON_GROUP_FOR_TOOLTIP                           :{BLACK}Groupes - Cliquer sur un groupe pour lister tous les véhicules de ce groupe. Glisser et déposer les groupes pour les hiérarchiser.
STR_GROUP_CREATE_TOOLTIP                                        :{BLACK}Créer un groupe de véhicules
STR_GROUP_DELETE_TOOLTIP                                        :{BLACK}Supprimer le groupe sélectionné
STR_GROUP_RENAME_TOOLTIP                                        :{BLACK}Renommer le groupe sélectionné
STR_GROUP_LIVERY_TOOLTIP                                        :{BLACK}Changer la couleur du groupe sélectionné
STR_GROUP_REPLACE_PROTECTION_TOOLTIP                            :{BLACK}Cliquer pour protéger ce groupe contre l'auto-remplacement global. Ctrl-clic pour protéger aussi les sous-groupes.

STR_QUERY_GROUP_DELETE_CAPTION                                  :{WHITE}Supprimer un groupe
STR_GROUP_DELETE_QUERY_TEXT                                     :{WHITE}Êtes-vous sûr de vouloir supprimer ce groupe et ses descendants{NBSP}?

STR_GROUP_ADD_SHARED_VEHICLE                                    :Ajouter des véhicules partagés
STR_GROUP_REMOVE_ALL_VEHICLES                                   :Retirer tous les véhicules

STR_GROUP_RENAME_CAPTION                                        :{BLACK}Renommer un groupe

STR_GROUP_PROFIT_THIS_YEAR                                      :Profit cette année{NBSP}:
STR_GROUP_PROFIT_LAST_YEAR                                      :Profit l'année précédente{NBSP}:
STR_GROUP_OCCUPANCY                                             :Utilisation actuelle{NBSP}:
STR_GROUP_OCCUPANCY_VALUE                                       :{NUM}%

# Build vehicle window
###length 4
STR_BUY_VEHICLE_TRAIN_RAIL_CAPTION                              :Nouveaux véhicules ferroviaires
STR_BUY_VEHICLE_TRAIN_ELRAIL_CAPTION                            :Nouveaux véhicules ferroviaires électriques
STR_BUY_VEHICLE_TRAIN_MONORAIL_CAPTION                          :Nouveaux véhicules monorail
STR_BUY_VEHICLE_TRAIN_MAGLEV_CAPTION                            :Nouveaux véhicules magnétiques

STR_BUY_VEHICLE_ROAD_VEHICLE_CAPTION                            :Nouveaux véhicules routiers
STR_BUY_VEHICLE_TRAM_VEHICLE_CAPTION                            :Nouveaux tramways

# Vehicle availability
###length VEHICLE_TYPES
STR_BUY_VEHICLE_TRAIN_ALL_CAPTION                               :Véhicules sur rail
STR_BUY_VEHICLE_ROAD_VEHICLE_ALL_CAPTION                        :Nouveaux véhicules routiers
STR_BUY_VEHICLE_SHIP_CAPTION                                    :Nouveaux navires
STR_BUY_VEHICLE_AIRCRAFT_CAPTION                                :Nouvel aéronef

STR_PURCHASE_INFO_COST_WEIGHT                                   :{BLACK}Prix{NBSP}: {GOLD}{CURRENCY_LONG}{BLACK} − Poids{NBSP}: {GOLD}{WEIGHT_SHORT}
STR_PURCHASE_INFO_COST_REFIT_WEIGHT                             :{BLACK}Coût{NBSP}: {GOLD}{CURRENCY_LONG}{BLACK} (Coût de réaménagement{NBSP}: {GOLD}{CURRENCY_LONG}{BLACK}) Poids{NBSP}: {GOLD}{WEIGHT_SHORT}
STR_PURCHASE_INFO_SPEED_POWER                                   :{BLACK}Vitesse{NBSP}: {GOLD}{VELOCITY}{BLACK} − Puissance{NBSP}: {GOLD}{POWER}
STR_PURCHASE_INFO_SPEED                                         :{BLACK}Vitesse{NBSP}: {GOLD}{VELOCITY}
STR_PURCHASE_INFO_SPEED_OCEAN                                   :{BLACK}Vitesse sur l'océan{NBSP}: {GOLD}{VELOCITY}
STR_PURCHASE_INFO_SPEED_CANAL                                   :{BLACK}Vitesse sur canal/fleuve{NBSP}: {GOLD}{VELOCITY}
STR_PURCHASE_INFO_RUNNINGCOST                                   :{BLACK}Coûts d'entretien{NBSP}: {GOLD}{CURRENCY_LONG}/an
STR_PURCHASE_INFO_CAPACITY                                      :{BLACK}Capacité{NBSP}: {GOLD}{CARGO_LONG} {STRING}
STR_PURCHASE_INFO_REFITTABLE                                    :(réaménageable)
STR_PURCHASE_INFO_DESIGNED_LIFE                                 :{BLACK}Conçu en{NBSP}: {GOLD}{NUM}{BLACK} − Durée de vie{NBSP}: {GOLD}{COMMA} an{P "" s}
STR_PURCHASE_INFO_DESIGNED                                      :{BLACK}Conçu en{NBSP}: {GOLD}{NUM}
STR_PURCHASE_INFO_RELIABILITY                                   :{BLACK}Fiabilité max.{NBSP}: {GOLD}{COMMA}{NBSP}%
STR_PURCHASE_INFO_COST                                          :{BLACK}Prix{NBSP}: {GOLD}{CURRENCY_LONG}
STR_PURCHASE_INFO_COST_REFIT                                    :{BLACK}Coût{NBSP}: {GOLD}{CURRENCY_LONG}{BLACK} (Coût de réaménagement{NBSP}: {GOLD}{CURRENCY_LONG}{BLACK})
STR_PURCHASE_INFO_WEIGHT_CWEIGHT                                :{BLACK}Poids{NBSP}: {GOLD}{WEIGHT_SHORT} ({WEIGHT_SHORT})
STR_PURCHASE_INFO_COST_SPEED                                    :{BLACK}Prix{NBSP}: {GOLD}{CURRENCY_LONG}{BLACK} − Vitesse{NBSP}: {GOLD}{VELOCITY}
STR_PURCHASE_INFO_COST_REFIT_SPEED                              :{BLACK}Coût{NBSP}: {GOLD}{CURRENCY_LONG}{BLACK} (Coût de réaménagement{NBSP}: {GOLD}{CURRENCY_LONG}{BLACK}) Vitesse{NBSP}: {GOLD}{VELOCITY}
STR_PURCHASE_INFO_AIRCRAFT_CAPACITY                             :{BLACK}Capacité{NBSP}: {GOLD}{CARGO_LONG}, {CARGO_LONG}
STR_PURCHASE_INFO_PWAGPOWER_PWAGWEIGHT                          :{BLACK}Wagons motorisés{NBSP}: {GOLD}+{POWER}{BLACK} − Poids{NBSP}: {GOLD}+{WEIGHT_SHORT}
STR_PURCHASE_INFO_REFITTABLE_TO                                 :{BLACK}Réaménageable pour{NBSP}: {GOLD}{STRING}
STR_PURCHASE_INFO_ALL_TYPES                                     :Tous les types de cargaison
STR_PURCHASE_INFO_NONE                                          :Aucune cargaison
STR_PURCHASE_INFO_ENGINES_ONLY                                  :Moteurs uniquement
STR_PURCHASE_INFO_ALL_BUT                                       :Tous sauf {CARGO_LIST}
STR_PURCHASE_INFO_MAX_TE                                        :{BLACK}Effort de traction max.{NBSP}: {GOLD}{FORCE}
STR_PURCHASE_INFO_AIRCRAFT_RANGE                                :{BLACK}Rayon d'action{NBSP}: {GOLD}{COMMA}{NBSP}cases
STR_PURCHASE_INFO_AIRCRAFT_TYPE                                 :{BLACK}Type d'aéronef{NBSP}: {GOLD}{STRING}

###length 3
STR_CARGO_TYPE_FILTER_ALL                                       :Tous les types de cargaison
STR_CARGO_TYPE_FILTER_FREIGHT                                   :Fret
STR_CARGO_TYPE_FILTER_NONE                                      :Aucun

###length VEHICLE_TYPES
STR_BUY_VEHICLE_TRAIN_LIST_TOOLTIP                              :{BLACK}Choix du véhicule. Cliquer sur un véhicule pour obtenir des informations. Ctrl-clic pour basculer le masquage du type de véhicule
STR_BUY_VEHICLE_ROAD_VEHICLE_LIST_TOOLTIP                       :{BLACK}Choix du véhicule routier. Cliquer sur un véhicule pour obtenir des informations. Ctrl-clic pour basculer le masquage du type de véhicule
STR_BUY_VEHICLE_SHIP_LIST_TOOLTIP                               :{BLACK}Choix du navire. Cliquer sur un navire pour obtenir des informations. Ctrl-clic pour basculer le masquage du type de navire
STR_BUY_VEHICLE_AIRCRAFT_LIST_TOOLTIP                           :{BLACK}Choix de l'aéronef. Cliquer sur un aéronef pour obtenir des informations. Ctrl-clic pour basculer le masquage du type d'aéronef

###length VEHICLE_TYPES
STR_BUY_VEHICLE_TRAIN_BUY_VEHICLE_BUTTON                        :{BLACK}Acheter
STR_BUY_VEHICLE_ROAD_VEHICLE_BUY_VEHICLE_BUTTON                 :{BLACK}Acheter
STR_BUY_VEHICLE_SHIP_BUY_VEHICLE_BUTTON                         :{BLACK}Acheter
STR_BUY_VEHICLE_AIRCRAFT_BUY_VEHICLE_BUTTON                     :{BLACK}Acheter

###length VEHICLE_TYPES
STR_BUY_VEHICLE_TRAIN_BUY_REFIT_VEHICLE_BUTTON                  :Achat et réaménagement du véhicule
STR_BUY_VEHICLE_ROAD_VEHICLE_BUY_REFIT_VEHICLE_BUTTON           :{BLACK}Acheter et réaménager
STR_BUY_VEHICLE_SHIP_BUY_REFIT_VEHICLE_BUTTON                   :Acheter et réaménager le bateau
STR_BUY_VEHICLE_AIRCRAFT_BUY_REFIT_VEHICLE_BUTTON               :{BLACK}Acheter et réaménager

###length VEHICLE_TYPES
STR_BUY_VEHICLE_TRAIN_BUY_VEHICLE_TOOLTIP                       :{BLACK}Acheter le véhicule sélectionné.{}Shift-clic pour afficher seulement le coût estimé.
STR_BUY_VEHICLE_ROAD_VEHICLE_BUY_VEHICLE_TOOLTIP                :{BLACK}Acheter le véhicule sélectionné.{}Shift-clic pour afficher seulement le coût estimé.
STR_BUY_VEHICLE_SHIP_BUY_VEHICLE_TOOLTIP                        :{BLACK}Acheter le navire sélectionné.{}Shift-clic pour afficher seulement le coût estimé.
STR_BUY_VEHICLE_AIRCRAFT_BUY_VEHICLE_TOOLTIP                    :{BLACK}Acheter l'aéronef sélectionné.{}Shift-clic pour afficher seulement le coût estimé.

###length VEHICLE_TYPES
STR_BUY_VEHICLE_TRAIN_BUY_REFIT_VEHICLE_TOOLTIP                 :{BLACK}Acheter et réaménager le véhicule sélectionné.{}Shift-clic pour afficher seulement le coût estimé.
STR_BUY_VEHICLE_ROAD_VEHICLE_BUY_REFIT_VEHICLE_TOOLTIP          :{BLACK}Acheter et réaménager le véhicule sélectionné.{}Shift-clic pour afficher seulement le coût estimé.
STR_BUY_VEHICLE_SHIP_BUY_REFIT_VEHICLE_TOOLTIP                  :{BLACK}Acheter et réaménager le navire sélectionné.{}Shift-clic pour afficher seulement le coût estimé.
STR_BUY_VEHICLE_AIRCRAFT_BUY_REFIT_VEHICLE_TOOLTIP              :{BLACK}Acheter et réaménager l'aéronef sélectionné.{}Shift-clic pour afficher seulement le coût estimé.

###length VEHICLE_TYPES
STR_BUY_VEHICLE_TRAIN_RENAME_BUTTON                             :{BLACK}Renommer
STR_BUY_VEHICLE_ROAD_VEHICLE_RENAME_BUTTON                      :{BLACK}Renommer
STR_BUY_VEHICLE_SHIP_RENAME_BUTTON                              :{BLACK}Renommer
STR_BUY_VEHICLE_AIRCRAFT_RENAME_BUTTON                          :{BLACK}Renommer

###length VEHICLE_TYPES
STR_BUY_VEHICLE_TRAIN_RENAME_TOOLTIP                            :{BLACK}Renommer le type de véhicule ferroviaire
STR_BUY_VEHICLE_ROAD_VEHICLE_RENAME_TOOLTIP                     :{BLACK}Renommer le type de véhicule routier
STR_BUY_VEHICLE_SHIP_RENAME_TOOLTIP                             :{BLACK}Renommer le type de navire
STR_BUY_VEHICLE_AIRCRAFT_RENAME_TOOLTIP                         :{BLACK}Renommer le type d'aéronef

###length VEHICLE_TYPES
STR_BUY_VEHICLE_TRAIN_HIDE_TOGGLE_BUTTON                        :{BLACK}Cacher
STR_BUY_VEHICLE_ROAD_VEHICLE_HIDE_TOGGLE_BUTTON                 :{BLACK}Cacher
STR_BUY_VEHICLE_SHIP_HIDE_TOGGLE_BUTTON                         :{BLACK}Cacher
STR_BUY_VEHICLE_AIRCRAFT_HIDE_TOGGLE_BUTTON                     :{BLACK}Cacher

###length VEHICLE_TYPES
STR_BUY_VEHICLE_TRAIN_SHOW_TOGGLE_BUTTON                        :{BLACK}Afficher
STR_BUY_VEHICLE_ROAD_VEHICLE_SHOW_TOGGLE_BUTTON                 :{BLACK}Afficher
STR_BUY_VEHICLE_SHIP_SHOW_TOGGLE_BUTTON                         :{BLACK}Afficher
STR_BUY_VEHICLE_AIRCRAFT_SHOW_TOGGLE_BUTTON                     :{BLACK}Afficher

###length VEHICLE_TYPES
STR_BUY_VEHICLE_TRAIN_HIDE_SHOW_TOGGLE_TOOLTIP                  :{BLACK}Basculer cacher/afficher le type de véhicule ferroviaire
STR_BUY_VEHICLE_ROAD_VEHICLE_HIDE_SHOW_TOGGLE_TOOLTIP           :{BLACK}Basculer cacher/afficher le type de véhicule routier
STR_BUY_VEHICLE_SHIP_HIDE_SHOW_TOGGLE_TOOLTIP                   :{BLACK}Basculer cacher/afficher le type de navire
STR_BUY_VEHICLE_AIRCRAFT_HIDE_SHOW_TOGGLE_TOOLTIP               :{BLACK}Basculer cacher/afficher le type d'aéronef

###length VEHICLE_TYPES
STR_QUERY_RENAME_TRAIN_TYPE_CAPTION                             :{WHITE}Renommer le type de véhicule ferroviaire
STR_QUERY_RENAME_ROAD_VEHICLE_TYPE_CAPTION                      :{WHITE}Renommer le type de véhicule routier
STR_QUERY_RENAME_SHIP_TYPE_CAPTION                              :{WHITE}Renommer type de navire
STR_QUERY_RENAME_AIRCRAFT_TYPE_CAPTION                          :{WHITE}Renommer type d'aéronef

# Depot window
STR_DEPOT_CAPTION                                               :{WHITE}{DEPOT}

STR_DEPOT_RENAME_TOOLTIP                                        :{BLACK}Changer le nom du dépôt
STR_DEPOT_RENAME_DEPOT_CAPTION                                  :Renommer le dépôt

STR_DEPOT_NO_ENGINE                                             :{BLACK}−
STR_DEPOT_VEHICLE_TOOLTIP                                       :{BLACK}{ENGINE}{STRING}
STR_DEPOT_VEHICLE_TOOLTIP_CHAIN                                 :{BLACK}{NUM} véhicule{P "" s}{STRING}
STR_DEPOT_VEHICLE_TOOLTIP_CARGO                                 :{}{CARGO_LONG} ({CARGO_SHORT})

###length VEHICLE_TYPES
STR_DEPOT_TRAIN_LIST_TOOLTIP                                    :{BLACK}Trains - Glisser un élément pour l'ajouter/le supprimer du train, cliquer droit pour obtenir des information sur l'élément. Maintenir Ctrl pour que les deux fonctions s'appliquent à la chaine qui suit.
STR_DEPOT_ROAD_VEHICLE_LIST_TOOLTIP                             :{BLACK}Véhicules - Cliquer droit sur un véhicule pour obtenir des informations
STR_DEPOT_SHIP_LIST_TOOLTIP                                     :{BLACK}Navires - Cliquer droit sur un navire pour obtenir des informations
STR_DEPOT_AIRCRAFT_LIST_TOOLTIP                                 :{BLACK}Aéronef - Cliquer droit sur un aéronef pour obtenir des informations

###length VEHICLE_TYPES
STR_DEPOT_TRAIN_SELL_TOOLTIP                                    :{BLACK}Glisser le véhicule ici pour le vendre
STR_DEPOT_ROAD_VEHICLE_SELL_TOOLTIP                             :{BLACK}Glisser un véhicule jusqu'ici pour le vendre
STR_DEPOT_SHIP_SELL_TOOLTIP                                     :{BLACK}Glisser le navire jusqu'ici pour le vendre
STR_DEPOT_AIRCRAFT_SELL_TOOLTIP                                 :{BLACK}Glisser l'aéronef jusqu'ici ici pour le vendre

###length VEHICLE_TYPES
STR_DEPOT_SELL_ALL_BUTTON_TRAIN_TOOLTIP                         :{BLACK}Vendre tous les trains du dépôt
STR_DEPOT_SELL_ALL_BUTTON_ROAD_VEHICLE_TOOLTIP                  :{BLACK}Vendre tous les véhicules routiers du dépôt
STR_DEPOT_SELL_ALL_BUTTON_SHIP_TOOLTIP                          :{BLACK}Vendre tous les navires du dépôt
STR_DEPOT_SELL_ALL_BUTTON_AIRCRAFT_TOOLTIP                      :{BLACK}Vendre tous les aéronefs du hangar

###length VEHICLE_TYPES
STR_DEPOT_AUTOREPLACE_TRAIN_TOOLTIP                             :{BLACK}Autoremplacer tous les trains du dépôt
STR_DEPOT_AUTOREPLACE_ROAD_VEHICLE_TOOLTIP                      :{BLACK}Autoremplacer tous les véhicules routiers du dépôt
STR_DEPOT_AUTOREPLACE_SHIP_TOOLTIP                              :{BLACK}Autoremplacer tous les navires du dépôt
STR_DEPOT_AUTOREPLACE_AIRCRAFT_TOOLTIP                          :{BLACK}Autoremplacer tous les aéronefs du hangar

###length VEHICLE_TYPES
STR_DEPOT_TRAIN_NEW_VEHICLES_BUTTON                             :{BLACK}Nouveaux véhicules
STR_DEPOT_ROAD_VEHICLE_NEW_VEHICLES_BUTTON                      :{BLACK}Nouveaux véhicules
STR_DEPOT_SHIP_NEW_VEHICLES_BUTTON                              :{BLACK}Nouveaux navires
STR_DEPOT_AIRCRAFT_NEW_VEHICLES_BUTTON                          :{BLACK}Nouveaux aéronefs

###length VEHICLE_TYPES
STR_DEPOT_TRAIN_NEW_VEHICLES_TOOLTIP                            :{BLACK}Acheter un nouveau véhicule ferroviaire
STR_DEPOT_ROAD_VEHICLE_NEW_VEHICLES_TOOLTIP                     :{BLACK}Acheter un nouveau véhicule routier
STR_DEPOT_SHIP_NEW_VEHICLES_TOOLTIP                             :{BLACK}Acheter un nouveau navire
STR_DEPOT_AIRCRAFT_NEW_VEHICLES_TOOLTIP                         :{BLACK}Acheter un nouvel aéronef

###length VEHICLE_TYPES
STR_DEPOT_CLONE_TRAIN                                           :{BLACK}Copier un train
STR_DEPOT_CLONE_ROAD_VEHICLE                                    :{BLACK}Copier un véhicule
STR_DEPOT_CLONE_SHIP                                            :{BLACK}Copier un navire
STR_DEPOT_CLONE_AIRCRAFT                                        :{BLACK}Copier un aéronef

###length VEHICLE_TYPES
STR_DEPOT_CLONE_TRAIN_DEPOT_INFO                                :{BLACK}Acheter une copie d'un train et de ses wagons. Cliquer ici puis sur un train dans ou hors d'un dépôt.{}Ctrl-clic pour partager les ordres.{}Shift-clic pour afficher seulement le coût estimé.
STR_DEPOT_CLONE_ROAD_VEHICLE_DEPOT_INFO                         :{BLACK}Acheter une copie d'un véhicule routier. Cliquer ici puis sur un véhicule routier dans ou hors d'un dépôt.{}Ctrl-clic pour partager les ordres.{}Shift-clic pour afficher seulement le coût estimé.
STR_DEPOT_CLONE_SHIP_DEPOT_INFO                                 :{BLACK}Acheter une copie d'un navire. Cliquer ici puis sur un navire dans ou hors d'un dépôt.{}Ctrl-clic pour partager les ordres.{}Shift-clic pour afficher seulement le coût estimé.
STR_DEPOT_CLONE_AIRCRAFT_INFO_HANGAR_WINDOW                     :{BLACK}Acheter une copie d'un aéronef. Cliquer ici puis sur un aéronef dans ou hors d'un hangar.{}Ctrl-clic pour partager les ordres.{}Shift-clic pour afficher seulement le coût estimé.

###length VEHICLE_TYPES
STR_DEPOT_TRAIN_LOCATION_TOOLTIP                                :{BLACK}Centrer la vue sur le dépôt. Ctrl-clic pour ouvrir une nouvelle vue sur le dépôt.
STR_DEPOT_ROAD_VEHICLE_LOCATION_TOOLTIP                         :{BLACK}Centre la vue sur le dépôt. Ctrl-clic pour ouvrir une nouvelle vue sur le dépôt.
STR_DEPOT_SHIP_LOCATION_TOOLTIP                                 :{BLACK}Centrer la vue sur le dépôt naval. Ctrl-clic pour ouvrir une nouvelle vue sur le dépôt naval.
STR_DEPOT_AIRCRAFT_LOCATION_TOOLTIP                             :{BLACK}Centrer la vue sur le hangar. Ctrl-clic pour ouvrir une nouvelle vue sur le hangar.

###length VEHICLE_TYPES
STR_DEPOT_VEHICLE_ORDER_LIST_TRAIN_TOOLTIP                      :{BLACK}Afficher les trains ayant ce dépôt dans leurs ordres
STR_DEPOT_VEHICLE_ORDER_LIST_ROAD_VEHICLE_TOOLTIP               :{BLACK}Afficher les véhicules routiers ayant ce dépôt dans leurs ordres
STR_DEPOT_VEHICLE_ORDER_LIST_SHIP_TOOLTIP                       :{BLACK}Afficher les navires ayant ce dépôt dans leurs ordres
STR_DEPOT_VEHICLE_ORDER_LIST_AIRCRAFT_TOOLTIP                   :{BLACK}Afficher les aéronefs ayant ce hangar dans leurs ordres

###length VEHICLE_TYPES
STR_DEPOT_MASS_STOP_DEPOT_TRAIN_TOOLTIP                         :{BLACK}Cliquer pour arrêter tous les trains du dépôt
STR_DEPOT_MASS_STOP_DEPOT_ROAD_VEHICLE_TOOLTIP                  :{BLACK}Cliquer pour arrêter tous les véhicules routiers du dépôt
STR_DEPOT_MASS_STOP_DEPOT_SHIP_TOOLTIP                          :{BLACK}Cliquer pour arrêter tous les navires du dépôt
STR_DEPOT_MASS_STOP_HANGAR_TOOLTIP                              :{BLACK}Cliquer pour arrêter tous les aéronefs du hangar

###length VEHICLE_TYPES
STR_DEPOT_MASS_START_DEPOT_TRAIN_TOOLTIP                        :{BLACK}Cliquer pour démarrer tous les trains du dépôt
STR_DEPOT_MASS_START_DEPOT_ROAD_VEHICLE_TOOLTIP                 :{BLACK}Cliquer pour démarrer tous les véhicules routiers du dépôt
STR_DEPOT_MASS_START_DEPOT_SHIP_TOOLTIP                         :{BLACK}Cliquer pour démarrer tous les navires du dépôt
STR_DEPOT_MASS_START_HANGAR_TOOLTIP                             :{BLACK}Cliquer pour démarrer tous les aéronefs du hangar

STR_DEPOT_DRAG_WHOLE_TRAIN_TO_SELL_TOOLTIP                      :{BLACK}Faire glisser la locomotive ici pour vendre tout le train
STR_DEPOT_SELL_CONFIRMATION_TEXT                                :{YELLOW}Vous êtes sur le point de vendre tous les véhicules du dépôt. Êtes-vous sûr{NBSP}?

# Engine preview window
STR_ENGINE_PREVIEW_CAPTION                                      :{WHITE}Communiqué du fabriquant de véhicules
STR_ENGINE_PREVIEW_MESSAGE                                      :{GOLD}Nous venons juste d'inventer{NBSP}: {STRING} - Voulez-vous l'exclusivité de ce véhicule pendant un an, afin que nous puissions le tester avant sa mise sur le marché{NBSP}?

STR_ENGINE_PREVIEW_RAILROAD_LOCOMOTIVE                          :{G=f}locomotive
STR_ENGINE_PREVIEW_ELRAIL_LOCOMOTIVE                            :{G=f}locomotive électrique
STR_ENGINE_PREVIEW_MONORAIL_LOCOMOTIVE                          :{G=f}locomotive monorail
STR_ENGINE_PREVIEW_MAGLEV_LOCOMOTIVE                            :{G=f}locomotive Maglev

STR_ENGINE_PREVIEW_ROAD_VEHICLE                                 :{G=m}véhicule
STR_ENGINE_PREVIEW_TRAM_VEHICLE                                 :{G=m}tramway

STR_ENGINE_PREVIEW_AIRCRAFT                                     :{G=m2}aéronef
STR_ENGINE_PREVIEW_SHIP                                         :{G=m}navire

STR_ENGINE_PREVIEW_COST_WEIGHT_SPEED_POWER                      :{BLACK}Prix{NBSP}: {CURRENCY_LONG} − Poids{NBSP}: {WEIGHT_SHORT}{}Vitesse{NBSP}: {VELOCITY} − Puissance{NBSP}: {POWER}{}Coûts d'entretien{NBSP}: {CURRENCY_LONG}/an{}Capacité{NBSP}: {CARGO_LONG}
STR_ENGINE_PREVIEW_COST_WEIGHT_SPEED_POWER_MAX_TE               :{BLACK}Prix{NBSP}: {0:CURRENCY_LONG} − Poids{NBSP}: {1:WEIGHT_SHORT}{}Vitesse{NBSP}: {2:VELOCITY} − Puissance{NBSP}: {3:POWER}{}Effort de traction max.{NBSP}: {6:FORCE}{}Coûts d'entretien{NBSP}: {4:CURRENCY_LONG}/an{}Capacité{NBSP}: {5:CARGO_LONG}
STR_ENGINE_PREVIEW_COST_MAX_SPEED_CAP_RUNCOST                   :{BLACK}Prix{NBSP}: {CURRENCY_LONG} − Vitesse max.{NBSP}: {VELOCITY}{}Capacité{NBSP}: {CARGO_LONG}{}Coûts d'entretien{NBSP}: {CURRENCY_LONG}/an
STR_ENGINE_PREVIEW_COST_MAX_SPEED_TYPE_CAP_CAP_RUNCOST          :{BLACK}Prix{NBSP}: {CURRENCY_LONG} - Vitesse max.{NBSP}: {VELOCITY}{}Type d'aéronef{NBSP}: {STRING}{}Capacité{NBSP}: {CARGO_LONG}, {CARGO_LONG}{}Coûts d'entretien{NBSP}: {CURRENCY_LONG}/an
STR_ENGINE_PREVIEW_COST_MAX_SPEED_TYPE_CAP_RUNCOST              :{BLACK}Prix{NBSP}: {CURRENCY_LONG} - Vitesse max.{NBSP}: {VELOCITY}{}Type d'aéronef{NBSP}: {STRING}{}Capacité{NBSP}: {CARGO_LONG}{}Coûts d'entretien{NBSP}: {CURRENCY_LONG}/an
STR_ENGINE_PREVIEW_COST_MAX_SPEED_TYPE_RANGE_CAP_CAP_RUNCOST    :{BLACK}Prix{NBSP}: {CURRENCY_LONG} - Vitesse max.{NBSP}: {VELOCITY}{}Type d'aéronef{NBSP}: {STRING} - Rayon d'action{NBSP}: {COMMA} cases{}Capacité{NBSP}: {CARGO_LONG}, {CARGO_LONG}{}Coûts d'entretien{NBSP}: {CURRENCY_LONG}/an
STR_ENGINE_PREVIEW_COST_MAX_SPEED_TYPE_RANGE_CAP_RUNCOST        :{BLACK}Prix{NBSP}: {CURRENCY_LONG} - Vitesse max.{NBSP}: {VELOCITY}{}Type d'aéronef{NBSP}: {STRING} - Rayon d'action{NBSP}: {COMMA} cases{}Capacité{NBSP}: {CARGO_LONG}{}Coûts d'entretien{NBSP}: {CURRENCY_LONG}/an

# Autoreplace window
STR_REPLACE_VEHICLES_WHITE                                      :{WHITE}Remplacer {STRING} - {STRING}

STR_REPLACE_VEHICLE_VEHICLES_IN_USE                             :{YELLOW}Véhicules utilisés
STR_REPLACE_VEHICLE_VEHICLES_IN_USE_TOOLTIP                     :{BLACK}Colonne avec les véhicules que vous possédez
STR_REPLACE_VEHICLE_AVAILABLE_VEHICLES                          :{YELLOW}Véhicules disponibles
STR_REPLACE_VEHICLE_AVAILABLE_VEHICLES_TOOLTIP                  :{BLACK}Colonne avec les véhicules disponibles pour le remplacement

###length VEHICLE_TYPES
STR_REPLACE_VEHICLE_TRAIN                                       :Train
STR_REPLACE_VEHICLE_ROAD_VEHICLE                                :Véhicule routier
STR_REPLACE_VEHICLE_SHIP                                        :Navire
STR_REPLACE_VEHICLE_AIRCRAFT                                    :Aéronef

STR_REPLACE_HELP_LEFT_ARRAY                                     :{BLACK}Choisir le type de véhicule à remplacer
STR_REPLACE_HELP_RIGHT_ARRAY                                    :{BLACK}Choisir le nouveau type de véhicule devant remplacer celui sélectionné à gauche

STR_REPLACE_VEHICLES_START                                      :{BLACK}Démarrer le remplacement
STR_REPLACE_VEHICLES_NOW                                        :Rempacer maintenant tous les véhicules
STR_REPLACE_VEHICLES_WHEN_OLD                                   :Ne remplacer que les vieux véhicules
STR_REPLACE_HELP_START_BUTTON                                   :{BLACK}Appuyer sur ce bouton pour commencer le remplacement du type de véhicule sélectionné à gauche par celui sélectionné à droite
STR_REPLACE_NOT_REPLACING                                       :{BLACK}Pas en cours de remplacement
STR_REPLACE_NOT_REPLACING_VEHICLE_SELECTED                      :{BLACK}Aucun véhicule sélectionné
STR_REPLACE_REPLACING_WHEN_OLD                                  :{ENGINE} si vieux
STR_REPLACE_VEHICLES_STOP                                       :{BLACK}Stopper le remplacement
STR_REPLACE_HELP_STOP_BUTTON                                    :{BLACK}Appuyer sur ce bouton pour arrêter le remplacement du type de véhicule sélectionné à gauche

STR_REPLACE_ENGINE_WAGON_SELECT_HELP                            :{BLACK}Alterner entre les fenêtres de remplacement des locomotives ou des wagons
STR_REPLACE_ENGINES                                             :Locomotives
STR_REPLACE_WAGONS                                              :Wagons
STR_REPLACE_ALL_RAILTYPE                                        :Tous le véhicules sur rail
STR_REPLACE_ALL_ROADTYPE                                        :Tous les véhicules routiers

###length 2
STR_REPLACE_HELP_RAILTYPE                                       :{BLACK}Choisir un type de rail pour le remplacement de locomotives
STR_REPLACE_HELP_ROADTYPE                                       :{BLACK}Choisir un type de route pour le remplacement de véhicules
###next-name-looks-similar

STR_REPLACE_HELP_REPLACE_INFO_TAB                               :{BLACK}Ceci affiche par quel type de véhicule sera remplacé celui sélectionné à gauche, si possible
STR_REPLACE_RAIL_VEHICLES                                       :Véhicules sur rail
STR_REPLACE_ELRAIL_VEHICLES                                     :Véhicules électriques sur rail
STR_REPLACE_MONORAIL_VEHICLES                                   :Véhicules sur monorail
STR_REPLACE_MAGLEV_VEHICLES                                     :Véhicules Maglev

STR_REPLACE_ROAD_VEHICLES                                       :Véhicules routiers
STR_REPLACE_TRAM_VEHICLES                                       :Tramways

STR_REPLACE_REMOVE_WAGON                                        :{BLACK}Retrait de wagon ({STRING}){NBSP}: {ORANGE}{STRING}
STR_REPLACE_REMOVE_WAGON_HELP                                   :{BLACK}Si l'autoremplacement de la locomotive provoque un accroissement de la longueur du train, alors sa longueur initiale sera retrouvée en retirant automatiquement des wagons (d'abord par la tête)
STR_REPLACE_REMOVE_WAGON_GROUP_HELP                             :{STRING}. Ctrl-clic pour appliquer aussi aux sous-groupes

# Vehicle view
STR_VEHICLE_VIEW_CAPTION                                        :{WHITE}{VEHICLE}

###length VEHICLE_TYPES
STR_VEHICLE_VIEW_TRAIN_CENTER_TOOLTIP                           :{BLACK}Centrer la vue sur le train. Double clic pour le suivre dans la vue principale. Ctrl-clic pour ouvrir une nouvelle vue sur le train
STR_VEHICLE_VIEW_ROAD_VEHICLE_CENTER_TOOLTIP                    :{BLACK}Centrer la vue sur le véhicule. Double clic pour le suivre dans la vue principale. Ctrl-clic pour ouvrir une nouvelle vue sur le véhicule
STR_VEHICLE_VIEW_SHIP_CENTER_TOOLTIP                            :{BLACK}Centrer la vue sur le navire. Double clic pour le suivre dans la vue principale. Ctrl-clic pour ouvrir une nouvelle vue sur le navire
STR_VEHICLE_VIEW_AIRCRAFT_CENTER_TOOLTIP                        :{BLACK}Centrer la vue sur l'aéronef. Double clic pour le suivre dans la vue principale. Ctrl-clic pour ouvrir une nouvelle vue sur l'aéronef

###length VEHICLE_TYPES
STR_VEHICLE_VIEW_TRAIN_SEND_TO_DEPOT_TOOLTIP                    :{BLACK}Envoyer le train au dépôt.{}Ctrl-clic pour un entretien seul.
STR_VEHICLE_VIEW_ROAD_VEHICLE_SEND_TO_DEPOT_TOOLTIP             :{BLACK}Envoyer le véhicule au dépôt.{}Ctrl-clic pour un entretien seul.
STR_VEHICLE_VIEW_SHIP_SEND_TO_DEPOT_TOOLTIP                     :{BLACK}Envoyer le navire au dépôt.{}Ctrl-clic pour un entretien seul.
STR_VEHICLE_VIEW_AIRCRAFT_SEND_TO_DEPOT_TOOLTIP                 :{BLACK}Envoyer l'aéronef au hangar.{}Ctrl-clic pour un entretien seul.

###length VEHICLE_TYPES
STR_VEHICLE_VIEW_CLONE_TRAIN_INFO                               :{BLACK}Acheter une copie du train et de ses wagons.{}Ctrl-clic pour partager les ordres.{}Shift-clic pour afficher seulement le coût estimé.
STR_VEHICLE_VIEW_CLONE_ROAD_VEHICLE_INFO                        :{BLACK}Acheter une copie du véhicule routier.{}Ctrl-clic pour partager les ordres.{}Shift-clic pour afficher seulement le coût estimé.
STR_VEHICLE_VIEW_CLONE_SHIP_INFO                                :{BLACK}Acheter une copie du navire.{}Ctrl-clic pour partager les ordres.{}Shift-clic pour afficher seulement le coût estimé.
STR_VEHICLE_VIEW_CLONE_AIRCRAFT_INFO                            :{BLACK}Acheter une copie de l'aéronef.{}Ctrl-clic pour partager les ordres.{}Shift-clic pour afficher seulement le coût estimé.

STR_VEHICLE_VIEW_TRAIN_IGNORE_SIGNAL_TOOLTIP                    :{BLACK}Forcer le train à continuer sans tenir compte des feux
STR_VEHICLE_VIEW_TRAIN_REVERSE_TOOLTIP                          :{BLACK}Faire faire demi-tour au train
STR_VEHICLE_VIEW_ROAD_VEHICLE_REVERSE_TOOLTIP                   :{BLACK}Forcer le véhicule à faire demi-tour
STR_VEHICLE_VIEW_ORDER_LOCATION_TOOLTIP                         :{BLACK}Centrer la vue sur la destination. Ctrl-clic pour ouvrir une nouvelle vue sur la destination

###length VEHICLE_TYPES
STR_VEHICLE_VIEW_TRAIN_REFIT_TOOLTIP                            :{BLACK}Réaménager le train pour transporter une cargaison différente
STR_VEHICLE_VIEW_ROAD_VEHICLE_REFIT_TOOLTIP                     :{BLACK}Réaménager le véhicule routier pour transporter une cargaison différente
STR_VEHICLE_VIEW_SHIP_REFIT_TOOLTIP                             :{BLACK}Réaménager le navire pour transporter une cargaison différente
STR_VEHICLE_VIEW_AIRCRAFT_REFIT_TOOLTIP                         :{BLACK}Réaménager l'aéronef pour transporter une cargaison différente

###length VEHICLE_TYPES
STR_VEHICLE_VIEW_TRAIN_ORDERS_TOOLTIP                           :{BLACK}Afficher les ordres du train.{}Ctrl-clic pour afficher son horaire.
STR_VEHICLE_VIEW_ROAD_VEHICLE_ORDERS_TOOLTIP                    :{BLACK}Afficher les ordres du véhicule routier.{}Ctrl-clic pour afficher son horaire.
STR_VEHICLE_VIEW_SHIP_ORDERS_TOOLTIP                            :{BLACK}Afficher les ordres du navire.{}Ctrl-clic pour afficher son horaire.
STR_VEHICLE_VIEW_AIRCRAFT_ORDERS_TOOLTIP                        :{BLACK}Afficher les ordres de l'aéronef.{}Ctrl-clic pour afficher son horaire.

###length VEHICLE_TYPES
STR_VEHICLE_VIEW_TRAIN_SHOW_DETAILS_TOOLTIP                     :{BLACK}Afficher les détails du train
STR_VEHICLE_VIEW_ROAD_VEHICLE_SHOW_DETAILS_TOOLTIP              :{BLACK}Afficher les détails du véhicule routier
STR_VEHICLE_VIEW_SHIP_SHOW_DETAILS_TOOLTIP                      :{BLACK}Afficher les détails du navire
STR_VEHICLE_VIEW_AIRCRAFT_SHOW_DETAILS_TOOLTIP                  :{BLACK}Afficher les détails de l'aéronef

###length VEHICLE_TYPES
STR_VEHICLE_VIEW_TRAIN_STATUS_START_STOP_TOOLTIP                :{BLACK}Action courante du train - cliquer pour le démarrer/l'arrêter
STR_VEHICLE_VIEW_ROAD_VEHICLE_STATUS_START_STOP_TOOLTIP         :{BLACK}Action courante du véhicule - cliquer pour le démarrer/l'arrêter
STR_VEHICLE_VIEW_SHIP_STATE_STATUS_STOP_TOOLTIP                 :{BLACK}Action courante du navire - cliquer pour le démarrer/l'arrêter
STR_VEHICLE_VIEW_AIRCRAFT_STATUS_START_STOP_TOOLTIP             :{BLACK}Action courante de l'aéronef - cliquer pour le démarrer/l'arrêter

# Messages in the start stop button in the vehicle view
STR_VEHICLE_STATUS_LOADING_UNLOADING                            :{LTBLUE}Chargement/Déchargement
STR_VEHICLE_STATUS_LEAVING                                      :{LTBLUE}Départ
STR_VEHICLE_STATUS_CRASHED                                      :{RED}Accidenté{NBSP}!
STR_VEHICLE_STATUS_BROKEN_DOWN                                  :{RED}En panne
STR_VEHICLE_STATUS_STOPPED                                      :{RED}Arrêté
STR_VEHICLE_STATUS_TRAIN_STOPPING_VEL                           :{RED}Ralentit, {VELOCITY}
STR_VEHICLE_STATUS_TRAIN_NO_POWER                               :{RED}Pas de puissance
STR_VEHICLE_STATUS_TRAIN_STUCK                                  :{ORANGE}En attente d'un chemin libre
STR_VEHICLE_STATUS_AIRCRAFT_TOO_FAR                             :{ORANGE}Trop éloigné de la prochaine destination

STR_VEHICLE_STATUS_HEADING_FOR_STATION_VEL                      :{LTBLUE}En route pour {STATION}, {VELOCITY}
STR_VEHICLE_STATUS_NO_ORDERS_VEL                                :{LTBLUE}Aucun ordre, {VELOCITY}
STR_VEHICLE_STATUS_HEADING_FOR_WAYPOINT_VEL                     :{LTBLUE}En route pour {WAYPOINT}, {VELOCITY}
STR_VEHICLE_STATUS_HEADING_FOR_DEPOT_VEL                        :{ORANGE}En route pour le {DEPOT}, {VELOCITY}
STR_VEHICLE_STATUS_HEADING_FOR_DEPOT_SERVICE_VEL                :{LTBLUE}Entretien au {DEPOT}, {VELOCITY}

STR_VEHICLE_STATUS_CANNOT_REACH_STATION_VEL                     :{LTBLUE}Ne peut pas atteindre {STATION}, {VELOCITY}
STR_VEHICLE_STATUS_CANNOT_REACH_WAYPOINT_VEL                    :{LTBLUE}Ne peut pas atteindre {WAYPOINT}, {VELOCITY}
STR_VEHICLE_STATUS_CANNOT_REACH_DEPOT_VEL                       :{ORANGE}Ne peut pas atteindre {DEPOT}, {VELOCITY}
STR_VEHICLE_STATUS_CANNOT_REACH_DEPOT_SERVICE_VEL               :{LTBLUE}Ne peut pas atteindre {DEPOT}, {VELOCITY}

# Vehicle stopped/started animations
###length 2
STR_VEHICLE_COMMAND_STOPPED_SMALL                               :{TINY_FONT}{RED}Arrêté
STR_VEHICLE_COMMAND_STOPPED                                     :{RED}Arrêté

###length 2
STR_VEHICLE_COMMAND_STARTED_SMALL                               :{TINY_FONT}{GREEN}Démarré
STR_VEHICLE_COMMAND_STARTED                                     :{GREEN}Démarré

# Vehicle details
STR_VEHICLE_DETAILS_CAPTION                                     :{WHITE}{VEHICLE} (Détails)

###length VEHICLE_TYPES
STR_VEHICLE_DETAILS_TRAIN_RENAME                                :{BLACK}Renommer le train
STR_VEHICLE_DETAILS_ROAD_VEHICLE_RENAME                         :{BLACK}Renommer le véhicule
STR_VEHICLE_DETAILS_SHIP_RENAME                                 :{BLACK}Rebaptiser le navire
STR_VEHICLE_DETAILS_AIRCRAFT_RENAME                             :{BLACK}Renommer l'aéronef

STR_VEHICLE_INFO_AGE_RUNNING_COST_YR                            :{BLACK}Âge{NBSP}: {LTBLUE}{STRING}{BLACK} − Coûts d'entretien{NBSP}: {LTBLUE}{CURRENCY_LONG}/an
STR_VEHICLE_INFO_AGE                                            :{COMMA} an{P "" nées} ({COMMA})
STR_VEHICLE_INFO_AGE_RED                                        :{RED}{COMMA} an{P "" nées} ({COMMA})

STR_VEHICLE_INFO_MAX_SPEED                                      :{BLACK}Vitesse max.{NBSP}: {LTBLUE}{VELOCITY}
STR_VEHICLE_INFO_MAX_SPEED_TYPE                                 :{BLACK}Vitesse max.{NBSP}: {LTBLUE}{VELOCITY}{BLACK} - Type d'aéronef{NBSP}: {LTBLUE}{STRING}
STR_VEHICLE_INFO_MAX_SPEED_TYPE_RANGE                           :{BLACK}Vitesse max.{NBSP}: {LTBLUE}{VELOCITY}{BLACK} - Type d'aéronef{NBSP}: {LTBLUE}{STRING}{BLACK} - Rayon d'action{NBSP}: {LTBLUE}{COMMA} cases
STR_VEHICLE_INFO_WEIGHT_POWER_MAX_SPEED                         :{BLACK}Poids{NBSP}: {LTBLUE}{NBSP}{WEIGHT_SHORT} − {BLACK}Puissance{NBSP}: {LTBLUE}{NBSP}{POWER}{BLACK} − Vitesse max.{NBSP}: {LTBLUE}{NBSP}{VELOCITY}
STR_VEHICLE_INFO_WEIGHT_POWER_MAX_SPEED_MAX_TE                  :{BLACK}Poids{NBSP}: {LTBLUE}{WEIGHT_SHORT}{BLACK} − Puissance{NBSP}: {LTBLUE}{POWER}{BLACK} − Vitesse max.{NBSP}: {LTBLUE}{VELOCITY}{BLACK} − E.T. max.{NBSP}: {LTBLUE}{FORCE}

STR_VEHICLE_INFO_PROFIT_THIS_YEAR_LAST_YEAR                     :{BLACK}Profit cette année{NBSP}: {LTBLUE}{CURRENCY_LONG} (année précédente{NBSP}: {CURRENCY_LONG})
STR_VEHICLE_INFO_PROFIT_THIS_YEAR_LAST_YEAR_MIN_PERFORMANCE     :{BLACK}Profit cette année{NBSP}: {LTBLUE}{CURRENCY_LONG} (année précédente{NBSP}: {CURRENCY_LONG}) {BLACK}Performance min.{NBSP}: {LTBLUE}{POWER_TO_WEIGHT}
STR_VEHICLE_INFO_RELIABILITY_BREAKDOWNS                         :{BLACK}Fiabilité{NBSP}: {LTBLUE}{COMMA}{NBSP}%{BLACK} − Pannes depuis le dernier entretien{NBSP}: {LTBLUE}{COMMA}

STR_VEHICLE_INFO_BUILT_VALUE                                    :{LTBLUE}{ENGINE}{BLACK} − Construit en{NBSP}: {LTBLUE}{NUM}{BLACK} − Valeur{NBSP}: {LTBLUE}{CURRENCY_LONG}
STR_VEHICLE_INFO_NO_CAPACITY                                    :{BLACK}Capacité{NBSP}: {LTBLUE}Aucune{STRING}
STR_VEHICLE_INFO_CAPACITY                                       :{BLACK}Capacité{NBSP}: {LTBLUE}{0:CARGO_LONG}{3:STRING}
STR_VEHICLE_INFO_CAPACITY_MULT                                  :{BLACK}Capacité{NBSP}: {LTBLUE}{0:CARGO_LONG}{3:STRING} (x{4:NUM})
STR_VEHICLE_INFO_CAPACITY_CAPACITY                              :{BLACK}Capacité{NBSP}: {LTBLUE}{CARGO_LONG}, {CARGO_LONG}{STRING}

STR_VEHICLE_INFO_FEEDER_CARGO_VALUE                             :{BLACK}Crédits de transfert{NBSP}: {LTBLUE}{CURRENCY_LONG}

STR_VEHICLE_DETAILS_SERVICING_INTERVAL_DAYS                     :{BLACK}Intervalle d'entretien{NBSP}: {LTBLUE}{COMMA}{NBSP}jours{BLACK}   Dernier entretien{NBSP}: {LTBLUE}{DATE_LONG}
STR_VEHICLE_DETAILS_SERVICING_INTERVAL_PERCENT                  :{BLACK}Intervalle d'entretien{NBSP}: {LTBLUE}{COMMA}{NBSP}%{BLACK} − Dernier entretien{NBSP}: {LTBLUE}{DATE_LONG}
STR_VEHICLE_DETAILS_INCREASE_SERVICING_INTERVAL_TOOLTIP         :{BLACK}Augmenter l'intervalle d'entretien de 10.{}Ctrl-clic pour l'augmenter de 5.
STR_VEHICLE_DETAILS_DECREASE_SERVICING_INTERVAL_TOOLTIP         :{BLACK}Diminuer l'intervalle d'entretien de 10.{}Ctrl-clic pour le diminuer de 5.

STR_SERVICE_INTERVAL_DROPDOWN_TOOLTIP                           :{BLACK}Modifier le type d’intervalle d'entretien
STR_VEHICLE_DETAILS_DEFAULT                                     :Défaut
STR_VEHICLE_DETAILS_DAYS                                        :Jours
STR_VEHICLE_DETAILS_PERCENT                                     :Pourcentage

###length VEHICLE_TYPES
STR_QUERY_RENAME_TRAIN_CAPTION                                  :{WHITE}Renommer le train
STR_QUERY_RENAME_ROAD_VEHICLE_CAPTION                           :{WHITE}Renommer le véhicule
STR_QUERY_RENAME_SHIP_CAPTION                                   :{WHITE}Rebaptiser le navire
STR_QUERY_RENAME_AIRCRAFT_CAPTION                               :{WHITE}Renommer l'aéronef

# Extra buttons for train details windows
STR_VEHICLE_DETAILS_TRAIN_ENGINE_BUILT_AND_VALUE                :{LTBLUE}{ENGINE}{BLACK} − Construit en{NBSP}: {LTBLUE}{NUM}{BLACK} − Valeur{NBSP}: {LTBLUE}{CURRENCY_LONG}
STR_VEHICLE_DETAILS_TRAIN_WAGON_VALUE                           :{LTBLUE}{ENGINE}{BLACK} − Valeur{NBSP}: {LTBLUE}{CURRENCY_LONG}

STR_VEHICLE_DETAILS_TRAIN_TOTAL_CAPACITY_TEXT                   :{BLACK}Capacité totale de ce train{NBSP}:
STR_VEHICLE_DETAILS_TRAIN_TOTAL_CAPACITY                        :{LTBLUE}{CARGO_LONG} ({CARGO_SHORT})
STR_VEHICLE_DETAILS_TRAIN_TOTAL_CAPACITY_MULT                   :{LTBLUE}{CARGO_LONG} ({CARGO_SHORT}) (x{NUM})

STR_VEHICLE_DETAILS_CARGO_EMPTY                                 :{LTBLUE}Vide
STR_VEHICLE_DETAILS_CARGO_FROM                                  :{LTBLUE}{CARGO_LONG} de {STATION}
STR_VEHICLE_DETAILS_CARGO_FROM_MULT                             :{LTBLUE}{CARGO_LONG} de {STATION} (x{NUM})

STR_VEHICLE_DETAIL_TAB_CARGO                                    :{BLACK}Cargaison
STR_VEHICLE_DETAILS_TRAIN_CARGO_TOOLTIP                         :{BLACK}Afficher des informations sur les marchandises transportées
STR_VEHICLE_DETAIL_TAB_INFORMATION                              :{BLACK}Informations
STR_VEHICLE_DETAILS_TRAIN_INFORMATION_TOOLTIP                   :{BLACK}Afficher des informations sur la locomotive et les wagons
STR_VEHICLE_DETAIL_TAB_CAPACITIES                               :{BLACK}Capacités
STR_VEHICLE_DETAILS_TRAIN_CAPACITIES_TOOLTIP                    :{BLACK}Afficher la capacité de chaque wagon
STR_VEHICLE_DETAIL_TAB_TOTAL_CARGO                              :{BLACK}Charge totale
STR_VEHICLE_DETAILS_TRAIN_TOTAL_CARGO_TOOLTIP                   :{BLACK}Afficher la capacité totale du train, par type de cargaison

STR_VEHICLE_DETAILS_TRAIN_ARTICULATED_RV_CAPACITY               :{BLACK}Capacité{NBSP}: {LTBLUE}

# Vehicle refit
STR_REFIT_CAPTION                                               :{WHITE}{VEHICLE} (Réaménager)
STR_REFIT_TITLE                                                 :{GOLD}Choisir le type de cargaison à transporter{NBSP}:
STR_REFIT_NEW_CAPACITY_COST_OF_REFIT                            :{BLACK}Nouvelle capacité{NBSP}: {GOLD}{CARGO_LONG}{}{BLACK}Prix du réaménagement{NBSP}: {RED}{CURRENCY_LONG}
STR_REFIT_NEW_CAPACITY_INCOME_FROM_REFIT                        :{BLACK}Nouvelle capacité{NBSP}: {GOLD}{CARGO_LONG}{}{BLACK}Revenu du réaménagement{NBSP}: {GREEN}{CURRENCY_LONG}
STR_REFIT_NEW_CAPACITY_COST_OF_AIRCRAFT_REFIT                   :{BLACK}Nouvelle capacité{NBSP}: {GOLD}{CARGO_LONG}, {GOLD}{CARGO_LONG}{}{BLACK}Prix du réaménagement{NBSP}: {RED}{CURRENCY_LONG}
STR_REFIT_NEW_CAPACITY_INCOME_FROM_AIRCRAFT_REFIT               :{BLACK}Nouvelle capacité{NBSP}: {GOLD}{CARGO_LONG}, {GOLD}{CARGO_LONG}{}{BLACK}Revenu du réaménagement{NBSP}: {GREEN}{CURRENCY_LONG}
STR_REFIT_SELECT_VEHICLES_TOOLTIP                               :{BLACK}Sélectionner les véhicules à réaménager.{}Glisser avec la souris pour sélectionner plusieurs véhicules.{}Cliquer sur un espace vide pour sélectionner l'ensemble complet.{}Ctrl-clic pour sélectionner un véhicule et la chaine qui suit.

###length VEHICLE_TYPES
STR_REFIT_TRAIN_LIST_TOOLTIP                                    :{BLACK}Choisir le type de cargaison à transporter
STR_REFIT_ROAD_VEHICLE_LIST_TOOLTIP                             :{BLACK}Choisir le type de cargaison à transporter
STR_REFIT_SHIP_LIST_TOOLTIP                                     :{BLACK}Choisir le type de cargaison à transporter
STR_REFIT_AIRCRAFT_LIST_TOOLTIP                                 :{BLACK}Choisir le type de cargaison à transporter

###length VEHICLE_TYPES
STR_REFIT_TRAIN_REFIT_BUTTON                                    :{BLACK}Réaménager le train
STR_REFIT_ROAD_VEHICLE_REFIT_BUTTON                             :{BLACK}Réaménager le véhicule routier
STR_REFIT_SHIP_REFIT_BUTTON                                     :{BLACK}Réaménager le navire
STR_REFIT_AIRCRAFT_REFIT_BUTTON                                 :{BLACK}Réaménager l'aéronef

###length VEHICLE_TYPES
STR_REFIT_TRAIN_REFIT_TOOLTIP                                   :{BLACK}Réaménager le train pour transporter la cargaison sélectionnée
STR_REFIT_ROAD_VEHICLE_REFIT_TOOLTIP                            :{BLACK}Réaménager le véhicule routier pour transporter la cargaison sélectionnée
STR_REFIT_SHIP_REFIT_TOOLTIP                                    :{BLACK}Réaménager le navire pour transporter la cargaison sélectionnée
STR_REFIT_AIRCRAFT_REFIT_TOOLTIP                                :{BLACK}Réaménager l'aéronef pour transporter la cargaison sélectionnée

# Order view
STR_ORDERS_CAPTION                                              :{WHITE}{VEHICLE} (Ordres)
STR_ORDERS_TIMETABLE_VIEW                                       :{BLACK}Horaire
STR_ORDERS_TIMETABLE_VIEW_TOOLTIP                               :{BLACK}Basculer vers la vue de l'horaire

STR_ORDERS_LIST_TOOLTIP                                         :{BLACK}Liste d'ordres - Cliquer sur un ordre pour le sélectionner. Ctrl-clic pour déplacer la vue sur la destination de l'ordre.
STR_ORDER_INDEX                                                 :{COMMA}:{NBSP}
STR_ORDER_TEXT                                                  :{STRING} {STRING} {STRING}

STR_ORDERS_END_OF_ORDERS                                        :−− Fin des ordres −−
STR_ORDERS_END_OF_SHARED_ORDERS                                 :−− Fin des ordres partagés −−

# Order bottom buttons
STR_ORDER_NON_STOP                                              :{BLACK}Sans arrêt
STR_ORDER_GO_TO                                                 :Aller à
STR_ORDER_GO_NON_STOP_TO                                        :Aller sans arrêt à
STR_ORDER_GO_VIA                                                :Passer par
STR_ORDER_GO_NON_STOP_VIA                                       :Passer sans arrêt par
STR_ORDER_TOOLTIP_NON_STOP                                      :{BLACK}Modifier le comportement d'arrêt de l'ordre sélectionné

STR_ORDER_TOGGLE_FULL_LOAD                                      :{BLACK}Chargement complet pour un seul type
STR_ORDER_DROP_LOAD_IF_POSSIBLE                                 :Charger si possible
STR_ORDER_DROP_FULL_LOAD_ALL                                    :Chargement complet
STR_ORDER_DROP_FULL_LOAD_ANY                                    :Chargement complet pour un seul type
STR_ORDER_DROP_NO_LOADING                                       :Pas de chargement
STR_ORDER_TOOLTIP_FULL_LOAD                                     :{BLACK}Modifier le comportement de chargement de l'ordre sélectionné

STR_ORDER_TOGGLE_UNLOAD                                         :{BLACK}Décharger tout
STR_ORDER_DROP_UNLOAD_IF_ACCEPTED                               :Décharger si accepté
STR_ORDER_DROP_UNLOAD                                           :Décharger tout
STR_ORDER_DROP_TRANSFER                                         :Transférer
STR_ORDER_DROP_NO_UNLOADING                                     :Pas de déchargement
STR_ORDER_TOOLTIP_UNLOAD                                        :{BLACK}Modifier le comportement de déchargement de l'ordre sélectionné

STR_ORDER_REFIT                                                 :{BLACK}Réaménager
STR_ORDER_REFIT_TOOLTIP                                         :{BLACK}Choisir pour quelle cargaison réaménager avec cet ordre.{}Ctrl-clic pour retirer l'instruction de réaménagement.
STR_ORDER_REFIT_AUTO                                            :{BLACK}Réaménagement aux stations
STR_ORDER_REFIT_AUTO_TOOLTIP                                    :{BLACK}Sélectionner pour quel type de cargaison cet ordre va réaménager. Ctrl-clic pour retirer l'instruction de réaménagement. Le réaménagement aux stations ne sera fait que si le véhicule l'autorise.
STR_ORDER_DROP_REFIT_AUTO                                       :Cargaison fixée
STR_ORDER_DROP_REFIT_AUTO_ANY                                   :Cargaison disponible

STR_ORDER_SERVICE                                               :{BLACK}Entretien
STR_ORDER_DROP_GO_ALWAYS_DEPOT                                  :Toujours aller
STR_ORDER_DROP_SERVICE_DEPOT                                    :Entretien si nécessaire
STR_ORDER_DROP_HALT_DEPOT                                       :Arrêt
STR_ORDER_SERVICE_TOOLTIP                                       :{BLACK}Sauter cet ordre tant qu'aucun entretien n'est requis

STR_ORDER_CONDITIONAL_VARIABLE_TOOLTIP                          :{BLACK}Données du véhicule servant de base au saut

# Conditional order variables, must follow order of OrderConditionVariable enum
###length 8
STR_ORDER_CONDITIONAL_LOAD_PERCENTAGE                           :Pourcentage de chargement
STR_ORDER_CONDITIONAL_RELIABILITY                               :Fiabilité
STR_ORDER_CONDITIONAL_MAX_SPEED                                 :Vitesse maximum
STR_ORDER_CONDITIONAL_AGE                                       :Âge du véhicule (années)
STR_ORDER_CONDITIONAL_REQUIRES_SERVICE                          :Entretien nécessaire
STR_ORDER_CONDITIONAL_UNCONDITIONALLY                           :Toujours
STR_ORDER_CONDITIONAL_REMAINING_LIFETIME                        :Durée de vie restante (années)
STR_ORDER_CONDITIONAL_MAX_RELIABILITY                           :Fiabilité maximum
###next-name-looks-similar

STR_ORDER_CONDITIONAL_COMPARATOR_TOOLTIP                        :{BLACK}Comment comparer les données du véhicule à la valeur donnée
STR_ORDER_CONDITIONAL_COMPARATOR_EQUALS                         :est égal à
STR_ORDER_CONDITIONAL_COMPARATOR_NOT_EQUALS                     :n'est pas égal à
STR_ORDER_CONDITIONAL_COMPARATOR_LESS_THAN                      :est inférieur à
STR_ORDER_CONDITIONAL_COMPARATOR_LESS_EQUALS                    :est inférieur ou égal à
STR_ORDER_CONDITIONAL_COMPARATOR_MORE_THAN                      :est supérieur à
STR_ORDER_CONDITIONAL_COMPARATOR_MORE_EQUALS                    :est supérieur ou égal à
STR_ORDER_CONDITIONAL_COMPARATOR_IS_TRUE                        :est vrai
STR_ORDER_CONDITIONAL_COMPARATOR_IS_FALSE                       :est faux

STR_ORDER_CONDITIONAL_VALUE_TOOLTIP                             :{BLACK}La valeur à comparer aux données du véhicule
STR_ORDER_CONDITIONAL_VALUE_CAPT                                :{WHITE}Entrer la valeur à comparer

STR_ORDERS_SKIP_BUTTON                                          :{BLACK}Suivant
STR_ORDERS_SKIP_TOOLTIP                                         :{BLACK}Sauter l'ordre courant et passer au suivant.{}Ctrl-clic pour sauter à l'ordre sélectionné.

STR_ORDERS_DELETE_BUTTON                                        :{BLACK}Supprimer
STR_ORDERS_DELETE_TOOLTIP                                       :{BLACK}Supprimer l'ordre sélectionné
STR_ORDERS_DELETE_ALL_TOOLTIP                                   :{BLACK}Supprimer tous les ordres
STR_ORDERS_STOP_SHARING_BUTTON                                  :{BLACK}Arrêter le partage
STR_ORDERS_STOP_SHARING_TOOLTIP                                 :{BLACK}Arrêter le partage des ordres.{}Ctrl-clic pour supprimer tous les ordres de ce véhicule.

STR_ORDERS_GO_TO_BUTTON                                         :{BLACK}Aller à
STR_ORDER_GO_TO_NEAREST_DEPOT                                   :Aller au dépôt le plus proche
STR_ORDER_GO_TO_NEAREST_HANGAR                                  :Aller au hangar le plus proche
STR_ORDER_CONDITIONAL                                           :Saut conditionnel d'ordre
STR_ORDER_SHARE                                                 :Partager les ordres
STR_ORDERS_GO_TO_TOOLTIP                                        :{BLACK}Insérer un nouvel ordre avant l'ordre sélectionné, ou l'ajouter à la fin. Avec Ctrl, les ordres de station sont «{NBSP}Chargement complet par un seul type{NBSP}», les ordres de point de contrôle sont «{NBSP}sans arrêt{NBSP}» et les ordres de dépôt sont «{NBSP}entretien{NBSP}». «{NBSP}Partager les ordres{NBSP}» ou Ctrl fait que ce véhicule partage ses ordres avec le véhicule sélectionné. Cliquer sur un véhicule copie les ordres de ce véhicule. Un ordre de dépôt désactive l'entretien automatique du véhicule

STR_ORDERS_VEH_WITH_SHARED_ORDERS_LIST_TOOLTIP                  :{BLACK}Afficher tous les véhicules partageant ce programme

# String parts to build the order string
STR_ORDER_GO_TO_WAYPOINT                                        :Passer par {WAYPOINT}
STR_ORDER_GO_NON_STOP_TO_WAYPOINT                               :Passer sans arrêt par {WAYPOINT}

STR_ORDER_SERVICE_AT                                            :Entretien au
STR_ORDER_SERVICE_NON_STOP_AT                                   :Entretien sans arrêt au

STR_ORDER_NEAREST_DEPOT                                         :le plus proche
STR_ORDER_NEAREST_HANGAR                                        :hangar le plus proche
###length 3
STR_ORDER_TRAIN_DEPOT                                           :dépôt ferroviaire
STR_ORDER_ROAD_VEHICLE_DEPOT                                    :dépôt routier
STR_ORDER_SHIP_DEPOT                                            :dépôt naval
###next-name-looks-similar

STR_ORDER_GO_TO_NEAREST_DEPOT_FORMAT                            :{STRING} {2:STRING} {1:STRING}
STR_ORDER_GO_TO_DEPOT_FORMAT                                    :{STRING} {DEPOT}

STR_ORDER_REFIT_ORDER                                           :(Réaménager pour {STRING})
STR_ORDER_REFIT_STOP_ORDER                                      :(Réaménager pour {STRING} et arrêt)
STR_ORDER_STOP_ORDER                                            :(Arrêt)

STR_ORDER_GO_TO_STATION                                         :{STRING} {STATION} {STRING}
STR_ORDER_GO_TO_STATION_CAN_T_USE_STATION                       :{PUSH_COLOUR}{RED}(Station inutilisable){POP_COLOUR} {STRING} {STATION} {STRING}

STR_ORDER_IMPLICIT                                              :(Implicite)

STR_ORDER_FULL_LOAD                                             :(Charger complètement)
STR_ORDER_FULL_LOAD_ANY                                         :(Charger complètement pour un seul type)
STR_ORDER_NO_LOAD                                               :(Pas de chargement)
STR_ORDER_UNLOAD                                                :(Décharger)
STR_ORDER_UNLOAD_FULL_LOAD                                      :(Décharger et attendre pleine charge)
STR_ORDER_UNLOAD_FULL_LOAD_ANY                                  :(Décharger et attendre pleine charge pour un seul type)
STR_ORDER_UNLOAD_NO_LOAD                                        :(Décharger et laisser vide)
STR_ORDER_TRANSFER                                              :(Transférer et charger)
STR_ORDER_TRANSFER_FULL_LOAD                                    :(Transférer et attendre pleine charge)
STR_ORDER_TRANSFER_FULL_LOAD_ANY                                :(Transférer et attendre pleine charge pour un seul type)
STR_ORDER_TRANSFER_NO_LOAD                                      :(Transférer et laisser vide)
STR_ORDER_NO_UNLOAD                                             :(Ne pas décharger et charger)
STR_ORDER_NO_UNLOAD_FULL_LOAD                                   :(Ne pas décharger et attendre pleine charge)
STR_ORDER_NO_UNLOAD_FULL_LOAD_ANY                               :(Ne pas décharger et attendre pleine charge pour un seul type)
STR_ORDER_NO_UNLOAD_NO_LOAD                                     :(Ne pas décharger et ne pas charger)

STR_ORDER_AUTO_REFIT                                            :(Réaménager pour {STRING})
STR_ORDER_FULL_LOAD_REFIT                                       :(Charger complétement avec réaménagement pour {STRING})
STR_ORDER_FULL_LOAD_ANY_REFIT                                   :(Charger complétement pour un seul type avec réaménagement pour {STRING})
STR_ORDER_UNLOAD_REFIT                                          :(Décharger et charger avec réaménagement pour {STRING})
STR_ORDER_UNLOAD_FULL_LOAD_REFIT                                :(Décharger et attendre pleine charge avec réaménagement pour {STRING})
STR_ORDER_UNLOAD_FULL_LOAD_ANY_REFIT                            :(Décharger et attendre pleine charge pour un seul type avec réaménagement pour {STRING})
STR_ORDER_TRANSFER_REFIT                                        :(Transférer et charger avec réaménagement pour {STRING})
STR_ORDER_TRANSFER_FULL_LOAD_REFIT                              :(Transférer et attendre pleine charge avec réaménagement pour {STRING})
STR_ORDER_TRANSFER_FULL_LOAD_ANY_REFIT                          :(Transférer et attendre pleine charge pour un seul type avec réaménagement pour {STRING})
STR_ORDER_NO_UNLOAD_REFIT                                       :(Ne pas décharger et charger avec réaménagement pour {STRING})
STR_ORDER_NO_UNLOAD_FULL_LOAD_REFIT                             :(Ne pas décharger et attendre pleine charge avec réaménagement pour {STRING})
STR_ORDER_NO_UNLOAD_FULL_LOAD_ANY_REFIT                         :(Ne pas décharger et attendre pleine charge pour un seul type avec réaménagement pour {STRING})

STR_ORDER_AUTO_REFIT_ANY                                        :cargaison disponible

###length 3
STR_ORDER_STOP_LOCATION_NEAR_END                                :[queue]
STR_ORDER_STOP_LOCATION_MIDDLE                                  :[milieu]
STR_ORDER_STOP_LOCATION_FAR_END                                 :[tête]

STR_ORDER_OUT_OF_RANGE                                          :{RED} (La prochaine destination est hors de portée)

STR_ORDER_CONDITIONAL_UNCONDITIONAL                             :Sauter à l'ordre {COMMA}
STR_ORDER_CONDITIONAL_NUM                                       :Sauter à l'ordre {COMMA} quand {STRING} {STRING} {COMMA}
STR_ORDER_CONDITIONAL_TRUE_FALSE                                :Sauter à l'ordre {COMMA} quand {STRING} {STRING}

STR_INVALID_ORDER                                               :{RED} (Ordre invalide)

# Time table window
STR_TIMETABLE_TITLE                                             :{WHITE}{VEHICLE} (Horaire)
STR_TIMETABLE_ORDER_VIEW                                        :{BLACK}Ordres
STR_TIMETABLE_ORDER_VIEW_TOOLTIP                                :{BLACK}Basculer vers la vue des ordres

STR_TIMETABLE_TOOLTIP                                           :{BLACK}Horaire - Cliquer sur un ordre pour le sélectionner

STR_TIMETABLE_NO_TRAVEL                                         :Pas de voyage
STR_TIMETABLE_NOT_TIMETABLEABLE                                 :Voyager (automatique{NBSP}; horaire au prochain ordre manuel)
STR_TIMETABLE_TRAVEL_NOT_TIMETABLED                             :Voyager (sans horaire)
STR_TIMETABLE_TRAVEL_NOT_TIMETABLED_SPEED                       :Voyager (non planifié) à {2:VELOCITY} max.
STR_TIMETABLE_TRAVEL_FOR                                        :Voyager pendant {STRING}
STR_TIMETABLE_TRAVEL_FOR_SPEED                                  :Voyager pendant {STRING} à {VELOCITY} max.
STR_TIMETABLE_TRAVEL_FOR_ESTIMATED                              :Voyager (pendant {STRING}, non planifié)
STR_TIMETABLE_TRAVEL_FOR_SPEED_ESTIMATED                        :Voyager (pendant {STRING}, non planifié) à {VELOCITY} max.
STR_TIMETABLE_STAY_FOR_ESTIMATED                                :(rester pendant {STRING}, non planifié)
STR_TIMETABLE_AND_TRAVEL_FOR_ESTIMATED                          :(voyager pendant {STRING}, non planifié)
STR_TIMETABLE_STAY_FOR                                          :et rester pendant {STRING}
STR_TIMETABLE_AND_TRAVEL_FOR                                    :et voyager pendant {STRING}
STR_TIMETABLE_DAYS                                              :{COMMA}{NBSP}jour{P "" s}
STR_TIMETABLE_TICKS                                             :{COMMA}{NBSP}tick{P "" s}

STR_TIMETABLE_TOTAL_TIME                                        :{BLACK}Cet horaire prendra {STRING} pour s'achever
STR_TIMETABLE_TOTAL_TIME_INCOMPLETE                             :{BLACK}Cet horaire prendra au moins {STRING} pour s'achever (horaire incomplet)

STR_TIMETABLE_STATUS_ON_TIME                                    :{BLACK}Ce véhicule est à l'heure
STR_TIMETABLE_STATUS_LATE                                       :{BLACK}Ce véhicule est en retard de {STRING}
STR_TIMETABLE_STATUS_EARLY                                      :{BLACK}Ce véhicule est en avance de {STRING}
STR_TIMETABLE_STATUS_NOT_STARTED                                :{BLACK}Cet horaire n'a pas encore démarré
STR_TIMETABLE_STATUS_START_AT                                   :{BLACK}Cet horaire démarrera à {STRING}

STR_TIMETABLE_STARTING_DATE                                     :{BLACK}Date de départ
STR_TIMETABLE_STARTING_DATE_TOOLTIP                             :{BLACK}Choisir une date comme point de départ de cet horaire. Ctrl-clic pour répartir tous les véhicules partageant cet ordre uniformément à partir de la date donnée selon leur ordre relatif, si l'ordre est complètement planifié

STR_TIMETABLE_CHANGE_TIME                                       :{BLACK}Modifier la durée
STR_TIMETABLE_WAIT_TIME_TOOLTIP                                 :{BLACK}Modifier la durée de l'ordre sélectionné. Ctrl-clic pour définir la durée pour tous les ordres

STR_TIMETABLE_CLEAR_TIME                                        :{BLACK}Annuler la durée
STR_TIMETABLE_CLEAR_TIME_TOOLTIP                                :{BLACK}Annuler la durée de l'ordre sélectionné. Ctrl-clic pour annuler la durée de tous les ordres

STR_TIMETABLE_CHANGE_SPEED                                      :{BLACK}Modifier la vitesse limite
STR_TIMETABLE_CHANGE_SPEED_TOOLTIP                              :{BLACK}Modifier la vitesse maximale de déplacement de l'ordre sélectionné. Ctrl-Clic pour définir la vitesse pour tous les ordres

STR_TIMETABLE_CLEAR_SPEED                                       :{BLACK}Annuler la vitesse limite
STR_TIMETABLE_CLEAR_SPEED_TOOLTIP                               :{BLACK}Annuler la vitesse maximale de déplacement de l'ordre sélectionné. Ctrl-clic pour annuler la vitesse de tous les ordres

STR_TIMETABLE_RESET_LATENESS                                    :{BLACK}RAZ compteur de retard
STR_TIMETABLE_RESET_LATENESS_TOOLTIP                            :{BLACK}Remettre à zéro le compteur de retard (le véhicule sera donc à l'heure)

STR_TIMETABLE_AUTOFILL                                          :{BLACK}Autoremplir
STR_TIMETABLE_AUTOFILL_TOOLTIP                                  :{BLACK}Remplir l'horaire automatiquement avec les valeurs du prochain trajet. Ctrl-clic pour essayer de préserver les temps d'attente

STR_TIMETABLE_EXPECTED                                          :{BLACK}Attendu
STR_TIMETABLE_SCHEDULED                                         :{BLACK}Planifié
STR_TIMETABLE_EXPECTED_TOOLTIP                                  :{BLACK}Alterner entre attendu et planifié

STR_TIMETABLE_ARRIVAL_ABBREVIATION                              :A:
STR_TIMETABLE_DEPARTURE_ABBREVIATION                            :D:


# Date window (for timetable)
STR_DATE_CAPTION                                                :{WHITE}Définir la date
STR_DATE_SET_DATE                                               :{BLACK}Définir la date
STR_DATE_SET_DATE_TOOLTIP                                       :{BLACK}Utiliser la date sélectionnée comme date de départ pour l'horaire
STR_DATE_DAY_TOOLTIP                                            :{BLACK}Sélectionner le jour
STR_DATE_MONTH_TOOLTIP                                          :{BLACK}Sélectionner le mois
STR_DATE_YEAR_TOOLTIP                                           :{BLACK}Sélectionner l'année


# AI debug window
STR_AI_DEBUG                                                    :{WHITE}Débogage de scripts
STR_AI_DEBUG_NAME_AND_VERSION                                   :{BLACK}{STRING} (v{NUM})
STR_AI_DEBUG_NAME_TOOLTIP                                       :{BLACK}Nom du script
STR_AI_DEBUG_SETTINGS                                           :{BLACK}Configuration
STR_AI_DEBUG_SETTINGS_TOOLTIP                                   :{BLACK}Modifier la configuration du script
STR_AI_DEBUG_RELOAD                                             :{BLACK}Recharger IA
STR_AI_DEBUG_RELOAD_TOOLTIP                                     :{BLACK}Arrêter l'IA, en recharger le script puis la relancer
STR_AI_DEBUG_BREAK_STR_ON_OFF_TOOLTIP                           :{BLACK}Activer/Désactiver l'arrêt lorsqu'un message d'IA correspond à la chaine d'arrêt
STR_AI_DEBUG_BREAK_ON_LABEL                                     :{BLACK}Arrêter sur{NBSP}:
STR_AI_DEBUG_BREAK_STR_OSKTITLE                                 :{BLACK}Arrêter sur
STR_AI_DEBUG_BREAK_STR_TOOLTIP                                  :{BLACK}Lorsqu'un message de l'IA correspond à cette chaine, la partie est suspendue
STR_AI_DEBUG_MATCH_CASE                                         :{BLACK}Respecter la casse
STR_AI_DEBUG_MATCH_CASE_TOOLTIP                                 :{BLACK}Activer/Désactiver le respect de la casse pour comparer les messages d'IA avec la chaîne d'arrêt
STR_AI_DEBUG_CONTINUE                                           :{BLACK}Continuer
STR_AI_DEBUG_CONTINUE_TOOLTIP                                   :{BLACK}Reprendre la partie et continuer l'IA
STR_AI_DEBUG_SELECT_AI_TOOLTIP                                  :{BLACK}Afficher la sortie de débogage de cette IA
STR_AI_GAME_SCRIPT                                              :{BLACK}Script de jeu
STR_AI_GAME_SCRIPT_TOOLTIP                                      :{BLACK}Examiner le journal du script de jeu

STR_ERROR_AI_NO_AI_FOUND                                        :Aucune IA n'a été trouvée.{}Cette IA est factice et ne fera rien.{}Vous pouvez télécharger diverses IA via le système de «{NBSP}Contenu en ligne{NBSP}».
STR_ERROR_AI_PLEASE_REPORT_CRASH                                :{WHITE}L'un des scripts a rencontré un problème. Merci de rapporter ceci à l'auteur du script avec une capture d'écran de la fenêtre de débogage de scripts.
STR_ERROR_AI_DEBUG_SERVER_ONLY                                  :{YELLOW}La fenêtre de débogage de scripts n'est disponible que pour le serveur

# AI configuration window
STR_AI_CONFIG_CAPTION_AI                                        :{WHITE}Configuration d'IA
STR_AI_CONFIG_CAPTION_GAMESCRIPT                                :{WHITE}Configuration du script de jeu
STR_AI_CONFIG_GAMELIST_TOOLTIP                                  :{BLACK}Le script de jeu qui sera chargé dans la prochaine partie
STR_AI_CONFIG_AILIST_TOOLTIP                                    :{BLACK}Les IAs qui seront chargées dans la prochaine partie
STR_AI_CONFIG_HUMAN_PLAYER                                      :Joueur humain
STR_AI_CONFIG_RANDOM_AI                                         :IA aléatoire
STR_AI_CONFIG_NONE                                              :(aucun)
STR_AI_CONFIG_MAX_COMPETITORS                                   :{LTBLUE}Nombre maximal de concurrents{NBSP}: {ORANGE}{COMMA}

STR_AI_CONFIG_MOVE_UP                                           :{BLACK}Déplacer vers le haut
STR_AI_CONFIG_MOVE_UP_TOOLTIP                                   :{BLACK}Déplacer l'IA sélectionnée vers le haut
STR_AI_CONFIG_MOVE_DOWN                                         :{BLACK}Déplacer vers le bas
STR_AI_CONFIG_MOVE_DOWN_TOOLTIP                                 :{BLACK}Déplacer l'IA sélectionnée vers le bas

STR_AI_CONFIG_GAMESCRIPT                                        :{SILVER}Script de jeu
STR_AI_CONFIG_GAMESCRIPT_PARAM                                  :{SILVER}Paramètres
STR_AI_CONFIG_AI                                                :{SILVER}IA

STR_AI_CONFIG_CHANGE_AI                                         :{BLACK}Sélectionner une IA
STR_AI_CONFIG_CHANGE_GAMESCRIPT                                 :{BLACK}Sélectionner le script de jeu
STR_AI_CONFIG_CHANGE_TOOLTIP                                    :{BLACK}Charger un autre script
STR_AI_CONFIG_CONFIGURE                                         :{BLACK}Configurer
STR_AI_CONFIG_CONFIGURE_TOOLTIP                                 :{BLACK}Configurer les paramètres du script

# Available AIs window
STR_AI_LIST_CAPTION                                             :{WHITE}{STRING} disponibles
STR_AI_LIST_CAPTION_AI                                          :IA
STR_AI_LIST_CAPTION_GAMESCRIPT                                  :Scripts de jeu
STR_AI_LIST_TOOLTIP                                             :{BLACK}Cliquer pour sélectionner un script

STR_AI_LIST_AUTHOR                                              :{LTBLUE}Auteur{NBSP}: {ORANGE}{STRING}
STR_AI_LIST_VERSION                                             :{LTBLUE}Version{NBSP}: {ORANGE}{NUM}
STR_AI_LIST_URL                                                 :{LTBLUE}URL{NBSP}: {ORANGE}{STRING}

STR_AI_LIST_ACCEPT                                              :{BLACK}Accepter
STR_AI_LIST_ACCEPT_TOOLTIP                                      :{BLACK}Sélectionner le script en surbrillance
STR_AI_LIST_CANCEL                                              :{BLACK}Annuler
STR_AI_LIST_CANCEL_TOOLTIP                                      :{BLACK}Ne pas modifier le script

STR_SCREENSHOT_CAPTION                                          :{WHITE}Faire une capture d'écran
STR_SCREENSHOT_SCREENSHOT                                       :{BLACK}Capture d'écran normale
STR_SCREENSHOT_ZOOMIN_SCREENSHOT                                :{BLACK}Capture d'écran au zoom maximum
STR_SCREENSHOT_DEFAULTZOOM_SCREENSHOT                           :{BLACK}Capture d'écran sans zoom
STR_SCREENSHOT_WORLD_SCREENSHOT                                 :{BLACK}Capture d'écran de toute la carte
STR_SCREENSHOT_HEIGHTMAP_SCREENSHOT                             :{BLACK}Capture d'écran de la carte d'altitude
STR_SCREENSHOT_MINIMAP_SCREENSHOT                               :{BLACK}Capture d'écran de la mini-carte

# AI Parameters
STR_AI_SETTINGS_CAPTION_AI                                      :{WHITE}Paramètres de l'IA
STR_AI_SETTINGS_CLOSE                                           :{BLACK}Fermer
STR_AI_SETTINGS_RESET                                           :{BLACK}Réinitialiser
STR_AI_SETTINGS_SETTING                                         :{STRING}{NBSP}: {ORANGE}{STRING}
STR_AI_SETTINGS_START_DELAY                                     :Nombre de jours avant de démarrer cette IA après la précédente (approximativement){NBSP}: {ORANGE}{STRING}


# Textfile window
STR_TEXTFILE_WRAP_TEXT                                          :{WHITE}Retour à la ligne automatique
STR_TEXTFILE_WRAP_TEXT_TOOLTIP                                  :{BLACK}Insérer des retours à la ligne dans le texte de la fenêtre afin qu'il s'affiche entièrement sans faire défiler
STR_TEXTFILE_VIEW_README                                        :{BLACK}Voir le Lisez-moi
STR_TEXTFILE_VIEW_CHANGELOG                                     :{BLACK}Journal des modifications
STR_TEXTFILE_VIEW_LICENCE                                       :{BLACK}Licence
###length 3
STR_TEXTFILE_README_CAPTION                                     :{WHITE}Lisez-moi du module {STRING} {STRING}
STR_TEXTFILE_CHANGELOG_CAPTION                                  :{WHITE}Journal des modifications pour le module {STRING} {STRING}
STR_TEXTFILE_LICENCE_CAPTION                                    :{WHITE}Licence du module {STRING} {STRING}


# Vehicle loading indicators
STR_PERCENT_UP_SMALL                                            :{TINY_FONT}{WHITE}{NUM}{NBSP}%{UP_ARROW}
STR_PERCENT_UP                                                  :{WHITE}{NUM}{NBSP}%{UP_ARROW}
STR_PERCENT_DOWN_SMALL                                          :{TINY_FONT}{WHITE}{NUM}{NBSP}%{DOWN_ARROW}
STR_PERCENT_DOWN                                                :{WHITE}{NUM}{NBSP}%{DOWN_ARROW}
STR_PERCENT_UP_DOWN_SMALL                                       :{TINY_FONT}{WHITE}{NUM}{NBSP}%{UP_ARROW}{DOWN_ARROW}
STR_PERCENT_UP_DOWN                                             :{WHITE}{NUM}{NBSP}%{UP_ARROW}{DOWN_ARROW}
STR_PERCENT_NONE_SMALL                                          :{TINY_FONT}{WHITE}{NUM}%
STR_PERCENT_NONE                                                :{WHITE}{NUM}%

# Income 'floats'
STR_INCOME_FLOAT_COST_SMALL                                     :{TINY_FONT}{RED}Coût{NBSP}: {CURRENCY_LONG}
STR_INCOME_FLOAT_COST                                           :{RED}Coût{NBSP}: {CURRENCY_LONG}
STR_INCOME_FLOAT_INCOME_SMALL                                   :{TINY_FONT}{GREEN}Revenu{NBSP}: {CURRENCY_LONG}
STR_INCOME_FLOAT_INCOME                                         :{GREEN}Revenu{NBSP}: {CURRENCY_LONG}
STR_FEEDER_TINY                                                 :{TINY_FONT}{YELLOW}Transfert{NBSP}: {CURRENCY_LONG}
STR_FEEDER                                                      :{YELLOW}Transfert{NBSP}: {CURRENCY_LONG}
STR_FEEDER_INCOME_TINY                                          :{TINY_FONT}{YELLOW}Transfert{NBSP}: {CURRENCY_LONG}{WHITE} / {GREEN}Revenu{NBSP}: {CURRENCY_LONG}
STR_FEEDER_INCOME                                               :{YELLOW}Transfert{NBSP}: {CURRENCY_LONG}{WHITE} / {GREEN}Revenu{NBSP}: {CURRENCY_LONG}
STR_FEEDER_COST_TINY                                            :{TINY_FONT}{YELLOW}Transfert{NBSP}: {CURRENCY_LONG}{WHITE} / {RED}Coût{NBSP}: {CURRENCY_LONG}
STR_FEEDER_COST                                                 :{YELLOW}Transfert{NBSP}: {CURRENCY_LONG}{WHITE} / {RED}Coût{NBSP}: {CURRENCY_LONG}
STR_MESSAGE_ESTIMATED_COST                                      :{WHITE}Coût estimé{NBSP}: {CURRENCY_LONG}
STR_MESSAGE_ESTIMATED_INCOME                                    :{WHITE}Revenu estimé{NBSP}: {CURRENCY_LONG}

# Saveload messages
STR_ERROR_SAVE_STILL_IN_PROGRESS                                :{WHITE}Sauvegarde en cours...{}Veuillez attendre la fin du processus{NBSP}!
STR_ERROR_AUTOSAVE_FAILED                                       :{WHITE}Échec de l'enregistrement automatique
STR_ERROR_UNABLE_TO_READ_DRIVE                                  :{BLACK}Impossible d'accéder au disque
STR_ERROR_GAME_SAVE_FAILED                                      :{WHITE}La sauvegarde a échoué{}{STRING}
STR_ERROR_UNABLE_TO_DELETE_FILE                                 :{WHITE}Impossible de supprimer le fichier
STR_ERROR_GAME_LOAD_FAILED                                      :{WHITE}Le chargement a échoué{}{STRING}
STR_GAME_SAVELOAD_ERROR_BROKEN_INTERNAL_ERROR                   :Erreur interne{NBSP}: {STRING}
STR_GAME_SAVELOAD_ERROR_BROKEN_SAVEGAME                         :Sauvegarde corrompue − {STRING}
STR_GAME_SAVELOAD_ERROR_TOO_NEW_SAVEGAME                        :Sauvegarde modifiée avec une version plus récente
STR_GAME_SAVELOAD_ERROR_FILE_NOT_READABLE                       :Fichier illisible
STR_GAME_SAVELOAD_ERROR_FILE_NOT_WRITEABLE                      :Fichier protégé en écriture
STR_GAME_SAVELOAD_ERROR_DATA_INTEGRITY_CHECK_FAILED             :Échec du contrôle d'intégrité des données
STR_GAME_SAVELOAD_ERROR_PATCHPACK                               :Sauvegarde créée avec une version modifiée
STR_GAME_SAVELOAD_NOT_AVAILABLE                                 :<non disponible>
STR_WARNING_LOADGAME_REMOVED_TRAMS                              :{WHITE}Partie sauvegardée avec une version sans support des tramways. Tous les tramways ont été supprimés.

# Map generation messages
STR_ERROR_COULD_NOT_CREATE_TOWN                                 :{WHITE}Génération de la carte annulée...{}... pas d'emplacements valables pour une ville
STR_ERROR_NO_TOWN_IN_SCENARIO                                   :{WHITE}... il n'y a pas de ville dans ce scénario

STR_ERROR_PNGMAP                                                :{WHITE}Chargement du paysage depuis PNG impossible...
STR_ERROR_PNGMAP_FILE_NOT_FOUND                                 :{WHITE}... fichier non trouvé
STR_ERROR_PNGMAP_IMAGE_TYPE                                     :{WHITE}... n'a pas pu convertir le type d'image. Image PNG 8 ou 24-bit nécessaire.
STR_ERROR_PNGMAP_MISC                                           :{WHITE}... quelque chose s'est mal passé (probablement un fichier corrompu)

STR_ERROR_BMPMAP                                                :{WHITE}Chargement du paysage depuis BMP impossible...
STR_ERROR_BMPMAP_IMAGE_TYPE                                     :{WHITE}... n'a pas pu convertir le type d'image

STR_ERROR_HEIGHTMAP_TOO_LARGE                                   :{WHITE}... image trop grande

STR_WARNING_HEIGHTMAP_SCALE_CAPTION                             :{WHITE}Avertissement de redimensionnement
STR_WARNING_HEIGHTMAP_SCALE_MESSAGE                             :{YELLOW}Trop redimensionner la carte source n'est pas recommandé.{}Continuer la génération{NBSP}?

# Soundset messages
STR_WARNING_FALLBACK_SOUNDSET                                   :{WHITE}Seuls les effets sonores de secours ont été trouvés. Si vous voulez des effets sonores, installez un pack de sons via le système de téléchargement de contenus.

# Screenshot related messages
STR_WARNING_SCREENSHOT_SIZE_CAPTION                             :{WHITE}Très grande capture d'écran
STR_WARNING_SCREENSHOT_SIZE_MESSAGE                             :{YELLOW}La capture d'écran aura une résolution de {COMMA} x {COMMA} pixels. Faire cette capture peut prendre un moment . Êtes-vous sûr de vouloir continuer{NBSP}?

STR_MESSAGE_HEIGHTMAP_SUCCESSFULLY                              :{WHITE}La carte de hauteur a bien été enregistrée sous '{STRING}'. Le pic le plus élevé est {NUM}
STR_MESSAGE_SCREENSHOT_SUCCESSFULLY                             :{WHITE}Copie d'écran enregistrée avec succès sous "{STRING}"
STR_ERROR_SCREENSHOT_FAILED                                     :{WHITE}Échec de la copie d'écran{NBSP}!

# Error message titles
STR_ERROR_MESSAGE_CAPTION                                       :{YELLOW}Message
STR_ERROR_MESSAGE_CAPTION_OTHER_COMPANY                         :{YELLOW}Message de {STRING}

# Generic construction errors
STR_ERROR_OFF_EDGE_OF_MAP                                       :{WHITE}Hors limites
STR_ERROR_TOO_CLOSE_TO_EDGE_OF_MAP                              :{WHITE}Trop près des bords de la carte
STR_ERROR_NOT_ENOUGH_CASH_REQUIRES_CURRENCY                     :{WHITE}Fonds insuffisants{}Somme de {CURRENCY_LONG} requise
STR_ERROR_FLAT_LAND_REQUIRED                                    :{WHITE}Terrain plat requis
STR_ERROR_LAND_SLOPED_IN_WRONG_DIRECTION                        :{WHITE}Terrain en pente dans la mauvaise direction
STR_ERROR_CAN_T_DO_THIS                                         :{WHITE}Impossible d'exécuter...
STR_ERROR_BUILDING_MUST_BE_DEMOLISHED                           :{WHITE}L'édifice doit d'abord être démoli
STR_ERROR_CAN_T_CLEAR_THIS_AREA                                 :{WHITE}Impossible de démolir...
STR_ERROR_SITE_UNSUITABLE                                       :{WHITE}... site non convenable
STR_ERROR_ALREADY_BUILT                                         :{WHITE}... déjà construit
STR_ERROR_OWNED_BY                                              :{WHITE}... appartient à {STRING}
STR_ERROR_AREA_IS_OWNED_BY_ANOTHER                              :{WHITE}... appartient à une autre compagnie
STR_ERROR_TERRAFORM_LIMIT_REACHED                               :{WHITE}...{NBSP}limite de terrassement atteinte
STR_ERROR_CLEARING_LIMIT_REACHED                                :{WHITE}...{NBSP}limite de démolition atteinte
STR_ERROR_TREE_PLANT_LIMIT_REACHED                              :{WHITE}…{NBSP}limite de plantation d'arbres atteinte
STR_ERROR_NAME_MUST_BE_UNIQUE                                   :{WHITE}Le nom doit être unique
STR_ERROR_GENERIC_OBJECT_IN_THE_WAY                             :{WHITE}{1:STRING} présente
STR_ERROR_NOT_ALLOWED_WHILE_PAUSED                              :{WHITE}Non autorisé pendant la pause

# Local authority errors
STR_ERROR_LOCAL_AUTHORITY_REFUSES_TO_ALLOW_THIS                 :{WHITE}La municipalité de {TOWN} refuse cette opération
STR_ERROR_LOCAL_AUTHORITY_REFUSES_AIRPORT                       :{WHITE}La municipalité de {TOWN} refuse la construction d'un autre aéroport dans la ville
STR_ERROR_LOCAL_AUTHORITY_REFUSES_NOISE                         :{WHITE}La municipalité de {TOWN} refuse la permission pour cet aéroport, en raison de nuisances sonores
STR_ERROR_BRIBE_FAILED                                          :{WHITE}Votre tentative de corruption a été découverte par un enquêteur

# Levelling errors
STR_ERROR_CAN_T_RAISE_LAND_HERE                                 :{WHITE}Impossible d'élever le terrain ici...
STR_ERROR_CAN_T_LOWER_LAND_HERE                                 :{WHITE}Impossible d'abaisser le terrain ici...
STR_ERROR_CAN_T_LEVEL_LAND_HERE                                 :{WHITE}Impossible de niveler le terrain ici...
STR_ERROR_EXCAVATION_WOULD_DAMAGE                               :{WHITE}L'excavation endommagerait le tunnel
STR_ERROR_ALREADY_AT_SEA_LEVEL                                  :{WHITE}... déjà au niveau de la mer
STR_ERROR_TOO_HIGH                                              :{WHITE}... trop élevé
STR_ERROR_ALREADY_LEVELLED                                      :{WHITE}... déjà à niveau
STR_ERROR_BRIDGE_TOO_HIGH_AFTER_LOWER_LAND                      :{WHITE}Le pont au dessus de lui serait ensuite trop haut.

# Company related errors
STR_ERROR_CAN_T_CHANGE_COMPANY_NAME                             :{WHITE}Impossible de changer le nom de compagnie...
STR_ERROR_CAN_T_CHANGE_PRESIDENT                                :{WHITE}Impossible de changer le nom du P.D.G. ...

STR_ERROR_MAXIMUM_PERMITTED_LOAN                                :{WHITE}... le prêt maximum est de {CURRENCY_LONG}
STR_ERROR_CAN_T_BORROW_ANY_MORE_MONEY                           :{WHITE}Impossible d'emprunter plus...
STR_ERROR_LOAN_ALREADY_REPAYED                                  :{WHITE}... emprunt déjà remboursé
STR_ERROR_CURRENCY_REQUIRED                                     :{WHITE}... {CURRENCY_LONG} nécessaires
STR_ERROR_CAN_T_REPAY_LOAN                                      :{WHITE}Impossible de rembourser...
STR_ERROR_INSUFFICIENT_FUNDS                                    :{WHITE}Impossible de distribuer de l'argent emprunté à la banque...
STR_ERROR_CAN_T_GIVE_MONEY                                      :{WHITE}Vous ne pouvez pas donner de l’argent à cette compagnie
STR_ERROR_CAN_T_BUY_COMPANY                                     :{WHITE}Impossible d'acheter la compagnie...
STR_ERROR_CAN_T_BUILD_COMPANY_HEADQUARTERS                      :{WHITE}Impossible de construire le siège...
STR_ERROR_CAN_T_BUY_25_SHARE_IN_THIS                            :{WHITE}Impossible d'acheter 25{NBSP}% des parts...
STR_ERROR_CAN_T_SELL_25_SHARE_IN                                :{WHITE}Impossible de vendre 25{NBSP}% des parts...
STR_ERROR_PROTECTED                                             :{WHITE}Cette compagnie ne vend pas d'actions pour le moment...

# Town related errors
STR_ERROR_CAN_T_GENERATE_TOWN                                   :{WHITE}Ne peut plus bâtir de villes
STR_ERROR_CAN_T_RENAME_TOWN                                     :{WHITE}Impossible de renommer la ville...
STR_ERROR_CAN_T_FOUND_TOWN_HERE                                 :{WHITE}Impossible de construire une ville ici...
STR_ERROR_CAN_T_EXPAND_TOWN                                     :{WHITE}Impossible d'étendre la ville...
STR_ERROR_TOO_CLOSE_TO_EDGE_OF_MAP_SUB                          :{WHITE}... trop près du bord de la carte
STR_ERROR_TOO_CLOSE_TO_ANOTHER_TOWN                             :{WHITE}... trop près d'une autre ville
STR_ERROR_TOO_MANY_TOWNS                                        :{WHITE}... trop de villes
STR_ERROR_NO_SPACE_FOR_TOWN                                     :{WHITE}... il n'y a plus d'emplacement sur la carte
STR_ERROR_TOWN_EXPAND_WARN_NO_ROADS                             :{WHITE}La ville ne construira pas de routes. Vous pouvez activer la construction des routes sous Paramètres->Environnement->Villes
STR_ERROR_ROAD_WORKS_IN_PROGRESS                                :{WHITE}Route en travaux
STR_ERROR_TOWN_CAN_T_DELETE                                     :{WHITE}Impossible de supprimer cette ville...{}Une station ou un dépôt fait référence à cette ville ou une propriété municipale ne peut pas être supprimée.
STR_ERROR_STATUE_NO_SUITABLE_PLACE                              :{WHITE}... aucun emplacement convenable disponible pour une statue dans ce centre-ville

# Industry related errors
STR_ERROR_TOO_MANY_INDUSTRIES                                   :{WHITE}... trop d'industries
STR_ERROR_CAN_T_GENERATE_INDUSTRIES                             :{WHITE}Ne peut pas générer les industries...
STR_ERROR_CAN_T_BUILD_HERE                                      :{WHITE}Impossible de construire {STRING} ici...
STR_ERROR_CAN_T_CONSTRUCT_THIS_INDUSTRY                         :{WHITE}Impossible de construire cette industrie ici...
STR_ERROR_CAN_T_PROSPECT_INDUSTRY                               :{WHITE}Impossible de prospecter l'industrie...
STR_ERROR_INDUSTRY_TOO_CLOSE                                    :{WHITE}... trop proche d'une autre industrie
STR_ERROR_MUST_FOUND_TOWN_FIRST                                 :{WHITE}... une ville doit d'abord être construite
STR_ERROR_ONLY_ONE_ALLOWED_PER_TOWN                             :{WHITE}... droit à un seul par ville
STR_ERROR_CAN_ONLY_BE_BUILT_IN_TOWNS_WITH_POPULATION_OF_1200    :{WHITE}... peut seulement être construit dans des villes d'au moins 1200 habitants
STR_ERROR_CAN_ONLY_BE_BUILT_IN_RAINFOREST                       :{WHITE}... peut seulement être construit dans une région tropicale
STR_ERROR_CAN_ONLY_BE_BUILT_IN_DESERT                           :{WHITE}... peut seulement être construit dans les endroits désertiques
STR_ERROR_CAN_ONLY_BE_BUILT_IN_TOWNS                            :{WHITE}... peut seulement être construit en ville (en remplaçant des maisons)
STR_ERROR_CAN_ONLY_BE_BUILT_NEAR_TOWN_CENTER                    :{WHITE}... peut seulement être construit près du centre des villes
STR_ERROR_CAN_ONLY_BE_BUILT_IN_LOW_AREAS                        :{WHITE}... peut seulement être construit dans les zones basses
STR_ERROR_CAN_ONLY_BE_POSITIONED                                :{WHITE}... positionnement uniquement sur les bords de la carte
STR_ERROR_FOREST_CAN_ONLY_BE_PLANTED                            :{WHITE}... les forêts ne peuvent être plantées qu'au dessus de l'altitude d'enneigement
STR_ERROR_CAN_ONLY_BE_BUILT_ABOVE_SNOW_LINE                     :{WHITE}... peut seulement être construit au dessus de l'altitude d'enneigement
STR_ERROR_CAN_ONLY_BE_BUILT_BELOW_SNOW_LINE                     :{WHITE}... peut seulement être construit en dessous de l'altitude d'enneigement

STR_ERROR_PROSPECTING_WAS_UNLUCKY                               :{WHITE}La prospection a échoué par manque de chance; essayez à nouveau
STR_ERROR_NO_SUITABLE_PLACES_FOR_PROSPECTING                    :{WHITE}Il n'y avait pas d'emplacements appropriés pour la prospection de cette industrie
STR_ERROR_NO_SUITABLE_PLACES_FOR_INDUSTRIES                     :{WHITE}Il n'y avait pas d'emplacements appropriés pour les industries '{STRING}'
STR_ERROR_NO_SUITABLE_PLACES_FOR_INDUSTRIES_EXPLANATION         :{WHITE}Modifier les paramètres de la génération de la carte pour obtenir une meilleure carte

# Station construction related errors
STR_ERROR_CAN_T_BUILD_RAILROAD_STATION                          :{WHITE}Impossible de construire la gare ici...
STR_ERROR_CAN_T_BUILD_BUS_STATION                               :{WHITE}Impossible de construire un arrêt d'autobus...
STR_ERROR_CAN_T_BUILD_TRUCK_STATION                             :{WHITE}Impossible de construire une aire de chargement...
STR_ERROR_CAN_T_BUILD_PASSENGER_TRAM_STATION                    :{WHITE}Impossible de construire une station de tramway pour passagers...
STR_ERROR_CAN_T_BUILD_CARGO_TRAM_STATION                        :{WHITE}Impossible de construire une station de tramway pour fret...
STR_ERROR_CAN_T_BUILD_DOCK_HERE                                 :{WHITE}Impossible de construire un port ici...
STR_ERROR_CAN_T_BUILD_AIRPORT_HERE                              :{WHITE}Impossible de construire un aéroport ici...

STR_ERROR_ADJOINS_MORE_THAN_ONE_EXISTING                        :{WHITE}Adjacent à plus d'une gare à la fois
STR_ERROR_STATION_TOO_SPREAD_OUT                                :{WHITE}... gare trop étendue
STR_ERROR_TOO_MANY_STATIONS_LOADING                             :{WHITE}Trop de gares
STR_ERROR_TOO_MANY_STATION_SPECS                                :{WHITE}Trop de parties de gare
STR_ERROR_TOO_MANY_BUS_STOPS                                    :{WHITE}Trop d'arrêts d'autobus
STR_ERROR_TOO_MANY_TRUCK_STOPS                                  :{WHITE}Trop d'aires de chargement
STR_ERROR_TOO_CLOSE_TO_ANOTHER_DOCK                             :{WHITE}Trop près d'un autre port
STR_ERROR_TOO_CLOSE_TO_ANOTHER_AIRPORT                          :{WHITE}Trop près d'un autre aéroport
STR_ERROR_CAN_T_RENAME_STATION                                  :{WHITE}Impossible de renommer la gare...
STR_ERROR_DRIVE_THROUGH_ON_TOWN_ROAD                            :{WHITE}... cette route appartient à une ville
STR_ERROR_DRIVE_THROUGH_DIRECTION                               :{WHITE}... mauvaise orientation de la route
STR_ERROR_DRIVE_THROUGH_CORNER                                  :{WHITE}... les arrêts ne peuvent pas avoir de virages
STR_ERROR_DRIVE_THROUGH_JUNCTION                                :{WHITE}... les arrêts ne peuvent pas avoir de jonctions

# Station destruction related errors
STR_ERROR_CAN_T_REMOVE_PART_OF_STATION                          :{WHITE}Impossible de supprimer une partie de la gare...
STR_ERROR_MUST_REMOVE_RAILWAY_STATION_FIRST                     :{WHITE}Vous devez d'abord retirer la gare
STR_ERROR_CAN_T_REMOVE_BUS_STATION                              :{WHITE}Impossible de supprimer l'arrêt de bus...
STR_ERROR_CAN_T_REMOVE_TRUCK_STATION                            :{WHITE}Impossible de supprimer l'aire de chargement...
STR_ERROR_CAN_T_REMOVE_PASSENGER_TRAM_STATION                   :{WHITE}Impossible de retirer la station de tramway pour passagers...
STR_ERROR_CAN_T_REMOVE_CARGO_TRAM_STATION                       :{WHITE}Impossible de retirer la station de tramway pour fret...
STR_ERROR_MUST_REMOVE_ROAD_STOP_FIRST                           :{WHITE}Vous devez d'abord retirer l'arrêt de bus
STR_ERROR_THERE_IS_NO_STATION                                   :{WHITE}... il n'y a pas de station ici

STR_ERROR_MUST_DEMOLISH_RAILROAD                                :{WHITE}Vous devez d'abord démolir la gare
STR_ERROR_MUST_DEMOLISH_BUS_STATION_FIRST                       :{WHITE}Vous devez d'abord démolir l'arrêt d'autobus
STR_ERROR_MUST_DEMOLISH_TRUCK_STATION_FIRST                     :{WHITE}Vous devez d'abord démolir l'aire de chargement
STR_ERROR_MUST_DEMOLISH_PASSENGER_TRAM_STATION_FIRST            :{WHITE}Vous devez d'abord démolir la station de tramway pour passagers
STR_ERROR_MUST_DEMOLISH_CARGO_TRAM_STATION_FIRST                :{WHITE}Vous devez d'abord démolir la station de tramway pour fret
STR_ERROR_MUST_DEMOLISH_DOCK_FIRST                              :{WHITE}Vous devez d'abord démolir le port
STR_ERROR_MUST_DEMOLISH_AIRPORT_FIRST                           :{WHITE}Vous devez d'abord démolir l'aéroport

# Waypoint related errors
STR_ERROR_WAYPOINT_ADJOINS_MORE_THAN_ONE_EXISTING               :{WHITE}Adjacent à plus d'un point de contrôle
STR_ERROR_TOO_CLOSE_TO_ANOTHER_WAYPOINT                         :{WHITE}Trop près d'un autre point de contrôle

STR_ERROR_CAN_T_BUILD_TRAIN_WAYPOINT                            :{WHITE}Impossible de construire un point de contrôle ici...
STR_ERROR_CAN_T_POSITION_BUOY_HERE                              :{WHITE}Impossible de placer une bouée ici...
STR_ERROR_CAN_T_CHANGE_WAYPOINT_NAME                            :{WHITE}Impossible de renommer le point de contrôle...

STR_ERROR_CAN_T_REMOVE_TRAIN_WAYPOINT                           :{WHITE}Impossible de retirer le point de contrôle d'ici...
STR_ERROR_MUST_REMOVE_RAILWAYPOINT_FIRST                        :{WHITE}Vous devez d'abord retirer le point de contrôle
STR_ERROR_BUOY_IN_THE_WAY                                       :{WHITE}... bouée présente
STR_ERROR_BUOY_IS_IN_USE                                        :{WHITE}... bouée utilisée par une autre compagnie{NBSP}!

# Depot related errors
STR_ERROR_CAN_T_BUILD_TRAIN_DEPOT                               :{WHITE}Impossible de construire un dépôt ferroviaire ici...
STR_ERROR_CAN_T_BUILD_ROAD_DEPOT                                :{WHITE}Impossible de construire un dépôt routier ici...
STR_ERROR_CAN_T_BUILD_TRAM_DEPOT                                :{WHITE}Impossible de construire un dépôt de tramway ici...
STR_ERROR_CAN_T_BUILD_SHIP_DEPOT                                :{WHITE}Impossible de construire un dépôt naval ici...

STR_ERROR_CAN_T_RENAME_DEPOT                                    :{WHITE}Impossible de renommer le dépôt...

STR_ERROR_TRAIN_MUST_BE_STOPPED_INSIDE_DEPOT                    :{WHITE}... doit être à l'arrêt dans un dépôt
STR_ERROR_ROAD_VEHICLE_MUST_BE_STOPPED_INSIDE_DEPOT             :{WHITE}... doit être à l'arrêt dans un dépôt routier
STR_ERROR_SHIP_MUST_BE_STOPPED_INSIDE_DEPOT                     :{WHITE}... doit être à l'arrêt dans un dépôt naval
STR_ERROR_AIRCRAFT_MUST_BE_STOPPED_INSIDE_HANGAR                :{WHITE}... doit être à l'arrêt dans un hangar

STR_ERROR_TRAINS_CAN_ONLY_BE_ALTERED_INSIDE_A_DEPOT             :{WHITE}Les trains ne peuvent être manipulés qu'une fois à l'arrêt dans un dépôt
STR_ERROR_TRAIN_TOO_LONG                                        :{WHITE}Train trop long
STR_ERROR_CAN_T_REVERSE_DIRECTION_RAIL_VEHICLE                  :{WHITE}Impossible de changer la direction du véhicule...
STR_ERROR_CAN_T_REVERSE_DIRECTION_RAIL_VEHICLE_MULTIPLE_UNITS   :{WHITE}... unités multiples
STR_ERROR_INCOMPATIBLE_RAIL_TYPES                               :Types de rail incompatibles

STR_ERROR_CAN_T_MOVE_VEHICLE                                    :{WHITE}Impossible de déplacer le véhicule...
STR_ERROR_REAR_ENGINE_FOLLOW_FRONT                              :{WHITE}L'engin de queue suivra toujours sa contre-partie avant
STR_ERROR_UNABLE_TO_FIND_ROUTE_TO                               :{WHITE}Impossible de trouver une route jusqu'au dépôt local
STR_ERROR_UNABLE_TO_FIND_LOCAL_DEPOT                            :{WHITE}Impossible de trouver un dépôt local

STR_ERROR_DEPOT_WRONG_DEPOT_TYPE                                :Dépôt incompatible

# Autoreplace related errors
STR_ERROR_TRAIN_TOO_LONG_AFTER_REPLACEMENT                      :{WHITE}{VEHICLE} est trop long après remplacement
STR_ERROR_AUTOREPLACE_NOTHING_TO_DO                             :{WHITE}Aucune règle de remplacement/renouvellement automatique appliquée
STR_ERROR_AUTOREPLACE_MONEY_LIMIT                               :(limite d'argent)
STR_ERROR_AUTOREPLACE_INCOMPATIBLE_CARGO                        :{WHITE}Le nouveau véhicule ne peut pas transporter {STRING}
STR_ERROR_AUTOREPLACE_INCOMPATIBLE_REFIT                        :{WHITE}Le nouveau véhicule ne peut être réaménagé à l'ordre {NUM}

# Rail construction errors
STR_ERROR_IMPOSSIBLE_TRACK_COMBINATION                          :{WHITE}Combinaison de rails impossible
STR_ERROR_MUST_REMOVE_SIGNALS_FIRST                             :{WHITE}Vous devez d'abord retirer les signaux
STR_ERROR_NO_SUITABLE_RAILROAD_TRACK                            :{WHITE}Aucuns rails convenables
STR_ERROR_MUST_REMOVE_RAILROAD_TRACK                            :{WHITE}Vous devez d'abord enlever les rails
STR_ERROR_CROSSING_ON_ONEWAY_ROAD                               :{WHITE}La route est à sens unique ou bloquée
STR_ERROR_CROSSING_DISALLOWED_RAIL                              :{WHITE}Les passages à niveau ne sont pas autorisés pour ce type de rail
STR_ERROR_CROSSING_DISALLOWED_ROAD                              :{WHITE}Les passages à niveau ne sont pas autorisés pour ce type de route
STR_ERROR_CAN_T_BUILD_SIGNALS_HERE                              :{WHITE}Impossible de construire des signaux ici...
STR_ERROR_CAN_T_BUILD_RAILROAD_TRACK                            :{WHITE}Impossible de construire des rails ici...
STR_ERROR_CAN_T_REMOVE_RAILROAD_TRACK                           :{WHITE}Impossible de retirer les rails d'ici...
STR_ERROR_CAN_T_REMOVE_SIGNALS_FROM                             :{WHITE}Impossible de retirer les signaux d'ici...
STR_ERROR_SIGNAL_CAN_T_CONVERT_SIGNALS_HERE                     :{WHITE}Impossible de convertir les signaux ici...
STR_ERROR_THERE_IS_NO_RAILROAD_TRACK                            :{WHITE}... il n'y a pas de voie ferrée
STR_ERROR_THERE_ARE_NO_SIGNALS                                  :{WHITE}... il n'y a pas de signaux

STR_ERROR_CAN_T_CONVERT_RAIL                                    :{WHITE}Impossible de convertir le type de rails...

# Road construction errors
STR_ERROR_MUST_REMOVE_ROAD_FIRST                                :{WHITE}Vous devez d'abord retirer la route
STR_ERROR_ONEWAY_ROADS_CAN_T_HAVE_JUNCTION                      :{WHITE}... les routes à sens unique ne peuvent pas avoir de jonctions
STR_ERROR_CAN_T_BUILD_ROAD_HERE                                 :{WHITE}Impossible de construire une route ici...
STR_ERROR_CAN_T_BUILD_TRAMWAY_HERE                              :{WHITE}Impossible de construire une section de voie de tramway ici...
STR_ERROR_CAN_T_REMOVE_ROAD_FROM                                :{WHITE}Impossible de retirer la route d'ici...
STR_ERROR_CAN_T_REMOVE_TRAMWAY_FROM                             :{WHITE}Impossible de retirer la section de voie de tramway d'ici...
STR_ERROR_THERE_IS_NO_ROAD                                      :{WHITE}... il n'y a pas de route
STR_ERROR_THERE_IS_NO_TRAMWAY                                   :{WHITE}... il n'y a pas de tramway
STR_ERROR_CAN_T_CONVERT_ROAD                                    :{WHITE}Impossible de convertir le type de route...
STR_ERROR_CAN_T_CONVERT_TRAMWAY                                 :{WHITE}Impossible de convertir le type de voie de tramway...
STR_ERROR_NO_SUITABLE_ROAD                                      :{WHITE}Aucune route convenable
STR_ERROR_NO_SUITABLE_TRAMWAY                                   :{WHITE}Aucune voie de tramway convenable

# Waterway construction errors
STR_ERROR_CAN_T_BUILD_CANALS                                    :{WHITE}Impossible de construire un canal ici...
STR_ERROR_CAN_T_BUILD_LOCKS                                     :{WHITE}Impossible de construire une écluse ici...
STR_ERROR_CAN_T_PLACE_RIVERS                                    :{WHITE}Impossible de placer une rivière ici...
STR_ERROR_MUST_BE_BUILT_ON_WATER                                :{WHITE}... doit être construit sur l'eau
STR_ERROR_CAN_T_BUILD_ON_WATER                                  :{WHITE}... impossible de construire sur l'eau
STR_ERROR_CAN_T_BUILD_ON_SEA                                    :{WHITE}... impossible de construire sur la mer
STR_ERROR_CAN_T_BUILD_ON_CANAL                                  :{WHITE}... impossible de construire sur un canal
STR_ERROR_CAN_T_BUILD_ON_RIVER                                  :{WHITE}... impossible de construire sur une rivière
STR_ERROR_MUST_DEMOLISH_CANAL_FIRST                             :{WHITE}Vous devez d'abord démolir le canal
STR_ERROR_CAN_T_BUILD_AQUEDUCT_HERE                             :{WHITE}Impossible de construire un aqueduc ici...

# Tree related errors
STR_ERROR_TREE_ALREADY_HERE                                     :{WHITE}... il y a déjà des arbres
STR_ERROR_TREE_WRONG_TERRAIN_FOR_TREE_TYPE                      :{WHITE}... mauvais terrain pour ce type d'arbre
STR_ERROR_CAN_T_PLANT_TREE_HERE                                 :{WHITE}Plantation impossible...

# Bridge related errors
STR_ERROR_CAN_T_BUILD_BRIDGE_HERE                               :{WHITE}Impossible de construire un pont ici...
STR_ERROR_MUST_DEMOLISH_BRIDGE_FIRST                            :{WHITE}Vous devez d'abord démolir le pont
STR_ERROR_CAN_T_START_AND_END_ON                                :{WHITE}Impossible de commencer et de terminer au même endroit
STR_ERROR_BRIDGEHEADS_NOT_SAME_HEIGHT                           :{WHITE}Les extrémités du pont ne sont pas au même niveau
STR_ERROR_BRIDGE_TOO_LOW_FOR_TERRAIN                            :{WHITE}Le pont est trop bas pour le terrain
STR_ERROR_BRIDGE_TOO_HIGH_FOR_TERRAIN                           :{WHITE}Le pont est trop haut pour ce terrain.
STR_ERROR_START_AND_END_MUST_BE_IN                              :{WHITE}Le début et la fin doivent être alignés
STR_ERROR_ENDS_OF_BRIDGE_MUST_BOTH                              :{WHITE}... les deux extrémités du pont doivent être sur la terre ferme
STR_ERROR_BRIDGE_TOO_LONG                                       :{WHITE}... pont trop long
STR_ERROR_BRIDGE_THROUGH_MAP_BORDER                             :{WHITE}Le pont finirait en dehors de la carte

# Tunnel related errors
STR_ERROR_CAN_T_BUILD_TUNNEL_HERE                               :{WHITE}Impossible de construire un tunnel ici...
STR_ERROR_SITE_UNSUITABLE_FOR_TUNNEL                            :{WHITE}Le site pour l'entrée du tunnel ne convient pas
STR_ERROR_MUST_DEMOLISH_TUNNEL_FIRST                            :{WHITE}Vous devez d'abord démolir le tunnel
STR_ERROR_ANOTHER_TUNNEL_IN_THE_WAY                             :{WHITE}Autre tunnel présent
STR_ERROR_TUNNEL_THROUGH_MAP_BORDER                             :{WHITE}Le tunnel finirait en dehors de la carte
STR_ERROR_UNABLE_TO_EXCAVATE_LAND                               :{WHITE}Impossible de creuser pour faire déboucher le tunnel
STR_ERROR_TUNNEL_TOO_LONG                                       :{WHITE}... tunnel trop long

# Object related errors
STR_ERROR_TOO_MANY_OBJECTS                                      :{WHITE}... trop d'objets
STR_ERROR_CAN_T_BUILD_OBJECT                                    :{WHITE}Impossible de construire l'objet...
STR_ERROR_OBJECT_IN_THE_WAY                                     :{WHITE}Objet présent
STR_ERROR_COMPANY_HEADQUARTERS_IN                               :{WHITE}... siège de la compagnie présent
STR_ERROR_CAN_T_PURCHASE_THIS_LAND                              :{WHITE}Impossible d'acheter ce terrain...
STR_ERROR_YOU_ALREADY_OWN_IT                                    :{WHITE}... il vous appartient déjà{NBSP}!
STR_ERROR_BUILD_OBJECT_LIMIT_REACHED                            :{WHITE}...{NBSP}limite de construction d'objets atteinte

# Group related errors
STR_ERROR_GROUP_CAN_T_CREATE                                    :{WHITE}Impossible de créer le groupe...
STR_ERROR_GROUP_CAN_T_DELETE                                    :{WHITE}Impossible de supprimer ce groupe...
STR_ERROR_GROUP_CAN_T_RENAME                                    :{WHITE}Impossible de renommer le groupe...
STR_ERROR_GROUP_CAN_T_SET_PARENT                                :{WHITE}Impossible de définir le groupe parent...
STR_ERROR_GROUP_CAN_T_SET_PARENT_RECURSION                      :{WHITE}... les boucles ne sont pas autorisées dans la hiérarchie de groupe
STR_ERROR_GROUP_CAN_T_REMOVE_ALL_VEHICLES                       :{WHITE}Impossible de retirer tous les véhicules de ce groupe...
STR_ERROR_GROUP_CAN_T_ADD_VEHICLE                               :{WHITE}Impossible d'ajouter le véhicule à ce groupe...
STR_ERROR_GROUP_CAN_T_ADD_SHARED_VEHICLE                        :{WHITE}Impossible d'ajouter les véhicules partagés à ce groupe...

# Generic vehicle errors

###length VEHICLE_TYPES
STR_ERROR_TRAIN_IN_THE_WAY                                      :{WHITE}Train présent
STR_ERROR_ROAD_VEHICLE_IN_THE_WAY                               :{WHITE}Véhicule routier présent
STR_ERROR_SHIP_IN_THE_WAY                                       :{WHITE}Navire présent
STR_ERROR_AIRCRAFT_IN_THE_WAY                                   :{WHITE}Aéronef présent

###length VEHICLE_TYPES
STR_ERROR_RAIL_VEHICLE_NOT_AVAILABLE                            :{WHITE}Véhicule non disponible
STR_ERROR_ROAD_VEHICLE_NOT_AVAILABLE                            :{WHITE}Véhicule non disponible
STR_ERROR_SHIP_NOT_AVAILABLE                                    :{WHITE}Navire non disponible
STR_ERROR_AIRCRAFT_NOT_AVAILABLE                                :{WHITE}Aéronef non disponible

###length VEHICLE_TYPES
STR_ERROR_CAN_T_REFIT_TRAIN                                     :{WHITE}Impossible de réaménager le train...
STR_ERROR_CAN_T_REFIT_ROAD_VEHICLE                              :{WHITE}Impossible de réaménager le véhicule routier...
STR_ERROR_CAN_T_REFIT_SHIP                                      :{WHITE}Impossible de réaménager le navire...
STR_ERROR_CAN_T_REFIT_AIRCRAFT                                  :{WHITE}Impossible de réaménager l'aéronef...

###length VEHICLE_TYPES
STR_ERROR_CAN_T_RENAME_TRAIN                                    :{WHITE}Impossible de renommer le train...
STR_ERROR_CAN_T_RENAME_ROAD_VEHICLE                             :{WHITE}Impossible de renommer le véhicule routier...
STR_ERROR_CAN_T_RENAME_SHIP                                     :{WHITE}Impossible de nommer le navire...
STR_ERROR_CAN_T_RENAME_AIRCRAFT                                 :{WHITE}Impossible de nommer l'aéronef...

###length VEHICLE_TYPES
STR_ERROR_CAN_T_STOP_START_TRAIN                                :{WHITE}Impossible de démarrer/stopper le train...
STR_ERROR_CAN_T_STOP_START_ROAD_VEHICLE                         :{WHITE}Impossible de démarrer/stopper le véhicule...
STR_ERROR_CAN_T_STOP_START_SHIP                                 :{WHITE}Impossible de démarrer/stopper le navire...
STR_ERROR_CAN_T_STOP_START_AIRCRAFT                             :{WHITE}Impossible de démarrer/stopper l'aéronef...

###length VEHICLE_TYPES
STR_ERROR_CAN_T_SEND_TRAIN_TO_DEPOT                             :{WHITE}Impossible d'envoyer le train au dépôt...
STR_ERROR_CAN_T_SEND_ROAD_VEHICLE_TO_DEPOT                      :{WHITE}Impossible d'envoyer le véhicule routier au dépôt...
STR_ERROR_CAN_T_SEND_SHIP_TO_DEPOT                              :{WHITE}Impossible d'envoyer le navire au dépôt...
STR_ERROR_CAN_T_SEND_AIRCRAFT_TO_HANGAR                         :{WHITE}Impossible d'envoyer l'aéronef au hangar...

###length VEHICLE_TYPES
STR_ERROR_CAN_T_BUY_TRAIN                                       :{WHITE}Impossible d'acheter le véhicule ferroviaire...
STR_ERROR_CAN_T_BUY_ROAD_VEHICLE                                :{WHITE}Impossible d'acheter le véhicule routier...
STR_ERROR_CAN_T_BUY_SHIP                                        :{WHITE}Impossible d'acheter le navire...
STR_ERROR_CAN_T_BUY_AIRCRAFT                                    :{WHITE}Impossible d'acheter l'aéronef...

###length VEHICLE_TYPES
STR_ERROR_CAN_T_RENAME_TRAIN_TYPE                               :{WHITE}Impossible de renommer le type de train...
STR_ERROR_CAN_T_RENAME_ROAD_VEHICLE_TYPE                        :{WHITE}Impossible de renommer type de véhicule routier...
STR_ERROR_CAN_T_RENAME_SHIP_TYPE                                :{WHITE}Impossible de renommer type de navire...
STR_ERROR_CAN_T_RENAME_AIRCRAFT_TYPE                            :{WHITE}Impossible de renommer le type d'aéronef...

###length VEHICLE_TYPES
STR_ERROR_CAN_T_SELL_TRAIN                                      :{WHITE}Impossible de vendre le véhicule ferroviaire...
STR_ERROR_CAN_T_SELL_ROAD_VEHICLE                               :{WHITE}Impossible de vendre le véhicule routier...
STR_ERROR_CAN_T_SELL_SHIP                                       :{WHITE}Impossible de vendre le navire...
STR_ERROR_CAN_T_SELL_AIRCRAFT                                   :{WHITE}Impossible de vendre l'aéronef...

STR_ERROR_TOO_MANY_VEHICLES_IN_GAME                             :{WHITE}Trop de véhicules en jeu
STR_ERROR_CAN_T_CHANGE_SERVICING                                :{WHITE}Impossible de modifier l'intervalle de service...

STR_ERROR_VEHICLE_IS_DESTROYED                                  :{WHITE}... véhicule détruit

STR_ERROR_CAN_T_CLONE_VEHICLE_LIST                              :{WHITE}... les véhicules ne sont pas tous identiques

STR_ERROR_NO_VEHICLES_AVAILABLE_AT_ALL                          :{WHITE}Aucun véhicule ne sera disponible
STR_ERROR_NO_VEHICLES_AVAILABLE_AT_ALL_EXPLANATION              :{WHITE}Modifier votre configuration NewGRF
STR_ERROR_NO_VEHICLES_AVAILABLE_YET                             :{WHITE}Il n'y a pas encore de véhicules disponibles
STR_ERROR_NO_VEHICLES_AVAILABLE_YET_EXPLANATION                 :{WHITE}Commencer un nouvelle partie après {DATE_SHORT} ou utiliser un NewGRF qui propose des véhicules plus tôt

# Specific vehicle errors
STR_ERROR_CAN_T_MAKE_TRAIN_PASS_SIGNAL                          :{WHITE}Impossible de forcer le train à avancer sous le danger...
STR_ERROR_CAN_T_REVERSE_DIRECTION_TRAIN                         :{WHITE}Impossible de faire faire demi-tour...
STR_ERROR_TRAIN_START_NO_POWER                                  :Le train n'est pas alimenté

STR_ERROR_CAN_T_MAKE_ROAD_VEHICLE_TURN                          :{WHITE}Impossible de faire rebrousser chemin au véhicule routier...

STR_ERROR_AIRCRAFT_IS_IN_FLIGHT                                 :{WHITE}L'aéronef est en vol

# Order related errors
STR_ERROR_NO_MORE_SPACE_FOR_ORDERS                              :{WHITE}Plus de places pour les ordres
STR_ERROR_TOO_MANY_ORDERS                                       :{WHITE}Trop d'ordres
STR_ERROR_CAN_T_INSERT_NEW_ORDER                                :{WHITE}Impossible d'insérer un nouvel ordre...
STR_ERROR_CAN_T_DELETE_THIS_ORDER                               :{WHITE}Impossible de supprimer cet ordre...
STR_ERROR_CAN_T_MODIFY_THIS_ORDER                               :{WHITE}Impossible de modifier cet ordre...
STR_ERROR_CAN_T_MOVE_THIS_ORDER                                 :{WHITE}Impossible de déplacer cet ordre...
STR_ERROR_CAN_T_SKIP_ORDER                                      :{WHITE}Impossible de sauter l'ordre courant...
STR_ERROR_CAN_T_SKIP_TO_ORDER                                   :{WHITE}Impossible de sauter vers l'ordre sélectionné...
STR_ERROR_CAN_T_COPY_SHARE_ORDER                                :{WHITE}... le véhicule ne peut pas aller dans toutes les stations
STR_ERROR_CAN_T_ADD_ORDER                                       :{WHITE}... le véhicule ne peut pas aller dans cette station
STR_ERROR_CAN_T_ADD_ORDER_SHARED                                :{WHITE}... un véhicule partageant cet ordre ne peut pas aller dans cette station
STR_ERROR_CAN_T_COPY_ORDER_VEHICLE_LIST                         :{WHITE}... les véhicules n'ont pas tous les même ordres
STR_ERROR_CAN_T_SHARE_ORDER_VEHICLE_LIST                        :{WHITE}... les véhicules ne partagent pas tous les ordres

STR_ERROR_CAN_T_SHARE_ORDER_LIST                                :{WHITE}Impossible de partager les ordres...
STR_ERROR_CAN_T_STOP_SHARING_ORDER_LIST                         :{WHITE}Impossible d'arrêter le partage des ordres...
STR_ERROR_CAN_T_COPY_ORDER_LIST                                 :{WHITE}Impossible de copier les ordres...
STR_ERROR_TOO_FAR_FROM_PREVIOUS_DESTINATION                     :{WHITE}... trop loin de la destination précédente
STR_ERROR_AIRCRAFT_NOT_ENOUGH_RANGE                             :{WHITE}... l'aéronef n'a pas un rayon d'action suffisant

# Timetable related errors
STR_ERROR_CAN_T_TIMETABLE_VEHICLE                               :{WHITE}Impossible d'affecter un horaire au véhicule...
STR_ERROR_TIMETABLE_ONLY_WAIT_AT_STATIONS                       :{WHITE}Les véhicules ne peuvent attendre qu'aux stations
STR_ERROR_TIMETABLE_NOT_STOPPING_HERE                           :{WHITE}Ce véhicule ne s'arrête pas à cette station

# Sign related errors
STR_ERROR_TOO_MANY_SIGNS                                        :{WHITE}... trop de panneaux
STR_ERROR_CAN_T_PLACE_SIGN_HERE                                 :{WHITE}Impossible de placer un panneau ici...
STR_ERROR_CAN_T_CHANGE_SIGN_NAME                                :{WHITE}Impossible de modifier le texte du panneau...
STR_ERROR_CAN_T_DELETE_SIGN                                     :{WHITE}Impossible de supprimer le panneau...

# Translatable comment for OpenTTD's desktop shortcut
###external 1
STR_DESKTOP_SHORTCUT_COMMENT                                    :Un jeu de simulation basé sur Transport Tycoon Deluxe

# Translatable descriptions in media/baseset/*.ob* files
###external 10
STR_BASEGRAPHICS_DOS_DESCRIPTION                                :Graphiques originaux de Transport Tycoon Deluxe (version DOS).
STR_BASEGRAPHICS_DOS_DE_DESCRIPTION                             :Graphiques originaux de Transport Tycoon Deluxe (version DOS allemande).
STR_BASEGRAPHICS_WIN_DESCRIPTION                                :Graphiques originaux de Transport Tycoon Deluxe (version Windows).
STR_BASESOUNDS_DOS_DESCRIPTION                                  :Sons originaux de Transport Tycoon Deluxe (version DOS).
STR_BASESOUNDS_WIN_DESCRIPTION                                  :Sons originaux de Transport Tycoon Deluxe (version Windows).
STR_BASESOUNDS_NONE_DESCRIPTION                                 :Un pack de sons sans sons.
STR_BASEMUSIC_WIN_DESCRIPTION                                   :Musiques originales de Transport Tycoon Deluxe (version Windows).
STR_BASEMUSIC_DOS_DESCRIPTION                                   :Musiques originales de Transport Tycoon Deluxe (version DOS).
STR_BASEMUSIC_TTO_DESCRIPTION                                   :Musiques originales de Transport Tycoon (version Originale/World Editor).
STR_BASEMUSIC_NONE_DESCRIPTION                                  :Un pack de musiques sans musiques.

STR_TRADITIONAL_TRAIN_NAME                                      :Train {COMMA}
STR_TRADITIONAL_ROAD_VEHICLE_NAME                               :Véhicule routier {COMMA}
STR_TRADITIONAL_SHIP_NAME                                       :Navire {COMMA}
STR_TRADITIONAL_AIRCRAFT_NAME                                   :Aéronef {COMMA}

##id 0x2000
# Town building names
STR_TOWN_BUILDING_NAME_TALL_OFFICE_BLOCK_1                      :Grand immeuble de bureaux
STR_TOWN_BUILDING_NAME_OFFICE_BLOCK_1                           :Immeuble de bureaux
STR_TOWN_BUILDING_NAME_SMALL_BLOCK_OF_FLATS_1                   :Petit immeuble résidentiel
STR_TOWN_BUILDING_NAME_CHURCH_1                                 :Église
STR_TOWN_BUILDING_NAME_LARGE_OFFICE_BLOCK_1                     :Gros immeuble de bureaux
STR_TOWN_BUILDING_NAME_TOWN_HOUSES_1                            :Maisons de ville
STR_TOWN_BUILDING_NAME_HOTEL_1                                  :Hôtel
STR_TOWN_BUILDING_NAME_STATUE_1                                 :Statue
STR_TOWN_BUILDING_NAME_FOUNTAIN_1                               :Fontaine
STR_TOWN_BUILDING_NAME_PARK_1                                   :Parc
STR_TOWN_BUILDING_NAME_OFFICE_BLOCK_2                           :Immeuble de bureaux
STR_TOWN_BUILDING_NAME_SHOPS_AND_OFFICES_1                      :Commerces et bureaux
STR_TOWN_BUILDING_NAME_MODERN_OFFICE_BUILDING_1                 :Immeuble moderne de bureaux
STR_TOWN_BUILDING_NAME_WAREHOUSE_1                              :Entrepôt
STR_TOWN_BUILDING_NAME_OFFICE_BLOCK_3                           :Immeuble de bureaux
STR_TOWN_BUILDING_NAME_STADIUM_1                                :Stade
STR_TOWN_BUILDING_NAME_OLD_HOUSES_1                             :Vieilles maisons
STR_TOWN_BUILDING_NAME_COTTAGES_1                               :Petites maisons
STR_TOWN_BUILDING_NAME_HOUSES_1                                 :Maisons
STR_TOWN_BUILDING_NAME_FLATS_1                                  :Appartements
STR_TOWN_BUILDING_NAME_TALL_OFFICE_BLOCK_2                      :Grand immeuble de bureaux
STR_TOWN_BUILDING_NAME_SHOPS_AND_OFFICES_2                      :Commerces et bureaux
STR_TOWN_BUILDING_NAME_SHOPS_AND_OFFICES_3                      :Commerces et bureaux
STR_TOWN_BUILDING_NAME_THEATER_1                                :Théâtre
STR_TOWN_BUILDING_NAME_STADIUM_2                                :Stade
STR_TOWN_BUILDING_NAME_OFFICES_1                                :Bureaux
STR_TOWN_BUILDING_NAME_HOUSES_2                                 :Maisons
STR_TOWN_BUILDING_NAME_CINEMA_1                                 :Cinéma
STR_TOWN_BUILDING_NAME_SHOPPING_MALL_1                          :Centre commercial
STR_TOWN_BUILDING_NAME_IGLOO_1                                  :Igloo
STR_TOWN_BUILDING_NAME_TEPEES_1                                 :Tipis
STR_TOWN_BUILDING_NAME_TEAPOT_HOUSE_1                           :Salon de thé
STR_TOWN_BUILDING_NAME_PIGGY_BANK_1                             :Tirelire

##id 0x4800
# industry names
STR_INDUSTRY_NAME_COAL_MINE                                     :{G=f}Mine de charbon
STR_INDUSTRY_NAME_POWER_STATION                                 :{G=f}Centrale électrique
STR_INDUSTRY_NAME_SAWMILL                                       :{G=f}Scierie
STR_INDUSTRY_NAME_FOREST                                        :{G=f}Forêt
STR_INDUSTRY_NAME_OIL_REFINERY                                  :{G=f}Raffinerie pétrolière
STR_INDUSTRY_NAME_OIL_RIG                                       :{G=f}Plate-forme pétrolière
STR_INDUSTRY_NAME_FACTORY                                       :{G=f}Usine
STR_INDUSTRY_NAME_PRINTING_WORKS                                :{G=f}Imprimerie
STR_INDUSTRY_NAME_STEEL_MILL                                    :{G=f}Aciérie
STR_INDUSTRY_NAME_FARM                                          :{G=f}Ferme
STR_INDUSTRY_NAME_COPPER_ORE_MINE                               :{G=f}Mine de cuivre
STR_INDUSTRY_NAME_OIL_WELLS                                     :{G=m}Puits de pétrole
STR_INDUSTRY_NAME_BANK                                          :{G=f}Banque
STR_INDUSTRY_NAME_FOOD_PROCESSING_PLANT                         :{G=f}Usine alimentaire
STR_INDUSTRY_NAME_PAPER_MILL                                    :{G=f}Usine papetière
STR_INDUSTRY_NAME_GOLD_MINE                                     :{G=f}Mine d'or
STR_INDUSTRY_NAME_BANK_TROPIC_ARCTIC                            :{G=f}Banque
STR_INDUSTRY_NAME_DIAMOND_MINE                                  :{G=f}Mine de diamants
STR_INDUSTRY_NAME_IRON_ORE_MINE                                 :{G=f}Mine de fer
STR_INDUSTRY_NAME_FRUIT_PLANTATION                              :{G=m}Verger
STR_INDUSTRY_NAME_RUBBER_PLANTATION                             :{G=f}Plantation de caoutchouc
STR_INDUSTRY_NAME_WATER_SUPPLY                                  :{G=f}Source d'eau
STR_INDUSTRY_NAME_WATER_TOWER                                   :{G=m}Château d'eau
STR_INDUSTRY_NAME_FACTORY_2                                     :{G=f}Usine
STR_INDUSTRY_NAME_FARM_2                                        :{G=f}Ferme
STR_INDUSTRY_NAME_LUMBER_MILL                                   :{G=f}Scierie
STR_INDUSTRY_NAME_COTTON_CANDY_FOREST                           :{G=f}Forêt de barbe à papa
STR_INDUSTRY_NAME_CANDY_FACTORY                                 :{G=f}Usine de bonbons
STR_INDUSTRY_NAME_BATTERY_FARM                                  :{G=f}Ferme de batteries
STR_INDUSTRY_NAME_COLA_WELLS                                    :{G=m}Puits de Cola
STR_INDUSTRY_NAME_TOY_SHOP                                      :{G=f}Boutique de jouets
STR_INDUSTRY_NAME_TOY_FACTORY                                   :{G=f}Usine de jouets
STR_INDUSTRY_NAME_PLASTIC_FOUNTAINS                             :{G=f}Fontaines de plastique
STR_INDUSTRY_NAME_FIZZY_DRINK_FACTORY                           :{G=f}Usine de boissons gazeuses
STR_INDUSTRY_NAME_BUBBLE_GENERATOR                              :{G=m}Générateur de bulles
STR_INDUSTRY_NAME_TOFFEE_QUARRY                                 :{G=f}Carrière de caramel
STR_INDUSTRY_NAME_SUGAR_MINE                                    :{G=f}Mine de sucre

############ WARNING, using range 0x6000 for strings that are stored in the savegame
############ These strings may never get a new id, or savegames will break!

##id 0x6000
STR_SV_EMPTY                                                    :
STR_SV_UNNAMED                                                  :Non nommé
STR_SV_TRAIN_NAME                                               :Train {COMMA}
STR_SV_ROAD_VEHICLE_NAME                                        :Véhicule routier {COMMA}
STR_SV_SHIP_NAME                                                :Navire {COMMA}
STR_SV_AIRCRAFT_NAME                                            :Aéronef {COMMA}

###length 27
STR_SV_STNAME                                                   :{STRING}
STR_SV_STNAME_NORTH                                             :{STRING} Nord
STR_SV_STNAME_SOUTH                                             :{STRING} Sud
STR_SV_STNAME_EAST                                              :{STRING} Est
STR_SV_STNAME_WEST                                              :{STRING} Ouest
STR_SV_STNAME_CENTRAL                                           :{STRING} Central
STR_SV_STNAME_TRANSFER                                          :{STRING} Transfert
STR_SV_STNAME_HALT                                              :{STRING} Halte
STR_SV_STNAME_VALLEY                                            :{STRING} Vallée
STR_SV_STNAME_HEIGHTS                                           :{STRING} Hauteurs
STR_SV_STNAME_WOODS                                             :{STRING} Bois
STR_SV_STNAME_LAKESIDE                                          :{STRING} Bords de lac
STR_SV_STNAME_EXCHANGE                                          :{STRING} Échange
STR_SV_STNAME_AIRPORT                                           :{STRING} Aéroport
STR_SV_STNAME_OILFIELD                                          :{STRING} Gisement pétrolifère
STR_SV_STNAME_MINES                                             :{STRING} Mines
STR_SV_STNAME_DOCKS                                             :{STRING} Docks
STR_SV_STNAME_BUOY                                              :{STRING}
STR_SV_STNAME_WAYPOINT                                          :{STRING}
##id 0x6020
STR_SV_STNAME_ANNEXE                                            :{STRING} Annexe
STR_SV_STNAME_SIDINGS                                           :{STRING} Voies de garage
STR_SV_STNAME_BRANCH                                            :{STRING} Embranchement
STR_SV_STNAME_UPPER                                             :Haut {STRING}
STR_SV_STNAME_LOWER                                             :Bas {STRING}
STR_SV_STNAME_HELIPORT                                          :{STRING} Héliport
STR_SV_STNAME_FOREST                                            :{STRING} Forêt
STR_SV_STNAME_FALLBACK                                          :{STRING} Station n°{NBSP}{NUM}

############ end of savegame specific region!

##id 0x8000
###length 116
# Vehicle names
STR_VEHICLE_NAME_TRAIN_ENGINE_RAIL_KIRBY_PAUL_TANK_STEAM        :Kirby Paul Tank (Vapeur)
STR_VEHICLE_NAME_TRAIN_ENGINE_RAIL_MJS_250_DIESEL               :MJS 250 (Diesel)
STR_VEHICLE_NAME_TRAIN_ENGINE_RAIL_PLODDYPHUT_CHOO_CHOO         :Ploddyphut Choo-Choo
STR_VEHICLE_NAME_TRAIN_ENGINE_RAIL_POWERNAUT_CHOO_CHOO          :Powernaut Choo-Choo
STR_VEHICLE_NAME_TRAIN_ENGINE_RAIL_MIGHTYMOVER_CHOO_CHOO        :MightyMover Choo-Choo
STR_VEHICLE_NAME_TRAIN_ENGINE_RAIL_PLODDYPHUT_DIESEL            :Ploddyphut (Diesel)
STR_VEHICLE_NAME_TRAIN_ENGINE_RAIL_POWERNAUT_DIESEL             :Powernaut (Diesel)
STR_VEHICLE_NAME_TRAIN_ENGINE_RAIL_WILLS_2_8_0_STEAM            :Wills 2-8-0 (Vapeur)
STR_VEHICLE_NAME_TRAIN_ENGINE_RAIL_CHANEY_JUBILEE_STEAM         :Chaney 'Jubilee' (Vapeur)
STR_VEHICLE_NAME_TRAIN_ENGINE_RAIL_GINZU_A4_STEAM               :Ginzu 'A4' (Vapeur)
STR_VEHICLE_NAME_TRAIN_ENGINE_RAIL_SH_8P_STEAM                  :SH '8P' (Vapeur)
STR_VEHICLE_NAME_TRAIN_ENGINE_RAIL_MANLEY_MOREL_DMU_DIESEL      :Manley-Morel DMU (Diesel)
STR_VEHICLE_NAME_TRAIN_ENGINE_RAIL_DASH_DIESEL                  :'Dash' (Diesel)
STR_VEHICLE_NAME_TRAIN_ENGINE_RAIL_SH_HENDRY_25_DIESEL          :SH/Hendry '25' (Diesel)
STR_VEHICLE_NAME_TRAIN_ENGINE_RAIL_UU_37_DIESEL                 :UU '37' (Diesel)
STR_VEHICLE_NAME_TRAIN_ENGINE_RAIL_FLOSS_47_DIESEL              :Floss '47' (Diesel)
STR_VEHICLE_NAME_TRAIN_ENGINE_RAIL_CS_4000_DIESEL               :CS 4000 (Diesel)
STR_VEHICLE_NAME_TRAIN_ENGINE_RAIL_CS_2400_DIESEL               :CS 2400 (Diesel)
STR_VEHICLE_NAME_TRAIN_ENGINE_RAIL_CENTENNIAL_DIESEL            :Centennial (Diesel)
STR_VEHICLE_NAME_TRAIN_ENGINE_RAIL_KELLING_3100_DIESEL          :Kelling 3100 (Diesel)
STR_VEHICLE_NAME_TRAIN_ENGINE_RAIL_TURNER_TURBO_DIESEL          :Turner Turbo (Diesel)
STR_VEHICLE_NAME_TRAIN_ENGINE_RAIL_MJS_1000_DIESEL              :MJS 1000 (Diesel)
STR_VEHICLE_NAME_TRAIN_ENGINE_RAIL_SH_125_DIESEL                :SH '125' (Diesel)
STR_VEHICLE_NAME_TRAIN_ENGINE_RAIL_SH_30_ELECTRIC               :SH '30' (Électrique)
STR_VEHICLE_NAME_TRAIN_ENGINE_RAIL_SH_40_ELECTRIC               :SH '40' (Électrique)
STR_VEHICLE_NAME_TRAIN_ENGINE_RAIL_T_I_M_ELECTRIC               :'T.I.M.' (Électrique)
STR_VEHICLE_NAME_TRAIN_ENGINE_RAIL_ASIASTAR_ELECTRIC            :'AsiaStar' (Électrique)
STR_VEHICLE_NAME_TRAIN_WAGON_RAIL_PASSENGER_CAR                 :Voiture à voyageurs
STR_VEHICLE_NAME_TRAIN_WAGON_RAIL_MAIL_VAN                      :Wagon postal
STR_VEHICLE_NAME_TRAIN_WAGON_RAIL_COAL_CAR                      :Wagon de charbon
STR_VEHICLE_NAME_TRAIN_WAGON_RAIL_OIL_TANKER                    :Wagon-citerne de pétrole
STR_VEHICLE_NAME_TRAIN_WAGON_RAIL_LIVESTOCK_VAN                 :Wagon à bétail
STR_VEHICLE_NAME_TRAIN_WAGON_RAIL_GOODS_VAN                     :Wagon de biens
STR_VEHICLE_NAME_TRAIN_WAGON_RAIL_GRAIN_HOPPER                  :Wagon à céréales
STR_VEHICLE_NAME_TRAIN_WAGON_RAIL_WOOD_TRUCK                    :Wagon à bois
STR_VEHICLE_NAME_TRAIN_WAGON_RAIL_IRON_ORE_HOPPER               :Wagon à minerai de fer
STR_VEHICLE_NAME_TRAIN_WAGON_RAIL_STEEL_TRUCK                   :Wagon à acier
STR_VEHICLE_NAME_TRAIN_WAGON_RAIL_ARMORED_VAN                   :Wagon blindé
STR_VEHICLE_NAME_TRAIN_WAGON_RAIL_FOOD_VAN                      :Wagon de nourriture
STR_VEHICLE_NAME_TRAIN_WAGON_RAIL_PAPER_TRUCK                   :Wagon à papier
STR_VEHICLE_NAME_TRAIN_WAGON_RAIL_COPPER_ORE_HOPPER             :Wagon à cuivre
STR_VEHICLE_NAME_TRAIN_WAGON_RAIL_WATER_TANKER                  :Wagon-citerne d'eau
STR_VEHICLE_NAME_TRAIN_WAGON_RAIL_FRUIT_TRUCK                   :Wagon à fruits
STR_VEHICLE_NAME_TRAIN_WAGON_RAIL_RUBBER_TRUCK                  :Wagon à caoutchouc
STR_VEHICLE_NAME_TRAIN_WAGON_RAIL_SUGAR_TRUCK                   :Wagon à sucre
STR_VEHICLE_NAME_TRAIN_WAGON_RAIL_COTTON_CANDY_HOPPER           :Wagon à barbe à papa
STR_VEHICLE_NAME_TRAIN_WAGON_RAIL_TOFFEE_HOPPER                 :Wagon à caramel
STR_VEHICLE_NAME_TRAIN_WAGON_RAIL_BUBBLE_VAN                    :Wagon à bulles
STR_VEHICLE_NAME_TRAIN_WAGON_RAIL_COLA_TANKER                   :Wagon-citerne de cola
STR_VEHICLE_NAME_TRAIN_WAGON_RAIL_CANDY_VAN                     :Wagon à bonbons
STR_VEHICLE_NAME_TRAIN_WAGON_RAIL_TOY_VAN                       :Wagon à jouets
STR_VEHICLE_NAME_TRAIN_WAGON_RAIL_BATTERY_TRUCK                 :Wagon à batteries
STR_VEHICLE_NAME_TRAIN_WAGON_RAIL_FIZZY_DRINK_TRUCK             :Wagon à boissons gazeuses
STR_VEHICLE_NAME_TRAIN_WAGON_RAIL_PLASTIC_TRUCK                 :Wagon à plastique
STR_VEHICLE_NAME_TRAIN_ENGINE_MONORAIL_X2001_ELECTRIC           :'X2001' (Monorail)
STR_VEHICLE_NAME_TRAIN_ENGINE_MONORAIL_MILLENNIUM_Z1_ELECTRIC   :'Millénium Z1' (Monorail)
STR_VEHICLE_NAME_TRAIN_ENGINE_MONORAIL_WIZZOWOW_Z99             :Wizzowow Z99
STR_VEHICLE_NAME_TRAIN_WAGON_MONORAIL_PASSENGER_CAR             :Voiture à voyageurs
STR_VEHICLE_NAME_TRAIN_WAGON_MONORAIL_MAIL_VAN                  :Wagon postal
STR_VEHICLE_NAME_TRAIN_WAGON_MONORAIL_COAL_CAR                  :Wagon de charbon
STR_VEHICLE_NAME_TRAIN_WAGON_MONORAIL_OIL_TANKER                :Wagon-citerne de pétrole
STR_VEHICLE_NAME_TRAIN_WAGON_MONORAIL_LIVESTOCK_VAN             :Wagon à bétail
STR_VEHICLE_NAME_TRAIN_WAGON_MONORAIL_GOODS_VAN                 :Wagon de biens
STR_VEHICLE_NAME_TRAIN_WAGON_MONORAIL_GRAIN_HOPPER              :Wagon à céréales
STR_VEHICLE_NAME_TRAIN_WAGON_MONORAIL_WOOD_TRUCK                :Wagon à bois
STR_VEHICLE_NAME_TRAIN_WAGON_MONORAIL_IRON_ORE_HOPPER           :Wagon à minerai de fer
STR_VEHICLE_NAME_TRAIN_WAGON_MONORAIL_STEEL_TRUCK               :Wagon à acier
STR_VEHICLE_NAME_TRAIN_WAGON_MONORAIL_ARMORED_VAN               :Wagon blindé
STR_VEHICLE_NAME_TRAIN_WAGON_MONORAIL_FOOD_VAN                  :Wagon de nourriture
STR_VEHICLE_NAME_TRAIN_WAGON_MONORAIL_PAPER_TRUCK               :Wagon à papier
STR_VEHICLE_NAME_TRAIN_WAGON_MONORAIL_COPPER_ORE_HOPPER         :Wagon à cuivre
STR_VEHICLE_NAME_TRAIN_WAGON_MONORAIL_WATER_TANKER              :Wagon-citerne d'eau
STR_VEHICLE_NAME_TRAIN_WAGON_MONORAIL_FRUIT_TRUCK               :Wagon à fruits
STR_VEHICLE_NAME_TRAIN_WAGON_MONORAIL_RUBBER_TRUCK              :Wagon à caoutchouc
STR_VEHICLE_NAME_TRAIN_WAGON_MONORAIL_SUGAR_TRUCK               :Wagon à sucre
STR_VEHICLE_NAME_TRAIN_WAGON_MONORAIL_COTTON_CANDY_HOPPER       :Wagon à barbe à papa
STR_VEHICLE_NAME_TRAIN_WAGON_MONORAIL_TOFFEE_HOPPER             :Wagon à caramel
STR_VEHICLE_NAME_TRAIN_WAGON_MONORAIL_BUBBLE_VAN                :Wagon à bulles
STR_VEHICLE_NAME_TRAIN_WAGON_MONORAIL_COLA_TANKER               :Wagon-citerne de cola
STR_VEHICLE_NAME_TRAIN_WAGON_MONORAIL_CANDY_VAN                 :Wagon à bonbons
STR_VEHICLE_NAME_TRAIN_WAGON_MONORAIL_TOY_VAN                   :Wagon à jouets
STR_VEHICLE_NAME_TRAIN_WAGON_MONORAIL_BATTERY_TRUCK             :Wagon à batteries
STR_VEHICLE_NAME_TRAIN_WAGON_MONORAIL_FIZZY_DRINK_TRUCK         :Wagon à boissons gazeuses
STR_VEHICLE_NAME_TRAIN_WAGON_MONORAIL_PLASTIC_TRUCK             :Wagon à plastique
STR_VEHICLE_NAME_TRAIN_ENGINE_MAGLEV_LEV1_LEVIATHAN_ELECTRIC    :Lev1 'Léviathan' (Maglev)
STR_VEHICLE_NAME_TRAIN_ENGINE_MAGLEV_LEV2_CYCLOPS_ELECTRIC      :Lev2 'Cyclope' (Maglev)
STR_VEHICLE_NAME_TRAIN_ENGINE_MAGLEV_LEV3_PEGASUS_ELECTRIC      :Lev3 'Pégase' (Maglev)
STR_VEHICLE_NAME_TRAIN_ENGINE_MAGLEV_LEV4_CHIMAERA_ELECTRIC     :Lev4 'Chimère' (Maglev)
STR_VEHICLE_NAME_TRAIN_ENGINE_MAGLEV_WIZZOWOW_ROCKETEER         :Wizzowow Rocketeer
STR_VEHICLE_NAME_TRAIN_WAGON_MAGLEV_PASSENGER_CAR               :Voiture à voyageurs
STR_VEHICLE_NAME_TRAIN_WAGON_MAGLEV_MAIL_VAN                    :Wagon postal
STR_VEHICLE_NAME_TRAIN_WAGON_MAGLEV_COAL_CAR                    :Wagon de charbon
STR_VEHICLE_NAME_TRAIN_WAGON_MAGLEV_OIL_TANKER                  :Wagon-citerne de pétrole
STR_VEHICLE_NAME_TRAIN_WAGON_MAGLEV_LIVESTOCK_VAN               :Wagon à bétail
STR_VEHICLE_NAME_TRAIN_WAGON_MAGLEV_GOODS_VAN                   :Wagon de biens
STR_VEHICLE_NAME_TRAIN_WAGON_MAGLEV_GRAIN_HOPPER                :Wagon à céréales
STR_VEHICLE_NAME_TRAIN_WAGON_MAGLEV_WOOD_TRUCK                  :Wagon à bois
STR_VEHICLE_NAME_TRAIN_WAGON_MAGLEV_IRON_ORE_HOPPER             :Wagon à minerai de fer
STR_VEHICLE_NAME_TRAIN_WAGON_MAGLEV_STEEL_TRUCK                 :Wagon à acier
STR_VEHICLE_NAME_TRAIN_WAGON_MAGLEV_ARMORED_VAN                 :Wagon blindé
STR_VEHICLE_NAME_TRAIN_WAGON_MAGLEV_FOOD_VAN                    :Wagon à nourriture
STR_VEHICLE_NAME_TRAIN_WAGON_MAGLEV_PAPER_TRUCK                 :Wagon à papier
STR_VEHICLE_NAME_TRAIN_WAGON_MAGLEV_COPPER_ORE_HOPPER           :Wagon à cuivre
STR_VEHICLE_NAME_TRAIN_WAGON_MAGLEV_WATER_TANKER                :Wagon-citerne d'eau
STR_VEHICLE_NAME_TRAIN_WAGON_MAGLEV_FRUIT_TRUCK                 :Wagon à fruits
STR_VEHICLE_NAME_TRAIN_WAGON_MAGLEV_RUBBER_TRUCK                :Wagon à caoutchouc
STR_VEHICLE_NAME_TRAIN_WAGON_MAGLEV_SUGAR_TRUCK                 :Wagon à sucre
STR_VEHICLE_NAME_TRAIN_WAGON_MAGLEV_COTTON_CANDY_HOPPER         :Wagon à barbe à papa
STR_VEHICLE_NAME_TRAIN_WAGON_MAGLEV_TOFFEE_HOPPER               :Wagon à caramel
STR_VEHICLE_NAME_TRAIN_WAGON_MAGLEV_BUBBLE_VAN                  :Wagon à bulles
STR_VEHICLE_NAME_TRAIN_WAGON_MAGLEV_COLA_TANKER                 :Wagon-citerne de cola
STR_VEHICLE_NAME_TRAIN_WAGON_MAGLEV_CANDY_VAN                   :Wagon à bonbons
STR_VEHICLE_NAME_TRAIN_WAGON_MAGLEV_TOY_VAN                     :Wagon à jouets
STR_VEHICLE_NAME_TRAIN_WAGON_MAGLEV_BATTERY_TRUCK               :Wagon à batteries
STR_VEHICLE_NAME_TRAIN_WAGON_MAGLEV_FIZZY_DRINK_TRUCK           :Wagon à boissons gazeuses
STR_VEHICLE_NAME_TRAIN_WAGON_MAGLEV_PLASTIC_TRUCK               :Wagon à plastique

###length 88
STR_VEHICLE_NAME_ROAD_VEHICLE_MPS_REGAL_BUS                     :Autobus MPS Regal
STR_VEHICLE_NAME_ROAD_VEHICLE_HEREFORD_LEOPARD_BUS              :Autobus Hereford Leopard
STR_VEHICLE_NAME_ROAD_VEHICLE_FOSTER_BUS                        :Autobus Foster
STR_VEHICLE_NAME_ROAD_VEHICLE_FOSTER_MKII_SUPERBUS              :Superbus Foster MkII
STR_VEHICLE_NAME_ROAD_VEHICLE_PLODDYPHUT_MKI_BUS                :Autobus Ploddyphut MkI
STR_VEHICLE_NAME_ROAD_VEHICLE_PLODDYPHUT_MKII_BUS               :Autobus Ploddyphut MkII
STR_VEHICLE_NAME_ROAD_VEHICLE_PLODDYPHUT_MKIII_BUS              :Autobus Ploddyphut MkIII
STR_VEHICLE_NAME_ROAD_VEHICLE_BALOGH_COAL_TRUCK                 :Camion à charbon Balogh
STR_VEHICLE_NAME_ROAD_VEHICLE_UHL_COAL_TRUCK                    :Camion à charbon Uhl
STR_VEHICLE_NAME_ROAD_VEHICLE_DW_COAL_TRUCK                     :Camion à charbon DW
STR_VEHICLE_NAME_ROAD_VEHICLE_MPS_MAIL_TRUCK                    :Fourgon postal MPS
STR_VEHICLE_NAME_ROAD_VEHICLE_REYNARD_MAIL_TRUCK                :Fourgon postal Reynard
STR_VEHICLE_NAME_ROAD_VEHICLE_PERRY_MAIL_TRUCK                  :Fourgon postal Perry
STR_VEHICLE_NAME_ROAD_VEHICLE_MIGHTYMOVER_MAIL_TRUCK            :Fourgon postal MightyMover
STR_VEHICLE_NAME_ROAD_VEHICLE_POWERNAUGHT_MAIL_TRUCK            :Fourgon postal Powernaught
STR_VEHICLE_NAME_ROAD_VEHICLE_WIZZOWOW_MAIL_TRUCK               :Fourgon postal Wizzowow
STR_VEHICLE_NAME_ROAD_VEHICLE_WITCOMBE_OIL_TANKER               :Camion-citerne de pétrole Witcombe
STR_VEHICLE_NAME_ROAD_VEHICLE_FOSTER_OIL_TANKER                 :Camion-citerne de pétrole Foster
STR_VEHICLE_NAME_ROAD_VEHICLE_PERRY_OIL_TANKER                  :Camion-citerne de pétrole Perry
STR_VEHICLE_NAME_ROAD_VEHICLE_TALBOTT_LIVESTOCK_VAN             :Camion à bétail Talbott
STR_VEHICLE_NAME_ROAD_VEHICLE_UHL_LIVESTOCK_VAN                 :Camion à bétail Uhl
STR_VEHICLE_NAME_ROAD_VEHICLE_FOSTER_LIVESTOCK_VAN              :Camion à bétail Foster
STR_VEHICLE_NAME_ROAD_VEHICLE_BALOGH_GOODS_TRUCK                :Camion de biens Balogh
STR_VEHICLE_NAME_ROAD_VEHICLE_CRAIGHEAD_GOODS_TRUCK             :Camion de biens Craighead
STR_VEHICLE_NAME_ROAD_VEHICLE_GOSS_GOODS_TRUCK                  :Camion de biens Goss
STR_VEHICLE_NAME_ROAD_VEHICLE_HEREFORD_GRAIN_TRUCK              :Camion à céréales Hereford
STR_VEHICLE_NAME_ROAD_VEHICLE_THOMAS_GRAIN_TRUCK                :Camion à céréales Thomas
STR_VEHICLE_NAME_ROAD_VEHICLE_GOSS_GRAIN_TRUCK                  :Camion à céréales Goss
STR_VEHICLE_NAME_ROAD_VEHICLE_WITCOMBE_WOOD_TRUCK               :Camion à bois Witcombe
STR_VEHICLE_NAME_ROAD_VEHICLE_FOSTER_WOOD_TRUCK                 :Camion à bois Foster
STR_VEHICLE_NAME_ROAD_VEHICLE_MORELAND_WOOD_TRUCK               :Camion à bois Moreland
STR_VEHICLE_NAME_ROAD_VEHICLE_MPS_IRON_ORE_TRUCK                :Camion pour minerai de fer MPS
STR_VEHICLE_NAME_ROAD_VEHICLE_UHL_IRON_ORE_TRUCK                :Camion pour minerai de fer Uhl
STR_VEHICLE_NAME_ROAD_VEHICLE_CHIPPY_IRON_ORE_TRUCK             :Camion pour minerai de fer Chippy
STR_VEHICLE_NAME_ROAD_VEHICLE_BALOGH_STEEL_TRUCK                :Camion d'acier Balogh
STR_VEHICLE_NAME_ROAD_VEHICLE_UHL_STEEL_TRUCK                   :Camion d'acier Uhl
STR_VEHICLE_NAME_ROAD_VEHICLE_KELLING_STEEL_TRUCK               :Camion d'acier Kelling
STR_VEHICLE_NAME_ROAD_VEHICLE_BALOGH_ARMORED_TRUCK              :Fourgon blindé Balogh
STR_VEHICLE_NAME_ROAD_VEHICLE_UHL_ARMORED_TRUCK                 :Fourgon blindé Uhl
STR_VEHICLE_NAME_ROAD_VEHICLE_FOSTER_ARMORED_TRUCK              :Fourgon blindé Foster
STR_VEHICLE_NAME_ROAD_VEHICLE_FOSTER_FOOD_VAN                   :Camion à nourriture Foster
STR_VEHICLE_NAME_ROAD_VEHICLE_PERRY_FOOD_VAN                    :Camion à nourriture Perry
STR_VEHICLE_NAME_ROAD_VEHICLE_CHIPPY_FOOD_VAN                   :Camion à nourriture Chippy
STR_VEHICLE_NAME_ROAD_VEHICLE_UHL_PAPER_TRUCK                   :Camion à papier Uhl
STR_VEHICLE_NAME_ROAD_VEHICLE_BALOGH_PAPER_TRUCK                :Camion à papier Balogh
STR_VEHICLE_NAME_ROAD_VEHICLE_MPS_PAPER_TRUCK                   :Camion à papier MPS
STR_VEHICLE_NAME_ROAD_VEHICLE_MPS_COPPER_ORE_TRUCK              :Camion à cuivre MPS
STR_VEHICLE_NAME_ROAD_VEHICLE_UHL_COPPER_ORE_TRUCK              :Camion à cuivre Uhl
STR_VEHICLE_NAME_ROAD_VEHICLE_GOSS_COPPER_ORE_TRUCK             :Camion à cuivre Goss
STR_VEHICLE_NAME_ROAD_VEHICLE_UHL_WATER_TANKER                  :Camion-citerne d'eau Uhl
STR_VEHICLE_NAME_ROAD_VEHICLE_BALOGH_WATER_TANKER               :Camion-citerne d'eau Balogh
STR_VEHICLE_NAME_ROAD_VEHICLE_MPS_WATER_TANKER                  :Camion-citerne d'eau MPS
STR_VEHICLE_NAME_ROAD_VEHICLE_BALOGH_FRUIT_TRUCK                :Camion à fruits Balogh
STR_VEHICLE_NAME_ROAD_VEHICLE_UHL_FRUIT_TRUCK                   :Camion à fruits Uhl
STR_VEHICLE_NAME_ROAD_VEHICLE_KELLING_FRUIT_TRUCK               :Camion à fruits Kelling
STR_VEHICLE_NAME_ROAD_VEHICLE_BALOGH_RUBBER_TRUCK               :Camion à caoutchouc Balogh
STR_VEHICLE_NAME_ROAD_VEHICLE_UHL_RUBBER_TRUCK                  :Camion à caoutchouc Uhl
STR_VEHICLE_NAME_ROAD_VEHICLE_RMT_RUBBER_TRUCK                  :Camion à caoutchouc RMT
STR_VEHICLE_NAME_ROAD_VEHICLE_MIGHTYMOVER_SUGAR_TRUCK           :Camion à sucre MightyMover
STR_VEHICLE_NAME_ROAD_VEHICLE_POWERNAUGHT_SUGAR_TRUCK           :Camion à sucre Powernaught
STR_VEHICLE_NAME_ROAD_VEHICLE_WIZZOWOW_SUGAR_TRUCK              :Camion à sucre Wizzowow
STR_VEHICLE_NAME_ROAD_VEHICLE_MIGHTYMOVER_COLA_TRUCK            :Camion à cola MightyMover
STR_VEHICLE_NAME_ROAD_VEHICLE_POWERNAUGHT_COLA_TRUCK            :Camion à cola Powernaught
STR_VEHICLE_NAME_ROAD_VEHICLE_WIZZOWOW_COLA_TRUCK               :Camion à cola Wizzowow
STR_VEHICLE_NAME_ROAD_VEHICLE_MIGHTYMOVER_COTTON_CANDY          :Camion à barbe à papa MightyMover
STR_VEHICLE_NAME_ROAD_VEHICLE_POWERNAUGHT_COTTON_CANDY          :Camion à barbe à papa Powernaught
STR_VEHICLE_NAME_ROAD_VEHICLE_WIZZOWOW_COTTON_CANDY_TRUCK       :Camion à barbe à papa Wizzowow
STR_VEHICLE_NAME_ROAD_VEHICLE_MIGHTYMOVER_TOFFEE_TRUCK          :Camion à caramel MightyMover
STR_VEHICLE_NAME_ROAD_VEHICLE_POWERNAUGHT_TOFFEE_TRUCK          :Camion à caramel Powernaught
STR_VEHICLE_NAME_ROAD_VEHICLE_WIZZOWOW_TOFFEE_TRUCK             :Camion à caramel Wizzowow
STR_VEHICLE_NAME_ROAD_VEHICLE_MIGHTYMOVER_TOY_VAN               :Camion à jouets MightyMover
STR_VEHICLE_NAME_ROAD_VEHICLE_POWERNAUGHT_TOY_VAN               :Camion à jouets Powernaught
STR_VEHICLE_NAME_ROAD_VEHICLE_WIZZOWOW_TOY_VAN                  :Camion à jouets Wizzowow
STR_VEHICLE_NAME_ROAD_VEHICLE_MIGHTYMOVER_CANDY_TRUCK           :Camion à bonbons MightyMover
STR_VEHICLE_NAME_ROAD_VEHICLE_POWERNAUGHT_CANDY_TRUCK           :Camion à bonbons Powernaught
STR_VEHICLE_NAME_ROAD_VEHICLE_WIZZOWOW_CANDY_TRUCK              :Camion à bonbons Wizzowow
STR_VEHICLE_NAME_ROAD_VEHICLE_MIGHTYMOVER_BATTERY_TRUCK         :Camion à batteries MightyMover
STR_VEHICLE_NAME_ROAD_VEHICLE_POWERNAUGHT_BATTERY_TRUCK         :Camion à batteries Powernaught
STR_VEHICLE_NAME_ROAD_VEHICLE_WIZZOWOW_BATTERY_TRUCK            :Camion à batteries Wizzowow
STR_VEHICLE_NAME_ROAD_VEHICLE_MIGHTYMOVER_FIZZY_DRINK           :Camion à boissons gazeuses MightyMover
STR_VEHICLE_NAME_ROAD_VEHICLE_POWERNAUGHT_FIZZY_DRINK           :Camion à boissons gazeuses Powernaught
STR_VEHICLE_NAME_ROAD_VEHICLE_WIZZOWOW_FIZZY_DRINK_TRUCK        :Camion à boissons gazeuses Wizzowow
STR_VEHICLE_NAME_ROAD_VEHICLE_MIGHTYMOVER_PLASTIC_TRUCK         :Camion à plastique MightyMover
STR_VEHICLE_NAME_ROAD_VEHICLE_POWERNAUGHT_PLASTIC_TRUCK         :Camion à plastique Powernaught
STR_VEHICLE_NAME_ROAD_VEHICLE_WIZZOWOW_PLASTIC_TRUCK            :Camion à plastique Wizzowow
STR_VEHICLE_NAME_ROAD_VEHICLE_MIGHTYMOVER_BUBBLE_TRUCK          :Camion à bulles MightyMover
STR_VEHICLE_NAME_ROAD_VEHICLE_POWERNAUGHT_BUBBLE_TRUCK          :Camion à bulles Powernaught
STR_VEHICLE_NAME_ROAD_VEHICLE_WIZZOWOW_BUBBLE_TRUCK             :Camion à bulles Wizzowow

###length 11
STR_VEHICLE_NAME_SHIP_MPS_OIL_TANKER                            :Pétrolier MPS
STR_VEHICLE_NAME_SHIP_CS_INC_OIL_TANKER                         :Pétrolier CS-Inc.
STR_VEHICLE_NAME_SHIP_MPS_PASSENGER_FERRY                       :Ferry de voyageurs MPS
STR_VEHICLE_NAME_SHIP_FFP_PASSENGER_FERRY                       :Ferry de voyageurs FFP
STR_VEHICLE_NAME_SHIP_BAKEWELL_300_HOVERCRAFT                   :Aéroglisseur Bakewell 300
STR_VEHICLE_NAME_SHIP_CHUGGER_CHUG_PASSENGER                    :Ferry de voyageurs Chugger-Chug
STR_VEHICLE_NAME_SHIP_SHIVERSHAKE_PASSENGER_FERRY               :Ferry de voyageurs Shivershake
STR_VEHICLE_NAME_SHIP_YATE_CARGO_SHIP                           :Navire cargo Yate
STR_VEHICLE_NAME_SHIP_BAKEWELL_CARGO_SHIP                       :Navire cargo Bakewell
STR_VEHICLE_NAME_SHIP_MIGHTYMOVER_CARGO_SHIP                    :Navire cargo MightyMover
STR_VEHICLE_NAME_SHIP_POWERNAUT_CARGO_SHIP                      :Navire cargo Powernaut

###length 41
STR_VEHICLE_NAME_AIRCRAFT_SAMPSON_U52                           :Sampson U52
STR_VEHICLE_NAME_AIRCRAFT_COLEMAN_COUNT                         :Coleman Count
STR_VEHICLE_NAME_AIRCRAFT_FFP_DART                              :FFP Dart
STR_VEHICLE_NAME_AIRCRAFT_YATE_HAUGAN                           :Yate Haugan
STR_VEHICLE_NAME_AIRCRAFT_BAKEWELL_COTSWALD_LB_3                :Bakewell Cotswald LB-3
STR_VEHICLE_NAME_AIRCRAFT_BAKEWELL_LUCKETT_LB_8                 :Bakewell Luckett LB-8
STR_VEHICLE_NAME_AIRCRAFT_BAKEWELL_LUCKETT_LB_9                 :Bakewell Luckett LB-9
STR_VEHICLE_NAME_AIRCRAFT_BAKEWELL_LUCKETT_LB80                 :Bakewell Luckett LB80
STR_VEHICLE_NAME_AIRCRAFT_BAKEWELL_LUCKETT_LB_10                :Bakewell Luckett LB-10
STR_VEHICLE_NAME_AIRCRAFT_BAKEWELL_LUCKETT_LB_11                :Bakewell Luckett LB-11
STR_VEHICLE_NAME_AIRCRAFT_YATE_AEROSPACE_YAC_1_11               :Yate Aerospace YAC 1-11
STR_VEHICLE_NAME_AIRCRAFT_DARWIN_100                            :Darwin 100
STR_VEHICLE_NAME_AIRCRAFT_DARWIN_200                            :Darwin 200
STR_VEHICLE_NAME_AIRCRAFT_DARWIN_300                            :Darwin 300
STR_VEHICLE_NAME_AIRCRAFT_DARWIN_400                            :Darwin 400
STR_VEHICLE_NAME_AIRCRAFT_DARWIN_500                            :Darwin 500
STR_VEHICLE_NAME_AIRCRAFT_DARWIN_600                            :Darwin 600
STR_VEHICLE_NAME_AIRCRAFT_GURU_GALAXY                           :Guru Galaxy
STR_VEHICLE_NAME_AIRCRAFT_AIRTAXI_A21                           :Airtaxi A21
STR_VEHICLE_NAME_AIRCRAFT_AIRTAXI_A31                           :Airtaxi A31
STR_VEHICLE_NAME_AIRCRAFT_AIRTAXI_A32                           :Airtaxi A32
STR_VEHICLE_NAME_AIRCRAFT_AIRTAXI_A33                           :Airtaxi A33
STR_VEHICLE_NAME_AIRCRAFT_YATE_AEROSPACE_YAE46                  :Yate Aerospace YAe46
STR_VEHICLE_NAME_AIRCRAFT_DINGER_100                            :Dinger 100
STR_VEHICLE_NAME_AIRCRAFT_AIRTAXI_A34_1000                      :AirTaxi A34-1000
STR_VEHICLE_NAME_AIRCRAFT_YATE_Z_SHUTTLE                        :Yate Z-Shuttle
STR_VEHICLE_NAME_AIRCRAFT_KELLING_K1                            :Kelling K1
STR_VEHICLE_NAME_AIRCRAFT_KELLING_K6                            :Kelling K6
STR_VEHICLE_NAME_AIRCRAFT_KELLING_K7                            :Kelling K7
STR_VEHICLE_NAME_AIRCRAFT_DARWIN_700                            :Darwin 700
STR_VEHICLE_NAME_AIRCRAFT_FFP_HYPERDART_2                       :FFP Hyperdart 2
STR_VEHICLE_NAME_AIRCRAFT_DINGER_200                            :Dinger 200
STR_VEHICLE_NAME_AIRCRAFT_DINGER_1000                           :Dinger 1000
STR_VEHICLE_NAME_AIRCRAFT_PLODDYPHUT_100                        :Ploddyphut 100
STR_VEHICLE_NAME_AIRCRAFT_PLODDYPHUT_500                        :Ploddyphut 500
STR_VEHICLE_NAME_AIRCRAFT_FLASHBANG_X1                          :Flashbang X1
STR_VEHICLE_NAME_AIRCRAFT_JUGGERPLANE_M1                        :Juggerplane M1
STR_VEHICLE_NAME_AIRCRAFT_FLASHBANG_WIZZER                      :Flashbang Wizzer
STR_VEHICLE_NAME_AIRCRAFT_TRICARIO_HELICOPTER                   :Hélicoptère Tricario
STR_VEHICLE_NAME_AIRCRAFT_GURU_X2_HELICOPTER                    :Hélicoptère Guru X2
STR_VEHICLE_NAME_AIRCRAFT_POWERNAUT_HELICOPTER                  :Hélicoptère Powernaut

##id 0x8800
# Formatting of some strings
STR_FORMAT_DATE_TINY                                            :{STRING}/{STRING}/{NUM}
STR_FORMAT_DATE_SHORT                                           :{STRING} {NUM}
STR_FORMAT_DATE_LONG                                            :{STRING} {STRING} {NUM}
STR_FORMAT_DATE_ISO                                             :{2:NUM}-{1:STRING}-{0:STRING}

STR_FORMAT_COMPANY_NUM                                          :(Compagnie {COMMA})
STR_FORMAT_GROUP_NAME                                           :Groupe {COMMA}
STR_FORMAT_GROUP_VEHICLE_NAME                                   :{GROUP} {COMMA}
STR_FORMAT_INDUSTRY_NAME                                        :{TOWN} - {STRING}

###length 2
STR_FORMAT_BUOY_NAME                                            :Bouée de {TOWN}
STR_FORMAT_BUOY_NAME_SERIAL                                     :Bouée de {TOWN} n°{NBSP}{COMMA}

###length 2
STR_FORMAT_WAYPOINT_NAME                                        :Point de contrôle de {TOWN}
STR_FORMAT_WAYPOINT_NAME_SERIAL                                 :Point de contrôle de {TOWN} n°{NBSP}{COMMA}

###length 6
STR_FORMAT_DEPOT_NAME_TRAIN                                     :Dépôt ferroviaire de {TOWN}
STR_FORMAT_DEPOT_NAME_TRAIN_SERIAL                              :Dépôt ferroviaire de {TOWN} n°{NBSP}{COMMA}
STR_FORMAT_DEPOT_NAME_ROAD_VEHICLE                              :Dépôt routier de {TOWN}
STR_FORMAT_DEPOT_NAME_ROAD_VEHICLE_SERIAL                       :Dépôt routier de {TOWN} n°{NBSP}{COMMA}
STR_FORMAT_DEPOT_NAME_SHIP                                      :Dépôt naval de {TOWN}
STR_FORMAT_DEPOT_NAME_SHIP_SERIAL                               :Dépôt naval de {TOWN} n°{NBSP}{COMMA}
###next-name-looks-similar

STR_FORMAT_DEPOT_NAME_AIRCRAFT                                  :Hangar de {STATION}
# _SERIAL version of AIRACRAFT doesn't exist

STR_UNKNOWN_STATION                                             :station inconnue
STR_DEFAULT_SIGN_NAME                                           :Panneau
STR_COMPANY_SOMEONE                                             :quelqu'un

STR_SAVEGAME_NAME_DEFAULT                                       :{COMPANY}, {STRING}
STR_SAVEGAME_NAME_SPECTATOR                                     :Spectateur, {1:STRING}

# Viewport strings
STR_VIEWPORT_TOWN_POP                                           :{WHITE}{TOWN} ({COMMA})
STR_VIEWPORT_TOWN                                               :{WHITE}{TOWN}
STR_VIEWPORT_TOWN_TINY_BLACK                                    :{TINY_FONT}{BLACK}{TOWN}
STR_VIEWPORT_TOWN_TINY_WHITE                                    :{TINY_FONT}{WHITE}{TOWN}

STR_VIEWPORT_SIGN_SMALL_BLACK                                   :{TINY_FONT}{BLACK}{SIGN}
STR_VIEWPORT_SIGN_SMALL_WHITE                                   :{TINY_FONT}{WHITE}{SIGN}

STR_VIEWPORT_STATION                                            :{STATION} {STATION_FEATURES}
STR_VIEWPORT_STATION_TINY                                       :{TINY_FONT}{STATION}

STR_VIEWPORT_WAYPOINT                                           :{WAYPOINT}
STR_VIEWPORT_WAYPOINT_TINY                                      :{TINY_FONT}{WAYPOINT}

# Simple strings to get specific types of data
STR_COMPANY_NAME                                                :{COMPANY}
STR_COMPANY_NAME_COMPANY_NUM                                    :{COMPANY} {COMPANY_NUM}
STR_DEPOT_NAME                                                  :{DEPOT}
STR_ENGINE_NAME                                                 :{ENGINE}
STR_HIDDEN_ENGINE_NAME                                          :{ENGINE} (caché)
STR_GROUP_NAME                                                  :{GROUP}
STR_INDUSTRY_NAME                                               :{INDUSTRY}
STR_PRESIDENT_NAME                                              :{PRESIDENT_NAME}
STR_SIGN_NAME                                                   :{SIGN}
STR_STATION_NAME                                                :{STATION}
STR_TOWN_NAME                                                   :{TOWN}
STR_VEHICLE_NAME                                                :{VEHICLE}
STR_WAYPOINT_NAME                                               :{WAYPOINT}

STR_JUST_CARGO                                                  :{CARGO_LONG}
STR_JUST_CHECKMARK                                              :{CHECKMARK}
STR_JUST_COMMA                                                  :{COMMA}
STR_JUST_CURRENCY_SHORT                                         :{CURRENCY_SHORT}
STR_JUST_CURRENCY_LONG                                          :{CURRENCY_LONG}
STR_JUST_CARGO_LIST                                             :{CARGO_LIST}
STR_JUST_INT                                                    :{NUM}
STR_JUST_DATE_TINY                                              :{DATE_TINY}
STR_JUST_DATE_SHORT                                             :{DATE_SHORT}
STR_JUST_DATE_LONG                                              :{DATE_LONG}
STR_JUST_DATE_ISO                                               :{DATE_ISO}
STR_JUST_STRING                                                 :{STRING}
STR_JUST_STRING_STRING                                          :{STRING}{STRING}
STR_JUST_RAW_STRING                                             :{STRING}
STR_JUST_BIG_RAW_STRING                                         :{BIG_FONT}{STRING}

# Slightly 'raw' stringcodes with colour or size
STR_BLACK_COMMA                                                 :{BLACK}{COMMA}
STR_TINY_BLACK_COMA                                             :{TINY_FONT}{BLACK}{COMMA}
STR_TINY_COMMA                                                  :{TINY_FONT}{COMMA}
STR_BLUE_COMMA                                                  :{BLUE}{COMMA}
STR_RED_COMMA                                                   :{RED}{COMMA}
STR_WHITE_COMMA                                                 :{WHITE}{COMMA}
STR_TINY_BLACK_DECIMAL                                          :{TINY_FONT}{BLACK}{DECIMAL}
STR_COMPANY_MONEY                                               :{WHITE}{CURRENCY_LONG}
STR_BLACK_DATE_LONG                                             :{BLACK}{DATE_LONG}
STR_WHITE_DATE_LONG                                             :{WHITE}{DATE_LONG}
STR_SHORT_DATE                                                  :{WHITE}{DATE_TINY}
STR_DATE_LONG_SMALL                                             :{TINY_FONT}{BLACK}{DATE_LONG}
STR_TINY_GROUP                                                  :{TINY_FONT}{GROUP}
STR_BLACK_INT                                                   :{BLACK}{NUM}
STR_ORANGE_INT                                                  :{ORANGE}{NUM}
STR_WHITE_SIGN                                                  :{WHITE}{SIGN}
STR_TINY_BLACK_STATION                                          :{TINY_FONT}{BLACK}{STATION}
STR_BLACK_STRING                                                :{BLACK}{STRING}
STR_BLACK_RAW_STRING                                            :{BLACK}{STRING}
STR_ORANGE_STRING                                               :{ORANGE}{STRING}
STR_LTBLUE_STRING                                               :{LTBLUE}{STRING}
STR_WHITE_STRING                                                :{WHITE}{STRING}
STR_ORANGE_STRING1_WHITE                                        :{ORANGE}{STRING}{WHITE}
STR_ORANGE_STRING1_LTBLUE                                       :{ORANGE}{STRING}{LTBLUE}
STR_TINY_BLACK_HEIGHT                                           :{TINY_FONT}{BLACK}{HEIGHT}
STR_TINY_BLACK_VEHICLE                                          :{TINY_FONT}{BLACK}{VEHICLE}
STR_TINY_RIGHT_ARROW                                            :{TINY_FONT}{RIGHT_ARROW}

STR_BLACK_1                                                     :{BLACK}1
STR_BLACK_2                                                     :{BLACK}2
STR_BLACK_3                                                     :{BLACK}3
STR_BLACK_4                                                     :{BLACK}4
STR_BLACK_5                                                     :{BLACK}5
STR_BLACK_6                                                     :{BLACK}6
STR_BLACK_7                                                     :{BLACK}7

STR_TRAIN                                                       :{BLACK}{TRAIN}
STR_BUS                                                         :{BLACK}{BUS}
STR_LORRY                                                       :{BLACK}{LORRY}
STR_PLANE                                                       :{BLACK}{PLANE}
STR_SHIP                                                        :{BLACK}{SHIP}

STR_TOOLBAR_RAILTYPE_VELOCITY                                   :{STRING} ({VELOCITY})<|MERGE_RESOLUTION|>--- conflicted
+++ resolved
@@ -3161,13 +3161,9 @@
 STR_MAPGEN_DESERT_COVERAGE_UP                                   :{BLACK}Augmenter la couverture du désert de dix pour cent
 STR_MAPGEN_DESERT_COVERAGE_DOWN                                 :{BLACK}Diminuer la couverture du désert de dix pour cent
 STR_MAPGEN_DESERT_COVERAGE_TEXT                                 :{BLACK}{NUM}%
-<<<<<<< HEAD
 STR_MAPGEN_SNOW_LINE_HEIGHT                                     :{BLACK}Alt. d'enneigement{NBSP}:
 STR_MAPGEN_SNOW_LINE_UP                                         :{BLACK}Augmenter l'altitude d'enneigement
 STR_MAPGEN_SNOW_LINE_DOWN                                       :{BLACK}Baisser l'altitude d'enneigement
-STR_MAPGEN_LAND_GENERATOR                                       :{BLACK}Générateur{NBSP}:
-=======
->>>>>>> dced2d8c
 STR_MAPGEN_TERRAIN_TYPE                                         :{BLACK}Type de terrain{NBSP}:
 STR_MAPGEN_SEA_LEVEL                                            :{BLACK}Niveau de la mer{NBSP}:
 STR_MAPGEN_QUANTITY_OF_RIVERS                                   :{BLACK}Nb. de rivières{NBSP}:
