--- conflicted
+++ resolved
@@ -2967,11 +2967,6 @@
 STR_MAPGEN_NUMBER_OF_TOWNS                                      :{BLACK}Várossűrűség:
 STR_MAPGEN_DATE                                                 :{BLACK}Dátum:
 STR_MAPGEN_NUMBER_OF_INDUSTRIES                                 :{BLACK}Gazd. épületek száma:
-<<<<<<< HEAD
-STR_MAPGEN_SNOW_LINE_HEIGHT                                     :{BLACK}Hóhatár:
-STR_MAPGEN_SNOW_LINE_UP                                         :{BLACK}A hóhatár megnövelése eggyel
-STR_MAPGEN_SNOW_LINE_DOWN                                       :{BLACK}A hóhatár csökkentése eggyel
-=======
 STR_MAPGEN_HEIGHTMAP_HEIGHT                                     :{BLACK}Legmagasabb pont:
 STR_MAPGEN_HEIGHTMAP_HEIGHT_UP                                  :{BLACK}A térkép legmagasabb pontjának tengerszint feletti magasságának növelése eggyel
 STR_MAPGEN_HEIGHTMAP_HEIGHT_DOWN                                :{BLACK}A térkép legmagasabb pontjának tengerszint feletti magasságának csökkentése eggyel
@@ -2983,7 +2978,9 @@
 STR_MAPGEN_DESERT_COVERAGE_UP                                   :{BLACK}A sivatag kiterjedésének növelése 10%-kal
 STR_MAPGEN_DESERT_COVERAGE_DOWN                                 :{BLACK}A sivatag kiterjedésének csökkentése 10%-kal
 STR_MAPGEN_DESERT_COVERAGE_TEXT                                 :{BLACK}{NUM}%
->>>>>>> 825867f2
+STR_MAPGEN_SNOW_LINE_HEIGHT                                     :{BLACK}Hóhatár:
+STR_MAPGEN_SNOW_LINE_UP                                         :{BLACK}A hóhatár megnövelése eggyel
+STR_MAPGEN_SNOW_LINE_DOWN                                       :{BLACK}A hóhatár csökkentése eggyel
 STR_MAPGEN_LAND_GENERATOR                                       :{BLACK}Térkép generátor:
 STR_MAPGEN_TERRAIN_TYPE                                         :{BLACK}Tereptípus:
 STR_MAPGEN_QUANTITY_OF_SEA_LAKES                                :{BLACK}Tengerszint:
@@ -3009,14 +3006,11 @@
 STR_MAPGEN_HEIGHTMAP_SIZE_LABEL                                 :{BLACK}Méret:
 STR_MAPGEN_HEIGHTMAP_SIZE                                       :{ORANGE}{NUM} x {NUM}
 
-<<<<<<< HEAD
-STR_MAPGEN_SNOW_LINE_QUERY_CAPT                                 :{WHITE}Hóhatár megváltoztatása
-=======
 STR_MAPGEN_TERRAIN_TYPE_QUERY_CAPT                              :{WHITE}A legmagasabb pont tengerszint feletti magassága
 STR_MAPGEN_HEIGHTMAP_HEIGHT_QUERY_CAPT                          :{WHITE}Legmagasabb pont
 STR_MAPGEN_SNOW_COVERAGE_QUERY_CAPT                             :{WHITE}A havas terület kiterjedése (százalékban)
 STR_MAPGEN_DESERT_COVERAGE_QUERY_CAPT                           :{WHITE}A sivatag kiterjedése (százalékban)
->>>>>>> 825867f2
+STR_MAPGEN_SNOW_LINE_QUERY_CAPT                                 :{WHITE}Hóhatár megváltoztatása
 STR_MAPGEN_START_DATE_QUERY_CAPT                                :{WHITE}Kezdő év megváltoztatása
 
 # SE Map generation
