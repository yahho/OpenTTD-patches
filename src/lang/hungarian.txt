##name Hungarian
##ownname Magyar
##isocode hu_HU
##plural 2
##textdir ltr
##digitsep .
##digitsepcur .
##decimalsep ,
##winlangid 0x040e
##grflangid 0x24
##case t ba


# This file is part of OpenTTD.
# OpenTTD is free software; you can redistribute it and/or modify it under the terms of the GNU General Public License as published by the Free Software Foundation, version 2.
# OpenTTD is distributed in the hope that it will be useful, but WITHOUT ANY WARRANTY; without even the implied warranty of MERCHANTABILITY or FITNESS FOR A PARTICULAR PURPOSE.
# See the GNU General Public License for more details. You should have received a copy of the GNU General Public License along with OpenTTD. If not, see <http://www.gnu.org/licenses/>.


##id 0x0000
STR_NULL                                                        :
STR_EMPTY                                                       :
STR_UNDEFINED                                                   :(nem definiált string)
STR_JUST_NOTHING                                                :semmi

# Cargo related strings
# Plural cargo name
STR_CARGO_PLURAL_NOTHING                                        :
STR_CARGO_PLURAL_PASSENGERS                                     :Utas
STR_CARGO_PLURAL_PASSENGERS.t                                   :utast
STR_CARGO_PLURAL_COAL                                           :Szén
STR_CARGO_PLURAL_COAL.t                                         :szenet
STR_CARGO_PLURAL_MAIL                                           :Levél
STR_CARGO_PLURAL_MAIL.t                                         :levelet
STR_CARGO_PLURAL_OIL                                            :Olaj
STR_CARGO_PLURAL_OIL.t                                          :olajat
STR_CARGO_PLURAL_LIVESTOCK                                      :Állat
STR_CARGO_PLURAL_LIVESTOCK.t                                    :állatot
STR_CARGO_PLURAL_GOODS                                          :Áru
STR_CARGO_PLURAL_GOODS.t                                        :árut
STR_CARGO_PLURAL_GRAIN                                          :Búza
STR_CARGO_PLURAL_GRAIN.t                                        :búzát
STR_CARGO_PLURAL_WOOD                                           :Fa
STR_CARGO_PLURAL_WOOD.t                                         :fát
STR_CARGO_PLURAL_IRON_ORE                                       :Vasérc
STR_CARGO_PLURAL_IRON_ORE.t                                     :vasércet
STR_CARGO_PLURAL_STEEL                                          :Acél
STR_CARGO_PLURAL_STEEL.t                                        :acélt
STR_CARGO_PLURAL_VALUABLES                                      :Értéktárgyak
STR_CARGO_PLURAL_VALUABLES.t                                    :értéktárgyakat
STR_CARGO_PLURAL_COPPER_ORE                                     :Rézérc
STR_CARGO_PLURAL_COPPER_ORE.t                                   :rézércet
STR_CARGO_PLURAL_MAIZE                                          :Kukorica
STR_CARGO_PLURAL_MAIZE.t                                        :kukoricát
STR_CARGO_PLURAL_FRUIT                                          :Gyümölcs
STR_CARGO_PLURAL_FRUIT.t                                        :gyümölcsöt
STR_CARGO_PLURAL_DIAMONDS                                       :Gyémánt
STR_CARGO_PLURAL_DIAMONDS.t                                     :gyémántot
STR_CARGO_PLURAL_FOOD                                           :Étel
STR_CARGO_PLURAL_FOOD.t                                         :ételt
STR_CARGO_PLURAL_PAPER                                          :Papír
STR_CARGO_PLURAL_PAPER.t                                        :papírt
STR_CARGO_PLURAL_GOLD                                           :Arany
STR_CARGO_PLURAL_GOLD.t                                         :aranyat
STR_CARGO_PLURAL_WATER                                          :Víz
STR_CARGO_PLURAL_WATER.t                                        :vizet
STR_CARGO_PLURAL_WHEAT                                          :Búza
STR_CARGO_PLURAL_WHEAT.t                                        :búzát
STR_CARGO_PLURAL_RUBBER                                         :Gumi
STR_CARGO_PLURAL_RUBBER.t                                       :gumit
STR_CARGO_PLURAL_SUGAR                                          :Cukor
STR_CARGO_PLURAL_SUGAR.t                                        :cukrot
STR_CARGO_PLURAL_TOYS                                           :Játék
STR_CARGO_PLURAL_TOYS.t                                         :játékot
STR_CARGO_PLURAL_SWEETS                                         :Cukorka
STR_CARGO_PLURAL_SWEETS.t                                       :cukorkát
STR_CARGO_PLURAL_COLA                                           :Kóla
STR_CARGO_PLURAL_COLA.t                                         :kólát
STR_CARGO_PLURAL_CANDYFLOSS                                     :Vattacukor
STR_CARGO_PLURAL_CANDYFLOSS.t                                   :vattacukrot
STR_CARGO_PLURAL_BUBBLES                                        :Buborék
STR_CARGO_PLURAL_BUBBLES.t                                      :buborékot
STR_CARGO_PLURAL_TOFFEE                                         :Tejkaramella
STR_CARGO_PLURAL_TOFFEE.t                                       :tejkaramellát
STR_CARGO_PLURAL_BATTERIES                                      :Elem
STR_CARGO_PLURAL_BATTERIES.t                                    :elemet
STR_CARGO_PLURAL_PLASTIC                                        :Műanyag
STR_CARGO_PLURAL_PLASTIC.t                                      :műanyagot
STR_CARGO_PLURAL_FIZZY_DRINKS                                   :Szénsavas ital
STR_CARGO_PLURAL_FIZZY_DRINKS.t                                 :szénsavas italt

# Singular cargo name
STR_CARGO_SINGULAR_NOTHING                                      :
STR_CARGO_SINGULAR_PASSENGER                                    :utas
STR_CARGO_SINGULAR_PASSENGER.t                                  :utast
STR_CARGO_SINGULAR_COAL                                         :szén
STR_CARGO_SINGULAR_COAL.t                                       :szenet
STR_CARGO_SINGULAR_MAIL                                         :levél
STR_CARGO_SINGULAR_MAIL.t                                       :levelet
STR_CARGO_SINGULAR_OIL                                          :olaj
STR_CARGO_SINGULAR_OIL.t                                        :olajat
STR_CARGO_SINGULAR_LIVESTOCK                                    :állat
STR_CARGO_SINGULAR_LIVESTOCK.t                                  :állatot
STR_CARGO_SINGULAR_GOODS                                        :áru
STR_CARGO_SINGULAR_GOODS.t                                      :árut
STR_CARGO_SINGULAR_GRAIN                                        :búza
STR_CARGO_SINGULAR_GRAIN.t                                      :búzát
STR_CARGO_SINGULAR_WOOD                                         :fa
STR_CARGO_SINGULAR_WOOD.t                                       :fát
STR_CARGO_SINGULAR_IRON_ORE                                     :vasérc
STR_CARGO_SINGULAR_IRON_ORE.t                                   :vasércet
STR_CARGO_SINGULAR_STEEL                                        :acél
STR_CARGO_SINGULAR_STEEL.t                                      :acélt
STR_CARGO_SINGULAR_VALUABLES                                    :értéktárgy
STR_CARGO_SINGULAR_VALUABLES.t                                  :értéktárgyat
STR_CARGO_SINGULAR_COPPER_ORE                                   :rézérc
STR_CARGO_SINGULAR_COPPER_ORE.t                                 :rézércet
STR_CARGO_SINGULAR_MAIZE                                        :kukorica
STR_CARGO_SINGULAR_MAIZE.t                                      :kukoricát
STR_CARGO_SINGULAR_FRUIT                                        :gyümölcs
STR_CARGO_SINGULAR_FRUIT.t                                      :gyümölcsöt
STR_CARGO_SINGULAR_DIAMOND                                      :gyémánt
STR_CARGO_SINGULAR_DIAMOND.t                                    :gyémántot
STR_CARGO_SINGULAR_FOOD                                         :étel
STR_CARGO_SINGULAR_FOOD.t                                       :ételt
STR_CARGO_SINGULAR_PAPER                                        :papír
STR_CARGO_SINGULAR_PAPER.t                                      :papírt
STR_CARGO_SINGULAR_GOLD                                         :arany
STR_CARGO_SINGULAR_GOLD.t                                       :aranyat
STR_CARGO_SINGULAR_WATER                                        :víz
STR_CARGO_SINGULAR_WATER.t                                      :vizet
STR_CARGO_SINGULAR_WHEAT                                        :búza
STR_CARGO_SINGULAR_WHEAT.t                                      :búzát
STR_CARGO_SINGULAR_RUBBER                                       :gumi
STR_CARGO_SINGULAR_RUBBER.t                                     :gumit
STR_CARGO_SINGULAR_SUGAR                                        :cukor
STR_CARGO_SINGULAR_SUGAR.t                                      :cukrot
STR_CARGO_SINGULAR_TOY                                          :játék
STR_CARGO_SINGULAR_TOY.t                                        :játékot
STR_CARGO_SINGULAR_SWEETS                                       :cukorka
STR_CARGO_SINGULAR_SWEETS.t                                     :cukorkát
STR_CARGO_SINGULAR_COLA                                         :kóla
STR_CARGO_SINGULAR_COLA.t                                       :kólát
STR_CARGO_SINGULAR_CANDYFLOSS                                   :vattacukor
STR_CARGO_SINGULAR_CANDYFLOSS.t                                 :vattacukrot
STR_CARGO_SINGULAR_BUBBLE                                       :buborék
STR_CARGO_SINGULAR_BUBBLE.t                                     :buborékot
STR_CARGO_SINGULAR_TOFFEE                                       :tejkaramella
STR_CARGO_SINGULAR_TOFFEE.t                                     :tejkaramellát
STR_CARGO_SINGULAR_BATTERY                                      :elem
STR_CARGO_SINGULAR_BATTERY.t                                    :elemet
STR_CARGO_SINGULAR_PLASTIC                                      :műanyag
STR_CARGO_SINGULAR_PLASTIC.t                                    :műanyagot
STR_CARGO_SINGULAR_FIZZY_DRINK                                  :szénsavas ital
STR_CARGO_SINGULAR_FIZZY_DRINK.t                                :szénsavas italt

# Quantity of cargo
STR_QUANTITY_NOTHING                                            :
STR_QUANTITY_PASSENGERS                                         :{COMMA}{NBSP}utas
STR_QUANTITY_COAL                                               :{WEIGHT_LONG} szén
STR_QUANTITY_MAIL                                               :{COMMA}{NBSP}csomag levél
STR_QUANTITY_OIL                                                :{VOLUME_LONG} olaj
STR_QUANTITY_LIVESTOCK                                          :{COMMA}{NBSP}állat
STR_QUANTITY_GOODS                                              :{COMMA}{NBSP}láda áru
STR_QUANTITY_GRAIN                                              :{WEIGHT_LONG} búza
STR_QUANTITY_WOOD                                               :{WEIGHT_LONG} fa
STR_QUANTITY_IRON_ORE                                           :{WEIGHT_LONG} vasérc
STR_QUANTITY_STEEL                                              :{WEIGHT_LONG} acél
STR_QUANTITY_VALUABLES                                          :{COMMA}{NBSP}csomag értéktárgy
STR_QUANTITY_COPPER_ORE                                         :{WEIGHT_LONG} rézérc
STR_QUANTITY_MAIZE                                              :{WEIGHT_LONG} kukorica
STR_QUANTITY_FRUIT                                              :{WEIGHT_LONG} gyümölcs
STR_QUANTITY_DIAMONDS                                           :{COMMA}{NBSP}zsák gyémánt
STR_QUANTITY_FOOD                                               :{WEIGHT_LONG} étel
STR_QUANTITY_PAPER                                              :{WEIGHT_LONG} papír
STR_QUANTITY_GOLD                                               :{COMMA}{NBSP}zsák arany
STR_QUANTITY_WATER                                              :{VOLUME_LONG} víz
STR_QUANTITY_WHEAT                                              :{WEIGHT_LONG} búza
STR_QUANTITY_RUBBER                                             :{VOLUME_LONG} gumi
STR_QUANTITY_SUGAR                                              :{WEIGHT_LONG} cukor
STR_QUANTITY_TOYS                                               :{COMMA}{NBSP}játék
STR_QUANTITY_SWEETS                                             :{COMMA}{NBSP}zsák cukorka
STR_QUANTITY_COLA                                               :{VOLUME_LONG} kóla
STR_QUANTITY_CANDYFLOSS                                         :{WEIGHT_LONG} vattacukor
STR_QUANTITY_BUBBLES                                            :{COMMA} buborék
STR_QUANTITY_TOFFEE                                             :{WEIGHT_LONG} tejkaramella
STR_QUANTITY_BATTERIES                                          :{COMMA} elem
STR_QUANTITY_PLASTIC                                            :{VOLUME_LONG} műanyag
STR_QUANTITY_FIZZY_DRINKS                                       :{COMMA} szénsavas ital
STR_QUANTITY_N_A                                                :N/A

# Two letter abbreviation of cargo name
STR_ABBREV_NOTHING                                              :
STR_ABBREV_PASSENGERS                                           :UT
STR_ABBREV_COAL                                                 :SZ
STR_ABBREV_MAIL                                                 :LV
STR_ABBREV_OIL                                                  :OL
STR_ABBREV_LIVESTOCK                                            :ÁL
STR_ABBREV_GOODS                                                :ÁR
STR_ABBREV_GRAIN                                                :BZ
STR_ABBREV_WOOD                                                 :FA
STR_ABBREV_IRON_ORE                                             :VÉ
STR_ABBREV_STEEL                                                :AC
STR_ABBREV_VALUABLES                                            :ÉP
STR_ABBREV_COPPER_ORE                                           :RÉ
STR_ABBREV_MAIZE                                                :KU
STR_ABBREV_FRUIT                                                :GÜ
STR_ABBREV_DIAMONDS                                             :GM
STR_ABBREV_FOOD                                                 :ÉT
STR_ABBREV_PAPER                                                :PR
STR_ABBREV_GOLD                                                 :AR
STR_ABBREV_WATER                                                :VZ
STR_ABBREV_WHEAT                                                :BZ
STR_ABBREV_RUBBER                                               :GM
STR_ABBREV_SUGAR                                                :CU
STR_ABBREV_TOYS                                                 :JT
STR_ABBREV_SWEETS                                               :CK
STR_ABBREV_COLA                                                 :KL
STR_ABBREV_CANDYFLOSS                                           :VC
STR_ABBREV_BUBBLES                                              :BB
STR_ABBREV_TOFFEE                                               :TK
STR_ABBREV_BATTERIES                                            :EL
STR_ABBREV_PLASTIC                                              :MA
STR_ABBREV_FIZZY_DRINKS                                         :SS
STR_ABBREV_ALL                                                  :ÖS

# 'Mode' of transport for cargoes
STR_PASSENGERS                                                  :{COMMA}{NBSP}utas
STR_BAGS                                                        :{COMMA}{NBSP}csomag
STR_TONS                                                        :{COMMA}{NBSP}tonna
STR_LITERS                                                      :{COMMA}{NBSP}liter
STR_ITEMS                                                       :{COMMA}{NBSP}darab
STR_CRATES                                                      :{COMMA}{NBSP}láda

STR_COLOUR_DEFAULT                                              :Alapértelmezett
###length 17
STR_COLOUR_DARK_BLUE                                            :Sötétkék
STR_COLOUR_PALE_GREEN                                           :Halványzöld
STR_COLOUR_PINK                                                 :Rózsaszín
STR_COLOUR_YELLOW                                               :Sárga
STR_COLOUR_RED                                                  :Piros
STR_COLOUR_LIGHT_BLUE                                           :Világoskék
STR_COLOUR_GREEN                                                :Zöld
STR_COLOUR_DARK_GREEN                                           :Sötétzöld
STR_COLOUR_BLUE                                                 :Kék
STR_COLOUR_CREAM                                                :Krémszín
STR_COLOUR_MAUVE                                                :Mályvaszín
STR_COLOUR_PURPLE                                               :Lila
STR_COLOUR_ORANGE                                               :Narancssárga
STR_COLOUR_BROWN                                                :Barna
STR_COLOUR_GREY                                                 :Szürke
STR_COLOUR_WHITE                                                :Fehér
STR_COLOUR_RANDOM                                               :Véletlenszerű

###length 17
STR_COLOUR_SECONDARY_DARK_BLUE                                  :Sötétkék
STR_COLOUR_SECONDARY_PALE_GREEN                                 :Halványzöld
STR_COLOUR_SECONDARY_SECONDARY_PINK                             :Rózsaszín
STR_COLOUR_SECONDARY_YELLOW                                     :Sárga
STR_COLOUR_SECONDARY_RED                                        :Piros
STR_COLOUR_SECONDARY_LIGHT_BLUE                                 :Világoskék
STR_COLOUR_SECONDARY_GREEN                                      :Zöld
STR_COLOUR_SECONDARY_DARK_GREEN                                 :Sötétzöld
STR_COLOUR_SECONDARY_BLUE                                       :Kék
STR_COLOUR_SECONDARY_CREAM                                      :Krémszín
STR_COLOUR_SECONDARY_MAUVE                                      :Mályvaszín
STR_COLOUR_SECONDARY_PURPLE                                     :Lila
STR_COLOUR_SECONDARY_ORANGE                                     :Narancssárga
STR_COLOUR_SECONDARY_BROWN                                      :Barna
STR_COLOUR_SECONDARY_GREY                                       :Szürke
STR_COLOUR_SECONDARY_WHITE                                      :Fehér
STR_COLOUR_SECONDARY_SAME_AS_PRIMARY                            :Ugyanaz mint az elsődleges


# Units used in OpenTTD
STR_UNITS_VELOCITY_IMPERIAL                                     :{DECIMAL}{NBSP}mi/h
STR_UNITS_VELOCITY_METRIC                                       :{DECIMAL}{NBSP}km/h
STR_UNITS_VELOCITY_SI                                           :{DECIMAL}{NBSP}m/s
STR_UNITS_VELOCITY_GAMEUNITS_DAY                                :{DECIMAL}{NBSP}mező/nap
STR_UNITS_VELOCITY_GAMEUNITS_SEC                                :{DECIMAL}{NBSP}mező/mp
STR_UNITS_VELOCITY_KNOTS                                        :{DECIMAL}{NBSP}csomó

STR_UNITS_POWER_IMPERIAL                                        :{DECIMAL}{NBSP}LE
STR_UNITS_POWER_METRIC                                          :{DECIMAL}{NBSP}LE
STR_UNITS_POWER_SI                                              :{DECIMAL}{NBSP}kW

STR_UNITS_POWER_IMPERIAL_TO_WEIGHT_IMPERIAL                     :{DECIMAL}{NBSP}LE/t
STR_UNITS_POWER_IMPERIAL_TO_WEIGHT_METRIC                       :{DECIMAL}{NBSP}LE/t
STR_UNITS_POWER_IMPERIAL_TO_WEIGHT_SI                           :{DECIMAL}{NBSP}LE/Mg
STR_UNITS_POWER_METRIC_TO_WEIGHT_IMPERIAL                       :{DECIMAL}{NBSP}LE/t
STR_UNITS_POWER_METRIC_TO_WEIGHT_METRIC                         :{DECIMAL}{NBSP}LE/t
STR_UNITS_POWER_METRIC_TO_WEIGHT_SI                             :{DECIMAL}{NBSP}LE/Mg
STR_UNITS_POWER_SI_TO_WEIGHT_IMPERIAL                           :{DECIMAL}{NBSP}kW/t
STR_UNITS_POWER_SI_TO_WEIGHT_METRIC                             :{DECIMAL}{NBSP}kW/t
STR_UNITS_POWER_SI_TO_WEIGHT_SI                                 :{DECIMAL}{NBSP}W/kg

STR_UNITS_WEIGHT_SHORT_IMPERIAL                                 :{DECIMAL}{NBSP}t
STR_UNITS_WEIGHT_SHORT_METRIC                                   :{DECIMAL}{NBSP}t
STR_UNITS_WEIGHT_SHORT_SI                                       :{DECIMAL}{NBSP}kg

STR_UNITS_WEIGHT_LONG_IMPERIAL                                  :{DECIMAL}{NBSP}tonna
STR_UNITS_WEIGHT_LONG_METRIC                                    :{DECIMAL}{NBSP}tonna
STR_UNITS_WEIGHT_LONG_SI                                        :{DECIMAL}{NBSP}kg

STR_UNITS_VOLUME_SHORT_IMPERIAL                                 :{DECIMAL}{NBSP}gal
STR_UNITS_VOLUME_SHORT_METRIC                                   :{DECIMAL}{NBSP}l
STR_UNITS_VOLUME_SHORT_SI                                       :{DECIMAL}{NBSP}m³

STR_UNITS_VOLUME_LONG_IMPERIAL                                  :{DECIMAL}{NBSP}gallon
STR_UNITS_VOLUME_LONG_METRIC                                    :{DECIMAL}{NBSP}liter
STR_UNITS_VOLUME_LONG_SI                                        :{DECIMAL}{NBSP}köbméter

STR_UNITS_FORCE_IMPERIAL                                        :{DECIMAL}{NBSP}lbf
STR_UNITS_FORCE_METRIC                                          :{DECIMAL}{NBSP}kp
STR_UNITS_FORCE_SI                                              :{DECIMAL}{NBSP}kN

STR_UNITS_HEIGHT_IMPERIAL                                       :{DECIMAL}{NBSP}láb
STR_UNITS_HEIGHT_METRIC                                         :{DECIMAL}{NBSP}m
STR_UNITS_HEIGHT_SI                                             :{DECIMAL}{NBSP}m

# Time units used in string control characters
STR_UNITS_DAYS                                                  :{COMMA}{NBSP}nap{P "" s}

STR_UNITS_MONTHS                                                :{NUM}{NBSP}hónap{P "" s}
STR_UNITS_MINUTES                                               :{NUM}{NBSP}perc{P "" s}


# Common window strings
STR_LIST_FILTER_TITLE                                           :{BLACK}Szűrő kifejezés:
STR_LIST_FILTER_OSKTITLE                                        :{BLACK}Egy vagy több kulcsszó megadása a szűréshez
STR_LIST_FILTER_TOOLTIP                                         :{BLACK}Írj ide egy kulcsszót ami alapján szűrni szeretnéd a listát

STR_TOOLTIP_GROUP_ORDER                                         :{BLACK}Csoportosítási szempont kiválasztása
STR_TOOLTIP_SORT_ORDER                                          :{BLACK}Csökkenő/növekvő sorbarendezés
STR_TOOLTIP_SORT_CRITERIA                                       :{BLACK}Sorbarendezési feltétel
STR_TOOLTIP_FILTER_CRITERIA                                     :{BLACK}Szűrési feltétel kiválasztása
STR_BUTTON_SORT_BY                                              :{BLACK}Rendezés
STR_BUTTON_CATCHMENT                                            :{BLACK}Lefedett terület
STR_TOOLTIP_CATCHMENT                                           :{BLACK}Az állomás által lefedett terület mutatása

STR_TOOLTIP_CLOSE_WINDOW                                        :{BLACK}Ablak bezárása
STR_TOOLTIP_WINDOW_TITLE_DRAG_THIS                              :{BLACK}Ablak címsora - húzd ezt a mozgatáshoz
STR_TOOLTIP_SHADE                                               :{BLACK}Ablak összecsukása - csak a címsor látszódik
STR_TOOLTIP_DEBUG                                               :{BLACK}NewGRF nyomonkövetés információ mutatása
STR_TOOLTIP_DEFSIZE                                             :{BLACK}Az alapértelmezett ablakméret visszaállítása. Ctrl+kattintással a jelenlegi méretet alapértelmezett méretként állíthatod be.
STR_TOOLTIP_STICKY                                              :{BLACK}Ez az ablak akkor se záródjon be, ha az "Összes ablak bezárása" gombot megnyomjuk. Ctrl+kattintással ez az állapot alapértelmezettként állítható be.
STR_TOOLTIP_RESIZE                                              :{BLACK}Fogd és húzd, hogy átméretezd az ablakot
STR_TOOLTIP_TOGGLE_LARGE_SMALL_WINDOW                           :{BLACK}Kicsi/nagy ablakméret közötti váltás
STR_TOOLTIP_VSCROLL_BAR_SCROLLS_LIST                            :{BLACK}Görgetősáv - fel/le görgeti a listát
STR_TOOLTIP_HSCROLL_BAR_SCROLLS_LIST                            :{BLACK}Görgetősáv - jobbra/balra görgeti a listát
STR_TOOLTIP_DEMOLISH_BUILDINGS_ETC                              :{BLACK}Építmények lerombolása egy mezőről. Ctrl lenyomásával átlós terület jelölhető ki. Shift lenyomásával megmutatja a becsült költséget

# Show engines button
###length VEHICLE_TYPES
STR_SHOW_HIDDEN_ENGINES_VEHICLE_TRAIN                           :{BLACK}Rejtett mutatása
STR_SHOW_HIDDEN_ENGINES_VEHICLE_ROAD_VEHICLE                    :{BLACK}Rejtett mutatása
STR_SHOW_HIDDEN_ENGINES_VEHICLE_SHIP                            :{BLACK}Rejtett mutatása
STR_SHOW_HIDDEN_ENGINES_VEHICLE_AIRCRAFT                        :{BLACK}Rejtett mutatása

###length VEHICLE_TYPES
STR_SHOW_HIDDEN_ENGINES_VEHICLE_TRAIN_TOOLTIP                   :{BLACK}Ezzel a gombbal a rejtett vasúti járművek is megjelennek
STR_SHOW_HIDDEN_ENGINES_VEHICLE_ROAD_VEHICLE_TOOLTIP            :{BLACK}Ezzel a gombbal a rejtett közúti járművek is megjelennek
STR_SHOW_HIDDEN_ENGINES_VEHICLE_SHIP_TOOLTIP                    :{BLACK}Ezzel a gombbal a rejtett hajók is megjelennek
STR_SHOW_HIDDEN_ENGINES_VEHICLE_AIRCRAFT_TOOLTIP                :{BLACK}Ezzel a gombbal a rejtett repülőgépek is megjelennek

# Query window
STR_BUTTON_DEFAULT                                              :{BLACK}Alapértelmezett
STR_BUTTON_CANCEL                                               :{BLACK}Mégsem
STR_BUTTON_OK                                                   :{BLACK}OK
STR_WARNING_PASSWORD_SECURITY                                   :{YELLOW}Figyelem: A szerver adminjai láthatják az itt beírt szöveget.

# On screen keyboard window
STR_OSK_KEYBOARD_LAYOUT                                         :0123456789öüóqwertzuiopőúasdfghjkléáűíyxcvbnm,.- .
STR_OSK_KEYBOARD_LAYOUT_CAPS                                    :§'"+!%/=()ÖÜÓQWERTZUIOPŐÚASDFGHJKLÉÁŰÍYXCVBNM?:_ .

# Measurement tooltip
STR_MEASURE_LENGTH                                              :{BLACK}Távolság: {NUM}
STR_MEASURE_AREA                                                :{BLACK}Terület: {NUM} x {NUM}
STR_MEASURE_LENGTH_HEIGHTDIFF                                   :{BLACK}Távolság: {NUM}{}Magasságkülönbség: {HEIGHT}
STR_MEASURE_AREA_HEIGHTDIFF                                     :{BLACK}Terület: {NUM} x {NUM}{}Magasságkülönbség: {HEIGHT}


# These are used in buttons
STR_SORT_BY_CAPTION_NAME                                        :{BLACK}Név
STR_SORT_BY_CAPTION_DATE                                        :{BLACK}Dátum
# These are used in dropdowns
STR_SORT_BY_NAME                                                :Név
STR_SORT_BY_PRODUCTION                                          :Termelés
STR_SORT_BY_TYPE                                                :Típus
STR_SORT_BY_TRANSPORTED                                         :Elszállítás
STR_SORT_BY_NUMBER                                              :Szám
STR_SORT_BY_PROFIT_LAST_YEAR                                    :Tavalyi profit
STR_SORT_BY_PROFIT_THIS_YEAR                                    :Idei profit
STR_SORT_BY_AGE                                                 :Életkor
STR_SORT_BY_RELIABILITY                                         :Megbízhatóság
STR_SORT_BY_TOTAL_CAPACITY_PER_CARGOTYPE                        :Rakomány sz. összkapacitás
STR_SORT_BY_MAX_SPEED                                           :Maximum sebesség
STR_SORT_BY_MODEL                                               :Modell
STR_SORT_BY_VALUE                                               :Érték
STR_SORT_BY_LENGTH                                              :Hossz
STR_SORT_BY_LIFE_TIME                                           :Élettartamból hátralévő idő
STR_SORT_BY_TIMETABLE_DELAY                                     :Menetrendi késés
STR_SORT_BY_FACILITY                                            :Állomástípus
STR_SORT_BY_WAITING_TOTAL                                       :Összes várakozó rakomány
STR_SORT_BY_WAITING_AVAILABLE                                   :Elérhető várakozó rakomány
STR_SORT_BY_RATING_MAX                                          :Legjobb vélemény szerint
STR_SORT_BY_RATING_MIN                                          :Legrosszabb vélemény szerint
STR_SORT_BY_ENGINE_ID                                           :JárműID
STR_SORT_BY_COST                                                :Ár
STR_SORT_BY_POWER                                               :Telj.
STR_SORT_BY_TRACTIVE_EFFORT                                     :Vonóerő
STR_SORT_BY_INTRO_DATE                                          :Bevezetési dátum
STR_SORT_BY_RUNNING_COST                                        :Üzemeltetési ktsg.
STR_SORT_BY_POWER_VS_RUNNING_COST                               :Telj./Üzemeltetési ktsg.
STR_SORT_BY_CARGO_CAPACITY                                      :Szállítási kapacitás
STR_SORT_BY_RANGE                                               :Hatótávolság
STR_SORT_BY_POPULATION                                          :Lakosság
STR_SORT_BY_RATING                                              :Értékelés
STR_SORT_BY_NUM_VEHICLES                                        :Járművek száma
STR_SORT_BY_TOTAL_PROFIT_LAST_YEAR                              :Tavalyi összes profit
STR_SORT_BY_TOTAL_PROFIT_THIS_YEAR                              :Idei összes profit
STR_SORT_BY_AVERAGE_PROFIT_LAST_YEAR                            :Tavalyi átlagos profit
STR_SORT_BY_AVERAGE_PROFIT_LAST_PERIOD                          :Átlagos nyereség az elmúlt időszakban
STR_SORT_BY_AVERAGE_PROFIT_THIS_YEAR                            :Idei átlagos profit
STR_SORT_BY_AVERAGE_PROFIT_THIS_PERIOD                          :Átlagos nyereség ebben az időszakban

# Group by options for vehicle list
STR_GROUP_BY_NONE                                               :Nincs
STR_GROUP_BY_SHARED_ORDERS                                      :Megosztott utasítások

# Order button in shared orders vehicle list
STR_GOTO_ORDER_VIEW                                             :{BLACK}Utasítások
STR_GOTO_ORDER_VIEW_TOOLTIP                                     :{BLACK}A járművek utasításainak mutatása

# Tooltips for the main toolbar
###length 31
STR_TOOLBAR_TOOLTIP_PAUSE_GAME                                  :{BLACK}Játék szüneteltetése
STR_TOOLBAR_TOOLTIP_FORWARD                                     :{BLACK}Játék gyorsítása
STR_TOOLBAR_TOOLTIP_OPTIONS                                     :{BLACK}Alapbeállítások és beállítások
STR_TOOLBAR_TOOLTIP_SAVE_GAME_ABANDON_GAME                      :{BLACK}Játék mentése vagy játék elhagyása, kilépés
STR_TOOLBAR_TOOLTIP_DISPLAY_MAP                                 :{BLACK}Térkép, extra látkép, rakományáramlás és feliratok listája
STR_TOOLBAR_TOOLTIP_DISPLAY_TOWN_DIRECTORY                      :{BLACK}Településlista mutatása
STR_TOOLBAR_TOOLTIP_DISPLAY_SUBSIDIES                           :{BLACK}Támogatások megjelenítése
STR_TOOLBAR_TOOLTIP_DISPLAY_LIST_OF_COMPANY_STATIONS            :{BLACK}Állomások listája
STR_TOOLBAR_TOOLTIP_DISPLAY_COMPANY_FINANCES                    :{BLACK}Pénzügyi adatok
STR_TOOLBAR_TOOLTIP_DISPLAY_COMPANY_GENERAL                     :{BLACK}Általános adatok
STR_TOOLBAR_TOOLTIP_DISPLAY_STORY_BOOK                          :{BLACK}Napló
STR_TOOLBAR_TOOLTIP_DISPLAY_GOALS_LIST                          :{BLACK}Célok listája
STR_TOOLBAR_TOOLTIP_DISPLAY_GRAPHS                              :{BLACK}Vállalati grafikonok és rakományok szállítási díja
STR_TOOLBAR_TOOLTIP_DISPLAY_COMPANY_LEAGUE                      :{BLACK}A vállalatok helyezése
STR_TOOLBAR_TOOLTIP_FUND_CONSTRUCTION_OF_NEW                    :{BLACK}Gazdasági épületek szemügyre vétele vagy egy új gazdasági épület építése
STR_TOOLBAR_TOOLTIP_DISPLAY_LIST_OF_COMPANY_TRAINS              :{BLACK}Vonatok listája. Ctrl+kattintással válszthatsz a csoport- vagy járműlista között
STR_TOOLBAR_TOOLTIP_DISPLAY_LIST_OF_COMPANY_ROAD_VEHICLES       :{BLACK}Közúti járművek listája. Ctrl+kattintással válszthatsz a csoport- vagy járműlista között
STR_TOOLBAR_TOOLTIP_DISPLAY_LIST_OF_COMPANY_SHIPS               :{BLACK}Hajók listája. Ctrl+kattintással válszthatsz a csoport- vagy járműlista között
STR_TOOLBAR_TOOLTIP_DISPLAY_LIST_OF_COMPANY_AIRCRAFT            :{BLACK}Repülőgépek listája. Ctrl+kattintással válszthatsz a csoport- vagy járműlista között
STR_TOOLBAR_TOOLTIP_ZOOM_THE_VIEW_IN                            :{BLACK}Közelítés
STR_TOOLBAR_TOOLTIP_ZOOM_THE_VIEW_OUT                           :{BLACK}Távolítás
STR_TOOLBAR_TOOLTIP_BUILD_RAILROAD_TRACK                        :{BLACK}Vasúti pálya építése
STR_TOOLBAR_TOOLTIP_BUILD_ROADS                                 :{BLACK}Út építése
STR_TOOLBAR_TOOLTIP_BUILD_TRAMWAYS                              :{BLACK}Villamospálya építése
STR_TOOLBAR_TOOLTIP_BUILD_SHIP_DOCKS                            :{BLACK}Vízi út építése
STR_TOOLBAR_TOOLTIP_BUILD_AIRPORTS                              :{BLACK}Repülőtér építése
STR_TOOLBAR_TOOLTIP_LANDSCAPING                                 :{BLACK}Nyisd meg a tájrendező ablakot a talaj emeléséhez vagy süllyesztéséhez, faültetéshez stb.
STR_TOOLBAR_TOOLTIP_SHOW_SOUND_MUSIC_WINDOW                     :{BLACK}Hang/zene beállításai
STR_TOOLBAR_TOOLTIP_SHOW_LAST_MESSAGE_NEWS                      :{BLACK}Legutóbbi üzenet/újsághír megmutatása, üzenetelőzmények vagy minden üzenet törlése
STR_TOOLBAR_TOOLTIP_LAND_BLOCK_INFORMATION                      :{BLACK}Terület-információ, konzol, képmentések, az OpenTTD-ről és fejlesztői eszközök
STR_TOOLBAR_TOOLTIP_SWITCH_TOOLBAR                              :{BLACK}Eszköztár váltás

# Extra tooltips for the scenario editor toolbar
STR_SCENEDIT_TOOLBAR_TOOLTIP_SAVE_SCENARIO_LOAD_SCENARIO        :{BLACK}Pálya betöltése, mentése, pályaszerkesztő elhagyása, kilépés
STR_SCENEDIT_TOOLBAR_OPENTTD                                    :{YELLOW}OpenTTD
STR_SCENEDIT_TOOLBAR_SCENARIO_EDITOR                            :{YELLOW}Pályaszerkesztő
STR_SCENEDIT_TOOLBAR_TOOLTIP_MOVE_THE_STARTING_DATE_BACKWARD    :{BLACK}A kezdődátum hátrébb állítása egy évvel
STR_SCENEDIT_TOOLBAR_TOOLTIP_MOVE_THE_STARTING_DATE_FORWARD     :{BLACK}A kezdődátum előrébb állítása egy évvel
STR_SCENEDIT_TOOLBAR_TOOLTIP_SET_DATE                           :{BLACK}Kattints ide a kezdődátum beírásához
STR_SCENEDIT_TOOLBAR_TOOLTIP_DISPLAY_MAP_TOWN_DIRECTORY         :{BLACK}Térkép, városlista
STR_SCENEDIT_TOOLBAR_LANDSCAPE_GENERATION                       :{BLACK}Táj szerkesztése
STR_SCENEDIT_TOOLBAR_TOWN_GENERATION                            :{BLACK}Település-generálás
STR_SCENEDIT_TOOLBAR_INDUSTRY_GENERATION                        :{BLACK}Gazdasági épület-generálás
STR_SCENEDIT_TOOLBAR_ROAD_CONSTRUCTION                          :{BLACK}Út építése
STR_SCENEDIT_TOOLBAR_TRAM_CONSTRUCTION                          :{BLACK}Villamospálya építése
STR_SCENEDIT_TOOLBAR_PLANT_TREES                                :{BLACK}Faültetés. Ctrl lenyomásával átlós terület jelölhető ki. Shift lenyomásával megmutatja a becsült építési költséget.
STR_SCENEDIT_TOOLBAR_PLACE_SIGN                                 :{BLACK}Felirat lerakása
STR_SCENEDIT_TOOLBAR_PLACE_OBJECT                               :{BLACK}Objektum építése. Ctrl lenyomásával átlós terület jelölhető ki. Shift lenyomásával megmutatja a becsült építési költséget.

# Scenario editor file menu
###length 7
STR_SCENEDIT_FILE_MENU_SAVE_SCENARIO                            :Pálya mentése
STR_SCENEDIT_FILE_MENU_LOAD_SCENARIO                            :Pálya betöltése
STR_SCENEDIT_FILE_MENU_SAVE_HEIGHTMAP                           :Magasságtérkép mentése
STR_SCENEDIT_FILE_MENU_LOAD_HEIGHTMAP                           :Magasságtérkép betöltése
STR_SCENEDIT_FILE_MENU_QUIT_EDITOR                              :Pályaszerkesztő elhagyása
STR_SCENEDIT_FILE_MENU_SEPARATOR                                :
STR_SCENEDIT_FILE_MENU_QUIT                                     :Kilépés

# Settings menu
###length 16
STR_SETTINGS_MENU_GAME_OPTIONS                                  :Alapbeállítások
STR_SETTINGS_MENU_CONFIG_SETTINGS_TREE                          :Beállítások
STR_SETTINGS_MENU_AI_SETTINGS                                   :MI Beállítások
STR_SETTINGS_MENU_GAMESCRIPT_SETTINGS                           :Játékszkript beállítások
STR_SETTINGS_MENU_NEWGRF_SETTINGS                               :NewGRF beállítások
STR_SETTINGS_MENU_SANDBOX_OPTIONS                               :Homokozó mód beállításai
STR_SETTINGS_MENU_TRANSPARENCY_OPTIONS                          :Átlátszósági beállítások
STR_SETTINGS_MENU_TOWN_NAMES_DISPLAYED                          :Városnevek mutatása
STR_SETTINGS_MENU_STATION_NAMES_DISPLAYED                       :Állomásnevek mutatása
STR_SETTINGS_MENU_WAYPOINTS_DISPLAYED                           :Ellenőrző pontok mutatása
STR_SETTINGS_MENU_SIGNS_DISPLAYED                               :Feliratok mutatása
STR_SETTINGS_MENU_SHOW_COMPETITOR_SIGNS                         :Az ellenfelek feliratainak és neveinek mutatása
STR_SETTINGS_MENU_FULL_ANIMATION                                :Teljes animáció
STR_SETTINGS_MENU_FULL_DETAIL                                   :Minden részlet
STR_SETTINGS_MENU_TRANSPARENT_BUILDINGS                         :Átlátszó épületek
STR_SETTINGS_MENU_TRANSPARENT_SIGNS                             :Átlátszó feliratok

# File menu
STR_FILE_MENU_SAVE_GAME                                         :Játék mentése
STR_FILE_MENU_LOAD_GAME                                         :Játék betöltése
STR_FILE_MENU_QUIT_GAME                                         :Kilépés a játékból
STR_FILE_MENU_EXIT                                              :Kilépés

# Map menu
STR_MAP_MENU_MAP_OF_WORLD                                       :Világtérkép
STR_MAP_MENU_EXTRA_VIEWPORT                                     :Extra látkép
STR_MAP_MENU_LINGRAPH_LEGEND                                    :Rakományáramlási jelmagyarázat
STR_MAP_MENU_SIGN_LIST                                          :Feliratok listája

# Town menu
STR_TOWN_MENU_TOWN_DIRECTORY                                    :Városlista
STR_TOWN_MENU_FOUND_TOWN                                        :Új város alapítása

# Subsidies menu
STR_SUBSIDIES_MENU_SUBSIDIES                                    :Támogatások

# Graph menu
STR_GRAPH_MENU_OPERATING_PROFIT_GRAPH                           :Működési nyereség grafikon
STR_GRAPH_MENU_INCOME_GRAPH                                     :Bevétel grafikon
STR_GRAPH_MENU_DELIVERED_CARGO_GRAPH                            :Elszállított rakomány grafikon
STR_GRAPH_MENU_PERFORMANCE_HISTORY_GRAPH                        :Teljesítmény grafikon
STR_GRAPH_MENU_COMPANY_VALUE_GRAPH                              :Vállalat értéke grafikon
STR_GRAPH_MENU_CARGO_PAYMENT_RATES                              :Rakományok szállítási díja

# Company league menu
STR_GRAPH_MENU_COMPANY_LEAGUE_TABLE                             :Vállalatok helyezései
STR_GRAPH_MENU_DETAILED_PERFORMANCE_RATING                      :Teljesítményértékelések részletezése
STR_GRAPH_MENU_HIGHSCORE                                        :Rekord Tábla

# Industry menu
STR_INDUSTRY_MENU_INDUSTRY_DIRECTORY                            :Gazdasági épületek listája
STR_INDUSTRY_MENU_INDUSTRY_CHAIN                                :Ipari lánc
STR_INDUSTRY_MENU_FUND_NEW_INDUSTRY                             :Új gazdasági épület építése

# URailway construction menu
STR_RAIL_MENU_RAILROAD_CONSTRUCTION                             :Normál vasút építése
STR_RAIL_MENU_ELRAIL_CONSTRUCTION                               :Villamosított vasút építése
STR_RAIL_MENU_MONORAIL_CONSTRUCTION                             :Egysínű vasút építése
STR_RAIL_MENU_MAGLEV_CONSTRUCTION                               :Maglev vasút építése

# Road construction menu
STR_ROAD_MENU_ROAD_CONSTRUCTION                                 :Út építése
STR_ROAD_MENU_TRAM_CONSTRUCTION                                 :Villamospálya építése

# Waterways construction menu
STR_WATERWAYS_MENU_WATERWAYS_CONSTRUCTION                       :Vízi út építése

# Aairport construction menu
STR_AIRCRAFT_MENU_AIRPORT_CONSTRUCTION                          :Repülőtér építése

# Landscaping menu
STR_LANDSCAPING_MENU_LANDSCAPING                                :Tájrendezés
STR_LANDSCAPING_MENU_PLANT_TREES                                :Faültetés
STR_LANDSCAPING_MENU_PLACE_SIGN                                 :Felirat lerakása

# Music menu
STR_TOOLBAR_SOUND_MUSIC                                         :Hang/zene

# Message menu
STR_NEWS_MENU_LAST_MESSAGE_NEWS_REPORT                          :Legutóbbi üzenet/újsághír
STR_NEWS_MENU_MESSAGE_HISTORY_MENU                              :Előző üzenetek
STR_NEWS_MENU_DELETE_ALL_MESSAGES                               :Az összes üzenet törlése

# About menu
STR_ABOUT_MENU_LAND_BLOCK_INFO                                  :Terület-információ
STR_ABOUT_MENU_HELP                                             :Súgó és útmutatók
STR_ABOUT_MENU_TOGGLE_CONSOLE                                   :Átváltás konzolra
STR_ABOUT_MENU_AI_DEBUG                                         :MI / Játékszkript nyomkövetés
STR_ABOUT_MENU_SCREENSHOT                                       :Képmentés
STR_ABOUT_MENU_SHOW_FRAMERATE                                   :FPS ablak
STR_ABOUT_MENU_ABOUT_OPENTTD                                    :Az 'OpenTTD'-ről
STR_ABOUT_MENU_SPRITE_ALIGNER                                   :Sprite elhelyező
STR_ABOUT_MENU_TOGGLE_BOUNDING_BOXES                            :Befoglaló doboz ki/bekapcsolása
STR_ABOUT_MENU_TOGGLE_DIRTY_BLOCKS                              :Koszos épületek színezésének be/kikapcsolása
STR_ABOUT_MENU_TOGGLE_WIDGET_OUTLINES                           :Widget körvonalak ki/bekapcsolása

###length 31
STR_DAY_NUMBER_1ST                                              :1.
STR_DAY_NUMBER_2ND                                              :2.
STR_DAY_NUMBER_3RD                                              :3.
STR_DAY_NUMBER_4TH                                              :4.
STR_DAY_NUMBER_5TH                                              :5.
STR_DAY_NUMBER_6TH                                              :6.
STR_DAY_NUMBER_7TH                                              :7.
STR_DAY_NUMBER_8TH                                              :8.
STR_DAY_NUMBER_9TH                                              :9.
STR_DAY_NUMBER_10TH                                             :10.
STR_DAY_NUMBER_11TH                                             :11.
STR_DAY_NUMBER_12TH                                             :12.
STR_DAY_NUMBER_13TH                                             :13.
STR_DAY_NUMBER_14TH                                             :14.
STR_DAY_NUMBER_15TH                                             :15.
STR_DAY_NUMBER_16TH                                             :16.
STR_DAY_NUMBER_17TH                                             :17.
STR_DAY_NUMBER_18TH                                             :18.
STR_DAY_NUMBER_19TH                                             :19.
STR_DAY_NUMBER_20TH                                             :20.
STR_DAY_NUMBER_21ST                                             :21.
STR_DAY_NUMBER_22ND                                             :22.
STR_DAY_NUMBER_23RD                                             :23.
STR_DAY_NUMBER_24TH                                             :24.
STR_DAY_NUMBER_25TH                                             :25.
STR_DAY_NUMBER_26TH                                             :26.
STR_DAY_NUMBER_27TH                                             :27.
STR_DAY_NUMBER_28TH                                             :28.
STR_DAY_NUMBER_29TH                                             :29.
STR_DAY_NUMBER_30TH                                             :30.
STR_DAY_NUMBER_31ST                                             :31.

###length 12
STR_MONTH_ABBREV_JAN                                            :Jan
STR_MONTH_ABBREV_FEB                                            :Feb
STR_MONTH_ABBREV_MAR                                            :Már
STR_MONTH_ABBREV_APR                                            :Ápr
STR_MONTH_ABBREV_MAY                                            :Máj
STR_MONTH_ABBREV_JUN                                            :Jún
STR_MONTH_ABBREV_JUL                                            :Júl
STR_MONTH_ABBREV_AUG                                            :Aug
STR_MONTH_ABBREV_SEP                                            :Szp
STR_MONTH_ABBREV_OCT                                            :Okt
STR_MONTH_ABBREV_NOV                                            :Nov
STR_MONTH_ABBREV_DEC                                            :Dec

###length 12
STR_MONTH_JAN                                                   :január
STR_MONTH_FEB                                                   :február
STR_MONTH_MAR                                                   :március
STR_MONTH_APR                                                   :április
STR_MONTH_MAY                                                   :május
STR_MONTH_JUN                                                   :június
STR_MONTH_JUL                                                   :július
STR_MONTH_AUG                                                   :augusztus
STR_MONTH_SEP                                                   :szeptember
STR_MONTH_OCT                                                   :október
STR_MONTH_NOV                                                   :november
STR_MONTH_DEC                                                   :december

# Graph window
STR_GRAPH_KEY_BUTTON                                            :{BLACK}Jelkulcs
STR_GRAPH_KEY_TOOLTIP                                           :{BLACK}A grafikonok jelmagyarázata
STR_GRAPH_X_LABEL_MONTH                                         :{TINY_FONT}{STRING}
STR_GRAPH_X_LABEL_MONTH_YEAR                                    :{TINY_FONT}{STRING}{}{NUM}
STR_GRAPH_Y_LABEL                                               :{TINY_FONT}{STRING}
STR_GRAPH_Y_LABEL_NUMBER                                        :{TINY_FONT}{COMMA}

STR_GRAPH_OPERATING_PROFIT_CAPTION                              :{WHITE}Működési nyereség grafikon
STR_GRAPH_INCOME_CAPTION                                        :{WHITE}Bevétel grafikon
STR_GRAPH_CARGO_DELIVERED_CAPTION                               :{WHITE}Elszállított áruk mennyisége
STR_GRAPH_COMPANY_PERFORMANCE_RATINGS_CAPTION                   :{WHITE}Vállalatok teljesítménye (legjobb teljesítmény=1000)
STR_GRAPH_COMPANY_VALUES_CAPTION                                :{WHITE}Vállalatok értéke grafikon

STR_GRAPH_LAST_72_MINUTES_TIME_LABEL                            :{TINY_FONT}{BLACK}Utolsó 72 perc

STR_GRAPH_CARGO_PAYMENT_RATES_CAPTION                           :{WHITE}Rakományok szállítási díja
STR_GRAPH_CARGO_PAYMENT_RATES_DAYS                              :{TINY_FONT}{BLACK}Napok szállítás közben
STR_GRAPH_CARGO_PAYMENT_RATES_SECONDS                           :{TINY_FONT}{BLACK}Másodpercek szállítás közben
STR_GRAPH_CARGO_PAYMENT_RATES_TITLE                             :{TINY_FONT}{BLACK}Fizetség 10 egységnyi (vagy 10000 liter) rakomány 20 négyzet távolságra való szállítsa esetén
STR_GRAPH_CARGO_ENABLE_ALL                                      :{TINY_FONT}{BLACK}Bekapcsol mind
STR_GRAPH_CARGO_DISABLE_ALL                                     :{TINY_FONT}{BLACK}Kikapcsol mind
STR_GRAPH_CARGO_TOOLTIP_ENABLE_ALL                              :{BLACK})Összes rakomány megjelenítése a rakományok szállítási díja grafikonon
STR_GRAPH_CARGO_TOOLTIP_DISABLE_ALL                             :{BLACK}Ne mutasson rakományokat a rakományok szállítási díja grafikonon
STR_GRAPH_CARGO_PAYMENT_TOGGLE_CARGO                            :{BLACK}Az adott rakomány grafikonjának mutatása be/ki
STR_GRAPH_CARGO_PAYMENT_CARGO                                   :{TINY_FONT}{BLACK}{STRING}

STR_GRAPH_PERFORMANCE_DETAIL_TOOLTIP                            :{BLACK}Részletes teljesítményértékelés mutatása

# Graph key window
STR_GRAPH_KEY_CAPTION                                           :{WHITE}Jelmagyarázat a grafikonokhoz
STR_GRAPH_KEY_COMPANY_SELECTION_TOOLTIP                         :{BLACK}A vállalat adatainak mutatása/elrejtése a grafikonon

# Company league window
STR_COMPANY_LEAGUE_TABLE_CAPTION                                :{WHITE}A vállalatok helyezése
STR_COMPANY_LEAGUE_COMPANY_NAME                                 :{ORANGE}{COMPANY} {BLACK}{COMPANY_NUM} '{STRING}'
STR_COMPANY_LEAGUE_COMPANY_RANK                                 :{YELLOW}#{NUM}
STR_COMPANY_LEAGUE_PERFORMANCE_TITLE_ENGINEER                   :Mérnök
STR_COMPANY_LEAGUE_PERFORMANCE_TITLE_TRAFFIC_MANAGER            :Forgalomigazgató
STR_COMPANY_LEAGUE_PERFORMANCE_TITLE_TRANSPORT_COORDINATOR      :Szállításszervező
STR_COMPANY_LEAGUE_PERFORMANCE_TITLE_ROUTE_SUPERVISOR           :Útfelügyelő
STR_COMPANY_LEAGUE_PERFORMANCE_TITLE_DIRECTOR                   :Igazgató
STR_COMPANY_LEAGUE_PERFORMANCE_TITLE_CHIEF_EXECUTIVE            :Főigazgató
STR_COMPANY_LEAGUE_PERFORMANCE_TITLE_CHAIRMAN                   :Alelnök
STR_COMPANY_LEAGUE_PERFORMANCE_TITLE_PRESIDENT                  :Elnök
STR_COMPANY_LEAGUE_PERFORMANCE_TITLE_TYCOON                     :Nagytőkés

# Performance detail window
STR_PERFORMANCE_DETAIL                                          :{WHITE}Teljesítményértékelések részletezése
STR_PERFORMANCE_DETAIL_KEY                                      :{BLACK}Részletek
STR_PERFORMANCE_DETAIL_AMOUNT_CURRENCY                          :{BLACK}({CURRENCY_SHORT}/{CURRENCY_SHORT})
STR_PERFORMANCE_DETAIL_AMOUNT_INT                               :{BLACK}({COMMA}/{COMMA})
STR_PERFORMANCE_DETAIL_PERCENT                                  :{WHITE}{NUM}%
STR_PERFORMANCE_DETAIL_SELECT_COMPANY_TOOLTIP                   :{BLACK}Vállalat részletes megtekintése

###length 10
STR_PERFORMANCE_DETAIL_VEHICLES                                 :{BLACK}Járművek:
STR_PERFORMANCE_DETAIL_STATIONS                                 :{BLACK}Állomások:
STR_PERFORMANCE_DETAIL_MIN_PROFIT                               :{BLACK}Min. profit:
STR_PERFORMANCE_DETAIL_MIN_INCOME                               :{BLACK}Min. bevétel:
STR_PERFORMANCE_DETAIL_MAX_INCOME                               :{BLACK}Max. bevétel:
STR_PERFORMANCE_DETAIL_DELIVERED                                :{BLACK}Elszállítás:
STR_PERFORMANCE_DETAIL_CARGO                                    :{BLACK}Rakomány:
STR_PERFORMANCE_DETAIL_MONEY                                    :{BLACK}Pénz:
STR_PERFORMANCE_DETAIL_LOAN                                     :{BLACK}Kölcsön:
STR_PERFORMANCE_DETAIL_TOTAL                                    :{BLACK}Összesen:
###next-name-looks-similar

STR_PERFORMANCE_DETAIL_STATIONS_TOOLTIP                         :{BLACK}Közelmúltban kiszolgált állomásrészek száma. Vasútállomás, buszmegálló, repülőtér külön számolódik, még akkor is, ha egy állomáshoz tartoznak
STR_PERFORMANCE_DETAIL_MIN_INCOME_TOOLTIP                       :{BLACK}Megkeresett pénz a negyedévben a legkisebb profitnál az utolsó 12 negyedévben.
STR_PERFORMANCE_DETAIL_MAX_INCOME_TOOLTIP                       :{BLACK}Megkeresett pénz a negyedévben a legnagyobb profitnál az utolsó 12 negyedévben
STR_PERFORMANCE_DETAIL_DELIVERED_TOOLTIP                        :{BLACK}Utolsó négy negyedévben elszállított rakomány
STR_PERFORMANCE_DETAIL_CARGO_TOOLTIP                            :{BLACK}Az utolsó negyedévben elszállított rakományok típusa
STR_PERFORMANCE_DETAIL_MONEY_TOOLTIP                            :{BLACK}Vállalat elérhető készpénzmennyisége a bankban
STR_PERFORMANCE_DETAIL_LOAN_TOOLTIP                             :{BLACK}A vállalat által felvett hitelösszeg
STR_PERFORMANCE_DETAIL_TOTAL_TOOLTIP                            :{BLACK}Megszerzett pontok az elérhető pontokból

# Music window
STR_MUSIC_JAZZ_JUKEBOX_CAPTION                                  :{WHITE}Jazz zenegép
STR_MUSIC_PLAYLIST_ALL                                          :{TINY_FONT}{BLACK}Mind
STR_MUSIC_PLAYLIST_OLD_STYLE                                    :{TINY_FONT}{BLACK}Régi Stílus
STR_MUSIC_PLAYLIST_NEW_STYLE                                    :{TINY_FONT}{BLACK}Új Stílus
STR_MUSIC_PLAYLIST_EZY_STREET                                   :{TINY_FONT}{BLACK}Szép az Élet
STR_MUSIC_PLAYLIST_CUSTOM_1                                     :{TINY_FONT}{BLACK}Saját 1
STR_MUSIC_PLAYLIST_CUSTOM_2                                     :{TINY_FONT}{BLACK}Saját 2
STR_MUSIC_MUSIC_VOLUME                                          :{TINY_FONT}{BLACK}Zene Hangereje
STR_MUSIC_EFFECTS_VOLUME                                        :{TINY_FONT}{BLACK}Hangok Hangereje
STR_MUSIC_TRACK_NONE                                            :{TINY_FONT}{DKGREEN}--
STR_MUSIC_TRACK_DIGIT                                           :{TINY_FONT}{DKGREEN}{ZEROFILL_NUM}
STR_MUSIC_TITLE_NONE                                            :{TINY_FONT}{DKGREEN}------
STR_MUSIC_TITLE_NOMUSIC                                         :{TINY_FONT}{DKGREEN}Nincs elérhető zene
STR_MUSIC_TITLE_NAME                                            :{TINY_FONT}{DKGREEN}"{STRING}"
STR_MUSIC_TRACK                                                 :{TINY_FONT}{BLACK}Szám
STR_MUSIC_XTITLE                                                :{TINY_FONT}{BLACK}Cím
STR_MUSIC_SHUFFLE                                               :{TINY_FONT}{BLACK}Kever
STR_MUSIC_PROGRAM                                               :{TINY_FONT}{BLACK}Műsor
STR_MUSIC_TOOLTIP_SKIP_TO_PREVIOUS_TRACK                        :{BLACK}Előző szám
STR_MUSIC_TOOLTIP_SKIP_TO_NEXT_TRACK_IN_SELECTION               :{BLACK}Következő szám
STR_MUSIC_TOOLTIP_STOP_PLAYING_MUSIC                            :{BLACK}Zene leállítása
STR_MUSIC_TOOLTIP_START_PLAYING_MUSIC                           :{BLACK}Zene elindítása
STR_MUSIC_TOOLTIP_DRAG_SLIDERS_TO_SET_MUSIC                     :{BLACK}A csúszkákkal beállíthatod a zene és a hanghatások hangerejét
STR_MUSIC_TOOLTIP_SELECT_ALL_TRACKS_PROGRAM                     :{BLACK}A 'minden szám' műsor kiválasztása
STR_MUSIC_TOOLTIP_SELECT_OLD_STYLE_MUSIC                        :{BLACK}A 'régi stílus' zenei műsor kiválasztása
STR_MUSIC_TOOLTIP_SELECT_NEW_STYLE_MUSIC                        :{BLACK}Az 'új stílus' zenei műsor kiválasztása
STR_MUSIC_TOOLTIP_SELECT_EZY_STREET_STYLE                       :{BLACK}A 'szép az élet' zenei műsor kiválasztása
STR_MUSIC_TOOLTIP_SELECT_CUSTOM_1_USER_DEFINED                  :{BLACK}A 'Saját 1' (felhasználói) zenei műsor kiválasztása
STR_MUSIC_TOOLTIP_SELECT_CUSTOM_2_USER_DEFINED                  :{BLACK}A 'Saját 2' (felhasználói) zenei műsor kiválasztása
STR_MUSIC_TOOLTIP_TOGGLE_PROGRAM_SHUFFLE                        :{BLACK}Véletlen sorrendű lejátszás be/ki
STR_MUSIC_TOOLTIP_SHOW_MUSIC_TRACK_SELECTION                    :{BLACK}A számkiválasztó ablak megjelenítése

# Playlist window
STR_PLAYLIST_MUSIC_SELECTION_SETNAME                            :{WHITE}Zenei lejátszási lista - '{STRING}'
STR_PLAYLIST_TRACK_NAME                                         :{TINY_FONT}{LTBLUE}{ZEROFILL_NUM} "{STRING}"
STR_PLAYLIST_TRACK_INDEX                                        :{TINY_FONT}{BLACK}Számlista
STR_PLAYLIST_PROGRAM                                            :{TINY_FONT}{BLACK}"{STRING}" Műsora
STR_PLAYLIST_CLEAR                                              :{TINY_FONT}{BLACK}Törlés
STR_PLAYLIST_CHANGE_SET                                         :{BLACK}Lista választása
STR_PLAYLIST_TOOLTIP_CLEAR_CURRENT_PROGRAM_CUSTOM1              :{BLACK}Az aktuális műsor törlése (csak Saját 1 és Saját 2)
STR_PLAYLIST_TOOLTIP_CHANGE_SET                                 :{BLACK}A zenei alapcsomag megváltoztatása
STR_PLAYLIST_TOOLTIP_CLICK_TO_ADD_TRACK                         :{BLACK}Kattints a zeneszámra a zenei műsorhoz való hozzáadására (csak Saját 1 és Saját 2)
STR_PLAYLIST_TOOLTIP_CLICK_TO_REMOVE_TRACK                      :{BLACK}Kattints a zeneszámra annak az aktuális zenei műsorból való eltávolításához (csak Saját 1 és Saját 2 esetén)

# Highscore window
STR_HIGHSCORE_TOP_COMPANIES                                     :{BIG_FONT}{BLACK}Legjobb Vállalatok
STR_HIGHSCORE_POSITION                                          :{BIG_FONT}{BLACK}{COMMA}.
STR_HIGHSCORE_PERFORMANCE_TITLE_BUSINESSMAN                     :Üzletember
STR_HIGHSCORE_PERFORMANCE_TITLE_ENTREPRENEUR                    :Vállalkozó
STR_HIGHSCORE_PERFORMANCE_TITLE_INDUSTRIALIST                   :Iparos
STR_HIGHSCORE_PERFORMANCE_TITLE_CAPITALIST                      :Tőkés
STR_HIGHSCORE_PERFORMANCE_TITLE_MAGNATE                         :Nagytőkés
STR_HIGHSCORE_PERFORMANCE_TITLE_MOGUL                           :Mágnás
STR_HIGHSCORE_PERFORMANCE_TITLE_TYCOON_OF_THE_CENTURY           :Az évszázad iparmágnása
STR_HIGHSCORE_NAME                                              :{PRESIDENT_NAME}, {COMPANY}
STR_HIGHSCORE_STATS                                             :{BIG_FONT}'{STRING}'   ({COMMA})
STR_HIGHSCORE_COMPANY_ACHIEVES_STATUS                           :{BIG_FONT}{BLACK}{COMPANY} elérte a '{STRING}' rangot!
STR_HIGHSCORE_PRESIDENT_OF_COMPANY_ACHIEVES_STATUS              :{BIG_FONT}{WHITE}{PRESIDENT_NAME} - {COMPANY} elérte a '{STRING}' rangot!

# Smallmap window
STR_SMALLMAP_CAPTION                                            :{WHITE}Térkép - {STRING}

###length 7
STR_SMALLMAP_TYPE_CONTOURS                                      :Domborzat
STR_SMALLMAP_TYPE_VEHICLES                                      :Járművek
STR_SMALLMAP_TYPE_INDUSTRIES                                    :Gazdaság
STR_SMALLMAP_TYPE_ROUTEMAP                                      :Rakományáramlás
STR_SMALLMAP_TYPE_ROUTES                                        :Utak
STR_SMALLMAP_TYPE_VEGETATION                                    :Növényzet
STR_SMALLMAP_TYPE_OWNERS                                        :Tulajdonosok

STR_SMALLMAP_TOOLTIP_SHOW_LAND_CONTOURS_ON_MAP                  :{BLACK}Domborzat mutatása a térképen
STR_SMALLMAP_TOOLTIP_SHOW_VEHICLES_ON_MAP                       :{BLACK}Járművek mutatása a térképen
STR_SMALLMAP_TOOLTIP_SHOW_INDUSTRIES_ON_MAP                     :{BLACK}Gazdasági épületek mutatása a térképen
STR_SMALLMAP_TOOLTIP_SHOW_LINK_STATS_ON_MAP                     :{BLACK}Rakományáramlás mutatása a térképen
STR_SMALLMAP_TOOLTIP_SHOW_TRANSPORT_ROUTES_ON                   :{BLACK}Szállítási útvonalak mutatása a térképen
STR_SMALLMAP_TOOLTIP_SHOW_VEGETATION_ON_MAP                     :{BLACK}Növényzet mutatása a térképen
STR_SMALLMAP_TOOLTIP_SHOW_LAND_OWNERS_ON_MAP                    :{BLACK}Tulajdonosok mutatása a térképen
STR_SMALLMAP_TOOLTIP_INDUSTRY_SELECTION                         :{BLACK}Kattints egy gazdasági épület típusra annak megjelenítésének ki/bekapcsolásához. Ctrl+kattintással kikapcsolja az összeset kivéve a kiválasztott típust. Ctrl+kattintás még egyszer bekapcsolja az összeset
STR_SMALLMAP_TOOLTIP_COMPANY_SELECTION                          :{BLACK}Kattints egy vállalatra a tulajdonainak megjelenítésének ki/bekapcsolásához. Ctrl+kattintással kikapcsolja az összeset kivéve a kiválasztottat. Ctrl+kattintás még egyszer bekapcsolja az összeset
STR_SMALLMAP_TOOLTIP_CARGO_SELECTION                            :{BLACK}Kattints egy árura, hogy váltsad a tulajdonságának megjelenítését. Ctrl+Kattintás a kíválasztott árun kívül a többit letiltja. Ismételt Ctrl+Kattintásra minden árut engedélyez

STR_SMALLMAP_LEGENDA_ROADS                                      :{TINY_FONT}{BLACK}Út
STR_SMALLMAP_LEGENDA_RAILROADS                                  :{TINY_FONT}{BLACK}Vasút
STR_SMALLMAP_LEGENDA_STATIONS_AIRPORTS_DOCKS                    :{TINY_FONT}{BLACK}Állomás/Repülőtér/Kikötő
STR_SMALLMAP_LEGENDA_BUILDINGS_INDUSTRIES                       :{TINY_FONT}{BLACK}Épület/Gazdaság
STR_SMALLMAP_LEGENDA_VEHICLES                                   :{TINY_FONT}{BLACK}Jármű
STR_SMALLMAP_LEGENDA_TRAINS                                     :{TINY_FONT}{BLACK}Vonat
STR_SMALLMAP_LEGENDA_ROAD_VEHICLES                              :{TINY_FONT}{BLACK}Közúti Jármű
STR_SMALLMAP_LEGENDA_SHIPS                                      :{TINY_FONT}{BLACK}Hajó
STR_SMALLMAP_LEGENDA_AIRCRAFT                                   :{TINY_FONT}{BLACK}Repülőgép
STR_SMALLMAP_LEGENDA_TRANSPORT_ROUTES                           :{TINY_FONT}{BLACK}Szállítási Útvonal
STR_SMALLMAP_LEGENDA_FOREST                                     :{TINY_FONT}{BLACK}Erdő
STR_SMALLMAP_LEGENDA_FOREST.t                                   :{TINY_FONT}{BLACK}erdőt
STR_SMALLMAP_LEGENDA_RAILROAD_STATION                           :{TINY_FONT}{BLACK}Vasútállomás
STR_SMALLMAP_LEGENDA_TRUCK_LOADING_BAY                          :{TINY_FONT}{BLACK}Teherautó-rakodóhely
STR_SMALLMAP_LEGENDA_BUS_STATION                                :{TINY_FONT}{BLACK}Buszmegálló
STR_SMALLMAP_LEGENDA_AIRPORT_HELIPORT                           :{TINY_FONT}{BLACK}Repülőtér/Helikopter-leszálló
STR_SMALLMAP_LEGENDA_DOCK                                       :{TINY_FONT}{BLACK}Kikötő
STR_SMALLMAP_LEGENDA_ROUGH_LAND                                 :{TINY_FONT}{BLACK}Göröngyös Talaj
STR_SMALLMAP_LEGENDA_GRASS_LAND                                 :{TINY_FONT}{BLACK}Füves Talaj
STR_SMALLMAP_LEGENDA_BARE_LAND                                  :{TINY_FONT}{BLACK}Csupasz Föld
STR_SMALLMAP_LEGENDA_RAINFOREST                                 :{TINY_FONT}{BLACK}Esőerdő
STR_SMALLMAP_LEGENDA_FIELDS                                     :{TINY_FONT}{BLACK}Szántóföld
STR_SMALLMAP_LEGENDA_TREES                                      :{TINY_FONT}{BLACK}Fa
STR_SMALLMAP_LEGENDA_ROCKS                                      :{TINY_FONT}{BLACK}Kő
STR_SMALLMAP_LEGENDA_WATER                                      :{TINY_FONT}{BLACK}Víz
STR_SMALLMAP_LEGENDA_NO_OWNER                                   :{TINY_FONT}{BLACK}Nincs Tulajdonos
STR_SMALLMAP_LEGENDA_TOWNS                                      :{TINY_FONT}{BLACK}Település
STR_SMALLMAP_LEGENDA_INDUSTRIES                                 :{TINY_FONT}{BLACK}Gazdasági épület
STR_SMALLMAP_LEGENDA_DESERT                                     :{TINY_FONT}{BLACK}Sivatag
STR_SMALLMAP_LEGENDA_SNOW                                       :{TINY_FONT}{BLACK}Hó

STR_SMALLMAP_TOOLTIP_TOGGLE_TOWN_NAMES_ON_OFF                   :{BLACK}Városnevek be/ki
STR_SMALLMAP_CENTER                                             :{BLACK}A térkép közepét a jelenlegi helyre állítja
STR_SMALLMAP_INDUSTRY                                           :{TINY_FONT}{STRING} ({NUM})
STR_SMALLMAP_LINKSTATS                                          :{TINY_FONT}{STRING}
STR_SMALLMAP_COMPANY                                            :{TINY_FONT}{COMPANY}
STR_SMALLMAP_TOWN                                               :{TINY_FONT}{WHITE}{TOWN}
STR_SMALLMAP_DISABLE_ALL                                        :{BLACK}Kikapcsol mind
STR_SMALLMAP_ENABLE_ALL                                         :{BLACK}Bekapcsol mind
STR_SMALLMAP_SHOW_HEIGHT                                        :{BLACK}Mutasd a magasságot
STR_SMALLMAP_TOOLTIP_DISABLE_ALL_INDUSTRIES                     :{BLACK}Ne mutasd a gazdasági létesítményeket a térképen
STR_SMALLMAP_TOOLTIP_ENABLE_ALL_INDUSTRIES                      :{BLACK}Mutasd az összes gazdasági létesítményt a térképen
STR_SMALLMAP_TOOLTIP_SHOW_HEIGHT                                :{BLACK}Magasságtérkép be/kikapcsolása
STR_SMALLMAP_TOOLTIP_DISABLE_ALL_COMPANIES                      :{BLACK}Semelyik vállalat tulajdonainak megjelenítése a térképen
STR_SMALLMAP_TOOLTIP_ENABLE_ALL_COMPANIES                       :{BLACK}Összes vállalat tulajdonainak megjelenítése a térképen
STR_SMALLMAP_TOOLTIP_DISABLE_ALL_CARGOS                         :{BLACK}Semmilyen rakomány megjelenítés a térképen
STR_SMALLMAP_TOOLTIP_ENABLE_ALL_CARGOS                          :{BLACK}Minden rakomány megjelnítése a térképen

# Status bar messages
STR_STATUSBAR_TOOLTIP_SHOW_LAST_NEWS                            :{BLACK}Utolsó üzenet vagy újsághír megmutatása
STR_STATUSBAR_COMPANY_NAME                                      :{SILVER}- -  {COMPANY}  - -
STR_STATUSBAR_PAUSED                                            :{YELLOW}*  *  SZÜNET  *  *
STR_STATUSBAR_PAUSED_LINK_GRAPH                                 :{ORANGE}*  *  SZÜNET (várakozás a kapcsolati gráf frissítésére) *  *
STR_STATUSBAR_AUTOSAVE                                          :{RED}Automatikus mentés
STR_STATUSBAR_SAVING_GAME                                       :{RED}*  *  JÁTÉK MENTÉSE  *  *

STR_STATUSBAR_SPECTATOR                                         :{WHITE}(megfigyelő)
STR_STATUSBAR_INFINITE_MONEY                                    :{WHITE}(végtelen pénz)

# News message history
STR_MESSAGE_HISTORY                                             :{WHITE}Előző üzenetek
STR_MESSAGE_HISTORY_TOOLTIP                                     :{BLACK}Az előző hírüzenetek listája
STR_MESSAGE_NEWS_FORMAT                                         :{STRING}  -  {STRING}

STR_NEWS_MESSAGE_CAPTION                                        :{WHITE}Üzenet
STR_NEWS_CUSTOM_ITEM                                            :{BIG_FONT}{BLACK}{STRING}

STR_NEWS_FIRST_TRAIN_ARRIVAL                                    :{BIG_FONT}{BLACK}A lakosság ünnepel . . .{}Megérkezett az első vonat {STATION} állomásra!
STR_NEWS_FIRST_BUS_ARRIVAL                                      :{BIG_FONT}{BLACK}A lakosság ünnepel . . .{}Megérkezett az első busz {STATION} állomásra!
STR_NEWS_FIRST_TRUCK_ARRIVAL                                    :{BIG_FONT}{BLACK}A lakosság ünnepel . . .{}Megérkezett az első teherautó {STATION} állomásra!
STR_NEWS_FIRST_PASSENGER_TRAM_ARRIVAL                           :{BIG_FONT}{BLACK}A lakosság ünnepel . . .{}Első utasszállító villamos megérkezett {STATION} állomásra!
STR_NEWS_FIRST_CARGO_TRAM_ARRIVAL                               :{BIG_FONT}{BLACK}A lakosság ünnepel . . .{}Első teherszállító villamos megérkezett {STATION} állomásra!
STR_NEWS_FIRST_SHIP_ARRIVAL                                     :{BIG_FONT}{BLACK}A lakosság ünnepel . . .{}Megérkezett az első hajó {STATION} állomásra!
STR_NEWS_FIRST_AIRCRAFT_ARRIVAL                                 :{BIG_FONT}{BLACK}A lakosság ünnepel . . .{}Megérkezett az első repülőgép {STATION} állomásra!

STR_NEWS_TRAIN_CRASH                                            :{BIG_FONT}{BLACK}Vonatbaleset!{}{COMMA} ember halt meg az ütközés során
STR_NEWS_ROAD_VEHICLE_CRASH_DRIVER                              :{BIG_FONT}{BLACK}Közúti baleset!{}A vezető meghalt a vonattal való ütközésben
STR_NEWS_ROAD_VEHICLE_CRASH                                     :{BIG_FONT}{BLACK}Közúti baleset!{}{COMMA} ember meghalt a vonattal való ütközéskor
STR_NEWS_AIRCRAFT_CRASH                                         :{BIG_FONT}{BLACK}Lezuhant egy repülőgép!{}{COMMA} ember halt meg a zuhanás után {STATION} állomáson
STR_NEWS_PLANE_CRASH_OUT_OF_FUEL                                :{BIG_FONT}{BLACK}Légibaleset!{}A repülőnek elfogyott az üzemanyaga, {COMMA} ember halt meg a zuhanás során!

STR_NEWS_DISASTER_ZEPPELIN                                      :{BIG_FONT}{BLACK}Zeppelinbaleset {STATION} közelében!
STR_NEWS_DISASTER_SMALL_UFO                                     :{BIG_FONT}{BLACK}'UFO' ütközés pusztított el egy közúti járművet!
STR_NEWS_DISASTER_AIRPLANE_OIL_REFINERY                         :{BIG_FONT}{BLACK}Olajfinomító robbant fel {TOWN} közelében!
STR_NEWS_DISASTER_HELICOPTER_FACTORY                            :{BIG_FONT}{BLACK}Gyanús körülmények között felrobbant egy gyár {TOWN} közelében!
STR_NEWS_DISASTER_BIG_UFO                                       :{BIG_FONT}{BLACK}'UFO' szállt le {TOWN} közelében!
STR_NEWS_DISASTER_COAL_MINE_SUBSIDENCE                          :{BIG_FONT}{BLACK}Egy szénbánya lesüllyedése földcsuszamlást okozott {TOWN} közelében!
STR_NEWS_DISASTER_FLOOD_VEHICLE                                 :{BIG_FONT}{BLACK}Áradás!{}Legalább {COMMA} ember meghalt vagy eltűnt a halálos áradás következtében!

STR_NEWS_COMPANY_IN_TROUBLE_TITLE                               :{BIG_FONT}{BLACK}Egy szállítási vállalat bajban van!
STR_NEWS_COMPANY_IN_TROUBLE_DESCRIPTION                         :{BIG_FONT}{BLACK}{STRING} el lesz árverezve vagy felszámolásra kerül, ha teljesítménye nem nő hamarosan!
STR_NEWS_COMPANY_MERGER_TITLE                                   :{BIG_FONT}{BLACK}Szállítási vállalatok egyesülése!
STR_NEWS_COMPANY_MERGER_DESCRIPTION                             :{BIG_FONT}{BLACK}{STRING} fel lett vásárolva {STRING} által {CURRENCY_LONG}-ért!
STR_NEWS_COMPANY_BANKRUPT_TITLE                                 :{BIG_FONT}{BLACK}Csőd!
STR_NEWS_COMPANY_BANKRUPT_DESCRIPTION                           :{BIG_FONT}{BLACK}{STRING} felszámolásra került a hitelezői által és minden vagyonát elárverezték!
STR_NEWS_COMPANY_LAUNCH_TITLE                                   :{BIG_FONT}{BLACK}Új szállítási vállalat alakult!
STR_NEWS_COMPANY_LAUNCH_DESCRIPTION                             :{BIG_FONT}{BLACK}{STRING} {TOWN} közelében kezd építkezni!
STR_NEWS_MERGER_TAKEOVER_TITLE                                  :{BIG_FONT}{BLACK}{STRING} felvásárlásra került, egy meg nem nevezett összegért, {STRING} által!
STR_PRESIDENT_NAME_MANAGER                                      :{BLACK}{PRESIDENT_NAME}{}(Elnök)

STR_NEWS_NEW_TOWN                                               :{BLACK}{BIG_FONT}{STRING} támogatásával új várost alapítottak {TOWN} néven!
STR_NEWS_NEW_TOWN_UNSPONSORED                                   :{BLACK}{BIG_FONT}Új várost alapítottak {TOWN} néven!

STR_NEWS_INDUSTRY_CONSTRUCTION                                  :{BIG_FONT}{BLACK}Új {STRING.t} építenek {TOWN} közelében!
STR_NEWS_INDUSTRY_PLANTED                                       :{BIG_FONT}{BLACK}Új {STRING.t} ültettek {TOWN} közelében!

STR_NEWS_INDUSTRY_CLOSURE_GENERAL                               :{BIG_FONT}{BLACK}{STRING} bejelentette, hogy hamarosan bezár!
STR_NEWS_INDUSTRY_CLOSURE_SUPPLY_PROBLEMS                       :{BIG_FONT}{BLACK}{STRING} bejelentette, hogy ellátási gondok miatt hamarosan bezár!
STR_NEWS_INDUSTRY_CLOSURE_LACK_OF_TREES                         :{BIG_FONT}{BLACK}{STRING} bejelentette, hogy a közeli fák hiánya miatt hamarosan bezár!

STR_NEWS_EURO_INTRODUCTION                                      :{BIG_FONT}{BLACK}Európai Monetáris Unió!{}{}Az Euró bevezetésre került mint kizárólagos valuta a mindennapos pénzügyi tranzakciókhoz az országodban!
STR_NEWS_BEGIN_OF_RECESSION                                     :{BIG_FONT}{BLACK}Gazdasági világválság!{}{}A közgazdászok gazdasági válságtól tartanak!
STR_NEWS_END_OF_RECESSION                                       :{BIG_FONT}{BLACK}Vége a világválságnak!{}{}A kereskedelem fellendül, ami önbizalmat ad az iparnak, és erősödik a gazdaság!

STR_NEWS_INDUSTRY_PRODUCTION_INCREASE_GENERAL                   :{BIG_FONT}{BLACK}{INDUSTRY} növeli a termelését!
STR_NEWS_INDUSTRY_PRODUCTION_INCREASE_COAL                      :{BIG_FONT}{BLACK}Új szénrétegeket találtak {INDUSTRY} tárnáiban!{}A termelés megkétszereződik!
STR_NEWS_INDUSTRY_PRODUCTION_INCREASE_OIL                       :{BIG_FONT}{BLACK}Új olajtartalékokat találtak {INDUSTRY} alatt!{}A termelés megkétszereződik!
STR_NEWS_INDUSTRY_PRODUCTION_INCREASE_FARM                      :{BIG_FONT}{BLACK}{INDUSTRY} haladó gazdálkodási módszerekkel megkétszerezi termelését!
STR_NEWS_INDUSTRY_PRODUCTION_INCREASE_SMOOTH                    :{BIG_FONT}{BLACK}{STRING}termelés nőtt! {INDUSTRY} mostantól {COMMA}%-kal többet termel!
STR_NEWS_INDUSTRY_PRODUCTION_DECREASE_GENERAL                   :{BIG_FONT}{BLACK}{INDUSTRY} termelése a felére csökkent
STR_NEWS_INDUSTRY_PRODUCTION_DECREASE_FARM                      :{BIG_FONT}{BLACK}Egy rovaráradat {INDUSTRY} pusztulását okozta!{}A termelés a felére csökkent
STR_NEWS_INDUSTRY_PRODUCTION_DECREASE_SMOOTH                    :{BIG_FONT}{BLACK}{STRING}termelés csökkent! {INDUSTRY} mostantól {COMMA}%-kal kevesebbet termel!

###length VEHICLE_TYPES
STR_NEWS_TRAIN_IS_WAITING                                       :{WHITE}{VEHICLE} a járműtelepen vár
STR_NEWS_ROAD_VEHICLE_IS_WAITING                                :{WHITE}{VEHICLE} a garázsban vár
STR_NEWS_SHIP_IS_WAITING                                        :{WHITE}{VEHICLE} a dokkban vár
STR_NEWS_AIRCRAFT_IS_WAITING                                    :{WHITE}{VEHICLE} a hangárban vár
###next-name-looks-similar

# Order review system / warnings
STR_NEWS_VEHICLE_HAS_TOO_FEW_ORDERS                             :{WHITE}{VEHICLE} menetrendje túl kevés utasításból áll
STR_NEWS_VEHICLE_HAS_VOID_ORDER                                 :{WHITE}{VEHICLE} érvénytelen utasítással rendelkezik
STR_NEWS_VEHICLE_HAS_DUPLICATE_ENTRY                            :{WHITE}{VEHICLE} duplikált utasítással rendelkezik
STR_NEWS_VEHICLE_HAS_INVALID_ENTRY                              :{WHITE}{VEHICLE} utasításai között nem létező állomás szerepel
STR_NEWS_PLANE_USES_TOO_SHORT_RUNWAY                            :{WHITE}{VEHICLE} utasításlistájában olyan reptér van, aminek túl rövid a kifutópályája

STR_NEWS_VEHICLE_IS_GETTING_OLD                                 :{WHITE}{VEHICLE} elöregedett
STR_NEWS_VEHICLE_IS_GETTING_VERY_OLD                            :{WHITE}{VEHICLE} nagyon elöregedett
STR_NEWS_VEHICLE_IS_GETTING_VERY_OLD_AND                        :{WHITE}{VEHICLE} nagyon elöregedett, sürgősen le kell cserélni
STR_NEWS_TRAIN_IS_STUCK                                         :{WHITE}{VEHICLE} nem talál utat a célpontjához
STR_NEWS_VEHICLE_IS_LOST                                        :{WHITE}{VEHICLE} eltévedt
STR_NEWS_VEHICLE_UNPROFITABLE_YEAR                              :{WHITE}{VEHICLE} tavalyi nyeresége: {CURRENCY_LONG}
STR_NEWS_VEHICLE_UNPROFITABLE_PERIOD                            :{WHITE}{VEHICLE} nyeresége az elmúlt időszakban: {CURRENCY_LONG}
STR_NEWS_AIRCRAFT_DEST_TOO_FAR                                  :{WHITE}{VEHICLE} nem tud elmenni a következő repülőtérig, mert az túl messze van

STR_NEWS_ORDER_REFIT_FAILED                                     :{WHITE}Hibás átalakítási utasítás miatt {VEHICLE} megállt
STR_NEWS_VEHICLE_AUTORENEW_FAILED                               :{WHITE}Az automatikus járműfelújítás sikertelen volt {VEHICLE}{}{STRING}

STR_NEWS_NEW_VEHICLE_NOW_AVAILABLE                              :{BIG_FONT}{BLACK}Új {STRING} elérhető!
STR_NEWS_NEW_VEHICLE_TYPE                                       :{BIG_FONT}{BLACK}{ENGINE}
STR_NEWS_NEW_VEHICLE_NOW_AVAILABLE_WITH_TYPE                    :{BLACK}Új {STRING} elérhető!  -  {ENGINE}

STR_NEWS_SHOW_VEHICLE_GROUP_TOOLTIP                             :{BLACK}Ide kattintva megnyílik a járműlista, kijelölve a jármű csoportját

STR_NEWS_STATION_NO_LONGER_ACCEPTS_CARGO_LIST                   :{WHITE}{STATION} többé nem fogad el: {CARGO_LIST}
STR_NEWS_STATION_NOW_ACCEPTS_CARGO_LIST                         :{WHITE}{STATION} most már elfogad: {CARGO_LIST}

STR_NEWS_OFFER_OF_SUBSIDY_EXPIRED                               :{BIG_FONT}{BLACK}A támogatás határideje lejárt:{}{}{STRING} szállításáért {STRING} és {STRING} között már nem jár támogatás
STR_NEWS_SUBSIDY_WITHDRAWN_SERVICE                              :{BIG_FONT}{BLACK}Támogatás visszavonva:{}{}{STRING} szállítása {STRING} és {STRING} között már nem támogatott
###length 4
STR_NEWS_SERVICE_SUBSIDY_AWARDED_DOUBLE                         :{BIG_FONT}{BLACK}{STRING} támogatást kapott!{}{}Így {STRING} szállítása {STRING} és {STRING} kétszeres hasznot hoz neki a következő {UNITS_YEARS_OR_MINUTES}ben!

STR_NEWS_ROAD_REBUILDING_MONTHS                                 :{BIG_FONT}{BLACK}Forgalmi káosz {TOWN}-ban!{}{}A {STRING} által támogatott útfelújítási program 6 hónap keservet okoz a közlekedőknek!
STR_NEWS_ROAD_REBUILDING_MINUTES                                :{BIG_FONT}{BLACK}Forgalmi káosz {TOWN}-ban!{}{}A {STRING} által támogatott útfelújítási program 6 perc keservet okoz a közlekedőknek!
STR_NEWS_EXCLUSIVE_RIGHTS_TITLE                                 :{BIG_FONT}{BLACK}Szállítási monopólium!
STR_NEWS_EXCLUSIVE_RIGHTS_DESCRIPTION_MONTHS                    :{BIG_FONT}{BLACK}{TOWN} helyi hatósága szerződést köt vele: {STRING} 12 hónapnyi kizárólagos szállítási jogokra!
STR_NEWS_EXCLUSIVE_RIGHTS_DESCRIPTION_MINUTES                   :{BIG_FONT}{BLACK}{TOWN} helyi hatósága szerződést köt vele: {STRING} 12 percnyi kizárólagos szállítási jogokra!

# Extra view window
STR_EXTRA_VIEWPORT_TITLE                                        :{WHITE}{COMMA}. látkép
STR_EXTRA_VIEW_MOVE_VIEW_TO_MAIN                                :{BLACK}Látkép átállítása
STR_EXTRA_VIEW_MOVE_VIEW_TO_MAIN_TT                             :{BLACK}A látképre a fő nézet pozícióját másolja
STR_EXTRA_VIEW_MOVE_MAIN_TO_VIEW                                :{BLACK}Fő nézet ideállítása
STR_EXTRA_VIEW_MOVE_MAIN_TO_VIEW_TT                             :{BLACK}A látkép pozícióját a fő nézetre másolja

# Game options window
STR_GAME_OPTIONS_CAPTION                                        :{WHITE}Alapbeállítások

STR_GAME_OPTIONS_TAB_GENERAL                                    :Általános
STR_GAME_OPTIONS_TAB_GENERAL_TT                                 :{BLACK}Állítsd be az általános beállításokat
STR_GAME_OPTIONS_TAB_GRAPHICS                                   :Grafika
STR_GAME_OPTIONS_TAB_GRAPHICS_TT                                :{BLACK}Állítsd be a grafikával kapcsolatos beállításokat
STR_GAME_OPTIONS_TAB_SOUND                                      :Hang effektek
STR_GAME_OPTIONS_TAB_SOUND_TT                                   :{BLACK}Állítsd be a hanggal és zenével kapcsolatos beállításokat

STR_GAME_OPTIONS_VOLUME                                         :Hangerő
STR_GAME_OPTIONS_SFX_VOLUME                                     :Hang effektek
STR_GAME_OPTIONS_MUSIC_VOLUME                                   :Zene

STR_GAME_OPTIONS_VOLUME_0                                       :0%
STR_GAME_OPTIONS_VOLUME_25                                      :25%
STR_GAME_OPTIONS_VOLUME_50                                      :50%
STR_GAME_OPTIONS_VOLUME_75                                      :75%
STR_GAME_OPTIONS_VOLUME_100                                     :100%

STR_GAME_OPTIONS_CURRENCY_UNITS_FRAME                           :{BLACK}Pénznem
STR_GAME_OPTIONS_CURRENCY_UNITS_DROPDOWN_TOOLTIP                :{BLACK}A használt pénznem kiválasztása

STR_GAME_OPTIONS_CURRENCY_CODE                                  :{STRING} ({STRING})

###length 43
STR_GAME_OPTIONS_CURRENCY_GBP                                   :Angol Font
STR_GAME_OPTIONS_CURRENCY_USD                                   :Amerikai Dollár
STR_GAME_OPTIONS_CURRENCY_EUR                                   :Euró
STR_GAME_OPTIONS_CURRENCY_JPY                                   :Japán Jen
STR_GAME_OPTIONS_CURRENCY_ATS                                   :Osztrák Shilling
STR_GAME_OPTIONS_CURRENCY_BEF                                   :Belga Frank
STR_GAME_OPTIONS_CURRENCY_CHF                                   :Svájci Frank
STR_GAME_OPTIONS_CURRENCY_CZK                                   :Cseh Korona
STR_GAME_OPTIONS_CURRENCY_DEM                                   :Német Márka
STR_GAME_OPTIONS_CURRENCY_DKK                                   :Dán Korona
STR_GAME_OPTIONS_CURRENCY_ESP                                   :Spanyol Pezeta
STR_GAME_OPTIONS_CURRENCY_FIM                                   :Finn Márka
STR_GAME_OPTIONS_CURRENCY_FRF                                   :Svájci Frank
STR_GAME_OPTIONS_CURRENCY_GRD                                   :Görög Drachma
STR_GAME_OPTIONS_CURRENCY_HUF                                   :Magyar Forint
STR_GAME_OPTIONS_CURRENCY_ISK                                   :Izlandi Korona
STR_GAME_OPTIONS_CURRENCY_ITL                                   :Olasz Líra
STR_GAME_OPTIONS_CURRENCY_NLG                                   :Holland Gulden
STR_GAME_OPTIONS_CURRENCY_NOK                                   :Norvég Korona
STR_GAME_OPTIONS_CURRENCY_PLN                                   :Lengyel Zlotyi
STR_GAME_OPTIONS_CURRENCY_RON                                   :Román Lej
STR_GAME_OPTIONS_CURRENCY_RUR                                   :Orosz Rubel
STR_GAME_OPTIONS_CURRENCY_SIT                                   :Szlovén Tolár
STR_GAME_OPTIONS_CURRENCY_SEK                                   :Svéd Korona
STR_GAME_OPTIONS_CURRENCY_TRY                                   :Török Líra
STR_GAME_OPTIONS_CURRENCY_SKK                                   :Szlovák Korona
STR_GAME_OPTIONS_CURRENCY_BRL                                   :Brazil Real
STR_GAME_OPTIONS_CURRENCY_EEK                                   :Észt Korona
STR_GAME_OPTIONS_CURRENCY_LTL                                   :Litván Litas
STR_GAME_OPTIONS_CURRENCY_KRW                                   :Dél-koreai Von
STR_GAME_OPTIONS_CURRENCY_ZAR                                   :Dél-afrikai Rand
STR_GAME_OPTIONS_CURRENCY_CUSTOM                                :Saját...
STR_GAME_OPTIONS_CURRENCY_GEL                                   :Grúz Lari
STR_GAME_OPTIONS_CURRENCY_IRR                                   :Iráni Riál
STR_GAME_OPTIONS_CURRENCY_RUB                                   :Új Orosz Rubel
STR_GAME_OPTIONS_CURRENCY_MXN                                   :Mexikói Peso
STR_GAME_OPTIONS_CURRENCY_NTD                                   :Új Tajvani Dollár
STR_GAME_OPTIONS_CURRENCY_CNY                                   :Kínai Renminbi
STR_GAME_OPTIONS_CURRENCY_HKD                                   :Hongkongi Dollár
STR_GAME_OPTIONS_CURRENCY_INR                                   :Indiai Rúpia
STR_GAME_OPTIONS_CURRENCY_IDR                                   :Indonéz rúpia
STR_GAME_OPTIONS_CURRENCY_MYR                                   :Maláj ringgit

STR_GAME_OPTIONS_AUTOSAVE_FRAME                                 :{BLACK}Automatikus mentés
STR_GAME_OPTIONS_AUTOSAVE_DROPDOWN_TOOLTIP                      :{BLACK}Az automatikus mentések közötti időtartam kiválasztása

# Autosave dropdown
###length 5
STR_GAME_OPTIONS_AUTOSAVE_DROPDOWN_OFF                          :Nincs
STR_GAME_OPTIONS_AUTOSAVE_DROPDOWN_EVERY_10_MINUTES             :10 percenként
STR_GAME_OPTIONS_AUTOSAVE_DROPDOWN_EVERY_30_MINUTES             :30 percenként
STR_GAME_OPTIONS_AUTOSAVE_DROPDOWN_EVERY_60_MINUTES             :60 percenként
STR_GAME_OPTIONS_AUTOSAVE_DROPDOWN_EVERY_120_MINUTES            :120 percenként

STR_GAME_OPTIONS_LANGUAGE                                       :{BLACK}Nyelv
STR_GAME_OPTIONS_LANGUAGE_TOOLTIP                               :{BLACK}Válassz nyelvet
STR_GAME_OPTIONS_LANGUAGE_PERCENTAGE                            :{STRING} ({NUM}% teljesítve)

STR_GAME_OPTIONS_FULLSCREEN                                     :{BLACK}Teljes képernyő
STR_GAME_OPTIONS_FULLSCREEN_TOOLTIP                             :{BLACK}Jelöld be ezt, ha teljes képernyős módban szeretnél játszani az OpenTTD-vel

STR_GAME_OPTIONS_RESOLUTION                                     :{BLACK}Képernyő felbontás
STR_GAME_OPTIONS_RESOLUTION_TOOLTIP                             :{BLACK}Játékhoz használt felbontás kiválasztása
STR_GAME_OPTIONS_RESOLUTION_OTHER                               :egyéb
STR_GAME_OPTIONS_RESOLUTION_ITEM                                :{NUM}x{NUM}

STR_GAME_OPTIONS_VIDEO_ACCELERATION                             :{BLACK}Hardveres gyorsítás
STR_GAME_OPTIONS_VIDEO_ACCELERATION_TOOLTIP                     :{BLACK}Bekapcsolásával az OpenTTD hardveres gyorsítást próbál alkalmazni. A beállítás csak a játék újraindítása után lép érvénybe.
STR_GAME_OPTIONS_VIDEO_ACCELERATION_RESTART                     :{WHITE}Ez a beállítás csak a játék újraindítása után lép érvénybe

STR_GAME_OPTIONS_VIDEO_VSYNC                                    :{BLACK}VSync (Vertikális Szinkronizáció)
STR_GAME_OPTIONS_VIDEO_VSYNC_TOOLTIP                            :{BLACK}Jelöld be ezt a négyzetet hogy engedélyezd a v-sync-et. A változtatás csak a játék újraindítása után fog érvényesülni. Kizárólag hardware gyorsítással működik!

STR_GAME_OPTIONS_VIDEO_DRIVER_INFO                              :{BLACK}Jelenlegi meghajtó: {STRING}

STR_GAME_OPTIONS_GUI_SCALE_FRAME                                :{BLACK}Felület mérete
STR_GAME_OPTIONS_GUI_SCALE_TOOLTIP                              :{BLACK}Használd a csúszkát a felület méretének beállításához. Ctrl nyomva tartásával további folyamatos állítás
STR_GAME_OPTIONS_GUI_SCALE_AUTO                                 :{BLACK}Méret automatikus felismerése
STR_GAME_OPTIONS_GUI_SCALE_AUTO_TOOLTIP                         :{BLACK}Jelöld be ezt, a felület méretének automatikus felismeréséhez

STR_GAME_OPTIONS_GUI_SCALE_BEVELS                               :{BLACK}Élek méretezése
STR_GAME_OPTIONS_GUI_SCALE_BEVELS_TOOLTIP                       :{BLACK}Jelöld be ezt a négyzetet hogy az interfész méretéhez igazítsd az éleket

STR_GAME_OPTIONS_GUI_FONT_SPRITE                                :{BLACK}Hagyományos sprite betűtípus használata
STR_GAME_OPTIONS_GUI_FONT_SPRITE_TOOLTIP                        :{BLACK}Jelöld be ezt, ha a hagyományos sprite betűtípust akarod használni.
STR_GAME_OPTIONS_GUI_FONT_AA                                    :{BLACK}Betűtípusok simítása
STR_GAME_OPTIONS_GUI_FONT_AA_TOOLTIP                            :{BLACK}Jelöld be ezt, ha lesimított betűket akarsz.

STR_GAME_OPTIONS_GUI_SCALE_1X                                   :1x
STR_GAME_OPTIONS_GUI_SCALE_2X                                   :2x
STR_GAME_OPTIONS_GUI_SCALE_3X                                   :3x
STR_GAME_OPTIONS_GUI_SCALE_4X                                   :4x
STR_GAME_OPTIONS_GUI_SCALE_5X                                   :5x

STR_GAME_OPTIONS_PARTICIPATE_SURVEY_FRAME                       :{BLACK}Automata felmérés
STR_GAME_OPTIONS_PARTICIPATE_SURVEY                             :{BLACK}Részvétel automata felmérésben
STR_GAME_OPTIONS_PARTICIPATE_SURVEY_TOOLTIP                     :{BLACK}Ha engedélyezve van, az OpenTTD továbbít egy felmérést a játékból kilépéskor
STR_GAME_OPTIONS_PARTICIPATE_SURVEY_LINK                        :{BLACK}Felmérésről és titoktartásról
STR_GAME_OPTIONS_PARTICIPATE_SURVEY_LINK_TOOLTIP                :{BLACK}Ezzel megnyithatsz egy oldalt a böngészőben ahol további információt érhetsz el az automata felmérésről.
STR_GAME_OPTIONS_PARTICIPATE_SURVEY_PREVIEW                     :{BLACK}Felmérés eredményének előnézete
STR_GAME_OPTIONS_PARTICIPATE_SURVEY_PREVIEW_TOOLTIP             :{BLACK}Mutasd a jelenleg futó játékhoz tartozó felmérés eredményeit.

STR_GAME_OPTIONS_GRAPHICS                                       :{BLACK}Grafika

STR_GAME_OPTIONS_REFRESH_RATE                                   :{BLACK}Képernyőfrissítési frekvencia
STR_GAME_OPTIONS_REFRESH_RATE_TOOLTIP                           :{BLACK}Játékhoz használt képernyőfrissítési frekvencia kiválasztása
STR_GAME_OPTIONS_REFRESH_RATE_ITEM                              :{NUM}Hz
STR_GAME_OPTIONS_REFRESH_RATE_WARNING                           :{WHITE}A 60 Hz-nél nagyobb frekvencia befolyással lehet a teljesítményre.

STR_GAME_OPTIONS_BASE_GRF                                       :{BLACK}Grafikus alapcsomag
STR_GAME_OPTIONS_BASE_GRF_TOOLTIP                               :{BLACK}A játékhoz használandó grafikus alapcsomag kiválasztása (nem módosítható a játékban, csak a főmenüben)
STR_GAME_OPTIONS_BASE_GRF_DESCRIPTION_TOOLTIP                   :{BLACK}További információk a grafikus alapcsomagról

STR_GAME_OPTIONS_BASE_SFX                                       :{BLACK}Hang alapcsomag
STR_GAME_OPTIONS_BASE_SFX_TOOLTIP                               :{BLACK}Használandó hang alapcsomag kiválasztása (nem módosítható a játékban, csak a főmenüben)
STR_GAME_OPTIONS_BASE_SFX_DESCRIPTION_TOOLTIP                   :{BLACK}További információk a hang alapcsomagról

STR_GAME_OPTIONS_BASE_MUSIC                                     :{BLACK}Zenei alapcsomag
STR_GAME_OPTIONS_BASE_MUSIC_TOOLTIP                             :{BLACK}Használandó zenei alapcsomag kiválasztása
STR_GAME_OPTIONS_BASE_MUSIC_DESCRIPTION_TOOLTIP                 :{BLACK}További információk a zenei alapcsomagról

STR_GAME_OPTIONS_SOCIAL_PLUGINS_NONE                            :{LTBLUE}(nincs közösségi média integrációhoz szükséges kiegészítő telepítve)

STR_GAME_OPTIONS_SOCIAL_PLUGIN_PLATFORM                         :{BLACK}Platform:
STR_GAME_OPTIONS_SOCIAL_PLUGIN_STATE                            :{BLACK}Kiegészítő állapota:

STR_GAME_OPTIONS_SOCIAL_PLUGIN_STATE_RUNNING                    :{GREEN}Fut
STR_GAME_OPTIONS_SOCIAL_PLUGIN_STATE_FAILED                     :{RED}Indítás meghiúsult
STR_GAME_OPTIONS_SOCIAL_PLUGIN_STATE_PLATFORM_NOT_RUNNING       :{ORANGE}{STRING} nem fut
STR_GAME_OPTIONS_SOCIAL_PLUGIN_STATE_UNLOADED                   :{RED}Betöltetlen
STR_GAME_OPTIONS_SOCIAL_PLUGIN_STATE_DUPLICATE                  :{RED}Duplikált kiegészítő
STR_GAME_OPTIONS_SOCIAL_PLUGIN_STATE_UNSUPPORTED_API            :{RED}Nem támogatott verzió
STR_GAME_OPTIONS_SOCIAL_PLUGIN_STATE_INVALID_SIGNATURE          :{RED}Érvénytelen aláírás

STR_BASESET_STATUS                                              :{STRING} {RED}({NUM} hiányzó/sérült fájl

STR_ERROR_RESOLUTION_LIST_FAILED                                :{WHITE}Nem sikerült a támogatott felbontások lekérdezése
STR_ERROR_FULLSCREEN_FAILED                                     :{WHITE}Teljes képernyős módra váltás sikertelen

# Custom currency window

STR_CURRENCY_WINDOW                                             :{WHITE}Saját pénznem
STR_CURRENCY_EXCHANGE_RATE                                      :{LTBLUE}Átváltási arány: {ORANGE}{CURRENCY_LONG} = £ {COMMA}
STR_CURRENCY_DECREASE_EXCHANGE_RATE_TOOLTIP                     :{BLACK}Átváltási arány csökkentése egy Fonthoz (£) képest
STR_CURRENCY_INCREASE_EXCHANGE_RATE_TOOLTIP                     :{BLACK}Átváltási arány növelése egy Fonthoz (£) képest
STR_CURRENCY_SET_EXCHANGE_RATE_TOOLTIP                          :{BLACK}Átváltási arány beállítása egy Fonthoz (£) képest

STR_CURRENCY_SEPARATOR                                          :{LTBLUE}Elválasztó: {ORANGE}{STRING}
STR_CURRENCY_SET_CUSTOM_CURRENCY_SEPARATOR_TOOLTIP              :{BLACK}Elválasztó beállítása a pénznemedhez

STR_CURRENCY_PREFIX                                             :{LTBLUE}Előtag: {ORANGE}{STRING}
STR_CURRENCY_SET_CUSTOM_CURRENCY_PREFIX_TOOLTIP                 :{BLACK}Előtag beállítása a pénznemedhez
STR_CURRENCY_SUFFIX                                             :{LTBLUE}Utótag: {ORANGE}{STRING}
STR_CURRENCY_SET_CUSTOM_CURRENCY_SUFFIX_TOOLTIP                 :{BLACK}Utótag beállítása a pénznemedhez

STR_CURRENCY_SWITCH_TO_EURO                                     :{LTBLUE}Euróra váltás: {ORANGE}{NUM}
STR_CURRENCY_SWITCH_TO_EURO_NEVER                               :{LTBLUE}Euróra váltás: {ORANGE}soha
STR_CURRENCY_SET_CUSTOM_CURRENCY_TO_EURO_TOOLTIP                :{BLACK}Euróra váltás évének beállítása
STR_CURRENCY_DECREASE_CUSTOM_CURRENCY_TO_EURO_TOOLTIP           :{BLACK}Euróra váltás korábban
STR_CURRENCY_INCREASE_CUSTOM_CURRENCY_TO_EURO_TOOLTIP           :{BLACK}Euróra váltás később

STR_CURRENCY_PREVIEW                                            :{LTBLUE}Előnézet: {ORANGE}{CURRENCY_LONG}
STR_CURRENCY_CUSTOM_CURRENCY_PREVIEW_TOOLTIP                    :{BLACK}10000 Font (£) a pénznemedben
STR_CURRENCY_CHANGE_PARAMETER                                   :{BLACK}A saját pénznem paramétereinek megváltoztatása

STR_NONE                                                        :Semmi
STR_FUNDING_ONLY                                                :Csak finanszírozás
STR_MINIMAL                                                     :Minimális
STR_NUM_VERY_LOW                                                :Nagyon kevés
STR_NUM_LOW                                                     :Kevés
STR_NUM_NORMAL                                                  :Normál
STR_NUM_HIGH                                                    :Sok
STR_NUM_CUSTOM                                                  :Egyedi
STR_NUM_CUSTOM_NUMBER                                           :Egyedi ({NUM})

STR_VARIETY_NONE                                                :Nincs
STR_VARIETY_VERY_LOW                                            :Nagyon alacsony
STR_VARIETY_LOW                                                 :Alacsony
STR_VARIETY_MEDIUM                                              :Közepes
STR_VARIETY_HIGH                                                :Magas
STR_VARIETY_VERY_HIGH                                           :Nagyon magas

###length 5
STR_AI_SPEED_VERY_SLOW                                          :Nagyon lassú
STR_AI_SPEED_SLOW                                               :Lassú
STR_AI_SPEED_MEDIUM                                             :Közepes
STR_AI_SPEED_FAST                                               :Gyors
STR_AI_SPEED_VERY_FAST                                          :Nagyon gyors

###length 6
STR_SEA_LEVEL_VERY_LOW                                          :Nagyon alacsony
STR_SEA_LEVEL_LOW                                               :Alacsony
STR_SEA_LEVEL_MEDIUM                                            :Közepes
STR_SEA_LEVEL_HIGH                                              :Magas
STR_SEA_LEVEL_CUSTOM                                            :Egyedi
STR_SEA_LEVEL_CUSTOM_PERCENTAGE                                 :Egyedi ({NUM}%)

###length 4
STR_RIVERS_NONE                                                 :Nincs
STR_RIVERS_FEW                                                  :Kevés
STR_RIVERS_MODERATE                                             :Közepes
STR_RIVERS_LOT                                                  :Sok

###length 3
STR_DISASTER_NONE                                               :Nincs
STR_DISASTER_REDUCED                                            :Ritka
STR_DISASTER_NORMAL                                             :Normál

###length 4
STR_SUBSIDY_X1_5                                                :1,5x
STR_SUBSIDY_X2                                                  :2x
STR_SUBSIDY_X3                                                  :3x
STR_SUBSIDY_X4                                                  :4x

###length 4
STR_CLIMATE_TEMPERATE_LANDSCAPE                                 :Mérsékelt táj
STR_CLIMATE_SUB_ARCTIC_LANDSCAPE                                :Szubarktikus táj
STR_CLIMATE_SUB_TROPICAL_LANDSCAPE                              :Szubtrópusi táj
STR_CLIMATE_TOYLAND_LANDSCAPE                                   :Játékvilág táj

###length 7
STR_TERRAIN_TYPE_VERY_FLAT                                      :Nagyon sík
STR_TERRAIN_TYPE_FLAT                                           :Sík
STR_TERRAIN_TYPE_HILLY                                          :Dombos
STR_TERRAIN_TYPE_MOUNTAINOUS                                    :Hegyvidéki
STR_TERRAIN_TYPE_ALPINIST                                       :Alpesi
STR_TERRAIN_TYPE_CUSTOM                                         :Egyéni magasság
STR_TERRAIN_TYPE_CUSTOM_VALUE                                   :Egyéni magasság ({NUM})

###length 4
STR_CITY_APPROVAL_LENIENT                                       :Részrehajló
STR_CITY_APPROVAL_TOLERANT                                      :Toleráns
STR_CITY_APPROVAL_HOSTILE                                       :Ellenséges
STR_CITY_APPROVAL_PERMISSIVE                                    :Engedékeny (nincs hatással a cég tevékenységére)

STR_WARNING_NO_SUITABLE_AI                                      :{WHITE}Nincsen megfelelő MI...{}Letölthetsz néhány MI-t a tartalomletöltő rendszeren keresztül

# Settings tree window
STR_CONFIG_SETTING_TREE_CAPTION                                 :{WHITE}Beállítások
STR_CONFIG_SETTING_FILTER_TITLE                                 :{BLACK}Szűrő kifejezés:
STR_CONFIG_SETTING_EXPAND_ALL                                   :{BLACK}Összes szétnyitása
STR_CONFIG_SETTING_COLLAPSE_ALL                                 :{BLACK}Összes összecsukása
STR_CONFIG_SETTING_RESET_ALL                                    :{BLACK}Visszaállítja az összes értéket
STR_CONFIG_SETTING_NO_EXPLANATION_AVAILABLE_HELPTEXT            :(leírás nem elérhető)
STR_CONFIG_SETTING_VALUE                                        :{PUSH_COLOUR}{ORANGE}{STRING}{POP_COLOUR}
STR_CONFIG_SETTING_DEFAULT_VALUE                                :{LTBLUE}Alapértelmezett érték: {ORANGE}{STRING}
STR_CONFIG_SETTING_TYPE                                         :{LTBLUE}Beállítás típusa: {ORANGE}{STRING}
STR_CONFIG_SETTING_TYPE_CLIENT                                  :Kliens beállítás (mentésben nem tárolva; minden játékot befolyásol)
STR_CONFIG_SETTING_TYPE_GAME_MENU                               :Játék beállítás (mentésben tárolva; csak az új játékokat befolyásolja)
STR_CONFIG_SETTING_TYPE_GAME_INGAME                             :Játék beállítás (mentésben tárolva; csak a jelenlegi játékot befolyásolja)
STR_CONFIG_SETTING_TYPE_COMPANY_MENU                            :Vállalat beállítás (mentésben tárolva; csak az új játékokat befolyásolja)
STR_CONFIG_SETTING_TYPE_COMPANY_INGAME                          :Vállalat beállítás (mentésben tárolva; csak a jelenlegi vállalatot befolyásolja)
STR_CONFIG_SETTING_RESET_ALL_CONFIRMATION_DIALOG_CAPTION        :{WHITE}Figyelem!
STR_CONFIG_SETTING_RESET_ALL_CONFIRMATION_DIALOG_TEXT           :{WHITE}Ez a művelet minden játékbeállítást visszaállít.{}Biztos, hogy folytatni akarja a műveletet?

STR_CONFIG_SETTING_RESTRICT_CATEGORY                            :{BLACK}Kategória:
STR_CONFIG_SETTING_RESTRICT_TYPE                                :{BLACK}Típus:
STR_CONFIG_SETTING_RESTRICT_DROPDOWN_HELPTEXT                   :{BLACK}Leszűkíti a listát a megadott szűrők segítségével
STR_CONFIG_SETTING_RESTRICT_BASIC                               :Alap (csak a fontos beállítások)
STR_CONFIG_SETTING_RESTRICT_ADVANCED                            :Haladó (majdnem mindegyik beállítás mutatása)
STR_CONFIG_SETTING_RESTRICT_ALL                                 :Szakértő (minden beállítás, még az egészen furák is)
STR_CONFIG_SETTING_RESTRICT_CHANGED_AGAINST_DEFAULT             :Beállítások az eredetitől eltérő értékekkel
STR_CONFIG_SETTING_RESTRICT_CHANGED_AGAINST_NEW                 :Beállítosok amelyeknek a jelenlegi értéke eltér az eredetitől

STR_CONFIG_SETTING_TYPE_DROPDOWN_HELPTEXT                       :{BLACK}Lista szűkítése a beállítások szerint
STR_CONFIG_SETTING_TYPE_DROPDOWN_ALL                            :Minden beállítástípus
STR_CONFIG_SETTING_TYPE_DROPDOWN_CLIENT                         :Kliens beállítások (nincs mentésben tárolva; minden játékot érintenek)
STR_CONFIG_SETTING_TYPE_DROPDOWN_GAME_MENU                      :Játék beállítások (mentésben tárolva; csak az új játékokat érintik)
STR_CONFIG_SETTING_TYPE_DROPDOWN_GAME_INGAME                    :Játék beállítások (mentésben tárolva; csak a jelenlegi játékot érintik)
STR_CONFIG_SETTING_TYPE_DROPDOWN_COMPANY_MENU                   :Vállalat beállítások (mentésben tárolva; csak az új játékokat érintik)
STR_CONFIG_SETTING_TYPE_DROPDOWN_COMPANY_INGAME                 :Vállalat beállítások (mentésben tárolva; csak a jelenlegi vállalatot érintik)

STR_CONFIG_SETTINGS_NONE                                        :{WHITE}- Nincs találat -
###length 3
STR_CONFIG_SETTING_CATEGORY_HIDES                               :{BLACK}Az összes eredmény mutatása:{}A {SILVER}kategória {BLACK}legyen {WHITE}{STRING}
STR_CONFIG_SETTING_TYPE_HIDES                                   :{BLACK}Az összes eredmény mutatása:{}A {SILVER}típus {BLACK}legyen {WHITE}Minden beállítástípus
STR_CONFIG_SETTING_CATEGORY_AND_TYPE_HIDES                      :{BLACK}Az összes eredmény mutatása:{}A {SILVER}kategória {BLACK}legyen {WHITE}{STRING} {BLACK}, a {SILVER}típus {BLACK}pedig {WHITE}Minden beállítástípus

###length 3
STR_CONFIG_SETTING_OFF                                          :Ki
STR_CONFIG_SETTING_ON                                           :Be
STR_CONFIG_SETTING_DISABLED                                     :kikapcsolva

###length 3
STR_CONFIG_SETTING_COMPANIES_OFF                                :Kikapcsolva
STR_CONFIG_SETTING_COMPANIES_OWN                                :Saját vállalat
STR_CONFIG_SETTING_COMPANIES_ALL                                :Minden vállalat

###length 3
STR_CONFIG_SETTING_NONE                                         :Nincs
STR_CONFIG_SETTING_ORIGINAL                                     :Eredeti
STR_CONFIG_SETTING_REALISTIC                                    :Valósághű

###length 3
STR_CONFIG_SETTING_HORIZONTAL_POS_LEFT                          :Balra
STR_CONFIG_SETTING_HORIZONTAL_POS_CENTER                        :Középen
STR_CONFIG_SETTING_HORIZONTAL_POS_RIGHT                         :Jobbra

STR_CONFIG_SETTING_SECONDS_VALUE                                :{COMMA}{NBSP}másodperc{P 0 "" ek}

STR_CONFIG_SETTING_INFINITE_MONEY                               :Végtelen pénz: {STRING}
STR_CONFIG_SETTING_INFINITE_MONEY_HELPTEXT                      :Végtelen költés engedélyezése és vállalatok csődhelyzet-lehetőségének kikapcsolása

STR_CONFIG_SETTING_MAXIMUM_INITIAL_LOAN                         :Maximális kezdeti hitelkeret: {STRING}
STR_CONFIG_SETTING_MAXIMUM_INITIAL_LOAN_HELPTEXT                :Maximálisan kölcsönözhető összeg (az inflációtól eltekintve)
STR_CONFIG_SETTING_MAXIMUM_INITIAL_LOAN_VALUE                   :{CURRENCY_LONG}
###setting-zero-is-special
STR_CONFIG_SETTING_MAXIMUM_INITIAL_LOAN_DISABLED                :Nincs kölcsön {RED}Kezdőtőkéhez játékszkript szükséges

STR_CONFIG_SETTING_INTEREST_RATE                                :Kamatláb: {STRING}
STR_CONFIG_SETTING_INTEREST_RATE_HELPTEXT                       :Banki hitel kamat; inflációt is szabályozza, ha be van kapcsolva

STR_CONFIG_SETTING_RUNNING_COSTS                                :Üzemeltetési költségek: {STRING}
STR_CONFIG_SETTING_RUNNING_COSTS_HELPTEXT                       :Járművek karbantartási és üzemeltetési költségeinek a szintje

STR_CONFIG_SETTING_CONSTRUCTION_SPEED                           :Építkezési sebesség: {STRING}
STR_CONFIG_SETTING_CONSTRUCTION_SPEED_HELPTEXT                  :Korlátozza az építkezési sebességét számítógépes ellenfeleknek

STR_CONFIG_SETTING_VEHICLE_BREAKDOWNS                           :Jármű lerobbanások: {STRING}
STR_CONFIG_SETTING_VEHICLE_BREAKDOWNS_HELPTEXT                  :Megfelelően karbantartott járművek lerobbanásának gyakorisága

STR_CONFIG_SETTING_SUBSIDY_MULTIPLIER                           :Támogatási szorzó érték: {STRING}
STR_CONFIG_SETTING_SUBSIDY_MULTIPLIER_HELPTEXT                  :Támogatott kapcsolatok kifizetéseinek szorzója

STR_CONFIG_SETTING_SUBSIDY_DURATION                             :Támogatások hossza: {STRING}
###length 2
STR_CONFIG_SETTING_SUBSIDY_DURATION_HELPTEXT                    :Az elnyert támogatások ennyi időn keresztül lesznek érvényesek.

###setting-zero-is-special
STR_CONFIG_SETTING_SUBSIDY_DURATION_DISABLED                    :Nincsenek támogatások

STR_CONFIG_SETTING_CONSTRUCTION_COSTS                           :Építkezési költségek: {STRING}
STR_CONFIG_SETTING_CONSTRUCTION_COSTS_HELPTEXT                  :Építkezések és beszerzésk költségeinek szintje

STR_CONFIG_SETTING_RECESSIONS                                   :Gazdasági válságok: {STRING}
STR_CONFIG_SETTING_RECESSIONS_HELPTEXT                          :Ha bekapcsolod, gazdasági válság fog kitörni néhány évente. A válság alatt az összes ipar jelentősen kevesebbet termel. (A válság végével a termelés visszaáll az eredeti szintre.)

STR_CONFIG_SETTING_TRAIN_REVERSING                              :Vonatok állomáson történő megfordulásának tiltása: {STRING}
STR_CONFIG_SETTING_TRAIN_REVERSING_HELPTEXT                     :Ha engedélyezve van, a vonatok nem fordulnak vissza egy (nem vég-) állomáson, még ha lenne egy rövidebb út is visszafordulva

STR_CONFIG_SETTING_DISASTERS                                    :Katasztrófák: {STRING}
STR_CONFIG_SETTING_DISASTERS_HELPTEXT                           :Ha engedélyezve van, néha katasztrófa történhet, ami megállíthatja vagy megsemmisítheti a járműveket és az infrastruktúrát

STR_CONFIG_SETTING_CITY_APPROVAL                                :Helyi hatóság hozzáállása: {STRING}
STR_CONFIG_SETTING_CITY_APPROVAL_HELPTEXT                       :Válaszd ki, hogy mennyi zaj és környezeti kár okozása befolyásolja a cég megítélését egy városban, mely hatással van a cég további építési lehetőségeire az adott városban

STR_CONFIG_SETTING_MAP_HEIGHT_LIMIT                             :Térkép magasságkorlátja: {STRING}
STR_CONFIG_SETTING_MAP_HEIGHT_LIMIT_HELPTEXT                    :Beállíthatod a térkép legmagasabb pontjának tengerszint feletti magasságát. "(automatikus)" esetén az értéket a térképgenerátor határozza meg.
STR_CONFIG_SETTING_MAP_HEIGHT_LIMIT_VALUE                       :{NUM}
###setting-zero-is-special
STR_CONFIG_SETTING_MAP_HEIGHT_LIMIT_AUTO                        :(automatikus)
STR_CONFIG_SETTING_TOO_HIGH_MOUNTAIN                            :{WHITE}Nem állíthatod erre az értékre a maximális térképmagasságot. Legalább egy hegy magasabb ennél

STR_CONFIG_SETTING_AUTOSLOPE                                    :Épületek, vágányok stb. alatti tereprendezés engedélyezése: {STRING}
STR_CONFIG_SETTING_AUTOSLOPE_HELPTEXT                           :Tájrendezés engedélyezése épületek és utak alatt azok eltávolítása nélkül

STR_CONFIG_SETTING_CATCHMENT                                    :Élethűbben méretezett állomási vonzáskörzetek bekapcsolása: {STRING}
STR_CONFIG_SETTING_CATCHMENT_HELPTEXT                           :A különböző állomások és repterek más vonzáskörzettel rendelkeznek

STR_CONFIG_SETTING_SERVE_NEUTRAL_INDUSTRIES                     :A vállalatok állomásai elláthatnak beépített semleges állomással rendelkező gazdasági épületeket: {STRING}
STR_CONFIG_SETTING_SERVE_NEUTRAL_INDUSTRIES_HELPTEXT            :Ha be van kapcsolva, akkor az olyan gazdasági épületeket, amelyekhez beépített állomás tartozik (pl. olajfúró tornyok), el lehet látni a vállalatok által épített közeli állomásokkal is. Ha ki van kapcsolva, akkor csak a beépített állomásukkal lehet ellátni ezeket a gazdasági épületeket. A vállalatok közeli állomásai nem tudják őket ellátni, és a beépített állomások sem látnak el mást, csak az adott gazdasági épületet.

STR_CONFIG_SETTING_EXTRADYNAMITE                                :Települési tulajdonú utak/hidak/alagutak rombolásának engedélyezése: {STRING}
STR_CONFIG_SETTING_EXTRADYNAMITE_HELPTEXT                       :Városi tulajdonú infrastruktúra és épületek könnyebb eltávolíthatósága

STR_CONFIG_SETTING_TRAIN_LENGTH                                 :Vonatok maximális hossza: {STRING}
STR_CONFIG_SETTING_TRAIN_LENGTH_HELPTEXT                        :Vonatok maximális hosszának beállítása
STR_CONFIG_SETTING_TILE_LENGTH                                  :{COMMA} mező

STR_CONFIG_SETTING_SMOKE_AMOUNT                                 :Járművek kipufogógáz/füst mennyisége: {STRING}
STR_CONFIG_SETTING_SMOKE_AMOUNT_HELPTEXT                        :Járművek által kibocsátott füst vagy szikra mennyiségének beállítása

STR_CONFIG_SETTING_TRAIN_ACCELERATION_MODEL                     :Vonatok gyorsulási módja: {STRING}
STR_CONFIG_SETTING_TRAIN_ACCELERATION_MODEL_HELPTEXT            :Vonatok gyorsulásának fizikai modelljének beállítása. Az "eredeti" modellben a járművek egyenlően kapnak emelkedő általi büntetést. A "valósághű" modell a járművek különböző tulajdonságai alapján bünteti az emelkedőket és az íveket, úgymint hossz és vonóerő

STR_CONFIG_SETTING_ROAD_VEHICLE_ACCELERATION_MODEL              :Közúti járművek gyorsulási módja: {STRING}
STR_CONFIG_SETTING_ROAD_VEHICLE_ACCELERATION_MODEL_HELPTEXT     :Közúti járművek gyorsulásának fizikai modelljének beállítása. Az "eredeti" modellben a járművek egyenlően kapnak emelkedő általi büntetést. A "valósághű" modell a járművek különböző tulajdonságai alapján bünteti az emelkedőket és az íveket, pl. vonóerő

STR_CONFIG_SETTING_TRAIN_SLOPE_STEEPNESS                        :Emelkedő meredeksége vonatoknak: {STRING}
STR_CONFIG_SETTING_TRAIN_SLOPE_STEEPNESS_HELPTEXT               :Egy emelkedő mező meredeksége vonatoknak. Nagyobb érték esetén a vonat nehezebben mássza meg az emelkedőt
STR_CONFIG_SETTING_PERCENTAGE                                   :{COMMA}%

STR_CONFIG_SETTING_ROAD_VEHICLE_SLOPE_STEEPNESS                 :Emelkedő meredeksége közúti járműveknek: {STRING}
STR_CONFIG_SETTING_ROAD_VEHICLE_SLOPE_STEEPNESS_HELPTEXT        :Egy emelkedő mező meredeksége közúti járműveknek. Nagyobb érték esetén a jármű nehezebben mássza meg az emelkedőt

STR_CONFIG_SETTING_FORBID_90_DEG                                :Vonatok nem tehetnek 90 fokos kanyart: {STRING}
STR_CONFIG_SETTING_FORBID_90_DEG_HELPTEXT                       :90 fokos kanyarok akkor fordulnak elő, ha egy vízszintes pályaelemet egy függőleges elem követ közvetlenül a következő mezőn, ami által a vonat egy 90 fokos kanyart tesz a szokásos 45 fokos helyett.

STR_CONFIG_SETTING_DISTANT_JOIN_STATIONS                        :Nem közvetlen szomszédos állomások egyesítése: {STRING}
STR_CONFIG_SETTING_DISTANT_JOIN_STATIONS_HELPTEXT               :Állomásrészek hozzáadásának engedélyezése úgy, hogy az nem érinti közvetlenül a meglévő részeket. Ctrl+kattintás szükséges hozzá az új részek elhelyezése közben

STR_CONFIG_SETTING_INFLATION                                    :Infláció: {STRING}
STR_CONFIG_SETTING_INFLATION_HELPTEXT                           :Infláció engedélyezése a gazdaságban, ahol a költségek jobban emelkednek, mint a bevételek

STR_CONFIG_SETTING_MAX_BRIDGE_LENGTH                            :Hidak maximális hossza: {STRING}
STR_CONFIG_SETTING_MAX_BRIDGE_LENGTH_HELPTEXT                   :Az építendő hidak maximális hossza

STR_CONFIG_SETTING_MAX_BRIDGE_HEIGHT                            :Maximális hídmagasság: {STRING}
STR_CONFIG_SETTING_MAX_BRIDGE_HEIGHT_HELPTEXT                   :Hidak építésének maximális magassága

STR_CONFIG_SETTING_MAX_TUNNEL_LENGTH                            :Alagutak maximális hossza: {STRING}
STR_CONFIG_SETTING_MAX_TUNNEL_LENGTH_HELPTEXT                   :Az építendő alagutak maximális hossza

STR_CONFIG_SETTING_RAW_INDUSTRY_CONSTRUCTION_METHOD             :Kézi nyersanyaglelőhely-létesítési módszer: {STRING}
STR_CONFIG_SETTING_RAW_INDUSTRY_CONSTRUCTION_METHOD_HELPTEXT    :Nyersanyaglelőhelyek létesítésének módszere. "Nincs" azt jelenti, hogy nem lehetséges új alapítása, "kutatás támogatása" azt jelenti, hogy az alapítási lehetséges, de véletlenszerűen bukkan fel valahol a térképen, mint ahogy az magától történne, "mint általában" azt jelenti, hogy úgy alapíthatóak, mint a többi, feldolgozással foglalkozó gazdasági épület
###length 3
STR_CONFIG_SETTING_RAW_INDUSTRY_CONSTRUCTION_METHOD_NONE        :nincs
STR_CONFIG_SETTING_RAW_INDUSTRY_CONSTRUCTION_METHOD_NORMAL      :mint általában
STR_CONFIG_SETTING_RAW_INDUSTRY_CONSTRUCTION_METHOD_PROSPECTING :kutatás támogatása

STR_CONFIG_SETTING_INDUSTRY_PLATFORM                            :Gazdasági épületek körüli sík terület: {STRING}
STR_CONFIG_SETTING_INDUSTRY_PLATFORM_HELPTEXT                   :Egy gazdasági épület körüli sík terület mennyisége. Ez biztosít fennmaradó üres helyet az épület körül pl. pálya építésére stb.

STR_CONFIG_SETTING_MULTIPINDTOWN                                :Több ugyanolyan gazdasági épület településenként: {STRING}
STR_CONFIG_SETTING_MULTIPINDTOWN_HELPTEXT                       :Alapvetően egy település nem szeretne egy fajta gazdasági épületből többet. Ezzel a beállítással engedélyezni lehet hogy több ugyanolyan típusú gazdasági épület is tartozzon egy településhez

STR_CONFIG_SETTING_SIGNALSIDE                                   :Jelzők elhelyezése: {STRING}
STR_CONFIG_SETTING_SIGNALSIDE_HELPTEXT                          :A jelzők vágány melletti elhelyezésének oldalának kiválasztása
###length 3
STR_CONFIG_SETTING_SIGNALSIDE_LEFT                              :Bal oldalon
STR_CONFIG_SETTING_SIGNALSIDE_DRIVING_SIDE                      :Menetirány szerinti oldalon
STR_CONFIG_SETTING_SIGNALSIDE_RIGHT                             :Jobb oldalon

###length 2
STR_CONFIG_SETTING_SHOWFINANCES                                 :Pénzügyi összesítés minden év végén: {STRING}
STR_CONFIG_SETTING_SHOWFINANCES_PERIOD                          :Pénzügyi összesítés minden időszak végén: {STRING}

###length 2
STR_CONFIG_SETTING_SHOWFINANCES_HELPTEXT                        :Bekapcsolva a pénzügyi összesítő ablak minden év végén felbukkan, elősegítve a vállalat anyagi helyzetének könnyű ellenőrzését
STR_CONFIG_SETTING_SHOWFINANCES_HELPTEXT_PERIOD                 :Bekapcsolva a pénzügyi összesítő ablak minden időszak végén felbukkan, elősegítve a vállalat anyagi helyzetének könnyű ellenőrzését

STR_CONFIG_SETTING_NONSTOP_BY_DEFAULT                           :Minden új utasítás alapból 'non-stop': {STRING}
STR_CONFIG_SETTING_NONSTOP_BY_DEFAULT_HELPTEXT                  :Alapvetően egy jármű megáll minden útjába eső állomáson. Ezzel a beállítással a járművek a következő célpontjukig nem állnak meg egy útjukba eső állomáson sem. Ez a beállítás csak új utasítások esetén működik. Az egyes célpontok viszont beállíthatók másfajta működésmódra is természetesen

STR_CONFIG_SETTING_STOP_LOCATION                                :A vonatok az állomások {STRING} állnak meg új utasításokban
STR_CONFIG_SETTING_STOP_LOCATION_HELPTEXT                       :A hely, ahol a vonat az állomási peron mellett alapértelmezetten megáll. Az 'elején' jelentése, hogy a vonat a peron belépéshez legközelebbi pontján fog megállni, 'közepén' jelentése, hogy a vonat a peron közepén fog megállni, 'végén' jelentése, hogy a vonat a peron belépéshez ellentétes végén fog megállni. Ez a beállítás csak egy alapértelmezett értéket jelent új utasítások részére, az egyes utasítások viszont beállíthatóak másfajta működésmódra is az utasítás szövegére kattintva
###length 3
STR_CONFIG_SETTING_STOP_LOCATION_NEAR_END                       :elején
STR_CONFIG_SETTING_STOP_LOCATION_MIDDLE                         :közepén
STR_CONFIG_SETTING_STOP_LOCATION_FAR_END                        :távoli végén

STR_CONFIG_SETTING_AUTOSCROLL                                   :Ablakmozgatás, ha az egér a képernyő szélén van: {STRING}
STR_CONFIG_SETTING_AUTOSCROLL_HELPTEXT                          :Bekapcsolva görgetődik a látkép, ha az egér az ablak széléhez közel van
###length 4
STR_CONFIG_SETTING_AUTOSCROLL_DISABLED                          :kikapcsolva
STR_CONFIG_SETTING_AUTOSCROLL_MAIN_VIEWPORT_FULLSCREEN          :fő nézet, csak teljes képernyős módban
STR_CONFIG_SETTING_AUTOSCROLL_MAIN_VIEWPORT                     :fő nézet
STR_CONFIG_SETTING_AUTOSCROLL_EVERY_VIEWPORT                    :minden látkép

STR_CONFIG_SETTING_BRIBE                                        :Önkormányzatok megvesztegethetősége: {STRING}
###length 2
STR_CONFIG_SETTING_BRIBE_HELPTEXT                               :Önkormányzatok megvesztegethetőségének engedélyezése. Ha a megvesztegetési kisérletedet leleplezi egy felügyelő, a vállalatod nem építkezhet a településen hat hónapig
STR_CONFIG_SETTING_BRIBE_HELPTEXT_MINUTES                       :Önkormányzatok megvesztegethetőségének engedélyezése. Ha a megvesztegetési kisérletedet leleplezi egy felügyelő, a vállalatod nem építkezhet a településen hat percig

STR_CONFIG_SETTING_ALLOW_EXCLUSIVE                              :Kizárólagos szállítási jogok vásárlásának engedélyezése: {STRING}
###length 2
STR_CONFIG_SETTING_ALLOW_EXCLUSIVE_HELPTEXT                     :Ha egy vállalat kizárólagos szállítási jogokat vásárol egy településtől, az ellenfelek állomásai nem fognak se utast, se rakományt kapni 12 hónapig
STR_CONFIG_SETTING_ALLOW_EXCLUSIVE_HELPTEXT_MINUTES             :Ha egy vállalat kizárólagos szállítási jogokat vásárol egy településtől, az ellenfelek állomásai nem fognak se utast, se rakományt kapni 12 percig

STR_CONFIG_SETTING_ALLOW_FUND_BUILDINGS                         :Új épületek építtetésének engedélyezése: {STRING}
STR_CONFIG_SETTING_ALLOW_FUND_BUILDINGS_HELPTEXT                :Pénz adományozásának engedélyezése vállalatoktól településeknek új házak építésére

STR_CONFIG_SETTING_ALLOW_FUND_ROAD                              :Helyi útfelújítások finanszírozásának engedélyezése: {STRING}
STR_CONFIG_SETTING_ALLOW_FUND_ROAD_HELPTEXT                     :Pénz adományozásának engedélyezése vállalatoktól településeknek útfelújításra, hogy szabotálják a közúti közlekedést a településen

STR_CONFIG_SETTING_ALLOW_GIVE_MONEY                             :Pénz küldésének engedélyezése másik vállalatok részére: {STRING}
STR_CONFIG_SETTING_ALLOW_GIVE_MONEY_HELPTEXT                    :Pénzátutalások engedélyezése vállalatok között többjátékos módban

STR_CONFIG_SETTING_FREIGHT_TRAINS                               :Tömegszorzó tehervonatoknak nehéz vonatok szimulációjára: {STRING}
STR_CONFIG_SETTING_FREIGHT_TRAINS_HELPTEXT                      :Tehervonatok terhelési szorzójának beállítása. Magasabb érték esetén a tehervagonok jobban igénybe veszik a vontatójárművet, főleg dombokon

STR_CONFIG_SETTING_PLANE_SPEED                                  :Repülőgép sebességszorzó: {STRING}
STR_CONFIG_SETTING_PLANE_SPEED_HELPTEXT                         :Repülőgépek relatív sebességének beállítása más járműtípusokhoz viszonyítva, a légi szállítás bevételének csökkentéséhez
STR_CONFIG_SETTING_PLANE_SPEED_VALUE                            :1 / {COMMA}

STR_CONFIG_SETTING_PLANE_CRASHES                                :Repülőgép-szerencsétlenségek száma: {STRING}
STR_CONFIG_SETTING_PLANE_CRASHES_HELPTEXT                       :Repülőgép-szerencsétlenség esélyének beállítása.{}* Nagy repülőgépek esetén mindig fennáll a baleset veszélye, ha kis reptéren próbálnak leszállni!
###length 3
STR_CONFIG_SETTING_PLANE_CRASHES_NONE                           :nincs*
STR_CONFIG_SETTING_PLANE_CRASHES_REDUCED                        :csökkentett
STR_CONFIG_SETTING_PLANE_CRASHES_NORMAL                         :normál

STR_CONFIG_SETTING_CROSSING_WITH_COMPETITOR                     :Más vállalat tulajdonában lévő utak és sínek egyszintű kereszteződésének engedélyezése: {STRING}
STR_CONFIG_SETTING_CROSSING_WITH_COMPETITOR_HELPTEXT            :Engedélyezd más vállalat tulajdonában lévő utak és sínek egyszintű kereszteződésének építését

STR_CONFIG_SETTING_STOP_ON_TOWN_ROAD                            :Áthaladó megállóhelyek engedélyezése települési tulajdonú utakon: {STRING}
STR_CONFIG_SETTING_STOP_ON_TOWN_ROAD_HELPTEXT                   :Áthaladó megállóhelyek építésének engedélyezése települési tulajdonú utakon
STR_CONFIG_SETTING_STOP_ON_COMPETITOR_ROAD                      :Áthaladó megállóhelyek engedélyezése ellenfél tulajdonában lévő utakon: {STRING}
STR_CONFIG_SETTING_STOP_ON_COMPETITOR_ROAD_HELPTEXT             :Áthaladó megállóhelyek építésének engedélyezése olyan utakon, melyek más vállalatok birtokában vannak
STR_CONFIG_SETTING_DYNAMIC_ENGINES_EXISTING_VEHICLES            :{WHITE}A beállítást nem lehet megváltoztatni, ha van használatban jármű

STR_CONFIG_SETTING_INFRASTRUCTURE_MAINTENANCE                   :Az infrastruktúra fenntartási költségének engedélyezése: {STRING}
STR_CONFIG_SETTING_INFRASTRUCTURE_MAINTENANCE_HELPTEXT          :Bekapcsolva az infrastruktúrának fenntartási költsége van. A költség hatványozottan nő a hálózatnagysággal, nagyobb hatással a nagyobb vállalatokra mint a kisebbekre

STR_CONFIG_SETTING_COMPANY_STARTING_COLOUR                      :A vállalat kezdő színsémája: {STRING}
STR_CONFIG_SETTING_COMPANY_STARTING_COLOUR_HELPTEXT             :A vállalat színsémája a játék kezdetén

STR_CONFIG_SETTING_COMPANY_STARTING_COLOUR_SECONDARY            :Kezdő vállalat másodlagos színe: {STRING}
STR_CONFIG_SETTING_COMPANY_STARTING_COLOUR_SECONDARY_HELPTEXT   :Válassz egy másodlagos színt a vállalatnak, ha NewGRF-et használsz ami ezt lehetővé teszi.

STR_CONFIG_SETTING_NEVER_EXPIRE_AIRPORTS                        :Repülőterek nem avulnak el: {STRING}
STR_CONFIG_SETTING_NEVER_EXPIRE_AIRPORTS_HELPTEXT               :Bekapcsolva minden repülőtértípus örökké elérhető marad bevezetése után

STR_CONFIG_SETTING_WARN_LOST_VEHICLE                            :Figyelmeztessen, ha egy jármű eltévedt: {STRING}
STR_CONFIG_SETTING_WARN_LOST_VEHICLE_HELPTEXT                   :Üzenetek megjelenítése azokról a járművekről, melyek nem képesek eljutni következő célpontjukba

STR_CONFIG_SETTING_ORDER_REVIEW                                 :Utasításlista ellenőrzése: {STRING}
STR_CONFIG_SETTING_ORDER_REVIEW_HELPTEXT                        :Bekapcsolva a járművek utasításlistája rendszeresen ellenőrzésre kerül, és bizonyos különös kimenetelek hírüzenetben jelentésre kerülnek
###length 3
STR_CONFIG_SETTING_ORDER_REVIEW_OFF                             :nincs
STR_CONFIG_SETTING_ORDER_REVIEW_EXDEPOT                         :csak mozgó járművekre
STR_CONFIG_SETTING_ORDER_REVIEW_ON                              :minden járműre

STR_CONFIG_SETTING_WARN_INCOME_LESS                             :Figyelmeztetés veszteséges jármű esetén: {STRING}
###length 2
STR_CONFIG_SETTING_WARN_INCOME_LESS_HELPTEXT                    :Üzenetek megjelenítése azokról a járművekről, melyek nem termeltek profitot egy naptári év alatt

STR_CONFIG_SETTING_NEVER_EXPIRE_VEHICLES                        :Járművek sosem avulnak el: {STRING}
STR_CONFIG_SETTING_NEVER_EXPIRE_VEHICLES_HELPTEXT               :Bekapcsolva minden járműmodell örökké elérhető marad bevezetése után

STR_CONFIG_SETTING_TIMEKEEPING_UNITS                            :Időszámítás: {STRING}
STR_CONFIG_SETTING_TIMEKEEPING_UNITS_HELPTEXT                   :Válaszd ki a játék időszámítási egységeit. Ez később nem módosítható.{}{}A naptár alapú a klasszikus OpenTTD-élmény, ahol egy év 12 hónapból, és minden hónap 28-31 napból áll.{}{}A faliórás időszámításban a járművek mozgása, a rakománytermelés és a pénzügyek ehelyett egyperces lépéseken alapulnak, ami nagyjából annyi idő, mint amennyi egy 30 napos hónap tart a naptár alapú módban. Ezek 12 perces időszakokba vannak csoportosítva, ami egy évnek felel meg a naptáralapú időben.{}{}Mindkét módban mindig van egy klasszikus naptár, amelyet a járművek, házak és egyéb infrastruktúra bevezetési dátumaihoz használnak.
###length 2
STR_CONFIG_SETTING_TIMEKEEPING_UNITS_CALENDAR                   :Naptár
STR_CONFIG_SETTING_TIMEKEEPING_UNITS_WALLCLOCK                  :Falióra

STR_CONFIG_SETTING_MINUTES_PER_YEAR                             :Perc évenként: {STRING}
STR_CONFIG_SETTING_MINUTES_PER_YEAR_HELPTEXT                    :Válaszd ki, hogy hány perc feleljen meg egy játékbeli évnek. Az alapértelmezett 12 perc. Állítsd 0-ra, ha nem szeretnéd hogy a naptári idő változzon. A beállítàs nem befolyásolja a gazdasági szimulációkat és csak akkor elérhető ha falióraszerű időkövetést használsz.

STR_CONFIG_SETTING_MINUTES_PER_YEAR_VALUE                       :{NUM}
###setting-zero-is-special
STR_CONFIG_SETTING_MINUTES_PER_YEAR_FROZEN                      :0 (calendar time frozen)

STR_CONFIG_SETTING_TOWN_CARGO_SCALE                             :Települések rakománytermelésének mértéke: {STRING}
STR_CONFIG_SETTING_TOWN_CARGO_SCALE_HELPTEXT                    :A települések rakománytermelésének mértéke százalékban.
<<<<<<< HEAD
=======
STR_CONFIG_SETTING_CARGO_SCALE_VALUE                            :{NUM}%
>>>>>>> 8bccb580

STR_CONFIG_SETTING_AUTORENEW_VEHICLE                            :Automatikusan felújítja a járművet ha elöregedik: {STRING}
STR_CONFIG_SETTING_AUTORENEW_VEHICLE_HELPTEXT                   :Bekapcsolva a jármű élettartamának végén automatikusan cserére kerül, ha a lecserélési feltételek teljesülnek

STR_CONFIG_SETTING_AUTORENEW_MONTHS                             :Automatikus járműfelújítás ha a jármű max {STRING} éves
STR_CONFIG_SETTING_AUTORENEW_MONTHS_HELPTEXT                    :Járműfelújításhoz szükséges relatív kor
###length 2
STR_CONFIG_SETTING_AUTORENEW_MONTHS_VALUE_BEFORE                :{COMMA} hónappal előtte
STR_CONFIG_SETTING_AUTORENEW_MONTHS_VALUE_AFTER                 :{COMMA} hónappal utána

STR_CONFIG_SETTING_AUTORENEW_MONEY                              :Automatikus járműfelújításhoz szükséges min. pénz: {STRING}
STR_CONFIG_SETTING_AUTORENEW_MONEY_HELPTEXT                     :A bankban maradó legkisebb pénzösszeg mennyisége járműfelújítás előtt

STR_CONFIG_SETTING_ERRMSG_DURATION                              :Hibaüzenetek időtartama: {STRING}
STR_CONFIG_SETTING_ERRMSG_DURATION_HELPTEXT                     :A piros ablakban megjelenő hibaüzenetek kijelzésének időtartama. Bizonyos (kritikus) hibaüzenetek nem záródnak be automatikusan egy idő után, hanem kézzel kell őket bezárni

STR_CONFIG_SETTING_HOVER_DELAY                                  :Leírás megjelenítése: {STRING}
STR_CONFIG_SETTING_HOVER_DELAY_HELPTEXT                         :Késleltetés, mielőtt megjelenne az eszközleírás az egér ráhúzása után egy felületi elemen. A leírás elérhető még az egér jobb gombjával is, ha ennek értéke 0-ra van állítva.
STR_CONFIG_SETTING_HOVER_DELAY_VALUE                            :{COMMA} ezredmásodperc után
###setting-zero-is-special
STR_CONFIG_SETTING_HOVER_DELAY_DISABLED                         :Jobb klikk

STR_CONFIG_SETTING_POPULATION_IN_LABEL                          :Mutassa a település lakosságát a feliratban: {STRING}
STR_CONFIG_SETTING_POPULATION_IN_LABEL_HELPTEXT                 :Település lakosságszámának kijelzése a címkéjén

STR_CONFIG_SETTING_GRAPH_LINE_THICKNESS                         :A vonalak vastagsága a grafikonokon: {STRING}
STR_CONFIG_SETTING_GRAPH_LINE_THICKNESS_HELPTEXT                :Vonalak szélessége a grafikonokon. A vékony vonal precízebben olvasható, míg a vastagabb jobban látható és a színek jobban megkülönböztethetőek

STR_CONFIG_SETTING_SHOW_NEWGRF_NAME                             :NewGRF nevének mutatása a járművásárlási ablakban: {STRING}
STR_CONFIG_SETTING_SHOW_NEWGRF_NAME_HELPTEXT                    :A járművásárlási ablakban egy külön sorban legyen kiírva a NewGRF neve, amiből a kiválasztott jármű jön.
STR_CONFIG_SETTING_SHOW_CARGO_IN_LISTS                          :Megmutatja az összes rakományt amit a járművek képesek szállítania lista ablakban {STRING}
STR_CONFIG_SETTING_SHOW_CARGO_IN_LISTS_HELPTEXT                 :Ha be van kapcsolva, a jármű szállítható rakománya megjelenik fölötte a jármű listában.

STR_CONFIG_SETTING_LANDSCAPE                                    :Táj: {STRING}
STR_CONFIG_SETTING_LANDSCAPE_HELPTEXT                           :A tájak alapvető játékbeállításokat határoznak meg különféle árukkal és településnövekedési tényezőkkel. A NewGRF-ek és a játékszkriptek segítségével ez még tovább hangolható.

STR_CONFIG_SETTING_LAND_GENERATOR                               :Terep generálás: {STRING}
STR_CONFIG_SETTING_LAND_GENERATOR_HELPTEXT                      :Az eredeti térképgenerátor az alap grafikus csomagtól függ, és fix formájú tájakat állít össze. A TerraGenesis egy Perlin zajon alapuló térképgenerátor, nagyobb konfigurálhatósággal.
###length 2
STR_CONFIG_SETTING_LAND_GENERATOR_ORIGINAL                      :Eredeti
STR_CONFIG_SETTING_LAND_GENERATOR_TERRA_GENESIS                 :TerraGenesis

STR_CONFIG_SETTING_TERRAIN_TYPE                                 :Tereptípus: {STRING}
STR_CONFIG_SETTING_TERRAIN_TYPE_HELPTEXT                        :A térkép domborzata

STR_CONFIG_SETTING_INDUSTRY_DENSITY                             :Gazdasági épületek száma: {STRING}
STR_CONFIG_SETTING_INDUSTRY_DENSITY_HELPTEXT                    :Mennyi gazdasági épület legyen, és mennyire legyenek fenntartva a játék folyamán

STR_CONFIG_SETTING_OIL_REF_EDGE_DISTANCE                        :Olajfinomítók és olajfúró tornyok maximális távolsága a térkép szélétől: {STRING}
STR_CONFIG_SETTING_OIL_REF_EDGE_DISTANCE_HELPTEXT               :Megadhatod, hogy a térkép szélétől milyen messze épülhetnek olajfinomítók és olajfúró tornyok. Sziget jellegű térképek esetén így a part közelében fognak épülni. 256 mezőnél szélesebb, ill. hosszabb térképek esetén ez az érték felszorzódik.

STR_CONFIG_SETTING_SNOWLINE_HEIGHT                              :Hóhatár magassága: {STRING}
STR_CONFIG_SETTING_SNOWLINE_HEIGHT_HELPTEXT                     :Ezzel a beállítással szabályozhatod a szub-arktikus táj hóhatárát. A hó befolyással lehet a gazdasági épületek generálására és a települések növekedésére. Csak a pályaszerkesztőben lehet állítani, más esetben a havas terület százalékos kiterjedéséből kerül kiszámításra.

STR_CONFIG_SETTING_SNOW_COVERAGE                                :Havas terület kiterjedése: {STRING}
STR_CONFIG_SETTING_SNOW_COVERAGE_HELPTEXT                       :Beállíthatod, hogy a szub-arktikus tájon a térkép mekkora részét fedje hó. A hó befolyással van a gazdasági épületek elhelyezésére és a települések növekedésére. A beállítás csak a térképgenerátort érinti. A tengerszint feletti legelső szintet sosem fedheti hó.
STR_CONFIG_SETTING_SNOW_COVERAGE_VALUE                          :{NUM}%

STR_CONFIG_SETTING_DESERT_COVERAGE                              :Sivatag kiterjedése: {STRING}
STR_CONFIG_SETTING_DESERT_COVERAGE_HELPTEXT                     :Beállíthatod, hogy a szubtrópusi tájon a térkép mekkora részét fedje sivatag. A sivatag hatással van a gazdasági épületek elhelyezésére és a települések növekedésére. A beállítás csak a térképgenerátort érinti.
STR_CONFIG_SETTING_DESERT_COVERAGE_VALUE                        :{NUM}%

STR_CONFIG_SETTING_ROUGHNESS_OF_TERRAIN                         :A terep durvasága: {STRING}
STR_CONFIG_SETTING_ROUGHNESS_OF_TERRAIN_HELPTEXT                :(csak TerraGenesis esetén) Kiválaszthatod a hegyek mennyiségét: a sima térképeken kevesebb, de kiterjedtebb hegy van, míg a durva térképeken sok hegy van, amik kissé ismétlődőnek tűnhetnek.
###length 4
STR_CONFIG_SETTING_ROUGHNESS_OF_TERRAIN_VERY_SMOOTH             :Nagyon sima
STR_CONFIG_SETTING_ROUGHNESS_OF_TERRAIN_SMOOTH                  :Sima
STR_CONFIG_SETTING_ROUGHNESS_OF_TERRAIN_ROUGH                   :Durva
STR_CONFIG_SETTING_ROUGHNESS_OF_TERRAIN_VERY_ROUGH              :Nagyon durva

STR_CONFIG_SETTING_VARIETY                                      :Változatosság eloszlása: {STRING}
STR_CONFIG_SETTING_VARIETY_HELPTEXT                             :(csak TerraGenesis esetén) Bekapcsolása esetén a térképen lesznek hegyvidékes és sík területek is. Mivel ettől a térkép csak simább lesz, ezért javasolt a 'Hegyes' beállítás használata a tereptípushoz.

STR_CONFIG_SETTING_RIVER_AMOUNT                                 :A folyók mennyisége: {STRING}
STR_CONFIG_SETTING_RIVER_AMOUNT_HELPTEXT                        :Mennyi folyó legyen a térképen

STR_CONFIG_SETTING_TREE_PLACER                                  :Fa-elhelyező módszer: {STRING}
STR_CONFIG_SETTING_TREE_PLACER_HELPTEXT                         :Válaszd ki a fák eloszlását a térképen: Az 'Eredeti' esetén a fák egyenletesen lesznek szétszórva, a 'Javított' esetén pedig csoportokban
###length 3
STR_CONFIG_SETTING_TREE_PLACER_NONE                             :Nincs
STR_CONFIG_SETTING_TREE_PLACER_ORIGINAL                         :Eredeti
STR_CONFIG_SETTING_TREE_PLACER_IMPROVED                         :Javított

STR_CONFIG_SETTING_ROAD_SIDE                                    :Közúti járművek: {STRING}
STR_CONFIG_SETTING_ROAD_SIDE_HELPTEXT                           :Melyik oldalon közlekedjenek a közúti járművek

###length 2
STR_CONFIG_SETTING_ROAD_SIDE_LEFT                               :Balra hajtás
STR_CONFIG_SETTING_ROAD_SIDE_RIGHT                              :Jobbra hajtás

STR_CONFIG_SETTING_HEIGHTMAP_ROTATION                           :Magasságtérkép forgatása: {STRING}
STR_CONFIG_SETTING_HEIGHTMAP_ROTATION_TOOLTIP                   :A magasságtérkép elforgatásának beállítása a játékvilágba való illesztéshez
###length 2
STR_CONFIG_SETTING_HEIGHTMAP_ROTATION_COUNTER_CLOCKWISE         :Órairánnyal szemben
STR_CONFIG_SETTING_HEIGHTMAP_ROTATION_CLOCKWISE                 :Órairányban

STR_CONFIG_SETTING_SE_FLAT_WORLD_HEIGHT                         :A sík térképhez hozzáadandó magasság: {STRING}
###length 2
STR_CONFIG_SETTING_EDGES_NOT_EMPTY                              :{WHITE}Az északi határnál egy vagy több mező nem üres
STR_CONFIG_SETTING_EDGES_NOT_WATER                              :{WHITE}Az egyik határnál egy vagy több mező nem víz

STR_CONFIG_SETTING_STATION_SPREAD                               :Max állomás kiterjedés: {STRING}
STR_CONFIG_SETTING_STATION_SPREAD_HELPTEXT                      :A legnagyobb terület mérete, melyen egy adott állomás terjeszkedhet. Nagyobb érték lelassítja a játékot

STR_CONFIG_SETTING_SERVICEATHELIPAD                             :Helikopterek automatikus javítása a helikopter-leszállókon: {STRING}
STR_CONFIG_SETTING_SERVICEATHELIPAD_HELPTEXT                    :Helikopterek automatikus javítása minden leszálláskor, még ha nincs is járműtelep a reptéren

STR_CONFIG_SETTING_LINK_TERRAFORM_TOOLBAR                       :Tájrendező eszköztár megnyitása az építési eszköztárakkal: {STRING}
STR_CONFIG_SETTING_LINK_TERRAFORM_TOOLBAR_HELPTEXT              :Egy közlekedési ág építési eszköztárának megnyitásakor a tájrendező eszköztárat is nyissa meg

STR_CONFIG_SETTING_SMALLMAP_LAND_COLOUR                         :Föld színe a térképen: {STRING}
STR_CONFIG_SETTING_SMALLMAP_LAND_COLOUR_HELPTEXT                :Talaj színe a térképen
###length 3
STR_CONFIG_SETTING_SMALLMAP_LAND_COLOUR_GREEN                   :Zöld
STR_CONFIG_SETTING_SMALLMAP_LAND_COLOUR_DARK_GREEN              :Sötétzöld
STR_CONFIG_SETTING_SMALLMAP_LAND_COLOUR_VIOLET                  :Sötétkék

STR_CONFIG_SETTING_LINKGRAPH_COLOURS                            :Rakományáramlási átfedési színek: {STRING}
STR_CONFIG_SETTING_LINKGRAPH_COLOURS_HELPTEXT                   :Rakományáramlási átfedési színséma beállítása.
###length 4
STR_CONFIG_SETTING_LINKGRAPH_COLOURS_GREEN_TO_RED               :Zöldről pirosra (eredeti)
STR_CONFIG_SETTING_LINKGRAPH_COLOURS_GREEN_TO_BLUE              :Zöldből kékbe
STR_CONFIG_SETTING_LINKGRAPH_COLOURS_GREY_TO_RED                :Szürkéről pirosra
STR_CONFIG_SETTING_LINKGRAPH_COLOURS_GREYSCALE                  :Szürkeárnyalat

STR_CONFIG_SETTING_SCROLLMODE                                   :A látkép mozgatása: {STRING}
STR_CONFIG_SETTING_SCROLLMODE_HELPTEXT                          :A látkép mozgatásának módja. Az "zárolt egérpozíció" beállítás nem működik minden rendszeren, például webes verziókon, érintőképernyőkön, Linuxon Waylanddel és másokon.
###length 4
STR_CONFIG_SETTING_SCROLLMODE_DEFAULT                           :A látkép mozgatása jobb egérgombbal, fix kurzorral
STR_CONFIG_SETTING_SCROLLMODE_RMB_LOCKED                        :A térkép mozgatása jobb egérgombbal, fix kurzorral
STR_CONFIG_SETTING_SCROLLMODE_RMB                               :A térkép mozgatása jobb egérgombbal
STR_CONFIG_SETTING_SCROLLMODE_LMB                               :A térkép mozgatása bal egérgombbal

STR_CONFIG_SETTING_SMOOTH_SCROLLING                             :Finomított nézőpont-görgetés: {STRING}
STR_CONFIG_SETTING_SMOOTH_SCROLLING_HELPTEXT                    :Beállítható, hogy a fő nézet hogyan mozogjon egy adott pozícióra a térképre kattintáskor ha egy adott objektumra történik mozgás. Bekapcsolva a nézet egyenletesen mozog, kikapcsolva közvetlenül a kijelölt helyre ugrik

STR_CONFIG_SETTING_MEASURE_TOOLTIP                              :Területinformációk mutatása építési eszközök használatakor: {STRING}
STR_CONFIG_SETTING_MEASURE_TOOLTIP_HELPTEXT                     :Mezők közti távolságok és magasságkülönbségek megjelenítése húzás közben építkezéskor

STR_CONFIG_SETTING_LIVERIES                                     :Járművek egyedi színezésének mutatása: {STRING}
STR_CONFIG_SETTING_LIVERIES_HELPTEXT                            :Járműtípus-specifikus színezések használatának engedélyezése (a vállalati színtől eltérően)
###length 3
STR_CONFIG_SETTING_LIVERIES_NONE                                :Egyikét sem
STR_CONFIG_SETTING_LIVERIES_OWN                                 :Csak a sajátét
STR_CONFIG_SETTING_LIVERIES_ALL                                 :Minden vállalatét

STR_CONFIG_SETTING_PREFER_TEAMCHAT                              :Alapesetben csapatban beszélsz <ENTER>-rel: {STRING}
STR_CONFIG_SETTING_PREFER_TEAMCHAT_HELPTEXT                     :Az <ENTER> és <Ctrl+ENTER> billentyűk működésének felcserélése a csapaton belüli és publikus beszélgetésekhez

STR_CONFIG_SETTING_SCROLLWHEEL_MULTIPLIER                       :Egérgörgő sebessége a térképen: {STRING}
STR_CONFIG_SETTING_SCROLLWHEEL_MULTIPLIER_HELPTEXT              :Egérgörgős mozgatás érzékenységének beállítása

STR_CONFIG_SETTING_SCROLLWHEEL_SCROLLING                        :Egérgörgő funkció: {STRING}
STR_CONFIG_SETTING_SCROLLWHEEL_SCROLLING_HELPTEXT               :Két dimenziós egérgörgővel történő mozgatás engedélyezése
###length 3
STR_CONFIG_SETTING_SCROLLWHEEL_ZOOM                             :Térkép nagyítás
STR_CONFIG_SETTING_SCROLLWHEEL_SCROLL                           :Térkép mozgatás
STR_CONFIG_SETTING_SCROLLWHEEL_OFF                              :Ki

STR_CONFIG_SETTING_OSK_ACTIVATION                               :Képernyőbillentyűzet: {STRING}
STR_CONFIG_SETTING_OSK_ACTIVATION_HELPTEXT                      :Válaszd ki a képernyűbillentyűzet ablak megnyitásának módját, hogy csak mutatóeszközzel is be tudj íni szöveget vagy számot. Ez a billentyűzet nélküli játéknál hasznos.
###length 4
STR_CONFIG_SETTING_OSK_ACTIVATION_DISABLED                      :Kikapcsolva
STR_CONFIG_SETTING_OSK_ACTIVATION_DOUBLE_CLICK                  :Dupla kattintás
STR_CONFIG_SETTING_OSK_ACTIVATION_SINGLE_CLICK_FOCUS            :Egyszeres kattintás (amikor előtérben van)
STR_CONFIG_SETTING_OSK_ACTIVATION_SINGLE_CLICK                  :Egyszeres kattintás (azonnal)

STR_CONFIG_SETTING_USE_RELAY_SERVICE                            :Közvetítő szolgáltatás használata: {STRING}
STR_CONFIG_SETTING_USE_RELAY_SERVICE_HELPTEXT                   :Ha egy szerverhez nem lehet közvetlenül csatlakozni, próbáljon-e közvetítő szolgáltatást használni a csatlakozáshoz. "Soha" esetén ez meg van tiltva, "Kérdezzen rá" esetén használat előtt rá fog kérdezni, "Mindig engedélyezve" esetén pedig kérdés nélkül használni fogja a szolgáltatást, amennyiben szükség van rá.
###length 3
STR_CONFIG_SETTING_USE_RELAY_SERVICE_NEVER                      :Soha
STR_CONFIG_SETTING_USE_RELAY_SERVICE_ASK                        :Kérdezzen rá
STR_CONFIG_SETTING_USE_RELAY_SERVICE_ALLOW                      :Mindig engedélyezve

STR_CONFIG_SETTING_RIGHT_MOUSE_BTN_EMU                          :Jobb egérgomb emuláció: {STRING}
STR_CONFIG_SETTING_RIGHT_MOUSE_BTN_EMU_HELPTEXT                 :Jobb egérgomb emulálási módszerének kiválasztása
###length 3
STR_CONFIG_SETTING_RIGHT_MOUSE_BTN_EMU_COMMAND                  :Parancs+Kattintás
STR_CONFIG_SETTING_RIGHT_MOUSE_BTN_EMU_CONTROL                  :Ctrl+kattintás
STR_CONFIG_SETTING_RIGHT_MOUSE_BTN_EMU_OFF                      :Kikapcsolva

STR_CONFIG_SETTING_RIGHT_MOUSE_WND_CLOSE                        :Ablakok bezárása jobb gombbal: {STRING}
STR_CONFIG_SETTING_RIGHT_MOUSE_WND_CLOSE_HELPTEXT               :A jobb gombbal való kattintás az ablak területén bezárja az ablakot. Ez a beállítás kikapcsolja a segédletek jobb gombbal való megjelenítését!
###length 3
STR_CONFIG_SETTING_RIGHT_MOUSE_WND_CLOSE_NO                     :Nem
STR_CONFIG_SETTING_RIGHT_MOUSE_WND_CLOSE_YES                    :Igen
STR_CONFIG_SETTING_RIGHT_MOUSE_WND_CLOSE_YES_EXCEPT_STICKY      :Igen, a zároltakat kivéve

STR_CONFIG_SETTING_DATE_FORMAT_IN_SAVE_NAMES                    :Játékmentés dátumformátuma: {STRING}
STR_CONFIG_SETTING_DATE_FORMAT_IN_SAVE_NAMES_HELPTEXT           :A játékmentésekben használt dátum formátuma
###length 3
STR_CONFIG_SETTING_DATE_FORMAT_IN_SAVE_NAMES_LONG               :hosszú (31st Dec 2008)
STR_CONFIG_SETTING_DATE_FORMAT_IN_SAVE_NAMES_SHORT              :rövid (31-12-2008)
STR_CONFIG_SETTING_DATE_FORMAT_IN_SAVE_NAMES_ISO                :ISO (2008-12-31)

STR_CONFIG_SETTING_PAUSE_ON_NEW_GAME                            :Automatikus szünettel kezdés új játék esetén: {STRING}
STR_CONFIG_SETTING_PAUSE_ON_NEW_GAME_HELPTEXT                   :Bekapcsolva a játék szünettel kezdődik, időt hagyva a térkép közelebbi tanulmányozására

STR_CONFIG_SETTING_COMMAND_PAUSE_LEVEL                          :Szünetben engedélyezett: {STRING}
STR_CONFIG_SETTING_COMMAND_PAUSE_LEVEL_HELPTEXT                 :A szünet közben történő cselekvések kiválasztása
###length 4
STR_CONFIG_SETTING_COMMAND_PAUSE_LEVEL_NO_ACTIONS               :semmilyen cselekvés
STR_CONFIG_SETTING_COMMAND_PAUSE_LEVEL_ALL_NON_CONSTRUCTION     :Minden, ami nem építés
STR_CONFIG_SETTING_COMMAND_PAUSE_LEVEL_ALL_NON_LANDSCAPING      :Minden, ami nem tájrendezés
STR_CONFIG_SETTING_COMMAND_PAUSE_LEVEL_ALL_ACTIONS              :minden cselekvés

STR_CONFIG_SETTING_ADVANCED_VEHICLE_LISTS                       :Továbbfejlesztett járműlista használata: {STRING}
STR_CONFIG_SETTING_ADVANCED_VEHICLE_LISTS_HELPTEXT              :Továbbfejlesztett járműlista használatának engedélyezése a járművek csoportosításához

STR_CONFIG_SETTING_LOADING_INDICATORS                           :Rakodásjelző használata: {STRING}
STR_CONFIG_SETTING_LOADING_INDICATORS_HELPTEXT                  :A rakodásjelző megjelenítésének kiválasztása a be- és kirakodó járművek felett

STR_CONFIG_SETTING_TIMETABLE_MODE                               :Menetrendek időegysége: {STRING}
STR_CONFIG_SETTING_TIMETABLE_MODE_HELPTEXT                      :Válaszd ki a menetrendek időegységét
###length 3
STR_CONFIG_SETTING_TIMETABLE_MODE_DAYS                          :Nap
STR_CONFIG_SETTING_TIMETABLE_MODE_SECONDS                       :Másodperc
STR_CONFIG_SETTING_TIMETABLE_MODE_TICKS                         :tickek

STR_CONFIG_SETTING_TIMETABLE_SHOW_ARRIVAL_DEPARTURE             :Indulás és érkezés megjelenítése a menetrendekben: {STRING}
STR_CONFIG_SETTING_TIMETABLE_SHOW_ARRIVAL_DEPARTURE_HELPTEXT    :Várható érkezés és indulás megjelenítése a menetrendekben

STR_CONFIG_SETTING_QUICKGOTO                                    :Utasításlista gyors elkészítése: {STRING}
STR_CONFIG_SETTING_QUICKGOTO_HELPTEXT                           :A 'Menj' parancs előzetes kiválasztása az utasításlista megnyitásakor

STR_CONFIG_SETTING_DEFAULT_RAIL_TYPE                            :Alapértelmezett vasúti pályatípus: {STRING}
STR_CONFIG_SETTING_DEFAULT_RAIL_TYPE_HELPTEXT                   :Egy játék kezdete vagy betöltése után használt vasúti pályatípus. 'Első elérhető' kiválasztja a legrégebbi típusú pályát, 'Utolsó elérhető' kiválasztja a legújabb típusú pályát, 'Legtöbbet használt' kiválasztja azt a pályatípust, amelyik a legtöbb helyen volt használva
###length 3
STR_CONFIG_SETTING_DEFAULT_RAIL_TYPE_FIRST                      :Első elérhető
STR_CONFIG_SETTING_DEFAULT_RAIL_TYPE_LAST                       :Utolsó elérhető
STR_CONFIG_SETTING_DEFAULT_RAIL_TYPE_MOST_USED                  :Legtöbbet használt

STR_CONFIG_SETTING_SHOW_TRACK_RESERVATION                       :Vágányszakasz foglaltságának jelzése: {STRING}
STR_CONFIG_SETTING_SHOW_TRACK_RESERVATION_HELPTEXT              :A vonatok számára lezárt vágányutak jelölése más színnel, az irányjelzési rendszerrel kapcsolatos vonatmegállási problémák megoldásához

STR_CONFIG_SETTING_PERSISTENT_BUILDINGTOOLS                     :Építő eszközök aktívak maradnak használat után: {STRING}
STR_CONFIG_SETTING_PERSISTENT_BUILDINGTOOLS_HELPTEXT            :Az építő eszközök, pl. hidak, alagutak stb. aktívan tartása használatuk után

STR_CONFIG_SETTING_AUTO_REMOVE_SIGNALS                          :Jelzők automatikus eltávolítása vasúti pálya építésekor: {STRING}
STR_CONFIG_SETTING_AUTO_REMOVE_SIGNALS_HELPTEXT                 :Automatikusan eltávolítja a jelzőket vasúti pálya építésekor, ha útban vannak. Potenciálisan vasúti baleseteket okozhat!

STR_CONFIG_SETTING_FAST_FORWARD_SPEED_LIMIT                     :A játék gyorsításának maximális értéke: {STRING}
STR_CONFIG_SETTING_FAST_FORWARD_SPEED_LIMIT_HELPTEXT            :Megadja, hogy milyen gyorsan fusson a játék, ha a gyorsítás be van kapcsolva. 0 esetén nincs korlát, olyan gyorsan fog futni, ahogyan a számítógéped bírja. 100% alatt a játék lassabb lesz. A felső határ a számítógéped teljesítményétől és magától a játéktól is függ.
STR_CONFIG_SETTING_FAST_FORWARD_SPEED_LIMIT_VAL                 :A normál sebesség {NUM}%-a
###setting-zero-is-special
STR_CONFIG_SETTING_FAST_FORWARD_SPEED_LIMIT_ZERO                :Nincs korlát (ahogyan a számítógéped bírja)

STR_CONFIG_SETTING_SOUND_TICKER                                 :Hírsáv: {STRING}
STR_CONFIG_SETTING_SOUND_TICKER_HELPTEXT                        :Hang lejátszása új hír érkezésekor

STR_CONFIG_SETTING_SOUND_NEWS                                   :Újság: {STRING}
STR_CONFIG_SETTING_SOUND_NEWS_HELPTEXT                          :Hanglejátszás az újság megjelenésekor

###length 2
STR_CONFIG_SETTING_SOUND_NEW_YEAR                               :Év vége: {STRING}
STR_CONFIG_SETTING_SOUND_NEW_PERIOD                             :Időszak vége: {STRING}

###length 2
STR_CONFIG_SETTING_SOUND_NEW_YEAR_HELPTEXT                      :Hang lejátszása az előző évhez viszonyítva a cég jelen évi teljesítményének év végi összesítésénél
STR_CONFIG_SETTING_SOUND_NEW_PERIOD_HELPTEXT                    :Hangjelzés egy időszak végén, amely a vállalat adott időszak alatti teljesítményét foglalja össze az előző időszakhoz képest

STR_CONFIG_SETTING_SOUND_CONFIRM                                :Építkezés: {STRING}
STR_CONFIG_SETTING_SOUND_CONFIRM_HELPTEXT                       :Hanglejátszás sikeres építkezések vagy más tevékenységek után

STR_CONFIG_SETTING_SOUND_CLICK                                  :Gombra kattintás: {STRING}
STR_CONFIG_SETTING_SOUND_CLICK_HELPTEXT                         :Sípolás gombra kattintáskor

STR_CONFIG_SETTING_SOUND_DISASTER                               :Katasztrófák/balesetek: {STRING}
STR_CONFIG_SETTING_SOUND_DISASTER_HELPTEXT                      :Balesetek és katasztrófák hangjainak lejátszása

STR_CONFIG_SETTING_SOUND_VEHICLE                                :Járművek: {STRING}
STR_CONFIG_SETTING_SOUND_VEHICLE_HELPTEXT                       :Járműhangok lejátszása

STR_CONFIG_SETTING_SOUND_AMBIENT                                :Terület: {STRING}
STR_CONFIG_SETTING_SOUND_AMBIENT_HELPTEXT                       :Az ipar, városok és tájak környezeti hangjainak lejátszása

STR_CONFIG_SETTING_MAX_TRAINS                                   :Maximum vonat vállalatonként: {STRING}
STR_CONFIG_SETTING_MAX_TRAINS_HELPTEXT                          :Egy vállalat által birtokolható maximális vonatok száma

STR_CONFIG_SETTING_MAX_ROAD_VEHICLES                            :Maximum közúti jármű vállalatonként: {STRING}
STR_CONFIG_SETTING_MAX_ROAD_VEHICLES_HELPTEXT                   :Egy vállalat által birtokolható maximális közúti járművek száma

STR_CONFIG_SETTING_MAX_AIRCRAFT                                 :Maximum repülőgép vállalatonként: {STRING}
STR_CONFIG_SETTING_MAX_AIRCRAFT_HELPTEXT                        :Egy vállalat által birtokolható maximális repülőgépek száma

STR_CONFIG_SETTING_MAX_SHIPS                                    :Maximum hajó vállalatonként: {STRING}
STR_CONFIG_SETTING_MAX_SHIPS_HELPTEXT                           :Egy vállalat által birtokolható maximális hajók száma

STR_CONFIG_SETTING_AI_BUILDS_TRAINS                             :Vonatok tiltása a gépi ellenfeleknek: {STRING}
STR_CONFIG_SETTING_AI_BUILDS_TRAINS_HELPTEXT                    :Bekapcsolva a számítógép által irányított ellenfelek nem építhetnek vasutakat

STR_CONFIG_SETTING_AI_BUILDS_ROAD_VEHICLES                      :Közúti járművek tiltása a gépi ellenfeleknek: {STRING}
STR_CONFIG_SETTING_AI_BUILDS_ROAD_VEHICLES_HELPTEXT             :Bekapcsolva a számítógép által irányított ellenfelek nem építhetnek közutakat

STR_CONFIG_SETTING_AI_BUILDS_AIRCRAFT                           :Repülőgépek tiltása a gépi ellenfeleknek: {STRING}
STR_CONFIG_SETTING_AI_BUILDS_AIRCRAFT_HELPTEXT                  :Bekapcsolva a számítógép által irányított ellenfelek nem építhetnek repülőket

STR_CONFIG_SETTING_AI_BUILDS_SHIPS                              :Hajók tiltása a gépi ellenfeleknek: {STRING}
STR_CONFIG_SETTING_AI_BUILDS_SHIPS_HELPTEXT                     :Bekapcsolva a számítógép által irányított ellenfelek nem építhetnek hajókat

STR_CONFIG_SETTING_AI_IN_MULTIPLAYER                            :Számítógépes ellenfelek a hálózati játékokban: {STRING}
STR_CONFIG_SETTING_AI_IN_MULTIPLAYER_HELPTEXT                   :Számítógép által irányított játékosok részvételének engedélyezése többjátékos játékokban

STR_CONFIG_SETTING_SCRIPT_MAX_OPCODES                           :Szkriptek felfüggesztéséhez szükséges opcode mennyiség: {STRING}
STR_CONFIG_SETTING_SCRIPT_MAX_OPCODES_HELPTEXT                  :Egy kör alatti maximális számítási lépések száma, amit egy szkript kiszámíthat
STR_CONFIG_SETTING_SCRIPT_MAX_MEMORY                            :A szkriptek maximális memóriahasználata: {STRING}
STR_CONFIG_SETTING_SCRIPT_MAX_MEMORY_HELPTEXT                   :Mennyi memóriát használhat egy adott szkript, mielőtt leállításra kerül. Nagy térképek esetén lehet, hogy ezt az értéket növelni kell.
STR_CONFIG_SETTING_SCRIPT_MAX_MEMORY_VALUE                      :{COMMA} MiB

STR_CONFIG_SETTING_SERVINT_ISPERCENT                            :Javítási intervallumok százalékban: {STRING}
STR_CONFIG_SETTING_SERVINT_ISPERCENT_HELPTEXT                   :Ha ez engedélyezve van, a járművek megpróbálnak karbantartásra menni, amikor a megbízhatóságuk a maximális megbízhatóság egy adott százalékára csökken.{}{}Például, ha egy jármű maximális megbízhatósága 90%, és a szervizintervallum 20%, akkor a jármű karbantartásra fog menni, amikor eléri a 72%-os megbízhatóságot.

STR_CONFIG_SETTING_SERVINT_TRAINS                               :Alapértelmezett javítási intervallum vonatoknak: {STRING}
STR_CONFIG_SETTING_SERVINT_TRAINS_HELPTEXT                      :Alapértelmezett javítási intervallum beállítása új vonatoknak, ha nincs külön javítási intervallum beállítva a járműre
STR_CONFIG_SETTING_SERVINT_ROAD_VEHICLES                        :Alapértelmezett javítási intervallum közúti járműveknek: {STRING}
STR_CONFIG_SETTING_SERVINT_ROAD_VEHICLES_HELPTEXT               :Alapértelmezett javítási intervallum beállítása új közúti járműveknek, ha nincs külön javítási intervallum beállítva a járműre
STR_CONFIG_SETTING_SERVINT_AIRCRAFT                             :Alapértelmezett javítási intervallum repülőgépeknek: {STRING}
STR_CONFIG_SETTING_SERVINT_AIRCRAFT_HELPTEXT                    :Alapértelmezett javítási intervallum beállítása új repülőgépeknek, ha nincs külön javítási intervallum beállítva a járműre
STR_CONFIG_SETTING_SERVINT_SHIPS                                :Alapértelmezett javítási intervallum hajóknak: {STRING}
STR_CONFIG_SETTING_SERVINT_SHIPS_HELPTEXT                       :Alapértelmezett javítási intervallum beállítása új hajóknak, ha nincs külön javítási intervallum beállítva a járműre
STR_CONFIG_SETTING_SERVINT_VALUE                                :{COMMA}{NBSP}nap/%
###setting-zero-is-special
STR_CONFIG_SETTING_SERVINT_DISABLED                             :kikapcsolva

STR_CONFIG_SETTING_NOSERVICE                                    :Ne legyen javítás ha lerobbanások sincsenek: {STRING}
STR_CONFIG_SETTING_NOSERVICE_HELPTEXT                           :Bekapcsolva a járművek nem kerülnek javításra, ha nem tudnak lerobbanni

STR_CONFIG_SETTING_STATION_LENGTH_LOADING_PENALTY               :Berakodási sebesség csökkentve büntetésként az állomásnál hosszabb vonatoknak: {STRING}
STR_CONFIG_SETTING_STATION_LENGTH_LOADING_PENALTY_HELPTEXT      :Ha bekapcsolva, az állomás méretét meghaladó vonatok lassabban leszne képesek berakodni, mint azok a vonatok, amelyek beférnek az állomásra. A beállítás az útvonalkeresést nem befolyásolja.

STR_CONFIG_SETTING_WAGONSPEEDLIMITS                             :A vagonok sebessége korlátozható: {STRING}
STR_CONFIG_SETTING_WAGONSPEEDLIMITS_HELPTEXT                    :Bekapcsolva a szerelvényben lévő vasúti kocsik maximális sebessége is korlátozza a vonat maximális sebességét

STR_CONFIG_SETTING_DISABLE_ELRAILS                              :Villamosított vágányok letiltása: {STRING}
STR_CONFIG_SETTING_DISABLE_ELRAILS_HELPTEXT                     :Bekapcsolva nem szükséges villamosítani egy vágányt ahhoz, hogy azon villanymozdonyok közlekedhessenek

STR_CONFIG_SETTING_NEWS_ARRIVAL_FIRST_VEHICLE_OWN               :Első jármű megérkezése a játékos megállójába: {STRING}
STR_CONFIG_SETTING_NEWS_ARRIVAL_FIRST_VEHICLE_OWN_HELPTEXT      :Újság megjelenítése amikor a cég új állomásához megérkezik az első jármű

STR_CONFIG_SETTING_NEWS_ARRIVAL_FIRST_VEHICLE_OTHER             :Első jármű megérkezése az ellenfél megállójába: {STRING}
STR_CONFIG_SETTING_NEWS_ARRIVAL_FIRST_VEHICLE_OTHER_HELPTEXT    :Újság megjelenítése amikor egy konkurens vállalat új állomásához megérkezik az első jármű

STR_CONFIG_SETTING_NEWS_ACCIDENTS_DISASTERS                     :Balesetek / természeti csapások: {STRING}
STR_CONFIG_SETTING_NEWS_ACCIDENTS_DISASTERS_HELPTEXT            :Újság megjelenítése balesetek vagy katasztrófák bekövetkezésekor

STR_CONFIG_SETTING_NEWS_ACCIDENT_OTHER                          :Konkurens vállalatok járműveinek balesetei: {STRING}
STR_CONFIG_SETTING_NEWS_ACCIDENT_OTHER_HELPTEXT                 :Újság megjelenítése, ha valamelyik konkurens vállalat egy járműve balesetet szenved

STR_CONFIG_SETTING_NEWS_COMPANY_INFORMATION                     :Vállalati információk: {STRING}
STR_CONFIG_SETTING_NEWS_COMPANY_INFORMATION_HELPTEXT            :Újság megjelenítése amikor egy új cég alapul vagy csődközelbe kerül

STR_CONFIG_SETTING_NEWS_INDUSTRY_OPEN                           :Új gazdasági épületek megjelenése: {STRING}
STR_CONFIG_SETTING_NEWS_INDUSTRY_OPEN_HELPTEXT                  :Újság megjelenítése amikor új ipartelep nyílik

STR_CONFIG_SETTING_NEWS_INDUSTRY_CLOSE                          :Gazdasági épületek bezárása: {STRING}
STR_CONFIG_SETTING_NEWS_INDUSTRY_CLOSE_HELPTEXT                 :Újság megjelenítése, amikor egy ipartelep bezár

STR_CONFIG_SETTING_NEWS_ECONOMY_CHANGES                         :Gazdasági változások: {STRING}
STR_CONFIG_SETTING_NEWS_ECONOMY_CHANGES_HELPTEXT                :Újság megjelenítése a globális gazdasági változásokkal kapcsolatban

STR_CONFIG_SETTING_NEWS_INDUSTRY_CHANGES_COMPANY                :Termelésváltozások a vállalatod által kiszolgált gazdasági létesítményeknél: {STRING}
STR_CONFIG_SETTING_NEWS_INDUSTRY_CHANGES_COMPANY_HELPTEXT       :Újsághír megjelenítése, amikor a cág által kiszolgált gazdasági épületben termelési változás áll be

STR_CONFIG_SETTING_NEWS_INDUSTRY_CHANGES_OTHER                  :Termelésváltozások a konkurenseid által kiszolgált gazdasági létesítményeknél: {STRING}
STR_CONFIG_SETTING_NEWS_INDUSTRY_CHANGES_OTHER_HELPTEXT         :Újsághír megjelenítése, amikor a versenytársak által kiszolgált gazdasági épületben termelési változás áll be

STR_CONFIG_SETTING_NEWS_INDUSTRY_CHANGES_UNSERVED               :Más gazdasági termelési változások: {STRING}
STR_CONFIG_SETTING_NEWS_INDUSTRY_CHANGES_UNSERVED_HELPTEXT      :Üzenet megjelenítése, amikor egy olyan ipartelep teljesítménye változik, amely nem kötődik semelyik cég tevékenységéhez

STR_CONFIG_SETTING_NEWS_ADVICE                                  :A vállalat járműveire vonatkozó ötletek / információk: {STRING}
STR_CONFIG_SETTING_NEWS_ADVICE_HELPTEXT                         :Üzenet megjelenítése beavatkozást igénylő járművekkel kapcsolatban

STR_CONFIG_SETTING_NEWS_NEW_VEHICLES                            :Új járművek: {STRING}
STR_CONFIG_SETTING_NEWS_NEW_VEHICLES_HELPTEXT                   :Újság megjelenítése, amikor egy új jármű elérhetővé válik

STR_CONFIG_SETTING_NEWS_CHANGES_ACCEPTANCE                      :Rakományok elfogadásainak változásai: {STRING}
STR_CONFIG_SETTING_NEWS_CHANGES_ACCEPTANCE_HELPTEXT             :Üzenet megjelenítése az állomások bizonyos áruk fogadóképességének változásáról

STR_CONFIG_SETTING_NEWS_SUBSIDIES                               :Támogatások: {STRING}
STR_CONFIG_SETTING_NEWS_SUBSIDIES_HELPTEXT                      :Újság megjelenítése szállítási támogatásokkal kapcsolatban

STR_CONFIG_SETTING_NEWS_GENERAL_INFORMATION                     :Általános információk: {STRING}
STR_CONFIG_SETTING_NEWS_GENERAL_INFORMATION_HELPTEXT            :Újság megjelenítése mely információkat tartalmaz általános eseményekről, mint például exkluzív szállítási jogok vásárlása vagy új útfelújítási hozzájárulás
###length 3
STR_CONFIG_SETTING_NEWS_MESSAGES_OFF                            :Ki
STR_CONFIG_SETTING_NEWS_MESSAGES_SUMMARY                        :Kivonat
STR_CONFIG_SETTING_NEWS_MESSAGES_FULL                           :Teljes

STR_CONFIG_SETTING_COLOURED_NEWS_YEAR                           :Színes újságcikkek megjelenése: {STRING}
STR_CONFIG_SETTING_COLOURED_NEWS_YEAR_HELPTEXT                  :Az év, melytől az újságok színesben jelennek meg. Az adott év előtt azok fekete-fehérek
STR_CONFIG_SETTING_STARTING_YEAR                                :Játék induló dátuma: {STRING}

STR_CONFIG_SETTING_ENDING_YEAR                                  :Játék végi pontozás ebben az évben: {STRING}
STR_CONFIG_SETTING_ENDING_YEAR_HELPTEXT                         :A játék ebben az évben ér véget pontozás szempontjából. Ennek az évnek a végén a vállalat teljesítménypontszáma rögzítésre kerül, és adott esetben megjelenik a rekord táblán, de a játékosok ezután folytathatják a játékot.{}Ha ez a kezdő év elé van állítva, akkor a rekord tábla sosem jelenik meg.
STR_CONFIG_SETTING_ENDING_YEAR_VALUE                            :{NUM}
###setting-zero-is-special
STR_CONFIG_SETTING_ENDING_YEAR_ZERO                             :Soha

STR_CONFIG_SETTING_ECONOMY_TYPE                                 :Gazdaság típusa: {STRING}
STR_CONFIG_SETTING_ECONOMY_TYPE_HELPTEXT                        :Egyenletes gazdaság esetén a termelés gyakrabban, de kisebb mértékben változik. Stagnáló gazdaság esetén a termelés egyáltalán nem változik, a gazdasági épületek nem zárnak be. NewGRF-ből származó gazdasági épületek esetén ennek a beállításnak lehet, hogy nem lesz hatása.
###length 3
STR_CONFIG_SETTING_ECONOMY_TYPE_ORIGINAL                        :Eredeti
STR_CONFIG_SETTING_ECONOMY_TYPE_SMOOTH                          :Egyenletes
STR_CONFIG_SETTING_ECONOMY_TYPE_FROZEN                          :Stagnáló

STR_CONFIG_SETTING_FEEDER_PAYMENT_SHARE                         :Ráhordó rendszereknek kifizetett profitszázalék: {STRING}
STR_CONFIG_SETTING_FEEDER_PAYMENT_SHARE_HELPTEXT                :A bevételek százaléka, mely a közbenső szállítóknak, ráhordó járatoknak kerül kifizetésre, nagyobb ellenőrzést adva a bevétel felett

STR_CONFIG_SETTING_DRAG_SIGNALS_DENSITY                         :Húzáskor helyezzen jelzőket minden {STRING}
STR_CONFIG_SETTING_DRAG_SIGNALS_DENSITY_HELPTEXT                :Az építendő jelzők közötti távolság beállítása a pályán a következő akadályig (jelző, elágazás), jelzők húzásakor
STR_CONFIG_SETTING_DRAG_SIGNALS_DENSITY_VALUE                   :{COMMA}. mezőre
STR_CONFIG_SETTING_DRAG_SIGNALS_FIXED_DISTANCE                  :Húzáskor állandó távolság tartása a jelzők között: {STRING}
STR_CONFIG_SETTING_DRAG_SIGNALS_FIXED_DISTANCE_HELPTEXT         :Jelzők építési viselkedésének kiválasztása Ctrl+húzás esetére. Kikapcsolva a jelzők alagutak és hidak körül kerülnek telepítésre, elkerülve a hosszú szakaszokat jelző nélkül. Bekapcsolva a jelzők minden n-edik mezőre kerülnek telepítésre, a párhuzamos vágányok elhelyezését megkönnyítendő

STR_CONFIG_SETTING_SEMAPHORE_BUILD_BEFORE_DATE                  :Automatikusan alakjelző épüljön {STRING}-ig.
STR_CONFIG_SETTING_SEMAPHORE_BUILD_BEFORE_DATE_HELPTEXT         :Az év beállítása, melytől fényjelzők kerülnek alkalmazásra. Azelőtt alakjelzők használatosak (melyek funkciója ugyanaz, csak máshogy néznek ki)

STR_CONFIG_SETTING_CYCLE_SIGNAL_TYPES                           :Jelzők típusa átalakításkor: {STRING}
STR_CONFIG_SETTING_CYCLE_SIGNAL_TYPES_HELPTEXT                  :Jelzőtípusok kiválasztása, hogy melyek legyenek elérhetőek a jelzőépítés eszközzel Ctrl+kattintás hatására.
###length 2
STR_CONFIG_SETTING_CYCLE_SIGNAL_ALL                             :Minden jelző

STR_CONFIG_SETTING_SIGNAL_GUI_MODE                              :Vasúti jelzők mutatása: {STRING}
STR_CONFIG_SETTING_SIGNAL_GUI_MODE_HELPTEXT                     :Mely jelzők legyenek láthatóak a vasúti jelzők eszköztáron.
###length 2
STR_CONFIG_SETTING_SIGNAL_GUI_MODE_PATH                         :Csak irányjelzők
STR_CONFIG_SETTING_SIGNAL_GUI_MODE_ALL_CYCLE_PATH               :Minden jelző

STR_CONFIG_SETTING_TOWN_LAYOUT                                  :Új települések úthálózati elrendezése: {STRING}
STR_CONFIG_SETTING_TOWN_LAYOUT_HELPTEXT                         :Települési úthálózat elrendezése
###length 5
STR_CONFIG_SETTING_TOWN_LAYOUT_DEFAULT                          :alapértelmezett
STR_CONFIG_SETTING_TOWN_LAYOUT_BETTER_ROADS                     :jobb utak
STR_CONFIG_SETTING_TOWN_LAYOUT_2X2_GRID                         :2x2-es háló
STR_CONFIG_SETTING_TOWN_LAYOUT_3X3_GRID                         :3x3-as háló
STR_CONFIG_SETTING_TOWN_LAYOUT_RANDOM                           :véletlenszerű

STR_CONFIG_SETTING_ALLOW_TOWN_ROADS                             :Települések építhetnek utakat: {STRING}
STR_CONFIG_SETTING_ALLOW_TOWN_ROADS_HELPTEXT                    :Településeknek utak építésének engedélyezése a növekedéshez. Kikapcsolva megakadályozza az önkormányzatot, hogy önmaga utakat építhessen
STR_CONFIG_SETTING_ALLOW_TOWN_LEVEL_CROSSINGS                   :A városok építhetnek vasúti átjárókat: {STRING}
STR_CONFIG_SETTING_ALLOW_TOWN_LEVEL_CROSSINGS_HELPTEXT          :Engedélyezve a települések építhetnek vasúti átjárókat

STR_CONFIG_SETTING_NOISE_LEVEL                                  :A repülőtér elhelyezésének korlátozása a zajszint alapján: {STRING}
STR_CONFIG_SETTING_NOISE_LEVEL_HELPTEXT                         :Kikapcsolva településenként csak kettő repülőtér építhető kivéve, ha a helyi önkormányzat hozzáállása "engedékeny" értékre van állítva. Bekapcsolva a repülőterek száma a település által megengedett zajszinttől függ, ami a lakosságszámtól és a távolságtól függ

STR_CONFIG_SETTING_TOWN_FOUNDING                                :Város alapítása játék közben: {STRING}
STR_CONFIG_SETTING_TOWN_FOUNDING_HELPTEXT                       :Bekapcsolva a játékosok alapíthatnak új településeket a játék során
###length 3
STR_CONFIG_SETTING_TOWN_FOUNDING_FORBIDDEN                      :tiltott
STR_CONFIG_SETTING_TOWN_FOUNDING_ALLOWED                        :megengedett
STR_CONFIG_SETTING_TOWN_FOUNDING_ALLOWED_CUSTOM_LAYOUT          :megengedett, egyéni városelrendezés

STR_CONFIG_SETTING_TOWN_CARGOGENMODE                            :Termelés a településeken: {STRING}
STR_CONFIG_SETTING_TOWN_CARGOGENMODE_HELPTEXT                   :Azt adja meg, hogy mennyi rakományt termelnek a városi épületek a település lakosságának függvényében.{}Négyzetes növekedés: Egy kétszer nagyobb település négyszer több utast termel.{}Lineáris növekedés: Egy kétszer nagyobb település kétszer több utast termel.
###length 2
STR_CONFIG_SETTING_TOWN_CARGOGENMODE_ORIGINAL                   :Négyzetes (eredeti)
STR_CONFIG_SETTING_TOWN_CARGOGENMODE_BITCOUNT                   :Lineáris

STR_CONFIG_SETTING_EXTRA_TREE_PLACEMENT                         :Játékbeli faelhelyezkedés: {STRING}
STR_CONFIG_SETTING_EXTRA_TREE_PLACEMENT_HELPTEXT                :Fák véletlenszerű megjelenésének szabályozása a játék során. Ez befolyásolhatja a gazdasági épületeket, melyek a fák növekedésétől függnek, mint a favágók
###length 4
STR_CONFIG_SETTING_EXTRA_TREE_PLACEMENT_NO_SPREAD               :Növekedjenek, de ne terjedjenek {RED}(favágók ellehetetlenítése)
STR_CONFIG_SETTING_EXTRA_TREE_PLACEMENT_SPREAD_RAINFOREST       :Növekedjenek és esőerdőkben terjedjenek
STR_CONFIG_SETTING_EXTRA_TREE_PLACEMENT_SPREAD_ALL              :Növekedjenek és mindenhol terjedjenek
STR_CONFIG_SETTING_EXTRA_TREE_PLACEMENT_NO_GROWTH_NO_SPREAD     :Ne növekedjenek és ne terjedjenek {RED}(favágók ellehetetlenítése)

STR_CONFIG_SETTING_TOOLBAR_POS                                  :A fő eszközsor helye: {STRING}
STR_CONFIG_SETTING_TOOLBAR_POS_HELPTEXT                         :A fő eszközsor vízszintes elhelyezésének beállítása a képernyő tetején
STR_CONFIG_SETTING_STATUSBAR_POS                                :Állapotsor elhelyezkedése: {STRING}
STR_CONFIG_SETTING_STATUSBAR_POS_HELPTEXT                       :Az állapotsor vízszintes elhelyezésének beállítása a képernyő alján
STR_CONFIG_SETTING_SNAP_RADIUS                                  :Ablakillesztés távolsága: {STRING}
STR_CONFIG_SETTING_SNAP_RADIUS_HELPTEXT                         :Ablakok közti távolság mielőtt az ablak automatikusan a közeli ablakhoz kerül igazításra
STR_CONFIG_SETTING_SNAP_RADIUS_VALUE                            :{COMMA} pixel
###setting-zero-is-special
STR_CONFIG_SETTING_SNAP_RADIUS_DISABLED                         :kikapcsolva
STR_CONFIG_SETTING_SOFT_LIMIT                                   :Nem zárolt ablakok maximális száma: {STRING}
STR_CONFIG_SETTING_SOFT_LIMIT_HELPTEXT                          :Nem zárolt ablakok száma mielőtt a régi ablakok bezárásra kerülnek, hogy legyen hely az új ablakok számára
STR_CONFIG_SETTING_SOFT_LIMIT_VALUE                             :{COMMA}
###setting-zero-is-special
STR_CONFIG_SETTING_SOFT_LIMIT_DISABLED                          :kikapcsolva

STR_CONFIG_SETTING_ZOOM_MIN                                     :A nagyítás maximális mértéke: {STRING}
STR_CONFIG_SETTING_ZOOM_MIN_HELPTEXT                            :Maximális nagyítás mértéke. A nagyobb nagyítási mérték több memóriát igényel
STR_CONFIG_SETTING_ZOOM_MAX                                     :A kicsinyítés maximális mértéke: {STRING}
STR_CONFIG_SETTING_ZOOM_MAX_HELPTEXT                            :Maximális kicsinyítés mértéke. A nagyobb kicsinyítési mérték szaggatást okozhat
###length 6
STR_CONFIG_SETTING_ZOOM_LVL_MIN                                 :4x
STR_CONFIG_SETTING_ZOOM_LVL_IN_2X                               :2x
STR_CONFIG_SETTING_ZOOM_LVL_NORMAL                              :Normál
STR_CONFIG_SETTING_ZOOM_LVL_OUT_2X                              :2x
STR_CONFIG_SETTING_ZOOM_LVL_OUT_4X                              :4x
STR_CONFIG_SETTING_ZOOM_LVL_OUT_8X                              :8x

STR_CONFIG_SETTING_SPRITE_ZOOM_MIN                              :Sprite-ok maximális felbontása: {STRING}
STR_CONFIG_SETTING_SPRITE_ZOOM_MIN_HELPTEXT                     :Meghatározhatod a sprite-ok maximális felbontását. Ha korlátozod a maximális felbontást, akkor abban az esetben is kisebb felbontású sprite-ok fognak megjelenni, ha egyébként lenne nagyobb felbontású is. Ez akkor lehet hasznos, ha olyan NewGRF-ek keverékét használod, amelyek különböző felbontással rendelkeznek, konzisztensebb megjelenést biztosítva a játéknak.
###length 3
STR_CONFIG_SETTING_SPRITE_ZOOM_LVL_MIN                          :4x
STR_CONFIG_SETTING_SPRITE_ZOOM_LVL_IN_2X                        :2x
STR_CONFIG_SETTING_SPRITE_ZOOM_LVL_NORMAL                       :1x

STR_CONFIG_SETTING_TOWN_GROWTH                                  :Települések növekedési sebessége: {STRING}
STR_CONFIG_SETTING_TOWN_GROWTH_HELPTEXT                         :A települések növekedési sebessége
###length 5
STR_CONFIG_SETTING_TOWN_GROWTH_NONE                             :Nincs
STR_CONFIG_SETTING_TOWN_GROWTH_SLOW                             :Lassú
STR_CONFIG_SETTING_TOWN_GROWTH_NORMAL                           :Normális
STR_CONFIG_SETTING_TOWN_GROWTH_FAST                             :Gyors
STR_CONFIG_SETTING_TOWN_GROWTH_VERY_FAST                        :Nagyon gyors

STR_CONFIG_SETTING_LARGER_TOWNS                                 :Várossá váló települések aránya: {STRING}
STR_CONFIG_SETTING_LARGER_TOWNS_HELPTEXT                        :Azon települések mennyisége, melyek várossá fognak válni, így egy település nagyobbként kezd és gyorsabban nő
STR_CONFIG_SETTING_LARGER_TOWNS_VALUE                           :1 a {COMMA}-ból
###setting-zero-is-special
STR_CONFIG_SETTING_LARGER_TOWNS_DISABLED                        :nincs
STR_CONFIG_SETTING_CITY_SIZE_MULTIPLIER                         :Kezdeti városméret-szorzó: {STRING}
STR_CONFIG_SETTING_CITY_SIZE_MULTIPLIER_HELPTEXT                :Átlagos városméret a normál településekhez képest a játék kezdetén

STR_CONFIG_SETTING_LINKGRAPH_RECALC_INTERVAL                    :Kapcsolatgrafikon frissítése minden {STRING}
STR_CONFIG_SETTING_LINKGRAPH_RECALC_INTERVAL_HELPTEXT           :A kapcsolatgrafikon következő újrakalkulálása között eltelt idő. Minden újrakalkulálás során egy komponens tervei kerülnek kiszámításra. Ez azt jelenti, hogy az X érték beállítása nem jelenti azt, hogy az egész grafikon X másodpercenként frissül. Csak néhány komponens lesz frissítve. Minél rövidebbre van állítva, annál több CPU időre van szükség a kiszámításhoz. Ha hosszabbra van állítva, akkor hosszabb időbe telik, amíg az áruelosztás elkezdődik az új útvonalakon.
STR_CONFIG_SETTING_LINKGRAPH_RECALC_TIME                        :A kapcsolatgrafikon újrakalkulálására szánt idő, {STRING}
STR_CONFIG_SETTING_LINKGRAPH_RECALC_TIME_HELPTEXT               :A kapcsolatgrafikon újrakalkulálására szánt idő. Egy újrakalkulálás megkezdésekor létrejön egy új szál ami ennyi másodpercig futhat. Minél rövidebbre állítod ezt a paramétert annál valószínűbb hogy a számítás nem készül el mire kellene. Ha ez megtörténik akkor a játék megáll amíg el nem készül a számítással ("laggol"). Minél hosszabbra állítod ezt az időt annál hosszabb idő telik el az útvonalak változása és az eloszlás frissítése között.

STR_CONFIG_SETTING_DISTRIBUTION_PAX                             :Utasok szétosztása: {STRING}
STR_CONFIG_SETTING_DISTRIBUTION_PAX_HELPTEXT                    :A "Szimmetrikus" azt jelenti, hogy megközelítóleg ugyanannyi utas megy majd A-ból B-be, mint B-ből A-ba. Az "Aszimmetrikus" beállítás esetén a különbözö irányokba tetszőleges mennyiségű utas mehet. "Kézi" esetben az utasok nem lesznek automatikusan szétosztva.
STR_CONFIG_SETTING_DISTRIBUTION_MAIL                            :Levelek szétosztása: {STRING}
STR_CONFIG_SETTING_DISTRIBUTION_MAIL_HELPTEXT                   :A "Szimmetrikus" azt jelenti, hogy megközelítóleg ugyanannyi levél megy majd A-ból B-be, mint B-ből A-ba. Az "Aszimmetrikus" beállítás esetén a különbözö irányokba tetszőleges mennyiségű levél mehet. "Kézi" esetben a levelek nem lesznek automatikusan szétosztva.
STR_CONFIG_SETTING_DISTRIBUTION_ARMOURED                        :A PÁNCÉLOZOTT rakománytípus szétosztása: {STRING}
STR_CONFIG_SETTING_DISTRIBUTION_ARMOURED_HELPTEXT               :A PÁNCÉLOZOTT rakománytípus a mérsékelt égövi tájon az értéktárgyakat, szubtrópusi tájon a gyémántot, szubarktikus tájon pedig az aranyat jelenti, ezeken a NewGRF-ek változtathatnak. A "szimmetrikus" azt jelenti, hogy megközelítóleg ugyanannyi rakomány megy majd A-ból B-be, mint B-ből A-ba. Az "aszimmetrikus" beállítás esetén a különbözö irányokba tetszőleges mennyiségű rakomány mehet. "Kézi" esetben a rakományok nem lesznek automatikusan szétosztva. Szubarktikus esetben az "aszimmetrikus" vagy "kézi" beállítás javasolt, mivel a bankok nem fognak aranyat, ill. gyémántot visszaküldeni a bányáknak. Mérsékelt és szubtropikus égövi esetben a "szimmetrikus" is jó választás, ebben az esetben a bankok a fogadott mennyiségnek megfelelően fognak értéktárgyakat visszaküldeni a küldő banknak.
STR_CONFIG_SETTING_DISTRIBUTION_DEFAULT                         :Egyéb rakománytípusok szétosztása: {STRING}
STR_CONFIG_SETTING_DISTRIBUTION_DEFAULT_HELPTEXT                :Az "Aszimmetrikus" beállítás esetén a különböző irányokba tetszőleges mennyiségű rakomány mehet. "Kézi" esetben a rakományok nem lesznek automatikusan szétosztva.
###length 3
STR_CONFIG_SETTING_DISTRIBUTION_MANUAL                          :kézi
STR_CONFIG_SETTING_DISTRIBUTION_ASYMMETRIC                      :aszimmetrikus
STR_CONFIG_SETTING_DISTRIBUTION_SYMMETRIC                       :szimmetrikus

STR_CONFIG_SETTING_LINKGRAPH_ACCURACY                           :A szétosztás pontossága: {STRING}
STR_CONFIG_SETTING_LINKGRAPH_ACCURACY_HELPTEXT                  :Magasabb beállítás esetén a kapcsolati gráf kiszámítása több időt fog igénybe venni. A játék akadozhat, ha ez a számítás túl sok időbe telik. Alacsony beállítás esetén viszont a szétosztás pontatlan lehet, a rakományok váratlan célokat kaphatnak.

STR_CONFIG_SETTING_DEMAND_DISTANCE                              :A távolság hatása a küldött mennyiségekre: {STRING}
STR_CONFIG_SETTING_DEMAND_DISTANCE_HELPTEXT                     :Ha 0-nál magasabb értékre állítod, az A és B állomás távolsága befolyásolni fogja az A-ból B-be küldött rakomány mennyiségét. Minél messzebb van B A-tól, annál kevesebb rakomány kerül majd küldésre. Minél magasabb ez a beállítás, annál kevesebb rakomány megy majd a távolibb állomásokra, és annál több rakomány megy majd a közelebbi állomásokra.
STR_CONFIG_SETTING_DEMAND_SIZE                                  :Szimmetrikus esetben a visszaküldött rakomány mennyisége: {STRING}
STR_CONFIG_SETTING_DEMAND_SIZE_HELPTEXT                         :100%-nál kisebb beállítás esetén a szimmetrikus szétosztás jobban fog hasonlítani az aszimmetrikusra. Adott mennyiségű rakomány küldése esetén kevesebb lesz automatikusan visszaküldve. 0% esetén a szimmetrikus szétosztás pontosan úgy fog viselkedni, mint az aszimmetrikus szétosztás.

STR_CONFIG_SETTING_SHORT_PATH_SATURATION                        :A rövidebb utak telítettsége a szabad utak felhasználása előtt: {STRING}
STR_CONFIG_SETTING_SHORT_PATH_SATURATION_HELPTEXT               :Gyakran több útvonal is van két adott állomás között. A Cargodist először a legrövidebb útvonalat telíti be, majd a második legrövidebb útvonalat, miután az első útvonal már telített, és így tovább. A telítettséget a kapacitás becslése és a tervezett kihasználtság határozza meg. Amennyiben az összes útvonal telített, és még mindig van igény, az összes útvonalat terhelni fogja, elsősorban a legnagyobb kapacitásúakat. Viszont a legtöbb esetben az algoritmus nem fogja pontosan megbecsülni a kapacitást. Ezen opció segítségével beállíthatjuk, hogy milyen telítettségi szintig legyen kihasználva a rövidebb útvonal a hosszabb útvonal használatba vétele előtt. Állítsd 100%-nál kisebbre, hogy elkerüld a túlterhelődő állomásokat abban az esetben, ha a kapacitás túl lenne becsülve!

STR_CONFIG_SETTING_LOCALISATION_UNITS_VELOCITY                  :Sebesség mértékegysége (szárazföldi): {STRING}
STR_CONFIG_SETTING_LOCALISATION_UNITS_VELOCITY_NAUTICAL         :Sebesség mértékegységei (tengeri): {STRING}
STR_CONFIG_SETTING_LOCALISATION_UNITS_VELOCITY_HELPTEXT         :A sebességértékek a kiválasztott mértékegységben fognak megjelenni a felhasználói felületen
STR_CONFIG_SETTING_LOCALISATION_UNITS_VELOCITY_IMPERIAL         :Angolszász (mi/h)
STR_CONFIG_SETTING_LOCALISATION_UNITS_VELOCITY_METRIC           :Metrikus (km/h)
STR_CONFIG_SETTING_LOCALISATION_UNITS_VELOCITY_SI               :SI (m/s)
STR_CONFIG_SETTING_LOCALISATION_UNITS_VELOCITY_GAMEUNITS_DAYS   :Játékbeli mértékegység (mező/nap)
STR_CONFIG_SETTING_LOCALISATION_UNITS_VELOCITY_GAMEUNITS_SECS   :Játékbeli mértékegység (mező/mp)
STR_CONFIG_SETTING_LOCALISATION_UNITS_VELOCITY_KNOTS            :Csomó

STR_CONFIG_SETTING_LOCALISATION_UNITS_POWER                     :Teljesítmény mértékegysége: {STRING}
STR_CONFIG_SETTING_LOCALISATION_UNITS_POWER_HELPTEXT            :A teljesítményértékek a kiválasztott mértékegységben fognak megjelenni a felhasználói felületen
###length 3
STR_CONFIG_SETTING_LOCALISATION_UNITS_POWER_IMPERIAL            :Angolszász (LE)
STR_CONFIG_SETTING_LOCALISATION_UNITS_POWER_METRIC              :Metrikus (LE)
STR_CONFIG_SETTING_LOCALISATION_UNITS_POWER_SI                  :SI (kW)

STR_CONFIG_SETTING_LOCALISATION_UNITS_WEIGHT                    :Tömeg mértékegysége: {STRING}
STR_CONFIG_SETTING_LOCALISATION_UNITS_WEIGHT_HELPTEXT           :A tömegértékek a kiválasztott mértékegységben fognak megjelenni a felhasználói felületen
###length 3
STR_CONFIG_SETTING_LOCALISATION_UNITS_WEIGHT_IMPERIAL           :Angolszász (angolszász tonna)
STR_CONFIG_SETTING_LOCALISATION_UNITS_WEIGHT_METRIC             :Metrikus (t/tonna)
STR_CONFIG_SETTING_LOCALISATION_UNITS_WEIGHT_SI                 :SI (kg)

STR_CONFIG_SETTING_LOCALISATION_UNITS_VOLUME                    :Űrtartalom mértékegysége: {STRING}
STR_CONFIG_SETTING_LOCALISATION_UNITS_VOLUME_HELPTEXT           :Az űrtartalomértékek a kiválasztott mértékegységben fognak megjelenni a felhasználói felületen
###length 3
STR_CONFIG_SETTING_LOCALISATION_UNITS_VOLUME_IMPERIAL           :Angolszász (gal)
STR_CONFIG_SETTING_LOCALISATION_UNITS_VOLUME_METRIC             :Metrikus (l)
STR_CONFIG_SETTING_LOCALISATION_UNITS_VOLUME_SI                 :SI (m³)

STR_CONFIG_SETTING_LOCALISATION_UNITS_FORCE                     :Vonóerő mértékegysége: {STRING}
STR_CONFIG_SETTING_LOCALISATION_UNITS_FORCE_HELPTEXT            :A vonóerőértékek a kiválasztott mértékegységben fognak megjelenni a felhasználói felületen
###length 3
STR_CONFIG_SETTING_LOCALISATION_UNITS_FORCE_IMPERIAL            :Angolszász (lbf)
STR_CONFIG_SETTING_LOCALISATION_UNITS_FORCE_METRIC              :Metrikus (kp)
STR_CONFIG_SETTING_LOCALISATION_UNITS_FORCE_SI                  :SI (kN)

STR_CONFIG_SETTING_LOCALISATION_UNITS_HEIGHT                    :Hosszúság mértékegysége: {STRING}
STR_CONFIG_SETTING_LOCALISATION_UNITS_HEIGHT_HELPTEXT           :A magassági értékek a kiválasztott mértékegységben fognak megjelenni a felhasználói felületen
###length 3
STR_CONFIG_SETTING_LOCALISATION_UNITS_HEIGHT_IMPERIAL           :Angolszász (láb)
STR_CONFIG_SETTING_LOCALISATION_UNITS_HEIGHT_METRIC             :Metrikus (m)
STR_CONFIG_SETTING_LOCALISATION_UNITS_HEIGHT_SI                 :SI (m)

STR_CONFIG_SETTING_LOCALISATION                                 :Honosítás
STR_CONFIG_SETTING_GRAPHICS                                     :Megjelenés
STR_CONFIG_SETTING_SOUND                                        :Hang effektek
STR_CONFIG_SETTING_INTERFACE                                    :Felület
STR_CONFIG_SETTING_INTERFACE_GENERAL                            :Általános
STR_CONFIG_SETTING_INTERFACE_VIEWPORTS                          :Nézet
STR_CONFIG_SETTING_INTERFACE_CONSTRUCTION                       :Építkezés
STR_CONFIG_SETTING_ADVISORS                                     :Hírüzenetek / Figyelmeztetések
STR_CONFIG_SETTING_COMPANY                                      :Vállalat
STR_CONFIG_SETTING_ACCOUNTING                                   :Pénzügyek
STR_CONFIG_SETTING_VEHICLES                                     :Járművek
STR_CONFIG_SETTING_VEHICLES_PHYSICS                             :Fizika
STR_CONFIG_SETTING_VEHICLES_ROUTING                             :Útvonalkeresés
STR_CONFIG_SETTING_LIMITATIONS                                  :Korlátozások
STR_CONFIG_SETTING_ACCIDENTS                                    :Katasztrófák / Balesetek
STR_CONFIG_SETTING_GENWORLD                                     :Térképgenerálás
STR_CONFIG_SETTING_ENVIRONMENT                                  :Környezet
STR_CONFIG_SETTING_ENVIRONMENT_AUTHORITIES                      :Önkormányzatok
STR_CONFIG_SETTING_ENVIRONMENT_TOWNS                            :Települések
STR_CONFIG_SETTING_ENVIRONMENT_INDUSTRIES                       :Gazdasági épületek
STR_CONFIG_SETTING_ENVIRONMENT_CARGODIST                        :Rakományok szétosztása (úticélok)
STR_CONFIG_SETTING_AI                                           :Ellenfelek
STR_CONFIG_SETTING_AI_NPC                                       :Számítógép által vezérelt ellenfelek
STR_CONFIG_SETTING_NETWORK                                      :Hálózat

STR_CONFIG_SETTING_PATHFINDER_FOR_TRAINS                        :Útvonalkereső vonatokhoz: {STRING}
STR_CONFIG_SETTING_PATHFINDER_FOR_TRAINS_HELPTEXT               :A vonatokhoz használt útvonalkereső
STR_CONFIG_SETTING_PATHFINDER_FOR_ROAD_VEHICLES                 :Útvonalkereső közúti járművekhez: {STRING}
STR_CONFIG_SETTING_PATHFINDER_FOR_ROAD_VEHICLES_HELPTEXT        :A közúti járművekhez használt útvonalkereső
STR_CONFIG_SETTING_PATHFINDER_FOR_SHIPS                         :Útvonalkereső hajókhoz: {STRING}
STR_CONFIG_SETTING_PATHFINDER_FOR_SHIPS_HELPTEXT                :A hajókhoz használt útvonalkereső
STR_CONFIG_SETTING_REVERSE_AT_SIGNALS                           :Automatikus megfordulás jelzőknél: {STRING}
STR_CONFIG_SETTING_REVERSE_AT_SIGNALS_HELPTEXT                  :A vonatok automatikus megfordításának engedélyezése, ha azok túl hosszú ideje várakoznak egy jelző előtt
###length 2
STR_CONFIG_SETTING_PATHFINDER_NPF                               :NPF
STR_CONFIG_SETTING_PATHFINDER_YAPF                              :YAPF {BLUE}(Ajánlott)

STR_CONFIG_SETTING_QUERY_CAPTION                                :{WHITE}Válassz beállítási értéket

# Config errors
STR_CONFIG_ERROR                                                :{WHITE}Hiba a konfigurációs fájlban...
STR_CONFIG_ERROR_ARRAY                                          :{WHITE}... hiba a(z) '{STRING}' tömbben
STR_CONFIG_ERROR_INVALID_VALUE                                  :{WHITE}... a(z) '{1:STRING}' beállítás értéke érvénytelen: '{0:STRING}'
STR_CONFIG_ERROR_TRAILING_CHARACTERS                            :{WHITE}... felesleges karakterek a(z) '{STRING}' beállítás végén
STR_CONFIG_ERROR_DUPLICATE_GRFID                                :{WHITE}... érvénytelen NewGRF nem került betöltésre - '{STRING}': ütköző GRF ID egy másik NewGRF-fel: '{STRING}'
STR_CONFIG_ERROR_INVALID_GRF                                    :{WHITE}... érvénytelen NewGRF nem került betöltésre - '{STRING}': {STRING}
STR_CONFIG_ERROR_INVALID_GRF_NOT_FOUND                          :nem található
STR_CONFIG_ERROR_INVALID_GRF_UNSAFE                             :nem biztonságos állandó használatra
STR_CONFIG_ERROR_INVALID_GRF_SYSTEM                             :rendszer NewGRF
STR_CONFIG_ERROR_INVALID_GRF_INCOMPATIBLE                       :nem kompatibilis az OpenTTD ezen verziójával
STR_CONFIG_ERROR_INVALID_GRF_UNKNOWN                            :ismeretlen
STR_CONFIG_ERROR_INVALID_SAVEGAME_COMPRESSION_LEVEL             :{WHITE}... a(z) '{STRING}' tömörítési szint érvénytelen
STR_CONFIG_ERROR_INVALID_SAVEGAME_COMPRESSION_ALGORITHM         :{WHITE}... a(z) '{STRING}' játékmentési formátum nem elérhető. Mentés '{STRING}' formátumban
STR_CONFIG_ERROR_INVALID_BASE_GRAPHICS_NOT_FOUND                :{WHITE}... érvénytelen grafikus alapcsomag nem került betöltésre - '{STRING}': nem található
STR_CONFIG_ERROR_INVALID_BASE_SOUNDS_NOT_FOUND                  :{WHITE}... érvénytelen hang alapcsomag nem került betöltésre - '{STRING}': nem található
STR_CONFIG_ERROR_INVALID_BASE_MUSIC_NOT_FOUND                   :{WHITE}... érvénytelen zenei alapcsomag nem került betöltésre - '{STRING}': nem található
STR_CONFIG_ERROR_OUT_OF_MEMORY                                  :{WHITE}Kevés a memória
STR_CONFIG_ERROR_SPRITECACHE_TOO_BIG                            :{WHITE}{BYTES} memória gyorsítótár kiosztása sikertelen. A gyorsítótár le lett csökkentve {BYTES}ra. Ez csökkenti az OpenTTD teljesítményét. Csökkentheted a memóriaigényt, ha kikapcsolod a 32bpp grafikát és/vagy a nagyítási szinteket

# Video initalization errors
STR_VIDEO_DRIVER_ERROR                                          :{WHITE}Hiba a videobeállításokban...
STR_VIDEO_DRIVER_ERROR_NO_HARDWARE_ACCELERATION                 :{WHITE}... nem található kompatibilis GPU. Hardveres gyorsítás kikapcsolva.
STR_VIDEO_DRIVER_ERROR_HARDWARE_ACCELERATION_CRASH              :{WHITE}... A videókártya illesztőprogram hibát okozott. Hardveres gyorsítás kikapcsolva

# Intro window
STR_INTRO_CAPTION                                               :{WHITE}OpenTTD {REV}

STR_INTRO_NEW_GAME                                              :{BLACK}Új játék
STR_INTRO_LOAD_GAME                                             :{BLACK}Játék betöltése
STR_INTRO_PLAY_SCENARIO                                         :{BLACK}Játék saját pályán
STR_INTRO_PLAY_HEIGHTMAP                                        :{BLACK}Játék magasságtérképen
STR_INTRO_SCENARIO_EDITOR                                       :{BLACK}Pályaszerkesztő
STR_INTRO_MULTIPLAYER                                           :{BLACK}Hálózati játék

STR_INTRO_GAME_OPTIONS                                          :{BLACK}Alapbeállítások
STR_INTRO_HIGHSCORE                                             :{BLACK}Rekord tábla
STR_INTRO_HELP                                                  :{BLACK}Súgó és útmutatók
STR_INTRO_CONFIG_SETTINGS_TREE                                  :{BLACK}Beállítások
STR_INTRO_NEWGRF_SETTINGS                                       :{BLACK}NewGRF beállítások
STR_INTRO_ONLINE_CONTENT                                        :{BLACK}Letölthető tartalmak
STR_INTRO_AI_SETTINGS                                           :{BLACK}MI Beállítások
STR_INTRO_GAMESCRIPT_SETTINGS                                   :{BLACK}Játékszkript beállítások
STR_INTRO_QUIT                                                  :{BLACK}Kilépés

STR_INTRO_TOOLTIP_NEW_GAME                                      :{BLACK}Új játék kezdése. Ctrl+kattintással átugorhatod a térkép beállításokat
STR_INTRO_TOOLTIP_LOAD_GAME                                     :{BLACK}Mentett játék betöltése
STR_INTRO_TOOLTIP_PLAY_HEIGHTMAP                                :{BLACK}Új játékot kezd egy magasságtérkép alapján
STR_INTRO_TOOLTIP_PLAY_SCENARIO                                 :{BLACK}Új játék kezdése saját pályán
STR_INTRO_TOOLTIP_SCENARIO_EDITOR                               :{BLACK}Testreszabott világ/pálya készítése
STR_INTRO_TOOLTIP_MULTIPLAYER                                   :{BLACK}Többfős játék indítása

STR_INTRO_TOOLTIP_TEMPERATE                                     :{BLACK}Mérsékelt égövi táj kiválasztása
STR_INTRO_TOOLTIP_SUB_ARCTIC_LANDSCAPE                          :{BLACK}Szubarktikus táj kiválasztása
STR_INTRO_TOOLTIP_SUB_TROPICAL_LANDSCAPE                        :{BLACK}Szubtrópusi táj kiválasztása
STR_INTRO_TOOLTIP_TOYLAND_LANDSCAPE                             :{BLACK}Játékvilág táj kiválasztása

STR_INTRO_TOOLTIP_GAME_OPTIONS                                  :{BLACK}A játék alapvető beállításainak (pl. nyelv, grafikus alapcsomag, stb.) megjelenítése
STR_INTRO_TOOLTIP_HIGHSCORE                                     :{BLACK}Rekord tábla megjelenítése
STR_INTRO_TOOLTIP_HELP                                          :{BLACK}Férj hozzá a dokumentációhoz és az online tartalmakhoz
STR_INTRO_TOOLTIP_CONFIG_SETTINGS_TREE                          :{BLACK}A beállítások megjelenítése
STR_INTRO_TOOLTIP_NEWGRF_SETTINGS                               :{BLACK}NewGRF beállítások megjelenítése
STR_INTRO_TOOLTIP_ONLINE_CONTENT                                :{BLACK}Új és frissített tartalmak megtekintése és letöltése
STR_INTRO_TOOLTIP_AI_SETTINGS                                   :{BLACK}MI beállítások megjelenítése
STR_INTRO_TOOLTIP_GAMESCRIPT_SETTINGS                           :{BLACK}Játékszkript beállítások megjelenítése
STR_INTRO_TOOLTIP_QUIT                                          :{BLACK}Kilépés az OpenTTD-ből

STR_INTRO_BASESET                                               :{BLACK}A jelenleg kiválasztott grafikus alapcsomagból {NUM} sprite hiányzik. Frissítsd a grafikus alapcsomagot!
STR_INTRO_TRANSLATION                                           :{BLACK}Ebből a fordításból {NUM} sor hiányzik. Segíts Te is jobbá tenni az OpenTTD-t és jelentkezz fordítónak! További részletekért lásd a readme.txt-t.

# Quit window
STR_QUIT_CAPTION                                                :{WHITE}Kilépés
STR_QUIT_ARE_YOU_SURE_YOU_WANT_TO_EXIT_OPENTTD                  :{YELLOW}Biztosan bezárod ezt a programot?
STR_QUIT_YES                                                    :{BLACK}Igen
STR_QUIT_NO                                                     :{BLACK}Nem

# Abandon game
STR_ABANDON_GAME_CAPTION                                        :{WHITE}Kilépés a játékból
STR_ABANDON_GAME_QUERY                                          :{YELLOW}Biztosan kilépsz ebből a játékból?
STR_ABANDON_SCENARIO_QUERY                                      :{YELLOW}Biztosan abba akarod hagyni a pálya szerkesztését?

# Help window
STR_HELP_WINDOW_CAPTION                                         :{BLACK}Súgó és útmutatók
STR_HELP_WINDOW_WEBSITES                                        :{BLACK}Weboldalak
STR_HELP_WINDOW_DOCUMENTS                                       :{BLACK}Dokumentumok
STR_HELP_WINDOW_README                                          :{BLACK}Olvassel
STR_HELP_WINDOW_CHANGELOG                                       :{BLACK}Változtatások listája
STR_HELP_WINDOW_KNOWN_BUGS                                      :{BLACK}Ismert hibák
STR_HELP_WINDOW_LICENSE                                         :Licenc
STR_HELP_WINDOW_MAIN_WEBSITE                                    :{BLACK}OpenTTD
STR_HELP_WINDOW_MANUAL_WIKI                                     :{BLACK}Útmutató / Wiki
STR_HELP_WINDOW_BUGTRACKER                                      :{BLACK}Hiba jelentése
STR_HELP_WINDOW_COMMUNITY                                       :{BLACK}Közösség

# Cheat window
STR_CHEATS                                                      :{WHITE}Csalások
STR_CHEAT_MONEY                                                 :{LTBLUE}Tőkeemelés {CURRENCY_LONG}
STR_CHEAT_CHANGE_COMPANY                                        :{LTBLUE}Irányított vállalat: {ORANGE}{COMMA}
STR_CHEAT_EXTRA_DYNAMITE                                        :{LTBLUE}Csodabuldózer (lerombol gazdasági épületeket, mozgathatatlan objektumokat): {ORANGE}{STRING}
STR_CHEAT_CROSSINGTUNNELS                                       :{LTBLUE}Alagutak keresztezhessék egymást: {ORANGE}{STRING}
STR_CHEAT_NO_JETCRASH                                           :{LTBLUE}Jet-repülők nem fognak (gyakran) lezuhanni a kis repülőtereken: {ORANGE} {STRING}
STR_CHEAT_EDIT_MAX_HL                                           :{LTBLUE}Maximális térképmagasság szerkesztése: {ORANGE}{NUM}
STR_CHEAT_EDIT_MAX_HL_QUERY_CAPT                                :{WHITE}A térképen található hegyek maximális magasságának szerkesztése
STR_CHEAT_CHANGE_DATE                                           :{LTBLUE}Dátum módosítás: {ORANGE} {DATE_SHORT}
STR_CHEAT_CHANGE_DATE_QUERY_CAPT                                :{WHITE}Aktuális év megváltoztatása
STR_CHEAT_SETUP_PROD                                            :{LTBLUE}A nyersanyagüzemek termelése változtatható: {ORANGE}{STRING}
STR_CHEAT_STATION_RATING                                        :{LTBLUE}Az állomások értékelésének rögzítése 100%-ra: {ORANGE}{STRING}

# Livery window
STR_LIVERY_CAPTION                                              :{WHITE}{COMPANY} színsémája

STR_LIVERY_GENERAL_TOOLTIP                                      :{BLACK}Általános színsémák mutatása
STR_LIVERY_TRAIN_TOOLTIP                                        :{BLACK}Vonat színsémák mutatása
STR_LIVERY_ROAD_VEHICLE_TOOLTIP                                 :{BLACK}Közúti jármű színsémák mutatása
STR_LIVERY_SHIP_TOOLTIP                                         :{BLACK}Hajó színsémák mutatása
STR_LIVERY_AIRCRAFT_TOOLTIP                                     :{BLACK}Repülőgép színsémák mutatása
STR_LIVERY_ROAD_VEHICLE_GROUP_TOOLTIP                           :{BLACK}Közúti járművek csoportjainak színeinek megjelenítése
STR_LIVERY_SHIP_GROUP_TOOLTIP                                   :{BLACK}Hajócsoportok színeinek megjelenítése
STR_LIVERY_PRIMARY_TOOLTIP                                      :{BLACK}Válassz egy elsődleges színt a kiválasztott sémához. Ctrl+kattintással az összes sémához ezt a színt állíthatod be
STR_LIVERY_SECONDARY_TOOLTIP                                    :{BLACK}Válassz egy másodlagos színt a kiválasztott sémához. Ctrl+kattintással az összes sémához ezt a színt állíthatod be
STR_LIVERY_PANEL_TOOLTIP                                        :{BLACK}Válassz megváltoztatandó színsémát, vagy színsémákat Ctrl+kattintással. Kattints a dobozra a színséma használat váltásához.
STR_LIVERY_ROAD_VEHICLE_GROUP_EMPTY                             :Nincs közúti járművek csoportja beállítva
STR_LIVERY_SHIP_GROUP_EMPTY                                     :Nincs hajócsoport beállítva

###length 23
STR_LIVERY_DEFAULT                                              :Alapértelmezett
STR_LIVERY_STEAM                                                :Gőzmozdony
STR_LIVERY_DIESEL                                               :Dízelmozdony
STR_LIVERY_ELECTRIC                                             :Villanymozdony
STR_LIVERY_MONORAIL                                             :Egysínű mozdony
STR_LIVERY_MAGLEV                                               :Maglev mozdony
STR_LIVERY_DMU                                                  :Dízelmotorkocsi
STR_LIVERY_EMU                                                  :Villanymotorkocsi
STR_LIVERY_PASSENGER_WAGON_STEAM                                :Utasszállító kocsi (gőz)
STR_LIVERY_PASSENGER_WAGON_DIESEL                               :Utasszállító kocsi (dízel)
STR_LIVERY_PASSENGER_WAGON_ELECTRIC                             :Utasszállító kocsi (villamosított)
STR_LIVERY_PASSENGER_WAGON_MONORAIL                             :Utasszállító kocsi (Egysínű)
STR_LIVERY_PASSENGER_WAGON_MAGLEV                               :Utasszállító kocsi (Maglev)
STR_LIVERY_FREIGHT_WAGON                                        :Tehervagon
STR_LIVERY_BUS                                                  :Busz
STR_LIVERY_TRUCK                                                :Teherautó
STR_LIVERY_PASSENGER_SHIP                                       :Utasszállító komp
STR_LIVERY_FREIGHT_SHIP                                         :Teherhajó
STR_LIVERY_HELICOPTER                                           :Helikopter
STR_LIVERY_SMALL_PLANE                                          :Kis repülőgép
STR_LIVERY_LARGE_PLANE                                          :Nagy repülőgép
STR_LIVERY_PASSENGER_TRAM                                       :Utasszállító villamos
STR_LIVERY_FREIGHT_TRAM                                         :Teherszállító villamos

# Face selection window
STR_FACE_CAPTION                                                :{WHITE}Arcválasztás
STR_FACE_CANCEL_TOOLTIP                                         :{BLACK}Új arc elvetése
STR_FACE_OK_TOOLTIP                                             :{BLACK}Új arc elfogadása
STR_FACE_RANDOM                                                 :{BLACK}Új véletlen alapszám

STR_FACE_MALE_BUTTON                                            :{BLACK}Férfi
STR_FACE_MALE_TOOLTIP                                           :{BLACK}Férfi arcok kiválasztása
STR_FACE_FEMALE_BUTTON                                          :{BLACK}Nő
STR_FACE_FEMALE_TOOLTIP                                         :{BLACK}Női arcok kiválasztása
STR_FACE_NEW_FACE_BUTTON                                        :{BLACK}Új arc
STR_FACE_NEW_FACE_TOOLTIP                                       :{BLACK}Véletlenszerű új arc létrehozása
STR_FACE_ADVANCED                                               :{BLACK}Fejlett
STR_FACE_ADVANCED_TOOLTIP                                       :{BLACK}Fejlett arcválasztó
STR_FACE_SIMPLE                                                 :{BLACK}Egyszerű
STR_FACE_SIMPLE_TOOLTIP                                         :{BLACK}Egyszerű arcválasztó
STR_FACE_LOAD                                                   :{BLACK}Betölt
STR_FACE_LOAD_TOOLTIP                                           :{BLACK}Kedvenc arcod betöltése
STR_FACE_LOAD_DONE                                              :{WHITE}A kedvenc arcod az OpenTTD konfig-fájlból be lett töltve.
STR_FACE_FACECODE                                               :{BLACK}Játékos arcszám
STR_FACE_FACECODE_TOOLTIP                                       :{BLACK}Az elnök portréjának kódjánakmegtekintése, módosítása
STR_FACE_FACECODE_CAPTION                                       :{WHITE}Elnöki portré kód megtekintése, módosítása
STR_FACE_FACECODE_SET                                           :{WHITE}Az új portré kód beállítása megtörtént
STR_FACE_FACECODE_ERR                                           :{WHITE}Elnöki portré kód beállítás sikertelen - a megadott értéknek 0 és 4.294.967.295 között kell lennie!
STR_FACE_SAVE                                                   :{BLACK}Mentés
STR_FACE_SAVE_TOOLTIP                                           :{BLACK}Kedvenc arc elmentése
STR_FACE_SAVE_DONE                                              :{WHITE}Ez az arc mint a kedvenc arcod kerül az OpenTTD konfig-fájlba mentésre.
STR_FACE_EUROPEAN                                               :{BLACK}Európai
STR_FACE_SELECT_EUROPEAN                                        :{BLACK}Európai arc választása
STR_FACE_AFRICAN                                                :{BLACK}Afrikai
STR_FACE_SELECT_AFRICAN                                         :{BLACK}Afrikai arc választása
STR_FACE_YES                                                    :Igen
STR_FACE_NO                                                     :Nem
STR_FACE_MOUSTACHE_EARRING_TOOLTIP                              :{BLACK}Engedélyez bajuszt vagy a fülbevalót
STR_FACE_HAIR                                                   :Haj:
STR_FACE_HAIR_TOOLTIP                                           :{BLACK}Haj cseréje
STR_FACE_EYEBROWS                                               :Szemöldök:
STR_FACE_EYEBROWS_TOOLTIP                                       :{BLACK}Szemöldök cseréje
STR_FACE_EYECOLOUR                                              :Szemszín:
STR_FACE_EYECOLOUR_TOOLTIP                                      :{BLACK}Szemszín cseréje
STR_FACE_GLASSES                                                :Szemüveg:
STR_FACE_GLASSES_TOOLTIP                                        :{BLACK}Szemüveg engedélyezése
STR_FACE_GLASSES_TOOLTIP_2                                      :{BLACK}Szemüveg cseréje
STR_FACE_NOSE                                                   :Orr:
STR_FACE_NOSE_TOOLTIP                                           :{BLACK}Orr cseréje
STR_FACE_LIPS                                                   :Ajkak:
STR_FACE_MOUSTACHE                                              :Bajusz:
STR_FACE_LIPS_MOUSTACHE_TOOLTIP                                 :{BLACK}Ajkak vagy bajusz cseréje
STR_FACE_CHIN                                                   :Áll:
STR_FACE_CHIN_TOOLTIP                                           :{BLACK}Áll cseréje
STR_FACE_JACKET                                                 :Kabát
STR_FACE_JACKET_TOOLTIP                                         :{BLACK}Kabát cseréje
STR_FACE_COLLAR                                                 :Gallér
STR_FACE_COLLAR_TOOLTIP                                         :{BLACK}Gallér cseréje
STR_FACE_TIE                                                    :Nyakkendő:
STR_FACE_EARRING                                                :Fülbevaló:
STR_FACE_TIE_EARRING_TOOLTIP                                    :{BLACK}Nyakkendő vagy fülbevaló cseréje

# Matches ServerGameType
###length 3
STR_NETWORK_SERVER_VISIBILITY_LOCAL                             :Helyi
STR_NETWORK_SERVER_VISIBILITY_PUBLIC                            :Nyilvános
STR_NETWORK_SERVER_VISIBILITY_INVITE_ONLY                       :Csak meghívással

# Network server list
STR_NETWORK_SERVER_LIST_CAPTION                                 :{WHITE}Hálózati játék
STR_NETWORK_SERVER_LIST_PLAYER_NAME                             :{BLACK}Játékos neve:
STR_NETWORK_SERVER_LIST_ENTER_NAME_TOOLTIP                      :{BLACK}A többi játékos ilyen néven fog ismerni Téged.

STR_NETWORK_SERVER_LIST_GAME_NAME                               :{BLACK}Név
STR_NETWORK_SERVER_LIST_GAME_NAME_TOOLTIP                       :{BLACK}Játék neve
STR_NETWORK_SERVER_LIST_GENERAL_ONLINE                          :{BLACK}{COMMA}/{COMMA} - {COMMA}/{COMMA}
STR_NETWORK_SERVER_LIST_CLIENTS_CAPTION                         :{BLACK}Kliens
STR_NETWORK_SERVER_LIST_CLIENTS_CAPTION_TOOLTIP                 :{BLACK}Kliens online / kliens max.{}Vállalat online / vállalat max.
STR_NETWORK_SERVER_LIST_MAP_SIZE_SHORT                          :{BLACK}{COMMA}x{COMMA}
STR_NETWORK_SERVER_LIST_MAP_SIZE_CAPTION                        :{BLACK}Térkép méret
STR_NETWORK_SERVER_LIST_MAP_SIZE_CAPTION_TOOLTIP                :{BLACK}A játék térképének mérete{}Kattints ide a rendezéshez
STR_NETWORK_SERVER_LIST_DATE_CAPTION                            :{BLACK}Dátum
STR_NETWORK_SERVER_LIST_DATE_CAPTION_TOOLTIP                    :{BLACK}Az aktuális dátum
STR_NETWORK_SERVER_LIST_INFO_ICONS_TOOLTIP                      :{BLACK}Nyelv, szerver verzió stb.

STR_NETWORK_SERVER_LIST_CLICK_GAME_TO_SELECT                    :{BLACK}Kattintással a listában szereplő játék kiválasztása
STR_NETWORK_SERVER_LIST_LAST_JOINED_SERVER                      :{BLACK}A szerver amihez legutóbb csatlakoztál:
STR_NETWORK_SERVER_LIST_CLICK_TO_SELECT_LAST                    :{BLACK}Kattints ide a legutóbb használt szerver kiválasztásához

STR_NETWORK_SERVER_LIST_GAME_INFO                               :{SILVER}JÁTÉK INFÓ
STR_NETWORK_SERVER_LIST_CLIENTS                                 :{SILVER}Kliensek: {WHITE}{COMMA} / {COMMA} - {COMMA} / {COMMA}
STR_NETWORK_SERVER_LIST_LANDSCAPE                               :{SILVER}Tájtípus: {WHITE}{STRING}
STR_NETWORK_SERVER_LIST_MAP_SIZE                                :{SILVER}A térkép nagysága: {WHITE}{COMMA}x{COMMA}
STR_NETWORK_SERVER_LIST_SERVER_VERSION                          :{SILVER}Szerver verzió: {WHITE}{STRING}
STR_NETWORK_SERVER_LIST_SERVER_ADDRESS                          :{SILVER}A szerver címe: {WHITE}{STRING}
STR_NETWORK_SERVER_LIST_INVITE_CODE                             :{SILVER}Meghívókód: {WHITE}{STRING}
STR_NETWORK_SERVER_LIST_START_DATE                              :{SILVER}Kezdési dátum: {WHITE}{DATE_SHORT}
STR_NETWORK_SERVER_LIST_CURRENT_DATE                            :{SILVER}Jelenlegi dátum: {WHITE}{DATE_SHORT}
STR_NETWORK_SERVER_LIST_GAMESCRIPT                              :{SILVER}Játékszkript: {WHITE}{STRING} (v{NUM})
STR_NETWORK_SERVER_LIST_PASSWORD                                :{SILVER}Jelszóval védve!
STR_NETWORK_SERVER_LIST_SERVER_OFFLINE                          :{SILVER}SZERVER OFFLINE
STR_NETWORK_SERVER_LIST_SERVER_FULL                             :{SILVER}SZERVER TELE
STR_NETWORK_SERVER_LIST_SERVER_BANNED                           :{SILVER}KI VAGY TILTVA ERRŐL A SZERVERRŐL
STR_NETWORK_SERVER_LIST_SERVER_TOO_OLD                          :{SILVER}TÚL RÉGI SZERVER
STR_NETWORK_SERVER_LIST_VERSION_MISMATCH                        :{SILVER}VERZIÓ ELTÉRÉS
STR_NETWORK_SERVER_LIST_GRF_MISMATCH                            :{SILVER}NEWGRF ELTÉRÉS

STR_NETWORK_SERVER_LIST_JOIN_GAME                               :{BLACK}Csatlakozás
STR_NETWORK_SERVER_LIST_REFRESH                                 :{BLACK}Szerver frissítése
STR_NETWORK_SERVER_LIST_REFRESH_TOOLTIP                         :{BLACK}Szerver infó frissítése

STR_NETWORK_SERVER_LIST_SEARCH_SERVER_INTERNET                  :{BLACK}Keresés interneten
STR_NETWORK_SERVER_LIST_SEARCH_SERVER_INTERNET_TOOLTIP          :{BLACK}Nyilvános szerverek keresése az interneten
STR_NETWORK_SERVER_LIST_SEARCH_SERVER_LAN                       :{BLACK}Keresés helyi hálózaton
STR_NETWORK_SERVER_LIST_SEARCH_SERVER_LAN_TOOLTIP               :{BLACK}Szerverek keresése a helyi hálózaton
STR_NETWORK_SERVER_LIST_ADD_SERVER                              :{BLACK}Szerver hozzáadása
STR_NETWORK_SERVER_LIST_ADD_SERVER_TOOLTIP                      :{BLACK}Szerver hozzáadása a listához, a szerver címe vagy meghívókódja alapján.
STR_NETWORK_SERVER_LIST_START_SERVER                            :{BLACK}Szerver indítása
STR_NETWORK_SERVER_LIST_START_SERVER_TOOLTIP                    :{BLACK}Saját szervert indít

STR_NETWORK_SERVER_LIST_PLAYER_NAME_OSKTITLE                    :{BLACK}Add meg a neved
STR_NETWORK_SERVER_LIST_ENTER_SERVER_ADDRESS                    :{BLACK}Írd be a szerver címét vagy meghívókódját

# Start new multiplayer server
STR_NETWORK_START_SERVER_CAPTION                                :{WHITE}Új játékot kezd

STR_NETWORK_START_SERVER_NEW_GAME_NAME                          :{BLACK}Játék neve:
STR_NETWORK_START_SERVER_NEW_GAME_NAME_TOOLTIP                  :{BLACK}A játék neve fog megjelenni a többi játékosnak a többjátékos menüben
STR_NETWORK_START_SERVER_SET_PASSWORD                           :{BLACK}Jelszó beállítása
STR_NETWORK_START_SERVER_PASSWORD_TOOLTIP                       :{BLACK}Védd le a játékodat jelszóval, ha nem akarod hogy illetéktelenek csatlakozzanak

STR_NETWORK_START_SERVER_VISIBILITY_LABEL                       :{BLACK}Láthatóság
STR_NETWORK_START_SERVER_VISIBILITY_TOOLTIP                     :{BLACK}Mások láthassák-e a szerveredet a publikus listában
STR_NETWORK_START_SERVER_CLIENTS_SELECT                         :{BLACK}{NUM} kliens
STR_NETWORK_START_SERVER_NUMBER_OF_CLIENTS                      :{BLACK}Játékosok max. száma:
STR_NETWORK_START_SERVER_NUMBER_OF_CLIENTS_TOOLTIP              :{BLACK}A maximálisan felcsatlakozható kliensek számának kiválasztása. Nem szükséges pont ennyi embernek éppen kapcsolódva lennie
STR_NETWORK_START_SERVER_COMPANIES_SELECT                       :{BLACK}{NUM} vállalat
STR_NETWORK_START_SERVER_NUMBER_OF_COMPANIES                    :{BLACK}Max. vállalatszám:
STR_NETWORK_START_SERVER_NUMBER_OF_COMPANIES_TOOLTIP            :{BLACK}A vállalatok maximális száma a szerveren

STR_NETWORK_START_SERVER_NEW_GAME_NAME_OSKTITLE                 :{BLACK}Add meg a hálózati játékhoz a neved

# Network connecting window
STR_NETWORK_CONNECTING_CAPTION                                  :{WHITE}Kapcsolódás...

STR_NETWORK_CONNECTING_WAITING                                  :{BLACK}{NUM} kliensre várunk, hogy befejezze
STR_NETWORK_CONNECTING_DOWNLOADING_1                            :{BLACK}{BYTES} lett eddig letöltve
STR_NETWORK_CONNECTING_DOWNLOADING_2                            :{BLACK}{BYTES} / {BYTES} lett eddig letöltve

###length 8
STR_NETWORK_CONNECTING_1                                        :{BLACK}(1/6) Kapcsolódás...
STR_NETWORK_CONNECTING_2                                        :{BLACK}(2/6) Engedélyezés...
STR_NETWORK_CONNECTING_3                                        :{BLACK}(3/6) Várakozás...
STR_NETWORK_CONNECTING_4                                        :{BLACK}(4/6) Térkép letöltése...
STR_NETWORK_CONNECTING_5                                        :{BLACK}(5/6) Adatfeldolgozás...
STR_NETWORK_CONNECTING_6                                        :{BLACK}(6/6) Regisztrálás...
STR_NETWORK_CONNECTING_SPECIAL_1                                :{BLACK}Játékinfó lekérése...
STR_NETWORK_CONNECTING_SPECIAL_2                                :{BLACK}Vállalat infó lekérése...

STR_NETWORK_CONNECTION_DISCONNECT                               :{BLACK}Megszakít

STR_NETWORK_NEED_GAME_PASSWORD_CAPTION                          :{WHITE}A szerver jelszóval van védve. Írd be
STR_NETWORK_NEED_COMPANY_PASSWORD_CAPTION                       :{WHITE}A vállalat jelszóval van védve. Írd be

# Network company list added strings
STR_NETWORK_COMPANY_LIST_CLIENT_LIST                            :Online játékosok
STR_NETWORK_COMPANY_LIST_SPECTATE                               :Csatlakozás a megfigyelőkhöz

# Network client list
STR_NETWORK_CLIENT_LIST_CAPTION                                 :{WHITE}Online játékosok
STR_NETWORK_CLIENT_LIST_SERVER                                  :{BLACK}Szerver
STR_NETWORK_CLIENT_LIST_SERVER_NAME                             :{BLACK}Név
STR_NETWORK_CLIENT_LIST_SERVER_NAME_TOOLTIP                     :{BLACK}A szerver neve amin játszol
STR_NETWORK_CLIENT_LIST_SERVER_NAME_EDIT_TOOLTIP                :{BLACK}A szervered nevének szerkesztése
STR_NETWORK_CLIENT_LIST_SERVER_NAME_QUERY_CAPTION               :Szerver neve
STR_NETWORK_CLIENT_LIST_SERVER_VISIBILITY                       :{BLACK}Láthatóság
STR_NETWORK_CLIENT_LIST_SERVER_VISIBILITY_TOOLTIP               :{BLACK}Mások láthassák-e a szerveredet a publikus listában
STR_NETWORK_CLIENT_LIST_SERVER_INVITE_CODE                      :{BLACK}Meghívókód
STR_NETWORK_CLIENT_LIST_SERVER_INVITE_CODE_TOOLTIP              :{BLACK}Más játékosok ezzel a meghívókóddal tudnak csatlakozni a szerverhez
STR_NETWORK_CLIENT_LIST_SERVER_CONNECTION_TYPE                  :{BLACK}Kapcsolat típusa
STR_NETWORK_CLIENT_LIST_SERVER_CONNECTION_TYPE_TOOLTIP          :{BLACK}Hogyan tudják mások elérni a szerveredet
STR_NETWORK_CLIENT_LIST_PLAYER                                  :{BLACK}Játékos
STR_NETWORK_CLIENT_LIST_PLAYER_NAME                             :{BLACK}Név
STR_NETWORK_CLIENT_LIST_PLAYER_NAME_TOOLTIP                     :{BLACK}A játékos neved
STR_NETWORK_CLIENT_LIST_PLAYER_NAME_EDIT_TOOLTIP                :{BLACK}A játékos neved szerkesztése
STR_NETWORK_CLIENT_LIST_PLAYER_NAME_QUERY_CAPTION               :Játékos neve
STR_NETWORK_CLIENT_LIST_ADMIN_CLIENT_TOOLTIP                    :{BLACK}Adminisztrátori műveletek ehhez a vállalathoz
STR_NETWORK_CLIENT_LIST_ADMIN_COMPANY_TOOLTIP                   :{BLACK}Adminisztrátori műveletek ehhez a vállalathoz
STR_NETWORK_CLIENT_LIST_JOIN_TOOLTIP                            :{BLACK}Csatlakozz ehhez a vállalathoz
STR_NETWORK_CLIENT_LIST_CHAT_CLIENT_TOOLTIP                     :{BLACK}Üzenet küldése ennek a játékosnak
STR_NETWORK_CLIENT_LIST_CHAT_COMPANY_TOOLTIP                    :{BLACK}Üzenet küldése az összes játékosnak ebben a vállalatban
STR_NETWORK_CLIENT_LIST_CHAT_SPECTATOR_TOOLTIP                  :{BLACK}Üzenet küldése az összes megfigyelőnek
STR_NETWORK_CLIENT_LIST_SPECTATORS                              :Megfigyelők
STR_NETWORK_CLIENT_LIST_NEW_COMPANY                             :(Új vállalat)
STR_NETWORK_CLIENT_LIST_NEW_COMPANY_TOOLTIP                     :{BLACK}Hozz létre egy új vállalatot és csatlakozz
STR_NETWORK_CLIENT_LIST_PLAYER_ICON_SELF_TOOLTIP                :{BLACK}Ez vagy te
STR_NETWORK_CLIENT_LIST_PLAYER_ICON_HOST_TOOLTIP                :{BLACK}Ez a játék elindítója
STR_NETWORK_CLIENT_LIST_CLIENT_COMPANY_COUNT                    :{BLACK}{NUM} kliens / {NUM}/{NUM} vállalat
STR_NETWORK_CLIENT_LIST_CLIENT_COMPANY_COUNT_TOOLTIP            :{BLACK}A jelenleg csatlakozott kliensek száma, vállalatok számra és a maximálisan létrehozható vállalatok száma a szerver adminisztrátora által engedélyezve lettek

# Matches ConnectionType
###length 5
STR_NETWORK_CLIENT_LIST_SERVER_CONNECTION_TYPE_UNKNOWN          :{BLACK}Helyi
STR_NETWORK_CLIENT_LIST_SERVER_CONNECTION_TYPE_ISOLATED         :{RED}Távoli játékosok nem tudnak csatlakozni
STR_NETWORK_CLIENT_LIST_SERVER_CONNECTION_TYPE_DIRECT           :{BLACK}Nyilvános
STR_NETWORK_CLIENT_LIST_SERVER_CONNECTION_TYPE_STUN             :{BLACK}NAT mögött
STR_NETWORK_CLIENT_LIST_SERVER_CONNECTION_TYPE_TURN             :{BLACK}Közvetítőn keresztül

STR_NETWORK_CLIENT_LIST_ADMIN_CLIENT_KICK                       :Kirúgás
STR_NETWORK_CLIENT_LIST_ADMIN_CLIENT_BAN                        :Tiltás
STR_NETWORK_CLIENT_LIST_ADMIN_COMPANY_RESET                     :Törlés
STR_NETWORK_CLIENT_LIST_ADMIN_COMPANY_UNLOCK                    :Jelszó feloldása

STR_NETWORK_CLIENT_LIST_ASK_CAPTION                             :{WHITE}Adminisztrátori művelet
STR_NETWORK_CLIENT_LIST_ASK_CLIENT_KICK                         :{YELLOW}Biztos ki akarod rúgni ezt a játékost: '{STRING}'?
STR_NETWORK_CLIENT_LIST_ASK_CLIENT_BAN                          :{YELLOW}Biztos ki akarod tiltani ezt a játékost: '{STRING}'?
STR_NETWORK_CLIENT_LIST_ASK_COMPANY_RESET                       :{YELLOW}Biztos ki akarod törölni a '{COMPANY}' vállalatot?
STR_NETWORK_CLIENT_LIST_ASK_COMPANY_UNLOCK                      :{YELLOW}Biztos vissza akarod állítani a '{COMPANY}' vállalat jelszavát?

STR_NETWORK_ASK_RELAY_CAPTION                                   :{WHITE}Közvetítő használata
STR_NETWORK_ASK_RELAY_TEXT                                      :{YELLOW}Nem sikerült csatalkozni a '{STRING}' szerverhez.{}Szeretnél igénybe venni közvetítő szolgáltatást a következőn keresztül? '{STRING}'
STR_NETWORK_ASK_RELAY_NO                                        :{BLACK}Nem
STR_NETWORK_ASK_RELAY_YES_ONCE                                  :{BLACK}Igen, most az egyszer
STR_NETWORK_ASK_RELAY_YES_ALWAYS                                :{BLACK}Igen, ne kérdezd újra

STR_NETWORK_ASK_SURVEY_CAPTION                                  :Részvétel automata felmérésben?
STR_NETWORK_ASK_SURVEY_TEXT                                     :Szeretnél részt venni az automata felmérésben?{}Az OpenTTD a játékból kilépéskor egy felmérést fog továbbítani.{}Ezt a beállítást bármikor megváltoztathatod a "Játék beállítások" menüpontban.
STR_NETWORK_ASK_SURVEY_PREVIEW                                  :Felmérés eredményének előnézete
STR_NETWORK_ASK_SURVEY_LINK                                     :Felmérésről és titoktartásról
STR_NETWORK_ASK_SURVEY_NO                                       :Nem
STR_NETWORK_ASK_SURVEY_YES                                      :Igen

STR_NETWORK_SPECTATORS                                          :Megfigyelők

# Network set password
STR_COMPANY_PASSWORD_CANCEL                                     :{BLACK}Ne mentsd el a megadott jelszót
STR_COMPANY_PASSWORD_OK                                         :{BLACK}Add meg az új vállalati jelszót
STR_COMPANY_PASSWORD_CAPTION                                    :{WHITE}Vállalati jelszó
STR_COMPANY_PASSWORD_MAKE_DEFAULT                               :{BLACK}Alapértelmezett vállalati jelszó
STR_COMPANY_PASSWORD_MAKE_DEFAULT_TOOLTIP                       :{BLACK}Ez a jelszó legyen az alapértelmezett jelszó az új vállalatoknál

# Network company info join/password
STR_COMPANY_VIEW_JOIN                                           :{BLACK}Csatlakozás
STR_COMPANY_VIEW_JOIN_TOOLTIP                                   :{BLACK}Csatlakozz és vezesd a vállalatot
STR_COMPANY_VIEW_PASSWORD                                       :{BLACK}Jelszó
STR_COMPANY_VIEW_PASSWORD_TOOLTIP                               :{BLACK}Védd le a vállalatodat jelszóval ha nem akarod hogy mások csatlakozzanak hozzá
STR_COMPANY_VIEW_SET_PASSWORD                                   :{BLACK}Vállalati jelszó beállítása

# Network chat
STR_NETWORK_CHAT_SEND                                           :{BLACK}Elküld
STR_NETWORK_CHAT_COMPANY_CAPTION                                :[Csapat] :
STR_NETWORK_CHAT_CLIENT_CAPTION                                 :[Privát] {STRING}:
STR_NETWORK_CHAT_ALL_CAPTION                                    :[Mindenkinek] :

STR_NETWORK_CHAT_COMPANY                                        :[Csapat] {STRING}: {WHITE}{STRING}
STR_NETWORK_CHAT_TO_COMPANY                                     :[Csapat] {STRING} számára: {WHITE}{STRING}
STR_NETWORK_CHAT_CLIENT                                         :[Privát] {STRING}: {WHITE}{STRING}
STR_NETWORK_CHAT_TO_CLIENT                                      :[Privát] {STRING} számára: {WHITE}{STRING}
STR_NETWORK_CHAT_ALL                                            :[Mindenkinek] {STRING}: {WHITE}{STRING}
STR_NETWORK_CHAT_EXTERNAL                                       :[{3:STRING}] {0:STRING}: {WHITE}{1:STRING}
STR_NETWORK_CHAT_OSKTITLE                                       :{BLACK}Add meg a hálózati beszélgetéshez a neved

# Network messages
STR_NETWORK_ERROR_NOTAVAILABLE                                  :{WHITE}Nem található a hálózati csatoló
STR_NETWORK_ERROR_NOCONNECTION                                  :{WHITE}A kapcsolat időtúllépés miatt megszakadt, vagy vissza lett utasítva
STR_NETWORK_ERROR_NEWGRF_MISMATCH                               :{WHITE}NewGRF eltérés miatt nem sikerült kapcsolódni
STR_NETWORK_ERROR_DESYNC                                        :{WHITE}Hálózat - Játék szinkronizáció sikertelen
STR_NETWORK_ERROR_LOSTCONNECTION                                :{WHITE}Hálózat - Játék kapcsolat elveszett
STR_NETWORK_ERROR_SAVEGAMEERROR                                 :{WHITE}Nem sikerült a szerver játékmentés betöltése
STR_NETWORK_ERROR_SERVER_START                                  :{WHITE}Nem tudtam elindítani a szervert
STR_NETWORK_ERROR_SERVER_ERROR                                  :{WHITE}Protokoll-hiba keletkezett és megszakadt a kapcsolat
STR_NETWORK_ERROR_BAD_PLAYER_NAME                               :{WHITE}A játékos neved nem lett megadva. A nevet a hálózati játék ablak tetején tudod beállítani.
STR_NETWORK_ERROR_BAD_SERVER_NAME                               :{WHITE}A szerver neve nem lett megadva. A szerver nevét az ablak tetején tudod beállítani.
STR_NETWORK_ERROR_WRONG_REVISION                                :{WHITE}A gépeden és a szerveren lévő programnak nem egyezik meg a verziója
STR_NETWORK_ERROR_WRONG_PASSWORD                                :{WHITE}Rossz jelszó
STR_NETWORK_ERROR_SERVER_FULL                                   :{WHITE}A szerver tele van
STR_NETWORK_ERROR_SERVER_BANNED                                 :{WHITE}Ki vagy tiltva erről a szerverről
STR_NETWORK_ERROR_KICKED                                        :{WHITE}Ki lettél rúgva a szerverről
STR_NETWORK_ERROR_KICK_MESSAGE                                  :{WHITE}Oka: {STRING}
STR_NETWORK_ERROR_CHEATER                                       :{WHITE}Ez a szerver nem engedi a csalást
STR_NETWORK_ERROR_TOO_MANY_COMMANDS                             :{WHITE}Túl sok parancsot küldtél a szervernek
STR_NETWORK_ERROR_TIMEOUT_PASSWORD                              :{WHITE}Túl sokáig tartott a jelszó beírása
STR_NETWORK_ERROR_TIMEOUT_COMPUTER                              :{WHITE}A számítógéped túl lassú, hogy tartsa a szerver sebességét
STR_NETWORK_ERROR_TIMEOUT_MAP                                   :{WHITE}Túl sokáig tartott a térkép letöltése a számítógépednek
STR_NETWORK_ERROR_TIMEOUT_JOIN                                  :{WHITE}Túl sokáig tartott a szerverhez való csatlakozása a számítógépednek
STR_NETWORK_ERROR_INVALID_CLIENT_NAME                           :{WHITE}A játékos neved nem megfelelő

STR_NETWORK_ERROR_CLIENT_GUI_LOST_CONNECTION_CAPTION            :{WHITE}Lehetséges, hogy elveszett a kapcsolat
STR_NETWORK_ERROR_CLIENT_GUI_LOST_CONNECTION                    :{WHITE}Az elmúlt {NUM} másodpercben nem érkezett adat a szervertől

###length 21
STR_NETWORK_ERROR_CLIENT_GENERAL                                :általános hiba
STR_NETWORK_ERROR_CLIENT_DESYNC                                 :szinkronizálási hiba
STR_NETWORK_ERROR_CLIENT_SAVEGAME                               :térkép betöltési hiba
STR_NETWORK_ERROR_CLIENT_CONNECTION_LOST                        :elveszett a kapcsolat
STR_NETWORK_ERROR_CLIENT_PROTOCOL_ERROR                         :protokoll hiba
STR_NETWORK_ERROR_CLIENT_NEWGRF_MISMATCH                        :NewGRF eltérés(ek)
STR_NETWORK_ERROR_CLIENT_NOT_AUTHORIZED                         :nem engedélyezett
STR_NETWORK_ERROR_CLIENT_NOT_EXPECTED                           :ismeretlen vagy érvénytelen csomag érkezett
STR_NETWORK_ERROR_CLIENT_WRONG_REVISION                         :rossz verzió
STR_NETWORK_ERROR_CLIENT_NAME_IN_USE                            :a név már használva van
STR_NETWORK_ERROR_CLIENT_WRONG_PASSWORD                         :rossz jelszó
STR_NETWORK_ERROR_CLIENT_COMPANY_MISMATCH                       :hibás vállalat azonosító (wrong company in DoCommand)
STR_NETWORK_ERROR_CLIENT_KICKED                                 :a szerver kirúgott
STR_NETWORK_ERROR_CLIENT_CHEATER                                :csalni próbált
STR_NETWORK_ERROR_CLIENT_SERVER_FULL                            :a szerver megtelt
STR_NETWORK_ERROR_CLIENT_TOO_MANY_COMMANDS                      :túl sok parancsot küldött
STR_NETWORK_ERROR_CLIENT_TIMEOUT_PASSWORD                       :nem érkezett jelszó időben
STR_NETWORK_ERROR_CLIENT_TIMEOUT_COMPUTER                       :általános időtúllépés
STR_NETWORK_ERROR_CLIENT_TIMEOUT_MAP                            :térkép letöltés túl sokáig tartott
STR_NETWORK_ERROR_CLIENT_TIMEOUT_JOIN                           :térkép feldolgozás túl sokáig tartott
STR_NETWORK_ERROR_CLIENT_INVALID_CLIENT_NAME                    :Érvénytelen kliens név

# Network related errors
STR_NETWORK_SERVER_MESSAGE                                      :*** {1:STRING}

###length 12
STR_NETWORK_SERVER_MESSAGE_GAME_PAUSED                          :Játék megállítva ({STRING})
STR_NETWORK_SERVER_MESSAGE_GAME_STILL_PAUSED_1                  :A játék továbbra is szünetel ({STRING})
STR_NETWORK_SERVER_MESSAGE_GAME_STILL_PAUSED_2                  :A játék továbbra is szünetel ({STRING}, {STRING})
STR_NETWORK_SERVER_MESSAGE_GAME_STILL_PAUSED_3                  :A játék továbbra is szünetel ({STRING}, {STRING}, {STRING})
STR_NETWORK_SERVER_MESSAGE_GAME_STILL_PAUSED_4                  :A játék továbbra is szünetel ({STRING}, {STRING}, {STRING}, {STRING})
STR_NETWORK_SERVER_MESSAGE_GAME_STILL_PAUSED_5                  :A játék továbbra is szünetel ({STRING}, {STRING}, {STRING}, {STRING}, {STRING})
STR_NETWORK_SERVER_MESSAGE_GAME_UNPAUSED                        :A játék folytatódik ({STRING})
STR_NETWORK_SERVER_MESSAGE_GAME_REASON_NOT_ENOUGH_PLAYERS       :játékosok száma
STR_NETWORK_SERVER_MESSAGE_GAME_REASON_CONNECTING_CLIENTS       :kapcsolódó kliensek
STR_NETWORK_SERVER_MESSAGE_GAME_REASON_MANUAL                   :kézi
STR_NETWORK_SERVER_MESSAGE_GAME_REASON_GAME_SCRIPT              :játékszkript
STR_NETWORK_SERVER_MESSAGE_GAME_REASON_LINK_GRAPH               :várakozás a kapcsolati gráf frissítésére

STR_NETWORK_MESSAGE_CLIENT_LEAVING                              :kilépés
STR_NETWORK_MESSAGE_CLIENT_JOINED                               :*** {STRING} csatlakozott a játékhoz
STR_NETWORK_MESSAGE_CLIENT_JOINED_ID                            :*** {0:STRING} csatlakozott a játékhoz ({2:NUM}. számú kliens)
STR_NETWORK_MESSAGE_CLIENT_COMPANY_JOIN                         :*** {0:STRING} csatlakozott a(z) {2:NUM}. számú vállalathoz
STR_NETWORK_MESSAGE_CLIENT_COMPANY_SPECTATE                     :*** {STRING} csatlakozott a megfigyelőkhöz
STR_NETWORK_MESSAGE_CLIENT_COMPANY_NEW                          :*** {0:STRING} új vállalatot alapított (#{2:NUM})
STR_NETWORK_MESSAGE_CLIENT_LEFT                                 :*** {0:STRING} kilépett a játékból ({2:STRING})
STR_NETWORK_MESSAGE_NAME_CHANGE                                 :*** {STRING} nevet változtatott. Új neve: {STRING}
STR_NETWORK_MESSAGE_GIVE_MONEY                                  :*** {0:STRING} a következő összeget utalta {1:STRING} részére: {2:CURRENCY_LONG}
STR_NETWORK_MESSAGE_SERVER_SHUTDOWN                             :{WHITE}A szerver leállította a játékot
STR_NETWORK_MESSAGE_SERVER_REBOOT                               :{WHITE}A szerver újraindul...{}Türelem...
STR_NETWORK_MESSAGE_KICKED                                      :*** {STRING} ki lett rúgva. Oka: ({STRING})

STR_NETWORK_ERROR_COORDINATOR_REGISTRATION_FAILED               :{WHITE}A szerver regisztrációja sikertelen
STR_NETWORK_ERROR_COORDINATOR_REUSE_OF_INVITE_CODE              :{WHITE}Egy másik szerver már regisztrált ugyanezzel a meghívókóddal. Átváltás a "helyi" kapcsolati módra.
STR_NETWORK_ERROR_COORDINATOR_ISOLATED                          :{WHITE}A szerveredhez nem lehet távolról csatlakozni
STR_NETWORK_ERROR_COORDINATOR_ISOLATED_DETAIL                   :{WHITE}Más játékosok nem fognak tudni csatlakozni a szerveredhez

# Content downloading window
STR_CONTENT_TITLE                                               :{WHITE}Tartalom letöltés
STR_CONTENT_TYPE_CAPTION                                        :{BLACK}Típus
STR_CONTENT_TYPE_CAPTION_TOOLTIP                                :{BLACK}A tartalom típusa
STR_CONTENT_NAME_CAPTION                                        :{BLACK}Név
STR_CONTENT_NAME_CAPTION_TOOLTIP                                :{BLACK}A tartalom neve
STR_CONTENT_MATRIX_TOOLTIP                                      :{BLACK}Kattints a sorra a részletek megjelenítéséhez. Kattints a jelölőnégyzetbe letöltésre való kijelöléshez
STR_CONTENT_SELECT_ALL_CAPTION                                  :{BLACK}Összes kijelölése
STR_CONTENT_SELECT_ALL_CAPTION_TOOLTIP                          :{BLACK}Az összes elérhető tartalom kijelölése letöltéshez
STR_CONTENT_SELECT_UPDATES_CAPTION                              :{BLACK}Frissítések kijelölése
STR_CONTENT_SELECT_UPDATES_CAPTION_TOOLTIP                      :{BLACK}Már meglévő tartalmakhoz az összes elérhető frissítés kijelölése letöltéshez
STR_CONTENT_UNSELECT_ALL_CAPTION                                :{BLACK}Nincs kijelölés
STR_CONTENT_UNSELECT_ALL_CAPTION_TOOLTIP                        :{BLACK}Megszünteti az összes kijelölést
STR_CONTENT_SEARCH_EXTERNAL                                     :{BLACK}Keresés külső weblapokon
STR_CONTENT_SEARCH_EXTERNAL_TOOLTIP                             :{BLACK}Keresett tartalom nem érhető el az OpenTTD tartalomszolgáltatásának olyan weblapokon, melyek nincsenek az OpenTTD-hez társítva
STR_CONTENT_SEARCH_EXTERNAL_DISCLAIMER_CAPTION                  :{WHITE}Elhagyod az OpenTTD-t!
STR_CONTENT_SEARCH_EXTERNAL_DISCLAIMER                          :{WHITE}Külső oldalakról letölthető tartalmak szabályai és feltételei változóak.{}A tartalom OpenTTD-be való telepítéséhez segítségért fordulj a külső weboldalhoz.{}Akarod folytatni?
STR_CONTENT_FILTER_TITLE                                        :{BLACK}Címke/név szűrő:
STR_CONTENT_OPEN_URL                                            :{BLACK}Webhely
STR_CONTENT_OPEN_URL_TOOLTIP                                    :{BLACK}A tartalom webhelyének meglátogatása
STR_CONTENT_DOWNLOAD_CAPTION                                    :{BLACK}Letöltés
STR_CONTENT_DOWNLOAD_CAPTION_TOOLTIP                            :{BLACK}A kijelölt tartalmak letöltésének megkezdése
STR_CONTENT_TOTAL_DOWNLOAD_SIZE                                 :{SILVER}A letöltés teljes mérete: {WHITE}{BYTES}
STR_CONTENT_DETAIL_TITLE                                        :{SILVER}INFORMÁCIÓ A KIVÁLASZTOTT TARTALOMRÓL

###length 5
STR_CONTENT_DETAIL_SUBTITLE_UNSELECTED                          :{SILVER}Nem jelölted ki letöltésre
STR_CONTENT_DETAIL_SUBTITLE_SELECTED                            :{SILVER}Kijelölted letöltésre
STR_CONTENT_DETAIL_SUBTITLE_AUTOSELECTED                        :{SILVER}Ez a függőség ki lett jelölve letöltésre
STR_CONTENT_DETAIL_SUBTITLE_ALREADY_HERE                        :{SILVER}Már rendelkezel ezzel a tartalommal
STR_CONTENT_DETAIL_SUBTITLE_DOES_NOT_EXIST                      :{SILVER}Ismeretlen tartalom, nem tölthető le az OpenTTD-hez

STR_CONTENT_DETAIL_UPDATE                                       :{SILVER}Ez a tartalom egy meglévő {STRING} helyettesítése
STR_CONTENT_DETAIL_NAME                                         :{SILVER}Név: {WHITE}{STRING}
STR_CONTENT_DETAIL_VERSION                                      :{SILVER}Verzió: {WHITE}{STRING}
STR_CONTENT_DETAIL_DESCRIPTION                                  :{SILVER}Leírás: {WHITE}{STRING}
STR_CONTENT_DETAIL_URL                                          :{SILVER}URL: {WHITE}{STRING}
STR_CONTENT_DETAIL_TYPE                                         :{SILVER}Típus: {WHITE}{STRING}
STR_CONTENT_DETAIL_FILESIZE                                     :{SILVER}Letöltési méret: {WHITE}{BYTES}
STR_CONTENT_DETAIL_SELECTED_BECAUSE_OF                          :{SILVER}Kijelölés oka: {WHITE}{STRING}
STR_CONTENT_DETAIL_DEPENDENCIES                                 :{SILVER}Függőségek: {WHITE}{STRING}
STR_CONTENT_DETAIL_TAGS                                         :{SILVER}Címkék: {WHITE}{STRING}
STR_CONTENT_NO_ZLIB                                             :{WHITE}Az OpenTTD "zlib" támogatás nélkül lett fordítva...
STR_CONTENT_NO_ZLIB_SUB                                         :{WHITE}... nem lehet letölteni a tartalmat!

# Order of these is important!
STR_CONTENT_TYPE_BASE_GRAPHICS                                  :Grafikus alapcsomag
STR_CONTENT_TYPE_NEWGRF                                         :NewGRF
STR_CONTENT_TYPE_AI                                             :MI
STR_CONTENT_TYPE_AI_LIBRARY                                     :MI könyvtár
STR_CONTENT_TYPE_SCENARIO                                       :Pálya
STR_CONTENT_TYPE_HEIGHTMAP                                      :Magasságtérkép
STR_CONTENT_TYPE_BASE_SOUNDS                                    :Hang alapcsomag
STR_CONTENT_TYPE_BASE_MUSIC                                     :Zenei alapcsomag
STR_CONTENT_TYPE_GAME_SCRIPT                                    :Játékszkript
STR_CONTENT_TYPE_GS_LIBRARY                                     :Játékszkript könyvtár

# Content downloading progress window
STR_CONTENT_DOWNLOAD_TITLE                                      :{WHITE}Tartalom letöltése...
STR_CONTENT_DOWNLOAD_INITIALISE                                 :{WHITE}Fájlok lekérése...
STR_CONTENT_DOWNLOAD_FILE                                       :{WHITE}Jelenlegi letöltés: {STRING} ({NUM} / {NUM})
STR_CONTENT_DOWNLOAD_COMPLETE                                   :{WHITE}Letöltés befejezve
STR_CONTENT_DOWNLOAD_PROGRESS_SIZE                              :{WHITE}{BYTES} / {BYTES} letöltve ({NUM} %)

# Content downloading error messages
STR_CONTENT_ERROR_COULD_NOT_CONNECT                             :{WHITE}A tartalomszolgáltató szerver nem elérhető...
STR_CONTENT_ERROR_COULD_NOT_DOWNLOAD                            :{WHITE}A letöltés meghiúsult...
STR_CONTENT_ERROR_COULD_NOT_DOWNLOAD_FILE_NOT_WRITABLE          :{WHITE}... a fájl nem írható
STR_CONTENT_ERROR_COULD_NOT_EXTRACT                             :{WHITE}Nem sikerült kicsomagolni a letöltött fájlt

STR_MISSING_GRAPHICS_SET_CAPTION                                :{WHITE}Hiányzó grafikus alapcsomag
STR_MISSING_GRAPHICS_SET_MESSAGE                                :{BLACK}Az OpenTTD-nek egy grafikus alapcsomagra van szüksége a működéshez, de nem található grafikus alapcsomag. Engedélyezed az OpenTTD-nek, hogy letöltse és telepítse a grafikus alapcsomagot?
STR_MISSING_GRAPHICS_YES_DOWNLOAD                               :{BLACK}Igen, a grafikai alapcsomag letöltése
STR_MISSING_GRAPHICS_NO_QUIT                                    :{BLACK}Nem, kilépés az OpenTTD-ből

STR_MISSING_GRAPHICS_ERROR_TITLE                                :{WHITE}Letöltés sikertelen
STR_MISSING_GRAPHICS_ERROR                                      :{BLACK}A grafikus alapcsomag letöltése sikertelen.{}Tölts le manuálisan egy grafikus alapcsomagot!
STR_MISSING_GRAPHICS_ERROR_QUIT                                 :{BLACK}Kilépés az OpenTTD-ből

# Transparency settings window
STR_TRANSPARENCY_CAPTION                                        :{WHITE}Átlátszósági beállítások
STR_TRANSPARENT_SIGNS_TOOLTIP                                   :{BLACK}Átlátszó feliratok bekapcsolása. Ctrl+kattintással zárolható
STR_TRANSPARENT_TREES_TOOLTIP                                   :{BLACK}Fák átlátszóságának bekapcsolása. Ctrl+kattintással zárolható
STR_TRANSPARENT_HOUSES_TOOLTIP                                  :{BLACK}Épületek átlátszóságának bekapcsolása. Ctrl+kattintással zárolható
STR_TRANSPARENT_INDUSTRIES_TOOLTIP                              :{BLACK}Gazdasági létesítmények átlátszóságának bekapcsolása. Ctrl+kattintással zárolható
STR_TRANSPARENT_BUILDINGS_TOOLTIP                               :{BLACK}Építhető elemek (állomások, járműtelepek, ellenőrző pontok) átlátszóságának bekapcsolása. Ctrl+kattintással zárolható
STR_TRANSPARENT_BRIDGES_TOOLTIP                                 :{BLACK}Hidak átlátszóságának bekapcsolása. Ctrl+kattintással zárolható
STR_TRANSPARENT_STRUCTURES_TOOLTIP                              :{BLACK}Tereptárgyak (adótornyok, világítótornyok stb.) átlátszóságának bekapcsolása. Ctrl+kattintással zárolható
STR_TRANSPARENT_CATENARY_TOOLTIP                                :{BLACK}Felsővezetékek átlátszóságának bekapcsolása. Ctrl+kattintással zárolható
STR_TRANSPARENT_TEXT_TOOLTIP                                    :BLACK}Töltő és ár/bevétel feliratok átlátszóságának bekapcsolása. Ctrl+kattintással zárolható
STR_TRANSPARENT_INVISIBLE_TOOLTIP                               :{BLACK}Az objektum ne átlátszó legyen, hanem láthatatlan

# Linkgraph legend window
STR_LINKGRAPH_LEGEND_CAPTION                                    :{BLACK}Rakományáramlási jelmagyarázat
STR_LINKGRAPH_LEGEND_ALL                                        :{BLACK}Mind
STR_LINKGRAPH_LEGEND_NONE                                       :{BLACK}Nincs
STR_LINKGRAPH_LEGEND_SELECT_COMPANIES                           :{BLACK}Megjelenítendő cégek kiválasztása
STR_LINKGRAPH_LEGEND_COMPANY_TOOLTIP                            :{BLACK}{STRING}{}{COMPANY}

# Linkgraph legend window and linkgraph legend in smallmap
STR_LINKGRAPH_LEGEND_UNUSED                                     :{TINY_FONT}{BLACK}nem használt
STR_LINKGRAPH_LEGEND_SATURATED                                  :{TINY_FONT}{BLACK}telített
STR_LINKGRAPH_LEGEND_OVERLOADED                                 :{TINY_FONT}{BLACK}túlterhelt

# Linkgraph tooltip
STR_LINKGRAPH_STATS_TOOLTIP_RETURN_EXTENSION                    :{}{CARGO_LONG} visszaszállításra ({COMMA}% elszállítva)

# Base for station construction window(s)
STR_STATION_BUILD_COVERAGE_AREA_TITLE                           :{BLACK}Lefedett terület mutatása:
STR_STATION_BUILD_COVERAGE_OFF                                  :{BLACK}Ki
STR_STATION_BUILD_COVERAGE_ON                                   :{BLACK}Be
STR_STATION_BUILD_COVERAGE_AREA_OFF_TOOLTIP                     :{BLACK}Az állomással lefedett terület elrejtése
STR_STATION_BUILD_COVERAGE_AREA_ON_TOOLTIP                      :{BLACK}Az állomással lefedett terület mutatása (vonzáskörzet)
STR_STATION_BUILD_ACCEPTS_CARGO                                 :{BLACK}Elfogad:{GOLD}{CARGO_LIST}
STR_STATION_BUILD_SUPPLIES_CARGO                                :{BLACK}Termel: {GOLD}{CARGO_LIST}

# Join station window
STR_JOIN_STATION_CAPTION                                        :{WHITE}Állomás egyesítése
STR_JOIN_STATION_CREATE_SPLITTED_STATION                        :{YELLOW}Különálló állomás építése

STR_JOIN_WAYPOINT_CAPTION                                       :{WHITE}Ellenőrző pont egyesítése
STR_JOIN_WAYPOINT_CREATE_SPLITTED_WAYPOINT                      :{YELLOW}Különálló ellenőrző pont építése

# Generic toolbar
STR_TOOLBAR_DISABLED_NO_VEHICLE_AVAILABLE                       :{BLACK}Kikapcsolva, mivel semmilyen jármű sem tudná használni

# Rail construction toolbar
STR_RAIL_TOOLBAR_RAILROAD_CONSTRUCTION_CAPTION                  :Vasút építése
STR_RAIL_TOOLBAR_ELRAIL_CONSTRUCTION_CAPTION                    :Villamosított vasút építése
STR_RAIL_TOOLBAR_MONORAIL_CONSTRUCTION_CAPTION                  :Egysínű vasút építése
STR_RAIL_TOOLBAR_MAGLEV_CONSTRUCTION_CAPTION                    :Maglev vasút építése

STR_RAIL_TOOLBAR_TOOLTIP_BUILD_RAILROAD_TRACK                   :{BLACK}Pályafektetés. A Ctrl billentyűvel válthatsz építés és rombolás között. Shift lenyomásával megmutatja a becsült építési/bontási költséget
STR_RAIL_TOOLBAR_TOOLTIP_BUILD_AUTORAIL                         :{BLACK}Vasúti pálya építése egyszerűsített módon. A Ctrl billentyű segítségével lehet váltani az építés/rombolás között. Shift lenyomásával megmutatja a becsült építési/eltávolítási költséget
STR_RAIL_TOOLBAR_TOOLTIP_BUILD_TRAIN_DEPOT_FOR_BUILDING         :{BLACK}Vasúti járműtelep építése (vonatok vételére és karbantartására). Shift lenyomásával becsült építési költséget mutat
STR_RAIL_TOOLBAR_TOOLTIP_CONVERT_RAIL_TO_WAYPOINT               :{BLACK}Ellenőrző pont építése vágányra. A Ctrl lenyomásával az ellenőrző pontok egyesíthetőek. Shift lenyomásával megmutatja a becsült építési költséget
STR_RAIL_TOOLBAR_TOOLTIP_BUILD_RAILROAD_STATION                 :{BLACK}Vasútállomás építése. A Ctrl lenyomásával egyesítheted más állomásokkal. Shift lenyomásával megmutatja a becsült építési költséget
STR_RAIL_TOOLBAR_TOOLTIP_BUILD_RAILROAD_SIGNALS                 :{BLACK}Vasúti jelzők építése. Ctrl gombbal váltás az alak- és fényjelzők között{}Húzással a sínek mentén végig jelzők épülnek. Húzva Ctrl gombbal a következő pályakiágazásig vagy jelzőig épít jelzőket{}Ctrl+kattintással válthatod a megnyitandó jelzőépítés-kezelő ablakot. Shift lenyomásával megmutatja a becsült építési költséget
STR_RAIL_TOOLBAR_TOOLTIP_BUILD_RAILROAD_BRIDGE                  :{BLACK}Vasúti híd építése. Shift lenyomásával megmutatja a becsült építési költséget
STR_RAIL_TOOLBAR_TOOLTIP_BUILD_RAILROAD_TUNNEL                  :{BLACK}Vasúti alagút építése. Shift lenyomásával megmutatja a becsült építési költséget
STR_RAIL_TOOLBAR_TOOLTIP_TOGGLE_BUILD_REMOVE_FOR                :{BLACK}Váltás építés/feleszedés között vasúti pályák, jelzők, ellenőrző pontok és vasútállomások esetében. Ctrl nyomvatartásával az ellenőrző pontokon és állomásokon a vasúti pályát is eltávolítja
STR_RAIL_TOOLBAR_TOOLTIP_CONVERT_RAIL                           :{BLACK}Sínek átalakítása a kiválasztott típusra. Shift lenyomásával megmutatja a becsült építési költséget

STR_RAIL_NAME_RAILROAD                                          :Vasút
STR_RAIL_NAME_ELRAIL                                            :Villamosított vasút
STR_RAIL_NAME_MONORAIL                                          :Egysínű
STR_RAIL_NAME_MAGLEV                                            :Maglev

# Rail depot construction window
STR_BUILD_DEPOT_TRAIN_ORIENTATION_CAPTION                       :{WHITE}Járműtelep helyzete
STR_BUILD_DEPOT_TRAIN_ORIENTATION_TOOLTIP                       :{BLACK}Járműtelep helyzetének kiválasztása

# Rail waypoint construction window
STR_WAYPOINT_CAPTION                                            :{WHITE}Ellenőrző pont
STR_WAYPOINT_GRAPHICS_TOOLTIP                                   :{BLACK}Válassz ellenőrző pont típust

# Rail station construction window
STR_STATION_BUILD_RAIL_CAPTION                                  :{WHITE}Vasútállomás kiválasztása
STR_STATION_BUILD_ORIENTATION                                   :{BLACK}Helyzet
STR_STATION_BUILD_RAILROAD_ORIENTATION_TOOLTIP                  :{BLACK}Vasútállomás helyzetének kiválasztása
STR_STATION_BUILD_NUMBER_OF_TRACKS                              :{BLACK}Vágányok száma
STR_STATION_BUILD_NUMBER_OF_TRACKS_TOOLTIP                      :{BLACK}A vasútállomás vágányainak száma
STR_STATION_BUILD_PLATFORM_LENGTH                               :{BLACK}Vágányok hossza
STR_STATION_BUILD_PLATFORM_LENGTH_TOOLTIP                       :{BLACK}A vasútállomás hossza
STR_STATION_BUILD_DRAG_DROP                                     :{BLACK}Fogd és dobd
STR_STATION_BUILD_DRAG_DROP_TOOLTIP                             :{BLACK}Állomás építése fogd és dobd módon

STR_STATION_BUILD_STATION_CLASS_TOOLTIP                         :{BLACK}Válassz egy megjelenítendő állomásfajtát
STR_STATION_BUILD_STATION_TYPE_TOOLTIP                          :{BLACK}Megépítendő állomástípus kiválasztása

STR_STATION_CLASS_DFLT                                          :Alapértelmezett
STR_STATION_CLASS_DFLT_STATION                                  :Alapértelmezett állomás
STR_STATION_CLASS_DFLT_ROADSTOP                                 :Alapértelmezett úttorlasz
STR_STATION_CLASS_WAYP                                          :Ellenőrző pontok
STR_STATION_CLASS_WAYP_WAYPOINT                                 :Alapértelmezett vasúti ellenőrző pont

# Signal window
STR_BUILD_SIGNAL_CAPTION                                        :{WHITE}Jelzőválasztó
STR_BUILD_SIGNAL_TOGGLE_ADVANCED_SIGNAL_TOOLTIP                 :{BLACK}Mutassa vagy ne mutassa az összes jelzőtípust
STR_BUILD_SIGNAL_SEMAPHORE_NORM_TOOLTIP                         :{BLACK}Normál jelző (alak){}A legegyszerűbb jelzőtípus, az előtte lévő jelzőblokkba egyszerre csak egy vonatot enged tartózkodni
STR_BUILD_SIGNAL_SEMAPHORE_ENTRY_TOOLTIP                        :{BLACK}Bejárati jelző (alak){}Mindaddig szabad, amíg van legalább egy szabad kijárati jelző az utána következő szakaszon. Egyébként Megálljt jelez
STR_BUILD_SIGNAL_SEMAPHORE_EXIT_TOOLTIP                         :{BLACK}Kijárati jelző (alak){}Ugyanúgy viselkedik mint a normál jelző, de megléte elengedhetetlenül szükséges a bejárati- és a kombinált jelzők működéséhez
STR_BUILD_SIGNAL_SEMAPHORE_COMBO_TOOLTIP                        :{BLACK}Kombinált jelző (alak){}A kombinált jelző voltaképpen egy kijárati- és egy bejárati jelző egybeépítve. Segítségével komoly váltókörzetek építhetőek bejárati jelzőkből
STR_BUILD_SIGNAL_SEMAPHORE_PBS_TOOLTIP                          :{BLACK}Irányjelző (alak){}Egy irányjelző lehetővé teszi, hogy amennyiben a vonatok le tudnak foglalni maguknak egy biztonságos vágányutat a következő jelzőig, több vonat is beléphessen ugyanabba a jelzőblokkba. Az irányjelzők mellett hátulról is el lehet haladni
STR_BUILD_SIGNAL_SEMAPHORE_PBS_OWAY_TOOLTIP                     :{BLACK}Egyirányú irányjelző (alak){}Egy irányjelző lehetővé teszi, hogy amennyiben a vonatok le tudnak foglalni maguknak egy biztonságos vágányutat a következő jelzőig, több vonat is beléphessen ugyanabba a jelzőblokkba. Az egyirányú jelzők mellett nem lehet hátulról elhaladni
STR_BUILD_SIGNAL_ELECTRIC_NORM_TOOLTIP                          :{BLACK}Normál jelző (fény){}A legegyszerűbb jelzőtípus, az előtte lévő jelzőblokkba egyszerre csak egy vonatot enged tartózkodni
STR_BUILD_SIGNAL_ELECTRIC_ENTRY_TOOLTIP                         :{BLACK}Bejárati jelző (fény){}Mindaddig szabad (zöld), amíg van legalább egy szabad kijárati jelző az utána következő szakaszon. Egyébként Megálljt (piros) jelez
STR_BUILD_SIGNAL_ELECTRIC_EXIT_TOOLTIP                          :{BLACK}Kijárati jelző (fény){}Ugyanúgy viselkedik mint a normál jelző, de megléte elengedhetetlenül szükséges a bejárati- és a kombinált jelzők működéséhez
STR_BUILD_SIGNAL_ELECTRIC_COMBO_TOOLTIP                         :{BLACK}Kombinált jelző (fény){}A kombinált jelző voltaképpen egy kijárati- és egy bejárati jelző egybeépítve. Segítségével komoly váltókörzetek építhetőek bejárati jelzőkből
STR_BUILD_SIGNAL_ELECTRIC_PBS_TOOLTIP                           :{BLACK}Irányjelző (fény){}Egy irányjelző lehetővé teszi, hogy amennyiben a vonatok le tudnak foglalni maguknak egy biztonságos vágányutat a következő jelzőig, több vonat is beléphessen ugyanabba a jelzőblokkba. Az irányjelzők mellett hátulról is el lehet haladni
STR_BUILD_SIGNAL_ELECTRIC_PBS_OWAY_TOOLTIP                      :{BLACK}Egyirányú irányjelző (fény){}Egy irányjelző lehetővé teszi, hogy amennyiben a vonatok le tudnak foglalni maguknak egy biztonságos vágányutat a következő jelzőig, több vonat is beléphessen ugyanabba a jelzőblokkba. Az egyirányú jelzők mellett nem lehet hátulról elhaladni
STR_BUILD_SIGNAL_CONVERT_TOOLTIP                                :{BLACK}Jelző átalakítás{}Amikor ki van jelölve, egy meglévő jelzőre való kattintással átkonvertálja a kiválasztott jelzőtípusra és -variációra, CTRL+kattintás a variációt fogja változtatni. Shift+kattintással megmutatja a becsült átalakítási költséget
STR_BUILD_SIGNAL_DRAG_SIGNALS_DENSITY_TOOLTIP                   :{BLACK}Automata jelzőtelepítés esetén a jelzők távolsága
STR_BUILD_SIGNAL_DRAG_SIGNALS_DENSITY_DECREASE_TOOLTIP          :{BLACK}Automata jelzőtelepítés esetén a jelzők távolságának csökkentése
STR_BUILD_SIGNAL_DRAG_SIGNALS_DENSITY_INCREASE_TOOLTIP          :{BLACK}Automata jelzőtelepítés esetén a jelzők távolságának növelése

# Bridge selection window
STR_SELECT_RAIL_BRIDGE_CAPTION                                  :{WHITE}Válassz egy vasúti hidat
STR_SELECT_ROAD_BRIDGE_CAPTION                                  :{WHITE}Közúti híd építése
STR_SELECT_BRIDGE_SELECTION_TOOLTIP                             :{BLACK}Híd kiválasztása - kattints arra a hídra, amit meg akarsz építeni
STR_SELECT_BRIDGE_INFO_NAME                                     :{GOLD}{STRING}
STR_SELECT_BRIDGE_INFO_NAME_MAX_SPEED                           :{GOLD}{STRING},{} {VELOCITY}
STR_SELECT_BRIDGE_INFO_NAME_COST                                :{GOLD}{0:STRING},{} {WHITE}{2:CURRENCY_LONG}
STR_SELECT_BRIDGE_INFO_NAME_MAX_SPEED_COST                      :{GOLD}{STRING},{} {VELOCITY} {WHITE}{CURRENCY_LONG}
STR_BRIDGE_NAME_SUSPENSION_STEEL                                :Függő, acél
STR_BRIDGE_NAME_GIRDER_STEEL                                    :Gerendás, acél
STR_BRIDGE_NAME_CANTILEVER_STEEL                                :Rácsos, acél
STR_BRIDGE_NAME_SUSPENSION_CONCRETE                             :Függő, beton
STR_BRIDGE_NAME_WOODEN                                          :Fa
STR_BRIDGE_NAME_CONCRETE                                        :Beton
STR_BRIDGE_NAME_TUBULAR_STEEL                                   :Cső, acél
STR_BRIDGE_TUBULAR_SILICON                                      :Cső, Szilikon


# Road construction toolbar
STR_ROAD_TOOLBAR_ROAD_CONSTRUCTION_CAPTION                      :{WHITE}Út építése
STR_ROAD_TOOLBAR_TRAM_CONSTRUCTION_CAPTION                      :{WHITE}Villamospálya építése
STR_ROAD_TOOLBAR_TOOLTIP_BUILD_ROAD_SECTION                     :{BLACK}Út építése. A Ctrl billentyűvel válthatsz építés és rombolás között. Shift lenyomásával megmutatja a becsült építési/bontási költséget
STR_ROAD_TOOLBAR_TOOLTIP_BUILD_TRAMWAY_SECTION                  :{BLACK}Villamospálya építése. A Ctrl billentyűvel válthatsz építés és rombolás között. Shift lenyomásával megmutatja a becsült építési/bontási költséget
STR_ROAD_TOOLBAR_TOOLTIP_BUILD_AUTOROAD                         :{BLACK}Közút építése egyszerűsített módon. A Ctrl billentyűvel válthatsz építés és rombolás között. Shift lenyomásával megmutatja a becsült építési költséget
STR_ROAD_TOOLBAR_TOOLTIP_BUILD_AUTOTRAM                         :{BLACK}Villamospálya építése egyszerűsített módon. A Ctrl billentyűvel válthatsz építés és rombolás között. Shift lenyomásával megmutatja a becsült építési költséget
STR_ROAD_TOOLBAR_TOOLTIP_BUILD_ROAD_VEHICLE_DEPOT               :{BLACK}Garázs építése (járművek vételére és karbantartására). Shift lenyomásával megmutatja a becsült építési költséget
STR_ROAD_TOOLBAR_TOOLTIP_BUILD_TRAM_VEHICLE_DEPOT               :{BLACK}Villamos remíz építése (járművek megépítésére és javítására). Shift lenyomásával megmutatja a becsült építési költséget
STR_ROAD_TOOLBAR_TOOLTIP_BUILD_BUS_STATION                      :{BLACK}Buszmegálló építése. A Ctrl lenyomásával egyesítheted más állomásokkal. Shift lenyomásával megmutatja a becsült építési költséget
STR_ROAD_TOOLBAR_TOOLTIP_BUILD_PASSENGER_TRAM_STATION           :{BLACK}Villamos-utasváró építése. A Ctrl lenyomásával egyesítheted más állomásokkal. Shift lenyomásával megmutatja a becsült építési költséget
STR_ROAD_TOOLBAR_TOOLTIP_BUILD_TRUCK_LOADING_BAY                :{BLACK}Teherautó-rakodóhely építése. A Ctrl lenyomásával egyesítheted más állomásokkal. Shift lenyomásával megmutatja a becsült építési költséget
STR_ROAD_TOOLBAR_TOOLTIP_BUILD_CARGO_TRAM_STATION               :{BLACK}Tehervillamos-állomás építése. A Ctrl lenyomásával egyesítheted más állomásokkal. Shift lenyomásával megmutatja a becsült építési költséget
STR_ROAD_TOOLBAR_TOOLTIP_TOGGLE_ONE_WAY_ROAD                    :{BLACK}Egyirányú utak be/kikapcsolása
STR_ROAD_TOOLBAR_TOOLTIP_BUILD_ROAD_BRIDGE                      :{BLACK}Közúti híd építése. Shift lenyomásával megmutatja a becsült építési költséget
STR_ROAD_TOOLBAR_TOOLTIP_BUILD_TRAMWAY_BRIDGE                   :{BLACK}Villamos-híd építése. Shift lenyomásával megmutatja a becsült építési költséget
STR_ROAD_TOOLBAR_TOOLTIP_BUILD_ROAD_TUNNEL                      :{BLACK}Közúti alagút építése. Shift lenyomásával megmutatja a becsült építési költséget
STR_ROAD_TOOLBAR_TOOLTIP_BUILD_TRAMWAY_TUNNEL                   :{BLACK}Villamos-alagút építése. Shift lenyomásával megmutatja a becsült építési költséget
STR_ROAD_TOOLBAR_TOOLTIP_TOGGLE_BUILD_REMOVE_FOR_ROAD           :{BLACK}Építés és felszedés közötti váltás utaknál
STR_ROAD_TOOLBAR_TOOLTIP_TOGGLE_BUILD_REMOVE_FOR_TRAMWAYS       :{BLACK}Építés és bontás közötti váltás villamospályáknál
STR_ROAD_TOOLBAR_TOOLTIP_CONVERT_ROAD                           :{BLACK}Út átalakítása a kiválasztott típusra. Shift lenyomásával megmutatja a becsült építési költséget
STR_ROAD_TOOLBAR_TOOLTIP_CONVERT_TRAM                           :{BLACK}Villamospálya átalakítása a kiválasztott típusra. Shift lenyomásával megmutatja a becsült építési költséget

STR_ROAD_NAME_ROAD                                              :Út
STR_ROAD_NAME_TRAM                                              :Villamospálya

# Road depot construction window
STR_BUILD_DEPOT_ROAD_ORIENTATION_CAPTION                        :{WHITE}Garázs helyzete
STR_BUILD_DEPOT_ROAD_ORIENTATION_SELECT_TOOLTIP                 :{BLACK}Garázs helyzetének kiválasztása
STR_BUILD_DEPOT_TRAM_ORIENTATION_CAPTION                        :{WHITE}Remíz helyzete
STR_BUILD_DEPOT_TRAM_ORIENTATION_SELECT_TOOLTIP                 :{BLACK}Remíz helyzetének kiválasztása

# Road vehicle station construction window
STR_STATION_BUILD_BUS_ORIENTATION                               :{WHITE}Buszmegálló helyzete
STR_STATION_BUILD_BUS_ORIENTATION_TOOLTIP                       :{BLACK}Buszmegálló helyzetének kiválasztása
STR_STATION_BUILD_TRUCK_ORIENTATION                             :{WHITE}Rakodóhely helyzete
STR_STATION_BUILD_TRUCK_ORIENTATION_TOOLTIP                     :{BLACK}Teherautó-rakodó helyzetének kiválasztása
STR_STATION_BUILD_PASSENGER_TRAM_ORIENTATION                    :{WHITE}Villamos-utasváró helyzete
STR_STATION_BUILD_PASSENGER_TRAM_ORIENTATION_TOOLTIP            :{BLACK}Villamos-utasváró helyzetének kiválasztása
STR_STATION_BUILD_CARGO_TRAM_ORIENTATION                        :{WHITE}Tehervillamos-állomás helyzete
STR_STATION_BUILD_CARGO_TRAM_ORIENTATION_TOOLTIP                :{BLACK}Tehervillamos-állomás helyzetének kiválasztása

# Waterways toolbar (last two for SE only)
STR_WATERWAYS_TOOLBAR_CAPTION                                   :{WHITE}Vízi utak építése
STR_WATERWAYS_TOOLBAR_CAPTION_SE                                :{WHITE}Vízi utak
STR_WATERWAYS_TOOLBAR_BUILD_CANALS_TOOLTIP                      :{BLACK}Csatorna építése. Shift lenyomásával megmutatja a becsült építési költséget
STR_WATERWAYS_TOOLBAR_BUILD_LOCKS_TOOLTIP                       :{BLACK}Zsilip építése. Shift lenyomásával megmutatja a várható építési költséget
STR_WATERWAYS_TOOLBAR_BUILD_DEPOT_TOOLTIP                       :{BLACK}Dokk építése (hajók vételére és karbantartására). Shift lenyomásával megmutatja a becsült építési költséget
STR_WATERWAYS_TOOLBAR_BUILD_DOCK_TOOLTIP                        :{BLACK}Kikötő építése. A Ctrl lenyomásával egyesítheted más állomásokkal. Shift lenyomásával megmutatja a becsült építési költséget
STR_WATERWAYS_TOOLBAR_BUOY_TOOLTIP                              :{BLACK}Bója lerakása, amit a hajók útirányjelző pontként használhatnak. Shift lenyomásával megmutatja a becsült építési költséget
STR_WATERWAYS_TOOLBAR_BUILD_AQUEDUCT_TOOLTIP                    :{BLACK}Csatornahíd építése. Shift lenyomásával megmutatja a várható építési költséget
STR_WATERWAYS_TOOLBAR_CREATE_LAKE_TOOLTIP                       :{BLACK}Vizi terület definiálása.{}Csatornát készít, kivéve ha tengerszinten Ctrl gombot lenyomva használod, ekkor elárasztja a területet
STR_WATERWAYS_TOOLBAR_CREATE_RIVER_TOOLTIP                      :{BLACK}Folyók elhelyezése

# Ship depot construction window
STR_DEPOT_BUILD_SHIP_CAPTION                                    :{WHITE}Dokk helyzete
STR_DEPOT_BUILD_SHIP_ORIENTATION_TOOLTIP                        :{BLACK}Dokk helyzetének kiválasztása

# Dock construction window
STR_STATION_BUILD_DOCK_CAPTION                                  :{WHITE}Kikötő

# Airport toolbar
STR_TOOLBAR_AIRCRAFT_CAPTION                                    :{WHITE}Repülőterek
STR_TOOLBAR_AIRCRAFT_BUILD_AIRPORT_TOOLTIP                      :{BLACK}Repülőtér építése. A Ctrl lenyomásával egyesítheted más állomásokkal. Shift lenyomásával megmutatja a becsült építési költséget

# Airport construction window
STR_STATION_BUILD_AIRPORT_CAPTION                               :{WHITE}Repülőtér beállítása
STR_STATION_BUILD_AIRPORT_TOOLTIP                               :{BLACK}Repülőtér méretének/típusának kiválasztása
STR_STATION_BUILD_AIRPORT_CLASS_LABEL                           :{BLACK}Repülőtér osztálya
STR_STATION_BUILD_AIRPORT_LAYOUT_NAME                           :{BLACK}Elrendezés {NUM}

STR_AIRPORT_SMALL                                               :Kicsi
STR_AIRPORT_CITY                                                :Városi
STR_AIRPORT_METRO                                               :Nagyvárosi
STR_AIRPORT_INTERNATIONAL                                       :Nemzetközi
STR_AIRPORT_COMMUTER                                            :Elővárosi
STR_AIRPORT_INTERCONTINENTAL                                    :Interkontinentális
STR_AIRPORT_HELIPORT                                            :Helileszálló
STR_AIRPORT_HELIDEPOT                                           :Helihangár
STR_AIRPORT_HELISTATION                                         :Heliállomás

STR_AIRPORT_CLASS_SMALL                                         :Kis repülőterek
STR_AIRPORT_CLASS_LARGE                                         :Nagy repülőterek
STR_AIRPORT_CLASS_HUB                                           :Központi repülőterek
STR_AIRPORT_CLASS_HELIPORTS                                     :Helikopter-állomások

STR_STATION_BUILD_NOISE                                         :{BLACK}Zajtermelés: {GOLD}{COMMA}

# Landscaping toolbar
STR_LANDSCAPING_TOOLBAR                                         :{WHITE}Tájrendezés
STR_LANDSCAPING_TOOLTIP_LOWER_A_CORNER_OF_LAND                  :{BLACK}Egy pont lesüllyesztése. Húzással az első kiválasztott sarkot lesüllyeszti, majd a kiválasztott területet vele egy szintbe hozza. Ctrl lenyomásával átlós terület jelölhető ki. Shift lenyomásával megmutatja a terepsüllyesztés várható építési költségét
STR_LANDSCAPING_TOOLTIP_RAISE_A_CORNER_OF_LAND                  :{BLACK}Egy sarokpont megemelése. Húzással az első kiválasztott sarkot megemeli, majd a kiválasztott területet vele egy szintbe hozza. Ctrl lenyomásával átlós terület jelölhető ki. Shift lenyomásával megmutatja a terepemelés várható építési költségét
STR_LANDSCAPING_LEVEL_LAND_TOOLTIP                              :{BLACK}Talaj a kijelölt sarokpont szintjére hozása. Ctrl lenyomásával átlós terület jelölhető ki. Shift lenyomásával megmutatja az átalakítás várható költségét
STR_LANDSCAPING_TOOLTIP_PURCHASE_LAND                           :{BLACK}Földterület megvétele későbbi használatra. Ctrl lenyomásával átlós terület jelölhető ki. Shift lenyomásával megmutatja a várható költséget

# Object construction window
STR_OBJECT_BUILD_CAPTION                                        :{WHITE}Objektum kiválasztása
STR_OBJECT_BUILD_TOOLTIP                                        :{BLACK}Építendő objektum kiválasztása. Ctrl lenyomásával átlós terület jelölhető ki. Shift lenyomásával megmutatja a becsült költséget
STR_OBJECT_BUILD_CLASS_TOOLTIP                                  :{BLACK}Építendő objektum típusának kiválasztása
STR_OBJECT_BUILD_PREVIEW_TOOLTIP                                :{BLACK}Objektum előnézete
STR_OBJECT_BUILD_SIZE                                           :{BLACK}Méret: {GOLD}{NUM} x {NUM} mező

STR_OBJECT_CLASS_LTHS                                           :Világítótornyok
STR_OBJECT_CLASS_TRNS                                           :Adótornyok

# Tree planting window (last eight for SE only)
STR_PLANT_TREE_CAPTION                                          :{WHITE}Fák
STR_PLANT_TREE_TOOLTIP                                          :{BLACK}Ültetendő fa kiválasztása. Ha már van fa a mezőn, akkor újabb fák ültetése a kiválasztott fatípustól függetlenül
STR_TREES_RANDOM_TYPE                                           :{BLACK}Véletlenszerű fafélék
STR_TREES_RANDOM_TYPE_TOOLTIP                                   :{BLACK}Véletlenszerűen kiválasztott fákat helyez el. Ctrl lenyomásával átlós terület jelölhető ki. Shift lenyomásával megmutatja a becsült építési költséget.
STR_TREES_RANDOM_TREES_BUTTON                                   :{BLACK}Véletlenszerű fák
STR_TREES_RANDOM_TREES_TOOLTIP                                  :{BLACK}Véletlenszerűen fákat ültet a térképre
STR_TREES_MODE_NORMAL_BUTTON                                    :{BLACK}Normál
STR_TREES_MODE_NORMAL_TOOLTIP                                   :{BLACK}A tájon való húzással egyesével fákat ültet.
STR_TREES_MODE_FOREST_SM_BUTTON                                 :{BLACK}Liget
STR_TREES_MODE_FOREST_SM_TOOLTIP                                :{BLACK}A tájon való húzással kis erdőket, ligeteket ültet.
STR_TREES_MODE_FOREST_LG_BUTTON                                 :{BLACK}Erdő
STR_TREES_MODE_FOREST_LG_TOOLTIP                                :{BLACK}A tájon való húzással nagy erdőket ültet.

# Land generation window (SE)
STR_TERRAFORM_TOOLBAR_LAND_GENERATION_CAPTION                   :{WHITE}Táj szerkesztése
STR_TERRAFORM_TOOLTIP_PLACE_ROCKY_AREAS_ON_LANDSCAPE            :{BLACK}Sziklás területek elhelyezése a térképen
STR_TERRAFORM_TOOLTIP_DEFINE_DESERT_AREA                        :{BLACK}Sivatagot hoz létre.{}Nyomj Ctrl-t az eltávolításához
STR_TERRAFORM_TOOLTIP_INCREASE_SIZE_OF_LAND_AREA                :{BLACK}Az emelendő/süllyesztendő földterület növelése
STR_TERRAFORM_TOOLTIP_DECREASE_SIZE_OF_LAND_AREA                :{BLACK}Az emelendő/süllyesztendő földterület csökkentése
STR_TERRAFORM_TOOLTIP_GENERATE_RANDOM_LAND                      :{BLACK}Véletlenszerű táj készítése
STR_TERRAFORM_SE_NEW_WORLD                                      :{BLACK}Új pálya létrehozása
STR_TERRAFORM_RESET_LANDSCAPE                                   :{BLACK}A táj törlése
STR_TERRAFORM_RESET_LANDSCAPE_TOOLTIP                           :{BLACK}Eltávolít minden, a vállalat által birtokolt elemet a térképről

STR_QUERY_RESET_LANDSCAPE_CAPTION                               :{WHITE}Táj törlése
STR_RESET_LANDSCAPE_CONFIRMATION_TEXT                           :{WHITE}Biztos vagy benne, hogy el akarsz távolítani minden, a vállalt által birtokolt elemet?

# Town generation window (SE)
STR_FOUND_TOWN_CAPTION                                          :{WHITE}Városkészítés
STR_FOUND_TOWN_NEW_TOWN_BUTTON                                  :{BLACK}Új település
STR_FOUND_TOWN_NEW_TOWN_TOOLTIP                                 :{BLACK}Új település építése. Shift+kattintással megmutatja a becsült költséget
STR_FOUND_TOWN_RANDOM_TOWN_BUTTON                               :{BLACK}Egy véletlen település
STR_FOUND_TOWN_RANDOM_TOWN_TOOLTIP                              :{BLACK}Település építése véletlenszerű helyre
STR_FOUND_TOWN_MANY_RANDOM_TOWNS                                :{BLACK}Sok véletlen település
STR_FOUND_TOWN_RANDOM_TOWNS_TOOLTIP                             :{BLACK}Véletlenszerüen elhelyez a térképen sok települést.
STR_FOUND_TOWN_EXPAND_ALL_TOWNS                                 :{BLACK}Minden város növelése
STR_FOUND_TOWN_EXPAND_ALL_TOWNS_TOOLTIP                         :{BLACK}Minden város enyhe növelése

STR_FOUND_TOWN_NAME_TITLE                                       :{YELLOW}Városnév:
STR_FOUND_TOWN_NAME_EDITOR_TITLE                                :{BLACK}A város nevének megadása
STR_FOUND_TOWN_NAME_EDITOR_HELP                                 :{BLACK}Kattints ide a város nevének beírásához
STR_FOUND_TOWN_NAME_RANDOM_BUTTON                               :{BLACK}Véletlen név
STR_FOUND_TOWN_NAME_RANDOM_TOOLTIP                              :{BLACK}Új véletlen név generálása

STR_FOUND_TOWN_INITIAL_SIZE_TITLE                               :{YELLOW}Új település mérete:
STR_FOUND_TOWN_INITIAL_SIZE_SMALL_BUTTON                        :{BLACK}Kicsi
STR_FOUND_TOWN_INITIAL_SIZE_MEDIUM_BUTTON                       :{BLACK}Közepes
STR_FOUND_TOWN_INITIAL_SIZE_LARGE_BUTTON                        :{BLACK}Nagy
STR_FOUND_TOWN_SIZE_RANDOM                                      :{BLACK}Véletlenszerű
STR_FOUND_TOWN_INITIAL_SIZE_TOOLTIP                             :{BLACK}A település méretének kiválasztása
STR_FOUND_TOWN_CITY                                             :{BLACK}Város
STR_FOUND_TOWN_CITY_TOOLTIP                                     :{BLACK}Átlagosnál gyorsabban növekedő városok{}Beállítástól függően nagyobbak alapításkor

STR_FOUND_TOWN_ROAD_LAYOUT                                      :{YELLOW}Település úthálózat építési mintája:
STR_FOUND_TOWN_SELECT_TOWN_ROAD_LAYOUT                          :{BLACK}Válassz úthálózati elrendezést ehhez a városhoz
STR_FOUND_TOWN_SELECT_LAYOUT_ORIGINAL                           :{BLACK}Eredeti
STR_FOUND_TOWN_SELECT_LAYOUT_BETTER_ROADS                       :{BLACK}Jobb utak
STR_FOUND_TOWN_SELECT_LAYOUT_2X2_GRID                           :{BLACK}2x2-es háló
STR_FOUND_TOWN_SELECT_LAYOUT_3X3_GRID                           :{BLACK}3x3-as háló
STR_FOUND_TOWN_SELECT_LAYOUT_RANDOM                             :{BLACK}Véletlenszerű

# Fund new industry window
STR_FUND_INDUSTRY_CAPTION                                       :{WHITE}Ipar finanszírozása
STR_FUND_INDUSTRY_SELECTION_TOOLTIP                             :{BLACK}Megfelelő gazdasági épülettípus kiválasztása a listából
STR_FUND_INDUSTRY_MANY_RANDOM_INDUSTRIES                        :{BLACK}Sok véletlen gazdasági épület
STR_FUND_INDUSTRY_MANY_RANDOM_INDUSTRIES_TOOLTIP                :{BLACK}Elhelyez a térképen véletlenszerüen sok gazdasági épületet
STR_FUND_INDUSTRY_MANY_RANDOM_INDUSTRIES_CAPTION                :{WHITE}Sok véletlen gazdasági épület
STR_FUND_INDUSTRY_MANY_RANDOM_INDUSTRIES_QUERY                  :{YELLOW}Tényleg szeretnél sok véletlen gazdasági épületet felépíteni?
STR_FUND_INDUSTRY_INDUSTRY_BUILD_COST                           :{BLACK}Ár: {YELLOW}{CURRENCY_LONG}
STR_FUND_INDUSTRY_PROSPECT_NEW_INDUSTRY                         :{BLACK}Kutatás
STR_FUND_INDUSTRY_BUILD_NEW_INDUSTRY                            :{BLACK}Épít
STR_FUND_INDUSTRY_FUND_NEW_INDUSTRY                             :{BLACK}Alapít
STR_FUND_INDUSTRY_REMOVE_ALL_INDUSTRIES                         :{BLACK}Összes gazdasági épület eltávolítása
STR_FUND_INDUSTRY_REMOVE_ALL_INDUSTRIES_TOOLTIP                 :{BLACK}Eltávolítja az összes, a térképen található gazdasági épületet
STR_FUND_INDUSTRY_REMOVE_ALL_INDUSTRIES_CAPTION                 :{WHITE}Összes gazdasági épület eltávolítása
STR_FUND_INDUSTRY_REMOVE_ALL_INDUSTRIES_QUERY                   :{YELLOW}Biztosan el akarod távolítani az összes gazdasági épületet?

# Industry cargoes window
STR_INDUSTRY_CARGOES_INDUSTRY_CAPTION                           :{WHITE}Ipari láncolat - {STRING}
STR_INDUSTRY_CARGOES_CARGO_CAPTION                              :{WHITE}Ipari láncolat - {STRING}
STR_INDUSTRY_CARGOES_PRODUCERS                                  :{WHITE}Termelő gazdasági épületek
STR_INDUSTRY_CARGOES_CUSTOMERS                                  :{WHITE}Elfogadó gazdasági épületek
STR_INDUSTRY_CARGOES_HOUSES                                     :{WHITE}Házak
STR_INDUSTRY_CARGOES_INDUSTRY_TOOLTIP                           :{BLACK}Kattints a gazdasági épületre az ellátók és a fogyasztók megjelenítéséhez
STR_INDUSTRY_CARGOES_CARGO_TOOLTIP                              :{BLACK}{STRING}{}Kattints a rakományra az ellátók és a fogyasztók megjelenítéséhez.
STR_INDUSTRY_DISPLAY_CHAIN                                      :{BLACK}Ipari láncolat
STR_INDUSTRY_DISPLAY_CHAIN_TOOLTIP                              :{BLACK}Rakományellátó és fogyasztó gazdasági épületek megjelenítése
STR_INDUSTRY_CARGOES_NOTIFY_SMALLMAP                            :{BLACK}Térképre kapcsolás
STR_INDUSTRY_CARGOES_NOTIFY_SMALLMAP_TOOLTIP                    :{BLACK}A térképen megjelenített gazdasági épületek kiválasztása
STR_INDUSTRY_CARGOES_SELECT_CARGO                               :{BLACK}Szállítmánytípus kiválasztása
STR_INDUSTRY_CARGOES_SELECT_CARGO_TOOLTIP                       :{BLACK}Válaszd ki a szállítmány típust amit meg akarsz jeleníteni
STR_INDUSTRY_CARGOES_SELECT_INDUSTRY                            :{BLACK}Iparág választás
STR_INDUSTRY_CARGOES_SELECT_INDUSTRY_TOOLTIP                    :{BLACK}Válaszd ki az iparágat amit meg akarsz jeleníteni

# Land area window
STR_LAND_AREA_INFORMATION_CAPTION                               :{WHITE}Terület-információ
STR_LAND_AREA_INFORMATION_LOCATION_TOOLTIP                      :{BLACK}A főnézetet a csempére állítja. Ctrl+Klikk megnyit egy új főnézetet a csempén.
STR_LAND_AREA_INFORMATION_COST_TO_CLEAR_N_A                     :{BLACK}{LTBLUE}Nem lehet lerombolni
STR_LAND_AREA_INFORMATION_COST_TO_CLEAR                         :{BLACK}A megtisztítás költsége: {RED}{CURRENCY_LONG}
STR_LAND_AREA_INFORMATION_REVENUE_WHEN_CLEARED                  :{BLACK}Bevétel lerombolás esetén: {LTBLUE}{CURRENCY_LONG}
STR_LAND_AREA_INFORMATION_OWNER_N_A                             :Nincs
STR_LAND_AREA_INFORMATION_OWNER                                 :{BLACK}Tulajdonos: {LTBLUE}{STRING}
STR_LAND_AREA_INFORMATION_ROAD_OWNER                            :{BLACK}Az út tulajdonosa: {LTBLUE}{STRING}
STR_LAND_AREA_INFORMATION_TRAM_OWNER                            :{BLACK}A villamospálya tulajdonosa: {LTBLUE}{STRING}
STR_LAND_AREA_INFORMATION_RAIL_OWNER                            :{BLACK}A vasúti pálya tulajdonosa: {LTBLUE}{STRING}
STR_LAND_AREA_INFORMATION_LOCAL_AUTHORITY                       :{BLACK}Helyi önkormányzat: {LTBLUE}{STRING}
STR_LAND_AREA_INFORMATION_LOCAL_AUTHORITY_NONE                  :Nincs
STR_LAND_AREA_INFORMATION_LANDINFO_COORDS                       :{BLACK}Koordináták: {LTBLUE}{NUM} x {NUM} x {NUM} ({STRING})
STR_LAND_AREA_INFORMATION_BUILD_DATE                            :{BLACK}Épült: {LTBLUE}{DATE_LONG}
STR_LAND_AREA_INFORMATION_STATION_CLASS                         :{BLACK}Állomás osztálya: {LTBLUE}{STRING}
STR_LAND_AREA_INFORMATION_STATION_TYPE                          :{BLACK}Állomás típusa: {LTBLUE}{STRING}
STR_LAND_AREA_INFORMATION_AIRPORT_CLASS                         :{BLACK}Repülőtér osztály: {LTBLUE}{STRING}
STR_LAND_AREA_INFORMATION_AIRPORT_NAME                          :{BLACK}Repülőtér név: {LTBLUE}{STRING}
STR_LAND_AREA_INFORMATION_AIRPORTTILE_NAME                      :{BLACK}Repülőtér mező név: {LTBLUE}{STRING}
STR_LAND_AREA_INFORMATION_NEWGRF_NAME                           :{BLACK}NewGRF: {LTBLUE}{STRING}
STR_LAND_AREA_INFORMATION_CARGO_ACCEPTED                        :{BLACK}Elfogad: {LTBLUE}
STR_LAND_AREA_INFORMATION_CARGO_EIGHTS                          :({COMMA}/8 {STRING})
STR_LANG_AREA_INFORMATION_RAIL_TYPE                             :{BLACK}Vasút típusa: {LTBLUE}{STRING}
STR_LANG_AREA_INFORMATION_ROAD_TYPE                             :{BLACK}Út típusa: {LTBLUE}{STRING}
STR_LANG_AREA_INFORMATION_TRAM_TYPE                             :{BLACK}Villamospálya típusa: {LTBLUE}{STRING}
STR_LANG_AREA_INFORMATION_RAIL_SPEED_LIMIT                      :{BLACK}Vasúti pályasebesség: {LTBLUE}{VELOCITY}
STR_LANG_AREA_INFORMATION_ROAD_SPEED_LIMIT                      :{BLACK}Közúti sebességkorlátozás: {LTBLUE}{VELOCITY}
STR_LANG_AREA_INFORMATION_TRAM_SPEED_LIMIT                      :{BLACK}Villamosok sebességkorlátozása: {LTBLUE}{VELOCITY}

# Description of land area of different tiles
STR_LAI_CLEAR_DESCRIPTION_ROCKS                                 :Kövek
STR_LAI_CLEAR_DESCRIPTION_ROUGH_LAND                            :Durva föld
STR_LAI_CLEAR_DESCRIPTION_BARE_LAND                             :Csupasz föld
STR_LAI_CLEAR_DESCRIPTION_GRASS                                 :Fű
STR_LAI_CLEAR_DESCRIPTION_FIELDS                                :Szántóföld
STR_LAI_CLEAR_DESCRIPTION_SNOW_COVERED_LAND                     :Havas föld
STR_LAI_CLEAR_DESCRIPTION_DESERT                                :Sivatag

STR_LAI_RAIL_DESCRIPTION_TRACK                                  :Vasúti pálya
STR_LAI_RAIL_DESCRIPTION_TRACK_WITH_NORMAL_SIGNALS              :Vasúti pálya normál jelzőkkel
STR_LAI_RAIL_DESCRIPTION_TRACK_WITH_PRESIGNALS                  :Vasúti pálya előjelzőkkel
STR_LAI_RAIL_DESCRIPTION_TRACK_WITH_EXITSIGNALS                 :Vasúti pálya kijárati jelzőkkel
STR_LAI_RAIL_DESCRIPTION_TRACK_WITH_COMBOSIGNALS                :Vasúti pálya kombinált jelzőkkel
STR_LAI_RAIL_DESCRIPTION_TRACK_WITH_PBSSIGNALS                  :Vasúti pálya irányjelzőkkel
STR_LAI_RAIL_DESCRIPTION_TRACK_WITH_NOENTRYSIGNALS              :Vasúti pálya egyirányú irányjelzőkkel
STR_LAI_RAIL_DESCRIPTION_TRACK_WITH_NORMAL_PRESIGNALS           :Vasúti pálya normál- és előjelzőkkel
STR_LAI_RAIL_DESCRIPTION_TRACK_WITH_NORMAL_EXITSIGNALS          :Vasúti pálya normál- és kijárati jelzőkkel
STR_LAI_RAIL_DESCRIPTION_TRACK_WITH_NORMAL_COMBOSIGNALS         :Vasúti pálya normál- és kombinált jelzőkkel
STR_LAI_RAIL_DESCRIPTION_TRACK_WITH_NORMAL_PBSSIGNALS           :Vasúti pálya normál- és irányjelzőkkel
STR_LAI_RAIL_DESCRIPTION_TRACK_WITH_NORMAL_NOENTRYSIGNALS       :Vasúti pálya normál- és egyirányú irányjelzőkkel
STR_LAI_RAIL_DESCRIPTION_TRACK_WITH_PRE_EXITSIGNALS             :Vasúti pálya elő- és kijárati jelzőkkel
STR_LAI_RAIL_DESCRIPTION_TRACK_WITH_PRE_COMBOSIGNALS            :Vasúti pálya elő- és kombinált jelzőkkel
STR_LAI_RAIL_DESCRIPTION_TRACK_WITH_PRE_PBSSIGNALS              :Vasúti pálya elő- és irányjelzőkkel
STR_LAI_RAIL_DESCRIPTION_TRACK_WITH_PRE_NOENTRYSIGNALS          :Vasúti pálya elő- és egyirányú irányjelzőkkel
STR_LAI_RAIL_DESCRIPTION_TRACK_WITH_EXIT_COMBOSIGNALS           :Vasúti pálya kijárati- és kombinált jelzőkkel
STR_LAI_RAIL_DESCRIPTION_TRACK_WITH_EXIT_PBSSIGNALS             :Vasúti pálya kijárati- és irányjelzőkkel
STR_LAI_RAIL_DESCRIPTION_TRACK_WITH_EXIT_NOENTRYSIGNALS         :Vasúti pálya kijárati- és egyirányú irányjelzőkkel
STR_LAI_RAIL_DESCRIPTION_TRACK_WITH_COMBO_PBSSIGNALS            :Vasúti pálya kombinált- és irányjelzőkkel
STR_LAI_RAIL_DESCRIPTION_TRACK_WITH_COMBO_NOENTRYSIGNALS        :Vasúti pálya kombinált- és egyirányú irányjelzőkkel
STR_LAI_RAIL_DESCRIPTION_TRACK_WITH_PBS_NOENTRYSIGNALS          :Vasúti pálya irány- és egyirányú irányjelzőkkel
STR_LAI_RAIL_DESCRIPTION_TRAIN_DEPOT                            :Vasúti járműtelep

STR_LAI_ROAD_DESCRIPTION_ROAD                                   :Út
STR_LAI_ROAD_DESCRIPTION_ROAD_WITH_STREETLIGHTS                 :Út közvilágítással
STR_LAI_ROAD_DESCRIPTION_TREE_LINED_ROAD                        :Fával szegélyezett út
STR_LAI_ROAD_DESCRIPTION_ROAD_VEHICLE_DEPOT                     :Garázs
STR_LAI_ROAD_DESCRIPTION_ROAD_RAIL_LEVEL_CROSSING               :Közúti-vasúti átjáró
STR_LAI_ROAD_DESCRIPTION_TRAMWAY                                :Villamospálya

# Houses come directly from their building names
STR_LAI_TOWN_INDUSTRY_DESCRIPTION_UNDER_CONSTRUCTION            :{STRING} (építés alatt)

STR_LAI_TREE_NAME_TREES                                         :Fák
STR_LAI_TREE_NAME_RAINFOREST                                    :Esőerdő
STR_LAI_TREE_NAME_CACTUS_PLANTS                                 :Kaktusz

STR_LAI_STATION_DESCRIPTION_RAILROAD_STATION                    :Vasútállomás
STR_LAI_STATION_DESCRIPTION_AIRCRAFT_HANGAR                     :Repülőtéri hangár
STR_LAI_STATION_DESCRIPTION_AIRPORT                             :Repülőtér
STR_LAI_STATION_DESCRIPTION_TRUCK_LOADING_AREA                  :Teherautó-rakodóhely
STR_LAI_STATION_DESCRIPTION_BUS_STATION                         :Buszmegálló
STR_LAI_STATION_DESCRIPTION_SHIP_DOCK                           :Kikötő
STR_LAI_STATION_DESCRIPTION_BUOY                                :Bója
STR_LAI_STATION_DESCRIPTION_WAYPOINT                            :Ellenőrző pont

STR_LAI_WATER_DESCRIPTION_WATER                                 :Víz
STR_LAI_WATER_DESCRIPTION_CANAL                                 :Csatorna
STR_LAI_WATER_DESCRIPTION_LOCK                                  :Zsilip
STR_LAI_WATER_DESCRIPTION_RIVER                                 :Folyó
STR_LAI_WATER_DESCRIPTION_COAST_OR_RIVERBANK                    :Tenger- vagy folyópart
STR_LAI_WATER_DESCRIPTION_SHIP_DEPOT                            :Dokk

# Industries come directly from their industry names

STR_LAI_TUNNEL_DESCRIPTION_RAILROAD                             :Vasúti alagút
STR_LAI_TUNNEL_DESCRIPTION_ROAD                                 :Közúti alagút

STR_LAI_BRIDGE_DESCRIPTION_RAIL_SUSPENSION_STEEL                :Acél függő vasúti híd
STR_LAI_BRIDGE_DESCRIPTION_RAIL_GIRDER_STEEL                    :Gerendás acél vasúti híd
STR_LAI_BRIDGE_DESCRIPTION_RAIL_CANTILEVER_STEEL                :Rácsos acél vasúti híd
STR_LAI_BRIDGE_DESCRIPTION_RAIL_SUSPENSION_CONCRETE             :Vasbeton függő vasúti híd
STR_LAI_BRIDGE_DESCRIPTION_RAIL_WOODEN                          :Fa vasúti híd
STR_LAI_BRIDGE_DESCRIPTION_RAIL_CONCRETE                        :Beton vasúti híd
STR_LAI_BRIDGE_DESCRIPTION_RAIL_TUBULAR_STEEL                   :Cső vasúti híd

STR_LAI_BRIDGE_DESCRIPTION_ROAD_SUSPENSION_STEEL                :Acél függő közúti híd
STR_LAI_BRIDGE_DESCRIPTION_ROAD_GIRDER_STEEL                    :Gerendás acél közúti híd
STR_LAI_BRIDGE_DESCRIPTION_ROAD_CANTILEVER_STEEL                :Rácsos acél közúti híd
STR_LAI_BRIDGE_DESCRIPTION_ROAD_SUSPENSION_CONCRETE             :Vasbeton függő közúti híd
STR_LAI_BRIDGE_DESCRIPTION_ROAD_WOODEN                          :Fa közúti híd
STR_LAI_BRIDGE_DESCRIPTION_ROAD_CONCRETE                        :Beton közúti híd
STR_LAI_BRIDGE_DESCRIPTION_ROAD_TUBULAR_STEEL                   :Cső közúti híd

STR_LAI_BRIDGE_DESCRIPTION_AQUEDUCT                             :Csatornahíd

STR_LAI_OBJECT_DESCRIPTION_TRANSMITTER                          :Rádióadó-torony
STR_LAI_OBJECT_DESCRIPTION_LIGHTHOUSE                           :Világítótorony
STR_LAI_OBJECT_DESCRIPTION_COMPANY_HEADQUARTERS                 :Vállalat székháza
STR_LAI_OBJECT_DESCRIPTION_COMPANY_OWNED_LAND                   :Vállalat által birtokolt föld

# About OpenTTD window
STR_ABOUT_OPENTTD                                               :{WHITE}Az OpenTTD-ről
STR_ABOUT_ORIGINAL_COPYRIGHT                                    :{BLACK}Eredeti copyright {COPYRIGHT} 1995 Chris Sawyer, Minden jog fenntartva
STR_ABOUT_VERSION                                               :{BLACK}OpenTTD {REV} verzió
STR_ABOUT_COPYRIGHT_OPENTTD                                     :{BLACK}OpenTTD {COPYRIGHT}2002-{STRING} Az OpenTTD csapat

# Framerate display window
STR_FRAMERATE_CAPTION                                           :{WHITE}FPS ablak
STR_FRAMERATE_CAPTION_SMALL                                     :{STRING}{WHITE} ({DECIMAL}x)
STR_FRAMERATE_RATE_GAMELOOP                                     :{BLACK}Szimuláció: {STRING}
STR_FRAMERATE_RATE_GAMELOOP_TOOLTIP                             :{BLACK}A másodpercenként szimulált játékbeli tickek száma.
STR_FRAMERATE_RATE_BLITTER                                      :{BLACK}A grafika képkockasűrűsége: {STRING}
STR_FRAMERATE_RATE_BLITTER_TOOLTIP                              :{BLACK}A másodpercenként renderelt képkockák száma.
STR_FRAMERATE_SPEED_FACTOR                                      :{BLACK}A játék pillanatnyi sebessége: {DECIMAL}x
STR_FRAMERATE_SPEED_FACTOR_TOOLTIP                              :{BLACK}Milyen gyorsan fut a játék, viszonyítva az elvárt sebességhez normál játéksebesség esetén.
STR_FRAMERATE_CURRENT                                           :{WHITE}Pillanatnyi
STR_FRAMERATE_AVERAGE                                           :{WHITE}Átlagos
STR_FRAMERATE_MEMORYUSE                                         :{WHITE}Memória
STR_FRAMERATE_DATA_POINTS                                       :{BLACK}Adatok {COMMA} mérés alapján
STR_FRAMERATE_MS_GOOD                                           :{LTBLUE}{DECIMAL} ms
STR_FRAMERATE_MS_WARN                                           :{YELLOW}{DECIMAL} ms
STR_FRAMERATE_MS_BAD                                            :{RED}{DECIMAL} ms
STR_FRAMERATE_FPS_GOOD                                          :{LTBLUE}{DECIMAL} frame/s
STR_FRAMERATE_FPS_WARN                                          :{YELLOW}{DECIMAL} frame/s
STR_FRAMERATE_FPS_BAD                                           :{RED}{DECIMAL} frame/s
STR_FRAMERATE_BYTES_GOOD                                        :{LTBLUE}{BYTES}
STR_FRAMERATE_GRAPH_MILLISECONDS                                :{TINY_FONT}{COMMA} ms
STR_FRAMERATE_GRAPH_SECONDS                                     :{TINY_FONT}{COMMA} s

###length 15
STR_FRAMERATE_GAMELOOP                                          :{BLACK}Játékciklus összesen:
STR_FRAMERATE_GL_ECONOMY                                        :{BLACK}  Árukezelés:
STR_FRAMERATE_GL_TRAINS                                         :{BLACK}  Vonat tickek:
STR_FRAMERATE_GL_ROADVEHS                                       :{BLACK}  Közúti jármű tickek:
STR_FRAMERATE_GL_SHIPS                                          :{BLACK}  Hajó tickek:
STR_FRAMERATE_GL_AIRCRAFT                                       :{BLACK}  Repülőgép tickek:
STR_FRAMERATE_GL_LANDSCAPE                                      :{BLACK}  Világ tickek:
STR_FRAMERATE_GL_LINKGRAPH                                      :{BLACK}  Kapcsolati gráf:
STR_FRAMERATE_DRAWING                                           :{BLACK}Renderelés:
STR_FRAMERATE_DRAWING_VIEWPORTS                                 :{BLACK}  Világ látképek:
STR_FRAMERATE_VIDEO                                             :{BLACK}Videokimenet:
STR_FRAMERATE_SOUND                                             :{BLACK}Hangkeverés:
STR_FRAMERATE_ALLSCRIPTS                                        :{BLACK}  Játékszkript/MI összesen:
STR_FRAMERATE_GAMESCRIPT                                        :{BLACK}   Játékszkript:
STR_FRAMERATE_AI                                                :{BLACK}   MI {NUM} {STRING}

###length 15
STR_FRAMETIME_CAPTION_GAMELOOP                                  :Játékciklus
STR_FRAMETIME_CAPTION_GL_ECONOMY                                :Árukezelés
STR_FRAMETIME_CAPTION_GL_TRAINS                                 :Vonat tickek
STR_FRAMETIME_CAPTION_GL_ROADVEHS                               :Közúti jármű tickek
STR_FRAMETIME_CAPTION_GL_SHIPS                                  :Hajó tickek
STR_FRAMETIME_CAPTION_GL_AIRCRAFT                               :Repülőgép tickek
STR_FRAMETIME_CAPTION_GL_LANDSCAPE                              :Világ tickek
STR_FRAMETIME_CAPTION_GL_LINKGRAPH                              :Kapcsolati gráf
STR_FRAMETIME_CAPTION_DRAWING                                   :Renderelés
STR_FRAMETIME_CAPTION_DRAWING_VIEWPORTS                         :Világ látképek
STR_FRAMETIME_CAPTION_VIDEO                                     :Videokimenet
STR_FRAMETIME_CAPTION_SOUND                                     :Hangkeverés
STR_FRAMETIME_CAPTION_ALLSCRIPTS                                :Játékszkriptek/MI-k összesen
STR_FRAMETIME_CAPTION_GAMESCRIPT                                :Játékszkript
STR_FRAMETIME_CAPTION_AI                                        :MI {NUM} {STRING}


# Save/load game/scenario
STR_SAVELOAD_SAVE_CAPTION                                       :{WHITE}Játék mentése
STR_SAVELOAD_LOAD_CAPTION                                       :{WHITE}Játék betöltése
STR_SAVELOAD_SAVE_SCENARIO                                      :{WHITE}Pálya mentése
STR_SAVELOAD_LOAD_SCENARIO                                      :{WHITE}Pálya betöltése
STR_SAVELOAD_LOAD_HEIGHTMAP                                     :{WHITE}Magasságtérkép betöltése
STR_SAVELOAD_SAVE_HEIGHTMAP                                     :{WHITE}Magasságtérkép mentése
STR_SAVELOAD_HOME_BUTTON                                        :{BLACK}Kattints ide az aktuális mentési könyvtárra való ugráshoz
STR_SAVELOAD_BYTES_FREE                                         :{BLACK}{BYTES} szabad
STR_SAVELOAD_LIST_TOOLTIP                                       :{BLACK}Meghajtók, könyvtárak és mentések listája
STR_SAVELOAD_EDITBOX_TOOLTIP                                    :{BLACK}A mentés neve
STR_SAVELOAD_DELETE_BUTTON                                      :{BLACK}Töröl
STR_SAVELOAD_DELETE_TOOLTIP                                     :{BLACK}A kijelölt mentés törlése
STR_SAVELOAD_SAVE_BUTTON                                        :{BLACK}Ment
STR_SAVELOAD_SAVE_TOOLTIP                                       :{BLACK}A játék elmentése a választott néven
STR_SAVELOAD_LOAD_BUTTON                                        :{BLACK}Betölt
STR_SAVELOAD_LOAD_TOOLTIP                                       :{BLACK}Betölti a kiválasztott játékmentést
STR_SAVELOAD_LOAD_HEIGHTMAP_TOOLTIP                             :{BLACK}Betölti a kiválasztott magasságtérképet
STR_SAVELOAD_DETAIL_CAPTION                                     :{BLACK}Részletek
STR_SAVELOAD_DETAIL_NOT_AVAILABLE                               :{BLACK}Nincs elérhető információ
STR_SAVELOAD_DETAIL_COMPANY_INDEX                               :{SILVER}{COMMA}: {WHITE}{STRING}
STR_SAVELOAD_DETAIL_GRFSTATUS                                   :{SILVER}NewGRF: {WHITE}{STRING}
STR_SAVELOAD_FILTER_TITLE                                       :{BLACK}Szűrő:
STR_SAVELOAD_OVERWRITE_TITLE                                    :{WHITE}Fájl felülírása
STR_SAVELOAD_OVERWRITE_WARNING                                  :{YELLOW}Biztos vagy benne, hogy felülírod a létező fájlt?
STR_SAVELOAD_DIRECTORY                                          :{STRING} (Könyvtár)
STR_SAVELOAD_PARENT_DIRECTORY                                   :{STRING} (Szülőkönyvtár)

STR_SAVELOAD_OSKTITLE                                           :{BLACK}Add meg a játékmentés nevét

# World generation
STR_MAPGEN_WORLD_GENERATION_CAPTION                             :{WHITE}Világ létrehozása
STR_MAPGEN_MAPSIZE                                              :{BLACK}Térkép méret:
STR_MAPGEN_MAPSIZE_TOOLTIP                                      :{BLACK}Válaszd ki a térkép méretét. Az elérhető mezők száma egy kicsit kevesebb lesz
STR_MAPGEN_BY                                                   :{BLACK}*
STR_MAPGEN_NUMBER_OF_TOWNS                                      :{BLACK}Várossűrűség:
STR_MAPGEN_NUMBER_OF_TOWNS_TOOLTIP                              :{BLACK}Válaszd ki a várossűrűség tetszőleges mértékét vagy adj meg egy egyéni értéket
STR_MAPGEN_TOWN_NAME_LABEL                                      :{BLACK}Városnevek:
STR_MAPGEN_TOWN_NAME_DROPDOWN_TOOLTIP                           :{BLACK}A városnevek stílusának kiválasztása
STR_MAPGEN_DATE                                                 :{BLACK}Dátum:
STR_MAPGEN_DATE_TOOLTIP                                         :{BLACK}Válassz kezdődátumot
STR_MAPGEN_NUMBER_OF_INDUSTRIES                                 :{BLACK}Gazd. épületek száma:
STR_MAPGEN_NUMBER_OF_INDUSTRIES_TOOLTIP                         :{BLACK}Válaszd ki a gazdasági épületek számát vagy adj meg egy egyéni értéket
STR_MAPGEN_HEIGHTMAP_HEIGHT                                     :{BLACK}Legmagasabb pont:
STR_MAPGEN_HEIGHTMAP_HEIGHT_TOOLTIP                             :{BLACK}A legmagasabb csúcspont beállítása, amit a játék megpróbáljon létrehozni, a tengerszint feletti magasságban mérve.
STR_MAPGEN_HEIGHTMAP_HEIGHT_UP                                  :{BLACK}A térkép legmagasabb pontjának tengerszint feletti magasságának növelése eggyel
STR_MAPGEN_HEIGHTMAP_HEIGHT_DOWN                                :{BLACK}A térkép legmagasabb pontjának tengerszint feletti magasságának csökkentése eggyel
STR_MAPGEN_SNOW_COVERAGE                                        :{BLACK}Havas terület kiterjedése:
STR_MAPGEN_SNOW_COVERAGE_UP                                     :{BLACK}A havas terület kiterjedésének növelése 10%-kal
STR_MAPGEN_SNOW_COVERAGE_DOWN                                   :{BLACK}A havas terület kiterjedésének csökkentése 10%-kal
STR_MAPGEN_SNOW_COVERAGE_TEXT                                   :{BLACK}{NUM}%
STR_MAPGEN_DESERT_COVERAGE                                      :{BLACK}Sivatag kiterjedése:
STR_MAPGEN_DESERT_COVERAGE_UP                                   :{BLACK}A sivatag kiterjedésének növelése 10%-kal
STR_MAPGEN_DESERT_COVERAGE_DOWN                                 :{BLACK}A sivatag kiterjedésének csökkentése 10%-kal
STR_MAPGEN_DESERT_COVERAGE_TEXT                                 :{BLACK}{NUM}%
STR_MAPGEN_TERRAIN_TYPE                                         :{BLACK}Tereptípus:
STR_MAPGEN_SEA_LEVEL                                            :{BLACK}Tengerszint:
STR_MAPGEN_QUANTITY_OF_RIVERS                                   :{BLACK}Folyók:
STR_MAPGEN_SMOOTHNESS                                           :{BLACK}Simaság:
STR_MAPGEN_VARIETY                                              :{BLACK}Változatosság eloszlása:
STR_MAPGEN_GENERATE                                             :{WHITE}Generál
STR_MAPGEN_GENERATE_TOOLTIP                                     :{BLACK}Készíts egy világot és játssz OpenTTD-t!
STR_MAPGEN_NEWGRF_SETTINGS                                      :NewGRF Beállítások
STR_MAPGEN_NEWGRF_SETTINGS_TOOLTIP                              :{BLACK}NewGRF beállítások megjelenítése
STR_MAPGEN_AI_SETTINGS                                          :{BLACK}MI Beállítások
STR_MAPGEN_AI_SETTINGS_TOOLTIP                                  :{BLACK}MI beállítások megjelenítése
STR_MAPGEN_GS_SETTINGS                                          :{BLACK}Játékszkript Beállítások
STR_MAPGEN_GS_SETTINGS_TOOLTIP                                  :{BLACK}Játékszkript beállítások megjelenítése

###length 21
STR_MAPGEN_TOWN_NAME_ORIGINAL_ENGLISH                           :Angol (Eredeti)
STR_MAPGEN_TOWN_NAME_FRENCH                                     :Francia
STR_MAPGEN_TOWN_NAME_GERMAN                                     :Német
STR_MAPGEN_TOWN_NAME_ADDITIONAL_ENGLISH                         :Angol (További)
STR_MAPGEN_TOWN_NAME_LATIN_AMERICAN                             :Latin-amerikai
STR_MAPGEN_TOWN_NAME_SILLY                                      :Komolytalan
STR_MAPGEN_TOWN_NAME_SWEDISH                                    :Svéd
STR_MAPGEN_TOWN_NAME_DUTCH                                      :Holland
STR_MAPGEN_TOWN_NAME_FINNISH                                    :Finn
STR_MAPGEN_TOWN_NAME_POLISH                                     :Lengyel
STR_MAPGEN_TOWN_NAME_SLOVAK                                     :Szlovák
STR_MAPGEN_TOWN_NAME_NORWEGIAN                                  :Norvég
STR_MAPGEN_TOWN_NAME_HUNGARIAN                                  :Magyar
STR_MAPGEN_TOWN_NAME_AUSTRIAN                                   :Osztrák
STR_MAPGEN_TOWN_NAME_ROMANIAN                                   :Romániai
STR_MAPGEN_TOWN_NAME_CZECH                                      :Cseh
STR_MAPGEN_TOWN_NAME_SWISS                                      :Svájci
STR_MAPGEN_TOWN_NAME_DANISH                                     :Dán
STR_MAPGEN_TOWN_NAME_TURKISH                                    :Török
STR_MAPGEN_TOWN_NAME_ITALIAN                                    :Olasz
STR_MAPGEN_TOWN_NAME_CATALAN                                    :Katalán

# Strings for map borders at game generation
STR_MAPGEN_BORDER_TYPE                                          :{BLACK}Térkép határai:
STR_MAPGEN_BORDER_TYPE_TOOLTIP                                  :{BLACK}A játékvilág határainak kiválasztása
STR_MAPGEN_NORTHWEST                                            :{BLACK}Északnyugat
STR_MAPGEN_NORTHEAST                                            :{BLACK}Északkelet
STR_MAPGEN_SOUTHEAST                                            :{BLACK}Délkelet
STR_MAPGEN_SOUTHWEST                                            :{BLACK}Délnyugat
STR_MAPGEN_BORDER_FREEFORM                                      :{BLACK}Szárazföld
STR_MAPGEN_BORDER_WATER                                         :{BLACK}Víz
STR_MAPGEN_BORDER_RANDOM                                        :{BLACK}Véletlen
STR_MAPGEN_BORDER_RANDOMIZE                                     :{BLACK}Véletlen
STR_MAPGEN_BORDER_MANUAL                                        :{BLACK}Kézi

STR_MAPGEN_HEIGHTMAP_ROTATION                                   :{BLACK}Magasságtérkép elforgatása:
STR_MAPGEN_HEIGHTMAP_NAME                                       :{BLACK}Magasságtérkép neve:
STR_MAPGEN_HEIGHTMAP_NAME_TOOLTIP                               :{BLACK}A magasságtérkép képfájl neve
STR_MAPGEN_HEIGHTMAP_SIZE_LABEL                                 :{BLACK}Méret:
STR_MAPGEN_HEIGHTMAP_SIZE_LABEL_TOOLTIP                         :{BLACK}A forrás magasságtérkép mérete. A legjobb eredmény érdekében minden egyes élnek meg kell egyeznie az OpenTTD-ben rendelkezésre álló térkép éleinek hosszával, például 256, 512, 1024 stb.
STR_MAPGEN_HEIGHTMAP_SIZE                                       :{ORANGE}{NUM} x {NUM}

STR_MAPGEN_TERRAIN_TYPE_QUERY_CAPT                              :{WHITE}A legmagasabb pont tengerszint feletti magassága
STR_MAPGEN_HEIGHTMAP_HEIGHT_QUERY_CAPT                          :{WHITE}Legmagasabb pont
STR_MAPGEN_SNOW_COVERAGE_QUERY_CAPT                             :{WHITE}A havas terület kiterjedése (százalékban)
STR_MAPGEN_DESERT_COVERAGE_QUERY_CAPT                           :{WHITE}A sivatag kiterjedése (százalékban)
STR_MAPGEN_START_DATE_QUERY_CAPT                                :{WHITE}Kezdő év megváltoztatása

# SE Map generation
STR_SE_MAPGEN_CAPTION                                           :{WHITE}Pálya típusa
STR_SE_MAPGEN_FLAT_WORLD                                        :{WHITE}Lapos terep
STR_SE_MAPGEN_FLAT_WORLD_TOOLTIP                                :{BLACK}Egy lapos terepet generál
STR_SE_MAPGEN_RANDOM_LAND                                       :{WHITE}Véletlen térkép
STR_SE_MAPGEN_FLAT_WORLD_HEIGHT                                 :{BLACK}Lapos terep magassága:
STR_SE_MAPGEN_FLAT_WORLD_HEIGHT_DOWN                            :{BLACK}Lapos terep magasságának csökkentése eggyel
STR_SE_MAPGEN_FLAT_WORLD_HEIGHT_UP                              :{BLACK}Lapos terep magasságának növelése eggyel

STR_SE_MAPGEN_FLAT_WORLD_HEIGHT_QUERY_CAPT                      :{WHITE}Lapos terep magasságának megváltoztatása

# Map generation progress
STR_GENERATION_WORLD                                            :{WHITE}Világ létrehozása...
STR_GENERATION_ABORT                                            :{BLACK}Félbeszakít
STR_GENERATION_ABORT_CAPTION                                    :{WHITE}Megszakítja a világ létrehozását
STR_GENERATION_ABORT_MESSAGE                                    :{YELLOW}Tényleg meg akarod szakítani a térkép generálását?
STR_GENERATION_PROGRESS                                         :{WHITE}{NUM}% kész
STR_GENERATION_PROGRESS_NUM                                     :{BLACK}{NUM} / {NUM}
STR_GENERATION_WORLD_GENERATION                                 :{BLACK}Világ létrehozása
STR_GENERATION_RIVER_GENERATION                                 :{BLACK}Folyó generálás
STR_GENERATION_TREE_GENERATION                                  :{BLACK}Fák generálása
STR_GENERATION_OBJECT_GENERATION                                :{BLACK}Mozgathatatlan létesítmények létrehozása
STR_GENERATION_CLEARING_TILES                                   :{BLACK}Durva és köves területek generálása
STR_GENERATION_SETTINGUP_GAME                                   :{BLACK}Játék beállítása
STR_GENERATION_PREPARING_TILELOOP                               :{BLACK}Mezők véglegesítése
STR_GENERATION_PREPARING_SCRIPT                                 :{BLACK}Futó szkript
STR_GENERATION_PREPARING_GAME                                   :{BLACK}Játék előkészítése

# NewGRF settings
STR_NEWGRF_SETTINGS_CAPTION                                     :{WHITE}NewGRF beállítások
STR_NEWGRF_SETTINGS_INFO_TITLE                                  :{WHITE}Részletes NewGRF információ
STR_NEWGRF_SETTINGS_ACTIVE_LIST                                 :{WHITE}Aktív NewGRF fájlok
STR_NEWGRF_SETTINGS_INACTIVE_LIST                               :{WHITE}Inaktív NewGRF fájlok
STR_NEWGRF_SETTINGS_SELECT_PRESET                               :{ORANGE}Lista kiválasztása:
STR_NEWGRF_FILTER_TITLE                                         :{ORANGE}Szűrő kifejezés:
STR_NEWGRF_SETTINGS_PRESET_LIST_TOOLTIP                         :{BLACK}Kiválasztott lista betöltése
STR_NEWGRF_SETTINGS_PRESET_SAVE                                 :{BLACK}Lista mentése
STR_NEWGRF_SETTINGS_PRESET_SAVE_TOOLTIP                         :{BLACK}A kiválasztott elemek listába mentése
STR_NEWGRF_SETTINGS_PRESET_DELETE                               :{BLACK}Lista törlése
STR_NEWGRF_SETTINGS_PRESET_DELETE_TOOLTIP                       :{BLACK}A jelenleg kiválasztott lista törlése
STR_NEWGRF_SETTINGS_ADD                                         :{BLACK}Hozzáad
STR_NEWGRF_SETTINGS_ADD_FILE_TOOLTIP                            :{BLACK}A kiválasztott NewGRF fájlt hozzáadja a konfigurációdhoz
STR_NEWGRF_SETTINGS_RESCAN_FILES                                :{BLACK}Fájlok újraellenőrzése
STR_NEWGRF_SETTINGS_RESCAN_FILES_TOOLTIP                        :{BLACK}Az elérhető NewGRF fájlok listájának frissítése
STR_NEWGRF_SETTINGS_REMOVE                                      :{BLACK}Eltávolít
STR_NEWGRF_SETTINGS_REMOVE_TOOLTIP                              :{BLACK}Eltávolítja a kiválasztott NewGRF-et a listáról
STR_NEWGRF_SETTINGS_MOVEUP                                      :{BLACK}Fel
STR_NEWGRF_SETTINGS_MOVEUP_TOOLTIP                              :{BLACK}A kiválasztott NewGRF-et felfelé mozgatja a listán
STR_NEWGRF_SETTINGS_MOVEDOWN                                    :{BLACK}Le
STR_NEWGRF_SETTINGS_MOVEDOWN_TOOLTIP                            :{BLACK}A kiválasztott NewGRF-et lefelé mozgatja a listán
STR_NEWGRF_SETTINGS_UPGRADE                                     :{BLACK}Verziófrissítés
STR_NEWGRF_SETTINGS_UPGRADE_TOOLTIP                             :{BLACK}Frissíti azokat a NewGRF-eket, amelyekből van telepítve újabb verzió
STR_NEWGRF_SETTINGS_FILE_TOOLTIP                                :{BLACK}A feltelepített NewGRF fájlok listája.

STR_NEWGRF_SETTINGS_SET_PARAMETERS                              :{BLACK}Paraméterek beállítása
STR_NEWGRF_SETTINGS_SHOW_PARAMETERS                             :{BLACK}Paraméterek megjelenítése
STR_NEWGRF_SETTINGS_TOGGLE_PALETTE                              :{BLACK}Palettaváltás
STR_NEWGRF_SETTINGS_TOGGLE_PALETTE_TOOLTIP                      :{BLACK}A kiválasztott NewGRF palettájának váltása.{}Akkor használd, ha a NewGRF-ból származó grafikai elemek rózsaszínként jelennek meg
STR_NEWGRF_SETTINGS_APPLY_CHANGES                               :{BLACK}Alkalmazás

STR_NEWGRF_SETTINGS_FIND_MISSING_CONTENT_BUTTON                 :{BLACK}Keresd a hiányzó tartalmat online
STR_NEWGRF_SETTINGS_FIND_MISSING_CONTENT_TOOLTIP                :{BLACK}Ellenőrizd, hogy letölthető-e a hiányzó tartalom

STR_NEWGRF_SETTINGS_FILENAME                                    :{BLACK}Fájlnév: {SILVER}{STRING}
STR_NEWGRF_SETTINGS_GRF_ID                                      :{BLACK}GRF ID: {SILVER}{STRING}
STR_NEWGRF_SETTINGS_VERSION                                     :{BLACK}Vezió: {SILVER}{NUM}
STR_NEWGRF_SETTINGS_MIN_VERSION                                 :{BLACK}Min. kompatibilis verzió: {SILVER}{NUM}
STR_NEWGRF_SETTINGS_MD5SUM                                      :{BLACK}MD5sum: {SILVER}{STRING}
STR_NEWGRF_SETTINGS_PALETTE                                     :{BLACK}Paletta: {SILVER}{STRING}
STR_NEWGRF_SETTINGS_PALETTE_DEFAULT                             :Alapértelmezett (D)
STR_NEWGRF_SETTINGS_PALETTE_DEFAULT_32BPP                       :Alapértelmezett (D) / 32 bpp
STR_NEWGRF_SETTINGS_PALETTE_LEGACY                              :Régi (W)
STR_NEWGRF_SETTINGS_PALETTE_LEGACY_32BPP                        :Régi (W) / 32 bpp
STR_NEWGRF_SETTINGS_PARAMETER                                   :{BLACK}Paraméterek: {SILVER}{STRING}
STR_NEWGRF_SETTINGS_PARAMETER_NONE                              :Nincs

STR_NEWGRF_SETTINGS_NO_INFO                                     :{BLACK}Nem érhető el információ
STR_NEWGRF_SETTINGS_NOT_FOUND                                   :{RED}Fájl nem található
STR_NEWGRF_SETTINGS_DISABLED                                    :{RED}Kikapcsolva
STR_NEWGRF_SETTINGS_INCOMPATIBLE                                :{RED}Nem kompatibilis az OpenTTD ezen verziójával

# NewGRF save preset window
STR_SAVE_PRESET_CAPTION                                         :{WHITE}Lista mentése
STR_SAVE_PRESET_LIST_TOOLTIP                                    :{BLACK}Az elérhető listák, kattints az egyikre, hogy lemásold a lenti mezőbe
STR_SAVE_PRESET_TITLE                                           :{BLACK}A lista neve
STR_SAVE_PRESET_EDITBOX_TOOLTIP                                 :{BLACK}A lista mentéséhez kiválasztott név
STR_SAVE_PRESET_CANCEL                                          :{BLACK}Mégse
STR_SAVE_PRESET_CANCEL_TOOLTIP                                  :{BLACK}Ne mentse a listát
STR_SAVE_PRESET_SAVE                                            :{BLACK}Mentés
STR_SAVE_PRESET_SAVE_TOOLTIP                                    :{BLACK}A lista mentése a megadott névvel

# NewGRF parameters window
STR_BASEGRF_PARAMETERS_CAPTION                                  :{WHITE}Alap grafikai paraméterek módosítása
STR_NEWGRF_PARAMETERS_CAPTION                                   :{WHITE}NewGRF paraméterek megváltoztatása
STR_NEWGRF_PARAMETERS_CLOSE                                     :{BLACK}Bezárás
STR_NEWGRF_PARAMETERS_RESET                                     :{BLACK}Alapértelmezett
STR_NEWGRF_PARAMETERS_RESET_TOOLTIP                             :{BLACK}Összes paraméter alapértelmezettre állítása
STR_NEWGRF_PARAMETERS_DEFAULT_NAME                              :Paraméter {NUM}
STR_NEWGRF_PARAMETERS_SETTING                                   :{STRING}: {ORANGE}{STRING}
STR_NEWGRF_PARAMETERS_NUM_PARAM                                 :{LTBLUE}Paraméterek száma: {ORANGE}{NUM}

# NewGRF inspect window
STR_NEWGRF_INSPECT_CAPTION                                      :{WHITE}Megtekintés - {STRING}
STR_NEWGRF_INSPECT_PARENT_BUTTON                                :{BLACK}Szülő
STR_NEWGRF_INSPECT_PARENT_TOOLTIP                               :{BLACK}Objektum megtekintése szülőterületen

STR_NEWGRF_INSPECT_CAPTION_OBJECT_AT                            :{STRING} {HEX}-ban
STR_NEWGRF_INSPECT_CAPTION_OBJECT_AT_OBJECT                     :Objektum
STR_NEWGRF_INSPECT_CAPTION_OBJECT_AT_RAIL_TYPE                  :Pályatípus
STR_NEWGRF_INSPECT_CAPTION_OBJECT_AT_ROAD_TYPE                  :Út típus

STR_NEWGRF_INSPECT_QUERY_CAPTION                                :{WHITE}NewGRF változó 60+x paraméter (hexadecimális)

# Sprite aligner window
STR_SPRITE_ALIGNER_CAPTION                                      :{WHITE}Elhelyezési sprite {COMMA} ({STRING})
STR_SPRITE_ALIGNER_NEXT_BUTTON                                  :{BLACK}Következő sprite
STR_SPRITE_ALIGNER_NEXT_TOOLTIP                                 :{BLACK}Továbbhaladás a következő normál spritera, kihagyva bármilyen ál/átszínező/betű spriteokat, a végén folytatva az elsővel
STR_SPRITE_ALIGNER_GOTO_BUTTON                                  :{BLACK}Ugrás a spritehoz
STR_SPRITE_ALIGNER_GOTO_TOOLTIP                                 :{BLACK}Ugrás a megadott spritehoz. Ha a sprite nem normál sprite, továbbhaladás a következő normál spritehoz
STR_SPRITE_ALIGNER_PREVIOUS_BUTTON                              :{BLACK}Előző sprite
STR_SPRITE_ALIGNER_PREVIOUS_TOOLTIP                             :{BLACK}Továbbhaladás az előző normál spritera, kihagyva bármilyen ál/átszínező/betű spriteokat, az elején folytatva az utolsóval
STR_SPRITE_ALIGNER_SPRITE_TOOLTIP                               :{BLACK}A jelenleg kiválasztott sprite ábrázolása. Az elhelyezkedés kikapcsolt sprite-rajzolás közben
STR_SPRITE_ALIGNER_MOVE_TOOLTIP                                 :{BLACK}Sprite elmozdítása, módosítva az X és Y offszeteket. Ctrl+kattintással a spriteot nyolc egységgel mozgatja

###length 2
STR_SPRITE_ALIGNER_CENTRE_OFFSET                                :{BLACK}Eltolás központosítva
STR_SPRITE_ALIGNER_CENTRE_SPRITE                                :{BLACK}Sprite középpontolás

STR_SPRITE_ALIGNER_CROSSHAIR                                    :{BLACK}Célkereszt

STR_SPRITE_ALIGNER_RESET_BUTTON                                 :{BLACK}Eltolás visszaállítása
STR_SPRITE_ALIGNER_RESET_TOOLTIP                                :{BLACK}A jelenlegi relatív eltolás visszaállítása
STR_SPRITE_ALIGNER_OFFSETS_ABS                                  :{BLACK}X eltolás: {NUM}, Y eltolás: {NUM} (Abszolút)
STR_SPRITE_ALIGNER_OFFSETS_REL                                  :{BLACK}X eltolás: {NUM}, Y eltolás: {NUM} (Relatív)
STR_SPRITE_ALIGNER_PICKER_BUTTON                                :{BLACK}Sprite felszedése
STR_SPRITE_ALIGNER_PICKER_TOOLTIP                               :{BLACK}Szedj fel egy spriteot akárhonnan a képernyőről

STR_SPRITE_ALIGNER_GOTO_CAPTION                                 :{WHITE}Ugrás a spritehoz

# NewGRF (self) generated warnings/errors
STR_NEWGRF_ERROR_MSG_INFO                                       :{SILVER}{STRING}
STR_NEWGRF_ERROR_MSG_WARNING                                    :{RED}Figyelmeztetés: {SILVER}{STRING}
STR_NEWGRF_ERROR_MSG_ERROR                                      :{RED}Hiba: {SILVER}{STRING}
STR_NEWGRF_ERROR_MSG_FATAL                                      :{RED}Végzetes hiba: {SILVER}{STRING}
STR_NEWGRF_ERROR_FATAL_POPUP                                    :{WHITE}A "{STRING}" nevű NewGRF végzetes hibába torkollott:{}{STRING}
STR_NEWGRF_ERROR_POPUP                                          :{WHITE}A "{STRING}" nevű NewGRF hibába torkollott:{}{STRING}
STR_NEWGRF_ERROR_VERSION_NUMBER                                 :{1:STRING} nem fog működni az OpenTTD által jelentett TTDPatch verzióval
STR_NEWGRF_ERROR_DOS_OR_WINDOWS                                 :{1:STRING} a TTD {2:STRING} verziójához van
STR_NEWGRF_ERROR_UNSET_SWITCH                                   :{1:STRING} úgy lett tervezve, hogy együtt lesz használva ezzel: {2:STRING}
STR_NEWGRF_ERROR_INVALID_PARAMETER                              :Hibás paraméterérték ehhez: {1:STRING}: paraméter {2:STRING} ({NUM})
STR_NEWGRF_ERROR_LOAD_BEFORE                                    :{1:STRING} muszáj, hogy betöltődjön ezelőtt: {2:STRING}
STR_NEWGRF_ERROR_LOAD_AFTER                                     :{1:STRING} muszáj, hogy ezután töltődjön be: {2:STRING}
STR_NEWGRF_ERROR_OTTD_VERSION_NUMBER                            :{1:STRING} csak a {2:STRING} vagy újabb verziójú OpenTTD-vel működik
STR_NEWGRF_ERROR_AFTER_TRANSLATED_FILE                          :az adott GRF fájl célja egy másik lefordítása
STR_NEWGRF_ERROR_TOO_MANY_NEWGRFS_LOADED                        :Túl sok NewGRF van betöltve
STR_NEWGRF_ERROR_STATIC_GRF_CAUSES_DESYNC                       :{1:STRING} betöltése mint statikus NewGRF {2:STRING} mellett ütközést okozhat
STR_NEWGRF_ERROR_UNEXPECTED_SPRITE                              :Váratlan sprite (sprite {3:NUM})
STR_NEWGRF_ERROR_UNKNOWN_PROPERTY                               :Ismeretlen Action 0 tulajdonság {4:HEX} (sprite {3:NUM})
STR_NEWGRF_ERROR_INVALID_ID                                     :Érvénytelen ID használat (sprite {3:NUM})
STR_NEWGRF_ERROR_CORRUPT_SPRITE                                 :{YELLOW}{STRING} hibás sprite-ot tartalmaz. Minden hibás sprite piros kérdőjellel (?) kerül jelölésre
STR_NEWGRF_ERROR_MULTIPLE_ACTION_8                              :Több Action 8 bejegyzést tartalmaz (sprite {3:NUM})
STR_NEWGRF_ERROR_READ_BOUNDS                                    :Ál-sprite távoli végének olvasása (sprite {3:NUM})
STR_NEWGRF_ERROR_GRM_FAILED                                     :Kért GRF források nem elérhetőek (sprite {3:NUM})
STR_NEWGRF_ERROR_FORCEFULLY_DISABLED                            :{1:STRING} kikapcsolva {STRING} által
STR_NEWGRF_ERROR_INVALID_SPRITE_LAYOUT                          :Érvénytelen/ismeretlen sprite szerkezet formátum (sprite {3:NUM})
STR_NEWGRF_ERROR_LIST_PROPERTY_TOO_LONG                         :Túl sok érték a tulajdonságlistában (sprite {3:NUM}, property {4:HEX})
STR_NEWGRF_ERROR_INDPROD_CALLBACK                               :Érvénytelen termelési callback gazdasági épületben (sprite {3:NUM}, "{2:STRING}")

# NewGRF related 'general' warnings
STR_NEWGRF_POPUP_CAUTION_CAPTION                                :{WHITE}Figyelem!
STR_NEWGRF_CONFIRMATION_TEXT                                    :{YELLOW}Te éppen egy jelenleg futó játékon akarsz változtatni; ettől elszállhat az OpenTTD. Ezekről ne tegyél hibajelentést.{}Teljesen biztos vagy ebben?

STR_NEWGRF_DUPLICATE_GRFID                                      :{WHITE}Nem lehetséges a fájl hozzáadása: duplikált GRF azonosító
STR_NEWGRF_COMPATIBLE_LOADED                                    :{ORANGE}Pontosan megegyező fájlt nem találtam (kompatibilis GRF-fel helyettesítve)
STR_NEWGRF_TOO_MANY_NEWGRFS                                     :{WHITE}Nem adhatod hozzá: Elérted a NewGRF fájlok maximális számát

STR_NEWGRF_COMPATIBLE_LOAD_WARNING                              :{WHITE}Kompatibilis GRFek betöltve a hiányzó fájlok helyett
STR_NEWGRF_DISABLED_WARNING                                     :{WHITE}Hiányzó GRF fájlokat kikapcsoltam
STR_NEWGRF_UNPAUSE_WARNING_TITLE                                :{YELLOW}Hiányzó GRF fájlok
STR_NEWGRF_UNPAUSE_WARNING                                      :{WHITE}A játék folytatásától az OpenTTD lefagyhat.{}Ne jelentsd be az ismétlődő lefagyásokat egyesével.{}Biztosan folytatni akarod?

# NewGRF status
STR_NEWGRF_LIST_NONE                                            :Nincs
###length 3
STR_NEWGRF_LIST_ALL_FOUND                                       :Minden fájl
STR_NEWGRF_LIST_COMPATIBLE                                      :{YELLOW}Talált kompatibilis fájlok
STR_NEWGRF_LIST_MISSING                                         :{RED}Hiányzó fájlok

# NewGRF 'it's broken' warnings
STR_NEWGRF_BROKEN                                               :{WHITE}A '{0:STRING}' viselkedése valószínűleg ütközést vagy összeomlást okoz
STR_NEWGRF_BROKEN_POWERED_WAGON                                 :{WHITE}Megváltoztatta '{1:ENGINE}' meghajtott vagon állapotát mikor nem volt bent a járműtelepen
STR_NEWGRF_BROKEN_VEHICLE_LENGTH                                :{WHITE}Megváltoztatta '{1:ENGINE}' jármű hosszát mikor nem volt a járműtelepen
STR_NEWGRF_BROKEN_CAPACITY                                      :{WHITE}Megváltoztatta a '{1:ENGINE}' kapacitását, amikor az nem a garázsban vagy átalakítás alatt áll
STR_BROKEN_VEHICLE_LENGTH                                       :{WHITE}A '{1:COMPANY}' vállalat '{0:VEHICLE}' jelű vonatának érvénytelen a hossza. Ezt a NewGRF-ek okozhatják. A játék elszállhat vagy lefagyhat

STR_NEWGRF_BUGGY                                                :{WHITE}A(z) '{0:STRING}' NewGRF helytelen információt tartalmaz
STR_NEWGRF_BUGGY_ARTICULATED_CARGO                              :{WHITE}A(z) '{1:ENGINE}' rakomány/átalakítás információja a gyártás után különbözik a vételi listán találhatótól. Ez hibát okozhat az automatikus felújítás/lecserélés során az átalakításban
STR_NEWGRF_BUGGY_ENDLESS_PRODUCTION_CALLBACK                    :{WHITE}'{1:STRING}' végtelen ciklust okozott a termelés folyamatnál
STR_NEWGRF_BUGGY_UNKNOWN_CALLBACK_RESULT                        :{WHITE}{1:HEX} visszatérő érték ismeretlen/érvénytelen {2:HEX} értékkel tért vissza
STR_NEWGRF_BUGGY_INVALID_CARGO_PRODUCTION_CALLBACK              :{WHITE}'{1:STRING}' érvénytelen rakománytípussal tért vissza a termelési callback-ben: {2:HEX}

# 'User removed essential NewGRFs'-placeholders for stuff without specs
STR_NEWGRF_INVALID_CARGO                                        :<érvénytelen rakomány>
STR_NEWGRF_INVALID_CARGO_ABBREV                                 :??
STR_NEWGRF_INVALID_CARGO_QUANTITY                               :{COMMA} of <érvénytelen rakomány>
STR_NEWGRF_INVALID_ENGINE                                       :<érvénytelen jármű modell>
STR_NEWGRF_INVALID_INDUSTRYTYPE                                 :<érvénytelen gazdasági épület>

# Placeholders for other invalid stuff, e.g. vehicles that have gone (Game Script).
STR_INVALID_VEHICLE                                             :<érvénytelen jármű>

# NewGRF scanning window
STR_NEWGRF_SCAN_CAPTION                                         :{WHITE}NewGRF-ek beolvasása
STR_NEWGRF_SCAN_MESSAGE                                         :{BLACK}NewGRF-ek beolvasása. Mennyiségtől függően eltarthat egy ideig...
STR_NEWGRF_SCAN_STATUS                                          :{BLACK}{NUM} NewGRF beolvasva kb. {NUM} NewGRF közül
STR_NEWGRF_SCAN_ARCHIVES                                        :Archív fájlok keresése

# Sign list window
STR_SIGN_LIST_CAPTION                                           :{WHITE}Feliratok listája ({COMMA} db)
STR_SIGN_LIST_MATCH_CASE                                        :{BLACK}Kis- és nagybetűk megkülönböztetése
STR_SIGN_LIST_MATCH_CASE_TOOLTIP                                :{BLACK}Kis- és nagybetűk megkülönböztetése a feliratok szövegei és a szűrő kulcsszó összehasonlítása közben

# Sign window
STR_EDIT_SIGN_CAPTION                                           :{WHITE}Felirat szerkesztése
STR_EDIT_SIGN_LOCATION_TOOLTIP                                  :{BLACK}A fő nézetet a felirat helyére állítja. Ctrl+kattintás esetén új nézetet nyit a felirat helyére.
STR_EDIT_SIGN_NEXT_SIGN_TOOLTIP                                 :{BLACK}Következő felirat
STR_EDIT_SIGN_PREVIOUS_SIGN_TOOLTIP                             :{BLACK}Előző felirat

STR_EDIT_SIGN_SIGN_OSKTITLE                                     :{BLACK}Felirat szövegének szerkesztése

# Town directory window
STR_TOWN_DIRECTORY_CAPTION                                      :{WHITE}Városok
STR_TOWN_DIRECTORY_NONE                                         :{ORANGE}- Nincs -
STR_TOWN_DIRECTORY_TOWN                                         :{ORANGE}{TOWN}{BLACK} ({COMMA})
STR_TOWN_DIRECTORY_CITY                                         :{ORANGE}{TOWN}{YELLOW} (Város){BLACK} ({COMMA})
STR_TOWN_DIRECTORY_LIST_TOOLTIP                                 :{BLACK}Városnevek - kattints egy névre a város megnézéséhez. Ctrl+kattintás esetén új látképet nyit a város pozíciójára
STR_TOWN_POPULATION                                             :{BLACK}Világnépesség: {COMMA}

# Town view window
STR_TOWN_VIEW_TOWN_CAPTION                                      :{WHITE}{TOWN}
STR_TOWN_VIEW_CITY_CAPTION                                      :{WHITE}{TOWN} (Város)
STR_TOWN_VIEW_POPULATION_HOUSES                                 :{BLACK}Lakosság: {ORANGE}{COMMA}{BLACK} Házak: {ORANGE}{COMMA}
STR_TOWN_VIEW_CARGO_LAST_MONTH_MAX                              :{BLACK}{CARGO_LIST} a legutóbbi hónapban: {ORANGE}{COMMA}{BLACK}  maximum: {ORANGE}{COMMA}
STR_TOWN_VIEW_CARGO_FOR_TOWNGROWTH                              :{BLACK}A város növekedéséhez szükséges rakomány:
STR_TOWN_VIEW_CARGO_FOR_TOWNGROWTH_REQUIRED_GENERAL             :{ORANGE}{STRING}{RED} szükséges
STR_TOWN_VIEW_CARGO_FOR_TOWNGROWTH_REQUIRED_WINTER              :{ORANGE}{STRING}{BLACK} szükséges télen
STR_TOWN_VIEW_CARGO_FOR_TOWNGROWTH_DELIVERED_GENERAL            :{ORANGE}{STRING}{GREEN} szállítva
STR_TOWN_VIEW_CARGO_FOR_TOWNGROWTH_REQUIRED                     :{ORANGE}{CARGO_TINY} / {CARGO_LONG}{RED} (több szükséges)
STR_TOWN_VIEW_CARGO_FOR_TOWNGROWTH_DELIVERED                    :{ORANGE}{CARGO_TINY} / {CARGO_LONG}{GREEN} (szállítva)
STR_TOWN_VIEW_TOWN_GROW_STOPPED                                 :{BLACK}A település {RED}nem{BLACK} növekszik
STR_TOWN_VIEW_NOISE_IN_TOWN                                     :{BLACK}Zajszint a városban: {ORANGE}{COMMA}{BLACK}  max: {ORANGE}{COMMA}
STR_TOWN_VIEW_CENTER_TOOLTIP                                    :{BLACK}A fő nézetet a városra állítja. Ctrl+kattintás esetén új nézetet nyit a város pozíciójára
STR_TOWN_VIEW_LOCAL_AUTHORITY_BUTTON                            :{BLACK}Önkormányzat
STR_TOWN_VIEW_LOCAL_AUTHORITY_TOOLTIP                           :{BLACK}Az önkormányzat adatainak megmutatása
STR_TOWN_VIEW_RENAME_TOOLTIP                                    :{BLACK}A város nevének megváltoztatása

STR_TOWN_VIEW_EXPAND_BUTTON                                     :{BLACK}Növel
STR_TOWN_VIEW_EXPAND_TOOLTIP                                    :{BLACK}A település méretének növelése
STR_TOWN_VIEW_DELETE_BUTTON                                     :{BLACK}Töröl
STR_TOWN_VIEW_DELETE_TOOLTIP                                    :{BLACK}A település teljes eltüntetése

STR_TOWN_VIEW_RENAME_TOWN_BUTTON                                :Város átnevezése

# Town local authority window
STR_LOCAL_AUTHORITY_CAPTION                                     :{WHITE}{TOWN} önkormányzata
STR_LOCAL_AUTHORITY_ZONE                                        :{BLACK}Terület
STR_LOCAL_AUTHORITY_ZONE_TOOLTIP                                :{BLACK}A helyi önkormányzathoz tartozó terület mutatása
STR_LOCAL_AUTHORITY_COMPANY_RATINGS                             :{BLACK}Vélemény a szállítási vállalatokról:
STR_LOCAL_AUTHORITY_COMPANY_RATING                              :{YELLOW}{COMPANY} {COMPANY_NUM}: {ORANGE}{STRING}
STR_LOCAL_AUTHORITY_ACTIONS_TITLE                               :{BLACK}Lehetséges intézkedések:
STR_LOCAL_AUTHORITY_ACTIONS_TOOLTIP                             :{BLACK}A városban megtehető dolgok listája - kattints egy elemre a részletekhez
STR_LOCAL_AUTHORITY_DO_IT_BUTTON                                :{BLACK}Tedd meg
STR_LOCAL_AUTHORITY_DO_IT_TOOLTIP                               :{BLACK}A fenti listában kijelölt intézkedés végrehajtása

###length 8
STR_LOCAL_AUTHORITY_ACTION_SMALL_ADVERTISING_CAMPAIGN           :Kis reklámhadjárat
STR_LOCAL_AUTHORITY_ACTION_MEDIUM_ADVERTISING_CAMPAIGN          :Közepes reklámhadjárat
STR_LOCAL_AUTHORITY_ACTION_LARGE_ADVERTISING_CAMPAIGN           :Nagy reklámhadjárat
STR_LOCAL_AUTHORITY_ACTION_ROAD_RECONSTRUCTION                  :A helyi utak helyreállíttatása
STR_LOCAL_AUTHORITY_ACTION_STATUE_OF_COMPANY                    :Szobor építtetése a vállalat tulajdonosának
STR_LOCAL_AUTHORITY_ACTION_NEW_BUILDINGS                        :Új épületek építésének támogatása
STR_LOCAL_AUTHORITY_ACTION_EXCLUSIVE_TRANSPORT                  :Kizárólagos szállítási jogok vásárlása
STR_LOCAL_AUTHORITY_ACTION_BRIBE                                :Önkormányzat megvesztegetése
###next-name-looks-similar

STR_LOCAL_AUTHORITY_ACTION_TOOLTIP_SMALL_ADVERTISING            :{PUSH_COLOUR}{YELLOW}Kis helyi reklámhadjárat indítása, hogy több utast és rakományt vonzz a megállóidba.{}A város körül kis területen ideiglenesen javítja az állomásaid minősítését.{}{POP_COLOUR}Ára: {CURRENCY_LONG}
STR_LOCAL_AUTHORITY_ACTION_TOOLTIP_MEDIUM_ADVERTISING           :{PUSH_COLOUR}{YELLOW}Közepes helyi reklámhadjárat indítása, hogy több utast és rakományt vonzz a megállóidba.{}A város körül közepes méretű területen ideiglenesen javítja az állomásaid minősítését.{}{POP_COLOUR}Ára: {CURRENCY_LONG}
STR_LOCAL_AUTHORITY_ACTION_TOOLTIP_LARGE_ADVERTISING            :{PUSH_COLOUR}{YELLOW}Nagy helyi reklámhadjárat indítása, hogy több utast és rakományt vonzz a megállóidba.{}A város körül nagy területen ideiglenesen javítja az állomásaid minősítését.{}{POP_COLOUR}Ára: {CURRENCY_LONG}
STR_LOCAL_AUTHORITY_ACTION_TOOLTIP_STATUE_OF_COMPANY            :{PUSH_COLOUR}{YELLOW}Szobor építése a vállalatod tiszteletére.{}Javítja az állomásaid értékelését a városban.{}{POP_COLOUR}Ára: {CURRENCY_LONG}
STR_LOCAL_AUTHORITY_ACTION_TOOLTIP_NEW_BUILDINGS                :{PUSH_COLOUR}{YELLOW}Új kereskedelmi épületek építésének támogatása a városban.{}A város egy ideig gyorsabban fog növekedni.{}{POP_COLOUR}Ára: {CURRENCY_LONG}
STR_LOCAL_AUTHORITY_ACTION_TOOLTIP_BRIBE                        :{PUSH_COLOUR}{YELLOW}A megítélésed növelése az önkormányzat megvesztegetésével, komoly büntetést kockáztatva, ha az kiderül.Ezzel megszüntetheted egy versenytársad kizárólagos szállítási jogát is.{}{POP_COLOUR}Ára: {CURRENCY_LONG}

# Goal window
STR_GOALS_CAPTION                                               :{WHITE}{COMPANY} céljai
STR_GOALS_SPECTATOR_CAPTION                                     :{WHITE}Globális célok
STR_GOALS_SPECTATOR                                             :Globális célok
STR_GOALS_GLOBAL_BUTTON                                         :{BLACK}Globális célok
STR_GOALS_GLOBAL_BUTTON_HELPTEXT                                :{BLACK}Globális célok mutatása
STR_GOALS_COMPANY_BUTTON                                        :{BLACK}Vállalati célok
STR_GOALS_COMPANY_BUTTON_HELPTEXT                               :{BLACK}Vállalati célok mutatása
STR_GOALS_TEXT                                                  :{ORANGE}{STRING}
STR_GOALS_NONE                                                  :{ORANGE}- Nincs -
STR_GOALS_PROGRESS                                              :{ORANGE}{STRING}
STR_GOALS_PROGRESS_COMPLETE                                     :{GREEN}{STRING}
STR_GOALS_TOOLTIP_CLICK_ON_SERVICE_TO_CENTER                    :{BLACK}Kattintással a fő nézetet a célra állítja. Ctrl+kattintással új látképet nyit a gazdasági épület/település/mező helyéről

# Goal question window
STR_GOAL_QUESTION_CAPTION_QUESTION                              :{BLACK}Kérdés
STR_GOAL_QUESTION_CAPTION_INFORMATION                           :{BLACK}Információ
STR_GOAL_QUESTION_CAPTION_WARNING                               :{BLACK}Figyelmeztetés
STR_GOAL_QUESTION_CAPTION_ERROR                                 :{YELLOW}Hiba

# Goal Question button list
###length 18
STR_GOAL_QUESTION_BUTTON_CANCEL                                 :Mégse
STR_GOAL_QUESTION_BUTTON_OK                                     :OK
STR_GOAL_QUESTION_BUTTON_NO                                     :Nem
STR_GOAL_QUESTION_BUTTON_YES                                    :Igen
STR_GOAL_QUESTION_BUTTON_DECLINE                                :Visszautasít
STR_GOAL_QUESTION_BUTTON_ACCEPT                                 :Elfogad
STR_GOAL_QUESTION_BUTTON_IGNORE                                 :Kihagyás
STR_GOAL_QUESTION_BUTTON_RETRY                                  :Újra
STR_GOAL_QUESTION_BUTTON_PREVIOUS                               :Előző
STR_GOAL_QUESTION_BUTTON_NEXT                                   :Következő
STR_GOAL_QUESTION_BUTTON_STOP                                   :Megállj
STR_GOAL_QUESTION_BUTTON_START                                  :Indít
STR_GOAL_QUESTION_BUTTON_GO                                     :Megy
STR_GOAL_QUESTION_BUTTON_CONTINUE                               :Folytat
STR_GOAL_QUESTION_BUTTON_RESTART                                :Újrakezd
STR_GOAL_QUESTION_BUTTON_POSTPONE                               :Elhalaszt
STR_GOAL_QUESTION_BUTTON_SURRENDER                              :Felad
STR_GOAL_QUESTION_BUTTON_CLOSE                                  :Bezár

# Subsidies window
STR_SUBSIDIES_CAPTION                                           :{WHITE}Támogatások
STR_SUBSIDIES_OFFERED_TITLE                                     :{BLACK}Támogatás jár
STR_SUBSIDIES_OFFERED_FROM_TO                                   :{ORANGE}{STRING} innen: {STRING} ide: {STRING}{YELLOW} ({STRING})
STR_SUBSIDIES_NONE                                              :{ORANGE}---
STR_SUBSIDIES_SUBSIDISED_TITLE                                  :{BLACK}Már támogatást kap
STR_SUBSIDIES_SUBSIDISED_FROM_TO                                :{ORANGE}{STRING} szállításáért {STRING} és {STRING} között {YELLOW} ({COMPANY}{YELLOW}, {STRING})
STR_SUBSIDIES_TOOLTIP_CLICK_ON_SERVICE_TO_CENTER                :{BLACK}Kattints egy sorra a város/gazdasági épület megnézéséhez. Ctrl+kattintás esetén új látképet nyit a város/gazdasági épület pozíciójára
<<<<<<< HEAD
=======
STR_SUBSIDIES_OFFERED_EXPIRY_DATE                               :eddig: {DATE_SHORT}
STR_SUBSIDIES_OFFERED_EXPIRY_TIME                               :ezen belül: {UNITS_MONTHS_OR_MINUTES}
>>>>>>> 8bccb580
STR_SUBSIDIES_SUBSIDISED_EXPIRY_DATE                            :eddig: {DATE_SHORT}
STR_SUBSIDIES_SUBSIDISED_EXPIRY_TIME                            :háralévő idő: {UNITS_MONTHS_OR_MINUTES}

# Story book window
STR_STORY_BOOK_CAPTION                                          :{WHITE}{COMPANY} naplója
STR_STORY_BOOK_SPECTATOR_CAPTION                                :{WHITE}Globális napló
STR_STORY_BOOK_SPECTATOR                                        :Globális napló
STR_STORY_BOOK_TITLE                                            :{YELLOW}{STRING}
STR_STORY_BOOK_GENERIC_PAGE_ITEM                                :{NUM}. oldal
STR_STORY_BOOK_SEL_PAGE_TOOLTIP                                 :{BLACK}Ugrás tetszőleges oldalra
STR_STORY_BOOK_PREV_PAGE                                        :{BLACK}Előző
STR_STORY_BOOK_PREV_PAGE_TOOLTIP                                :{BLACK}Előző oldal
STR_STORY_BOOK_NEXT_PAGE                                        :{BLACK}Következő
STR_STORY_BOOK_NEXT_PAGE_TOOLTIP                                :{BLACK}Következő oldal
STR_STORY_BOOK_INVALID_GOAL_REF                                 :{RED}Érvénytelen cél referencia

# Station list window
STR_STATION_LIST_TOOLTIP                                        :{BLACK}Állomásnevek - kattints egy névre az állomás megnézéséhez. Ctrl+kattintásra új látképet nyit az állomás pozíciójára
STR_STATION_LIST_USE_CTRL_TO_SELECT_MORE                        :{BLACK}Több elem kiválasztásához tartsd lenyomva a Ctrl gombot
STR_STATION_LIST_CAPTION                                        :{WHITE}{COMPANY} állomásai - {COMMA}
STR_STATION_LIST_STATION                                        :{YELLOW}{STATION} {STATION_FEATURES}
STR_STATION_LIST_WAYPOINT                                       :{YELLOW}{WAYPOINT}
STR_STATION_LIST_NONE                                           :{YELLOW}- Nincs -
STR_STATION_LIST_SELECT_ALL_FACILITIES                          :{BLACK}Minden szállítóegység kiválasztása
<<<<<<< HEAD
=======
STR_STATION_LIST_CARGO_FILTER_ALL_AND_NO_RATING                 :Minden rakománytípus és semmi minősítés
STR_STATION_LIST_CARGO_FILTER_ONLY_NO_RATING                    :Csak rakományértékelés nélkül
>>>>>>> 8bccb580

# Station view window
STR_STATION_VIEW_CAPTION                                        :{WHITE}{STATION} {STATION_FEATURES}
STR_STATION_VIEW_WAITING_CARGO                                  :{WHITE}{CARGO_LONG}
STR_STATION_VIEW_RESERVED                                       :{YELLOW}({CARGO_SHORT} lefoglalva berakodáshoz)

STR_STATION_VIEW_ACCEPTS_BUTTON                                 :{BLACK}Elfogadás
STR_STATION_VIEW_ACCEPTS_TOOLTIP                                :{BLACK}Az elfogadott áruk listájának mutatása
STR_STATION_VIEW_ACCEPTS_CARGO                                  :{BLACK}Elfogad:{WHITE}{CARGO_LIST}

STR_STATION_VIEW_EXCLUSIVE_RIGHTS_SELF                          :{BLACK}Ez az állomás kizárólagos szállítási jogokkal rendelkezik ezen a településen.
STR_STATION_VIEW_EXCLUSIVE_RIGHTS_COMPANY                       :{YELLOW}{COMPANY}{BLACK} kizárólagos szállítási jogokat vásárolt a településen.

STR_STATION_VIEW_RATINGS_BUTTON                                 :{BLACK}Vélemény
STR_STATION_VIEW_RATINGS_TOOLTIP                                :{BLACK}Vélemény megmutatása az állomásról
STR_STATION_VIEW_CARGO_SUPPLY_RATING                            :{WHITE}{STRING}: {YELLOW}{COMMA} / {STRING} ({COMMA}%)

STR_STATION_VIEW_GROUP                                          :{BLACK}Csoportosítás
STR_STATION_VIEW_WAITING_STATION                                :Állomás: várakozik
STR_STATION_VIEW_WAITING_AMOUNT                                 :Mennyiség: várakozik
STR_STATION_VIEW_PLANNED_STATION                                :Állomás: tervezett
STR_STATION_VIEW_PLANNED_AMOUNT                                 :Mennyiség: tervezett
STR_STATION_VIEW_FROM                                           :{YELLOW}{CARGO_SHORT} {STATION} állomásról
STR_STATION_VIEW_VIA                                            :{YELLOW}{CARGO_SHORT} {STATION} állomáson keresztül
STR_STATION_VIEW_TO                                             :{YELLOW}{CARGO_SHORT} {STATION} állomásra
STR_STATION_VIEW_FROM_ANY                                       :{RED}{CARGO_SHORT} ismeretlen állomásról
STR_STATION_VIEW_TO_ANY                                         :{RED}{CARGO_SHORT} bármely állomásra
STR_STATION_VIEW_VIA_ANY                                        :{RED}{CARGO_SHORT} bármely állomáson keresztül
STR_STATION_VIEW_FROM_HERE                                      :{GREEN}{CARGO_SHORT} erről az állomásról
STR_STATION_VIEW_VIA_HERE                                       :{GREEN}{CARGO_SHORT} ezen az állomáson keresztül
STR_STATION_VIEW_TO_HERE                                        :{GREEN}{CARGO_SHORT} erre az állomásra
STR_STATION_VIEW_NONSTOP                                        :{YELLOW}{CARGO_SHORT} megállás nélkül

STR_STATION_VIEW_GROUP_S_V_D                                    :Honnan-Keresztül-Hova
STR_STATION_VIEW_GROUP_S_D_V                                    :Honnan-Hova-Keresztül
STR_STATION_VIEW_GROUP_V_S_D                                    :Keresztül-Honnan-Hova
STR_STATION_VIEW_GROUP_V_D_S                                    :Keresztül-Hova-Honnan
STR_STATION_VIEW_GROUP_D_S_V                                    :Hova-Honnan-Keresztül
STR_STATION_VIEW_GROUP_D_V_S                                    :Hova-Keresztül-Honnan

###length 8
STR_CARGO_RATING_APPALLING                                      :szörnyű
STR_CARGO_RATING_VERY_POOR                                      :nagyon rossz
STR_CARGO_RATING_POOR                                           :rossz
STR_CARGO_RATING_MEDIOCRE                                       :közepes
STR_CARGO_RATING_GOOD                                           :jó
STR_CARGO_RATING_VERY_GOOD                                      :nagyon jó
STR_CARGO_RATING_EXCELLENT                                      :kiváló
STR_CARGO_RATING_OUTSTANDING                                    :kimagasló

STR_STATION_VIEW_CENTER_TOOLTIP                                 :{BLACK}A fő nézetet az állomásra állítja. Ctrl+kattintás esetén új látképet nyit az állomás pozíciójára
STR_STATION_VIEW_RENAME_TOOLTIP                                 :{BLACK}Az állomás nevének megváltoztatása

STR_STATION_VIEW_SCHEDULED_TRAINS_TOOLTIP                       :{BLACK}Kilistázza az összes vonatot, aminek a menetrendjében szerepel ez az állomás
STR_STATION_VIEW_SCHEDULED_ROAD_VEHICLES_TOOLTIP                :{BLACK}Kilistázza az összes közúti járművet, aminek a menetrendjében szerepel ez az állomás
STR_STATION_VIEW_SCHEDULED_AIRCRAFT_TOOLTIP                     :{BLACK}Kilistázza az összes repülőt, aminek a menetrendjében szerepel ez az állomás
STR_STATION_VIEW_SCHEDULED_SHIPS_TOOLTIP                        :{BLACK}Kilistázza az összes hajót, aminek a menetrendjében szerepel ez az állomás

STR_STATION_VIEW_RENAME_STATION_CAPTION                         :Állomás/rakodóhely átnevezése

STR_STATION_VIEW_CLOSE_AIRPORT                                  :{BLACK}Reptér bezárása
STR_STATION_VIEW_CLOSE_AIRPORT_TOOLTIP                          :{BLACK}Repülőgép leszállásának megakadályozása ezen a reptéren

# Waypoint/buoy view window
STR_WAYPOINT_VIEW_CAPTION                                       :{WHITE}{WAYPOINT}
STR_WAYPOINT_VIEW_CENTER_TOOLTIP                                :{BLACK}A fő nézetet az ellenőrző pontra állítja. Ctrl+kattintás esetén új látképet nyit az ellenőrző pont pozíciójára
STR_WAYPOINT_VIEW_CHANGE_WAYPOINT_NAME                          :{BLACK}Átnevezi az ellenőrző pontot
STR_BUOY_VIEW_CENTER_TOOLTIP                                    :{BLACK}A fő nézetet a bójára állítja. Ctrl+kattintás esetén új látképet nyit a bója pozíciójára
STR_BUOY_VIEW_CHANGE_BUOY_NAME                                  :{BLACK}Bója átnevezése

STR_EDIT_WAYPOINT_NAME                                          :{WHITE}Ellenőrző pont nevének módosítása

# Finances window
STR_FINANCES_CAPTION                                            :{WHITE}{COMPANY} pénzügyei {BLACK}{COMPANY_NUM}
STR_FINANCES_YEAR                                               :{WHITE}{NUM}
STR_FINANCES_YEAR_CAPTION                                       :{WHITE}Év
STR_FINANCES_PERIOD_CAPTION                                     :{WHITE}Időszak

###length 3
STR_FINANCES_REVENUE_TITLE                                      :{WHITE}Jövedelem
STR_FINANCES_OPERATING_EXPENSES_TITLE                           :{WHITE}Működési Költségek
STR_FINANCES_CAPITAL_EXPENSES_TITLE                             :{WHITE}Tőke Költségek


###length 13
STR_FINANCES_SECTION_CONSTRUCTION                               :{GOLD}Építkezés
STR_FINANCES_SECTION_NEW_VEHICLES                               :{GOLD}Új járművek
STR_FINANCES_SECTION_TRAIN_RUNNING_COSTS                        :{GOLD}Vonatok
STR_FINANCES_SECTION_ROAD_VEHICLE_RUNNING_COSTS                 :{GOLD}Közúti Járművek
STR_FINANCES_SECTION_AIRCRAFT_RUNNING_COSTS                     :{GOLD}Repülőgép
STR_FINANCES_SECTION_SHIP_RUNNING_COSTS                         :{GOLD}Hajók
STR_FINANCES_SECTION_INFRASTRUCTURE                             :{GOLD}Infrastruktúra
STR_FINANCES_SECTION_TRAIN_REVENUE                              :{GOLD}Vonatok
STR_FINANCES_SECTION_ROAD_VEHICLE_REVENUE                       :{GOLD}Közúti Járművek
STR_FINANCES_SECTION_AIRCRAFT_REVENUE                           :{GOLD}Repülőgép
STR_FINANCES_SECTION_SHIP_REVENUE                               :{GOLD}Hajók
STR_FINANCES_SECTION_LOAN_INTEREST                              :{GOLD}Kölcsön kamata
STR_FINANCES_SECTION_OTHER                                      :{GOLD}Egyéb

STR_FINANCES_TOTAL_CAPTION                                      :{WHITE}Összesen
STR_FINANCES_NEGATIVE_INCOME                                    :-{CURRENCY_LONG}
STR_FINANCES_ZERO_INCOME                                        :{CURRENCY_LONG}
STR_FINANCES_POSITIVE_INCOME                                    :+{CURRENCY_LONG}
STR_FINANCES_PROFIT                                             :{WHITE}Nyereség
STR_FINANCES_BANK_BALANCE_TITLE                                 :{WHITE}Banki egyenleg
STR_FINANCES_OWN_FUNDS_TITLE                                    :{WHITE}Saját források
STR_FINANCES_LOAN_TITLE                                         :{WHITE}Kölcsön
STR_FINANCES_INTEREST_RATE                                      :{WHITE}Banki hitel Kamat: {BLACK}{NUM}%
STR_FINANCES_MAX_LOAN                                           :{WHITE}Max. kölcsön: {BLACK}{CURRENCY_LONG}
STR_FINANCES_TOTAL_CURRENCY                                     :{BLACK}{CURRENCY_LONG}
STR_FINANCES_BANK_BALANCE                                       :{WHITE}{CURRENCY_LONG}
STR_FINANCES_BORROW_BUTTON                                      :{BLACK}Kölcsönkér {CURRENCY_LONG}
STR_FINANCES_BORROW_TOOLTIP                                     :{BLACK}Kölcsön növelése. Ctrl+kattintással amennyivel csak lehet
STR_FINANCES_REPAY_BUTTON                                       :{BLACK}Visszafizet {CURRENCY_LONG}
STR_FINANCES_REPAY_TOOLTIP                                      :{BLACK}A kölcsön egy részének törlesztése. Ctrl+kattintással amennyivel csak lehet
STR_FINANCES_INFRASTRUCTURE_BUTTON                              :{BLACK}Infrastruktúra

# Company view
STR_COMPANY_VIEW_CAPTION                                        :{WHITE}{COMPANY} {BLACK}{COMPANY_NUM}
STR_COMPANY_VIEW_PRESIDENT_MANAGER_TITLE                        :{WHITE}{PRESIDENT_NAME}{}{GOLD}(Elnök)

STR_COMPANY_VIEW_INAUGURATED_TITLE                              :{GOLD}Alapítás éve: {WHITE}{NUM}
STR_COMPANY_VIEW_COLOUR_SCHEME_TITLE                            :{GOLD}Színséma:
STR_COMPANY_VIEW_VEHICLES_TITLE                                 :{GOLD}Járművek:
STR_COMPANY_VIEW_TRAINS                                         :{WHITE}{COMMA} vonat
STR_COMPANY_VIEW_ROAD_VEHICLES                                  :{WHITE}{COMMA} közúti jármű
STR_COMPANY_VIEW_AIRCRAFT                                       :{WHITE}{COMMA} repülőgép
STR_COMPANY_VIEW_SHIPS                                          :{WHITE}{COMMA} hajó
STR_COMPANY_VIEW_VEHICLES_NONE                                  :{WHITE}Nincs
STR_COMPANY_VIEW_COMPANY_VALUE                                  :{GOLD}Vállalat értéke: {WHITE}{CURRENCY_LONG}
STR_COMPANY_VIEW_INFRASTRUCTURE                                 :{GOLD}Infrastruktúra:
STR_COMPANY_VIEW_INFRASTRUCTURE_RAIL                            :{WHITE}{COMMA} vasúti elem
STR_COMPANY_VIEW_INFRASTRUCTURE_ROAD                            :{WHITE}{COMMA} közúti elem
STR_COMPANY_VIEW_INFRASTRUCTURE_WATER                           :{WHITE}{COMMA} vízi elem
STR_COMPANY_VIEW_INFRASTRUCTURE_STATION                         :{WHITE}{COMMA} állomáselem
STR_COMPANY_VIEW_INFRASTRUCTURE_AIRPORT                         :{WHITE}{COMMA} repülőtér
STR_COMPANY_VIEW_INFRASTRUCTURE_NONE                            :{WHITE}Nincs

STR_COMPANY_VIEW_BUILD_HQ_BUTTON                                :{BLACK}Székház építése
STR_COMPANY_VIEW_BUILD_HQ_TOOLTIP                               :{BLACK}A vállalat székházának felépítése
STR_COMPANY_VIEW_VIEW_HQ_BUTTON                                 :{BLACK}Székház
STR_COMPANY_VIEW_VIEW_HQ_TOOLTIP                                :{BLACK}Székház megtekintése
STR_COMPANY_VIEW_RELOCATE_HQ                                    :{BLACK}SZH áthelyezése
STR_COMPANY_VIEW_RELOCATE_COMPANY_HEADQUARTERS                  :{BLACK}A vállalat székházának újraépítése máshol a vállalat értékének 1%-áért. Shift+kattintással megmutatja a becsült költséget a székhely áthelyezése nélkül
STR_COMPANY_VIEW_INFRASTRUCTURE_BUTTON                          :{BLACK}Részletek
STR_COMPANY_VIEW_INFRASTRUCTURE_TOOLTIP                         :{BLACK}Részletes információk megtekintése az infrastruktúráról
STR_COMPANY_VIEW_GIVE_MONEY_BUTTON                              :{BLACK}Adományozz pénzt
STR_COMPANY_VIEW_GIVE_MONEY_TOOLTIP                             :{BLACK}Utalj pénzt ennek a vállalatnak
STR_COMPANY_VIEW_HOSTILE_TAKEOVER_BUTTON                        :{BLACK}Erőszakos átvétel
STR_COMPANY_VIEW_HOSTILE_TAKEOVER_TOOLTIP                       :{BLACK}Vedd át erőszakkal a vállalat vezetését

STR_COMPANY_VIEW_NEW_FACE_BUTTON                                :{BLACK}Új arc
STR_COMPANY_VIEW_NEW_FACE_TOOLTIP                               :{BLACK}Új arc választása az elnöknek
STR_COMPANY_VIEW_COLOUR_SCHEME_BUTTON                           :{BLACK}Színséma
STR_COMPANY_VIEW_COLOUR_SCHEME_TOOLTIP                          :{BLACK}A vállalat járműszíneinek megváltoztatása
STR_COMPANY_VIEW_COMPANY_NAME_BUTTON                            :{BLACK}Vállalat neve
STR_COMPANY_VIEW_COMPANY_NAME_TOOLTIP                           :{BLACK}A vállalat nevének megváltoztatása
STR_COMPANY_VIEW_PRESIDENT_NAME_BUTTON                          :{BLACK}Elnök neve
STR_COMPANY_VIEW_PRESIDENT_NAME_TOOLTIP                         :{BLACK}Az elnök nevének megváltoztatása

STR_COMPANY_VIEW_COMPANY_NAME_QUERY_CAPTION                     :A vállalat neve
STR_COMPANY_VIEW_PRESIDENT_S_NAME_QUERY_CAPTION                 :Elnök neve
STR_COMPANY_VIEW_GIVE_MONEY_QUERY_CAPTION                       :Mennyi pénzt szeretnél adományozni?

STR_BUY_COMPANY_MESSAGE                                         :{WHITE}Vállalatunk vagyontárgyait eladásra kínáljuk: járművek, terület és hálózat tulajdonok, bankszámla{}{}Megveszed {COMPANY} vállalatot {CURRENCY_LONG}-ért?
STR_BUY_COMPANY_HOSTILE_TAKEOVER                                :{WHITE}A {COMPANY} erőszakos átvételével megvásárolod minden vagyonát, visszafizeted minden adósságát és kifizeted 2 évi nyereségét.{}{}Mindezek becsült értéke {CURRENCY_LONG}.{}{}Biztosan folytatni akarod ezt az átvételt?

# Company infrastructure window
STR_COMPANY_INFRASTRUCTURE_VIEW_CAPTION                         :{WHITE}{COMPANY} infrastruktúrája
STR_COMPANY_INFRASTRUCTURE_VIEW_RAIL_SECT                       :{GOLD}Vasúti elemek:
STR_COMPANY_INFRASTRUCTURE_VIEW_SIGNALS                         :{WHITE}Vasúti jelzők
STR_COMPANY_INFRASTRUCTURE_VIEW_ROAD_SECT                       :{GOLD}Közúti elemek:
STR_COMPANY_INFRASTRUCTURE_VIEW_TRAM_SECT                       :{GOLD}Villamospálya elemek:
STR_COMPANY_INFRASTRUCTURE_VIEW_WATER_SECT                      :{GOLD}Vízi elemek:
STR_COMPANY_INFRASTRUCTURE_VIEW_CANALS                          :{WHITE}Csatornák
STR_COMPANY_INFRASTRUCTURE_VIEW_STATION_SECT                    :{GOLD}Állomások:
STR_COMPANY_INFRASTRUCTURE_VIEW_STATIONS                        :{WHITE}Állomáselemek
STR_COMPANY_INFRASTRUCTURE_VIEW_AIRPORTS                        :{WHITE}Repülőterek
STR_COMPANY_INFRASTRUCTURE_VIEW_TOTAL_YEAR                      :{WHITE}{CURRENCY_LONG}/év
STR_COMPANY_INFRASTRUCTURE_VIEW_TOTAL_PERIOD                    :{WHITE}{CURRENCY_LONG}/időszak

# Industry directory
STR_INDUSTRY_DIRECTORY_CAPTION                                  :{WHITE}Gazdasági épületek
STR_INDUSTRY_DIRECTORY_NONE                                     :{ORANGE}- Nincs -
STR_INDUSTRY_DIRECTORY_ITEM_INFO                                :{BLACK}{CARGO_LONG}{STRING}{YELLOW} ({COMMA}% elszállítva){BLACK}
STR_INDUSTRY_DIRECTORY_ITEM_NOPROD                              :{ORANGE}{INDUSTRY}
STR_INDUSTRY_DIRECTORY_ITEM_PROD1                               :{ORANGE}{INDUSTRY} {STRING}
STR_INDUSTRY_DIRECTORY_ITEM_PROD2                               :{ORANGE}{INDUSTRY} {STRING}, {STRING}
STR_INDUSTRY_DIRECTORY_ITEM_PROD3                               :{ORANGE}{INDUSTRY} {STRING}, {STRING}, {STRING}
STR_INDUSTRY_DIRECTORY_ITEM_PRODMORE                            :{ORANGE}{INDUSTRY} {STRING}, {STRING}, {STRING} és {NUM} további...
STR_INDUSTRY_DIRECTORY_LIST_CAPTION                             :{BLACK}Gazdasági épületek neve - a névre kattintva a fő nézetet a választott objektumra irányíthatod. Ctrl+kattintással új látképet nyit a gazdasági épület pozíciójára
STR_INDUSTRY_DIRECTORY_ACCEPTED_CARGO_FILTER                    :{BLACK}Elfogad: {SILVER}{STRING}
STR_INDUSTRY_DIRECTORY_PRODUCED_CARGO_FILTER                    :{BLACK}Termel: {SILVER}{STRING}
STR_INDUSTRY_DIRECTORY_FILTER_ALL_TYPES                         :Minden rakománytípus
STR_INDUSTRY_DIRECTORY_FILTER_NONE                              :Semmi

# Industry view
STR_INDUSTRY_VIEW_CAPTION                                       :{WHITE}{INDUSTRY}
STR_INDUSTRY_VIEW_PRODUCTION_LAST_MONTH_TITLE                   :{BLACK}Múlt havi termelés:
STR_INDUSTRY_VIEW_TRANSPORTED                                   :{YELLOW}{CARGO_LONG}{STRING}{BLACK} ({COMMA}% elszállítva)
STR_INDUSTRY_VIEW_LOCATION_TOOLTIP                              :{BLACK}A fő nézetet a gazdasági épületre állítja. Ctrl+kattintás esetén új látképet nyit a gazdasági épület pozíciójára
STR_INDUSTRY_VIEW_PRODUCTION_LEVEL                              :{BLACK}Termelési szint: {YELLOW}{COMMA}%
STR_INDUSTRY_VIEW_INDUSTRY_ANNOUNCED_CLOSURE                    :{YELLOW}A gyár bejelentette a közelgő bezárását!

STR_INDUSTRY_VIEW_REQUIRES_N_CARGO                              :{BLACK}Elfogad: {YELLOW}{STRING}{STRING}
STR_INDUSTRY_VIEW_PRODUCES_N_CARGO                              :{BLACK}Termel: {YELLOW}{STRING}{STRING}
STR_INDUSTRY_VIEW_CARGO_LIST_EXTENSION                          :, {STRING}{STRING}

STR_INDUSTRY_VIEW_REQUIRES                                      :{BLACK}Elfogad:
STR_INDUSTRY_VIEW_ACCEPT_CARGO                                  :{YELLOW}{0:STRING}{BLACK}{3:STRING}
STR_INDUSTRY_VIEW_ACCEPT_CARGO_AMOUNT                           :{YELLOW}{STRING}{BLACK}: {CARGO_SHORT} várakozik{STRING}

STR_CONFIG_GAME_PRODUCTION                                      :{WHITE}Termelés megváltoztatása (8 többszörösei 2040-ig)
STR_CONFIG_GAME_PRODUCTION_LEVEL                                :{WHITE}Termelési szint megváltoztatása (százalékosan, 800%-ig)

# Vehicle lists
###length VEHICLE_TYPES
STR_VEHICLE_LIST_TRAIN_CAPTION                                  :{WHITE}{STRING} vonatai - {COMMA}
STR_VEHICLE_LIST_ROAD_VEHICLE_CAPTION                           :{WHITE}{STRING} közúti járművei - {COMMA}
STR_VEHICLE_LIST_SHIP_CAPTION                                   :{WHITE}{STRING} hajói - {COMMA}
STR_VEHICLE_LIST_AIRCRAFT_CAPTION                               :{WHITE}{STRING} repülőgépei - {COMMA}

###length VEHICLE_TYPES
STR_VEHICLE_LIST_TRAIN_LIST_TOOLTIP                             :{BLACK}Vonatok - kattints egy vonatra az adataihoz
STR_VEHICLE_LIST_ROAD_VEHICLE_TOOLTIP                           :{BLACK}Közúti járművek - kattints egy járműre az adataihoz
STR_VEHICLE_LIST_SHIP_TOOLTIP                                   :{BLACK}Hajók - kattints egy hajóra az adataihoz
STR_VEHICLE_LIST_AIRCRAFT_TOOLTIP                               :{BLACK}Repülőgépek - kattints egy repülőgépre az adataihoz

###length VEHICLE_TYPES
STR_VEHICLE_LIST_AVAILABLE_TRAINS                               :Elérhető vonatok
STR_VEHICLE_LIST_AVAILABLE_ROAD_VEHICLES                        :Elérhető közúti járművek
STR_VEHICLE_LIST_AVAILABLE_SHIPS                                :Elérhető hajók
STR_VEHICLE_LIST_AVAILABLE_AIRCRAFT                             :Elérhető repülők

STR_VEHICLE_LIST_MANAGE_LIST                                    :{BLACK}Lista kezelése
STR_VEHICLE_LIST_MANAGE_LIST_TOOLTIP                            :{BLACK}A listán szereplő járműveknek utasítás küldése
STR_VEHICLE_LIST_REPLACE_VEHICLES                               :Járművek lecserélése
STR_VEHICLE_LIST_SEND_FOR_SERVICING                             :Javításra küldés
STR_VEHICLE_LIST_CREATE_GROUP                                   :Csoport létrehozása
STR_VEHICLE_LIST_PROFIT_THIS_YEAR_LAST_YEAR                     :{TINY_FONT}{BLACK}Idei nyereség: {CURRENCY_LONG} (Tavalyi: {CURRENCY_LONG})
STR_VEHICLE_LIST_CARGO                                          :[{CARGO_LIST}]
STR_VEHICLE_LIST_NAME_AND_CARGO                                 :{STRING} {STRING}

STR_VEHICLE_LIST_SEND_TRAIN_TO_DEPOT                            :Elküldés járműtelepre
STR_VEHICLE_LIST_SEND_ROAD_VEHICLE_TO_DEPOT                     :Elküldés garázsba
STR_VEHICLE_LIST_SEND_SHIP_TO_DEPOT                             :Elküldés dokkba
STR_VEHICLE_LIST_SEND_AIRCRAFT_TO_HANGAR                        :Elküldés hangárba

STR_VEHICLE_LIST_MASS_STOP_LIST_TOOLTIP                         :{BLACK}Kattints ide a listán lévő összes jármű leállításához
STR_VEHICLE_LIST_MASS_START_LIST_TOOLTIP                        :{BLACK}Kattints ide a listán lévő összes jármű elindításához
STR_VEHICLE_LIST_AVAILABLE_ENGINES_TOOLTIP                      :{BLACK}Nézd meg az ehhez a járműtípushoz választható mozdonyok listáját

STR_VEHICLE_LIST_SHARED_ORDERS_LIST_CAPTION                     :{WHITE}{COMMA} jármű megosztott utasításlistája

# Group window
###length VEHICLE_TYPES
STR_GROUP_ALL_TRAINS                                            :Összes vonat
STR_GROUP_ALL_ROAD_VEHICLES                                     :Összes közúti jármű
STR_GROUP_ALL_SHIPS                                             :Összes hajó
STR_GROUP_ALL_AIRCRAFTS                                         :Összes repülő

###length VEHICLE_TYPES
STR_GROUP_DEFAULT_TRAINS                                        :Csoportosítatlan vonatok
STR_GROUP_DEFAULT_ROAD_VEHICLES                                 :Csoportosítatlan közúti járművek
STR_GROUP_DEFAULT_SHIPS                                         :Csoportosítatlan hajók
STR_GROUP_DEFAULT_AIRCRAFTS                                     :Csoportosítatlan repülők

STR_GROUP_COUNT_WITH_SUBGROUP                                   :{TINY_FONT}{COMMA} (+{COMMA})

STR_GROUPS_CLICK_ON_GROUP_FOR_TOOLTIP                           :{BLACK}Csoportok - Kattints a csoport nevére a járművek listázásához. Húzással a csoportokat hierarchiába rendezheted.
STR_GROUP_CREATE_TOOLTIP                                        :{BLACK}Csoport létrehozásához kattints ide
STR_GROUP_DELETE_TOOLTIP                                        :{BLACK}Kijelölt csoport törlése
STR_GROUP_RENAME_TOOLTIP                                        :{BLACK}Kijelölt csoport átnevezése
STR_GROUP_LIVERY_TOOLTIP                                        :{BLACK}A kiválasztott csoport színsémájának megváltoztatása
STR_GROUP_REPLACE_PROTECTION_TOOLTIP                            :{BLACK}Csoport teljes listás automata csere alóli mentessége. Ctrl+kattintással az alárendelt csoportokat is mentesítheted.

STR_QUERY_GROUP_DELETE_CAPTION                                  :{WHITE}Csoport törlése
STR_GROUP_DELETE_QUERY_TEXT                                     :{WHITE}Biztosan törölni akarod ezt a csoportot minden alcsoportjával együtt?

STR_GROUP_ADD_SHARED_VEHICLE                                    :Megosztott jármű hozzáadása
STR_GROUP_REMOVE_ALL_VEHICLES                                   :Összes jármű eltávolítása

STR_GROUP_RENAME_CAPTION                                        :{BLACK}Csoport átnevezése

STR_GROUP_PROFIT_THIS_YEAR                                      :Idei nyereség:
STR_GROUP_PROFIT_THIS_PERIOD                                    :Nyereség ebben az időszakban:
STR_GROUP_PROFIT_LAST_YEAR                                      :Tavalyi nyereség:
STR_GROUP_PROFIT_LAST_PERIOD                                    :Nyereség az elmúlt időszakban:
STR_GROUP_OCCUPANCY                                             :Jelenlegi kihasználtság:
STR_GROUP_OCCUPANCY_VALUE                                       :{NUM}%

# Build vehicle window
###length 4
STR_BUY_VEHICLE_TRAIN_RAIL_CAPTION                              :Új vasúti járművek
STR_BUY_VEHICLE_TRAIN_ELRAIL_CAPTION                            :Új villamos vasúti járművek
STR_BUY_VEHICLE_TRAIN_MONORAIL_CAPTION                          :Új egysínű járművek
STR_BUY_VEHICLE_TRAIN_MAGLEV_CAPTION                            :Új Maglev járművek

STR_BUY_VEHICLE_ROAD_VEHICLE_CAPTION                            :Új közúti járművek
STR_BUY_VEHICLE_TRAM_VEHICLE_CAPTION                            :Új villamosok

# Vehicle availability
###length VEHICLE_TYPES
STR_BUY_VEHICLE_TRAIN_ALL_CAPTION                               :Új vasúti járművek
STR_BUY_VEHICLE_ROAD_VEHICLE_ALL_CAPTION                        :Új közúti járművek
STR_BUY_VEHICLE_SHIP_CAPTION                                    :Új hajók
STR_BUY_VEHICLE_AIRCRAFT_CAPTION                                :Új repülőgépek

STR_PURCHASE_INFO_COST_WEIGHT                                   :{BLACK}Ár: {GOLD}{CURRENCY_LONG}{BLACK} Súly: {GOLD}{WEIGHT_SHORT}
STR_PURCHASE_INFO_COST_REFIT_WEIGHT                             :{BLACK}Ár: {GOLD}{CURRENCY_LONG}{BLACK} (Átalakítás költsége: {GOLD}{CURRENCY_LONG}{BLACK}) Súly: {GOLD}{WEIGHT_SHORT}
STR_PURCHASE_INFO_SPEED_POWER                                   :{BLACK}Sebesség: {GOLD}{VELOCITY}{BLACK} Telj.: {GOLD}{POWER}
STR_PURCHASE_INFO_SPEED                                         :{BLACK}Sebesség: {GOLD}{VELOCITY}
STR_PURCHASE_INFO_SPEED_OCEAN                                   :{BLACK}Sebesség óceánon: {GOLD}{VELOCITY}
STR_PURCHASE_INFO_SPEED_CANAL                                   :{BLACK}Sebesség folyón/csatornán: {GOLD}{VELOCITY}
STR_PURCHASE_INFO_RUNNINGCOST_YEAR                              :{BLACK}Üzemeltetés: {GOLD}{CURRENCY_LONG}/év
STR_PURCHASE_INFO_RUNNINGCOST_PERIOD                            :{BLACK}Üzemeltetés: {GOLD}{CURRENCY_LONG}/időszak
STR_PURCHASE_INFO_CAPACITY                                      :{BLACK}Kapacitás: {GOLD}{CARGO_LONG} {STRING}
STR_PURCHASE_INFO_REFITTABLE                                    :(átalakítható)
STR_PURCHASE_INFO_DESIGNED_LIFE                                 :{BLACK}Kifejlesztve: {GOLD}{NUM}{BLACK} Élettartam: {GOLD}{COMMA} év
STR_PURCHASE_INFO_RELIABILITY                                   :{BLACK}Max. megbízhatóság: {GOLD}{COMMA}%
STR_PURCHASE_INFO_COST                                          :{BLACK}Ár: {GOLD}{CURRENCY_LONG}
STR_PURCHASE_INFO_COST_REFIT                                    :{BLACK}Ár: {GOLD}{CURRENCY_LONG}{BLACK} (Átalakítás költsége: {GOLD}{CURRENCY_LONG}{BLACK})
STR_PURCHASE_INFO_WEIGHT_CWEIGHT                                :{BLACK}Súly: {GOLD}{WEIGHT_SHORT} ({WEIGHT_SHORT})
STR_PURCHASE_INFO_COST_SPEED                                    :{BLACK}Ár: {GOLD}{CURRENCY_LONG}{BLACK} Sebesség: {GOLD}{VELOCITY}
STR_PURCHASE_INFO_COST_REFIT_SPEED                              :{BLACK}Ár: {GOLD}{CURRENCY_LONG}{BLACK} (Átalakítás költsége: {GOLD}{CURRENCY_LONG}{BLACK}) Végsebesség: {GOLD}{VELOCITY}
STR_PURCHASE_INFO_AIRCRAFT_CAPACITY                             :{BLACK}Kapacitás: {GOLD}{CARGO_LONG}, {CARGO_LONG}
STR_PURCHASE_INFO_PWAGPOWER_PWAGWEIGHT                          :{BLACK}Meghajtott vagonok: {GOLD}+{POWER}{BLACK} Súly: {GOLD}+{WEIGHT_SHORT}
STR_PURCHASE_INFO_REFITTABLE_TO                                 :{BLACK}Átalakítható: {GOLD}{STRING}
STR_PURCHASE_INFO_ALL_TYPES                                     :Minden rakománytípusra
STR_PURCHASE_INFO_NONE                                          :Semmi
STR_PURCHASE_INFO_ENGINES_ONLY                                  :Csak mozdonyok
STR_PURCHASE_INFO_ALL_BUT                                       :Mindenre, kivéve {CARGO_LIST}
STR_PURCHASE_INFO_MAX_TE                                        :{BLACK}Maximális vonóerő: {GOLD}{FORCE}
STR_PURCHASE_INFO_AIRCRAFT_RANGE                                :{BLACK}Hatótávolság: {GOLD}{COMMA} mező
STR_PURCHASE_INFO_AIRCRAFT_TYPE                                 :{BLACK}Típus: {GOLD}{STRING}

###length 3
STR_CARGO_TYPE_FILTER_ALL                                       :Minden rakománytípus
STR_CARGO_TYPE_FILTER_FREIGHT                                   :Tehervonat
STR_CARGO_TYPE_FILTER_NONE                                      :Nincs

###length VEHICLE_TYPES
STR_BUY_VEHICLE_TRAIN_LIST_TOOLTIP                              :{BLACK}Vasúti jármű kiválasztása - kattints egy járműre az adataihoz. Ctrl+kattintással a járműtípus elrejthető/felfedhető
STR_BUY_VEHICLE_ROAD_VEHICLE_LIST_TOOLTIP                       :{BLACK}Közúti jármű kiválasztása - kattints egy járműre az adataihoz. Ctrl+kattintással a járműtípus elrejthető/felfedhető
STR_BUY_VEHICLE_SHIP_LIST_TOOLTIP                               :{BLACK}Hajó kiválasztása - kattints egy hajóra az adataihoz. Ctrl+kattintással a hajótípus elrejthető/felfedhető
STR_BUY_VEHICLE_AIRCRAFT_LIST_TOOLTIP                           :{BLACK}Repülőgép kiválasztása - kattints egy repülőgépre az adataihoz. Ctrl+kattintással a repülőgéptípus elrejthető/felfedhető

###length VEHICLE_TYPES
STR_BUY_VEHICLE_TRAIN_BUY_VEHICLE_BUTTON                        :{BLACK}Megvesz
STR_BUY_VEHICLE_ROAD_VEHICLE_BUY_VEHICLE_BUTTON                 :{BLACK}Megvesz
STR_BUY_VEHICLE_SHIP_BUY_VEHICLE_BUTTON                         :{BLACK}Megvesz
STR_BUY_VEHICLE_AIRCRAFT_BUY_VEHICLE_BUTTON                     :{BLACK}Megvesz

###length VEHICLE_TYPES
STR_BUY_VEHICLE_TRAIN_BUY_REFIT_VEHICLE_BUTTON                  :{BLACK}Megvesz és átalakít
STR_BUY_VEHICLE_ROAD_VEHICLE_BUY_REFIT_VEHICLE_BUTTON           :{BLACK}Megvesz és átalakít
STR_BUY_VEHICLE_SHIP_BUY_REFIT_VEHICLE_BUTTON                   :{BLACK}Megvesz és átalakít
STR_BUY_VEHICLE_AIRCRAFT_BUY_REFIT_VEHICLE_BUTTON               :{BLACK}Megvesz és átalakít

###length VEHICLE_TYPES
STR_BUY_VEHICLE_TRAIN_BUY_VEHICLE_TOOLTIP                       :{BLACK}A kijelölt vasúti jármű megvétele. Shift+kattintással megmutatja a becsült költséget vásárlás nélkül
STR_BUY_VEHICLE_ROAD_VEHICLE_BUY_VEHICLE_TOOLTIP                :{BLACK}A kijelölt közúti jármű megvétele. Shift+kattintással megmutatja a becsült költséget vásárlás nélkül
STR_BUY_VEHICLE_SHIP_BUY_VEHICLE_TOOLTIP                        :{BLACK}A kijelölt hajó megvétele. Shift+kattintással megmutatja a becsült költséget vásárlás nélkül
STR_BUY_VEHICLE_AIRCRAFT_BUY_VEHICLE_TOOLTIP                    :{BLACK}A kijelölt repülőgép megvétele. Shift+kattintással megmutatja a becsült költséget vásárlás nélkül

###length VEHICLE_TYPES
STR_BUY_VEHICLE_TRAIN_BUY_REFIT_VEHICLE_TOOLTIP                 :{BLACK}A kijelölt vasúti jármű megvétele és átalakítása a kijelölt rakománytípusra. Shift+kattintással megmutatja a becsült költséget vásárlás nélkül
STR_BUY_VEHICLE_ROAD_VEHICLE_BUY_REFIT_VEHICLE_TOOLTIP          :{BLACK}A kijelölt közúti jármű megvétele és átalakítása a kijelölt rakománytípusra. Shift+kattintással megmutatja a becsült költséget vásárlás nélkül
STR_BUY_VEHICLE_SHIP_BUY_REFIT_VEHICLE_TOOLTIP                  :{BLACK}A kijelölt hajó megvétele és átalakítása a kijelölt rakománytípusra. Shift+kattintással megmutatja a becsült költséget vásárlás nélkül
STR_BUY_VEHICLE_AIRCRAFT_BUY_REFIT_VEHICLE_TOOLTIP              :{BLACK}A kijelölt repülőgép megvétele és átalakítása a kijelölt rakománytípusra. Shift+kattintással megmutatja a becsült költséget vásárlás nélkül

###length VEHICLE_TYPES
STR_BUY_VEHICLE_TRAIN_RENAME_BUTTON                             :{BLACK}Átnevez
STR_BUY_VEHICLE_ROAD_VEHICLE_RENAME_BUTTON                      :{BLACK}Átnevez
STR_BUY_VEHICLE_SHIP_RENAME_BUTTON                              :{BLACK}Átnevez
STR_BUY_VEHICLE_AIRCRAFT_RENAME_BUTTON                          :{BLACK}Átnevez

###length VEHICLE_TYPES
STR_BUY_VEHICLE_TRAIN_RENAME_TOOLTIP                            :{BLACK}A vasúti jármű márkanevének megváltoztatása
STR_BUY_VEHICLE_ROAD_VEHICLE_RENAME_TOOLTIP                     :{BLACK}A közúti jármű márkanevének megváltoztatása
STR_BUY_VEHICLE_SHIP_RENAME_TOOLTIP                             :{BLACK}A hajó márkanevének megváltoztatása
STR_BUY_VEHICLE_AIRCRAFT_RENAME_TOOLTIP                         :{BLACK}A repülőgép márkanevének megváltoztatása

###length VEHICLE_TYPES
STR_BUY_VEHICLE_TRAIN_HIDE_TOGGLE_BUTTON                        :{BLACK}Elrejtés
STR_BUY_VEHICLE_ROAD_VEHICLE_HIDE_TOGGLE_BUTTON                 :{BLACK}Elrejtés
STR_BUY_VEHICLE_SHIP_HIDE_TOGGLE_BUTTON                         :{BLACK}Elrejtés
STR_BUY_VEHICLE_AIRCRAFT_HIDE_TOGGLE_BUTTON                     :{BLACK}Elrejtés

###length VEHICLE_TYPES
STR_BUY_VEHICLE_TRAIN_SHOW_TOGGLE_BUTTON                        :{BLACK}Megjelenítés
STR_BUY_VEHICLE_ROAD_VEHICLE_SHOW_TOGGLE_BUTTON                 :{BLACK}Megjelenítés
STR_BUY_VEHICLE_SHIP_SHOW_TOGGLE_BUTTON                         :{BLACK}Megjelenítés
STR_BUY_VEHICLE_AIRCRAFT_SHOW_TOGGLE_BUTTON                     :{BLACK}Megjelenítés

###length VEHICLE_TYPES
STR_BUY_VEHICLE_TRAIN_HIDE_SHOW_TOGGLE_TOOLTIP                  :{BLACK}Vasúti járműtípus elrejtése/felfedése
STR_BUY_VEHICLE_ROAD_VEHICLE_HIDE_SHOW_TOGGLE_TOOLTIP           :{BLACK}Közúti járműtípus elrejtése/felfedése
STR_BUY_VEHICLE_SHIP_HIDE_SHOW_TOGGLE_TOOLTIP                   :{BLACK}Hajótípus elrejtése/felfedése
STR_BUY_VEHICLE_AIRCRAFT_HIDE_SHOW_TOGGLE_TOOLTIP               :{BLACK}Repülőgéptípus elrejtése/felfedése

###length VEHICLE_TYPES
STR_QUERY_RENAME_TRAIN_TYPE_CAPTION                             :{WHITE}Márkanév megváltoztatása
STR_QUERY_RENAME_ROAD_VEHICLE_TYPE_CAPTION                      :{WHITE}Márkanév megváltoztatása
STR_QUERY_RENAME_SHIP_TYPE_CAPTION                              :{WHITE}Márkanév megváltoztatása
STR_QUERY_RENAME_AIRCRAFT_TYPE_CAPTION                          :{WHITE}Márkanév megváltoztatása

# Depot window
STR_DEPOT_CAPTION                                               :{WHITE}{DEPOT}

STR_DEPOT_RENAME_TOOLTIP                                        :{BLACK}Járműtelep nevének megváltoztatása
STR_DEPOT_RENAME_DEPOT_CAPTION                                  :Járműtelep átnevezése

STR_DEPOT_NO_ENGINE                                             :{BLACK}-
STR_DEPOT_VEHICLE_TOOLTIP                                       :{BLACK}{ENGINE}{STRING}
STR_DEPOT_VEHICLE_TOOLTIP_CHAIN                                 :{BLACK}{NUM} jármű{STRING}
STR_DEPOT_VEHICLE_TOOLTIP_CARGO                                 :{}{CARGO_LONG} ({CARGO_SHORT})

###length VEHICLE_TYPES
STR_DEPOT_TRAIN_LIST_TOOLTIP                                    :{BLACK}Vonatok - bal gombbal húzással áthelyezheted a járműveket a vonatba/vonatból, jobb gombbal kattintással járműinformáció. Ctrl lenyomásával a funkciókat a szerelvényre alkalmazod.
STR_DEPOT_ROAD_VEHICLE_LIST_TOOLTIP                             :{BLACK}Járművek - kattints jobb gombbal egy járműre az adataihoz
STR_DEPOT_SHIP_LIST_TOOLTIP                                     :{BLACK}Hajók - kattints jobb gombbal egy hajóra az adataihoz
STR_DEPOT_AIRCRAFT_LIST_TOOLTIP                                 :{BLACK}Repülőgépek - kattints jobb gombbal egy repülőgépre az adataihoz

###length VEHICLE_TYPES
STR_DEPOT_TRAIN_SELL_TOOLTIP                                    :{BLACK}Húzz ide egy járművet az eladásához
STR_DEPOT_ROAD_VEHICLE_SELL_TOOLTIP                             :{BLACK}Húzz ide egy járművet az eladásához
STR_DEPOT_SHIP_SELL_TOOLTIP                                     :{BLACK}Húzz ide egy hajót az eladásához
STR_DEPOT_AIRCRAFT_SELL_TOOLTIP                                 :{BLACK}Húzz ide egy repülőgépet az eladásához

###length VEHICLE_TYPES
STR_DEPOT_SELL_ALL_BUTTON_TRAIN_TOOLTIP                         :{BLACK}A járműtelepen tartózkodó összes vonat eladása
STR_DEPOT_SELL_ALL_BUTTON_ROAD_VEHICLE_TOOLTIP                  :{BLACK}Összes garázsban tartózkodó jármű eladása
STR_DEPOT_SELL_ALL_BUTTON_SHIP_TOOLTIP                          :{BLACK}Összes dokkban tartózkodó hajó eladása
STR_DEPOT_SELL_ALL_BUTTON_AIRCRAFT_TOOLTIP                      :{BLACK}Összes hangárban tartózkodó repülő eladása

###length VEHICLE_TYPES
STR_DEPOT_AUTOREPLACE_TRAIN_TOOLTIP                             :{BLACK}A járműtelepen tartózkodó összes vonat automatikus cseréje
STR_DEPOT_AUTOREPLACE_ROAD_VEHICLE_TOOLTIP                      :{BLACK}A garázsban tartózkodó összes jármű automatikus cseréje
STR_DEPOT_AUTOREPLACE_SHIP_TOOLTIP                              :{BLACK}A dokkban tartózkodó összes hajó automatikus cseréje
STR_DEPOT_AUTOREPLACE_AIRCRAFT_TOOLTIP                          :{BLACK}A hangárban tartózkodó összes repülő automatikus cseréje

###length VEHICLE_TYPES
STR_DEPOT_TRAIN_NEW_VEHICLES_BUTTON                             :{BLACK}Új járművek
STR_DEPOT_ROAD_VEHICLE_NEW_VEHICLES_BUTTON                      :{BLACK}Új járművek
STR_DEPOT_SHIP_NEW_VEHICLES_BUTTON                              :{BLACK}Új hajók
STR_DEPOT_AIRCRAFT_NEW_VEHICLES_BUTTON                          :{BLACK}Új repülőgépek

###length VEHICLE_TYPES
STR_DEPOT_TRAIN_NEW_VEHICLES_TOOLTIP                            :{BLACK}Új vasúti járművek vétele
STR_DEPOT_ROAD_VEHICLE_NEW_VEHICLES_TOOLTIP                     :{BLACK}Új közúti járművek vétele
STR_DEPOT_SHIP_NEW_VEHICLES_TOOLTIP                             :{BLACK}Új hajók vétele
STR_DEPOT_AIRCRAFT_NEW_VEHICLES_TOOLTIP                         :{BLACK}Új repülőgépek vétele

###length VEHICLE_TYPES
STR_DEPOT_CLONE_TRAIN                                           :{BLACK}Vonat másolása
STR_DEPOT_CLONE_ROAD_VEHICLE                                    :{BLACK}Jármű másolása
STR_DEPOT_CLONE_SHIP                                            :{BLACK}Hajó másolása
STR_DEPOT_CLONE_AIRCRAFT                                        :{BLACK}Repülőgép másolása

###length VEHICLE_TYPES
STR_DEPOT_CLONE_TRAIN_DEPOT_INFO                                :{BLACK}Ide kattintva elkészítheted egy teljes vonat másolatát annak összes kocsijával. Kattints erre a gombra, majd a vonatra kívül vagy belül a járműtelepen. Kattints ide, majd a másolandó vonatra. Ctrl+kattintással az utasításlistát is megosztod. Shift+kattintással megmutatja a becsült költséget vásárlás nélkül
STR_DEPOT_CLONE_ROAD_VEHICLE_DEPOT_INFO                         :{BLACK}Ide kattintva megveheted egy közúti jármű másolatát. Kattints ide, majd a másolandó járműre a járműtelepen belül vagy kívül. Ctrl+kattintással az utasításlistát is megosztod. Shift+kattintással megmutatja a becsült költséget vásárlás nélkül
STR_DEPOT_CLONE_SHIP_DEPOT_INFO                                 :{BLACK}Ide kattintva elkészítheted egy hajó másolatát. Kattints ide, majd a másolandó hajóra. Ctrl+Kattintással a menetrendet is megosztod. Shift+kattintással megmutatja a becsült költséget vásárlás nélkül
STR_DEPOT_CLONE_AIRCRAFT_INFO_HANGAR_WINDOW                     :{BLACK}Ide kattintva elkészítheted egy repülőgép másolatát. Kattints ide, majd a másolandó repülőgépre. Ctrl+kattintással a menetrendet is megosztod. Shift+kattintással megmutatja a becsült költséget vásárlás nélkül

###length VEHICLE_TYPES
STR_DEPOT_TRAIN_LOCATION_TOOLTIP                                :{BLACK}A fő nézetet a járműtelepre állítja. Ctrl+kattintás esetén új látképet nyit a járműtelep pozíciójára
STR_DEPOT_ROAD_VEHICLE_LOCATION_TOOLTIP                         :{BLACK}A fő nézetet a garázsra állítja. Ctrl+kattintás esetén új látképet nyit a garázs pozíciójára
STR_DEPOT_SHIP_LOCATION_TOOLTIP                                 :{BLACK}A fő nézetet a dokkra állítja. Ctrl+kattintás esetén új látképet nyit a dokk pozíciójára
STR_DEPOT_AIRCRAFT_LOCATION_TOOLTIP                             :{BLACK}A fő nézetet a hangárra állítja. Ctrl+kattintás esetén új látképet nyit a hangár pozíciójára

###length VEHICLE_TYPES
STR_DEPOT_VEHICLE_ORDER_LIST_TRAIN_TOOLTIP                      :{BLACK}Vonatok listája, amelyek menetrendjében a járműtelep szerepel
STR_DEPOT_VEHICLE_ORDER_LIST_ROAD_VEHICLE_TOOLTIP               :{BLACK}Az összes, a hangárt menetrendszerüen látogató jármű listájának összeállítása
STR_DEPOT_VEHICLE_ORDER_LIST_SHIP_TOOLTIP                       :{BLACK}Az összes, a dokkot menetrendszerüen látogató hajó listájának összeállítása
STR_DEPOT_VEHICLE_ORDER_LIST_AIRCRAFT_TOOLTIP                   :{BLACK}Az összes, a hangárt menetrendszerüen látogató repülőgép listájának összeállítása

###length VEHICLE_TYPES
STR_DEPOT_MASS_STOP_DEPOT_TRAIN_TOOLTIP                         :{BLACK}Kattints ide a járműtelepen lévő összes vonat megállításához
STR_DEPOT_MASS_STOP_DEPOT_ROAD_VEHICLE_TOOLTIP                  :{BLACK}Kattints ide az összes közúti jármű megállításához a garázsban
STR_DEPOT_MASS_STOP_DEPOT_SHIP_TOOLTIP                          :{BLACK}Kattints ide az összes hajó leállításához a dokkban
STR_DEPOT_MASS_STOP_HANGAR_TOOLTIP                              :{BLACK}Kattints ide az összes repülőgép leállításához a hangárban

###length VEHICLE_TYPES
STR_DEPOT_MASS_START_DEPOT_TRAIN_TOOLTIP                        :{BLACK}Kattints ide az összes vonat elindításához a járműtelepről
STR_DEPOT_MASS_START_DEPOT_ROAD_VEHICLE_TOOLTIP                 :{BLACK}Kattints ide az összes közúti jármű elindításához a garázsból
STR_DEPOT_MASS_START_DEPOT_SHIP_TOOLTIP                         :{BLACK}Kattints ide az összes hajó elindításához a dokkból
STR_DEPOT_MASS_START_HANGAR_TOOLTIP                             :{BLACK}Kattints ide az összes repülő elindításához a hangárból

STR_DEPOT_DRAG_WHOLE_TRAIN_TO_SELL_TOOLTIP                      :{BLACK}Húzd ide a mozdonyt a teljes vonat eladásához
STR_DEPOT_SELL_CONFIRMATION_TEXT                                :{YELLOW}Biztosan eladod a járműtelepen lévő összes járművet?

# Engine preview window
STR_ENGINE_PREVIEW_CAPTION                                      :{WHITE}Üzenet egy járműgyártótól
STR_ENGINE_PREVIEW_MESSAGE                                      :{GOLD}Most készültek el egy új {STRING} tervei - érdekelne a jármű egy éves kizárólagos használata, hogy megnézhessük a képességeit, mielőtt mindenki számára elérhetővé tesszük?

STR_ENGINE_PREVIEW_RAILROAD_LOCOMOTIVE                          :vasúti mozdony
STR_ENGINE_PREVIEW_ELRAIL_LOCOMOTIVE                            :villamos vasúti mozdony
STR_ENGINE_PREVIEW_MONORAIL_LOCOMOTIVE                          :egysínű mozdony
STR_ENGINE_PREVIEW_MAGLEV_LOCOMOTIVE                            :Maglev mozdony

STR_ENGINE_PREVIEW_ROAD_VEHICLE                                 :közúti jármű
STR_ENGINE_PREVIEW_TRAM_VEHICLE                                 :villamos

STR_ENGINE_PREVIEW_AIRCRAFT                                     :repülőgép
STR_ENGINE_PREVIEW_SHIP                                         :hajó

<<<<<<< HEAD
STR_ENGINE_PREVIEW_SPEED_POWER                                  :Sebesség: {VELOCITY} Telj.: {POWER}
STR_ENGINE_PREVIEW_SPEED_POWER_MAX_TE                           :Sebesség: {VELOCITY} Telj.: {POWER} Vonóerő: {FORCE}
=======
STR_ENGINE_PREVIEW_TEXT3                                        :{BLACK}{STRING}{}{5:STRING}{}{STRING}
STR_ENGINE_PREVIEW_TEXT4                                        :{BLACK}{STRING}{}{STRING}{}{STRING}{}{STRING}
STR_ENGINE_PREVIEW_COST_WEIGHT                                  :Ár: {CURRENCY_LONG}  Súly: {WEIGHT_SHORT}
STR_ENGINE_PREVIEW_COST_MAX_SPEED                               :Ár: {CURRENCY_LONG}  Végsebesség: {VELOCITY}
STR_ENGINE_PREVIEW_SPEED_POWER                                  :Sebesség: {VELOCITY} Telj.: {POWER}
STR_ENGINE_PREVIEW_SPEED_POWER_MAX_TE                           :Sebesség: {VELOCITY} Telj.: {POWER} Vonóerő: {FORCE}
STR_ENGINE_PREVIEW_TYPE                                         :Repülőgéptípus: {STRING}
STR_ENGINE_PREVIEW_TYPE_RANGE                                   :Repülőgéptípus: {STRING}   Hatótávolság: {COMMA} mező
STR_ENGINE_PREVIEW_RUNCOST_YEAR                                 :Üzemeletetés: {CURRENCY_LONG}/év
STR_ENGINE_PREVIEW_RUNCOST_PERIOD                               :Üzemeltetés: {CURRENCY_LONG}/időszak
STR_ENGINE_PREVIEW_CAPACITY                                     :Kapacitás: {CARGO_LONG}
STR_ENGINE_PREVIEW_CAPACITY_2                                   :Kapacitás: {CARGO_LONG}, {CARGO_LONG}
>>>>>>> 8bccb580

# Autoreplace window
STR_REPLACE_VEHICLES_WHITE                                      :{WHITE}{STRING} lecserélése - {STRING}

STR_REPLACE_VEHICLE_VEHICLES_IN_USE                             :{YELLOW}Járművek használatban
STR_REPLACE_VEHICLE_VEHICLES_IN_USE_TOOLTIP                     :{BLACK}Oszlop tulajdonolt járművekkel
STR_REPLACE_VEHICLE_AVAILABLE_VEHICLES                          :{YELLOW}Elérhető járművek
STR_REPLACE_VEHICLE_AVAILABLE_VEHICLES_TOOLTIP                  :{BLACK}Oszlop cserére alkalmas járművekkel

###length VEHICLE_TYPES
STR_REPLACE_VEHICLE_TRAIN                                       :Vonatok
STR_REPLACE_VEHICLE_ROAD_VEHICLE                                :Közúti járművek
STR_REPLACE_VEHICLE_SHIP                                        :Hajók
STR_REPLACE_VEHICLE_AIRCRAFT                                    :Repülőgépek

STR_REPLACE_HELP_LEFT_ARRAY                                     :{BLACK}Cserélendő járműtípus kiválasztása
STR_REPLACE_HELP_RIGHT_ARRAY                                    :{BLACK}A bal oldalon kiválasztott járműtípus helyett kívánt új járműtípus kiválasztása

STR_REPLACE_VEHICLES_START                                      :{BLACK}Járműcsere elkezdése
STR_REPLACE_VEHICLES_NOW                                        :Az összes jármű azonnali lecserélése
STR_REPLACE_VEHICLES_WHEN_OLD                                   :Csak az elöregedett járművek lecserélése
STR_REPLACE_HELP_START_BUTTON                                   :{BLACK}Nyomd meg ezt a gombot hogy a bal oldalon kiválasztott járműveket lecseréld a jobb oldalon kiválasztottra
STR_REPLACE_NOT_REPLACING                                       :{BLACK}Nem cserélendő
STR_REPLACE_NOT_REPLACING_VEHICLE_SELECTED                      :{BLACK}Nincs kiválasztva jármű
STR_REPLACE_REPLACING_WHEN_OLD                                  :{ENGINE} - csak ha elöregedett
STR_REPLACE_VEHICLES_STOP                                       :{BLACK}Járműcsere befejezése
STR_REPLACE_HELP_STOP_BUTTON                                    :{BLACK}Nyomd meg ezt a gombot, ha be akarod fejezni a bal oldalon kiválasztott járművek cseréjét

STR_REPLACE_ENGINE_WAGON_SELECT_HELP                            :{BLACK}Váltás a mozdony és a vagoncserélő ablak között
STR_REPLACE_ENGINES                                             :Mozdonyok
STR_REPLACE_WAGONS                                              :Vagonok
STR_REPLACE_ALL_RAILTYPE                                        :Minden vasúti jármű
STR_REPLACE_ALL_ROADTYPE                                        :Minden típus

###length 2
STR_REPLACE_HELP_RAILTYPE                                       :{BLACK}Cserélendő egységek vasúttípusának kiválasztása
STR_REPLACE_HELP_ROADTYPE                                       :{BLACK}Cserélendő járművek úttípusának kiválasztása
###next-name-looks-similar

STR_REPLACE_HELP_REPLACE_INFO_TAB                               :{BLACK}Megmutatja, hogy melyik bal oldali egységet akarod kicserélni
STR_REPLACE_RAIL_VEHICLES                                       :Normál vasúti járművek
STR_REPLACE_ELRAIL_VEHICLES                                     :Villamosított vasúti járművek
STR_REPLACE_MONORAIL_VEHICLES                                   :Egysínű Vasutak
STR_REPLACE_MAGLEV_VEHICLES                                     :Maglev Járművek

STR_REPLACE_ROAD_VEHICLES                                       :Közúti járművek
STR_REPLACE_TRAM_VEHICLES                                       :Villamosok

STR_REPLACE_REMOVE_WAGON                                        :{BLACK}Vagon törlés ({STRING}): {ORANGE}{STRING}
STR_REPLACE_REMOVE_WAGON_HELP                                   :{BLACK}Az automatikus cserénél a szerelvény hosszának a megtartása vagonok eltávolításával (mozdony utántól kezdve), ha a csere után a szerelvény hosszabb lenne
STR_REPLACE_REMOVE_WAGON_GROUP_HELP                             :{STRING}. Ctrl+kattintással az alárendelt csoportokra is alkalmazhatod ezt.

# Vehicle view
STR_VEHICLE_VIEW_CAPTION                                        :{WHITE}{VEHICLE}

###length VEHICLE_TYPES
STR_VEHICLE_VIEW_TRAIN_CENTER_TOOLTIP                           :{BLACK}Közelítés a vonat jelenlegi helyzetére. Dupla kattintással a fő nézetben követni fogja a vonatot. Ctrl+kattintással új nézet nyílik a vonat helyzetére.
STR_VEHICLE_VIEW_ROAD_VEHICLE_CENTER_TOOLTIP                    :{BLACK}Közelítés a közúti jármű jelenlegi helyzetére. Dupla kattintással a fő nézetben követni fogja a járművet. Ctrl+kattintással új nézet nyílik a jármű helyzetére.
STR_VEHICLE_VIEW_SHIP_CENTER_TOOLTIP                            :{BLACK}Közelítés a hajó jelenlegi helyzetére. Dupla kattintással a fő nézetben követni fogja a hajót. Ctrl+kattintással új nézet nyílik a hajó helyzetére.
STR_VEHICLE_VIEW_AIRCRAFT_CENTER_TOOLTIP                        :{BLACK}Közelítés a repülőgép jelenlegi helyzetére. Dupla kattintással a fő nézetben követni fogja a repülőgépet. Ctrl+kattintással új nézet nyílik a repülőgép helyzetére.

###length VEHICLE_TYPES
STR_VEHICLE_VIEW_TRAIN_SEND_TO_DEPOT_TOOLTIP                    :{BLACK}A járműtelepre küldi a vonatot. Ctrl+kattintással csak javításra
STR_VEHICLE_VIEW_ROAD_VEHICLE_SEND_TO_DEPOT_TOOLTIP             :{BLACK}Garázsba küldi a járművet. Ctrl+kattintással csak javításra
STR_VEHICLE_VIEW_SHIP_SEND_TO_DEPOT_TOOLTIP                     :{BLACK}Dokkba küldi a hajót. Ctrl+kattintással csak javításra
STR_VEHICLE_VIEW_AIRCRAFT_SEND_TO_DEPOT_TOOLTIP                 :{BLACK}Hangárba küldi a repülőgépet. Ctrl+kattintással csak javításra

###length VEHICLE_TYPES
STR_VEHICLE_VIEW_CLONE_TRAIN_INFO                               :{BLACK}Ide kattintva a teljes vonat másolatát készítheted el. Ctrl+kattintással az utasításlistát is megosztod. Shift+kattintással megmutatja a becsült költséget vásárlás nélkül
STR_VEHICLE_VIEW_CLONE_ROAD_VEHICLE_INFO                        :{BLACK}Ide kattintva a jármű másolatát készítheted el. Ctrl+kattintással az utasításlistát is megosztod. Shift+kattintással megmutatja a becsült költséget vásárlás nélkül
STR_VEHICLE_VIEW_CLONE_SHIP_INFO                                :{BLACK}Ide kattintva a hajó másolatát készítheted el. Ctrl+kattintással az utasításlistát is megosztod. Shift+kattintással megmutatja a becsült költséget vásárlás nélkül
STR_VEHICLE_VIEW_CLONE_AIRCRAFT_INFO                            :{BLACK}Ide kattintva a repülőgép másolatát készítheted el. Ctrl+kattintással az utasításlistát is megosztod. Shift+kattintással megmutatja a becsült költséget vásárlás nélkül

STR_VEHICLE_VIEW_TRAIN_IGNORE_SIGNAL_TOOLTIP                    :{BLACK}A vonat rákényszerítése a megállj jelzés meghaladására
STR_VEHICLE_VIEW_TRAIN_REVERSE_TOOLTIP                          :{BLACK}Vonat megfordítása
STR_VEHICLE_VIEW_ROAD_VEHICLE_REVERSE_TOOLTIP                   :{BLACK}Jármű rákényszerítése megfordulásra
STR_VEHICLE_VIEW_ORDER_LOCATION_TOOLTIP                         :{BLACK}Közelítés a célpontra. Ctrl+kattintással új nézet nyílik a célpont helyére.

###length VEHICLE_TYPES
STR_VEHICLE_VIEW_TRAIN_REFIT_TOOLTIP                            :{BLACK}A vonat átalakítása másfajta rakomány szállítására
STR_VEHICLE_VIEW_ROAD_VEHICLE_REFIT_TOOLTIP                     :{BLACK}Teherautó átalakítása másfajta rakomány szállítására
STR_VEHICLE_VIEW_SHIP_REFIT_TOOLTIP                             :{BLACK}A hajó átalakítása másfajta rakomány szállítására
STR_VEHICLE_VIEW_AIRCRAFT_REFIT_TOOLTIP                         :{BLACK}A repülőgép átalakítása másfajta rakomány szállítására

###length VEHICLE_TYPES
STR_VEHICLE_VIEW_TRAIN_ORDERS_TOOLTIP                           :{BLACK}A vonat utasításainak mutatása. Ctrl+kattintás a menetrendet mutatja
STR_VEHICLE_VIEW_ROAD_VEHICLE_ORDERS_TOOLTIP                    :{BLACK}A jármű utasításainak mutatása. Ctrl+kattintás a menetrendet mutatja
STR_VEHICLE_VIEW_SHIP_ORDERS_TOOLTIP                            :{BLACK}A hajó utasításainak mutatása. Ctrl+kattintás a menetrendet mutatja
STR_VEHICLE_VIEW_AIRCRAFT_ORDERS_TOOLTIP                        :{BLACK}A repülőgép utasításainak mutatása. Ctrl+kattintás a menetrendet mutatja

###length VEHICLE_TYPES
STR_VEHICLE_VIEW_TRAIN_SHOW_DETAILS_TOOLTIP                     :{BLACK}A vonat adatai
STR_VEHICLE_VIEW_ROAD_VEHICLE_SHOW_DETAILS_TOOLTIP              :{BLACK}A közúti jármű adatai
STR_VEHICLE_VIEW_SHIP_SHOW_DETAILS_TOOLTIP                      :{BLACK}A hajó adatai
STR_VEHICLE_VIEW_AIRCRAFT_SHOW_DETAILS_TOOLTIP                  :{BLACK}A repülőgép adatai

###length VEHICLE_TYPES
STR_VEHICLE_VIEW_TRAIN_STATUS_START_STOP_TOOLTIP                :{BLACK}Aktuális vonatmozgás - kattints ide a vonat elindításához vagy megállításához.
STR_VEHICLE_VIEW_ROAD_VEHICLE_STATUS_START_STOP_TOOLTIP         :{BLACK}Aktuális járműmozgás - kattints ide a jármű elindításához vagy megállításához.
STR_VEHICLE_VIEW_SHIP_STATE_STATUS_STOP_TOOLTIP                 :{BLACK}Aktuális hajómozgás - kattints ide a hajó elindításához vagy megállításához.
STR_VEHICLE_VIEW_AIRCRAFT_STATUS_START_STOP_TOOLTIP             :{BLACK}Aktuális repülőgépmozgás - kattints ide a repülőgép elindításához vagy megállításához.

# Messages in the start stop button in the vehicle view
STR_VEHICLE_STATUS_LOADING_UNLOADING                            :{LTBLUE}Berakodás / Kirakodás
STR_VEHICLE_STATUS_LEAVING                                      :{LTBLUE}Indul
STR_VEHICLE_STATUS_CRASHED                                      :{RED}Balesetet szenvedett!
STR_VEHICLE_STATUS_BROKEN_DOWN                                  :{RED}Lerobbant
STR_VEHICLE_STATUS_STOPPED                                      :{RED}Áll
STR_VEHICLE_STATUS_TRAIN_STOPPING_VEL                           :{RED}Lassít, {VELOCITY}
STR_VEHICLE_STATUS_TRAIN_NO_POWER                               :{RED}Nincs áram
STR_VEHICLE_STATUS_TRAIN_STUCK                                  :{ORANGE}Szabad útra vár
STR_VEHICLE_STATUS_AIRCRAFT_TOO_FAR                             :{ORANGE}A következő repülőtér túl messze van

STR_VEHICLE_STATUS_HEADING_FOR_STATION_VEL                      :{LTBLUE}{STATION} állomás felé, {VELOCITY}
STR_VEHICLE_STATUS_NO_ORDERS_VEL                                :{LTBLUE}Nincs utasítás, {VELOCITY}
STR_VEHICLE_STATUS_HEADING_FOR_WAYPOINT_VEL                     :{LTBLUE}Útban {WAYPOINT} felé, {VELOCITY}
STR_VEHICLE_STATUS_HEADING_FOR_DEPOT_VEL                        :{ORANGE}Útban {DEPOT} felé, {VELOCITY}
STR_VEHICLE_STATUS_HEADING_FOR_DEPOT_SERVICE_VEL                :{LTBLUE}Javítás {DEPOT}ban, {VELOCITY}
STR_VEHICLE_STATUS_HEADING_FOR_DEPOT_UNBUNCH_VEL                :{LTBLUE}Csoport bontás és szervizelés itt: {DEPOT}, {VELOCITY}

STR_VEHICLE_STATUS_CANNOT_REACH_STATION_VEL                     :{LTBLUE}{STATION} nem elérhető, {VELOCITY}
STR_VEHICLE_STATUS_CANNOT_REACH_WAYPOINT_VEL                    :{LTBLUE}{WAYPOINT} nem elérhető, {VELOCITY}
STR_VEHICLE_STATUS_CANNOT_REACH_DEPOT_VEL                       :{ORANGE}{DEPOT} nem elérhető, {VELOCITY}
STR_VEHICLE_STATUS_CANNOT_REACH_DEPOT_SERVICE_VEL               :{LTBLUE}{DEPOT} nem elérhető, {VELOCITY}

# Vehicle stopped/started animations
###length 2
STR_VEHICLE_COMMAND_STOPPED_SMALL                               :{TINY_FONT}{RED}Megállítva
STR_VEHICLE_COMMAND_STOPPED                                     :{RED}Megállítva

###length 2
STR_VEHICLE_COMMAND_STARTED_SMALL                               :{TINY_FONT}{GREEN}Elindítva
STR_VEHICLE_COMMAND_STARTED                                     :{GREEN}Elindítva

# Vehicle details
STR_VEHICLE_DETAILS_CAPTION                                     :{WHITE}{VEHICLE} adatai

###length VEHICLE_TYPES
STR_VEHICLE_DETAILS_TRAIN_RENAME                                :{BLACK}Vonat átnevezése
STR_VEHICLE_DETAILS_ROAD_VEHICLE_RENAME                         :{BLACK}Közúti jármű átnevezése
STR_VEHICLE_DETAILS_SHIP_RENAME                                 :{BLACK}Hajó átnevezése
STR_VEHICLE_DETAILS_AIRCRAFT_RENAME                             :{BLACK}Repülőgép átnevezése

STR_VEHICLE_INFO_AGE                                            :{COMMA} év ({COMMA})
STR_VEHICLE_INFO_AGE_RED                                        :{RED}{COMMA} év ({COMMA})
STR_VEHICLE_INFO_AGE_RUNNING_COST_YR                            :{BLACK}Kor: {LTBLUE}{STRING}{BLACK}   Üzemeltetés: {LTBLUE}{CURRENCY_LONG}/év

STR_VEHICLE_INFO_MAX_SPEED                                      :{BLACK}Végsebesség: {LTBLUE}{VELOCITY}
STR_VEHICLE_INFO_MAX_SPEED_TYPE                                 :{BLACK}Sebesség: {LTBLUE}{VELOCITY} {BLACK}Típus: {LTBLUE}{STRING}
STR_VEHICLE_INFO_MAX_SPEED_TYPE_RANGE                           :{BLACK}Sebesség: {LTBLUE}{VELOCITY} {BLACK}Típus: {LTBLUE}{STRING} {BLACK}Hatótávolság: {LTBLUE}{COMMA} mező
STR_VEHICLE_INFO_WEIGHT_POWER_MAX_SPEED                         :{BLACK}Súly: {LTBLUE}{WEIGHT_SHORT} {BLACK}Teljesítmény: {LTBLUE}{POWER}{BLACK} Végsebesség: {LTBLUE}{VELOCITY}
STR_VEHICLE_INFO_WEIGHT_POWER_MAX_SPEED_MAX_TE                  :{BLACK}Súly: {LTBLUE}{WEIGHT_SHORT} {BLACK}Teljesítmény: {LTBLUE}{POWER}{BLACK} Végsebesség: {LTBLUE}{VELOCITY} {BLACK}Vonóerő: {LTBLUE}{FORCE}

STR_VEHICLE_INFO_PROFIT_THIS_YEAR_LAST_YEAR                     :{BLACK}Idei haszon: {LTBLUE}{CURRENCY_LONG} (tavalyi: {CURRENCY_LONG})
STR_VEHICLE_INFO_PROFIT_THIS_YEAR_LAST_YEAR_MIN_PERFORMANCE     :{BLACK}Idei haszon: {LTBLUE}{CURRENCY_LONG} (tavalyi: {CURRENCY_LONG}) {BLACK}Minimum teljesítmény: {LTBLUE}{POWER_TO_WEIGHT}
STR_VEHICLE_INFO_PROFIT_THIS_PERIOD_LAST_PERIOD                 :{BLACK}Nyereség ebben az időszakban: {LTBLUE}{CURRENCY_LONG} (elmúlt időszak: {CURRENCY_LONG})
STR_VEHICLE_INFO_RELIABILITY_BREAKDOWNS                         :{BLACK}Megbízhatóság: {LTBLUE}{COMMA}%  {BLACK}Lerobbanások az utolsó javítás óta: {LTBLUE}{COMMA}

STR_VEHICLE_INFO_BUILT_VALUE                                    :{LTBLUE}{ENGINE} {BLACK}Vásárlás éve: {LTBLUE}{NUM}{BLACK} Érték: {LTBLUE}{CURRENCY_LONG}
STR_VEHICLE_INFO_NO_CAPACITY                                    :{BLACK}Kapacitás: {LTBLUE}Nincs{STRING}
STR_VEHICLE_INFO_CAPACITY                                       :{BLACK}Kapacitás: {LTBLUE}{0:CARGO_LONG}{3:STRING}
STR_VEHICLE_INFO_CAPACITY_MULT                                  :{BLACK}Kapacitás: {LTBLUE}{0:CARGO_LONG}{3:STRING} (x{4:NUM})
STR_VEHICLE_INFO_CAPACITY_CAPACITY                              :{BLACK}Kapacitás: {LTBLUE}{CARGO_LONG}, {CARGO_LONG}{STRING}

STR_VEHICLE_INFO_FEEDER_CARGO_VALUE                             :{BLACK}Szállítási díj: {LTBLUE}{CURRENCY_LONG}

<<<<<<< HEAD
=======
STR_VEHICLE_DETAILS_SERVICING_INTERVAL_DAYS                     :{BLACK}Javítási időköz: {LTBLUE}{COMMA}{NBSP}nap{BLACK}   {STRING}
STR_VEHICLE_DETAILS_SERVICING_INTERVAL_MINUTES                  :{BLACK}Szervizintervallum: {LTBLUE}{COMMA}{NBSP}perc{BLACK}   {STRING}
STR_VEHICLE_DETAILS_SERVICING_INTERVAL_PERCENT                  :{BLACK}Szervizintervallum: {LTBLUE}{COMMA}%{BLACK}   {STRING}
STR_VEHICLE_DETAILS_INCREASE_SERVICING_INTERVAL_TOOLTIP_DAYS    :{BLACK}Szervizintervallum növelése 10 nappal. Ctrl+kattintással 5 nappal növelhető a szervizintervallum
>>>>>>> 8bccb580
STR_VEHICLE_DETAILS_DECREASE_SERVICING_INTERVAL_TOOLTIP_DAYS    :{BLACK}Szervizintervallum csökkentése 10 nappal. Ctrl+kattintással 5 nappal csökkenthető a szervizintervallum
STR_VEHICLE_DETAILS_DECREASE_SERVICING_INTERVAL_TOOLTIP_MINUTES :{BLACK}Szervizintervallum csökkentése 5 perccel. Ctrl+kattintással 1 perccel csökkenthető a szervizintervallum
STR_VEHICLE_DETAILS_DECREASE_SERVICING_INTERVAL_TOOLTIP_PERCENT :{BLACK}Szervizintervallum csökkentése 10 százalékkal. Ctrl+kattintással 5 százalékkal csökkenthető a szervizintervallum

STR_SERVICE_INTERVAL_DROPDOWN_TOOLTIP                           :{BLACK}Javítási időköz módjának megváltoztatása
STR_VEHICLE_DETAILS_DEFAULT                                     :Alapértelmezett
STR_VEHICLE_DETAILS_DAYS                                        :Napok
STR_VEHICLE_DETAILS_PERCENT                                     :Százalék

###length VEHICLE_TYPES
STR_QUERY_RENAME_TRAIN_CAPTION                                  :{WHITE}Vonat átnevezése
STR_QUERY_RENAME_ROAD_VEHICLE_CAPTION                           :{WHITE}Közúti jármű átnevezése
STR_QUERY_RENAME_SHIP_CAPTION                                   :{WHITE}Hajó átnevezése
STR_QUERY_RENAME_AIRCRAFT_CAPTION                               :{WHITE}Repülőgép átnevezése

# Extra buttons for train details windows
STR_VEHICLE_DETAILS_TRAIN_ENGINE_BUILT_AND_VALUE                :{LTBLUE}{ENGINE}{BLACK} Vásárlás éve: {LTBLUE}{NUM}{BLACK} Érték: {LTBLUE}{CURRENCY_LONG}
STR_VEHICLE_DETAILS_TRAIN_WAGON_VALUE                           :{LTBLUE}{ENGINE}{BLACK}   Érték: {LTBLUE}{CURRENCY_LONG}

STR_VEHICLE_DETAILS_TRAIN_TOTAL_CAPACITY_TEXT                   :{BLACK}Teljes szállítási kapacitása ennek a vonatnak:
STR_VEHICLE_DETAILS_TRAIN_TOTAL_CAPACITY                        :{LTBLUE}{CARGO_LONG} ({CARGO_SHORT})
STR_VEHICLE_DETAILS_TRAIN_TOTAL_CAPACITY_MULT                   :{LTBLUE}{CARGO_LONG} ({CARGO_SHORT}) (x{NUM})

STR_VEHICLE_DETAILS_CARGO_EMPTY                                 :{LTBLUE}Üres
STR_VEHICLE_DETAILS_CARGO_FROM                                  :{LTBLUE}{CARGO_LONG} {STATION} állomásról
STR_VEHICLE_DETAILS_CARGO_FROM_MULT                             :{LTBLUE}{CARGO_LONG} {STATION} állomásról (x{NUM})

STR_VEHICLE_DETAIL_TAB_CARGO                                    :{BLACK}Rakomány
STR_VEHICLE_DETAILS_TRAIN_CARGO_TOOLTIP                         :{BLACK}A szállított rakomány részletei
STR_VEHICLE_DETAIL_TAB_INFORMATION                              :{BLACK}Információ
STR_VEHICLE_DETAILS_TRAIN_INFORMATION_TOOLTIP                   :{BLACK}A vonat kocsiainak részletei
STR_VEHICLE_DETAIL_TAB_CAPACITIES                               :{BLACK}Kapacitás
STR_VEHICLE_DETAILS_TRAIN_CAPACITIES_TOOLTIP                    :{BLACK}Az egyes kocsik kapacitása
STR_VEHICLE_DETAIL_TAB_TOTAL_CARGO                              :{BLACK}Teljes rakomány
STR_VEHICLE_DETAILS_TRAIN_TOTAL_CARGO_TOOLTIP                   :{BLACK}Megmutatja a vonat teljes kapacitását, rakománytípusokra lebontva

STR_VEHICLE_DETAILS_TRAIN_ARTICULATED_RV_CAPACITY               :{BLACK}Kapacitás: {LTBLUE}

# Vehicle refit
STR_REFIT_CAPTION                                               :{WHITE}{VEHICLE} átalakítása
STR_REFIT_TITLE                                                 :{GOLD}Átalakítás, hogy szállíthasson:
STR_REFIT_NEW_CAPACITY_COST_OF_REFIT                            :{BLACK}Új kapacitás: {GOLD}{CARGO_LONG}{}{BLACK}Átalakítás költsége: {RED}{CURRENCY_LONG}
STR_REFIT_NEW_CAPACITY_INCOME_FROM_REFIT                        :{BLACK}Új kapacitás: {GOLD}{CARGO_LONG}{}{BLACK}Bevétel átalakításból: {GREEN}{CURRENCY_LONG}
STR_REFIT_NEW_CAPACITY_COST_OF_AIRCRAFT_REFIT                   :{BLACK}Új kapacitás: {GOLD}{CARGO_LONG}, {GOLD}{CARGO_LONG}{}{BLACK}Átalakítás költsége: {RED}{CURRENCY_LONG}
STR_REFIT_NEW_CAPACITY_INCOME_FROM_AIRCRAFT_REFIT               :{BLACK}Új kapacitás: {GOLD}{CARGO_LONG}, {GOLD}{CARGO_LONG}{}{BLACK}Bevétel átalakításból: {GREEN}{CURRENCY_LONG}
STR_REFIT_SELECT_VEHICLES_TOOLTIP                               :{BLACK}Átalakítandó járművek kiválasztása. Egérrel húzva több jármű választható ki. Üres helyre kattintva az egész jármű jelölhető ki. Ctrl+Kattintással a jármű és az azt követő szerelvény jelölhető ki

###length VEHICLE_TYPES
STR_REFIT_TRAIN_LIST_TOOLTIP                                    :{BLACK}Vonat által szállítandó rakomány kiválasztása
STR_REFIT_ROAD_VEHICLE_LIST_TOOLTIP                             :{BLACK}Közúti jármű által szállítandó rakomány kiválasztása
STR_REFIT_SHIP_LIST_TOOLTIP                                     :{BLACK}Hajó által szállítandó rakomány kiválasztása
STR_REFIT_AIRCRAFT_LIST_TOOLTIP                                 :{BLACK}Repülőgép által szállítandó rakomány kiválasztása

###length VEHICLE_TYPES
STR_REFIT_TRAIN_REFIT_BUTTON                                    :{BLACK}Vonat átalakítása
STR_REFIT_ROAD_VEHICLE_REFIT_BUTTON                             :{BLACK}Közúti jármű átalakítása
STR_REFIT_SHIP_REFIT_BUTTON                                     :{BLACK}Hajó átalakítása
STR_REFIT_AIRCRAFT_REFIT_BUTTON                                 :{BLACK}Repülőgép átalakítása

###length VEHICLE_TYPES
STR_REFIT_TRAIN_REFIT_TOOLTIP                                   :{BLACK}Vonat átalakítása a kijelölt rakomány szállítására
STR_REFIT_ROAD_VEHICLE_REFIT_TOOLTIP                            :{BLACK}Közúti jármű átalakítása a kijelölt rakomány szállítására
STR_REFIT_SHIP_REFIT_TOOLTIP                                    :{BLACK}Hajó átalakítása a kijelölt rakomány szállítására
STR_REFIT_AIRCRAFT_REFIT_TOOLTIP                                :{BLACK}Repülőgép átalakítása a kijelölt rakomány szállítására

# Order view
STR_ORDERS_CAPTION                                              :{WHITE}{VEHICLE} utasításai
STR_ORDERS_TIMETABLE_VIEW                                       :{BLACK}Menetrend
STR_ORDERS_TIMETABLE_VIEW_TOOLTIP                               :{BLACK}Átkapcsolás menetrendi nézetre

STR_ORDERS_LIST_TOOLTIP                                         :{BLACK}Utasításlista - kattints egy célpontra a kijelöléséhez. Ctrl+kattintással az utasítás helyszínére görget
STR_ORDER_INDEX                                                 :{COMMA}:{NBSP}

STR_ORDERS_END_OF_ORDERS                                        :- - Utasítások vége - -
STR_ORDERS_END_OF_SHARED_ORDERS                                 :- - Megosztott utasításlista vége - -

# Order bottom buttons
STR_ORDER_NON_STOP                                              :{BLACK}Non-stop
STR_ORDER_GO_TO                                                 :Menj
STR_ORDER_GO_NON_STOP_TO                                        :Non-stop - Megállás nélkül menj
STR_ORDER_GO_VIA                                                :Via - Megállás nélkül menj át
STR_ORDER_GO_NON_STOP_VIA                                       :Non-stop via - Megállás nélkül menj és hajts át
STR_ORDER_TOOLTIP_NON_STOP                                      :{BLACK}A kijelölt célpont megközelítésének és a megállási-áthajtási szokásainak beállítása

STR_ORDER_TOGGLE_FULL_LOAD                                      :{BLACK}Telerakodás bármiből
STR_ORDER_DROP_LOAD_IF_POSSIBLE                                 :Berakodás, ha lehetséges
STR_ORDER_DROP_FULL_LOAD_ALL                                    :Telerakodás mindenből
STR_ORDER_DROP_FULL_LOAD_ANY                                    :Telerakodás bármiből
STR_ORDER_DROP_NO_LOADING                                       :Nincs berakodás
STR_ORDER_TOOLTIP_FULL_LOAD                                     :{BLACK}A kijelölt célponton a berakodási szokások beállítása

STR_ORDER_TOGGLE_UNLOAD                                         :{BLACK}Teljes kirakodás
STR_ORDER_DROP_UNLOAD_IF_ACCEPTED                               :Kirakodás ha fogadott
STR_ORDER_DROP_UNLOAD                                           :Teljes kirakodás
STR_ORDER_DROP_TRANSFER                                         :Elszállítás
STR_ORDER_DROP_NO_UNLOADING                                     :Nincs kirakodás
STR_ORDER_TOOLTIP_UNLOAD                                        :{BLACK}A kijelölt célponton a kirakodási szokások beállítása

STR_ORDER_REFIT                                                 :{BLACK}Átalakít
STR_ORDER_REFIT_TOOLTIP                                         :{BLACK}Az utasításban szereplő átalakítandó árutípus kiválasztása. Ctrl+kattintással az átalakítási utasítás eltávolítása
STR_ORDER_REFIT_AUTO                                            :{BLACK}Átalakítás
STR_ORDER_REFIT_AUTO_TOOLTIP                                    :{BLACK}Az utasításban szereplő automatikusan átalakítandó árutípus kiválasztása. Ctrl+kattintással az átalakítási utasítás eltávolítása. Az átalakítás csak akkor megy végbe, ha a jármű megengedi ezt
STR_ORDER_DROP_REFIT_AUTO                                       :Fix rakomány
STR_ORDER_DROP_REFIT_AUTO_ANY                                   :Elérhető rakomány

STR_ORDER_DROP_GO_ALWAYS_DEPOT                                  :Mindig menj javítani
STR_ORDER_DROP_SERVICE_DEPOT                                    :Ha javításra szorul
STR_ORDER_DROP_HALT_DEPOT                                       :Maradj ott

# Depot action tooltips, one per vehicle type
###length VEHICLE_TYPES
STR_ORDER_ROAD_DEPOT_ACTION_TOOLTIP                             :{BLACK}Válaszd ki a garázsra alkalmazni kívánt műveletet
STR_ORDER_HANGAR_ACTION_TOOLTIP                                 :{BLACK}Válaszd ki a hangárra alkalmazni kívánt műveletet
###next-name-looks-similar

STR_ORDER_CONDITIONAL_VARIABLE_TOOLTIP                          :{BLACK}A jármű adata ami alapján ugrani szeretnénk a parancssorban

# Conditional order variables, must follow order of OrderConditionVariable enum
###length 8
STR_ORDER_CONDITIONAL_LOAD_PERCENTAGE                           :Rakomány százaléka
STR_ORDER_CONDITIONAL_RELIABILITY                               :Megbízhatóság
STR_ORDER_CONDITIONAL_MAX_SPEED                                 :Maximális sebesség
STR_ORDER_CONDITIONAL_AGE                                       :Kor (év)
STR_ORDER_CONDITIONAL_REQUIRES_SERVICE                          :Javításra szorul
STR_ORDER_CONDITIONAL_UNCONDITIONALLY                           :Mindig
STR_ORDER_CONDITIONAL_REMAINING_LIFETIME                        :Hátralévő élettartam (év)
STR_ORDER_CONDITIONAL_MAX_RELIABILITY                           :Maximális megbízhatóság
###next-name-looks-similar

STR_ORDER_CONDITIONAL_COMPARATOR_TOOLTIP                        :{BLACK}Hogyan viszonyul a jármű kiválasztott adata a megadott értékhez
STR_ORDER_CONDITIONAL_COMPARATOR_EQUALS                         :egyenlő
STR_ORDER_CONDITIONAL_COMPARATOR_NOT_EQUALS                     :nem egyenlő
STR_ORDER_CONDITIONAL_COMPARATOR_LESS_THAN                      :kevesebb, mint
STR_ORDER_CONDITIONAL_COMPARATOR_LESS_EQUALS                    :nem több, mint
STR_ORDER_CONDITIONAL_COMPARATOR_MORE_THAN                      :több, mint
STR_ORDER_CONDITIONAL_COMPARATOR_MORE_EQUALS                    :nem kevesebb, mint
STR_ORDER_CONDITIONAL_COMPARATOR_IS_TRUE                        :igaz
STR_ORDER_CONDITIONAL_COMPARATOR_IS_FALSE                       :hamis

STR_ORDER_CONDITIONAL_VALUE_TOOLTIP                             :{BLACK}Az érték amihez a jármű egy adatát viszonyítjuk
STR_ORDER_CONDITIONAL_VALUE_CAPT                                :{WHITE}Írd be az értéket amihez viszonyítani szeretnél

STR_ORDERS_SKIP_BUTTON                                          :{BLACK}Kihagy
STR_ORDERS_SKIP_TOOLTIP                                         :{BLACK}Jelenlegi utasítás átugrása, és a következő aktiválása. Ctrl+kattintásra a kiválasztott utasításra ugrik

STR_ORDERS_DELETE_BUTTON                                        :{BLACK}Töröl
STR_ORDERS_DELETE_TOOLTIP                                       :{BLACK}A kijelölt utasítás törlése
STR_ORDERS_DELETE_ALL_TOOLTIP                                   :{BLACK}Összes utasítás törlése
STR_ORDERS_STOP_SHARING_BUTTON                                  :{BLACK}Megosztás vége
STR_ORDERS_STOP_SHARING_TOOLTIP                                 :{BLACK}Az utasításlista megosztásának megszakítása. Ctrl+kattintással törli a teljes utasításlistát

STR_ORDERS_GO_TO_BUTTON                                         :{BLACK}Új cél
STR_ORDER_GO_TO_NEAREST_DEPOT                                   :Legközelebbi járműtelepre
STR_ORDER_GO_TO_NEAREST_HANGAR                                  :Legközelebbi hangárba
STR_ORDER_CONDITIONAL                                           :Feltételes ugrás
STR_ORDER_SHARE                                                 :Utasításlista megosztása
STR_ORDERS_GO_TO_TOOLTIP                                        :{BLACK}Új utasítás beillesztése a kijelölt utasítás elé vagy a lista végére. Ctrl+kattintás állomásoknál 'bármiből teljes rakományra vár'-t, ellenőrző pontoknál 'Non-stop'-ot, járműtelepeknél 'Javításra menj' parancsot ad a célponthoz. 'Menetrend megosztása' esetén a jármű megosztja az utasításait a kiválasztott járművel. Ha járműtelep szerepel a menetrendben, kikapcsolja az automatikus javításokat

STR_ORDERS_VEH_WITH_SHARED_ORDERS_LIST_TOOLTIP                  :{BLACK}Megmutatja az összes járművet, amik megosztják ezt az utasításlistát

# String parts to build the order string
STR_ORDER_GO_TO_WAYPOINT                                        :Menj át {WAYPOINT}
STR_ORDER_GO_NON_STOP_TO_WAYPOINT                               :Megállás nélkül menj át {WAYPOINT}

STR_ORDER_SERVICE_AT                                            :Javításra menj
STR_ORDER_SERVICE_NON_STOP_AT                                   :Javításra megállás nélkül menj

STR_ORDER_NEAREST_DEPOT                                         :a legközelebbi
STR_ORDER_NEAREST_HANGAR                                        :a legközelebbi hangárba
###length 3
STR_ORDER_TRAIN_DEPOT                                           :járműtelepre
STR_ORDER_ROAD_VEHICLE_DEPOT                                    :garázsba
STR_ORDER_SHIP_DEPOT                                            :dokkba
###next-name-looks-similar

STR_ORDER_GO_TO_NEAREST_DEPOT_FORMAT                            :{STRING} {STRING} {STRING}
STR_ORDER_GO_TO_DEPOT_FORMAT                                    :{STRING} {DEPOT}

STR_ORDER_REFIT_ORDER                                           :(Átalakít erre: {STRING})
STR_ORDER_REFIT_STOP_ORDER                                      :(átalakít erre: {STRING}, és megáll)
STR_ORDER_STOP_ORDER                                            :(megáll)


STR_ORDER_GO_TO_STATION                                         :{STRING} {STATION} {STRING}
STR_ORDER_GO_TO_STATION_CAN_T_USE_STATION                       :{PUSH_COLOUR}{RED}(Az állomás nem használható){POP_COLOUR} {STRING} {STATION} {STRING}

STR_ORDER_IMPLICIT                                              :(Automata)

STR_ORDER_FULL_LOAD                                             :(Mindenből teljes berakodás)
STR_ORDER_FULL_LOAD_ANY                                         :(Bármiből teljes berakodás)
STR_ORDER_NO_LOAD                                               :(Nincs berakodás)
STR_ORDER_UNLOAD                                                :(Kirakodás és rakományfelvétel)
STR_ORDER_UNLOAD_FULL_LOAD                                      :(Kirakodás és mindenből teljes berakodás)
STR_ORDER_UNLOAD_FULL_LOAD_ANY                                  :(Kirakodás és bármiből teljes berakodás)
STR_ORDER_UNLOAD_NO_LOAD                                        :(Kirakodás és üresen indulás)
STR_ORDER_TRANSFER                                              :(Elszállítás és rakományfelvétel)
STR_ORDER_TRANSFER_FULL_LOAD                                    :(Elszállítás és mindenből teljes berakodás)
STR_ORDER_TRANSFER_FULL_LOAD_ANY                                :(Elszállítás és bármiből teljes berakodás)
STR_ORDER_TRANSFER_NO_LOAD                                      :(Elszállítás és üresen indulás)
STR_ORDER_NO_UNLOAD                                             :(Ki nem rakodás és rakományfelvétel)
STR_ORDER_NO_UNLOAD_FULL_LOAD                                   :(Ki nem rakodás és mindenből teljes berakodás)
STR_ORDER_NO_UNLOAD_FULL_LOAD_ANY                               :(Ki nem rakodás és bármiből teljes berakodás)
STR_ORDER_NO_UNLOAD_NO_LOAD                                     :(Nincs ki- és berakodás)

STR_ORDER_AUTO_REFIT                                            :(Átalakítás {STRING} szállítására)
STR_ORDER_FULL_LOAD_REFIT                                       :(Mindenből teljes berakodás és átalakítás {STRING} rakományra)
STR_ORDER_FULL_LOAD_ANY_REFIT                                   :(Bármiből teljes berakodás és átalakítás {STRING} rakományra)
STR_ORDER_UNLOAD_REFIT                                          :(Kirakodás, rakományfelvétel és átalakítás {STRING} rakományra)
STR_ORDER_UNLOAD_FULL_LOAD_REFIT                                :(Kirakodás, mindenből teljes berakodás és átalakítás {STRING} rakományra)
STR_ORDER_UNLOAD_FULL_LOAD_ANY_REFIT                            :(Kirakodás, bármiből teljes berakodás és átalakítás {STRING} rakományra)
STR_ORDER_TRANSFER_REFIT                                        :(Elszállítás, rakományfelvétel és átalakítás {STRING} rakományra)
STR_ORDER_TRANSFER_FULL_LOAD_REFIT                              :(Elszállítás, bármiből teljes berakodás és átalakítás {STRING} rakományra)
STR_ORDER_TRANSFER_FULL_LOAD_ANY_REFIT                          :(Elszállítás, mindenből teljes berakodás és átalakítás {STRING} rakományra)
STR_ORDER_NO_UNLOAD_REFIT                                       :(Ki nem rakodás, rakományfelvétel és átalakítás {STRING} rakományra)
STR_ORDER_NO_UNLOAD_FULL_LOAD_REFIT                             :(Ki nem rakodás, mindenből teljes berakodás és átalakítás {STRING} rakományra)
STR_ORDER_NO_UNLOAD_FULL_LOAD_ANY_REFIT                         :(Ki nem rakodás, bármiből teljes berakodás és átalakítás {STRING} rakományra)

STR_ORDER_AUTO_REFIT_ANY                                        :elérhető rakomány

###length 3
STR_ORDER_STOP_LOCATION_NEAR_END                                :[eleje]
STR_ORDER_STOP_LOCATION_MIDDLE                                  :[közép]
STR_ORDER_STOP_LOCATION_FAR_END                                 :[végén]

STR_ORDER_OUT_OF_RANGE                                          :{RED} (A következő állomás túl messze van)

STR_ORDER_CONDITIONAL_UNCONDITIONAL                             :Ugorj a(z) {COMMA}. utasításra
STR_ORDER_CONDITIONAL_NUM                                       :Ugorj a(z) {COMMA}. utasításra, ha {STRING} {STRING} {COMMA}
STR_ORDER_CONDITIONAL_TRUE_FALSE                                :Ugorj a(z) {COMMA}. utasításra, ha a '{STRING}' feltétel {STRING}

STR_INVALID_ORDER                                               :{RED} (Hibás utasítás)

# Time table window
STR_TIMETABLE_TITLE                                             :{WHITE}{VEHICLE} várakozási és menetidői
STR_TIMETABLE_ORDER_VIEW                                        :{BLACK}Utasításlista
STR_TIMETABLE_ORDER_VIEW_TOOLTIP                                :{BLACK}Átkapcsolás a menetrend utasítástáblájára

STR_TIMETABLE_TOOLTIP                                           :{BLACK}Menetrend - egy utasítás kijelöléshez kattints rá

STR_TIMETABLE_NO_TRAVEL                                         :Nincs menet
STR_TIMETABLE_NOT_TIMETABLEABLE                                 :Menet (automata; menetrend a következő kézi utasítás alapján)
STR_TIMETABLE_TRAVEL_NOT_TIMETABLED                             :Következő célpontig a menetidő időzítetlen
STR_TIMETABLE_TRAVEL_NOT_TIMETABLED_SPEED                       :Menet {2:VELOCITY} max. sebességgel (nincs menetrend)
STR_TIMETABLE_TRAVEL_FOR                                        :Menetidő: {STRING}
STR_TIMETABLE_TRAVEL_FOR_SPEED                                  :Menetidő: {STRING} {VELOCITY} max. sebességgel
STR_TIMETABLE_TRAVEL_FOR_ESTIMATED                              :Menet ({STRING}ig, időzítetlen)
STR_TIMETABLE_TRAVEL_FOR_SPEED_ESTIMATED                        :Menet ({STRING}ig, időzítetlen) {VELOCITY} max. sebességgel
STR_TIMETABLE_STAY_FOR_ESTIMATED                                :(ottmarad {STRING}ig, időzítetlen)
STR_TIMETABLE_AND_TRAVEL_FOR_ESTIMATED                          :({STRING} utazás, időzítetlen)
STR_TIMETABLE_STAY_FOR                                          :állomásra és maradj ott {STRING}ig
STR_TIMETABLE_AND_TRAVEL_FOR                                    :és a menetidő: {STRING}

STR_TIMETABLE_TOTAL_TIME                                        :{BLACK}A menetrend teljesítési ideje: {STRING}
STR_TIMETABLE_TOTAL_TIME_INCOMPLETE                             :{BLACK}A menetrend teljesítési ideje legalább: {STRING} (nincs minden időzítve)

STR_TIMETABLE_STATUS_ON_TIME                                    :{BLACK}Ez a jármű jelenleg pontosan közlekedik
STR_TIMETABLE_STATUS_LATE                                       :{BLACK}Ez a jármű jelenleg {STRING} eltéréssel, késéssel közlekedik
STR_TIMETABLE_STATUS_EARLY                                      :{BLACK}Ez a jármű jelenleg {STRING} eltéréssel, korábban közlekedik
STR_TIMETABLE_STATUS_NOT_STARTED                                :{BLACK}A menetrend még nincs megkezdve

STR_TIMETABLE_START                                             :{BLACK}Menetrend megkezdése


STR_TIMETABLE_CHANGE_TIME                                       :{BLACK}Idő megváltoztatása
STR_TIMETABLE_WAIT_TIME_TOOLTIP                                 :{BLACK}A kijelölt utasítás végrehajtási idejét változtatja meg. Ctrl+kattintással beállítod az időt az összes utasításhoz.

STR_TIMETABLE_CLEAR_TIME                                        :{BLACK}Idő törlése
STR_TIMETABLE_CLEAR_TIME_TOOLTIP                                :{BLACK}A kijelölt menetrendi sorhoz tartozó végrehajtási idő törlése. Ctrl+Klikkel kitörlöd az időt az összes utasításnál.

STR_TIMETABLE_CHANGE_SPEED                                      :{BLACK}Sebességkorlátozás megváltoztatása
STR_TIMETABLE_CHANGE_SPEED_TOOLTIP                              :{BLACK}Kijelölt utasítás sebességkorlátozásának megváltoztatása. Ctrl+kattintással beállíthatod a sebességet az összes utasításhoz.

STR_TIMETABLE_CLEAR_SPEED                                       :{BLACK}Sebességkorlátozás törlése
STR_TIMETABLE_CLEAR_SPEED_TOOLTIP                               :{BLACK}Sebességkorlátozás törlése a kijelölt utasításból. Ctrl+kattintással kitörlöd a sebességet az összes utasításból.

STR_TIMETABLE_RESET_LATENESS                                    :{BLACK}Késés nullázása
STR_TIMETABLE_RESET_LATENESS_TOOLTIP                            :{BLACK}Késés-számláló nullázása, azaz a jármű pontos lesz. Ctrl+kattintással az egész csoportot nullázhatod, vagyis a legutolsó pont időben lesz a többi pedig korán

STR_TIMETABLE_AUTOFILL                                          :{BLACK}Automatikus kitöltés
STR_TIMETABLE_AUTOFILL_TOOLTIP                                  :{BLACK}Menetrend automatikus kitöltése a következő út értékeivel Ctrl+kattintással megtartja a várakozási időket

STR_TIMETABLE_EXPECTED                                          :{BLACK}Várható
STR_TIMETABLE_SCHEDULED                                         :{BLACK}Tervezett
STR_TIMETABLE_EXPECTED_TOOLTIP                                  :{BLACK}Váltás a várható és a tervezett időpontok között

STR_TIMETABLE_ARRIVAL_DATE                                      :Érk.: {COLOUR}{DATE_TINY}
STR_TIMETABLE_ARRIVAL_SECONDS_IN_FUTURE                         :Érk.: {COLOUR}{COMMA} mp


# Date window (for timetable)
STR_DATE_CAPTION                                                :{WHITE}Dátum beállítása
STR_DATE_SET_DATE                                               :{BLACK}Dátum beállítása
STR_DATE_SET_DATE_TOOLTIP                                       :{BLACK}A kiválasztott dátum beállítása a menetrend kezdeti időpontjának
STR_DATE_DAY_TOOLTIP                                            :{BLACK}Válassz napot
STR_DATE_MONTH_TOOLTIP                                          :{BLACK}Válassz hónapot
STR_DATE_YEAR_TOOLTIP                                           :{BLACK}Válassz évet


# AI debug window
STR_AI_DEBUG                                                    :{WHITE}MI / Játékszkript nyomkövetés
STR_AI_DEBUG_NAME_AND_VERSION                                   :{BLACK}{STRING} (v{NUM})
STR_AI_DEBUG_NAME_TOOLTIP                                       :{BLACK}Szkript neve
STR_AI_DEBUG_SETTINGS                                           :{BLACK}Beállítások
STR_AI_DEBUG_SETTINGS_TOOLTIP                                   :{BLACK}A szkript beállításainak módosítása
STR_AI_DEBUG_RELOAD                                             :{BLACK}MI újratöltése
STR_AI_DEBUG_RELOAD_TOOLTIP                                     :{BLACK}MI kilövése, szkript újratöltése, MI újraindítása
STR_AI_DEBUG_BREAK_STR_ON_OFF_TOOLTIP                           :{BLACK}Megállítás be/kikapcsolása, ha az AI naplóbejegyzés megegyezik a megállítási sorral
STR_AI_DEBUG_BREAK_ON_LABEL                                     :{BLACK}Megállítás:
STR_AI_DEBUG_BREAK_STR_OSKTITLE                                 :{BLACK}Megállítás
STR_AI_DEBUG_BREAK_STR_TOOLTIP                                  :{BLACK}Ha egy MI naplóbejegyzés megegyezik ezzel a sorral, a játék szünet módba kapcsol
STR_AI_DEBUG_MATCH_CASE                                         :{BLACK}Kis- és nagybetűk megkülönböztetése
STR_AI_DEBUG_MATCH_CASE_TOOLTIP                                 :{BLACK}Kis- és nagybetűk megkülönböztetése az MI naplóbejegyzéseknek a megállítási sorral való összehasonlításánál
STR_AI_DEBUG_CONTINUE                                           :{BLACK}Folytatás
STR_AI_DEBUG_CONTINUE_TOOLTIP                                   :{BLACK}Játék folytatása és MI visszakapcsolása
STR_AI_DEBUG_SELECT_AI_TOOLTIP                                  :{BLACK}A MI kimeneti nyomonkövetésének megtekintése. Ctrl+kattintás új ablakban történő megnyitáshoz
STR_AI_GAME_SCRIPT                                              :{BLACK}Játékszkript
STR_AI_GAME_SCRIPT_TOOLTIP                                      :{BLACK}Játékszkript napló ellenőrzése

STR_ERROR_AI_NO_AI_FOUND                                        :Nincs MI, amit be lehetne tölteni.{}A jelenlegi MI csak dísz és nem fog semmit csinálni.{}MI-k letöltéséhez használd a tartalomletöltő rendszert
STR_ERROR_AI_PLEASE_REPORT_CRASH                                :{WHITE}Az egyik futó szkript futása közben hiba történt. Kérjük jelezd ezt a szkript készítőjének az MI / Játékzkript nyomkövetés ablakról készített képernyőmentéssel
STR_ERROR_AI_DEBUG_SERVER_ONLY                                  :{YELLOW}Az MI / Játékszkript nyomkövetés ablak csak a szerver számára elérhető

# AI configuration window
STR_AI_CONFIG_CAPTION_AI                                        :{WHITE}MI beállítások
STR_AI_CONFIG_CAPTION_GAMESCRIPT                                :{WHITE}Játékszkript beállítások
STR_AI_CONFIG_GAMELIST_TOOLTIP                                  :{BLACK}A következő játékban betöltődő játékszkript
STR_AI_CONFIG_AILIST_TOOLTIP                                    :{BLACK}A következő játékban betöltődő MI-k
STR_AI_CONFIG_HUMAN_PLAYER                                      :Játékos
STR_AI_CONFIG_RANDOM_AI                                         :Véletlenszerűen választott MI
STR_AI_CONFIG_NONE                                              :(nincs)
STR_AI_CONFIG_NAME_VERSION                                      :{STRING} {YELLOW}v{NUM}
STR_AI_CONFIG_MAX_COMPETITORS                                   :{LTBLUE}Ellenfelek száma legfeljebb: {ORANGE}{COMMA}
STR_AI_CONFIG_COMPETITORS_INTERVAL                              :{LTBLUE}Ellenfelek indítása közötti időtartam: {ORANGE}{COMMA} perc{P "" s}

STR_AI_CONFIG_MOVE_UP                                           :{BLACK}Mozgatás Fel
STR_AI_CONFIG_MOVE_UP_TOOLTIP                                   :{BLACK}Kiválasztott MI mozgatása felfelé a listában
STR_AI_CONFIG_MOVE_DOWN                                         :{BLACK}Mozgatás Le
STR_AI_CONFIG_MOVE_DOWN_TOOLTIP                                 :{BLACK}Kiválasztott MI mozgatása lefelé a listában

STR_AI_CONFIG_GAMESCRIPT                                        :{SILVER}Játékszkript
STR_AI_CONFIG_GAMESCRIPT_PARAM                                  :{SILVER}Paraméterek
STR_AI_CONFIG_AI                                                :{SILVER}MI-k

STR_AI_CONFIG_CHANGE_AI                                         :{BLACK}MI kiválasztása
STR_AI_CONFIG_CHANGE_GAMESCRIPT                                 :{BLACK}Játékszkript kiválasztása
STR_AI_CONFIG_CHANGE_TOOLTIP                                    :{BLACK}Másik szkript betöltése. Ctrl+kattintás megmutat minden elérhető verziót
STR_AI_CONFIG_CONFIGURE                                         :{BLACK}Beállítások
STR_AI_CONFIG_CONFIGURE_TOOLTIP                                 :{BLACK}A szkript paramétereinek beállítása

# Available AIs window
STR_AI_LIST_CAPTION                                             :{WHITE}Elérhető {STRING}
STR_AI_LIST_CAPTION_AI                                          :MI-k
STR_AI_LIST_CAPTION_GAMESCRIPT                                  :Játékszkriptek
STR_AI_LIST_TOOLTIP                                             :{BLACK}Kattints ide a szkript kiválasztásához

STR_AI_LIST_AUTHOR                                              :{LTBLUE}Készítő: {ORANGE}{STRING}
STR_AI_LIST_VERSION                                             :{LTBLUE}Verzió: {ORANGE}{NUM}
STR_AI_LIST_URL                                                 :{LTBLUE}URL: {ORANGE}{STRING}

STR_AI_LIST_ACCEPT                                              :{BLACK}Elfogad
STR_AI_LIST_ACCEPT_TOOLTIP                                      :{BLACK}A kijelölt szkript kiválasztása
STR_AI_LIST_CANCEL                                              :{BLACK}Mégsem
STR_AI_LIST_CANCEL_TOOLTIP                                      :{BLACK}Ne változtassa a szkriptet

STR_SCREENSHOT_CAPTION                                          :{WHITE}Képmentés
STR_SCREENSHOT_SCREENSHOT                                       :{BLACK}Normál képernyőkép
STR_SCREENSHOT_ZOOMIN_SCREENSHOT                                :{BLACK}Maximális nagyítású képernyőkép
STR_SCREENSHOT_DEFAULTZOOM_SCREENSHOT                           :{BLACK}Alapértelmezett nagyítású képernyőkép
STR_SCREENSHOT_WORLD_SCREENSHOT                                 :{BLACK}Teljes térképes képernyőkép
STR_SCREENSHOT_HEIGHTMAP_SCREENSHOT                             :{BLACK}Magasságtérkép mentése
STR_SCREENSHOT_MINIMAP_SCREENSHOT                               :{BLACK}Minitérkép mentése

# Script Parameters
STR_AI_SETTINGS_CAPTION                                         :{WHITE}{STRING} Paraméterek
STR_AI_SETTINGS_CAPTION_AI                                      :MI
STR_AI_SETTINGS_CAPTION_GAMESCRIPT                              :Játékszkript
STR_AI_SETTINGS_CLOSE                                           :{BLACK}Bezárás
STR_AI_SETTINGS_RESET                                           :{BLACK}Visszaállítás
STR_AI_SETTINGS_SETTING                                         :{STRING}: {ORANGE}{STRING}
STR_AI_SETTINGS_SETTING_DEVIATION                               :{STRING}: {ORANGE}[{STRING}, {STRING}]
STR_AI_SETTINGS_JUST_DEVIATION                                  :[{STRING}, {STRING}]


# Textfile window
STR_TEXTFILE_JUMPLIST                                           :{WHITE}Tartalomjegyzék
STR_TEXTFILE_JUMPLIST_TOOLTIP                                   :{BLACK}Ugrás egy fejezetre a jelenlegi fileban ezzel a listával
STR_TEXTFILE_JUMPLIST_ITEM                                      :{WHITE}{STRING}
STR_TEXTFILE_NAVBACK_TOOLTIP                                    :{BLACK}Lépj vissza a navigáció történetben
STR_TEXTFILE_NAVFORWARD_TOOLTIP                                 :{BLACK}Lépj előre a navigáció történetben
STR_TEXTFILE_WRAP_TEXT                                          :{WHITE}Szöveg törése
STR_TEXTFILE_WRAP_TEXT_TOOLTIP                                  :{BLACK}Szöveg törése az ablakban, hogy minden kiférjen és ne kelljen görgetni
STR_TEXTFILE_VIEW_README                                        :{BLACK}Hasznos információk
STR_TEXTFILE_VIEW_README_TOOLTIP                                :Ehhez a tartalomhoz tartozó fontos információk megtekintése
STR_TEXTFILE_VIEW_CHANGELOG                                     :{BLACK}Változások listája
STR_TEXTFILE_VIEW_CHANGELOG_TOOLTIP                             :Ehhez a tartalomhoz tartozó legutóbbi módosítások listájának megtekintése
STR_TEXTFILE_VIEW_LICENCE                                       :{BLACK}Licenc
STR_TEXTFILE_VIEW_LICENCE_TOOLTIP                               :Ehhez a tartalomhoz tartozó licenc megtekintése
###length 5
STR_TEXTFILE_README_CAPTION                                     :{WHITE}{STRING} {STRING} readme-je
STR_TEXTFILE_CHANGELOG_CAPTION                                  :{WHITE}A(z) {STRING} {STRING} változásainak listája
STR_TEXTFILE_LICENCE_CAPTION                                    :{WHITE}A(z) {STRING} {STRING} licence
STR_TEXTFILE_SURVEY_RESULT_CAPTION                              :{WHITE}Felmérés eredményének előnézete
STR_TEXTFILE_GAME_MANUAL_CAPTION                                :{WHITE}OpenTTD dokumentum '{STRING}'


# Vehicle loading indicators
STR_PERCENT_UP_SMALL                                            :{TINY_FONT}{WHITE}{NUM}%{UP_ARROW}
STR_PERCENT_UP                                                  :{WHITE}{NUM}%{UP_ARROW}
STR_PERCENT_DOWN_SMALL                                          :{TINY_FONT}{WHITE}{NUM}%{DOWN_ARROW}
STR_PERCENT_DOWN                                                :{WHITE}{NUM}%{DOWN_ARROW}
STR_PERCENT_UP_DOWN_SMALL                                       :{TINY_FONT}{WHITE}{NUM}%{UP_ARROW}{DOWN_ARROW}
STR_PERCENT_UP_DOWN                                             :{WHITE}{NUM}%{UP_ARROW}{DOWN_ARROW}
STR_PERCENT_NONE_SMALL                                          :{TINY_FONT}{WHITE}{NUM}%
STR_PERCENT_NONE                                                :{WHITE}{NUM}%

# Income 'floats'
STR_INCOME_FLOAT_COST_SMALL                                     :{TINY_FONT}{RED}{CURRENCY_LONG} KIADÁS
STR_INCOME_FLOAT_COST                                           :{RED}{CURRENCY_LONG} kiadás
STR_INCOME_FLOAT_INCOME_SMALL                                   :{TINY_FONT}{GREEN}{CURRENCY_LONG} BEVÉTEL
STR_INCOME_FLOAT_INCOME                                         :{GREEN}{CURRENCY_LONG} bevétel
STR_FEEDER_TINY                                                 :{TINY_FONT}{YELLOW}Eleszállít: {CURRENCY_LONG}
STR_FEEDER                                                      :{YELLOW}Elszállít: {CURRENCY_LONG}
STR_FEEDER_INCOME_TINY                                          :{TINY_FONT}{YELLOW}Elszállítás: {CURRENCY_LONG}{WHITE} / {GREEN}Bevétel: {CURRENCY_LONG}
STR_FEEDER_INCOME                                               :{YELLOW}Elszállítás: {CURRENCY_LONG}{WHITE} / {GREEN}Bevétel: {CURRENCY_LONG}
STR_FEEDER_COST_TINY                                            :{TINY_FONT}{YELLOW}Elszállítás: {CURRENCY_LONG}{WHITE} / {RED}Költség: {CURRENCY_LONG}
STR_FEEDER_COST                                                 :{YELLOW}Elszállítás: {CURRENCY_LONG}{WHITE} / {RED}Költség: {CURRENCY_LONG}
STR_MESSAGE_ESTIMATED_COST                                      :{WHITE}Becsült ár: {CURRENCY_LONG}
STR_MESSAGE_ESTIMATED_INCOME                                    :{WHITE}Becsült bevétel: {CURRENCY_LONG}

# Saveload messages
STR_ERROR_SAVE_STILL_IN_PROGRESS                                :{WHITE}A mentés még tart,{}kérlek várd meg a végét!
STR_ERROR_AUTOSAVE_FAILED                                       :{WHITE}Automatikus mentés sikertelen
STR_ERROR_UNABLE_TO_READ_DRIVE                                  :{BLACK}Nem olvasható a meghajtó
STR_ERROR_GAME_SAVE_FAILED                                      :{WHITE}A mentés nem sikerült{}{STRING}
STR_ERROR_UNABLE_TO_DELETE_FILE                                 :{WHITE}Nem sikerült törölni a fájlt
STR_ERROR_GAME_LOAD_FAILED                                      :{WHITE}A betöltés nem sikerült{}{STRING}
STR_GAME_SAVELOAD_ERROR_BROKEN_INTERNAL_ERROR                   :Belső hiba: {STRING}
STR_GAME_SAVELOAD_ERROR_BROKEN_SAVEGAME                         :Hibás játékállás-mentés - {STRING}
STR_GAME_SAVELOAD_ERROR_TOO_NEW_SAVEGAME                        :A játékállást újabb verzió mentette el
STR_GAME_SAVELOAD_ERROR_FILE_NOT_READABLE                       :A fájl nem olvasható
STR_GAME_SAVELOAD_ERROR_FILE_NOT_WRITEABLE                      :A fájl nem írható
STR_GAME_SAVELOAD_ERROR_DATA_INTEGRITY_CHECK_FAILED             :Adat integritás hiba
STR_GAME_SAVELOAD_ERROR_PATCHPACK                               :A játékállást a játék módosított változata mentette el
STR_GAME_SAVELOAD_NOT_AVAILABLE                                 :<nem elérhető>
STR_WARNING_LOADGAME_REMOVED_TRAMS                              :{WHITE}A játék olyan verzióban lett elmentve, ami nem támogatja a villamosokat. Az összes villamos el lett távolítva

# Map generation messages
STR_ERROR_COULD_NOT_CREATE_TOWN                                 :{WHITE}A térkép generálása meghiúsult...{}... nincs városépítésre alkalmas hely
STR_ERROR_NO_TOWN_IN_SCENARIO                                   :{WHITE}... nincs település ezen a pályán

STR_ERROR_PNGMAP                                                :{WHITE}Nem tudom a térképet betölteni a PNG-ből...
STR_ERROR_PNGMAP_FILE_NOT_FOUND                                 :{WHITE}... fájl nem található
STR_ERROR_PNGMAP_IMAGE_TYPE                                     :{WHITE}... a képtípus nem konvertálható. 8 vagy 24-bites PNG kép szükséges
STR_ERROR_PNGMAP_MISC                                           :{WHITE}... valami félresikeredett (talán sérült a fájl)

STR_ERROR_BMPMAP                                                :{WHITE}Nem sikerült a térkép betöltése a BMP-ből...
STR_ERROR_BMPMAP_IMAGE_TYPE                                     :{WHITE}... nem sikerült a képtípust konvertálni

STR_ERROR_HEIGHTMAP_TOO_LARGE                                   :{WHITE}... túl nagy a kép

STR_WARNING_HEIGHTMAP_SCALE_CAPTION                             :{WHITE}Átméretezési figyelmeztetés
STR_WARNING_HEIGHTMAP_SCALE_MESSAGE                             :{YELLOW}A forrás térkép túlságosan nagy mértékű átméretezése nem javasolt. Folytatod mégis?

# Soundset messages
STR_WARNING_FALLBACK_SOUNDSET                                   :{WHITE}Csak egy elavult hang alapcsomagot találtam. Ha szeretnél hangokat, telepíts egy hang alapcsomagot a tartalomletöltő rendszeren keresztül

# Screenshot related messages
STR_WARNING_SCREENSHOT_SIZE_CAPTION                             :{WHITE}Hatalmas képernyőkép
STR_WARNING_SCREENSHOT_SIZE_MESSAGE                             :{YELLOW}A képernyőkép felbontása {COMMA} x {COMMA} pixel lesz. A méret miatt ez eltarthat egy ideig. Szeretnéd folytatni?

STR_MESSAGE_HEIGHTMAP_SUCCESSFULLY                              :{WHITE}Magasságtérkép sikeresen elmentve '{STRING}' néven. A térkép legmagasabb pontja: {NUM}
STR_MESSAGE_SCREENSHOT_SUCCESSFULLY                             :{WHITE}A képernyő elmentve '{STRING}' néven
STR_ERROR_SCREENSHOT_FAILED                                     :{WHITE}A képmentés nem sikerült!

# Error message titles
STR_ERROR_MESSAGE_CAPTION                                       :{YELLOW}Üzenet
STR_ERROR_MESSAGE_CAPTION_OTHER_COMPANY                         :{YELLOW}{STRING} üzenete

# Generic construction errors
STR_ERROR_OFF_EDGE_OF_MAP                                       :{WHITE}Kilóg a térképről
STR_ERROR_TOO_CLOSE_TO_EDGE_OF_MAP                              :{WHITE}Túl közel van a térkép határához
STR_ERROR_NOT_ENOUGH_CASH_REQUIRES_CURRENCY                     :{WHITE}Nincs elég pénzed - {CURRENCY_LONG} kellene
STR_ERROR_FLAT_LAND_REQUIRED                                    :{WHITE}Sima talaj szükséges
STR_ERROR_LAND_SLOPED_IN_WRONG_DIRECTION                        :{WHITE}Rossz irányba lejt a föld
STR_ERROR_CAN_T_DO_THIS                                         :{WHITE}Nem teheted ezt...
STR_ERROR_BUILDING_MUST_BE_DEMOLISHED                           :{WHITE}Előbb le kell rombolnod az épületet
STR_ERROR_CAN_T_CLEAR_THIS_AREA                                 :{WHITE}Nem tisztíthatod meg ezt a területet...
STR_ERROR_SITE_UNSUITABLE                                       :{WHITE}... nem alkalmas rá a hely
STR_ERROR_ALREADY_BUILT                                         :{WHITE}... már van itt
STR_ERROR_OWNED_BY                                              :{WHITE}... {STRING} tulajdona
STR_ERROR_AREA_IS_OWNED_BY_ANOTHER                              :{WHITE}... a terület más vállalaté
STR_ERROR_TERRAFORM_LIMIT_REACHED                               :{WHITE}... tájrendezési limit elérve
STR_ERROR_CLEARING_LIMIT_REACHED                                :{WHITE}... mezőtörlési limit elérve
STR_ERROR_TREE_PLANT_LIMIT_REACHED                              :{WHITE}... a faültetési korlátozás elérve
STR_ERROR_NAME_MUST_BE_UNIQUE                                   :{WHITE}A névnek egyedinek kell lennie
STR_ERROR_GENERIC_OBJECT_IN_THE_WAY                             :{WHITE}...{1:STRING} van az útban
STR_ERROR_NOT_ALLOWED_WHILE_PAUSED                              :{WHITE}Szünet közben nem megengedett

# Local authority errors
STR_ERROR_LOCAL_AUTHORITY_REFUSES_TO_ALLOW_THIS                 :{WHITE}{TOWN} önkormányzata nem engedélyezi
STR_ERROR_LOCAL_AUTHORITY_REFUSES_AIRPORT                       :{WHITE}{TOWN} önkormányzata nem engedélyez új repülőteret a városban
STR_ERROR_LOCAL_AUTHORITY_REFUSES_NOISE                         :{WHITE}{TOWN} önkormányzata a zajszintnormák miatt megtagadta a repülőtér építését
STR_ERROR_BRIBE_FAILED                                          :{WHITE}A megvesztegetési kísérletedet leleplezte egy helyi felügyelő

# Levelling errors
STR_ERROR_CAN_T_RAISE_LAND_HERE                                 :{WHITE}Nem emelheted fel itt a földet...
STR_ERROR_CAN_T_LOWER_LAND_HERE                                 :{WHITE}Nem süllyesztheted le itt a földet...
STR_ERROR_CAN_T_LEVEL_LAND_HERE                                 :{WHITE}Itt nem tudsz terepmagasságot változtatni...
STR_ERROR_EXCAVATION_WOULD_DAMAGE                               :{WHITE}Az ásás megsértené az alagutat
STR_ERROR_ALREADY_AT_SEA_LEVEL                                  :{WHITE}Már tengerszinten van
STR_ERROR_TOO_HIGH                                              :{WHITE}Túl magas
STR_ERROR_ALREADY_LEVELLED                                      :{WHITE}... már sík
STR_ERROR_BRIDGE_TOO_HIGH_AFTER_LOWER_LAND                      :{WHITE}Ezután a híd túl magas lenne.

# Company related errors
STR_ERROR_CAN_T_CHANGE_COMPANY_NAME                             :{WHITE}Nem változtathatod meg a vállalat nevét...
STR_ERROR_CAN_T_CHANGE_PRESIDENT                                :{WHITE}Nem változtathatod meg az elnök nevét...

STR_ERROR_MAXIMUM_PERMITTED_LOAN                                :{WHITE}...{CURRENCY_LONG} a megengedett legnagyobb kölcsön.
STR_ERROR_CAN_T_BORROW_ANY_MORE_MONEY                           :{WHITE}Nem kölcsönözhetsz több pénzt...
STR_ERROR_LOAN_ALREADY_REPAYED                                  :{WHITE}... nincs visszafizetendő kölcsönöd
STR_ERROR_CURRENCY_REQUIRED                                     :{WHITE}... {CURRENCY_LONG} kellene hozzá
STR_ERROR_CAN_T_REPAY_LOAN                                      :{WHITE}Nem törleszthetsz a kölcsönből...
STR_ERROR_INSUFFICIENT_FUNDS                                    :{WHITE}Nem tudod a banktól kölcsönkapott pénzt továbbadni...
STR_ERROR_CAN_T_GIVE_MONEY                                      :{WHITE}Nem tudsz pénzt adományozni a vállalatnak...
STR_ERROR_CAN_T_BUY_COMPANY                                     :{WHITE}Nem veheted meg a vállalatot...
STR_ERROR_CAN_T_BUILD_COMPANY_HEADQUARTERS                      :{WHITE}Nem építheted ide a székházadat...

# Town related errors
STR_ERROR_CAN_T_GENERATE_TOWN                                   :{WHITE}Nem lehet több települést építeni
STR_ERROR_CAN_T_RENAME_TOWN                                     :{WHITE}Nem nevezheted át a várost...
STR_ERROR_CAN_T_FOUND_TOWN_HERE                                 :{WHITE}Nem építhetsz ide várost...
STR_ERROR_CAN_T_EXPAND_TOWN                                     :{WHITE}Nem növelhető város...
STR_ERROR_TOO_CLOSE_TO_EDGE_OF_MAP_SUB                          :{WHITE}... túl közel van a térkép határához
STR_ERROR_TOO_CLOSE_TO_ANOTHER_TOWN                             :{WHITE}... túl közel van egy másik településhez
STR_ERROR_TOO_MANY_TOWNS                                        :{WHITE}... túl sok a település
STR_ERROR_NO_SPACE_FOR_TOWN                                     :{WHITE}... nincs több hely a térképen
STR_ERROR_ROAD_WORKS_IN_PROGRESS                                :{WHITE}Útkarbantartás folyamatban
STR_ERROR_TOWN_CAN_T_DELETE                                     :{WHITE}Nem törölheted ezt a várost...{}Egy állomás vagy járműtelep hivatkozik a városra, vagy egy városi tulajdonú mező nem eltávolítható
STR_ERROR_STATUE_NO_SUITABLE_PLACE                              :{WHITE}... nincs megfelelő hely egy szobornak a város központjában

# Industry related errors
STR_ERROR_TOO_MANY_INDUSTRIES                                   :{WHITE}... túl sok a gazdasági épület
STR_ERROR_CAN_T_GENERATE_INDUSTRIES                             :{WHITE}Nem tudok gazdasági épületet generálni...
STR_ERROR_CAN_T_BUILD_HERE                                      :{WHITE}Nem építhető ide {STRING}...
STR_ERROR_CAN_T_CONSTRUCT_THIS_INDUSTRY                         :{WHITE}Nem építheted ide ezt a gazdasági épületet...
STR_ERROR_CAN_T_PROSPECT_INDUSTRY                               :{WHITE}Nem lehet az iparágat kutatni...
STR_ERROR_INDUSTRY_TOO_CLOSE                                    :{WHITE}... túl közel egy másik gazdasági épülethez
STR_ERROR_MUST_FOUND_TOWN_FIRST                                 :{WHITE}... előbb települést kell építened
STR_ERROR_ONLY_ONE_ALLOWED_PER_TOWN                             :{WHITE}... városonként csak egy lehet
STR_ERROR_CAN_ONLY_BE_BUILT_IN_TOWNS_WITH_POPULATION_OF_1200    :{WHITE}... csak 1200-nál nagyobb lakosságszámú településeken építhető
STR_ERROR_CAN_ONLY_BE_BUILT_IN_RAINFOREST                       :{WHITE}... csak esőerdőben építhető
STR_ERROR_CAN_ONLY_BE_BUILT_IN_DESERT                           :{WHITE}... csak sivatagban építhető
STR_ERROR_CAN_ONLY_BE_BUILT_IN_TOWNS                            :{WHITE}... csak településen, meglévő házak helyére építhető
STR_ERROR_CAN_ONLY_BE_BUILT_NEAR_TOWN_CENTER                    :{WHITE}... csak települések központjában építhető
STR_ERROR_CAN_ONLY_BE_BUILT_IN_LOW_AREAS                        :{WHITE}... csak alacsony terepen építhető
STR_ERROR_CAN_ONLY_BE_POSITIONED                                :{WHITE}... csak a térkép határaihoz közel építhető
STR_ERROR_FOREST_CAN_ONLY_BE_PLANTED                            :{WHITE}... erdő csak a hóhatár fölé ültethető
STR_ERROR_CAN_ONLY_BE_BUILT_ABOVE_SNOW_LINE                     :{WHITE}... csak a hóhatár fölé építhető
STR_ERROR_CAN_ONLY_BE_BUILT_BELOW_SNOW_LINE                     :{WHITE}... csak a hóhatár alá építhető

STR_ERROR_PROSPECTING_WAS_UNLUCKY                               :{WHITE}Az adományozás sikertelen a rossz szerencsének köszönhetően; próbáld újra
STR_ERROR_NO_SUITABLE_PLACES_FOR_PROSPECTING                    :{WHITE}Nem volt megfelelő hely ennek az iparág kutatására
STR_ERROR_NO_SUITABLE_PLACES_FOR_INDUSTRIES                     :{WHITE}Nem volt megfelelő hely '{STRING}' elhelyezésére
STR_ERROR_NO_SUITABLE_PLACES_FOR_INDUSTRIES_EXPLANATION         :{WHITE}Változtasd meg a térképgenerálás paramétereit, hogy jobb térképet kapj

# Station construction related errors
STR_ERROR_CAN_T_BUILD_RAILROAD_STATION                          :{WHITE}Nem építhetsz ide vasútállomást...
STR_ERROR_CAN_T_BUILD_BUS_STATION                               :{WHITE}Nem építhetsz ide buszmegállót...
STR_ERROR_CAN_T_BUILD_TRUCK_STATION                             :{WHITE}Nem építhetsz ide teherautó-rakodóhelyet...
STR_ERROR_CAN_T_BUILD_PASSENGER_TRAM_STATION                    :{WHITE}Nem építhetsz ide villamos-utasvárót...
STR_ERROR_CAN_T_BUILD_CARGO_TRAM_STATION                        :{WHITE}Nem építhetsz ide tehervillamos-állomást...
STR_ERROR_CAN_T_BUILD_DOCK_HERE                                 :{WHITE}Nem építhetsz ide kikötőt...
STR_ERROR_CAN_T_BUILD_AIRPORT_HERE                              :{WHITE}Nem építhetsz ide repülőteret...

STR_ERROR_ADJOINS_MORE_THAN_ONE_EXISTING                        :{WHITE}Több állomással/rakodóhellyel érintkezik
STR_ERROR_STATION_TOO_SPREAD_OUT                                :{WHITE}... az állomás túl kiterjedt
STR_ERROR_TOO_MANY_STATIONS_LOADING                             :{WHITE}Túl sok az állomás/rakodóhely
STR_ERROR_TOO_MANY_STATION_SPECS                                :{WHITE}Túl sok vasútállomás-rész
STR_ERROR_TOO_MANY_BUS_STOPS                                    :{WHITE}Túl sok buszmegálló
STR_ERROR_TOO_MANY_TRUCK_STOPS                                  :{WHITE}Túl sok a teherautó-rakodóhely
STR_ERROR_TOO_CLOSE_TO_ANOTHER_DOCK                             :{WHITE}Túl közel van egy másik kikötőhöz
STR_ERROR_TOO_CLOSE_TO_ANOTHER_AIRPORT                          :{WHITE}Túl közel van egy másik repülőtérhez
STR_ERROR_CAN_T_RENAME_STATION                                  :{WHITE}Nem nevezheted át az állomást...
STR_ERROR_DRIVE_THROUGH_ON_TOWN_ROAD                            :{WHITE}... városi tulajdonban lévő út
STR_ERROR_DRIVE_THROUGH_DIRECTION                               :{WHITE}... az út a másik irányba vezet
STR_ERROR_DRIVE_THROUGH_CORNER                                  :{WHITE}... áthaladó megállóhelyeken nem lehet kanyar
STR_ERROR_DRIVE_THROUGH_JUNCTION                                :{WHITE}... áthaladó megállóhelyeken nem lehet elágazás

# Station destruction related errors
STR_ERROR_CAN_T_REMOVE_PART_OF_STATION                          :{WHITE}Nem lehet eltávolítani az állomás részét...
STR_ERROR_MUST_REMOVE_RAILWAY_STATION_FIRST                     :{WHITE}Előbb le kell rombolnod a vasútállomást
STR_ERROR_CAN_T_REMOVE_BUS_STATION                              :{WHITE}Nem távolíthatod el ezt a buszmegállót...
STR_ERROR_CAN_T_REMOVE_TRUCK_STATION                            :{WHITE}Nem távolíthatod el ezt a teherautó-rakodóhelyet...
STR_ERROR_CAN_T_REMOVE_PASSENGER_TRAM_STATION                   :{WHITE}Nem lehet a villamos-utasvárót eltávolítani...
STR_ERROR_CAN_T_REMOVE_CARGO_TRAM_STATION                       :{WHITE}Nem lehet a tehervillamos-állomást eltávolítani
STR_ERROR_MUST_REMOVE_ROAD_STOP_FIRST                           :{WHITE}Előbb el kell távolítanod a megállóhelyet
STR_ERROR_THERE_IS_NO_STATION                                   :{WHITE}... nincs itt állomás

STR_ERROR_MUST_DEMOLISH_RAILROAD                                :{WHITE}Előbb le kell rombolnod a vasútállomást
STR_ERROR_MUST_DEMOLISH_BUS_STATION_FIRST                       :{WHITE}Előbb le kell rombolnod a buszmegállót
STR_ERROR_MUST_DEMOLISH_TRUCK_STATION_FIRST                     :{WHITE}Előbb le kell rombolnod a teherautó-rakodóhelyet
STR_ERROR_MUST_DEMOLISH_PASSENGER_TRAM_STATION_FIRST            :{WHITE}Előbb le kell rombolni a villamos-utasvárót
STR_ERROR_MUST_DEMOLISH_CARGO_TRAM_STATION_FIRST                :{WHITE}Előbb le kell rombolni a tehervillamos-állomást
STR_ERROR_MUST_DEMOLISH_DOCK_FIRST                              :{WHITE}Előbb le kell rombolnod a kikötőt
STR_ERROR_MUST_DEMOLISH_AIRPORT_FIRST                           :{WHITE}Előbb le kell rombolnod a repülőteret

# Waypoint related errors
STR_ERROR_WAYPOINT_ADJOINS_MORE_THAN_ONE_EXISTING               :{WHITE}Több létező ellenőrző ponttal szomszédos
STR_ERROR_TOO_CLOSE_TO_ANOTHER_WAYPOINT                         :{WHITE}Túl közel van egy másik ellenőrző ponthoz

STR_ERROR_CAN_T_BUILD_TRAIN_WAYPOINT                            :{WHITE}Ide nem lehet vonat ellenőrző pontot építeni...
STR_ERROR_CAN_T_POSITION_BUOY_HERE                              :{WHITE}Nem rakhatsz ide bóját...
STR_ERROR_CAN_T_CHANGE_WAYPOINT_NAME                            :{WHITE}Nem lehet megváltoztatni az ellenőrző pont nevét...

STR_ERROR_CAN_T_REMOVE_TRAIN_WAYPOINT                           :{WHITE}Nem lehet eltávolítani az ellenőrző pontot...
STR_ERROR_MUST_REMOVE_RAILWAYPOINT_FIRST                        :{WHITE}Előbb le kell rombolnod az ellenőrző pontot
STR_ERROR_BUOY_IN_THE_WAY                                       :{WHITE}... bója van az útban
STR_ERROR_BUOY_IS_IN_USE                                        :{WHITE}... a bóját más vállalat használja!

# Depot related errors
STR_ERROR_CAN_T_BUILD_TRAIN_DEPOT                               :{WHITE}Nem építhetsz ide járműtelepet...
STR_ERROR_CAN_T_BUILD_ROAD_DEPOT                                :{WHITE}Nem építhetsz ide garázst...
STR_ERROR_CAN_T_BUILD_TRAM_DEPOT                                :{WHITE}Ide nem lehet remízt építeni...
STR_ERROR_CAN_T_BUILD_SHIP_DEPOT                                :{WHITE}Nem építhetsz ide dokkot...

STR_ERROR_CAN_T_RENAME_DEPOT                                    :{WHITE}Nem nevezheted át a járműtelepet...

STR_ERROR_TRAIN_MUST_BE_STOPPED_INSIDE_DEPOT                    :{WHITE}... fűtőhűzban kellene állnia ehhez
STR_ERROR_ROAD_VEHICLE_MUST_BE_STOPPED_INSIDE_DEPOT             :{WHITE}... garázsban kellene állnia ehhez
STR_ERROR_SHIP_MUST_BE_STOPPED_INSIDE_DEPOT                     :{WHITE}... dokkban kellene állnia ehhez
STR_ERROR_AIRCRAFT_MUST_BE_STOPPED_INSIDE_HANGAR                :{WHITE}... hangárban kellene állnia ehhez

STR_ERROR_TRAINS_CAN_ONLY_BE_ALTERED_INSIDE_A_DEPOT             :{WHITE}Csak a járműtelepen álló vonatokat lehet megváltoztatni
STR_ERROR_TRAIN_TOO_LONG                                        :{WHITE}Túl hosszú a vonat
STR_ERROR_CAN_T_REVERSE_DIRECTION_RAIL_VEHICLE                  :{WHITE}A járművet nem lehet megfordítani...
STR_ERROR_CAN_T_REVERSE_DIRECTION_RAIL_VEHICLE_MULTIPLE_UNITS   :{WHITE}... több részből álló járművet tartalmaz
STR_ERROR_INCOMPATIBLE_RAIL_TYPES                               :Nem kompatibilis pályatípusok

STR_ERROR_CAN_T_MOVE_VEHICLE                                    :{WHITE}Nem mozgathatod a járművet...
STR_ERROR_REAR_ENGINE_FOLLOW_FRONT                              :{WHITE}A mozdony első felének mindig elől kell lennie
STR_ERROR_UNABLE_TO_FIND_ROUTE_TO                               :{WHITE}Nem találok utat a helyi járműtelepre
STR_ERROR_UNABLE_TO_FIND_LOCAL_DEPOT                            :{WHITE}Nem találom a helyi garázst

STR_ERROR_DEPOT_WRONG_DEPOT_TYPE                                :Rossz járműteleptípus

# Depot unbunching related errors
STR_ERROR_UNBUNCHING_ONLY_ONE_ALLOWED                           :{WHITE}... csak egy csoportbontási utasítás lehetséges

# Autoreplace related errors
STR_ERROR_TRAIN_TOO_LONG_AFTER_REPLACEMENT                      :{WHITE}{VEHICLE} túl hosszú a csere után
STR_ERROR_AUTOREPLACE_NOTHING_TO_DO                             :{WHITE}Nincsenek automatikus járműfelújítási szabályok alkalmazva
STR_ERROR_AUTOREPLACE_MONEY_LIMIT                               :(pénzlimit)
STR_ERROR_AUTOREPLACE_INCOMPATIBLE_CARGO                        :{WHITE}Az új jármű nem tud {STRING.t} szállítani
STR_ERROR_AUTOREPLACE_INCOMPATIBLE_REFIT                        :{WHITE}Az új jármű nem alakítható át a(z) {NUM}. utasítás során

# Rail construction errors
STR_ERROR_IMPOSSIBLE_TRACK_COMBINATION                          :{WHITE}Nem lehetséges vágányösszetétel
STR_ERROR_MUST_REMOVE_SIGNALS_FIRST                             :{WHITE}Először el kell távolítani a jelzőket
STR_ERROR_NO_SUITABLE_RAILROAD_TRACK                            :{WHITE}Nincs megfelelő vasúti pálya
STR_ERROR_MUST_REMOVE_RAILROAD_TRACK                            :{WHITE}Előbb le kell rombolnod a vasúti pályát
STR_ERROR_CROSSING_ON_ONEWAY_ROAD                               :{WHITE}... az út egyirányú vagy blokkolt
STR_ERROR_CROSSING_DISALLOWED_RAIL                              :{WHITE}Ehhez a síntipushoz nem megengedett vasúti átjárók építése
STR_ERROR_CROSSING_DISALLOWED_ROAD                              :{WHITE}Ehhez az úttípushoz nem megengedett vasúti átjárók építése
STR_ERROR_CAN_T_BUILD_SIGNALS_HERE                              :{WHITE}Nem helyezhetsz ide jelzőt...
STR_ERROR_CAN_T_BUILD_RAILROAD_TRACK                            :{WHITE}Nem építhetsz ide vasúti pályát...
STR_ERROR_CAN_T_REMOVE_RAILROAD_TRACK                           :{WHITE}Nem szedheted fel innen a vasúti pályát...
STR_ERROR_CAN_T_REMOVE_SIGNALS_FROM                             :{WHITE}Innen nem távolíthatod el a jelzőt...
STR_ERROR_SIGNAL_CAN_T_CONVERT_SIGNALS_HERE                     :{WHITE}Itt nem lehet konvertálni a jelzőket...
STR_ERROR_THERE_IS_NO_RAILROAD_TRACK                            :{WHITE}... nincs itt vasúti pálya
STR_ERROR_THERE_ARE_NO_SIGNALS                                  :{WHITE}... nincs itt jelző

STR_ERROR_CAN_T_CONVERT_RAIL                                    :{WHITE}Nem lehet itt vasúti pálya típust átalakítani...

# Road construction errors
STR_ERROR_MUST_REMOVE_ROAD_FIRST                                :{WHITE}Előbb le kell rombolnod az utat
STR_ERROR_ONEWAY_ROADS_CAN_T_HAVE_JUNCTION                      :{WHITE}... egyirányú utaknak nem lehetnek kereszteződéseik...
STR_ERROR_CAN_T_BUILD_ROAD_HERE                                 :{WHITE}Ide nem lehet utat építeni...
STR_ERROR_CAN_T_BUILD_TRAMWAY_HERE                              :{WHITE}Ide nem lehet villamospályát építeni...
STR_ERROR_CAN_T_REMOVE_ROAD_FROM                                :{WHITE}Nem rombolhatod le innen az utat...
STR_ERROR_CAN_T_REMOVE_TRAMWAY_FROM                             :{WHITE}Innen nem lehet villamospályát eltávolítani...
STR_ERROR_THERE_IS_NO_ROAD                                      :{WHITE}... nincs itt út
STR_ERROR_THERE_IS_NO_TRAMWAY                                   :{WHITE}... nincs itt villamospálya
STR_ERROR_CAN_T_CONVERT_ROAD                                    :{WHITE}Nem lehet itt az út típusát átalakítani...
STR_ERROR_CAN_T_CONVERT_TRAMWAY                                 :{WHITE}Nem lehet itt a villamospálya típusát átalakítani...
STR_ERROR_NO_SUITABLE_ROAD                                      :{WHITE}Nincs megfelelő út
STR_ERROR_NO_SUITABLE_TRAMWAY                                   :{WHITE}Nincs megfelelő villamospálya

# Waterway construction errors
STR_ERROR_CAN_T_BUILD_CANALS                                    :{WHITE}Ide nem lehet csatornát építeni...
STR_ERROR_CAN_T_BUILD_LOCKS                                     :{WHITE}Ide nem lehet zsilipet építeni...
STR_ERROR_CAN_T_PLACE_RIVERS                                    :{WHITE}Ide nem lehet folyót elhelyezni...
STR_ERROR_MUST_BE_BUILT_ON_WATER                                :{WHITE}... csak vízen építhető
STR_ERROR_CAN_T_BUILD_ON_WATER                                  :{WHITE}... nem építhető vízen
STR_ERROR_CAN_T_BUILD_ON_SEA                                    :{WHITE}... nem építhető nyílt tengerre
STR_ERROR_CAN_T_BUILD_ON_CANAL                                  :{WHITE}... nem építhető csatornára
STR_ERROR_CAN_T_BUILD_ON_RIVER                                  :{WHITE}... nem építhető folyóra
STR_ERROR_MUST_DEMOLISH_CANAL_FIRST                             :{WHITE}A csatornát előbb le kell rombolni
STR_ERROR_CAN_T_BUILD_AQUEDUCT_HERE                             :{WHITE}Ide nem lehet csatornahidat építeni...

# Tree related errors
STR_ERROR_TREE_ALREADY_HERE                                     :{WHITE}... már van itt fa
STR_ERROR_TREE_WRONG_TERRAIN_FOR_TREE_TYPE                      :{WHITE}... rossz tereptípus a fafajtának
STR_ERROR_CAN_T_PLANT_TREE_HERE                                 :{WHITE}Ide nem lehet fát ültetni...

# Bridge related errors
STR_ERROR_CAN_T_BUILD_BRIDGE_HERE                               :{WHITE}Ide nem lehet hidat építeni...
STR_ERROR_MUST_DEMOLISH_BRIDGE_FIRST                            :{WHITE}Előbb le kell rombolnod a hidat
STR_ERROR_CAN_T_START_AND_END_ON                                :{WHITE}Nem kezdődhet és végződhet ugyanott
STR_ERROR_BRIDGEHEADS_NOT_SAME_HEIGHT                           :{WHITE}Hídfők nem egy szinten vannak
STR_ERROR_BRIDGE_TOO_LOW_FOR_TERRAIN                            :{WHITE}A híd túl alacsony a terepre
STR_ERROR_BRIDGE_TOO_HIGH_FOR_TERRAIN                           :{WHITE}A híd túl magas erre a terepre.
STR_ERROR_START_AND_END_MUST_BE_IN                              :{WHITE}A kezdetének és a végének egy vonalban kell lennie
STR_ERROR_ENDS_OF_BRIDGE_MUST_BOTH                              :{WHITE}... a híd mindkét végének szárazföldön kell lennie
STR_ERROR_BRIDGE_TOO_LONG                                       :{WHITE}... a híd túl hosszú
STR_ERROR_BRIDGE_THROUGH_MAP_BORDER                             :{WHITE}A híd a térképen túl végződne

# Tunnel related errors
STR_ERROR_CAN_T_BUILD_TUNNEL_HERE                               :{WHITE}Nem áshatsz ide alagutat...
STR_ERROR_SITE_UNSUITABLE_FOR_TUNNEL                            :{WHITE}Nem alkalmas a hely alagút bejáratának
STR_ERROR_MUST_DEMOLISH_TUNNEL_FIRST                            :{WHITE}Előbb le kell rombolnod az alagutat
STR_ERROR_ANOTHER_TUNNEL_IN_THE_WAY                             :{WHITE}Másik alagút van az útban
STR_ERROR_TUNNEL_THROUGH_MAP_BORDER                             :{WHITE}Az alagút vége a pályán kívülre esik
STR_ERROR_UNABLE_TO_EXCAVATE_LAND                               :{WHITE}Nem lehet kiásni a földet az alagút túloldalán
STR_ERROR_TUNNEL_TOO_LONG                                       :{WHITE}... alagút túl hosszú

# Object related errors
STR_ERROR_TOO_MANY_OBJECTS                                      :{WHITE}... túl sok az objektum
STR_ERROR_CAN_T_BUILD_OBJECT                                    :{WHITE}Nem építhető objektum...
STR_ERROR_OBJECT_IN_THE_WAY                                     :{WHITE}Objektum van az útban
STR_ERROR_COMPANY_HEADQUARTERS_IN                               :{WHITE}... vállalat székháza van az útban
STR_ERROR_CAN_T_PURCHASE_THIS_LAND                              :{WHITE}Nem veheted meg ezt a földterületet...
STR_ERROR_YOU_ALREADY_OWN_IT                                    :{WHITE}... már a tiéd!
STR_ERROR_BUILD_OBJECT_LIMIT_REACHED                            :{WHITE}... objektum építési limit elérve

# Group related errors
STR_ERROR_GROUP_CAN_T_CREATE                                    :{WHITE}Csoport létrehozás sikertelen...
STR_ERROR_GROUP_CAN_T_DELETE                                    :{WHITE}Csoport törlése sikertelen...
STR_ERROR_GROUP_CAN_T_RENAME                                    :{WHITE}Csoport átnevezése sikertelen...
STR_ERROR_GROUP_CAN_T_SET_PARENT                                :{WHITE}Nem teheted ezt a csoportot a másik alcsoportjává...
STR_ERROR_GROUP_CAN_T_SET_PARENT_RECURSION                      :{WHITE}... kört okozna a csoporthierarchiában
STR_ERROR_GROUP_CAN_T_REMOVE_ALL_VEHICLES                       :{WHITE}Csoport járműveinek törlése sikertelen...
STR_ERROR_GROUP_CAN_T_ADD_VEHICLE                               :{WHITE}Jármű hozzáadása a csoporthoz sikertelen...
STR_ERROR_GROUP_CAN_T_ADD_SHARED_VEHICLE                        :{WHITE}Megosztott jármű csoporthoz való hozzáadása sikertelen...

# Generic vehicle errors

###length VEHICLE_TYPES
STR_ERROR_TRAIN_IN_THE_WAY                                      :{WHITE}Vonat van az útban
STR_ERROR_ROAD_VEHICLE_IN_THE_WAY                               :{WHITE}Közúti jármű van az útban
STR_ERROR_SHIP_IN_THE_WAY                                       :{WHITE}Hajó van az útban
STR_ERROR_AIRCRAFT_IN_THE_WAY                                   :{WHITE}Repülőgép van az útban

###length VEHICLE_TYPES
STR_ERROR_RAIL_VEHICLE_NOT_AVAILABLE                            :{WHITE}A jármű nem elérhető
STR_ERROR_ROAD_VEHICLE_NOT_AVAILABLE                            :{WHITE}A jármű nem elérhető
STR_ERROR_SHIP_NOT_AVAILABLE                                    :{WHITE}A hajó nem elérhető
STR_ERROR_AIRCRAFT_NOT_AVAILABLE                                :{WHITE}A repülő nem elérhető

###length VEHICLE_TYPES
STR_ERROR_CAN_T_REFIT_TRAIN                                     :{WHITE}Nem alakíthatod át a vonatot...
STR_ERROR_CAN_T_REFIT_ROAD_VEHICLE                              :{WHITE}Nem lehet átalakítani a teherautót...
STR_ERROR_CAN_T_REFIT_SHIP                                      :{WHITE}Nem alakíthatod át a hajót...
STR_ERROR_CAN_T_REFIT_AIRCRAFT                                  :{WHITE}Nem alakíthatod át a repülőgépet...

###length VEHICLE_TYPES
STR_ERROR_CAN_T_RENAME_TRAIN                                    :{WHITE}Nem nevezheted át a vonatot...
STR_ERROR_CAN_T_RENAME_ROAD_VEHICLE                             :{WHITE}Nem nevezheted át a közúti járművet...
STR_ERROR_CAN_T_RENAME_SHIP                                     :{WHITE}Nem nevezheted át a hajót...
STR_ERROR_CAN_T_RENAME_AIRCRAFT                                 :{WHITE}Nem nevezheted át a repülőgépet...

###length VEHICLE_TYPES
STR_ERROR_CAN_T_STOP_START_TRAIN                                :{WHITE}Nem indíthatod el vagy állíthatod meg a vonatot...
STR_ERROR_CAN_T_STOP_START_ROAD_VEHICLE                         :{WHITE}Nem indíthatod el vagy állíthatod meg a közúti járművet...
STR_ERROR_CAN_T_STOP_START_SHIP                                 :{WHITE}Nem indíthatod el vagy állíthatod meg a hajót...
STR_ERROR_CAN_T_STOP_START_AIRCRAFT                             :{WHITE}Nem indíthatod el vagy állíthatod meg a repülőgépet...

###length VEHICLE_TYPES
STR_ERROR_CAN_T_SEND_TRAIN_TO_DEPOT                             :{WHITE}Nem küldheted a vonatot a járműtelepre...
STR_ERROR_CAN_T_SEND_ROAD_VEHICLE_TO_DEPOT                      :{WHITE}Nem küldheted a járművet a garázsba...
STR_ERROR_CAN_T_SEND_SHIP_TO_DEPOT                              :{WHITE}Nem küldheted a hajót a dokkba...
STR_ERROR_CAN_T_SEND_AIRCRAFT_TO_HANGAR                         :{WHITE}Nem küldheted a repülőgépet a hangárba...

###length VEHICLE_TYPES
STR_ERROR_CAN_T_BUY_TRAIN                                       :{WHITE}Nem veheted meg a vasúti járművet...
STR_ERROR_CAN_T_BUY_ROAD_VEHICLE                                :{WHITE}Nem veheted meg a közúti járművet...
STR_ERROR_CAN_T_BUY_SHIP                                        :{WHITE}Nem veheted meg a hajót...
STR_ERROR_CAN_T_BUY_AIRCRAFT                                    :{WHITE}Nem veheted meg a repülőgépet...

###length VEHICLE_TYPES
STR_ERROR_CAN_T_RENAME_TRAIN_TYPE                               :{WHITE}Nem változtathatod meg a márkanevet...
STR_ERROR_CAN_T_RENAME_ROAD_VEHICLE_TYPE                        :{WHITE}Nem változtathatod meg a márkanevet...
STR_ERROR_CAN_T_RENAME_SHIP_TYPE                                :{WHITE}Nem változtathatod meg a márkanevet...
STR_ERROR_CAN_T_RENAME_AIRCRAFT_TYPE                            :{WHITE}Nem változtathatod meg a márkanevet...

###length VEHICLE_TYPES
STR_ERROR_CAN_T_SELL_TRAIN                                      :{WHITE}Nem adhatod el a vasúti járművet...
STR_ERROR_CAN_T_SELL_ROAD_VEHICLE                               :{WHITE}Nem adhatod el a közúti járművet...
STR_ERROR_CAN_T_SELL_SHIP                                       :{WHITE}Nem adhatod el a hajót...
STR_ERROR_CAN_T_SELL_AIRCRAFT                                   :{WHITE}Nem adhatod el a repülőgépet...

STR_ERROR_TOO_MANY_VEHICLES_IN_GAME                             :{WHITE}Túl sok jármű van a játékban
STR_ERROR_CAN_T_CHANGE_SERVICING                                :{WHITE}Nem változtathatod meg a javítási időközt...

STR_ERROR_VEHICLE_IS_DESTROYED                                  :{WHITE}... jármű megsemmisült

STR_ERROR_CAN_T_CLONE_VEHICLE_LIST                              :{WHITE}... nem minden jármű egyforma

STR_ERROR_NO_VEHICLES_AVAILABLE_AT_ALL                          :{WHITE}Egyáltalán nincsenek elérhető járművek
STR_ERROR_NO_VEHICLES_AVAILABLE_AT_ALL_EXPLANATION              :{WHITE}Változtasd meg a NewGRF konfigurációdat!
STR_ERROR_NO_VEHICLES_AVAILABLE_YET                             :{WHITE}Még nincsenek elérhető járművek
STR_ERROR_NO_VEHICLES_AVAILABLE_YET_EXPLANATION                 :{WHITE}Indíts új játékot {DATE_SHORT} után, vagy használj olyan NewGRF-et, ami tartalmaz megfelelően korai járműveket!

# Specific vehicle errors
STR_ERROR_CAN_T_MAKE_TRAIN_PASS_SIGNAL                          :{WHITE}Nem haladhatja meg a vonat a megállj jelzést...
STR_ERROR_CAN_T_REVERSE_DIRECTION_TRAIN                         :{WHITE}Nem fordíthatod meg a vonatot...
STR_ERROR_TRAIN_START_NO_POWER                                  :Nincs vontatási energia

STR_ERROR_CAN_T_MAKE_ROAD_VEHICLE_TURN                          :{WHITE}A közúti jármű nem tud megfordulni...

STR_ERROR_AIRCRAFT_IS_IN_FLIGHT                                 :{WHITE}... a levegőben van

# Order related errors
STR_ERROR_NO_MORE_SPACE_FOR_ORDERS                              :{WHITE}Nincs több hely új utasításnak
STR_ERROR_TOO_MANY_ORDERS                                       :{WHITE}Túl sok az utasítás
STR_ERROR_CAN_T_INSERT_NEW_ORDER                                :{WHITE}Nem adhatsz meg új célpontot...
STR_ERROR_CAN_T_DELETE_THIS_ORDER                               :{WHITE}Nem törölheted ezt a célpontot...
STR_ERROR_CAN_T_MODIFY_THIS_ORDER                               :{WHITE}Nem módosíthatod ezt a célpontot...
STR_ERROR_CAN_T_MOVE_THIS_ORDER                                 :{WHITE}Utasítás mozgatása nem lehetséges...
STR_ERROR_CAN_T_SKIP_ORDER                                      :{WHITE}Nem lehet átugrani a jelenlegi utasítást...
STR_ERROR_CAN_T_SKIP_TO_ORDER                                   :{WHITE}Nem lehet a kiválasztott utasításra ugrani...
STR_ERROR_CAN_T_COPY_SHARE_ORDER                                :{WHITE}... a jármű nem tud az összes állomásra eljutni
STR_ERROR_CAN_T_ADD_ORDER                                       :{WHITE}... a jármű nem tud a megadott állomásra eljutni
STR_ERROR_CAN_T_ADD_ORDER_SHARED                                :{WHITE}... egy jármű, amivel meg van osztva ez az utasítás, nem tud a megadott állomásra eljutni
STR_ERROR_CAN_T_COPY_ORDER_VEHICLE_LIST                         :{WHITE}... nem minden járműnek ugyanaz az utasításlistája
STR_ERROR_CAN_T_SHARE_ORDER_VEHICLE_LIST                        :{WHITE}... nem minden jármű osztja meg az utasításlistáját

STR_ERROR_CAN_T_SHARE_ORDER_LIST                                :{WHITE}Nem lehet megosztani a menetrendet...
STR_ERROR_CAN_T_STOP_SHARING_ORDER_LIST                         :{WHITE}Nem lehet befejezni a menetrend megosztását...
STR_ERROR_CAN_T_COPY_ORDER_LIST                                 :{WHITE}Nem lehet másolni a menetrendet...
STR_ERROR_TOO_FAR_FROM_PREVIOUS_DESTINATION                     :{WHITE}... túl távol van az előző céltól
STR_ERROR_AIRCRAFT_NOT_ENOUGH_RANGE                             :{WHITE}... a repülőgépnek kicsi a hatótávolsága

# Extra messages which go on the third line of errors, explaining why orders failed
STR_ERROR_NO_RAIL_STATION                                       :{WHITE}Nem található vasútállomás
STR_ERROR_NO_BUS_STATION                                        :{WHITE}Nem található buszmegálló
STR_ERROR_NO_TRUCK_STATION                                      :{WHITE}Nem található teherautó-rakodóhely
STR_ERROR_NO_DOCK                                               :{WHITE}Kikötő nem található
STR_ERROR_NO_AIRPORT                                            :{WHITE}Nem található repülőtér/Helikopter-leszálló
STR_ERROR_NO_STOP_COMPATIBLE_ROAD_TYPE                          :{WHITE}Nem található megálló kompatibilis úttípussal
STR_ERROR_NO_STOP_COMPATIBLE_TRAM_TYPE                          :{WHITE}Nem található megálló kompatibilis villamos-típussal
STR_ERROR_NO_STOP_ARTICULATED_VEHICLE                           :{WHITE}Nincsenek csuklós járművek számára kialakított megállóhelyek.{}Csuklós járművek számára áthaladó megállók szükségesek
STR_ERROR_AIRPORT_NO_PLANES                                     :{WHITE}Ez a gép nem tud leszállni ezen a helikopter-leszállón
STR_ERROR_AIRPORT_NO_HELICOPTERS                                :{WHITE}Ez a helikopter nem tud leszállni ezen a repülőtéren
STR_ERROR_NO_RAIL_WAYPOINT                                      :{WHITE}Nem található vasúti ellenőrző pont
STR_ERROR_NO_BUOY                                               :{WHITE}Nem található bója

# Timetable related errors
STR_ERROR_CAN_T_TIMETABLE_VEHICLE                               :{WHITE}A jármű nem időzíthető
STR_ERROR_TIMETABLE_ONLY_WAIT_AT_STATIONS                       :{WHITE}A járművek csak az állomáson várakozhatnak
STR_ERROR_TIMETABLE_NOT_STOPPING_HERE                           :{WHITE}Ez a jármű nem áll meg ezen az állomáson
STR_ERROR_TIMETABLE_INCOMPLETE                                  :{WHITE}... menetrend befejezetlen
STR_ERROR_TIMETABLE_NOT_STARTED                                 :{WHITE}... a menetrend még nincs megkezdve

# Sign related errors
STR_ERROR_TOO_MANY_SIGNS                                        :{WHITE}... túl sok a felirat
STR_ERROR_CAN_T_PLACE_SIGN_HERE                                 :{WHITE}Nem rakhatsz ide feliratot...
STR_ERROR_CAN_T_CHANGE_SIGN_NAME                                :{WHITE}Nem változtathatod meg a feliratot...
STR_ERROR_CAN_T_DELETE_SIGN                                     :{WHITE}A felirat nem törölhető...

# Translatable comment for OpenTTD's desktop shortcut
###external 1
STR_DESKTOP_SHORTCUT_COMMENT                                    :Transport Tycoon Deluxe alapokon nyugvó szimulációs játék

# Translatable descriptions in media/baseset/*.ob* files
###external 10
STR_BASEGRAPHICS_DOS_DESCRIPTION                                :Az eredeti Transport Tycoon Deluxe DOS verziójának grafikája.
STR_BASEGRAPHICS_DOS_DE_DESCRIPTION                             :Az eredeti Transport Tycoon Deluxe DOS (német) verziójának grafikája.
STR_BASEGRAPHICS_WIN_DESCRIPTION                                :Az eredeti Transport Tycoon Deluxe Windows verziójának grafikája.
STR_BASESOUNDS_DOS_DESCRIPTION                                  :Az eredeti Transport Tycoon Deluxe DOS verziójának hangjai.
STR_BASESOUNDS_WIN_DESCRIPTION                                  :Az eredeti Transport Tycoon Deluxe Windows verziójának hangjai.
STR_BASESOUNDS_NONE_DESCRIPTION                                 :Hang alapcsomag hangok nélkül.
STR_BASEMUSIC_WIN_DESCRIPTION                                   :Az eredeti Transport Tycoon Deluxe Windows verziójának zenéje.
STR_BASEMUSIC_DOS_DESCRIPTION                                   :Az eredeti Transport Tycoon Deluxe DOS verziójának zenéje.
STR_BASEMUSIC_TTO_DESCRIPTION                                   :Az eredeti Transport Tycoon (az első változat és a World Editor) DOS verziójának zenéje.
STR_BASEMUSIC_NONE_DESCRIPTION                                  :Zenei alapcsomag zene nélkül.

##id 0x2000
# Town building names
STR_TOWN_BUILDING_NAME_TALL_OFFICE_BLOCK_1                      :Magas irodaház
STR_TOWN_BUILDING_NAME_OFFICE_BLOCK_1                           :Irodaház
STR_TOWN_BUILDING_NAME_SMALL_BLOCK_OF_FLATS_1                   :Kis bérház
STR_TOWN_BUILDING_NAME_CHURCH_1                                 :Templom
STR_TOWN_BUILDING_NAME_LARGE_OFFICE_BLOCK_1                     :Nagy irodaház
STR_TOWN_BUILDING_NAME_TOWN_HOUSES_1                            :Városi házak
STR_TOWN_BUILDING_NAME_HOTEL_1                                  :Szálloda
STR_TOWN_BUILDING_NAME_STATUE_1                                 :Szobor
STR_TOWN_BUILDING_NAME_FOUNTAIN_1                               :Szökőkút
STR_TOWN_BUILDING_NAME_PARK_1                                   :Park
STR_TOWN_BUILDING_NAME_OFFICE_BLOCK_2                           :Irodaház
STR_TOWN_BUILDING_NAME_SHOPS_AND_OFFICES_1                      :Boltok és irodák
STR_TOWN_BUILDING_NAME_MODERN_OFFICE_BUILDING_1                 :Modern irodaház
STR_TOWN_BUILDING_NAME_WAREHOUSE_1                              :Közraktár
STR_TOWN_BUILDING_NAME_OFFICE_BLOCK_3                           :Irodaház
STR_TOWN_BUILDING_NAME_STADIUM_1                                :Stadion
STR_TOWN_BUILDING_NAME_OLD_HOUSES_1                             :Régi házak
STR_TOWN_BUILDING_NAME_COTTAGES_1                               :Vidéki házak
STR_TOWN_BUILDING_NAME_HOUSES_1                                 :Házak
STR_TOWN_BUILDING_NAME_FLATS_1                                  :Bérház
STR_TOWN_BUILDING_NAME_TALL_OFFICE_BLOCK_2                      :Magas irodaház
STR_TOWN_BUILDING_NAME_SHOPS_AND_OFFICES_2                      :Boltok és irodák
STR_TOWN_BUILDING_NAME_SHOPS_AND_OFFICES_3                      :Boltok és irodák
STR_TOWN_BUILDING_NAME_THEATER_1                                :Színház
STR_TOWN_BUILDING_NAME_STADIUM_2                                :Stadion
STR_TOWN_BUILDING_NAME_OFFICES_1                                :Irodák
STR_TOWN_BUILDING_NAME_HOUSES_2                                 :Házak
STR_TOWN_BUILDING_NAME_CINEMA_1                                 :Mozi
STR_TOWN_BUILDING_NAME_SHOPPING_MALL_1                          :Bevásárlóközpont
STR_TOWN_BUILDING_NAME_IGLOO_1                                  :Jégkunyhó
STR_TOWN_BUILDING_NAME_TEPEES_1                                 :Indiánsátor
STR_TOWN_BUILDING_NAME_TEAPOT_HOUSE_1                           :Teáskanna-ház
STR_TOWN_BUILDING_NAME_PIGGY_BANK_1                             :Malacpersely

##id 0x4800
# industry names
STR_INDUSTRY_NAME_COAL_MINE                                     :Szénbánya
STR_INDUSTRY_NAME_COAL_MINE.t                                   :szénbányát
STR_INDUSTRY_NAME_POWER_STATION                                 :Erőmű
STR_INDUSTRY_NAME_POWER_STATION.t                               :erőművet
STR_INDUSTRY_NAME_SAWMILL                                       :Fűrésztelep
STR_INDUSTRY_NAME_SAWMILL.t                                     :fűrésztelepet
STR_INDUSTRY_NAME_FOREST                                        :Erdő
STR_INDUSTRY_NAME_FOREST.t                                      :erdőt
STR_INDUSTRY_NAME_OIL_REFINERY                                  :Olajfinomító
STR_INDUSTRY_NAME_OIL_REFINERY.t                                :olajfinomítót
STR_INDUSTRY_NAME_OIL_RIG                                       :Olajfúró torony
STR_INDUSTRY_NAME_OIL_RIG.t                                     :olajfúró tornyot
STR_INDUSTRY_NAME_FACTORY                                       :Gyár
STR_INDUSTRY_NAME_FACTORY.t                                     :gyárat
STR_INDUSTRY_NAME_PRINTING_WORKS                                :Nyomda
STR_INDUSTRY_NAME_PRINTING_WORKS.t                              :nyomdát
STR_INDUSTRY_NAME_STEEL_MILL                                    :Acélöntő
STR_INDUSTRY_NAME_STEEL_MILL.t                                  :acélöntőt
STR_INDUSTRY_NAME_FARM                                          :Farm
STR_INDUSTRY_NAME_FARM.t                                        :farmot
STR_INDUSTRY_NAME_COPPER_ORE_MINE                               :Rézércbánya
STR_INDUSTRY_NAME_COPPER_ORE_MINE.t                             :rézércbányát
STR_INDUSTRY_NAME_OIL_WELLS                                     :Olajkút
STR_INDUSTRY_NAME_OIL_WELLS.t                                   :olajkutat
STR_INDUSTRY_NAME_BANK                                          :Bank
STR_INDUSTRY_NAME_BANK.t                                        :bankot
STR_INDUSTRY_NAME_FOOD_PROCESSING_PLANT                         :Konzervgyár
STR_INDUSTRY_NAME_FOOD_PROCESSING_PLANT.t                       :konzervgyárat
STR_INDUSTRY_NAME_PAPER_MILL                                    :Papírgyár
STR_INDUSTRY_NAME_PAPER_MILL.t                                  :papírgyárat
STR_INDUSTRY_NAME_GOLD_MINE                                     :Aranybánya
STR_INDUSTRY_NAME_GOLD_MINE.t                                   :aranybányát
STR_INDUSTRY_NAME_BANK_TROPIC_ARCTIC                            :Bank
STR_INDUSTRY_NAME_BANK_TROPIC_ARCTIC.t                          :bankot
STR_INDUSTRY_NAME_DIAMOND_MINE                                  :Gyémántbánya
STR_INDUSTRY_NAME_DIAMOND_MINE.t                                :gyémántbányát
STR_INDUSTRY_NAME_IRON_ORE_MINE                                 :Vasércbánya
STR_INDUSTRY_NAME_IRON_ORE_MINE.t                               :vasércbányát
STR_INDUSTRY_NAME_FRUIT_PLANTATION                              :Gyümölcsültetvény
STR_INDUSTRY_NAME_FRUIT_PLANTATION.t                            :gyümölcsültetvényt
STR_INDUSTRY_NAME_RUBBER_PLANTATION                             :Gumifa ültetvény
STR_INDUSTRY_NAME_RUBBER_PLANTATION.t                           :gumiültetvényt
STR_INDUSTRY_NAME_WATER_SUPPLY                                  :Vízforrás
STR_INDUSTRY_NAME_WATER_SUPPLY.t                                :vízforrást
STR_INDUSTRY_NAME_WATER_TOWER                                   :Víztorony
STR_INDUSTRY_NAME_WATER_TOWER.t                                 :víztornyot
STR_INDUSTRY_NAME_FACTORY_2                                     :Gyár
STR_INDUSTRY_NAME_FACTORY_2.t                                   :gyárat
STR_INDUSTRY_NAME_FARM_2                                        :Farm
STR_INDUSTRY_NAME_FARM_2.t                                      :farmot
STR_INDUSTRY_NAME_LUMBER_MILL                                   :Favágó
STR_INDUSTRY_NAME_LUMBER_MILL.t                                 :favágót
STR_INDUSTRY_NAME_COTTON_CANDY_FOREST                           :Vattacukor-erdő
STR_INDUSTRY_NAME_COTTON_CANDY_FOREST.t                         :vattacukor-erdőt
STR_INDUSTRY_NAME_CANDY_FACTORY                                 :Cukorkagyár
STR_INDUSTRY_NAME_CANDY_FACTORY.t                               :cukorkagyárat
STR_INDUSTRY_NAME_BATTERY_FARM                                  :Elemfarm
STR_INDUSTRY_NAME_BATTERY_FARM.t                                :elemfarmot
STR_INDUSTRY_NAME_COLA_WELLS                                    :Kólakút
STR_INDUSTRY_NAME_COLA_WELLS.t                                  :kólakutat
STR_INDUSTRY_NAME_TOY_SHOP                                      :Játékbolt
STR_INDUSTRY_NAME_TOY_SHOP.t                                    :játékboltot
STR_INDUSTRY_NAME_TOY_FACTORY                                   :Játékgyár
STR_INDUSTRY_NAME_TOY_FACTORY.t                                 :játékgyárat
STR_INDUSTRY_NAME_PLASTIC_FOUNTAINS                             :Műanyagforrás
STR_INDUSTRY_NAME_PLASTIC_FOUNTAINS.t                           :műanyagforrást
STR_INDUSTRY_NAME_FIZZY_DRINK_FACTORY                           :Üdítőital-gyár
STR_INDUSTRY_NAME_FIZZY_DRINK_FACTORY.t                         :üdítőital-gyárat
STR_INDUSTRY_NAME_BUBBLE_GENERATOR                              :Buborékgenerátor
STR_INDUSTRY_NAME_BUBBLE_GENERATOR.t                            :buborékgenerátort
STR_INDUSTRY_NAME_TOFFEE_QUARRY                                 :Tejkaramella fejtő
STR_INDUSTRY_NAME_TOFFEE_QUARRY.t                               :tejkaramella fejtőt
STR_INDUSTRY_NAME_SUGAR_MINE                                    :Cukorbánya
STR_INDUSTRY_NAME_SUGAR_MINE.t                                  :cukorbányát

############ WARNING, using range 0x6000 for strings that are stored in the savegame
############ These strings may never get a new id, or savegames will break!

##id 0x6000
STR_SV_EMPTY                                                    :
STR_SV_UNNAMED                                                  :Névtelen
STR_SV_TRAIN_NAME                                               :Vonat #{COMMA}
STR_SV_ROAD_VEHICLE_NAME                                        :Közúti jármű #{COMMA}
STR_SV_SHIP_NAME                                                :Hajó #{COMMA}
STR_SV_AIRCRAFT_NAME                                            :Repülő #{COMMA}

###length 27
STR_SV_STNAME                                                   :{STRING}
STR_SV_STNAME_NORTH                                             :{STRING} Észak
STR_SV_STNAME_SOUTH                                             :{STRING} Dél
STR_SV_STNAME_EAST                                              :{STRING} Kelet
STR_SV_STNAME_WEST                                              :{STRING} Nyugat
STR_SV_STNAME_CENTRAL                                           :{STRING} Központ
STR_SV_STNAME_TRANSFER                                          :{STRING} Átszálló
STR_SV_STNAME_HALT                                              :{STRING} Megálló
STR_SV_STNAME_VALLEY                                            :{STRING} Völgy
STR_SV_STNAME_HEIGHTS                                           :{STRING} Hegy
STR_SV_STNAME_WOODS                                             :{STRING} Erdő
STR_SV_STNAME_LAKESIDE                                          :{STRING} Tópart
STR_SV_STNAME_EXCHANGE                                          :{STRING} Átrakó
STR_SV_STNAME_AIRPORT                                           :{STRING} Repülőtér
STR_SV_STNAME_OILFIELD                                          :{STRING} Olajmező
STR_SV_STNAME_MINES                                             :{STRING} Bányák
STR_SV_STNAME_DOCKS                                             :{STRING} Kikötő
STR_SV_STNAME_BUOY                                              :{STRING}
STR_SV_STNAME_WAYPOINT                                          :{STRING}
##id 0x6020
STR_SV_STNAME_ANNEXE                                            :{STRING} Külső
STR_SV_STNAME_SIDINGS                                           :{STRING} Rakodó
STR_SV_STNAME_BRANCH                                            :{STRING} Fogadó
STR_SV_STNAME_UPPER                                             :{STRING} Felső
STR_SV_STNAME_LOWER                                             :{STRING} Alsó
STR_SV_STNAME_HELIPORT                                          :{STRING} Helileszálló
STR_SV_STNAME_FOREST                                            :{STRING} Erdőség
STR_SV_STNAME_FALLBACK                                          :{STRING} {NUM}. sz. Állomás

############ end of savegame specific region!

##id 0x8000
###length 116
# Vehicle names
STR_VEHICLE_NAME_TRAIN_ENGINE_RAIL_KIRBY_PAUL_TANK_STEAM        :Kirby Paul Tank (Gőz)
STR_VEHICLE_NAME_TRAIN_ENGINE_RAIL_MJS_250_DIESEL               :MJS 250 (Dízel)
STR_VEHICLE_NAME_TRAIN_ENGINE_RAIL_PLODDYPHUT_CHOO_CHOO         :Cammogó Csi-hu-hu
STR_VEHICLE_NAME_TRAIN_ENGINE_RAIL_POWERNAUT_CHOO_CHOO          :SemmiErő Csi-hu-hu
STR_VEHICLE_NAME_TRAIN_ENGINE_RAIL_MIGHTYMOVER_CHOO_CHOO        :ErőGép Csi-hu-hu
STR_VEHICLE_NAME_TRAIN_ENGINE_RAIL_PLODDYPHUT_DIESEL            :Cammogó Dízel
STR_VEHICLE_NAME_TRAIN_ENGINE_RAIL_POWERNAUT_DIESEL             :SemmiErő Dízel
STR_VEHICLE_NAME_TRAIN_ENGINE_RAIL_WILLS_2_8_0_STEAM            :Wills 2-8-0 (Gőz)
STR_VEHICLE_NAME_TRAIN_ENGINE_RAIL_CHANEY_JUBILEE_STEAM         :Chaney 'Jubilee' (Gőz)
STR_VEHICLE_NAME_TRAIN_ENGINE_RAIL_GINZU_A4_STEAM               :Ginzu 'A4' (Gőz)
STR_VEHICLE_NAME_TRAIN_ENGINE_RAIL_SH_8P_STEAM                  :SH '8P' (Gőz)
STR_VEHICLE_NAME_TRAIN_ENGINE_RAIL_MANLEY_MOREL_DMU_DIESEL      :Manley-Morel DMU (Dízel)
STR_VEHICLE_NAME_TRAIN_ENGINE_RAIL_DASH_DIESEL                  :'Dash' (Dízel)
STR_VEHICLE_NAME_TRAIN_ENGINE_RAIL_SH_HENDRY_25_DIESEL          :SH/Hendry '25' (Dízel)
STR_VEHICLE_NAME_TRAIN_ENGINE_RAIL_UU_37_DIESEL                 :UU '37' (Dízel)
STR_VEHICLE_NAME_TRAIN_ENGINE_RAIL_FLOSS_47_DIESEL              :Floss '47' (Dízel)
STR_VEHICLE_NAME_TRAIN_ENGINE_RAIL_CS_4000_DIESEL               :CS 4000 (Dízel)
STR_VEHICLE_NAME_TRAIN_ENGINE_RAIL_CS_2400_DIESEL               :CS 2400 (Dízel)
STR_VEHICLE_NAME_TRAIN_ENGINE_RAIL_CENTENNIAL_DIESEL            :Centennial (Dízel)
STR_VEHICLE_NAME_TRAIN_ENGINE_RAIL_KELLING_3100_DIESEL          :Kelling 3100 (Dízel)
STR_VEHICLE_NAME_TRAIN_ENGINE_RAIL_TURNER_TURBO_DIESEL          :Turner Turbo (Dízel)
STR_VEHICLE_NAME_TRAIN_ENGINE_RAIL_MJS_1000_DIESEL              :MJS 1000 (Dízel)
STR_VEHICLE_NAME_TRAIN_ENGINE_RAIL_SH_125_DIESEL                :SH '125' (Dízel)
STR_VEHICLE_NAME_TRAIN_ENGINE_RAIL_SH_30_ELECTRIC               :SH '30' (Elektromos)
STR_VEHICLE_NAME_TRAIN_ENGINE_RAIL_SH_40_ELECTRIC               :SH '40' (Elektromos)
STR_VEHICLE_NAME_TRAIN_ENGINE_RAIL_T_I_M_ELECTRIC               :'T.I.M.' (Elektromos)
STR_VEHICLE_NAME_TRAIN_ENGINE_RAIL_ASIASTAR_ELECTRIC            :'AsiaStar' (Elektromos)
STR_VEHICLE_NAME_TRAIN_WAGON_RAIL_PASSENGER_CAR                 :Személyvagon
STR_VEHICLE_NAME_TRAIN_WAGON_RAIL_MAIL_VAN                      :Levélszállító vagon
STR_VEHICLE_NAME_TRAIN_WAGON_RAIL_COAL_CAR                      :Szénszállító vagon
STR_VEHICLE_NAME_TRAIN_WAGON_RAIL_OIL_TANKER                    :Olajszállító vagon
STR_VEHICLE_NAME_TRAIN_WAGON_RAIL_LIVESTOCK_VAN                 :Állatszállító vagon
STR_VEHICLE_NAME_TRAIN_WAGON_RAIL_GOODS_VAN                     :Áruszállító vagon
STR_VEHICLE_NAME_TRAIN_WAGON_RAIL_GRAIN_HOPPER                  :Gabonaszállító vagon
STR_VEHICLE_NAME_TRAIN_WAGON_RAIL_WOOD_TRUCK                    :Faszállító vagon
STR_VEHICLE_NAME_TRAIN_WAGON_RAIL_IRON_ORE_HOPPER               :Vasércszállító vagon
STR_VEHICLE_NAME_TRAIN_WAGON_RAIL_STEEL_TRUCK                   :Acélszállító vagon
STR_VEHICLE_NAME_TRAIN_WAGON_RAIL_ARMORED_VAN                   :Páncélozott vagon
STR_VEHICLE_NAME_TRAIN_WAGON_RAIL_FOOD_VAN                      :Ételszállító vagon
STR_VEHICLE_NAME_TRAIN_WAGON_RAIL_PAPER_TRUCK                   :Papírszállító vagon
STR_VEHICLE_NAME_TRAIN_WAGON_RAIL_COPPER_ORE_HOPPER             :Rézércszállító vagon
STR_VEHICLE_NAME_TRAIN_WAGON_RAIL_WATER_TANKER                  :Vízszállító vagon
STR_VEHICLE_NAME_TRAIN_WAGON_RAIL_FRUIT_TRUCK                   :Gyümölcsszállító vagon
STR_VEHICLE_NAME_TRAIN_WAGON_RAIL_RUBBER_TRUCK                  :Gumiszállító vagon
STR_VEHICLE_NAME_TRAIN_WAGON_RAIL_SUGAR_TRUCK                   :Cukorszállító vagon
STR_VEHICLE_NAME_TRAIN_WAGON_RAIL_COTTON_CANDY_HOPPER           :Vattacukorszállító vagon
STR_VEHICLE_NAME_TRAIN_WAGON_RAIL_TOFFEE_HOPPER                 :Tejkaramella-szállító vagon
STR_VEHICLE_NAME_TRAIN_WAGON_RAIL_BUBBLE_VAN                    :Buborékszállító vagon
STR_VEHICLE_NAME_TRAIN_WAGON_RAIL_COLA_TANKER                   :Kólaszállító vagon
STR_VEHICLE_NAME_TRAIN_WAGON_RAIL_CANDY_VAN                     :Cukorkaszállító vagon
STR_VEHICLE_NAME_TRAIN_WAGON_RAIL_TOY_VAN                       :Játékszállító vagon
STR_VEHICLE_NAME_TRAIN_WAGON_RAIL_BATTERY_TRUCK                 :Elemszállító vagon
STR_VEHICLE_NAME_TRAIN_WAGON_RAIL_FIZZY_DRINK_TRUCK             :Szénsavasital-szállító vagon
STR_VEHICLE_NAME_TRAIN_WAGON_RAIL_PLASTIC_TRUCK                 :Műanyagszállító vagon
STR_VEHICLE_NAME_TRAIN_ENGINE_MONORAIL_X2001_ELECTRIC           :'X2001' (Elektromos)
STR_VEHICLE_NAME_TRAIN_ENGINE_MONORAIL_MILLENNIUM_Z1_ELECTRIC   :'Millennium Z1' (Elektromos)
STR_VEHICLE_NAME_TRAIN_ENGINE_MONORAIL_WIZZOWOW_Z99             :ZummDeGyors Z99
STR_VEHICLE_NAME_TRAIN_WAGON_MONORAIL_PASSENGER_CAR             :Személyvagon
STR_VEHICLE_NAME_TRAIN_WAGON_MONORAIL_MAIL_VAN                  :Levélszállító vagon
STR_VEHICLE_NAME_TRAIN_WAGON_MONORAIL_COAL_CAR                  :Szénszállító vagon
STR_VEHICLE_NAME_TRAIN_WAGON_MONORAIL_OIL_TANKER                :Olajszállító vagon
STR_VEHICLE_NAME_TRAIN_WAGON_MONORAIL_LIVESTOCK_VAN             :Állatszállító vagon
STR_VEHICLE_NAME_TRAIN_WAGON_MONORAIL_GOODS_VAN                 :Áruszállító vagon
STR_VEHICLE_NAME_TRAIN_WAGON_MONORAIL_GRAIN_HOPPER              :Gabonaszállító vagon
STR_VEHICLE_NAME_TRAIN_WAGON_MONORAIL_WOOD_TRUCK                :Faszállító vagon
STR_VEHICLE_NAME_TRAIN_WAGON_MONORAIL_IRON_ORE_HOPPER           :Vasércszállító vagon
STR_VEHICLE_NAME_TRAIN_WAGON_MONORAIL_STEEL_TRUCK               :Acélszállító vagon
STR_VEHICLE_NAME_TRAIN_WAGON_MONORAIL_ARMORED_VAN               :Páncélozott vagon
STR_VEHICLE_NAME_TRAIN_WAGON_MONORAIL_FOOD_VAN                  :Ételszállító vagon
STR_VEHICLE_NAME_TRAIN_WAGON_MONORAIL_PAPER_TRUCK               :Papírszállító vagon
STR_VEHICLE_NAME_TRAIN_WAGON_MONORAIL_COPPER_ORE_HOPPER         :Rézércszállító vagon
STR_VEHICLE_NAME_TRAIN_WAGON_MONORAIL_WATER_TANKER              :Vízszállító vagon
STR_VEHICLE_NAME_TRAIN_WAGON_MONORAIL_FRUIT_TRUCK               :Gyümölcsszállító vagon
STR_VEHICLE_NAME_TRAIN_WAGON_MONORAIL_RUBBER_TRUCK              :Gumiszállító vagon
STR_VEHICLE_NAME_TRAIN_WAGON_MONORAIL_SUGAR_TRUCK               :Cukorszállító vagon
STR_VEHICLE_NAME_TRAIN_WAGON_MONORAIL_COTTON_CANDY_HOPPER       :Vattacukorszállító vagon
STR_VEHICLE_NAME_TRAIN_WAGON_MONORAIL_TOFFEE_HOPPER             :Tejkaramella-szállító vagon
STR_VEHICLE_NAME_TRAIN_WAGON_MONORAIL_BUBBLE_VAN                :Buborékszállító vagon
STR_VEHICLE_NAME_TRAIN_WAGON_MONORAIL_COLA_TANKER               :Kólaszállító vagon
STR_VEHICLE_NAME_TRAIN_WAGON_MONORAIL_CANDY_VAN                 :Cukorkaszállító vagon
STR_VEHICLE_NAME_TRAIN_WAGON_MONORAIL_TOY_VAN                   :Játékszállító vagon
STR_VEHICLE_NAME_TRAIN_WAGON_MONORAIL_BATTERY_TRUCK             :Elemszállító vagon
STR_VEHICLE_NAME_TRAIN_WAGON_MONORAIL_FIZZY_DRINK_TRUCK         :Szénsavasital-szállító vagon
STR_VEHICLE_NAME_TRAIN_WAGON_MONORAIL_PLASTIC_TRUCK             :Műanyagszállító vagon
STR_VEHICLE_NAME_TRAIN_ENGINE_MAGLEV_LEV1_LEVIATHAN_ELECTRIC    :Lev1 'Leviátán' (Elektromos)
STR_VEHICLE_NAME_TRAIN_ENGINE_MAGLEV_LEV2_CYCLOPS_ELECTRIC      :Lev2 'Küklopsz' (Elektromos)
STR_VEHICLE_NAME_TRAIN_ENGINE_MAGLEV_LEV3_PEGASUS_ELECTRIC      :Lev3 'Pegazus' (Elektromos)
STR_VEHICLE_NAME_TRAIN_ENGINE_MAGLEV_LEV4_CHIMAERA_ELECTRIC     :Lev4 'Kiméra' (Elektromos)
STR_VEHICLE_NAME_TRAIN_ENGINE_MAGLEV_WIZZOWOW_ROCKETEER         :ZummDeGyors Rakéta
STR_VEHICLE_NAME_TRAIN_WAGON_MAGLEV_PASSENGER_CAR               :Személyvagon
STR_VEHICLE_NAME_TRAIN_WAGON_MAGLEV_MAIL_VAN                    :Levélszállító vagon
STR_VEHICLE_NAME_TRAIN_WAGON_MAGLEV_COAL_CAR                    :Szénszállító vagon
STR_VEHICLE_NAME_TRAIN_WAGON_MAGLEV_OIL_TANKER                  :Olajszállító vagon
STR_VEHICLE_NAME_TRAIN_WAGON_MAGLEV_LIVESTOCK_VAN               :Állatszállító vagon
STR_VEHICLE_NAME_TRAIN_WAGON_MAGLEV_GOODS_VAN                   :Áruszállító vagon
STR_VEHICLE_NAME_TRAIN_WAGON_MAGLEV_GRAIN_HOPPER                :Gabonaszállító vagon
STR_VEHICLE_NAME_TRAIN_WAGON_MAGLEV_WOOD_TRUCK                  :Faszállító vagon
STR_VEHICLE_NAME_TRAIN_WAGON_MAGLEV_IRON_ORE_HOPPER             :Vasércszállító vagon
STR_VEHICLE_NAME_TRAIN_WAGON_MAGLEV_STEEL_TRUCK                 :Acélszállító vagon
STR_VEHICLE_NAME_TRAIN_WAGON_MAGLEV_ARMORED_VAN                 :Páncélozott vagon
STR_VEHICLE_NAME_TRAIN_WAGON_MAGLEV_FOOD_VAN                    :Ételszállító vagon
STR_VEHICLE_NAME_TRAIN_WAGON_MAGLEV_PAPER_TRUCK                 :Papírszállító vagon
STR_VEHICLE_NAME_TRAIN_WAGON_MAGLEV_COPPER_ORE_HOPPER           :Rézércszállító vagon
STR_VEHICLE_NAME_TRAIN_WAGON_MAGLEV_WATER_TANKER                :Vízszállító vagon
STR_VEHICLE_NAME_TRAIN_WAGON_MAGLEV_FRUIT_TRUCK                 :Gyümölcsszállító vagon
STR_VEHICLE_NAME_TRAIN_WAGON_MAGLEV_RUBBER_TRUCK                :Gumiszállító vagon
STR_VEHICLE_NAME_TRAIN_WAGON_MAGLEV_SUGAR_TRUCK                 :Cukorszállító vagon
STR_VEHICLE_NAME_TRAIN_WAGON_MAGLEV_COTTON_CANDY_HOPPER         :Vattacukorszállító vagon
STR_VEHICLE_NAME_TRAIN_WAGON_MAGLEV_TOFFEE_HOPPER               :Tejkaramella-szállító vagon
STR_VEHICLE_NAME_TRAIN_WAGON_MAGLEV_BUBBLE_VAN                  :Buborékszállító vagon
STR_VEHICLE_NAME_TRAIN_WAGON_MAGLEV_COLA_TANKER                 :Kólaszállító vagon
STR_VEHICLE_NAME_TRAIN_WAGON_MAGLEV_CANDY_VAN                   :Cukorkaszállító vagon
STR_VEHICLE_NAME_TRAIN_WAGON_MAGLEV_TOY_VAN                     :Játékszállító vagon
STR_VEHICLE_NAME_TRAIN_WAGON_MAGLEV_BATTERY_TRUCK               :Elemszállító vagon
STR_VEHICLE_NAME_TRAIN_WAGON_MAGLEV_FIZZY_DRINK_TRUCK           :Szénsavasital-szállító vagon
STR_VEHICLE_NAME_TRAIN_WAGON_MAGLEV_PLASTIC_TRUCK               :Műanyagszállító vagon

###length 88
STR_VEHICLE_NAME_ROAD_VEHICLE_MPS_REGAL_BUS                     :MPS királyi busz
STR_VEHICLE_NAME_ROAD_VEHICLE_HEREFORD_LEOPARD_BUS              :Hereford leopárd busz
STR_VEHICLE_NAME_ROAD_VEHICLE_FOSTER_BUS                        :Foster busz
STR_VEHICLE_NAME_ROAD_VEHICLE_FOSTER_MKII_SUPERBUS              :Foster MkII szuperbusz
STR_VEHICLE_NAME_ROAD_VEHICLE_PLODDYPHUT_MKI_BUS                :Cammogó MkI busz
STR_VEHICLE_NAME_ROAD_VEHICLE_PLODDYPHUT_MKII_BUS               :Cammogó MkII busz
STR_VEHICLE_NAME_ROAD_VEHICLE_PLODDYPHUT_MKIII_BUS              :Cammogó MkIII busz
STR_VEHICLE_NAME_ROAD_VEHICLE_BALOGH_COAL_TRUCK                 :Balogh szénszállító autó
STR_VEHICLE_NAME_ROAD_VEHICLE_UHL_COAL_TRUCK                    :Uhl szénszállító
STR_VEHICLE_NAME_ROAD_VEHICLE_DW_COAL_TRUCK                     :DW szénszállító
STR_VEHICLE_NAME_ROAD_VEHICLE_MPS_MAIL_TRUCK                    :MPS levélszállító
STR_VEHICLE_NAME_ROAD_VEHICLE_REYNARD_MAIL_TRUCK                :Reynard levélszállító
STR_VEHICLE_NAME_ROAD_VEHICLE_PERRY_MAIL_TRUCK                  :Perry levélszállító
STR_VEHICLE_NAME_ROAD_VEHICLE_MIGHTYMOVER_MAIL_TRUCK            :ErőGép levélszállító
STR_VEHICLE_NAME_ROAD_VEHICLE_POWERNAUGHT_MAIL_TRUCK            :SemmiErő levélszállító
STR_VEHICLE_NAME_ROAD_VEHICLE_WIZZOWOW_MAIL_TRUCK               :ZummDeGyors levélszállító
STR_VEHICLE_NAME_ROAD_VEHICLE_WITCOMBE_OIL_TANKER               :Witcombe olajszállító
STR_VEHICLE_NAME_ROAD_VEHICLE_FOSTER_OIL_TANKER                 :Foster olajszállító
STR_VEHICLE_NAME_ROAD_VEHICLE_PERRY_OIL_TANKER                  :Perry olajszállító
STR_VEHICLE_NAME_ROAD_VEHICLE_TALBOTT_LIVESTOCK_VAN             :Talbott állatszállító
STR_VEHICLE_NAME_ROAD_VEHICLE_UHL_LIVESTOCK_VAN                 :Uhl állatszállító
STR_VEHICLE_NAME_ROAD_VEHICLE_FOSTER_LIVESTOCK_VAN              :Foster állatszállító
STR_VEHICLE_NAME_ROAD_VEHICLE_BALOGH_GOODS_TRUCK                :Balogh áruszállító
STR_VEHICLE_NAME_ROAD_VEHICLE_CRAIGHEAD_GOODS_TRUCK             :Craighead áruszállító
STR_VEHICLE_NAME_ROAD_VEHICLE_GOSS_GOODS_TRUCK                  :Goss áruszállító
STR_VEHICLE_NAME_ROAD_VEHICLE_HEREFORD_GRAIN_TRUCK              :Hereford gabonaszállító
STR_VEHICLE_NAME_ROAD_VEHICLE_THOMAS_GRAIN_TRUCK                :Thomas gabonaszállító
STR_VEHICLE_NAME_ROAD_VEHICLE_GOSS_GRAIN_TRUCK                  :Goss gabonaszállító
STR_VEHICLE_NAME_ROAD_VEHICLE_WITCOMBE_WOOD_TRUCK               :Witcombe faszállító
STR_VEHICLE_NAME_ROAD_VEHICLE_FOSTER_WOOD_TRUCK                 :Foster faszállító
STR_VEHICLE_NAME_ROAD_VEHICLE_MORELAND_WOOD_TRUCK               :Moreland faszállító
STR_VEHICLE_NAME_ROAD_VEHICLE_MPS_IRON_ORE_TRUCK                :MPS vasércszállító
STR_VEHICLE_NAME_ROAD_VEHICLE_UHL_IRON_ORE_TRUCK                :Uhl vasércszállító
STR_VEHICLE_NAME_ROAD_VEHICLE_CHIPPY_IRON_ORE_TRUCK             :Chippy vasércszállító
STR_VEHICLE_NAME_ROAD_VEHICLE_BALOGH_STEEL_TRUCK                :Balogh acélszállító
STR_VEHICLE_NAME_ROAD_VEHICLE_UHL_STEEL_TRUCK                   :Uhl acélszállító
STR_VEHICLE_NAME_ROAD_VEHICLE_KELLING_STEEL_TRUCK               :Kelling acélszállító
STR_VEHICLE_NAME_ROAD_VEHICLE_BALOGH_ARMORED_TRUCK              :Balogh páncélkocsi
STR_VEHICLE_NAME_ROAD_VEHICLE_UHL_ARMORED_TRUCK                 :Uhl páncélkocsi
STR_VEHICLE_NAME_ROAD_VEHICLE_FOSTER_ARMORED_TRUCK              :Foster páncélkocsi
STR_VEHICLE_NAME_ROAD_VEHICLE_FOSTER_FOOD_VAN                   :Foster ételszállító
STR_VEHICLE_NAME_ROAD_VEHICLE_PERRY_FOOD_VAN                    :Perry ételszállító
STR_VEHICLE_NAME_ROAD_VEHICLE_CHIPPY_FOOD_VAN                   :Chippy ételszállító
STR_VEHICLE_NAME_ROAD_VEHICLE_UHL_PAPER_TRUCK                   :Uhl papírszállító
STR_VEHICLE_NAME_ROAD_VEHICLE_BALOGH_PAPER_TRUCK                :Balogh papírszállító
STR_VEHICLE_NAME_ROAD_VEHICLE_MPS_PAPER_TRUCK                   :MPS papírszállító
STR_VEHICLE_NAME_ROAD_VEHICLE_MPS_COPPER_ORE_TRUCK              :MPS rézércszállító
STR_VEHICLE_NAME_ROAD_VEHICLE_UHL_COPPER_ORE_TRUCK              :Uhl rézércszállító
STR_VEHICLE_NAME_ROAD_VEHICLE_GOSS_COPPER_ORE_TRUCK             :Goss rézércszállító
STR_VEHICLE_NAME_ROAD_VEHICLE_UHL_WATER_TANKER                  :Uhl vízszállító
STR_VEHICLE_NAME_ROAD_VEHICLE_BALOGH_WATER_TANKER               :Balogh vízszállító
STR_VEHICLE_NAME_ROAD_VEHICLE_MPS_WATER_TANKER                  :MPS vízszállító
STR_VEHICLE_NAME_ROAD_VEHICLE_BALOGH_FRUIT_TRUCK                :Balogh gyümölcsszállító
STR_VEHICLE_NAME_ROAD_VEHICLE_UHL_FRUIT_TRUCK                   :Uhl gyümölcsszállító
STR_VEHICLE_NAME_ROAD_VEHICLE_KELLING_FRUIT_TRUCK               :Kelling gyümölcsszállító
STR_VEHICLE_NAME_ROAD_VEHICLE_BALOGH_RUBBER_TRUCK               :Balogh gumiszállító
STR_VEHICLE_NAME_ROAD_VEHICLE_UHL_RUBBER_TRUCK                  :Uhl gumiszállító
STR_VEHICLE_NAME_ROAD_VEHICLE_RMT_RUBBER_TRUCK                  :RMT gumiszállító
STR_VEHICLE_NAME_ROAD_VEHICLE_MIGHTYMOVER_SUGAR_TRUCK           :SemmiErő cukorszállító
STR_VEHICLE_NAME_ROAD_VEHICLE_POWERNAUGHT_SUGAR_TRUCK           :ErőGép cukorszállító
STR_VEHICLE_NAME_ROAD_VEHICLE_WIZZOWOW_SUGAR_TRUCK              :ZummDeGyors cukorszállító
STR_VEHICLE_NAME_ROAD_VEHICLE_MIGHTYMOVER_COLA_TRUCK            :SemmiErő kólaszállító
STR_VEHICLE_NAME_ROAD_VEHICLE_POWERNAUGHT_COLA_TRUCK            :ErőGép kólaszállító
STR_VEHICLE_NAME_ROAD_VEHICLE_WIZZOWOW_COLA_TRUCK               :ZummDeGyors kólaszállító
STR_VEHICLE_NAME_ROAD_VEHICLE_MIGHTYMOVER_COTTON_CANDY          :SemmiErő vattacukor-sz.
STR_VEHICLE_NAME_ROAD_VEHICLE_POWERNAUGHT_COTTON_CANDY          :ErőGép vattacukor-sz.
STR_VEHICLE_NAME_ROAD_VEHICLE_WIZZOWOW_COTTON_CANDY_TRUCK       :ZummDeGyors vattacukor-sz.
STR_VEHICLE_NAME_ROAD_VEHICLE_MIGHTYMOVER_TOFFEE_TRUCK          :SemmiErő tejkaramella-sz.
STR_VEHICLE_NAME_ROAD_VEHICLE_POWERNAUGHT_TOFFEE_TRUCK          :ErőGép tejkaramella-sz.
STR_VEHICLE_NAME_ROAD_VEHICLE_WIZZOWOW_TOFFEE_TRUCK             :ZummDeGyors tejkaramella-sz.
STR_VEHICLE_NAME_ROAD_VEHICLE_MIGHTYMOVER_TOY_VAN               :SemmiErő játékszállító
STR_VEHICLE_NAME_ROAD_VEHICLE_POWERNAUGHT_TOY_VAN               :ErőGép játékszállító
STR_VEHICLE_NAME_ROAD_VEHICLE_WIZZOWOW_TOY_VAN                  :ZummDeGyors játékszállító
STR_VEHICLE_NAME_ROAD_VEHICLE_MIGHTYMOVER_CANDY_TRUCK           :SemmiErő cukorkaszállító
STR_VEHICLE_NAME_ROAD_VEHICLE_POWERNAUGHT_CANDY_TRUCK           :ErőGép cukorkaszállító
STR_VEHICLE_NAME_ROAD_VEHICLE_WIZZOWOW_CANDY_TRUCK              :ZummDeGyors cukorkaszállító
STR_VEHICLE_NAME_ROAD_VEHICLE_MIGHTYMOVER_BATTERY_TRUCK         :SemmiErő elemszállító
STR_VEHICLE_NAME_ROAD_VEHICLE_POWERNAUGHT_BATTERY_TRUCK         :ErőGép elemszállító
STR_VEHICLE_NAME_ROAD_VEHICLE_WIZZOWOW_BATTERY_TRUCK            :ZummDeGyors elemszállító
STR_VEHICLE_NAME_ROAD_VEHICLE_MIGHTYMOVER_FIZZY_DRINK           :SemmiErő szénsavasital-sz.
STR_VEHICLE_NAME_ROAD_VEHICLE_POWERNAUGHT_FIZZY_DRINK           :ErőGép szénsavasital-sz.
STR_VEHICLE_NAME_ROAD_VEHICLE_WIZZOWOW_FIZZY_DRINK_TRUCK        :ZummDeGyors szénsavasital-sz.
STR_VEHICLE_NAME_ROAD_VEHICLE_MIGHTYMOVER_PLASTIC_TRUCK         :SemmiErő műanyagszállító
STR_VEHICLE_NAME_ROAD_VEHICLE_POWERNAUGHT_PLASTIC_TRUCK         :ErőGép műanyagszállító
STR_VEHICLE_NAME_ROAD_VEHICLE_WIZZOWOW_PLASTIC_TRUCK            :ZummDeGyors műanyagszállító
STR_VEHICLE_NAME_ROAD_VEHICLE_MIGHTYMOVER_BUBBLE_TRUCK          :SemmiErő buborékszállító
STR_VEHICLE_NAME_ROAD_VEHICLE_POWERNAUGHT_BUBBLE_TRUCK          :ErőGép buborékszállító
STR_VEHICLE_NAME_ROAD_VEHICLE_WIZZOWOW_BUBBLE_TRUCK             :ZummDeGyors buborékszállító

###length 11
STR_VEHICLE_NAME_SHIP_MPS_OIL_TANKER                            :MPS olajszállító hajó
STR_VEHICLE_NAME_SHIP_CS_INC_OIL_TANKER                         :CS-Inc. olajszállító hajó
STR_VEHICLE_NAME_SHIP_MPS_PASSENGER_FERRY                       :MPS komp
STR_VEHICLE_NAME_SHIP_FFP_PASSENGER_FERRY                       :FFP komp
STR_VEHICLE_NAME_SHIP_BAKEWELL_300_HOVERCRAFT                   :Bakewell 300 légpárnás hajó
STR_VEHICLE_NAME_SHIP_CHUGGER_CHUG_PASSENGER                    :Zity-zöty komp
STR_VEHICLE_NAME_SHIP_SHIVERSHAKE_PASSENGER_FERRY               :SzétRáz komp
STR_VEHICLE_NAME_SHIP_YATE_CARGO_SHIP                           :Yate teherhajó
STR_VEHICLE_NAME_SHIP_BAKEWELL_CARGO_SHIP                       :Bakewell teherhajó
STR_VEHICLE_NAME_SHIP_MIGHTYMOVER_CARGO_SHIP                    :ErőGép teherhajó
STR_VEHICLE_NAME_SHIP_POWERNAUT_CARGO_SHIP                      :SemmiErő teherhajó

###length 41
STR_VEHICLE_NAME_AIRCRAFT_SAMPSON_U52                           :Sampson U52
STR_VEHICLE_NAME_AIRCRAFT_COLEMAN_COUNT                         :Coleman Count
STR_VEHICLE_NAME_AIRCRAFT_FFP_DART                              :FFP Dárda
STR_VEHICLE_NAME_AIRCRAFT_YATE_HAUGAN                           :Yate Haugan
STR_VEHICLE_NAME_AIRCRAFT_BAKEWELL_COTSWALD_LB_3                :Bakewell Cotswald LB-3
STR_VEHICLE_NAME_AIRCRAFT_BAKEWELL_LUCKETT_LB_8                 :Bakewell Luckett LB-8
STR_VEHICLE_NAME_AIRCRAFT_BAKEWELL_LUCKETT_LB_9                 :Bakewell Luckett LB-9
STR_VEHICLE_NAME_AIRCRAFT_BAKEWELL_LUCKETT_LB80                 :Bakewell Luckett LB80
STR_VEHICLE_NAME_AIRCRAFT_BAKEWELL_LUCKETT_LB_10                :Bakewell Luckett LB-10
STR_VEHICLE_NAME_AIRCRAFT_BAKEWELL_LUCKETT_LB_11                :Bakewell Luckett LB-11
STR_VEHICLE_NAME_AIRCRAFT_YATE_AEROSPACE_YAC_1_11               :Yate Aerospace YAC 1-11
STR_VEHICLE_NAME_AIRCRAFT_DARWIN_100                            :Darwin 100
STR_VEHICLE_NAME_AIRCRAFT_DARWIN_200                            :Darwin 200
STR_VEHICLE_NAME_AIRCRAFT_DARWIN_300                            :Darwin 300
STR_VEHICLE_NAME_AIRCRAFT_DARWIN_400                            :Darwin 400
STR_VEHICLE_NAME_AIRCRAFT_DARWIN_500                            :Darwin 500
STR_VEHICLE_NAME_AIRCRAFT_DARWIN_600                            :Darwin 600
STR_VEHICLE_NAME_AIRCRAFT_GURU_GALAXY                           :Guru Galaxis
STR_VEHICLE_NAME_AIRCRAFT_AIRTAXI_A21                           :Légitaxi A21
STR_VEHICLE_NAME_AIRCRAFT_AIRTAXI_A31                           :Légitaxi A31
STR_VEHICLE_NAME_AIRCRAFT_AIRTAXI_A32                           :Légitaxi A32
STR_VEHICLE_NAME_AIRCRAFT_AIRTAXI_A33                           :Légitaxi A33
STR_VEHICLE_NAME_AIRCRAFT_YATE_AEROSPACE_YAE46                  :Yate Aerospace YAe46
STR_VEHICLE_NAME_AIRCRAFT_DINGER_100                            :Dinger 100
STR_VEHICLE_NAME_AIRCRAFT_AIRTAXI_A34_1000                      :Légitaxi A34-1000
STR_VEHICLE_NAME_AIRCRAFT_YATE_Z_SHUTTLE                        :Yate Z-Shuttle
STR_VEHICLE_NAME_AIRCRAFT_KELLING_K1                            :Kelling K1
STR_VEHICLE_NAME_AIRCRAFT_KELLING_K6                            :Kelling K6
STR_VEHICLE_NAME_AIRCRAFT_KELLING_K7                            :Kelling K7
STR_VEHICLE_NAME_AIRCRAFT_DARWIN_700                            :Darwin 700
STR_VEHICLE_NAME_AIRCRAFT_FFP_HYPERDART_2                       :FFP Hiperdárda 2
STR_VEHICLE_NAME_AIRCRAFT_DINGER_200                            :Dinger 200
STR_VEHICLE_NAME_AIRCRAFT_DINGER_1000                           :Dinger 1000
STR_VEHICLE_NAME_AIRCRAFT_PLODDYPHUT_100                        :Cammogó 100
STR_VEHICLE_NAME_AIRCRAFT_PLODDYPHUT_500                        :Cammogó 500
STR_VEHICLE_NAME_AIRCRAFT_FLASHBANG_X1                          :BummSzáguld X1
STR_VEHICLE_NAME_AIRCRAFT_JUGGERPLANE_M1                        :LégiHáz M1
STR_VEHICLE_NAME_AIRCRAFT_FLASHBANG_WIZZER                      :CsíkHúzó
STR_VEHICLE_NAME_AIRCRAFT_TRICARIO_HELICOPTER                   :Tricario Helikopter
STR_VEHICLE_NAME_AIRCRAFT_GURU_X2_HELICOPTER                    :Guru X2 Helikopter
STR_VEHICLE_NAME_AIRCRAFT_POWERNAUT_HELICOPTER                  :SemmiErő Helikopter

##id 0x8800
# Formatting of some strings
STR_FORMAT_DATE_TINY                                            :{ZEROFILL_NUM}-{ZEROFILL_NUM}-{NUM}
STR_FORMAT_DATE_SHORT                                           :{STRING} {NUM}
STR_FORMAT_DATE_LONG                                            :{STRING} {STRING} {NUM}
STR_FORMAT_DATE_ISO                                             :{2:NUM}-{1:ZEROFILL_NUM}-{0:ZEROFILL_NUM}

STR_FORMAT_COMPANY_NUM                                          :({COMMA}. vállalat)
STR_FORMAT_GROUP_NAME                                           :{COMMA} csoport
STR_FORMAT_GROUP_VEHICLE_NAME                                   :{GROUP} #{COMMA}
STR_FORMAT_INDUSTRY_NAME                                        :{TOWN}i {STRING}

###length 2
STR_FORMAT_BUOY_NAME                                            :{TOWN} Bója
STR_FORMAT_BUOY_NAME.ba                                         :{TOWN} Bóján
STR_FORMAT_BUOY_NAME_SERIAL                                     :{TOWN} {COMMA}. sz. Bója
STR_FORMAT_BUOY_NAME_SERIAL.ba                                  :{TOWN} {COMMA}. sz. Bóján

###length 2
STR_FORMAT_WAYPOINT_NAME                                        :{TOWN} Ellenőrző pont
STR_FORMAT_WAYPOINT_NAME.ba                                     :{TOWN} Ellenőrző ponton
STR_FORMAT_WAYPOINT_NAME_SERIAL                                 :{TOWN} {COMMA}. sz. Ellenőrző pont
STR_FORMAT_WAYPOINT_NAME_SERIAL.ba                              :{TOWN} {COMMA}. sz. Ellenőrző ponton

###length 6
STR_FORMAT_DEPOT_NAME_TRAIN                                     :{TOWN} Járműtelep
STR_FORMAT_DEPOT_NAME_TRAIN_SERIAL                              :{TOWN} {COMMA}. sz. Vasúti járműtelep
STR_FORMAT_DEPOT_NAME_ROAD_VEHICLE                              :{TOWN} Garázs
STR_FORMAT_DEPOT_NAME_ROAD_VEHICLE_SERIAL                       :{TOWN} {COMMA}. sz. Garázs
STR_FORMAT_DEPOT_NAME_SHIP                                      :{TOWN} Dokk
STR_FORMAT_DEPOT_NAME_SHIP_SERIAL                               :{TOWN} {COMMA}. sz. Dokk
###next-name-looks-similar

STR_FORMAT_DEPOT_NAME_AIRCRAFT                                  :{STATION} Hangár
# _SERIAL version of AIRACRAFT doesn't exist

STR_UNKNOWN_STATION                                             :ismeretlen állomás
STR_DEFAULT_SIGN_NAME                                           :Felirat
STR_COMPANY_SOMEONE                                             :valaki

STR_SAVEGAME_DURATION_REALTIME                                  :{NUM}ó {NUM}p
STR_SAVEGAME_NAME_DEFAULT                                       :{COMPANY}, {STRING}
STR_SAVEGAME_NAME_SPECTATOR                                     :Megfigyelő, {1:STRING}

# Viewport strings
STR_VIEWPORT_TOWN_POP                                           :{WHITE}{TOWN} ({COMMA})
STR_VIEWPORT_TOWN                                               :{WHITE}{TOWN}
STR_VIEWPORT_TOWN_TINY_BLACK                                    :{TINY_FONT}{BLACK}{TOWN}
STR_VIEWPORT_TOWN_TINY_WHITE                                    :{TINY_FONT}{WHITE}{TOWN}

STR_VIEWPORT_SIGN_SMALL_BLACK                                   :{TINY_FONT}{BLACK}{SIGN}
STR_VIEWPORT_SIGN_SMALL_WHITE                                   :{TINY_FONT}{WHITE}{SIGN}

STR_VIEWPORT_STATION                                            :{STATION} {STATION_FEATURES}
STR_VIEWPORT_STATION_TINY                                       :{TINY_FONT}{STATION}

STR_VIEWPORT_WAYPOINT                                           :{WAYPOINT}
STR_VIEWPORT_WAYPOINT_TINY                                      :{TINY_FONT}{WAYPOINT}

# Simple strings to get specific types of data
STR_COMPANY_NAME                                                :{COMPANY}
STR_COMPANY_NAME_COMPANY_NUM                                    :{COMPANY} {COMPANY_NUM}
STR_DEPOT_NAME                                                  :{DEPOT}
STR_ENGINE_NAME                                                 :{ENGINE}
STR_HIDDEN_ENGINE_NAME                                          :{ENGINE} (rejtett)
STR_GROUP_NAME                                                  :{GROUP}
STR_INDUSTRY_NAME                                               :{INDUSTRY}
STR_PRESIDENT_NAME                                              :{PRESIDENT_NAME}
STR_SIGN_NAME                                                   :{SIGN}
STR_STATION_NAME                                                :{STATION}
STR_TOWN_NAME                                                   :{TOWN}
STR_VEHICLE_NAME                                                :{VEHICLE}
STR_WAYPOINT_NAME                                               :{WAYPOINT}

STR_CURRENCY_SHORT_KILO                                         :{NBSP}e
STR_CURRENCY_SHORT_MEGA                                         :{NBSP}m
STR_CURRENCY_SHORT_GIGA                                         :{NBSP}mrd
STR_CURRENCY_SHORT_TERA                                         :{NBSP}tn

STR_JUST_CARGO                                                  :{CARGO_LONG}
STR_JUST_RIGHT_ARROW                                            :{RIGHT_ARROW}
STR_JUST_CHECKMARK                                              :{CHECKMARK}
STR_JUST_COMMA                                                  :{COMMA}
STR_JUST_CURRENCY_SHORT                                         :{CURRENCY_SHORT}
STR_JUST_CURRENCY_LONG                                          :{CURRENCY_LONG}
STR_JUST_CARGO_LIST                                             :{CARGO_LIST}
STR_JUST_DECIMAL                                                :{DECIMAL}
STR_JUST_INT                                                    :{NUM}
STR_JUST_DATE_TINY                                              :{DATE_TINY}
STR_JUST_DATE_SHORT                                             :{DATE_SHORT}
STR_JUST_DATE_LONG                                              :{DATE_LONG}
STR_JUST_DATE_ISO                                               :{DATE_ISO}
STR_JUST_STRING                                                 :{STRING}
STR_JUST_STRING1                                                :{STRING}
STR_JUST_STRING2                                                :{STRING}
STR_JUST_STRING_STRING                                          :{STRING}{STRING}
STR_JUST_RAW_STRING                                             :{STRING}
STR_JUST_BIG_RAW_STRING                                         :{BIG_FONT}{STRING}

# Slightly 'raw' stringcodes with colour or size
STR_WHITE_SIGN                                                  :{WHITE}{SIGN}
STR_TINY_BLACK_HEIGHT                                           :{TINY_FONT}{BLACK}{HEIGHT}

STR_BLACK_1                                                     :{BLACK}1
STR_BLACK_2                                                     :{BLACK}2
STR_BLACK_3                                                     :{BLACK}3
STR_BLACK_4                                                     :{BLACK}4
STR_BLACK_5                                                     :{BLACK}5
STR_BLACK_6                                                     :{BLACK}6
STR_BLACK_7                                                     :{BLACK}7

STR_TRAIN                                                       :{BLACK}{TRAIN}
STR_BUS                                                         :{BLACK}{BUS}
STR_LORRY                                                       :{BLACK}{LORRY}
STR_PLANE                                                       :{BLACK}{PLANE}
STR_SHIP                                                        :{BLACK}{SHIP}

STR_TOOLBAR_RAILTYPE_VELOCITY                                   :{STRING} ({VELOCITY})<|MERGE_RESOLUTION|>--- conflicted
+++ resolved
@@ -1549,10 +1549,7 @@
 
 STR_CONFIG_SETTING_TOWN_CARGO_SCALE                             :Települések rakománytermelésének mértéke: {STRING}
 STR_CONFIG_SETTING_TOWN_CARGO_SCALE_HELPTEXT                    :A települések rakománytermelésének mértéke százalékban.
-<<<<<<< HEAD
-=======
 STR_CONFIG_SETTING_CARGO_SCALE_VALUE                            :{NUM}%
->>>>>>> 8bccb580
 
 STR_CONFIG_SETTING_AUTORENEW_VEHICLE                            :Automatikusan felújítja a járművet ha elöregedik: {STRING}
 STR_CONFIG_SETTING_AUTORENEW_VEHICLE_HELPTEXT                   :Bekapcsolva a jármű élettartamának végén automatikusan cserére kerül, ha a lecserélési feltételek teljesülnek
@@ -3734,11 +3731,8 @@
 STR_SUBSIDIES_SUBSIDISED_TITLE                                  :{BLACK}Már támogatást kap
 STR_SUBSIDIES_SUBSIDISED_FROM_TO                                :{ORANGE}{STRING} szállításáért {STRING} és {STRING} között {YELLOW} ({COMPANY}{YELLOW}, {STRING})
 STR_SUBSIDIES_TOOLTIP_CLICK_ON_SERVICE_TO_CENTER                :{BLACK}Kattints egy sorra a város/gazdasági épület megnézéséhez. Ctrl+kattintás esetén új látképet nyit a város/gazdasági épület pozíciójára
-<<<<<<< HEAD
-=======
 STR_SUBSIDIES_OFFERED_EXPIRY_DATE                               :eddig: {DATE_SHORT}
 STR_SUBSIDIES_OFFERED_EXPIRY_TIME                               :ezen belül: {UNITS_MONTHS_OR_MINUTES}
->>>>>>> 8bccb580
 STR_SUBSIDIES_SUBSIDISED_EXPIRY_DATE                            :eddig: {DATE_SHORT}
 STR_SUBSIDIES_SUBSIDISED_EXPIRY_TIME                            :háralévő idő: {UNITS_MONTHS_OR_MINUTES}
 
@@ -3763,11 +3757,8 @@
 STR_STATION_LIST_WAYPOINT                                       :{YELLOW}{WAYPOINT}
 STR_STATION_LIST_NONE                                           :{YELLOW}- Nincs -
 STR_STATION_LIST_SELECT_ALL_FACILITIES                          :{BLACK}Minden szállítóegység kiválasztása
-<<<<<<< HEAD
-=======
 STR_STATION_LIST_CARGO_FILTER_ALL_AND_NO_RATING                 :Minden rakománytípus és semmi minősítés
 STR_STATION_LIST_CARGO_FILTER_ONLY_NO_RATING                    :Csak rakományértékelés nélkül
->>>>>>> 8bccb580
 
 # Station view window
 STR_STATION_VIEW_CAPTION                                        :{WHITE}{STATION} {STATION_FEATURES}
@@ -4276,10 +4267,6 @@
 STR_ENGINE_PREVIEW_AIRCRAFT                                     :repülőgép
 STR_ENGINE_PREVIEW_SHIP                                         :hajó
 
-<<<<<<< HEAD
-STR_ENGINE_PREVIEW_SPEED_POWER                                  :Sebesség: {VELOCITY} Telj.: {POWER}
-STR_ENGINE_PREVIEW_SPEED_POWER_MAX_TE                           :Sebesség: {VELOCITY} Telj.: {POWER} Vonóerő: {FORCE}
-=======
 STR_ENGINE_PREVIEW_TEXT3                                        :{BLACK}{STRING}{}{5:STRING}{}{STRING}
 STR_ENGINE_PREVIEW_TEXT4                                        :{BLACK}{STRING}{}{STRING}{}{STRING}{}{STRING}
 STR_ENGINE_PREVIEW_COST_WEIGHT                                  :Ár: {CURRENCY_LONG}  Súly: {WEIGHT_SHORT}
@@ -4292,7 +4279,6 @@
 STR_ENGINE_PREVIEW_RUNCOST_PERIOD                               :Üzemeltetés: {CURRENCY_LONG}/időszak
 STR_ENGINE_PREVIEW_CAPACITY                                     :Kapacitás: {CARGO_LONG}
 STR_ENGINE_PREVIEW_CAPACITY_2                                   :Kapacitás: {CARGO_LONG}, {CARGO_LONG}
->>>>>>> 8bccb580
 
 # Autoreplace window
 STR_REPLACE_VEHICLES_WHITE                                      :{WHITE}{STRING} lecserélése - {STRING}
@@ -4459,13 +4445,10 @@
 
 STR_VEHICLE_INFO_FEEDER_CARGO_VALUE                             :{BLACK}Szállítási díj: {LTBLUE}{CURRENCY_LONG}
 
-<<<<<<< HEAD
-=======
 STR_VEHICLE_DETAILS_SERVICING_INTERVAL_DAYS                     :{BLACK}Javítási időköz: {LTBLUE}{COMMA}{NBSP}nap{BLACK}   {STRING}
 STR_VEHICLE_DETAILS_SERVICING_INTERVAL_MINUTES                  :{BLACK}Szervizintervallum: {LTBLUE}{COMMA}{NBSP}perc{BLACK}   {STRING}
 STR_VEHICLE_DETAILS_SERVICING_INTERVAL_PERCENT                  :{BLACK}Szervizintervallum: {LTBLUE}{COMMA}%{BLACK}   {STRING}
 STR_VEHICLE_DETAILS_INCREASE_SERVICING_INTERVAL_TOOLTIP_DAYS    :{BLACK}Szervizintervallum növelése 10 nappal. Ctrl+kattintással 5 nappal növelhető a szervizintervallum
->>>>>>> 8bccb580
 STR_VEHICLE_DETAILS_DECREASE_SERVICING_INTERVAL_TOOLTIP_DAYS    :{BLACK}Szervizintervallum csökkentése 10 nappal. Ctrl+kattintással 5 nappal csökkenthető a szervizintervallum
 STR_VEHICLE_DETAILS_DECREASE_SERVICING_INTERVAL_TOOLTIP_MINUTES :{BLACK}Szervizintervallum csökkentése 5 perccel. Ctrl+kattintással 1 perccel csökkenthető a szervizintervallum
 STR_VEHICLE_DETAILS_DECREASE_SERVICING_INTERVAL_TOOLTIP_PERCENT :{BLACK}Szervizintervallum csökkentése 10 százalékkal. Ctrl+kattintással 5 százalékkal csökkenthető a szervizintervallum
