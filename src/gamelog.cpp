/*
 * This file is part of OpenTTD.
 * OpenTTD is free software; you can redistribute it and/or modify it under the terms of the GNU General Public License as published by the Free Software Foundation, version 2.
 * OpenTTD is distributed in the hope that it will be useful, but WITHOUT ANY WARRANTY; without even the implied warranty of MERCHANTABILITY or FITNESS FOR A PARTICULAR PURPOSE.
 * See the GNU General Public License for more details. You should have received a copy of the GNU General Public License along with OpenTTD. If not, see <http://www.gnu.org/licenses/>.
 */

/** @file gamelog.cpp Definition of functions used for logging of important changes in the game */

#include "stdafx.h"
#include "sl/saveload.h"
#include "string_func.h"
#include "settings_type.h"
#include "gamelog_internal.h"
#include "console_func.h"
#include "debug.h"
#include "date_func.h"
#include "rev.h"

#include "safeguards.h"

extern const SaveLoadVersion SAVEGAME_VERSION;  ///< current savegame version

extern SavegameType _savegame_type; ///< type of savegame we are loading

extern uint32 _ttdp_version;        ///< version of TTDP savegame (if applicable)
extern SaveLoadVersion _sl_version; ///< the major savegame version identifier
extern byte   _sl_minor_version;    ///< the minor savegame version, DO NOT USE!


<<<<<<< HEAD
static GamelogActionType _gamelog_action_type = GLAT_NONE; ///< action to record if anything changes

LoggedAction *_gamelog_action = nullptr;        ///< first logged action
uint _gamelog_actions         = 0;           ///< number of actions
static LoggedAction *_current_action = nullptr; ///< current action we are logging, nullptr when there is no action active

=======
Gamelog::Gamelog()
{
	this->data = std::make_unique<GamelogInternalData>();
	this->action_type = GLAT_NONE;
	this->current_action = nullptr;
}

Gamelog::~Gamelog()
{
}

/**
 * Return the revision string for the current client version, for use in gamelog.
 */
static std::string GetGamelogRevisionString()
{
	if (IsReleasedVersion()) {
		return _openttd_revision;
	}

	/* Prefix character indication revision status */
	assert(_openttd_revision_modified < 3);
	return fmt::format("{}{}",
			"gum"[_openttd_revision_modified], // g = "git", u = "unknown", m = "modified"
			_openttd_revision_hash);
}
>>>>>>> 91e140c7

/**
 * Stores information about new action, but doesn't allocate it
 * Action is allocated only when there is at least one change
 * @param at type of action
 */
void GamelogStartAction(GamelogActionType at)
{
	assert(_gamelog_action_type == GLAT_NONE); // do not allow starting new action without stopping the previous first
	_gamelog_action_type = at;
}

/**
 * Stops logging of any changes
 */
void GamelogStopAction()
{
	assert(_gamelog_action_type != GLAT_NONE); // nobody should try to stop if there is no action in progress

	bool print = _current_action != nullptr;

	_current_action = nullptr;
	_gamelog_action_type = GLAT_NONE;

	if (print) GamelogPrintDebug(5);
}

void GamelogStopAnyAction()
{
	if (_gamelog_action_type != GLAT_NONE) GamelogStopAction();
}

/**
 * Frees the memory allocated by a gamelog
 */
void GamelogFree(LoggedAction *gamelog_action, uint gamelog_actions)
{
	for (uint i = 0; i < gamelog_actions; i++) {
		const LoggedAction *la = &gamelog_action[i];
		for (uint j = 0; j < la->changes; j++) {
			const LoggedChange *lc = &la->change[j];
			if (lc->ct == GLCT_SETTING) free(lc->setting.name);
			if (lc->ct == GLCT_REVISION) free(lc->revision.text);
		}
		free(la->change);
	}

	free(gamelog_action);
}

/**
 * Resets and frees all memory allocated - used before loading or starting a new game
 */
void GamelogReset()
{
	assert(_gamelog_action_type == GLAT_NONE);
	GamelogFree(_gamelog_action, _gamelog_actions);

	_gamelog_action  = nullptr;
	_gamelog_actions = 0;
	_current_action  = nullptr;
}

/**
<<<<<<< HEAD
 * Prints GRF ID, checksum and filename if found
 * @param buf The location in the buffer to draw
=======
 * Adds the GRF ID, checksum and filename if found to the output iterator
 * @param output_iterator The iterator to add the GRF info to.
>>>>>>> 91e140c7
 * @param last The end of the buffer
 * @param grfid GRF ID
 * @param md5sum array of md5sum to print, if known
 * @param gc GrfConfig, if known
 * @return The buffer location.
 */
<<<<<<< HEAD
static char *PrintGrfInfo(char *buf, const char *last, uint grfid, const uint8 *md5sum, const GRFConfig *gc)
=======
static void AddGrfInfo(std::back_insert_iterator<std::string> &output_iterator, uint32_t grfid, const uint8_t *md5sum, const GRFConfig *gc)
>>>>>>> 91e140c7
{
	char txt[40];

	if (md5sum != nullptr) {
<<<<<<< HEAD
		md5sumToString(txt, lastof(txt), md5sum);
		buf += seprintf(buf, last, "GRF ID %08X, checksum %s", BSWAP32(grfid), txt);
	} else {
		buf += seprintf(buf, last, "GRF ID %08X", BSWAP32(grfid));
	}

	if (gc != nullptr) {
		buf += seprintf(buf, last, ", filename: %s (md5sum matches)", gc->filename.c_str());
	} else {
		gc = FindGRFConfig(grfid, FGCM_ANY);
		if (gc != nullptr) {
			buf += seprintf(buf, last, ", filename: %s (matches GRFID only)", gc->filename.c_str());
		} else {
			buf += seprintf(buf, last, ", unknown GRF");
=======
		fmt::format_to(output_iterator, "GRF ID {:08X}, checksum {}", BSWAP32(grfid), MD5SumToString(md5sum));
	} else {
		fmt::format_to(output_iterator, "GRF ID {:08X}", BSWAP32(grfid));
	}

	if (gc != nullptr) {
		fmt::format_to(output_iterator, ", filename: {} (md5sum matches)", gc->filename);
	} else {
		gc = FindGRFConfig(grfid, FGCM_ANY);
		if (gc != nullptr) {
			fmt::format_to(output_iterator, ", filename: {} (matches GRFID only)", gc->filename);
		} else {
			fmt::format_to(output_iterator, ", unknown GRF");
>>>>>>> 91e140c7
		}
	}
	return buf;
}


/** Text messages for various logged actions */
static const char * const la_text[] = {
	"new game started",
	"game loaded",
	"GRF config changed",
	"cheat was used",
	"settings changed",
	"GRF bug triggered",
	"emergency savegame",
};

static_assert(lengthof(la_text) == GLAT_END);

/**
 * Prints active gamelog
 * @param proc the procedure to draw with
 */
void GamelogPrint(GamelogPrintProc *proc)
{
	char buffer[1024];
	GrfIDMapping grf_names;

	proc("---- gamelog start ----");

<<<<<<< HEAD
	const LoggedAction *laend = &_gamelog_action[_gamelog_actions];

	for (const LoggedAction *la = _gamelog_action; la != laend; la++) {
		assert((uint)la->at < GLAT_END);

		seprintf(buffer, lastof(buffer), "Tick %u: %s", (uint)la->tick, la_text[(uint)la->at]);
		proc(buffer);
=======
	for (const LoggedAction &la : this->data->action) {
		assert(la.at < GLAT_END);
>>>>>>> 91e140c7

		const LoggedChange *lcend = &la->change[la->changes];

<<<<<<< HEAD
		for (const LoggedChange *lc = la->change; lc != lcend; lc++) {
			char *buf = buffer;

			switch (lc->ct) {
				default: NOT_REACHED();
				case GLCT_MODE:
					/* Changing landscape, or going from scenario editor to game or back. */
					buf += seprintf(buf, lastof(buffer), "New game mode: %u landscape: %u",
						(uint)lc->mode.mode, (uint)lc->mode.landscape);
					break;

				case GLCT_REVISION:
					/* The game was loaded in a diffferent version than before. */
					buf += seprintf(buf, lastof(buffer), "Revision text changed to %s, savegame version %u, ",
						lc->revision.text, lc->revision.slver);

					switch (lc->revision.modified) {
						case 0: buf += seprintf(buf, lastof(buffer), "not "); break;
						case 1: buf += seprintf(buf, lastof(buffer), "maybe "); break;
						default: break;
					}

					buf += seprintf(buf, lastof(buffer), "modified, _openttd_newgrf_version = 0x%08x", lc->revision.newgrf);
					break;

				case GLCT_OLDVER:
					/* The game was loaded from before 0.7.0-beta1. */
					buf += seprintf(buf, lastof(buffer), "Conversion from ");
					switch (lc->oldver.type) {
						default: NOT_REACHED();
						case SGT_OTTD:
							buf += seprintf(buf, lastof(buffer), "OTTD savegame without gamelog: version %u, %u",
								GB(lc->oldver.version, 8, 16), GB(lc->oldver.version, 0, 8));
							break;

						case SGT_TTO:
							buf += seprintf(buf, lastof(buffer), "TTO savegame");
							break;

						case SGT_TTD:
							buf += seprintf(buf, lastof(buffer), "TTD savegame");
							break;

						case SGT_TTDP1:
						case SGT_TTDP2:
							buf += seprintf(buf, lastof(buffer), "TTDP savegame, %s format",
								lc->oldver.type == SGT_TTDP1 ? "old" : "new");
							if (lc->oldver.version != 0) {
								buf += seprintf(buf, lastof(buffer), ", TTDP version %u.%u.%u.%u",
									GB(lc->oldver.version, 24, 8), GB(lc->oldver.version, 20, 4),
									GB(lc->oldver.version, 16, 4), GB(lc->oldver.version, 0, 16));
							}
							break;
					}
					break;

				case GLCT_SETTING:
					/* A setting with the SF_NO_NETWORK flag got changed; these settings usually affect NewGRFs, such as road side or wagon speed limits. */
					buf += seprintf(buf, lastof(buffer), "Setting changed: %s : %d -> %d", lc->setting.name, lc->setting.oldval, lc->setting.newval);
					break;

				case GLCT_GRFADD: {
					/* A NewGRF got added to the game, either at the start of the game (never an issue), or later on when it could be an issue. */
					const GRFConfig *gc = FindGRFConfig(lc->grfadd.grfid, FGCM_EXACT, lc->grfadd.md5sum);
					buf += seprintf(buf, lastof(buffer), "Added NewGRF: ");
					buf = PrintGrfInfo(buf, lastof(buffer), lc->grfadd.grfid, lc->grfadd.md5sum, gc);
					GrfIDMapping::Pair *gm = grf_names.Find(lc->grfrem.grfid);
					if (gm != grf_names.End() && !gm->second.was_missing) buf += seprintf(buf, lastof(buffer), ". Gamelog inconsistency: GrfID was already added!");
					grf_names[lc->grfadd.grfid] = gc;
					break;
				}

				case GLCT_GRFREM: {
					/* A NewGRF got removed from the game, either manually or by it missing when loading the game. */
					GrfIDMapping::Pair *gm = grf_names.Find(lc->grfrem.grfid);
					buf += seprintf(buf, lastof(buffer), la->at == GLAT_LOAD ? "Missing NewGRF: " : "Removed NewGRF: ");
					buf = PrintGrfInfo(buf, lastof(buffer), lc->grfrem.grfid, nullptr, gm != grf_names.End() ? gm->second.gc : nullptr);
					if (gm == grf_names.End()) {
						buf += seprintf(buf, lastof(buffer), ". Gamelog inconsistency: GrfID was never added!");
					} else {
						if (la->at == GLAT_LOAD) {
							/* Missing grfs on load are not removed from the configuration */
							gm->second.was_missing = true;
						} else {
							grf_names.Erase(gm);
						}
					}
					break;
				}

				case GLCT_GRFCOMPAT: {
					/* Another version of the same NewGRF got loaded. */
					const GRFConfig *gc = FindGRFConfig(lc->grfadd.grfid, FGCM_EXACT, lc->grfadd.md5sum);
					buf += seprintf(buf, lastof(buffer), "Compatible NewGRF loaded: ");
					buf = PrintGrfInfo(buf, lastof(buffer), lc->grfcompat.grfid, lc->grfcompat.md5sum, gc);
					if (!grf_names.Contains(lc->grfcompat.grfid)) buf += seprintf(buf, lastof(buffer), ". Gamelog inconsistency: GrfID was never added!");
					grf_names[lc->grfcompat.grfid] = gc;
					break;
				}

				case GLCT_GRFPARAM: {
					/* A parameter of a NewGRF got changed after the game was started. */
					GrfIDMapping::Pair *gm = grf_names.Find(lc->grfrem.grfid);
					buf += seprintf(buf, lastof(buffer), "GRF parameter changed: ");
					buf = PrintGrfInfo(buf, lastof(buffer), lc->grfparam.grfid, nullptr, gm != grf_names.End() ? gm->second.gc : nullptr);
					if (gm == grf_names.End()) buf += seprintf(buf, lastof(buffer), ". Gamelog inconsistency: GrfID was never added!");
					break;
				}

				case GLCT_GRFMOVE: {
					/* The order of NewGRFs got changed, which might cause some other NewGRFs to behave differently. */
					GrfIDMapping::Pair *gm = grf_names.Find(lc->grfrem.grfid);
					buf += seprintf(buf, lastof(buffer), "GRF order changed: %08X moved %d places %s",
						BSWAP32(lc->grfmove.grfid), abs(lc->grfmove.offset), lc->grfmove.offset >= 0 ? "down" : "up" );
					buf = PrintGrfInfo(buf, lastof(buffer), lc->grfmove.grfid, nullptr, gm != grf_names.End() ? gm->second.gc : nullptr);
					if (gm == grf_names.End()) buf += seprintf(buf, lastof(buffer), ". Gamelog inconsistency: GrfID was never added!");
					break;
				}

				case GLCT_GRFBUG: {
					/* A specific bug in a NewGRF, that could cause wide spread problems, has been noted during the execution of the game. */
					GrfIDMapping::Pair *gm = grf_names.Find(lc->grfrem.grfid);
					assert (lc->grfbug.bug == GBUG_VEH_LENGTH);

					buf += seprintf(buf, lastof(buffer), "Rail vehicle changes length outside a depot: GRF ID %08X, internal ID 0x%X", BSWAP32(lc->grfbug.grfid), (uint)lc->grfbug.data);
					buf = PrintGrfInfo(buf, lastof(buffer), lc->grfbug.grfid, nullptr, gm != grf_names.End() ? gm->second.gc : nullptr);
					if (gm == grf_names.End()) buf += seprintf(buf, lastof(buffer), ". Gamelog inconsistency: GrfID was never added!");
					break;
				}
=======
		for (auto &lc : la.change) {
			std::string message;
			auto output_iterator = std::back_inserter(message);
			lc->FormatTo(output_iterator, grf_names, la.at);

			proc(message);
		}
	}

	proc("---- gamelog end ----");
}


/* virtual */ void LoggedChangeMode::FormatTo(std::back_insert_iterator<std::string> &output_iterator, GrfIDMapping &grf_names, GamelogActionType action_type)
{
	/* Changing landscape, or going from scenario editor to game or back. */
	fmt::format_to(output_iterator, "New game mode: {} landscape: {}", this->mode, this->landscape);
}

/* virtual */ void LoggedChangeRevision::FormatTo(std::back_insert_iterator<std::string> &output_iterator, GrfIDMapping &grf_names, GamelogActionType action_type)
{
	/* The game was loaded in a diffferent version than before. */
	fmt::format_to(output_iterator, "Revision text changed to {}, savegame version {}, ",
		this->text, this->slver);

	switch (this->modified) {
		case 0: fmt::format_to(output_iterator, "not "); break;
		case 1: fmt::format_to(output_iterator, "maybe "); break;
		default: break;
	}

	fmt::format_to(output_iterator, "modified, _openttd_newgrf_version = 0x{:08x}", this->newgrf);
}

/* virtual */ void LoggedChangeOldVersion::FormatTo(std::back_insert_iterator<std::string> &output_iterator, GrfIDMapping &grf_names, GamelogActionType action_type)
{
	/* The game was loaded from before 0.7.0-beta1. */
	fmt::format_to(output_iterator, "Conversion from ");
	switch (this->type) {
		default: NOT_REACHED();
		case SGT_OTTD:
			fmt::format_to(output_iterator, "OTTD savegame without gamelog: version {}, {}",
				GB(this->version, 8, 16), GB(this->version, 0, 8));
			break;

		case SGT_TTO:
			fmt::format_to(output_iterator, "TTO savegame");
			break;

		case SGT_TTD:
			fmt::format_to(output_iterator, "TTD savegame");
			break;

		case SGT_TTDP1:
		case SGT_TTDP2:
			fmt::format_to(output_iterator, "TTDP savegame, {} format",
				this->type == SGT_TTDP1 ? "old" : "new");
			if (this->version != 0) {
				fmt::format_to(output_iterator, ", TTDP version {}.{}.{}.{}",
					GB(this->version, 24, 8), GB(this->version, 20, 4),
					GB(this->version, 16, 4), GB(this->version, 0, 16));
			}
			break;
	}
}

/* virtual */ void LoggedChangeSettingChanged::FormatTo(std::back_insert_iterator<std::string> &output_iterator, GrfIDMapping &grf_names, GamelogActionType action_type)
{
	/* A setting with the SF_NO_NETWORK flag got changed; these settings usually affect NewGRFs, such as road side or wagon speed limits. */
	fmt::format_to(output_iterator, "Setting changed: {} : {} -> {}", this->name, this->oldval, this->newval);
}
>>>>>>> 91e140c7

/* virtual */ void LoggedChangeGRFAdd::FormatTo(std::back_insert_iterator<std::string> &output_iterator, GrfIDMapping &grf_names, GamelogActionType action_type)
{
	/* A NewGRF got added to the game, either at the start of the game (never an issue), or later on when it could be an issue. */
	const GRFConfig *gc = FindGRFConfig(this->grfid, FGCM_EXACT, this->md5sum);
	fmt::format_to(output_iterator, "Added NewGRF: ");
	AddGrfInfo(output_iterator, this->grfid, this->md5sum, gc);
	auto gm = grf_names.find(this->grfid);
	if (gm != grf_names.end() && !gm->second.was_missing) fmt::format_to(output_iterator, ". Gamelog inconsistency: GrfID was already added!");
	grf_names[this->grfid] = gc;
}

<<<<<<< HEAD
			proc(buffer);
=======
/* virtual */ void LoggedChangeGRFRemoved::FormatTo(std::back_insert_iterator<std::string> &output_iterator, GrfIDMapping &grf_names, GamelogActionType action_type)
{
	/* A NewGRF got removed from the game, either manually or by it missing when loading the game. */
	auto gm = grf_names.find(this->grfid);
	fmt::format_to(output_iterator, action_type == GLAT_LOAD ? "Missing NewGRF: " : "Removed NewGRF: ");
	AddGrfInfo(output_iterator, this->grfid, nullptr, gm != grf_names.end() ? gm->second.gc : nullptr);
	if (gm == grf_names.end()) {
		fmt::format_to(output_iterator, ". Gamelog inconsistency: GrfID was never added!");
	} else {
		if (action_type == GLAT_LOAD) {
			/* Missing grfs on load are not removed from the configuration */
			gm->second.was_missing = true;
		} else {
			grf_names.erase(gm);
>>>>>>> 91e140c7
		}
	}
}

/* virtual */ void LoggedChangeGRFChanged::FormatTo(std::back_insert_iterator<std::string> &output_iterator, GrfIDMapping &grf_names, GamelogActionType action_type)
{
	/* Another version of the same NewGRF got loaded. */
	const GRFConfig *gc = FindGRFConfig(this->grfid, FGCM_EXACT, this->md5sum);
	fmt::format_to(output_iterator, "Compatible NewGRF loaded: ");
	AddGrfInfo(output_iterator, this->grfid, this->md5sum, gc);
	if (grf_names.count(this->grfid) == 0) fmt::format_to(output_iterator, ". Gamelog inconsistency: GrfID was never added!");
	grf_names[this->grfid] = gc;
}

/* virtual */ void LoggedChangeGRFParameterChanged::FormatTo(std::back_insert_iterator<std::string> &output_iterator, GrfIDMapping &grf_names, GamelogActionType action_type)
{
	/* A parameter of a NewGRF got changed after the game was started. */
	auto gm = grf_names.find(this->grfid);
	fmt::format_to(output_iterator, "GRF parameter changed: ");
	AddGrfInfo(output_iterator, this->grfid, nullptr, gm != grf_names.end() ? gm->second.gc : nullptr);
	if (gm == grf_names.end()) fmt::format_to(output_iterator, ". Gamelog inconsistency: GrfID was never added!");
}

/* virtual */ void LoggedChangeGRFMoved::FormatTo(std::back_insert_iterator<std::string> &output_iterator, GrfIDMapping &grf_names, GamelogActionType action_type)
{
	/* The order of NewGRFs got changed, which might cause some other NewGRFs to behave differently. */
	auto gm = grf_names.find(this->grfid);
	fmt::format_to(output_iterator, "GRF order changed: {:08X} moved {} places {}",
		BSWAP32(this->grfid), abs(this->offset), this->offset >= 0 ? "down" : "up" );
	AddGrfInfo(output_iterator, this->grfid, nullptr, gm != grf_names.end() ? gm->second.gc : nullptr);
	if (gm == grf_names.end()) fmt::format_to(output_iterator, ". Gamelog inconsistency: GrfID was never added!");
}

/* virtual */ void LoggedChangeGRFBug::FormatTo(std::back_insert_iterator<std::string> &output_iterator, GrfIDMapping &grf_names, GamelogActionType action_type)
{
	/* A specific bug in a NewGRF, that could cause wide spread problems, has been noted during the execution of the game. */
	auto gm = grf_names.find(this->grfid);
	assert(this->bug == GBUG_VEH_LENGTH);

	fmt::format_to(output_iterator, "Rail vehicle changes length outside a depot: GRF ID {:08X}, internal ID 0x{:X}", BSWAP32(this->grfid), this->data);
	AddGrfInfo(output_iterator, this->grfid, nullptr, gm != grf_names.end() ? gm->second.gc : nullptr);
	if (gm == grf_names.end()) fmt::format_to(output_iterator, ". Gamelog inconsistency: GrfID was never added!");
}

/* virtual */ void LoggedChangeEmergencySave::FormatTo(std::back_insert_iterator<std::string> &output_iterator, GrfIDMapping &grf_names, GamelogActionType action_type)
{
	/* At one point the savegame was made during the handling of a game crash.
	 * The generic code already mentioned the emergency savegame, and there is no extra information to log. */
}

static void GamelogPrintConsoleProc(const char *s)
{
	IConsolePrint(CC_WARNING, s);
}

/** Print the gamelog data to the console. */
void GamelogPrintConsole()
{
	GamelogPrint(&GamelogPrintConsoleProc);
}

static int _gamelog_print_level = 0; ///< gamelog debug level we need to print stuff

static void GamelogPrintDebugProc(const char *s)
{
	DEBUG(gamelog, _gamelog_print_level, "%s", s);
}


/**
 * Prints gamelog to debug output. Code is executed even when
 * there will be no output. It is called very seldom, so it
 * doesn't matter that much. At least it gives more uniform code...
 * @param level debug level we need to print stuff
 */
void GamelogPrintDebug(int level)
{
	_gamelog_print_level = level;
	GamelogPrint(&GamelogPrintDebugProc);
}


/**
 * Allocates a new LoggedAction if needed, and add the change when action is active.
 * @param change The actual change.
 */
<<<<<<< HEAD
static LoggedChange *GamelogChange(GamelogChangeType ct)
{
	if (_current_action == nullptr) {
		if (_gamelog_action_type == GLAT_NONE) return nullptr;

		_gamelog_action  = ReallocT(_gamelog_action, _gamelog_actions + 1);
		_current_action  = &_gamelog_action[_gamelog_actions++];
=======
void Gamelog::Change(std::unique_ptr<LoggedChange> &&change)
{
	if (this->current_action == nullptr) {
		if (this->action_type == GLAT_NONE) return;
>>>>>>> 91e140c7

		_current_action->at      = _gamelog_action_type;
		_current_action->tick    = _tick_counter;
		_current_action->change  = nullptr;
		_current_action->changes = 0;
	}

<<<<<<< HEAD
	_current_action->change = ReallocT(_current_action->change, _current_action->changes + 1);

	LoggedChange *lc = &_current_action->change[_current_action->changes++];
	lc->ct = ct;

	return lc;
=======
	this->current_action->change.push_back(std::move(change));
>>>>>>> 91e140c7
}


/**
 * Logs a emergency savegame
 */
void GamelogEmergency()
{
	/* Terminate any active action */
<<<<<<< HEAD
	if (_gamelog_action_type != GLAT_NONE) GamelogStopAction();
	GamelogStartAction(GLAT_EMERGENCY);
	GamelogChange(GLCT_EMERGENCY);
	GamelogStopAction();
=======
	if (this->action_type != GLAT_NONE) this->StopAction();
	this->StartAction(GLAT_EMERGENCY);
	this->Change(std::make_unique<LoggedChangeEmergencySave>());
	this->StopAction();
>>>>>>> 91e140c7
}

/**
 * Finds out if current game is a loaded emergency savegame.
 */
bool GamelogTestEmergency()
{
<<<<<<< HEAD
	const LoggedChange *emergency = nullptr;

	const LoggedAction *laend = &_gamelog_action[_gamelog_actions];
	for (const LoggedAction *la = _gamelog_action; la != laend; la++) {
		const LoggedChange *lcend = &la->change[la->changes];
		for (const LoggedChange *lc = la->change; lc != lcend; lc++) {
			if (lc->ct == GLCT_EMERGENCY) emergency = lc;
=======
	for (const LoggedAction &la : this->data->action) {
		for (const auto &lc : la.change) {
			if (lc->ct == GLCT_EMERGENCY) return true;
>>>>>>> 91e140c7
		}
	}

	return (emergency != nullptr);
}

/**
 * Logs a change in game revision
 */
void GamelogRevision()
{
	assert(_gamelog_action_type == GLAT_START || _gamelog_action_type == GLAT_LOAD);

<<<<<<< HEAD
	LoggedChange *lc = GamelogChange(GLCT_REVISION);
	if (lc == nullptr) return;

	lc->revision.text = stredup(_openttd_revision);
	lc->revision.slver = SAVEGAME_VERSION;
	lc->revision.modified = _openttd_revision_modified;
	lc->revision.newgrf = _openttd_newgrf_version;
=======
	this->Change(std::make_unique<LoggedChangeRevision>(
		GetGamelogRevisionString(), SAVEGAME_VERSION, _openttd_revision_modified, _openttd_newgrf_version));
>>>>>>> 91e140c7
}

/**
 * Logs a change in game mode (scenario editor or game)
 */
void GamelogMode()
{
	assert(_gamelog_action_type == GLAT_START || _gamelog_action_type == GLAT_LOAD || _gamelog_action_type == GLAT_CHEAT);

<<<<<<< HEAD
	LoggedChange *lc = GamelogChange(GLCT_MODE);
	if (lc == nullptr) return;

	lc->mode.mode      = _game_mode;
	lc->mode.landscape = _settings_game.game_creation.landscape;
=======
	this->Change(std::make_unique<LoggedChangeMode>(_game_mode, _settings_game.game_creation.landscape));
>>>>>>> 91e140c7
}

/**
 * Logs loading from savegame without gamelog
 */
void GamelogOldver()
{
	assert(_gamelog_action_type == GLAT_LOAD);

<<<<<<< HEAD
	LoggedChange *lc = GamelogChange(GLCT_OLDVER);
	if (lc == nullptr) return;

	lc->oldver.type = _savegame_type;
	lc->oldver.version = (_savegame_type == SGT_OTTD ? ((uint32)_sl_version << 8 | _sl_minor_version) : _ttdp_version);
=======
	this->Change(std::make_unique<LoggedChangeOldVersion>(_savegame_type,
		(_savegame_type == SGT_OTTD ? ((uint32_t)_sl_version << 8 | _sl_minor_version) : _ttdp_version)));
>>>>>>> 91e140c7
}

/**
 * Logs change in game settings. Only non-networksafe settings are logged
 * @param name setting name
 * @param oldval old setting value
 * @param newval new setting value
 */
void GamelogSetting(const char *name, int32 oldval, int32 newval)
{
	assert(_gamelog_action_type == GLAT_SETTING);

<<<<<<< HEAD
	LoggedChange *lc = GamelogChange(GLCT_SETTING);
	if (lc == nullptr) return;

	lc->setting.name = stredup(name);
	lc->setting.oldval = oldval;
	lc->setting.newval = newval;
=======
	this->Change(std::make_unique<LoggedChangeSettingChanged>(name, oldval, newval));
>>>>>>> 91e140c7
}


/**
 * Finds out if current revision is different than last revision stored in the savegame.
 * Appends GLCT_REVISION when the revision string changed
 */
void GamelogTestRevision()
{
	const LoggedChangeRevision *rev = nullptr;

<<<<<<< HEAD
	const LoggedAction *laend = &_gamelog_action[_gamelog_actions];
	for (const LoggedAction *la = _gamelog_action; la != laend; la++) {
		const LoggedChange *lcend = &la->change[la->changes];
		for (const LoggedChange *lc = la->change; lc != lcend; lc++) {
			if (lc->ct == GLCT_REVISION) rev = lc;
		}
	}

	if (rev == nullptr || strcmp(rev->revision.text, _openttd_revision) != 0 ||
			rev->revision.modified != _openttd_revision_modified ||
			rev->revision.newgrf != _openttd_newgrf_version) {
		GamelogRevision();
=======
	for (const LoggedAction &la : this->data->action) {
		for (const auto &lc : la.change) {
			if (lc->ct == GLCT_REVISION) rev = static_cast<const LoggedChangeRevision *>(lc.get());
		}
	}

	if (rev == nullptr || rev->text != GetGamelogRevisionString() ||
			rev->modified != _openttd_revision_modified ||
			rev->newgrf != _openttd_newgrf_version) {
		this->Revision();
>>>>>>> 91e140c7
	}
}

/**
 * Finds last stored game mode or landscape.
 * Any change is logged
 */
void GamelogTestMode()
{
	const LoggedChangeMode *mode = nullptr;

<<<<<<< HEAD
	const LoggedAction *laend = &_gamelog_action[_gamelog_actions];
	for (const LoggedAction *la = _gamelog_action; la != laend; la++) {
		const LoggedChange *lcend = &la->change[la->changes];
		for (const LoggedChange *lc = la->change; lc != lcend; lc++) {
			if (lc->ct == GLCT_MODE) mode = lc;
		}
	}

	if (mode == nullptr || mode->mode.mode != _game_mode || mode->mode.landscape != _settings_game.game_creation.landscape) GamelogMode();
=======
	for (const LoggedAction &la : this->data->action) {
		for (const auto &lc : la.change) {
			if (lc->ct == GLCT_MODE) mode = static_cast<const LoggedChangeMode *>(lc.get());
		}
	}

	if (mode == nullptr || mode->mode != _game_mode || mode->landscape != _settings_game.game_creation.landscape) this->Mode();
>>>>>>> 91e140c7
}


/**
 * Logs triggered GRF bug.
 * @param grfid ID of problematic GRF
 * @param bug type of bug, @see enum GRFBugs
 * @param data additional data
 */
static void GamelogGRFBug(uint32 grfid, byte bug, uint64 data)
{
	assert(_gamelog_action_type == GLAT_GRFBUG);

<<<<<<< HEAD
	LoggedChange *lc = GamelogChange(GLCT_GRFBUG);
	if (lc == nullptr) return;

	lc->grfbug.data  = data;
	lc->grfbug.grfid = grfid;
	lc->grfbug.bug   = bug;
=======
	this->Change(std::make_unique<LoggedChangeGRFBug>(data, grfid, bug));
>>>>>>> 91e140c7
}

/**
 * Logs GRF bug - rail vehicle has different length after reversing.
 * Ensures this is logged only once for each GRF and engine type
 * This check takes some time, but it is called pretty seldom, so it
 * doesn't matter that much (ideally it shouldn't be called at all).
 * @param grfid the broken NewGRF
 * @param internal_id the internal ID of whatever's broken in the NewGRF
 * @return true iff a unique record was done
 */
<<<<<<< HEAD
bool GamelogGRFBugReverse(uint32 grfid, uint16 internal_id)
{
	const LoggedAction *laend = &_gamelog_action[_gamelog_actions];
	for (const LoggedAction *la = _gamelog_action; la != laend; la++) {
		const LoggedChange *lcend = &la->change[la->changes];
		for (const LoggedChange *lc = la->change; lc != lcend; lc++) {
			if (lc->ct == GLCT_GRFBUG && lc->grfbug.grfid == grfid &&
					lc->grfbug.bug == GBUG_VEH_LENGTH && lc->grfbug.data == internal_id) {
				return false;
=======
bool Gamelog::GRFBugReverse(uint32 grfid, uint16 internal_id)
{
	for (const LoggedAction &la : this->data->action) {
		for (const auto &lc : la.change) {
			if (lc->ct == GLCT_GRFBUG) {
				LoggedChangeGRFBug *bug = static_cast<LoggedChangeGRFBug *>(lc.get());
				if (bug->grfid == grfid && bug->bug == GBUG_VEH_LENGTH && bug->data == internal_id) {
					return false;
				}
>>>>>>> 91e140c7
			}
		}
	}

	GamelogStartAction(GLAT_GRFBUG);
	GamelogGRFBug(grfid, GBUG_VEH_LENGTH, internal_id);
	GamelogStopAction();

	return true;
}


/**
 * Decides if GRF should be logged
 * @param g grf to determine
 * @return true iff GRF is not static and is loaded
 */
static inline bool IsLoggableGrfConfig(const GRFConfig *g)
{
	return !HasBit(g->flags, GCF_STATIC) && g->status != GCS_NOT_FOUND;
}

/**
 * Logs removal of a GRF
 * @param grfid ID of removed GRF
 */
void GamelogGRFRemove(uint32 grfid)
{
	assert(_gamelog_action_type == GLAT_LOAD || _gamelog_action_type == GLAT_GRF);

<<<<<<< HEAD
	LoggedChange *lc = GamelogChange(GLCT_GRFREM);
	if (lc == nullptr) return;

	lc->grfrem.grfid = grfid;
=======
	this->Change(std::make_unique<LoggedChangeGRFRemoved>(grfid));
>>>>>>> 91e140c7
}

/**
 * Logs adding of a GRF
 * @param newg added GRF
 */
void GamelogGRFAdd(const GRFConfig *newg)
{
	assert(_gamelog_action_type == GLAT_LOAD || _gamelog_action_type == GLAT_START || _gamelog_action_type == GLAT_GRF);

	if (!IsLoggableGrfConfig(newg)) return;

<<<<<<< HEAD
	LoggedChange *lc = GamelogChange(GLCT_GRFADD);
	if (lc == nullptr) return;

	lc->grfadd = newg->ident;
=======
	this->Change(std::make_unique<LoggedChangeGRFAdd>(newg->ident));
>>>>>>> 91e140c7
}

/**
 * Logs loading compatible GRF
 * (the same ID, but different MD5 hash)
 * @param newg new (updated) GRF
 */
void GamelogGRFCompatible(const GRFIdentifier *newg)
{
	assert(_gamelog_action_type == GLAT_LOAD || _gamelog_action_type == GLAT_GRF);

<<<<<<< HEAD
	LoggedChange *lc = GamelogChange(GLCT_GRFCOMPAT);
	if (lc == nullptr) return;

	lc->grfcompat = *newg;
=======
	this->Change(std::make_unique<LoggedChangeGRFChanged>(*newg));
>>>>>>> 91e140c7
}

/**
 * Logs changing GRF order
 * @param grfid GRF that is moved
 * @param offset how far it is moved, positive = moved down
 */
static void GamelogGRFMove(uint32 grfid, int32 offset)
{
	assert(_gamelog_action_type == GLAT_GRF);

<<<<<<< HEAD
	LoggedChange *lc = GamelogChange(GLCT_GRFMOVE);
	if (lc == nullptr) return;

	lc->grfmove.grfid  = grfid;
	lc->grfmove.offset = offset;
=======
	this->Change(std::make_unique<LoggedChangeGRFMoved>(grfid, offset));
>>>>>>> 91e140c7
}

/**
 * Logs change in GRF parameters.
 * Details about parameters changed are not stored
 * @param grfid ID of GRF to store
 */
static void GamelogGRFParameters(uint32 grfid)
{
	assert(_gamelog_action_type == GLAT_GRF);

<<<<<<< HEAD
	LoggedChange *lc = GamelogChange(GLCT_GRFPARAM);
	if (lc == nullptr) return;

	lc->grfparam.grfid = grfid;
=======
	this->Change(std::make_unique<LoggedChangeGRFParameterChanged>(grfid));
>>>>>>> 91e140c7
}

/**
 * Logs adding of list of GRFs.
 * Useful when old savegame is loaded or when new game is started
 * @param newg head of GRF linked list
 */
void GamelogGRFAddList(const GRFConfig *newg)
{
	assert(_gamelog_action_type == GLAT_START || _gamelog_action_type == GLAT_LOAD);

	for (; newg != nullptr; newg = newg->next) {
		GamelogGRFAdd(newg);
	}
}

/** List of GRFs using array of pointers instead of linked list */
struct GRFList {
	uint n;
	const GRFConfig *grf[];
};

/**
 * Generates GRFList
 * @param grfc head of GRF linked list
 */
static GRFList *GenerateGRFList(const GRFConfig *grfc)
{
	uint n = 0;
	for (const GRFConfig *g = grfc; g != nullptr; g = g->next) {
		if (IsLoggableGrfConfig(g)) n++;
	}

	GRFList *list = (GRFList*)MallocT<byte>(sizeof(GRFList) + n * sizeof(GRFConfig*));

	list->n = 0;
	for (const GRFConfig *g = grfc; g != nullptr; g = g->next) {
		if (IsLoggableGrfConfig(g)) list->grf[list->n++] = g;
	}

	return list;
}

/**
 * Compares two NewGRF lists and logs any change
 * @param oldc original GRF list
 * @param newc new GRF list
 */
void GamelogGRFUpdate(const GRFConfig *oldc, const GRFConfig *newc)
{
	GRFList *ol = GenerateGRFList(oldc);
	GRFList *nl = GenerateGRFList(newc);

	uint o = 0, n = 0;

	while (o < ol->n && n < nl->n) {
		const GRFConfig *og = ol->grf[o];
		const GRFConfig *ng = nl->grf[n];

		if (og->ident.grfid != ng->ident.grfid) {
			uint oi, ni;
			for (oi = 0; oi < ol->n; oi++) {
				if (ol->grf[oi]->ident.grfid == nl->grf[n]->ident.grfid) break;
			}
			if (oi < o) {
				/* GRF was moved, this change has been logged already */
				n++;
				continue;
			}
			if (oi == ol->n) {
				/* GRF couldn't be found in the OLD list, GRF was ADDED */
				GamelogGRFAdd(nl->grf[n++]);
				continue;
			}
			for (ni = 0; ni < nl->n; ni++) {
				if (nl->grf[ni]->ident.grfid == ol->grf[o]->ident.grfid) break;
			}
			if (ni < n) {
				/* GRF was moved, this change has been logged already */
				o++;
				continue;
			}
			if (ni == nl->n) {
				/* GRF couldn't be found in the NEW list, GRF was REMOVED */
				GamelogGRFRemove(ol->grf[o++]->ident.grfid);
				continue;
			}

			/* o < oi < ol->n
			 * n < ni < nl->n */
			assert(ni > n && ni < nl->n);
			assert(oi > o && oi < ol->n);

			ni -= n; // number of GRFs it was moved downwards
			oi -= o; // number of GRFs it was moved upwards

			if (ni >= oi) { // prefer the one that is moved further
				/* GRF was moved down */
				GamelogGRFMove(ol->grf[o++]->ident.grfid, ni);
			} else {
				GamelogGRFMove(nl->grf[n++]->ident.grfid, -(int)oi);
			}
		} else {
			if (memcmp(og->ident.md5sum, ng->ident.md5sum, sizeof(og->ident.md5sum)) != 0) {
				/* md5sum changed, probably loading 'compatible' GRF */
				GamelogGRFCompatible(&nl->grf[n]->ident);
			}

			if (og->num_params != ng->num_params || memcmp(og->param, ng->param, og->num_params * sizeof(og->param[0])) != 0) {
				GamelogGRFParameters(ol->grf[o]->ident.grfid);
			}

			o++;
			n++;
		}
	}

	while (o < ol->n) GamelogGRFRemove(ol->grf[o++]->ident.grfid); // remaining GRFs were removed ...
	while (n < nl->n) GamelogGRFAdd   (nl->grf[n++]);              // ... or added

	free(ol);
	free(nl);
}

/**
 * Get some basic information from the given gamelog.
 * @param gamelog_action Pointer to the gamelog to extract information from.
 * @param gamelog_actions Number of actions in the given gamelog.
 * @param[out] last_ottd_rev OpenTTD NewGRF version from the binary that saved the savegame last.
 * @param[out] ever_modified Max value of 'modified' from all binaries that ever saved this savegame.
 * @param[out] removed_newgrfs Set to true if any NewGRFs have been removed.
 */
void GamelogInfo(LoggedAction *gamelog_action, uint gamelog_actions, uint32 *last_ottd_rev, byte *ever_modified, bool *removed_newgrfs)
{
<<<<<<< HEAD
	const LoggedAction *laend = &gamelog_action[gamelog_actions];
	for (const LoggedAction *la = gamelog_action; la != laend; la++) {
		const LoggedChange *lcend = &la->change[la->changes];
		for (const LoggedChange *lc = la->change; lc != lcend; lc++) {
			switch (lc->ct) {
				default: break;

				case GLCT_REVISION:
					*last_ottd_rev = lc->revision.newgrf;
					*ever_modified = std::max(*ever_modified, lc->revision.modified);
=======
	for (const LoggedAction &la : this->data->action) {
		for (const auto &lc : la.change) {
			switch (lc->ct) {
				default: break;

				case GLCT_REVISION: {
					const LoggedChangeRevision *rev = static_cast<const LoggedChangeRevision *>(lc.get());
					*last_ottd_rev = rev->newgrf;
					*ever_modified = std::max(*ever_modified, rev->modified);
>>>>>>> 91e140c7
					break;
				}

				case GLCT_GRFREM:
					*removed_newgrfs = true;
					break;
			}
		}
	}
}

const char *GamelogGetLastRevision(const LoggedAction *gamelog_action, uint gamelog_actions)
{
	for (uint i = gamelog_actions; i > 0; i--) {
		const LoggedAction &la = gamelog_action[i - 1];
		const LoggedChange *lcend = &(la.change[la.changes]);
		for (const LoggedChange *lc = la.change; lc != lcend; lc++) {
			switch (lc->ct) {
				case GLCT_REVISION:
					return lc->revision.text;
					break;

<<<<<<< HEAD
				default:
					break;
			}
		}
=======
	for (const auto &lc : la.change) {
		if (lc->ct != GLCT_GRFCOMPAT) continue;

		const LoggedChangeGRFChanged *grf = static_cast<const LoggedChangeGRFChanged *>(lc.get());
		if (grf->grfid == c->ident.grfid) return grf;
>>>>>>> 91e140c7
	}
	return nullptr;
}<|MERGE_RESOLUTION|>--- conflicted
+++ resolved
@@ -16,6 +16,9 @@
 #include "debug.h"
 #include "date_func.h"
 #include "rev.h"
+#include "3rdparty/cpp-btree/btree_map.h"
+
+#include <stdarg.h>
 
 #include "safeguards.h"
 
@@ -28,41 +31,12 @@
 extern byte   _sl_minor_version;    ///< the minor savegame version, DO NOT USE!
 
 
-<<<<<<< HEAD
 static GamelogActionType _gamelog_action_type = GLAT_NONE; ///< action to record if anything changes
 
 LoggedAction *_gamelog_action = nullptr;        ///< first logged action
 uint _gamelog_actions         = 0;           ///< number of actions
 static LoggedAction *_current_action = nullptr; ///< current action we are logging, nullptr when there is no action active
 
-=======
-Gamelog::Gamelog()
-{
-	this->data = std::make_unique<GamelogInternalData>();
-	this->action_type = GLAT_NONE;
-	this->current_action = nullptr;
-}
-
-Gamelog::~Gamelog()
-{
-}
-
-/**
- * Return the revision string for the current client version, for use in gamelog.
- */
-static std::string GetGamelogRevisionString()
-{
-	if (IsReleasedVersion()) {
-		return _openttd_revision;
-	}
-
-	/* Prefix character indication revision status */
-	assert(_openttd_revision_modified < 3);
-	return fmt::format("{}{}",
-			"gum"[_openttd_revision_modified], // g = "git", u = "unknown", m = "modified"
-			_openttd_revision_hash);
-}
->>>>>>> 91e140c7
 
 /**
  * Stores information about new action, but doesn't allocate it
@@ -127,29 +101,19 @@
 }
 
 /**
-<<<<<<< HEAD
  * Prints GRF ID, checksum and filename if found
  * @param buf The location in the buffer to draw
-=======
- * Adds the GRF ID, checksum and filename if found to the output iterator
- * @param output_iterator The iterator to add the GRF info to.
->>>>>>> 91e140c7
  * @param last The end of the buffer
  * @param grfid GRF ID
  * @param md5sum array of md5sum to print, if known
  * @param gc GrfConfig, if known
  * @return The buffer location.
  */
-<<<<<<< HEAD
 static char *PrintGrfInfo(char *buf, const char *last, uint grfid, const uint8 *md5sum, const GRFConfig *gc)
-=======
-static void AddGrfInfo(std::back_insert_iterator<std::string> &output_iterator, uint32_t grfid, const uint8_t *md5sum, const GRFConfig *gc)
->>>>>>> 91e140c7
 {
 	char txt[40];
 
 	if (md5sum != nullptr) {
-<<<<<<< HEAD
 		md5sumToString(txt, lastof(txt), md5sum);
 		buf += seprintf(buf, last, "GRF ID %08X, checksum %s", BSWAP32(grfid), txt);
 	} else {
@@ -164,21 +128,6 @@
 			buf += seprintf(buf, last, ", filename: %s (matches GRFID only)", gc->filename.c_str());
 		} else {
 			buf += seprintf(buf, last, ", unknown GRF");
-=======
-		fmt::format_to(output_iterator, "GRF ID {:08X}, checksum {}", BSWAP32(grfid), MD5SumToString(md5sum));
-	} else {
-		fmt::format_to(output_iterator, "GRF ID {:08X}", BSWAP32(grfid));
-	}
-
-	if (gc != nullptr) {
-		fmt::format_to(output_iterator, ", filename: {} (md5sum matches)", gc->filename);
-	} else {
-		gc = FindGRFConfig(grfid, FGCM_ANY);
-		if (gc != nullptr) {
-			fmt::format_to(output_iterator, ", filename: {} (matches GRFID only)", gc->filename);
-		} else {
-			fmt::format_to(output_iterator, ", unknown GRF");
->>>>>>> 91e140c7
 		}
 	}
 	return buf;
@@ -199,6 +148,22 @@
 static_assert(lengthof(la_text) == GLAT_END);
 
 /**
+ * Information about the presence of a Grf at a certain point during gamelog history
+ * Note about missing Grfs:
+ * Changes to missing Grfs are not logged including manual removal of the Grf.
+ * So if the gamelog tells a Grf is missing we do not know whether it was readded or completely removed
+ * at some later point.
+ */
+struct GRFPresence{
+	const GRFConfig *gc;  ///< GRFConfig, if known
+	bool was_missing;     ///< Grf was missing during some gameload in the past
+
+	GRFPresence(const GRFConfig *gc) : gc(gc), was_missing(false) {}
+	GRFPresence() = default;
+};
+typedef btree::btree_map<uint32, GRFPresence> GrfIDMapping;
+
+/**
  * Prints active gamelog
  * @param proc the procedure to draw with
  */
@@ -209,7 +174,6 @@
 
 	proc("---- gamelog start ----");
 
-<<<<<<< HEAD
 	const LoggedAction *laend = &_gamelog_action[_gamelog_actions];
 
 	for (const LoggedAction *la = _gamelog_action; la != laend; la++) {
@@ -217,14 +181,9 @@
 
 		seprintf(buffer, lastof(buffer), "Tick %u: %s", (uint)la->tick, la_text[(uint)la->at]);
 		proc(buffer);
-=======
-	for (const LoggedAction &la : this->data->action) {
-		assert(la.at < GLAT_END);
->>>>>>> 91e140c7
 
 		const LoggedChange *lcend = &la->change[la->changes];
 
-<<<<<<< HEAD
 		for (const LoggedChange *lc = la->change; lc != lcend; lc++) {
 			char *buf = buffer;
 
@@ -291,25 +250,25 @@
 					const GRFConfig *gc = FindGRFConfig(lc->grfadd.grfid, FGCM_EXACT, lc->grfadd.md5sum);
 					buf += seprintf(buf, lastof(buffer), "Added NewGRF: ");
 					buf = PrintGrfInfo(buf, lastof(buffer), lc->grfadd.grfid, lc->grfadd.md5sum, gc);
-					GrfIDMapping::Pair *gm = grf_names.Find(lc->grfrem.grfid);
-					if (gm != grf_names.End() && !gm->second.was_missing) buf += seprintf(buf, lastof(buffer), ". Gamelog inconsistency: GrfID was already added!");
+					auto gm = grf_names.find(lc->grfrem.grfid);
+					if (gm != grf_names.end() && !gm->second.was_missing) buf += seprintf(buf, lastof(buffer), ". Gamelog inconsistency: GrfID was already added!");
 					grf_names[lc->grfadd.grfid] = gc;
 					break;
 				}
 
 				case GLCT_GRFREM: {
 					/* A NewGRF got removed from the game, either manually or by it missing when loading the game. */
-					GrfIDMapping::Pair *gm = grf_names.Find(lc->grfrem.grfid);
+					auto gm = grf_names.find(lc->grfrem.grfid);
 					buf += seprintf(buf, lastof(buffer), la->at == GLAT_LOAD ? "Missing NewGRF: " : "Removed NewGRF: ");
-					buf = PrintGrfInfo(buf, lastof(buffer), lc->grfrem.grfid, nullptr, gm != grf_names.End() ? gm->second.gc : nullptr);
-					if (gm == grf_names.End()) {
+					buf = PrintGrfInfo(buf, lastof(buffer), lc->grfrem.grfid, nullptr, gm != grf_names.end() ? gm->second.gc : nullptr);
+					if (gm == grf_names.end()) {
 						buf += seprintf(buf, lastof(buffer), ". Gamelog inconsistency: GrfID was never added!");
 					} else {
 						if (la->at == GLAT_LOAD) {
 							/* Missing grfs on load are not removed from the configuration */
 							gm->second.was_missing = true;
 						} else {
-							grf_names.Erase(gm);
+							grf_names.erase(gm);
 						}
 					}
 					break;
@@ -320,192 +279,54 @@
 					const GRFConfig *gc = FindGRFConfig(lc->grfadd.grfid, FGCM_EXACT, lc->grfadd.md5sum);
 					buf += seprintf(buf, lastof(buffer), "Compatible NewGRF loaded: ");
 					buf = PrintGrfInfo(buf, lastof(buffer), lc->grfcompat.grfid, lc->grfcompat.md5sum, gc);
-					if (!grf_names.Contains(lc->grfcompat.grfid)) buf += seprintf(buf, lastof(buffer), ". Gamelog inconsistency: GrfID was never added!");
+					if (grf_names.find(lc->grfcompat.grfid) == grf_names.end()) buf += seprintf(buf, lastof(buffer), ". Gamelog inconsistency: GrfID was never added!");
 					grf_names[lc->grfcompat.grfid] = gc;
 					break;
 				}
 
 				case GLCT_GRFPARAM: {
 					/* A parameter of a NewGRF got changed after the game was started. */
-					GrfIDMapping::Pair *gm = grf_names.Find(lc->grfrem.grfid);
+					auto gm = grf_names.find(lc->grfrem.grfid);
 					buf += seprintf(buf, lastof(buffer), "GRF parameter changed: ");
-					buf = PrintGrfInfo(buf, lastof(buffer), lc->grfparam.grfid, nullptr, gm != grf_names.End() ? gm->second.gc : nullptr);
-					if (gm == grf_names.End()) buf += seprintf(buf, lastof(buffer), ". Gamelog inconsistency: GrfID was never added!");
+					buf = PrintGrfInfo(buf, lastof(buffer), lc->grfparam.grfid, nullptr, gm != grf_names.end() ? gm->second.gc : nullptr);
+					if (gm == grf_names.end()) buf += seprintf(buf, lastof(buffer), ". Gamelog inconsistency: GrfID was never added!");
 					break;
 				}
 
 				case GLCT_GRFMOVE: {
 					/* The order of NewGRFs got changed, which might cause some other NewGRFs to behave differently. */
-					GrfIDMapping::Pair *gm = grf_names.Find(lc->grfrem.grfid);
+					auto gm = grf_names.find(lc->grfrem.grfid);
 					buf += seprintf(buf, lastof(buffer), "GRF order changed: %08X moved %d places %s",
 						BSWAP32(lc->grfmove.grfid), abs(lc->grfmove.offset), lc->grfmove.offset >= 0 ? "down" : "up" );
-					buf = PrintGrfInfo(buf, lastof(buffer), lc->grfmove.grfid, nullptr, gm != grf_names.End() ? gm->second.gc : nullptr);
-					if (gm == grf_names.End()) buf += seprintf(buf, lastof(buffer), ". Gamelog inconsistency: GrfID was never added!");
+					buf = PrintGrfInfo(buf, lastof(buffer), lc->grfmove.grfid, nullptr, gm != grf_names.end() ? gm->second.gc : nullptr);
+					if (gm == grf_names.end()) buf += seprintf(buf, lastof(buffer), ". Gamelog inconsistency: GrfID was never added!");
 					break;
 				}
 
 				case GLCT_GRFBUG: {
 					/* A specific bug in a NewGRF, that could cause wide spread problems, has been noted during the execution of the game. */
-					GrfIDMapping::Pair *gm = grf_names.Find(lc->grfrem.grfid);
+					auto gm = grf_names.find(lc->grfrem.grfid);
 					assert (lc->grfbug.bug == GBUG_VEH_LENGTH);
 
 					buf += seprintf(buf, lastof(buffer), "Rail vehicle changes length outside a depot: GRF ID %08X, internal ID 0x%X", BSWAP32(lc->grfbug.grfid), (uint)lc->grfbug.data);
-					buf = PrintGrfInfo(buf, lastof(buffer), lc->grfbug.grfid, nullptr, gm != grf_names.End() ? gm->second.gc : nullptr);
-					if (gm == grf_names.End()) buf += seprintf(buf, lastof(buffer), ". Gamelog inconsistency: GrfID was never added!");
+					buf = PrintGrfInfo(buf, lastof(buffer), lc->grfbug.grfid, nullptr, gm != grf_names.end() ? gm->second.gc : nullptr);
+					if (gm == grf_names.end()) buf += seprintf(buf, lastof(buffer), ". Gamelog inconsistency: GrfID was never added!");
 					break;
 				}
-=======
-		for (auto &lc : la.change) {
-			std::string message;
-			auto output_iterator = std::back_inserter(message);
-			lc->FormatTo(output_iterator, grf_names, la.at);
-
-			proc(message);
+
+				case GLCT_EMERGENCY:
+					/* At one point the savegame was made during the handling of a game crash.
+					 * The generic code already mentioned the emergency savegame, and there is no extra information to log. */
+					break;
+			}
+
+			proc(buffer);
 		}
 	}
 
 	proc("---- gamelog end ----");
 }
 
-
-/* virtual */ void LoggedChangeMode::FormatTo(std::back_insert_iterator<std::string> &output_iterator, GrfIDMapping &grf_names, GamelogActionType action_type)
-{
-	/* Changing landscape, or going from scenario editor to game or back. */
-	fmt::format_to(output_iterator, "New game mode: {} landscape: {}", this->mode, this->landscape);
-}
-
-/* virtual */ void LoggedChangeRevision::FormatTo(std::back_insert_iterator<std::string> &output_iterator, GrfIDMapping &grf_names, GamelogActionType action_type)
-{
-	/* The game was loaded in a diffferent version than before. */
-	fmt::format_to(output_iterator, "Revision text changed to {}, savegame version {}, ",
-		this->text, this->slver);
-
-	switch (this->modified) {
-		case 0: fmt::format_to(output_iterator, "not "); break;
-		case 1: fmt::format_to(output_iterator, "maybe "); break;
-		default: break;
-	}
-
-	fmt::format_to(output_iterator, "modified, _openttd_newgrf_version = 0x{:08x}", this->newgrf);
-}
-
-/* virtual */ void LoggedChangeOldVersion::FormatTo(std::back_insert_iterator<std::string> &output_iterator, GrfIDMapping &grf_names, GamelogActionType action_type)
-{
-	/* The game was loaded from before 0.7.0-beta1. */
-	fmt::format_to(output_iterator, "Conversion from ");
-	switch (this->type) {
-		default: NOT_REACHED();
-		case SGT_OTTD:
-			fmt::format_to(output_iterator, "OTTD savegame without gamelog: version {}, {}",
-				GB(this->version, 8, 16), GB(this->version, 0, 8));
-			break;
-
-		case SGT_TTO:
-			fmt::format_to(output_iterator, "TTO savegame");
-			break;
-
-		case SGT_TTD:
-			fmt::format_to(output_iterator, "TTD savegame");
-			break;
-
-		case SGT_TTDP1:
-		case SGT_TTDP2:
-			fmt::format_to(output_iterator, "TTDP savegame, {} format",
-				this->type == SGT_TTDP1 ? "old" : "new");
-			if (this->version != 0) {
-				fmt::format_to(output_iterator, ", TTDP version {}.{}.{}.{}",
-					GB(this->version, 24, 8), GB(this->version, 20, 4),
-					GB(this->version, 16, 4), GB(this->version, 0, 16));
-			}
-			break;
-	}
-}
-
-/* virtual */ void LoggedChangeSettingChanged::FormatTo(std::back_insert_iterator<std::string> &output_iterator, GrfIDMapping &grf_names, GamelogActionType action_type)
-{
-	/* A setting with the SF_NO_NETWORK flag got changed; these settings usually affect NewGRFs, such as road side or wagon speed limits. */
-	fmt::format_to(output_iterator, "Setting changed: {} : {} -> {}", this->name, this->oldval, this->newval);
-}
->>>>>>> 91e140c7
-
-/* virtual */ void LoggedChangeGRFAdd::FormatTo(std::back_insert_iterator<std::string> &output_iterator, GrfIDMapping &grf_names, GamelogActionType action_type)
-{
-	/* A NewGRF got added to the game, either at the start of the game (never an issue), or later on when it could be an issue. */
-	const GRFConfig *gc = FindGRFConfig(this->grfid, FGCM_EXACT, this->md5sum);
-	fmt::format_to(output_iterator, "Added NewGRF: ");
-	AddGrfInfo(output_iterator, this->grfid, this->md5sum, gc);
-	auto gm = grf_names.find(this->grfid);
-	if (gm != grf_names.end() && !gm->second.was_missing) fmt::format_to(output_iterator, ". Gamelog inconsistency: GrfID was already added!");
-	grf_names[this->grfid] = gc;
-}
-
-<<<<<<< HEAD
-			proc(buffer);
-=======
-/* virtual */ void LoggedChangeGRFRemoved::FormatTo(std::back_insert_iterator<std::string> &output_iterator, GrfIDMapping &grf_names, GamelogActionType action_type)
-{
-	/* A NewGRF got removed from the game, either manually or by it missing when loading the game. */
-	auto gm = grf_names.find(this->grfid);
-	fmt::format_to(output_iterator, action_type == GLAT_LOAD ? "Missing NewGRF: " : "Removed NewGRF: ");
-	AddGrfInfo(output_iterator, this->grfid, nullptr, gm != grf_names.end() ? gm->second.gc : nullptr);
-	if (gm == grf_names.end()) {
-		fmt::format_to(output_iterator, ". Gamelog inconsistency: GrfID was never added!");
-	} else {
-		if (action_type == GLAT_LOAD) {
-			/* Missing grfs on load are not removed from the configuration */
-			gm->second.was_missing = true;
-		} else {
-			grf_names.erase(gm);
->>>>>>> 91e140c7
-		}
-	}
-}
-
-/* virtual */ void LoggedChangeGRFChanged::FormatTo(std::back_insert_iterator<std::string> &output_iterator, GrfIDMapping &grf_names, GamelogActionType action_type)
-{
-	/* Another version of the same NewGRF got loaded. */
-	const GRFConfig *gc = FindGRFConfig(this->grfid, FGCM_EXACT, this->md5sum);
-	fmt::format_to(output_iterator, "Compatible NewGRF loaded: ");
-	AddGrfInfo(output_iterator, this->grfid, this->md5sum, gc);
-	if (grf_names.count(this->grfid) == 0) fmt::format_to(output_iterator, ". Gamelog inconsistency: GrfID was never added!");
-	grf_names[this->grfid] = gc;
-}
-
-/* virtual */ void LoggedChangeGRFParameterChanged::FormatTo(std::back_insert_iterator<std::string> &output_iterator, GrfIDMapping &grf_names, GamelogActionType action_type)
-{
-	/* A parameter of a NewGRF got changed after the game was started. */
-	auto gm = grf_names.find(this->grfid);
-	fmt::format_to(output_iterator, "GRF parameter changed: ");
-	AddGrfInfo(output_iterator, this->grfid, nullptr, gm != grf_names.end() ? gm->second.gc : nullptr);
-	if (gm == grf_names.end()) fmt::format_to(output_iterator, ". Gamelog inconsistency: GrfID was never added!");
-}
-
-/* virtual */ void LoggedChangeGRFMoved::FormatTo(std::back_insert_iterator<std::string> &output_iterator, GrfIDMapping &grf_names, GamelogActionType action_type)
-{
-	/* The order of NewGRFs got changed, which might cause some other NewGRFs to behave differently. */
-	auto gm = grf_names.find(this->grfid);
-	fmt::format_to(output_iterator, "GRF order changed: {:08X} moved {} places {}",
-		BSWAP32(this->grfid), abs(this->offset), this->offset >= 0 ? "down" : "up" );
-	AddGrfInfo(output_iterator, this->grfid, nullptr, gm != grf_names.end() ? gm->second.gc : nullptr);
-	if (gm == grf_names.end()) fmt::format_to(output_iterator, ". Gamelog inconsistency: GrfID was never added!");
-}
-
-/* virtual */ void LoggedChangeGRFBug::FormatTo(std::back_insert_iterator<std::string> &output_iterator, GrfIDMapping &grf_names, GamelogActionType action_type)
-{
-	/* A specific bug in a NewGRF, that could cause wide spread problems, has been noted during the execution of the game. */
-	auto gm = grf_names.find(this->grfid);
-	assert(this->bug == GBUG_VEH_LENGTH);
-
-	fmt::format_to(output_iterator, "Rail vehicle changes length outside a depot: GRF ID {:08X}, internal ID 0x{:X}", BSWAP32(this->grfid), this->data);
-	AddGrfInfo(output_iterator, this->grfid, nullptr, gm != grf_names.end() ? gm->second.gc : nullptr);
-	if (gm == grf_names.end()) fmt::format_to(output_iterator, ". Gamelog inconsistency: GrfID was never added!");
-}
-
-/* virtual */ void LoggedChangeEmergencySave::FormatTo(std::back_insert_iterator<std::string> &output_iterator, GrfIDMapping &grf_names, GamelogActionType action_type)
-{
-	/* At one point the savegame was made during the handling of a game crash.
-	 * The generic code already mentioned the emergency savegame, and there is no extra information to log. */
-}
 
 static void GamelogPrintConsoleProc(const char *s)
 {
@@ -540,10 +361,11 @@
 
 
 /**
- * Allocates a new LoggedAction if needed, and add the change when action is active.
- * @param change The actual change.
- */
-<<<<<<< HEAD
+ * Allocates new LoggedChange and new LoggedAction if needed.
+ * If there is no action active, nullptr is returned.
+ * @param ct type of change
+ * @return new LoggedChange, or nullptr if there is no action active
+ */
 static LoggedChange *GamelogChange(GamelogChangeType ct)
 {
 	if (_current_action == nullptr) {
@@ -551,12 +373,6 @@
 
 		_gamelog_action  = ReallocT(_gamelog_action, _gamelog_actions + 1);
 		_current_action  = &_gamelog_action[_gamelog_actions++];
-=======
-void Gamelog::Change(std::unique_ptr<LoggedChange> &&change)
-{
-	if (this->current_action == nullptr) {
-		if (this->action_type == GLAT_NONE) return;
->>>>>>> 91e140c7
 
 		_current_action->at      = _gamelog_action_type;
 		_current_action->tick    = _tick_counter;
@@ -564,16 +380,12 @@
 		_current_action->changes = 0;
 	}
 
-<<<<<<< HEAD
 	_current_action->change = ReallocT(_current_action->change, _current_action->changes + 1);
 
 	LoggedChange *lc = &_current_action->change[_current_action->changes++];
 	lc->ct = ct;
 
 	return lc;
-=======
-	this->current_action->change.push_back(std::move(change));
->>>>>>> 91e140c7
 }
 
 
@@ -583,17 +395,10 @@
 void GamelogEmergency()
 {
 	/* Terminate any active action */
-<<<<<<< HEAD
 	if (_gamelog_action_type != GLAT_NONE) GamelogStopAction();
 	GamelogStartAction(GLAT_EMERGENCY);
 	GamelogChange(GLCT_EMERGENCY);
 	GamelogStopAction();
-=======
-	if (this->action_type != GLAT_NONE) this->StopAction();
-	this->StartAction(GLAT_EMERGENCY);
-	this->Change(std::make_unique<LoggedChangeEmergencySave>());
-	this->StopAction();
->>>>>>> 91e140c7
 }
 
 /**
@@ -601,7 +406,6 @@
  */
 bool GamelogTestEmergency()
 {
-<<<<<<< HEAD
 	const LoggedChange *emergency = nullptr;
 
 	const LoggedAction *laend = &_gamelog_action[_gamelog_actions];
@@ -609,11 +413,6 @@
 		const LoggedChange *lcend = &la->change[la->changes];
 		for (const LoggedChange *lc = la->change; lc != lcend; lc++) {
 			if (lc->ct == GLCT_EMERGENCY) emergency = lc;
-=======
-	for (const LoggedAction &la : this->data->action) {
-		for (const auto &lc : la.change) {
-			if (lc->ct == GLCT_EMERGENCY) return true;
->>>>>>> 91e140c7
 		}
 	}
 
@@ -627,7 +426,6 @@
 {
 	assert(_gamelog_action_type == GLAT_START || _gamelog_action_type == GLAT_LOAD);
 
-<<<<<<< HEAD
 	LoggedChange *lc = GamelogChange(GLCT_REVISION);
 	if (lc == nullptr) return;
 
@@ -635,10 +433,6 @@
 	lc->revision.slver = SAVEGAME_VERSION;
 	lc->revision.modified = _openttd_revision_modified;
 	lc->revision.newgrf = _openttd_newgrf_version;
-=======
-	this->Change(std::make_unique<LoggedChangeRevision>(
-		GetGamelogRevisionString(), SAVEGAME_VERSION, _openttd_revision_modified, _openttd_newgrf_version));
->>>>>>> 91e140c7
 }
 
 /**
@@ -648,15 +442,11 @@
 {
 	assert(_gamelog_action_type == GLAT_START || _gamelog_action_type == GLAT_LOAD || _gamelog_action_type == GLAT_CHEAT);
 
-<<<<<<< HEAD
 	LoggedChange *lc = GamelogChange(GLCT_MODE);
 	if (lc == nullptr) return;
 
 	lc->mode.mode      = _game_mode;
 	lc->mode.landscape = _settings_game.game_creation.landscape;
-=======
-	this->Change(std::make_unique<LoggedChangeMode>(_game_mode, _settings_game.game_creation.landscape));
->>>>>>> 91e140c7
 }
 
 /**
@@ -666,16 +456,11 @@
 {
 	assert(_gamelog_action_type == GLAT_LOAD);
 
-<<<<<<< HEAD
 	LoggedChange *lc = GamelogChange(GLCT_OLDVER);
 	if (lc == nullptr) return;
 
 	lc->oldver.type = _savegame_type;
 	lc->oldver.version = (_savegame_type == SGT_OTTD ? ((uint32)_sl_version << 8 | _sl_minor_version) : _ttdp_version);
-=======
-	this->Change(std::make_unique<LoggedChangeOldVersion>(_savegame_type,
-		(_savegame_type == SGT_OTTD ? ((uint32_t)_sl_version << 8 | _sl_minor_version) : _ttdp_version)));
->>>>>>> 91e140c7
 }
 
 /**
@@ -688,16 +473,12 @@
 {
 	assert(_gamelog_action_type == GLAT_SETTING);
 
-<<<<<<< HEAD
 	LoggedChange *lc = GamelogChange(GLCT_SETTING);
 	if (lc == nullptr) return;
 
 	lc->setting.name = stredup(name);
 	lc->setting.oldval = oldval;
 	lc->setting.newval = newval;
-=======
-	this->Change(std::make_unique<LoggedChangeSettingChanged>(name, oldval, newval));
->>>>>>> 91e140c7
 }
 
 
@@ -707,9 +488,8 @@
  */
 void GamelogTestRevision()
 {
-	const LoggedChangeRevision *rev = nullptr;
-
-<<<<<<< HEAD
+	const LoggedChange *rev = nullptr;
+
 	const LoggedAction *laend = &_gamelog_action[_gamelog_actions];
 	for (const LoggedAction *la = _gamelog_action; la != laend; la++) {
 		const LoggedChange *lcend = &la->change[la->changes];
@@ -722,18 +502,6 @@
 			rev->revision.modified != _openttd_revision_modified ||
 			rev->revision.newgrf != _openttd_newgrf_version) {
 		GamelogRevision();
-=======
-	for (const LoggedAction &la : this->data->action) {
-		for (const auto &lc : la.change) {
-			if (lc->ct == GLCT_REVISION) rev = static_cast<const LoggedChangeRevision *>(lc.get());
-		}
-	}
-
-	if (rev == nullptr || rev->text != GetGamelogRevisionString() ||
-			rev->modified != _openttd_revision_modified ||
-			rev->newgrf != _openttd_newgrf_version) {
-		this->Revision();
->>>>>>> 91e140c7
 	}
 }
 
@@ -743,9 +511,8 @@
  */
 void GamelogTestMode()
 {
-	const LoggedChangeMode *mode = nullptr;
-
-<<<<<<< HEAD
+	const LoggedChange *mode = nullptr;
+
 	const LoggedAction *laend = &_gamelog_action[_gamelog_actions];
 	for (const LoggedAction *la = _gamelog_action; la != laend; la++) {
 		const LoggedChange *lcend = &la->change[la->changes];
@@ -755,15 +522,6 @@
 	}
 
 	if (mode == nullptr || mode->mode.mode != _game_mode || mode->mode.landscape != _settings_game.game_creation.landscape) GamelogMode();
-=======
-	for (const LoggedAction &la : this->data->action) {
-		for (const auto &lc : la.change) {
-			if (lc->ct == GLCT_MODE) mode = static_cast<const LoggedChangeMode *>(lc.get());
-		}
-	}
-
-	if (mode == nullptr || mode->mode != _game_mode || mode->landscape != _settings_game.game_creation.landscape) this->Mode();
->>>>>>> 91e140c7
 }
 
 
@@ -777,16 +535,12 @@
 {
 	assert(_gamelog_action_type == GLAT_GRFBUG);
 
-<<<<<<< HEAD
 	LoggedChange *lc = GamelogChange(GLCT_GRFBUG);
 	if (lc == nullptr) return;
 
 	lc->grfbug.data  = data;
 	lc->grfbug.grfid = grfid;
 	lc->grfbug.bug   = bug;
-=======
-	this->Change(std::make_unique<LoggedChangeGRFBug>(data, grfid, bug));
->>>>>>> 91e140c7
 }
 
 /**
@@ -798,7 +552,6 @@
  * @param internal_id the internal ID of whatever's broken in the NewGRF
  * @return true iff a unique record was done
  */
-<<<<<<< HEAD
 bool GamelogGRFBugReverse(uint32 grfid, uint16 internal_id)
 {
 	const LoggedAction *laend = &_gamelog_action[_gamelog_actions];
@@ -808,17 +561,6 @@
 			if (lc->ct == GLCT_GRFBUG && lc->grfbug.grfid == grfid &&
 					lc->grfbug.bug == GBUG_VEH_LENGTH && lc->grfbug.data == internal_id) {
 				return false;
-=======
-bool Gamelog::GRFBugReverse(uint32 grfid, uint16 internal_id)
-{
-	for (const LoggedAction &la : this->data->action) {
-		for (const auto &lc : la.change) {
-			if (lc->ct == GLCT_GRFBUG) {
-				LoggedChangeGRFBug *bug = static_cast<LoggedChangeGRFBug *>(lc.get());
-				if (bug->grfid == grfid && bug->bug == GBUG_VEH_LENGTH && bug->data == internal_id) {
-					return false;
-				}
->>>>>>> 91e140c7
 			}
 		}
 	}
@@ -849,14 +591,10 @@
 {
 	assert(_gamelog_action_type == GLAT_LOAD || _gamelog_action_type == GLAT_GRF);
 
-<<<<<<< HEAD
 	LoggedChange *lc = GamelogChange(GLCT_GRFREM);
 	if (lc == nullptr) return;
 
 	lc->grfrem.grfid = grfid;
-=======
-	this->Change(std::make_unique<LoggedChangeGRFRemoved>(grfid));
->>>>>>> 91e140c7
 }
 
 /**
@@ -869,14 +607,10 @@
 
 	if (!IsLoggableGrfConfig(newg)) return;
 
-<<<<<<< HEAD
 	LoggedChange *lc = GamelogChange(GLCT_GRFADD);
 	if (lc == nullptr) return;
 
 	lc->grfadd = newg->ident;
-=======
-	this->Change(std::make_unique<LoggedChangeGRFAdd>(newg->ident));
->>>>>>> 91e140c7
 }
 
 /**
@@ -888,14 +622,10 @@
 {
 	assert(_gamelog_action_type == GLAT_LOAD || _gamelog_action_type == GLAT_GRF);
 
-<<<<<<< HEAD
 	LoggedChange *lc = GamelogChange(GLCT_GRFCOMPAT);
 	if (lc == nullptr) return;
 
 	lc->grfcompat = *newg;
-=======
-	this->Change(std::make_unique<LoggedChangeGRFChanged>(*newg));
->>>>>>> 91e140c7
 }
 
 /**
@@ -907,15 +637,11 @@
 {
 	assert(_gamelog_action_type == GLAT_GRF);
 
-<<<<<<< HEAD
 	LoggedChange *lc = GamelogChange(GLCT_GRFMOVE);
 	if (lc == nullptr) return;
 
 	lc->grfmove.grfid  = grfid;
 	lc->grfmove.offset = offset;
-=======
-	this->Change(std::make_unique<LoggedChangeGRFMoved>(grfid, offset));
->>>>>>> 91e140c7
 }
 
 /**
@@ -927,14 +653,10 @@
 {
 	assert(_gamelog_action_type == GLAT_GRF);
 
-<<<<<<< HEAD
 	LoggedChange *lc = GamelogChange(GLCT_GRFPARAM);
 	if (lc == nullptr) return;
 
 	lc->grfparam.grfid = grfid;
-=======
-	this->Change(std::make_unique<LoggedChangeGRFParameterChanged>(grfid));
->>>>>>> 91e140c7
 }
 
 /**
@@ -1069,7 +791,6 @@
  */
 void GamelogInfo(LoggedAction *gamelog_action, uint gamelog_actions, uint32 *last_ottd_rev, byte *ever_modified, bool *removed_newgrfs)
 {
-<<<<<<< HEAD
 	const LoggedAction *laend = &gamelog_action[gamelog_actions];
 	for (const LoggedAction *la = gamelog_action; la != laend; la++) {
 		const LoggedChange *lcend = &la->change[la->changes];
@@ -1080,19 +801,7 @@
 				case GLCT_REVISION:
 					*last_ottd_rev = lc->revision.newgrf;
 					*ever_modified = std::max(*ever_modified, lc->revision.modified);
-=======
-	for (const LoggedAction &la : this->data->action) {
-		for (const auto &lc : la.change) {
-			switch (lc->ct) {
-				default: break;
-
-				case GLCT_REVISION: {
-					const LoggedChangeRevision *rev = static_cast<const LoggedChangeRevision *>(lc.get());
-					*last_ottd_rev = rev->newgrf;
-					*ever_modified = std::max(*ever_modified, rev->modified);
->>>>>>> 91e140c7
-					break;
-				}
+					break;
 
 				case GLCT_GRFREM:
 					*removed_newgrfs = true;
@@ -1113,18 +822,10 @@
 					return lc->revision.text;
 					break;
 
-<<<<<<< HEAD
 				default:
 					break;
 			}
 		}
-=======
-	for (const auto &lc : la.change) {
-		if (lc->ct != GLCT_GRFCOMPAT) continue;
-
-		const LoggedChangeGRFChanged *grf = static_cast<const LoggedChangeGRFChanged *>(lc.get());
-		if (grf->grfid == c->ident.grfid) return grf;
->>>>>>> 91e140c7
 	}
 	return nullptr;
 }