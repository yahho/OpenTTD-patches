/*
 * This file is part of OpenTTD.
 * OpenTTD is free software; you can redistribute it and/or modify it under the terms of the GNU General Public License as published by the Free Software Foundation, version 2.
 * OpenTTD is distributed in the hope that it will be useful, but WITHOUT ANY WARRANTY; without even the implied warranty of MERCHANTABILITY or FITNESS FOR A PARTICULAR PURPOSE.
 * See the GNU General Public License for more details. You should have received a copy of the GNU General Public License along with OpenTTD. If not, see <http://www.gnu.org/licenses/>.
 */

/** @file gamelog.cpp Definition of functions used for logging of important changes in the game */

#include "stdafx.h"
#include "sl/saveload.h"
#include "string_func.h"
#include "settings_type.h"
#include "gamelog_internal.h"
#include "console_func.h"
#include "debug.h"
#include "date_func.h"
#include "rev.h"
#include "3rdparty/cpp-btree/btree_map.h"

#include <stdarg.h>

#include "safeguards.h"

extern const SaveLoadVersion SAVEGAME_VERSION;  ///< current savegame version

extern SavegameType _savegame_type; ///< type of savegame we are loading

extern uint32 _ttdp_version;        ///< version of TTDP savegame (if applicable)
extern SaveLoadVersion _sl_version; ///< the major savegame version identifier
extern byte   _sl_minor_version;    ///< the minor savegame version, DO NOT USE!


static GamelogActionType _gamelog_action_type = GLAT_NONE; ///< action to record if anything changes

LoggedAction *_gamelog_action = nullptr;        ///< first logged action
uint _gamelog_actions         = 0;           ///< number of actions
static LoggedAction *_current_action = nullptr; ///< current action we are logging, nullptr when there is no action active


/**
 * Stores information about new action, but doesn't allocate it
 * Action is allocated only when there is at least one change
 * @param at type of action
 */
void GamelogStartAction(GamelogActionType at)
{
	assert(_gamelog_action_type == GLAT_NONE); // do not allow starting new action without stopping the previous first
	_gamelog_action_type = at;
}

/**
 * Stops logging of any changes
 */
void GamelogStopAction()
{
	assert(_gamelog_action_type != GLAT_NONE); // nobody should try to stop if there is no action in progress

	bool print = _current_action != nullptr;

	_current_action = nullptr;
	_gamelog_action_type = GLAT_NONE;

	if (print) GamelogPrintDebug(5);
}

void GamelogStopAnyAction()
{
	if (_gamelog_action_type != GLAT_NONE) GamelogStopAction();
}

/**
 * Frees the memory allocated by a gamelog
 */
void GamelogFree(LoggedAction *gamelog_action, uint gamelog_actions)
{
	for (uint i = 0; i < gamelog_actions; i++) {
		const LoggedAction *la = &gamelog_action[i];
		for (uint j = 0; j < la->changes; j++) {
			const LoggedChange *lc = &la->change[j];
			if (lc->ct == GLCT_SETTING) free(lc->setting.name);
			if (lc->ct == GLCT_REVISION) free(lc->revision.text);
		}
		free(la->change);
	}

	free(gamelog_action);
}

/**
 * Resets and frees all memory allocated - used before loading or starting a new game
 */
void GamelogReset()
{
	assert(_gamelog_action_type == GLAT_NONE);
	GamelogFree(_gamelog_action, _gamelog_actions);

	_gamelog_action  = nullptr;
	_gamelog_actions = 0;
	_current_action  = nullptr;
}

/**
 * Prints GRF ID, checksum and filename if found
 * @param buf The location in the buffer to draw
 * @param last The end of the buffer
 * @param grfid GRF ID
 * @param md5sum array of md5sum to print, if known
 * @param gc GrfConfig, if known
 * @return The buffer location.
 */
<<<<<<< HEAD
static char *PrintGrfInfo(char *buf, const char *last, uint grfid, const uint8 *md5sum, const GRFConfig *gc)
=======
static void AddGrfInfo(std::back_insert_iterator<std::string> &output_iterator, uint32_t grfid, const MD5Hash *md5sum, const GRFConfig *gc)
>>>>>>> 90fdf17e
{
	char txt[40];

	if (md5sum != nullptr) {
<<<<<<< HEAD
		md5sumToString(txt, lastof(txt), md5sum);
		buf += seprintf(buf, last, "GRF ID %08X, checksum %s", BSWAP32(grfid), txt);
=======
		fmt::format_to(output_iterator, "GRF ID {:08X}, checksum {}", BSWAP32(grfid), FormatArrayAsHex(*md5sum));
>>>>>>> 90fdf17e
	} else {
		buf += seprintf(buf, last, "GRF ID %08X", BSWAP32(grfid));
	}

	if (gc != nullptr) {
		buf += seprintf(buf, last, ", filename: %s (md5sum matches)", gc->filename.c_str());
	} else {
		gc = FindGRFConfig(grfid, FGCM_ANY);
		if (gc != nullptr) {
			buf += seprintf(buf, last, ", filename: %s (matches GRFID only)", gc->filename.c_str());
		} else {
			buf += seprintf(buf, last, ", unknown GRF");
		}
	}
	return buf;
}


/** Text messages for various logged actions */
static const char * const la_text[] = {
	"new game started",
	"game loaded",
	"GRF config changed",
	"cheat was used",
	"settings changed",
	"GRF bug triggered",
	"emergency savegame",
};

static_assert(lengthof(la_text) == GLAT_END);

/**
 * Information about the presence of a Grf at a certain point during gamelog history
 * Note about missing Grfs:
 * Changes to missing Grfs are not logged including manual removal of the Grf.
 * So if the gamelog tells a Grf is missing we do not know whether it was readded or completely removed
 * at some later point.
 */
struct GRFPresence{
	const GRFConfig *gc;  ///< GRFConfig, if known
	bool was_missing;     ///< Grf was missing during some gameload in the past

	GRFPresence(const GRFConfig *gc) : gc(gc), was_missing(false) {}
	GRFPresence() = default;
};
typedef btree::btree_map<uint32, GRFPresence> GrfIDMapping;

/**
 * Prints active gamelog
 * @param proc the procedure to draw with
 */
void GamelogPrint(GamelogPrintProc *proc)
{
	char buffer[1024];
	GrfIDMapping grf_names;

	proc("---- gamelog start ----");

	const LoggedAction *laend = &_gamelog_action[_gamelog_actions];

	for (const LoggedAction *la = _gamelog_action; la != laend; la++) {
		assert((uint)la->at < GLAT_END);

		seprintf(buffer, lastof(buffer), "Tick %u: %s", (uint)la->tick, la_text[(uint)la->at]);
		proc(buffer);

		const LoggedChange *lcend = &la->change[la->changes];

		for (const LoggedChange *lc = la->change; lc != lcend; lc++) {
			char *buf = buffer;

			switch (lc->ct) {
				default: NOT_REACHED();
				case GLCT_MODE:
					/* Changing landscape, or going from scenario editor to game or back. */
					buf += seprintf(buf, lastof(buffer), "New game mode: %u landscape: %u",
						(uint)lc->mode.mode, (uint)lc->mode.landscape);
					break;

				case GLCT_REVISION:
					/* The game was loaded in a diffferent version than before. */
					buf += seprintf(buf, lastof(buffer), "Revision text changed to %s, savegame version %u, ",
						lc->revision.text, lc->revision.slver);

					switch (lc->revision.modified) {
						case 0: buf += seprintf(buf, lastof(buffer), "not "); break;
						case 1: buf += seprintf(buf, lastof(buffer), "maybe "); break;
						default: break;
					}

					buf += seprintf(buf, lastof(buffer), "modified, _openttd_newgrf_version = 0x%08x", lc->revision.newgrf);
					break;

				case GLCT_OLDVER:
					/* The game was loaded from before 0.7.0-beta1. */
					buf += seprintf(buf, lastof(buffer), "Conversion from ");
					switch (lc->oldver.type) {
						default: NOT_REACHED();
						case SGT_OTTD:
							buf += seprintf(buf, lastof(buffer), "OTTD savegame without gamelog: version %u, %u",
								GB(lc->oldver.version, 8, 16), GB(lc->oldver.version, 0, 8));
							break;

						case SGT_TTO:
							buf += seprintf(buf, lastof(buffer), "TTO savegame");
							break;

						case SGT_TTD:
							buf += seprintf(buf, lastof(buffer), "TTD savegame");
							break;

						case SGT_TTDP1:
						case SGT_TTDP2:
							buf += seprintf(buf, lastof(buffer), "TTDP savegame, %s format",
								lc->oldver.type == SGT_TTDP1 ? "old" : "new");
							if (lc->oldver.version != 0) {
								buf += seprintf(buf, lastof(buffer), ", TTDP version %u.%u.%u.%u",
									GB(lc->oldver.version, 24, 8), GB(lc->oldver.version, 20, 4),
									GB(lc->oldver.version, 16, 4), GB(lc->oldver.version, 0, 16));
							}
							break;
					}
					break;

				case GLCT_SETTING:
					/* A setting with the SF_NO_NETWORK flag got changed; these settings usually affect NewGRFs, such as road side or wagon speed limits. */
					buf += seprintf(buf, lastof(buffer), "Setting changed: %s : %d -> %d", lc->setting.name, lc->setting.oldval, lc->setting.newval);
					break;

				case GLCT_GRFADD: {
					/* A NewGRF got added to the game, either at the start of the game (never an issue), or later on when it could be an issue. */
					const GRFConfig *gc = FindGRFConfig(lc->grfadd.grfid, FGCM_EXACT, lc->grfadd.md5sum);
					buf += seprintf(buf, lastof(buffer), "Added NewGRF: ");
					buf = PrintGrfInfo(buf, lastof(buffer), lc->grfadd.grfid, lc->grfadd.md5sum, gc);
					auto gm = grf_names.find(lc->grfrem.grfid);
					if (gm != grf_names.end() && !gm->second.was_missing) buf += seprintf(buf, lastof(buffer), ". Gamelog inconsistency: GrfID was already added!");
					grf_names[lc->grfadd.grfid] = gc;
					break;
				}

				case GLCT_GRFREM: {
					/* A NewGRF got removed from the game, either manually or by it missing when loading the game. */
					auto gm = grf_names.find(lc->grfrem.grfid);
					buf += seprintf(buf, lastof(buffer), la->at == GLAT_LOAD ? "Missing NewGRF: " : "Removed NewGRF: ");
					buf = PrintGrfInfo(buf, lastof(buffer), lc->grfrem.grfid, nullptr, gm != grf_names.end() ? gm->second.gc : nullptr);
					if (gm == grf_names.end()) {
						buf += seprintf(buf, lastof(buffer), ". Gamelog inconsistency: GrfID was never added!");
					} else {
						if (la->at == GLAT_LOAD) {
							/* Missing grfs on load are not removed from the configuration */
							gm->second.was_missing = true;
						} else {
							grf_names.erase(gm);
						}
					}
					break;
				}

				case GLCT_GRFCOMPAT: {
					/* Another version of the same NewGRF got loaded. */
					const GRFConfig *gc = FindGRFConfig(lc->grfadd.grfid, FGCM_EXACT, lc->grfadd.md5sum);
					buf += seprintf(buf, lastof(buffer), "Compatible NewGRF loaded: ");
					buf = PrintGrfInfo(buf, lastof(buffer), lc->grfcompat.grfid, lc->grfcompat.md5sum, gc);
					if (grf_names.find(lc->grfcompat.grfid) == grf_names.end()) buf += seprintf(buf, lastof(buffer), ". Gamelog inconsistency: GrfID was never added!");
					grf_names[lc->grfcompat.grfid] = gc;
					break;
				}

				case GLCT_GRFPARAM: {
					/* A parameter of a NewGRF got changed after the game was started. */
					auto gm = grf_names.find(lc->grfrem.grfid);
					buf += seprintf(buf, lastof(buffer), "GRF parameter changed: ");
					buf = PrintGrfInfo(buf, lastof(buffer), lc->grfparam.grfid, nullptr, gm != grf_names.end() ? gm->second.gc : nullptr);
					if (gm == grf_names.end()) buf += seprintf(buf, lastof(buffer), ". Gamelog inconsistency: GrfID was never added!");
					break;
				}

<<<<<<< HEAD
				case GLCT_GRFMOVE: {
					/* The order of NewGRFs got changed, which might cause some other NewGRFs to behave differently. */
					auto gm = grf_names.find(lc->grfrem.grfid);
					buf += seprintf(buf, lastof(buffer), "GRF order changed: %08X moved %d places %s",
						BSWAP32(lc->grfmove.grfid), abs(lc->grfmove.offset), lc->grfmove.offset >= 0 ? "down" : "up" );
					buf = PrintGrfInfo(buf, lastof(buffer), lc->grfmove.grfid, nullptr, gm != grf_names.end() ? gm->second.gc : nullptr);
					if (gm == grf_names.end()) buf += seprintf(buf, lastof(buffer), ". Gamelog inconsistency: GrfID was never added!");
					break;
				}
=======
/* virtual */ void LoggedChangeGRFAdd::FormatTo(std::back_insert_iterator<std::string> &output_iterator, GrfIDMapping &grf_names, GamelogActionType action_type)
{
	/* A NewGRF got added to the game, either at the start of the game (never an issue), or later on when it could be an issue. */
	const GRFConfig *gc = FindGRFConfig(this->grfid, FGCM_EXACT, &this->md5sum);
	fmt::format_to(output_iterator, "Added NewGRF: ");
	AddGrfInfo(output_iterator, this->grfid, &this->md5sum, gc);
	auto gm = grf_names.find(this->grfid);
	if (gm != grf_names.end() && !gm->second.was_missing) fmt::format_to(output_iterator, ". Gamelog inconsistency: GrfID was already added!");
	grf_names[this->grfid] = gc;
}
>>>>>>> 90fdf17e

				case GLCT_GRFBUG: {
					/* A specific bug in a NewGRF, that could cause wide spread problems, has been noted during the execution of the game. */
					auto gm = grf_names.find(lc->grfrem.grfid);
					assert (lc->grfbug.bug == GBUG_VEH_LENGTH);

					buf += seprintf(buf, lastof(buffer), "Rail vehicle changes length outside a depot: GRF ID %08X, internal ID 0x%X", BSWAP32(lc->grfbug.grfid), (uint)lc->grfbug.data);
					buf = PrintGrfInfo(buf, lastof(buffer), lc->grfbug.grfid, nullptr, gm != grf_names.end() ? gm->second.gc : nullptr);
					if (gm == grf_names.end()) buf += seprintf(buf, lastof(buffer), ". Gamelog inconsistency: GrfID was never added!");
					break;
				}

				case GLCT_EMERGENCY:
					/* At one point the savegame was made during the handling of a game crash.
					 * The generic code already mentioned the emergency savegame, and there is no extra information to log. */
					break;
			}

			proc(buffer);
		}
	}

<<<<<<< HEAD
	proc("---- gamelog end ----");
=======
/* virtual */ void LoggedChangeGRFChanged::FormatTo(std::back_insert_iterator<std::string> &output_iterator, GrfIDMapping &grf_names, GamelogActionType action_type)
{
	/* Another version of the same NewGRF got loaded. */
	const GRFConfig *gc = FindGRFConfig(this->grfid, FGCM_EXACT, &this->md5sum);
	fmt::format_to(output_iterator, "Compatible NewGRF loaded: ");
	AddGrfInfo(output_iterator, this->grfid, &this->md5sum, gc);
	if (grf_names.count(this->grfid) == 0) fmt::format_to(output_iterator, ". Gamelog inconsistency: GrfID was never added!");
	grf_names[this->grfid] = gc;
>>>>>>> 90fdf17e
}


static void GamelogPrintConsoleProc(const char *s)
{
	IConsolePrint(CC_WARNING, s);
}

/** Print the gamelog data to the console. */
void GamelogPrintConsole()
{
	GamelogPrint(&GamelogPrintConsoleProc);
}

static int _gamelog_print_level = 0; ///< gamelog debug level we need to print stuff

static void GamelogPrintDebugProc(const char *s)
{
	DEBUG(gamelog, _gamelog_print_level, "%s", s);
}


/**
 * Prints gamelog to debug output. Code is executed even when
 * there will be no output. It is called very seldom, so it
 * doesn't matter that much. At least it gives more uniform code...
 * @param level debug level we need to print stuff
 */
void GamelogPrintDebug(int level)
{
	_gamelog_print_level = level;
	GamelogPrint(&GamelogPrintDebugProc);
}


/**
 * Allocates new LoggedChange and new LoggedAction if needed.
 * If there is no action active, nullptr is returned.
 * @param ct type of change
 * @return new LoggedChange, or nullptr if there is no action active
 */
static LoggedChange *GamelogChange(GamelogChangeType ct)
{
	if (_current_action == nullptr) {
		if (_gamelog_action_type == GLAT_NONE) return nullptr;

		_gamelog_action  = ReallocT(_gamelog_action, _gamelog_actions + 1);
		_current_action  = &_gamelog_action[_gamelog_actions++];

		_current_action->at      = _gamelog_action_type;
		_current_action->tick    = _tick_counter;
		_current_action->change  = nullptr;
		_current_action->changes = 0;
	}

	_current_action->change = ReallocT(_current_action->change, _current_action->changes + 1);

	LoggedChange *lc = &_current_action->change[_current_action->changes++];
	lc->ct = ct;

	return lc;
}


/**
 * Logs a emergency savegame
 */
void GamelogEmergency()
{
	/* Terminate any active action */
	if (_gamelog_action_type != GLAT_NONE) GamelogStopAction();
	GamelogStartAction(GLAT_EMERGENCY);
	GamelogChange(GLCT_EMERGENCY);
	GamelogStopAction();
}

/**
 * Finds out if current game is a loaded emergency savegame.
 */
bool GamelogTestEmergency()
{
	const LoggedChange *emergency = nullptr;

	const LoggedAction *laend = &_gamelog_action[_gamelog_actions];
	for (const LoggedAction *la = _gamelog_action; la != laend; la++) {
		const LoggedChange *lcend = &la->change[la->changes];
		for (const LoggedChange *lc = la->change; lc != lcend; lc++) {
			if (lc->ct == GLCT_EMERGENCY) emergency = lc;
		}
	}

	return (emergency != nullptr);
}

/**
 * Logs a change in game revision
 */
void GamelogRevision()
{
	assert(_gamelog_action_type == GLAT_START || _gamelog_action_type == GLAT_LOAD);

	LoggedChange *lc = GamelogChange(GLCT_REVISION);
	if (lc == nullptr) return;

	lc->revision.text = stredup(_openttd_revision);
	lc->revision.slver = SAVEGAME_VERSION;
	lc->revision.modified = _openttd_revision_modified;
	lc->revision.newgrf = _openttd_newgrf_version;
}

/**
 * Logs a change in game mode (scenario editor or game)
 */
void GamelogMode()
{
	assert(_gamelog_action_type == GLAT_START || _gamelog_action_type == GLAT_LOAD || _gamelog_action_type == GLAT_CHEAT);

	LoggedChange *lc = GamelogChange(GLCT_MODE);
	if (lc == nullptr) return;

	lc->mode.mode      = _game_mode;
	lc->mode.landscape = _settings_game.game_creation.landscape;
}

/**
 * Logs loading from savegame without gamelog
 */
void GamelogOldver()
{
	assert(_gamelog_action_type == GLAT_LOAD);

	LoggedChange *lc = GamelogChange(GLCT_OLDVER);
	if (lc == nullptr) return;

	lc->oldver.type = _savegame_type;
	lc->oldver.version = (_savegame_type == SGT_OTTD ? ((uint32)_sl_version << 8 | _sl_minor_version) : _ttdp_version);
}

/**
 * Logs change in game settings. Only non-networksafe settings are logged
 * @param name setting name
 * @param oldval old setting value
 * @param newval new setting value
 */
void GamelogSetting(const char *name, int32 oldval, int32 newval)
{
	assert(_gamelog_action_type == GLAT_SETTING);

	LoggedChange *lc = GamelogChange(GLCT_SETTING);
	if (lc == nullptr) return;

	lc->setting.name = stredup(name);
	lc->setting.oldval = oldval;
	lc->setting.newval = newval;
}


/**
 * Finds out if current revision is different than last revision stored in the savegame.
 * Appends GLCT_REVISION when the revision string changed
 */
void GamelogTestRevision()
{
	const LoggedChange *rev = nullptr;

	const LoggedAction *laend = &_gamelog_action[_gamelog_actions];
	for (const LoggedAction *la = _gamelog_action; la != laend; la++) {
		const LoggedChange *lcend = &la->change[la->changes];
		for (const LoggedChange *lc = la->change; lc != lcend; lc++) {
			if (lc->ct == GLCT_REVISION) rev = lc;
		}
	}

	if (rev == nullptr || strcmp(rev->revision.text, _openttd_revision) != 0 ||
			rev->revision.modified != _openttd_revision_modified ||
			rev->revision.newgrf != _openttd_newgrf_version) {
		GamelogRevision();
	}
}

/**
 * Finds last stored game mode or landscape.
 * Any change is logged
 */
void GamelogTestMode()
{
	const LoggedChange *mode = nullptr;

	const LoggedAction *laend = &_gamelog_action[_gamelog_actions];
	for (const LoggedAction *la = _gamelog_action; la != laend; la++) {
		const LoggedChange *lcend = &la->change[la->changes];
		for (const LoggedChange *lc = la->change; lc != lcend; lc++) {
			if (lc->ct == GLCT_MODE) mode = lc;
		}
	}

	if (mode == nullptr || mode->mode.mode != _game_mode || mode->mode.landscape != _settings_game.game_creation.landscape) GamelogMode();
}


/**
 * Logs triggered GRF bug.
 * @param grfid ID of problematic GRF
 * @param bug type of bug, @see enum GRFBugs
 * @param data additional data
 */
static void GamelogGRFBug(uint32 grfid, byte bug, uint64 data)
{
	assert(_gamelog_action_type == GLAT_GRFBUG);

	LoggedChange *lc = GamelogChange(GLCT_GRFBUG);
	if (lc == nullptr) return;

	lc->grfbug.data  = data;
	lc->grfbug.grfid = grfid;
	lc->grfbug.bug   = bug;
}

/**
 * Logs GRF bug - rail vehicle has different length after reversing.
 * Ensures this is logged only once for each GRF and engine type
 * This check takes some time, but it is called pretty seldom, so it
 * doesn't matter that much (ideally it shouldn't be called at all).
 * @param grfid the broken NewGRF
 * @param internal_id the internal ID of whatever's broken in the NewGRF
 * @return true iff a unique record was done
 */
bool GamelogGRFBugReverse(uint32 grfid, uint16 internal_id)
{
	const LoggedAction *laend = &_gamelog_action[_gamelog_actions];
	for (const LoggedAction *la = _gamelog_action; la != laend; la++) {
		const LoggedChange *lcend = &la->change[la->changes];
		for (const LoggedChange *lc = la->change; lc != lcend; lc++) {
			if (lc->ct == GLCT_GRFBUG && lc->grfbug.grfid == grfid &&
					lc->grfbug.bug == GBUG_VEH_LENGTH && lc->grfbug.data == internal_id) {
				return false;
			}
		}
	}

	GamelogStartAction(GLAT_GRFBUG);
	GamelogGRFBug(grfid, GBUG_VEH_LENGTH, internal_id);
	GamelogStopAction();

	return true;
}


/**
 * Decides if GRF should be logged
 * @param g grf to determine
 * @return true iff GRF is not static and is loaded
 */
static inline bool IsLoggableGrfConfig(const GRFConfig *g)
{
	return !HasBit(g->flags, GCF_STATIC) && g->status != GCS_NOT_FOUND;
}

/**
 * Logs removal of a GRF
 * @param grfid ID of removed GRF
 */
void GamelogGRFRemove(uint32 grfid)
{
	assert(_gamelog_action_type == GLAT_LOAD || _gamelog_action_type == GLAT_GRF);

	LoggedChange *lc = GamelogChange(GLCT_GRFREM);
	if (lc == nullptr) return;

	lc->grfrem.grfid = grfid;
}

/**
 * Logs adding of a GRF
 * @param newg added GRF
 */
void GamelogGRFAdd(const GRFConfig *newg)
{
	assert(_gamelog_action_type == GLAT_LOAD || _gamelog_action_type == GLAT_START || _gamelog_action_type == GLAT_GRF);

	if (!IsLoggableGrfConfig(newg)) return;

	LoggedChange *lc = GamelogChange(GLCT_GRFADD);
	if (lc == nullptr) return;

	lc->grfadd = newg->ident;
}

/**
 * Logs loading compatible GRF
 * (the same ID, but different MD5 hash)
 * @param newg new (updated) GRF
 */
void GamelogGRFCompatible(const GRFIdentifier *newg)
{
	assert(_gamelog_action_type == GLAT_LOAD || _gamelog_action_type == GLAT_GRF);

	LoggedChange *lc = GamelogChange(GLCT_GRFCOMPAT);
	if (lc == nullptr) return;

	lc->grfcompat = *newg;
}

/**
 * Logs changing GRF order
 * @param grfid GRF that is moved
 * @param offset how far it is moved, positive = moved down
 */
static void GamelogGRFMove(uint32 grfid, int32 offset)
{
	assert(_gamelog_action_type == GLAT_GRF);

	LoggedChange *lc = GamelogChange(GLCT_GRFMOVE);
	if (lc == nullptr) return;

	lc->grfmove.grfid  = grfid;
	lc->grfmove.offset = offset;
}

/**
 * Logs change in GRF parameters.
 * Details about parameters changed are not stored
 * @param grfid ID of GRF to store
 */
static void GamelogGRFParameters(uint32 grfid)
{
	assert(_gamelog_action_type == GLAT_GRF);

	LoggedChange *lc = GamelogChange(GLCT_GRFPARAM);
	if (lc == nullptr) return;

	lc->grfparam.grfid = grfid;
}

/**
 * Logs adding of list of GRFs.
 * Useful when old savegame is loaded or when new game is started
 * @param newg head of GRF linked list
 */
void GamelogGRFAddList(const GRFConfig *newg)
{
	assert(_gamelog_action_type == GLAT_START || _gamelog_action_type == GLAT_LOAD);

	for (; newg != nullptr; newg = newg->next) {
		GamelogGRFAdd(newg);
	}
}

/** List of GRFs using array of pointers instead of linked list */
struct GRFList {
	uint n;
	const GRFConfig *grf[];
};

/**
 * Generates GRFList
 * @param grfc head of GRF linked list
 */
static GRFList *GenerateGRFList(const GRFConfig *grfc)
{
	uint n = 0;
	for (const GRFConfig *g = grfc; g != nullptr; g = g->next) {
		if (IsLoggableGrfConfig(g)) n++;
	}

	GRFList *list = (GRFList*)MallocT<byte>(sizeof(GRFList) + n * sizeof(GRFConfig*));

	list->n = 0;
	for (const GRFConfig *g = grfc; g != nullptr; g = g->next) {
		if (IsLoggableGrfConfig(g)) list->grf[list->n++] = g;
	}

	return list;
}

/**
 * Compares two NewGRF lists and logs any change
 * @param oldc original GRF list
 * @param newc new GRF list
 */
void GamelogGRFUpdate(const GRFConfig *oldc, const GRFConfig *newc)
{
	GRFList *ol = GenerateGRFList(oldc);
	GRFList *nl = GenerateGRFList(newc);

	uint o = 0, n = 0;

	while (o < ol->n && n < nl->n) {
		const GRFConfig *og = ol->grf[o];
		const GRFConfig *ng = nl->grf[n];

		if (og->ident.grfid != ng->ident.grfid) {
			uint oi, ni;
			for (oi = 0; oi < ol->n; oi++) {
				if (ol->grf[oi]->ident.grfid == nl->grf[n]->ident.grfid) break;
			}
			if (oi < o) {
				/* GRF was moved, this change has been logged already */
				n++;
				continue;
			}
			if (oi == ol->n) {
				/* GRF couldn't be found in the OLD list, GRF was ADDED */
				GamelogGRFAdd(nl->grf[n++]);
				continue;
			}
			for (ni = 0; ni < nl->n; ni++) {
				if (nl->grf[ni]->ident.grfid == ol->grf[o]->ident.grfid) break;
			}
			if (ni < n) {
				/* GRF was moved, this change has been logged already */
				o++;
				continue;
			}
			if (ni == nl->n) {
				/* GRF couldn't be found in the NEW list, GRF was REMOVED */
				GamelogGRFRemove(ol->grf[o++]->ident.grfid);
				continue;
			}

			/* o < oi < ol->n
			 * n < ni < nl->n */
			assert(ni > n && ni < nl->n);
			assert(oi > o && oi < ol->n);

			ni -= n; // number of GRFs it was moved downwards
			oi -= o; // number of GRFs it was moved upwards

			if (ni >= oi) { // prefer the one that is moved further
				/* GRF was moved down */
				GamelogGRFMove(ol->grf[o++]->ident.grfid, ni);
			} else {
				GamelogGRFMove(nl->grf[n++]->ident.grfid, -(int)oi);
			}
		} else {
			if (og->ident.md5sum != ng->ident.md5sum) {
				/* md5sum changed, probably loading 'compatible' GRF */
				GamelogGRFCompatible(&nl->grf[n]->ident);
			}

<<<<<<< HEAD
			if (og->num_params != ng->num_params || memcmp(og->param, ng->param, og->num_params * sizeof(og->param[0])) != 0) {
				GamelogGRFParameters(ol->grf[o]->ident.grfid);
=======
			if (og->num_params != ng->num_params || og->param == ng->param) {
				this->GRFParameters(ol[o]->ident.grfid);
>>>>>>> 90fdf17e
			}

			o++;
			n++;
		}
	}

	while (o < ol->n) GamelogGRFRemove(ol->grf[o++]->ident.grfid); // remaining GRFs were removed ...
	while (n < nl->n) GamelogGRFAdd   (nl->grf[n++]);              // ... or added

	free(ol);
	free(nl);
}

/**
 * Get some basic information from the given gamelog.
 * @param gamelog_action Pointer to the gamelog to extract information from.
 * @param gamelog_actions Number of actions in the given gamelog.
 * @param[out] last_ottd_rev OpenTTD NewGRF version from the binary that saved the savegame last.
 * @param[out] ever_modified Max value of 'modified' from all binaries that ever saved this savegame.
 * @param[out] removed_newgrfs Set to true if any NewGRFs have been removed.
 */
void GamelogInfo(LoggedAction *gamelog_action, uint gamelog_actions, uint32 *last_ottd_rev, byte *ever_modified, bool *removed_newgrfs)
{
	const LoggedAction *laend = &gamelog_action[gamelog_actions];
	for (const LoggedAction *la = gamelog_action; la != laend; la++) {
		const LoggedChange *lcend = &la->change[la->changes];
		for (const LoggedChange *lc = la->change; lc != lcend; lc++) {
			switch (lc->ct) {
				default: break;

				case GLCT_REVISION:
					*last_ottd_rev = lc->revision.newgrf;
					*ever_modified = std::max(*ever_modified, lc->revision.modified);
					break;

				case GLCT_GRFREM:
					*removed_newgrfs = true;
					break;
			}
		}
	}
}

const char *GamelogGetLastRevision(const LoggedAction *gamelog_action, uint gamelog_actions)
{
	for (uint i = gamelog_actions; i > 0; i--) {
		const LoggedAction &la = gamelog_action[i - 1];
		const LoggedChange *lcend = &(la.change[la.changes]);
		for (const LoggedChange *lc = la.change; lc != lcend; lc++) {
			switch (lc->ct) {
				case GLCT_REVISION:
					return lc->revision.text;
					break;

				default:
					break;
			}
		}
	}
	return nullptr;
}<|MERGE_RESOLUTION|>--- conflicted
+++ resolved
@@ -109,21 +109,13 @@
  * @param gc GrfConfig, if known
  * @return The buffer location.
  */
-<<<<<<< HEAD
-static char *PrintGrfInfo(char *buf, const char *last, uint grfid, const uint8 *md5sum, const GRFConfig *gc)
-=======
-static void AddGrfInfo(std::back_insert_iterator<std::string> &output_iterator, uint32_t grfid, const MD5Hash *md5sum, const GRFConfig *gc)
->>>>>>> 90fdf17e
+static char *PrintGrfInfo(char *buf, const char *last, uint grfid, const MD5Hash *md5sum, const GRFConfig *gc)
 {
 	char txt[40];
 
 	if (md5sum != nullptr) {
-<<<<<<< HEAD
-		md5sumToString(txt, lastof(txt), md5sum);
+		md5sumToString(txt, lastof(txt), *md5sum);
 		buf += seprintf(buf, last, "GRF ID %08X, checksum %s", BSWAP32(grfid), txt);
-=======
-		fmt::format_to(output_iterator, "GRF ID {:08X}, checksum {}", BSWAP32(grfid), FormatArrayAsHex(*md5sum));
->>>>>>> 90fdf17e
 	} else {
 		buf += seprintf(buf, last, "GRF ID %08X", BSWAP32(grfid));
 	}
@@ -255,9 +247,9 @@
 
 				case GLCT_GRFADD: {
 					/* A NewGRF got added to the game, either at the start of the game (never an issue), or later on when it could be an issue. */
-					const GRFConfig *gc = FindGRFConfig(lc->grfadd.grfid, FGCM_EXACT, lc->grfadd.md5sum);
+					const GRFConfig *gc = FindGRFConfig(lc->grfadd.grfid, FGCM_EXACT, &lc->grfadd.md5sum);
 					buf += seprintf(buf, lastof(buffer), "Added NewGRF: ");
-					buf = PrintGrfInfo(buf, lastof(buffer), lc->grfadd.grfid, lc->grfadd.md5sum, gc);
+					buf = PrintGrfInfo(buf, lastof(buffer), lc->grfadd.grfid, &lc->grfadd.md5sum, gc);
 					auto gm = grf_names.find(lc->grfrem.grfid);
 					if (gm != grf_names.end() && !gm->second.was_missing) buf += seprintf(buf, lastof(buffer), ". Gamelog inconsistency: GrfID was already added!");
 					grf_names[lc->grfadd.grfid] = gc;
@@ -284,9 +276,9 @@
 
 				case GLCT_GRFCOMPAT: {
 					/* Another version of the same NewGRF got loaded. */
-					const GRFConfig *gc = FindGRFConfig(lc->grfadd.grfid, FGCM_EXACT, lc->grfadd.md5sum);
+					const GRFConfig *gc = FindGRFConfig(lc->grfadd.grfid, FGCM_EXACT, &lc->grfadd.md5sum);
 					buf += seprintf(buf, lastof(buffer), "Compatible NewGRF loaded: ");
-					buf = PrintGrfInfo(buf, lastof(buffer), lc->grfcompat.grfid, lc->grfcompat.md5sum, gc);
+					buf = PrintGrfInfo(buf, lastof(buffer), lc->grfcompat.grfid, &lc->grfcompat.md5sum, gc);
 					if (grf_names.find(lc->grfcompat.grfid) == grf_names.end()) buf += seprintf(buf, lastof(buffer), ". Gamelog inconsistency: GrfID was never added!");
 					grf_names[lc->grfcompat.grfid] = gc;
 					break;
@@ -301,7 +293,6 @@
 					break;
 				}
 
-<<<<<<< HEAD
 				case GLCT_GRFMOVE: {
 					/* The order of NewGRFs got changed, which might cause some other NewGRFs to behave differently. */
 					auto gm = grf_names.find(lc->grfrem.grfid);
@@ -311,18 +302,6 @@
 					if (gm == grf_names.end()) buf += seprintf(buf, lastof(buffer), ". Gamelog inconsistency: GrfID was never added!");
 					break;
 				}
-=======
-/* virtual */ void LoggedChangeGRFAdd::FormatTo(std::back_insert_iterator<std::string> &output_iterator, GrfIDMapping &grf_names, GamelogActionType action_type)
-{
-	/* A NewGRF got added to the game, either at the start of the game (never an issue), or later on when it could be an issue. */
-	const GRFConfig *gc = FindGRFConfig(this->grfid, FGCM_EXACT, &this->md5sum);
-	fmt::format_to(output_iterator, "Added NewGRF: ");
-	AddGrfInfo(output_iterator, this->grfid, &this->md5sum, gc);
-	auto gm = grf_names.find(this->grfid);
-	if (gm != grf_names.end() && !gm->second.was_missing) fmt::format_to(output_iterator, ". Gamelog inconsistency: GrfID was already added!");
-	grf_names[this->grfid] = gc;
-}
->>>>>>> 90fdf17e
 
 				case GLCT_GRFBUG: {
 					/* A specific bug in a NewGRF, that could cause wide spread problems, has been noted during the execution of the game. */
@@ -345,18 +324,7 @@
 		}
 	}
 
-<<<<<<< HEAD
 	proc("---- gamelog end ----");
-=======
-/* virtual */ void LoggedChangeGRFChanged::FormatTo(std::back_insert_iterator<std::string> &output_iterator, GrfIDMapping &grf_names, GamelogActionType action_type)
-{
-	/* Another version of the same NewGRF got loaded. */
-	const GRFConfig *gc = FindGRFConfig(this->grfid, FGCM_EXACT, &this->md5sum);
-	fmt::format_to(output_iterator, "Compatible NewGRF loaded: ");
-	AddGrfInfo(output_iterator, this->grfid, &this->md5sum, gc);
-	if (grf_names.count(this->grfid) == 0) fmt::format_to(output_iterator, ". Gamelog inconsistency: GrfID was never added!");
-	grf_names[this->grfid] = gc;
->>>>>>> 90fdf17e
 }
 
 
@@ -797,13 +765,8 @@
 				GamelogGRFCompatible(&nl->grf[n]->ident);
 			}
 
-<<<<<<< HEAD
-			if (og->num_params != ng->num_params || memcmp(og->param, ng->param, og->num_params * sizeof(og->param[0])) != 0) {
+			if (og->num_params != ng->num_params || og->param == ng->param) {
 				GamelogGRFParameters(ol->grf[o]->ident.grfid);
-=======
-			if (og->num_params != ng->num_params || og->param == ng->param) {
-				this->GRFParameters(ol[o]->ident.grfid);
->>>>>>> 90fdf17e
 			}
 
 			o++;
