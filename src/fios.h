--- conflicted
+++ resolved
@@ -47,17 +47,13 @@
 	struct LoggedAction *gamelog_action;          ///< Gamelog actions
 	uint gamelog_actions;                         ///< Number of gamelog actions
 
-<<<<<<< HEAD
 	bool want_debug_data = false;
 	std::string debug_log_data;
 	std::string debug_config_data;
 
 	bool sl_is_ext_version = false;
 
-	LoadCheckData() : error_data(nullptr), grfconfig(nullptr),
-=======
 	LoadCheckData() : grfconfig(nullptr),
->>>>>>> 908be596
 			grf_compatibility(GLC_NOT_FOUND), gamelog_action(nullptr), gamelog_actions(0)
 	{
 		this->Clear();
