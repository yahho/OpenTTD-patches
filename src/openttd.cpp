--- conflicted
+++ resolved
@@ -1304,12 +1304,8 @@
  * @param lf Load filter to use, if nullptr: use filename + subdir.
  * @param error_detail Optional string to fill with detaied error information.
  */
-<<<<<<< HEAD
 bool SafeLoad(const std::string &filename, SaveLoadOperation fop, DetailedFileType dft, GameMode newgm, Subdirectory subdir,
-		struct LoadFilter *lf = nullptr, std::string *error_detail = nullptr)
-=======
-bool SafeLoad(const std::string &filename, SaveLoadOperation fop, DetailedFileType dft, GameMode newgm, Subdirectory subdir, std::shared_ptr<LoadFilter> lf = nullptr)
->>>>>>> 60b6c6c7
+		std::shared_ptr<struct LoadFilter> lf = nullptr, std::string *error_detail = nullptr)
 {
 	assert(fop == SLO_LOAD);
 	assert(dft == DFT_GAME_FILE || (lf == nullptr && dft == DFT_OLD_GAME_FILE));
@@ -1317,7 +1313,7 @@
 
 	_game_mode = newgm;
 
-	SaveOrLoadResult result = (lf == nullptr) ? SaveOrLoad(filename, fop, dft, subdir) : LoadWithFilter(lf);
+	SaveOrLoadResult result = (lf == nullptr) ? SaveOrLoad(filename, fop, dft, subdir) : LoadWithFilter(std::move(lf));
 	if (result == SL_OK) return true;
 
 	if (error_detail != nullptr) *error_detail = GetSaveLoadErrorString();
