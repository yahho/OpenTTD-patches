--- conflicted
+++ resolved
@@ -91,18 +91,11 @@
 #include "scope_info.h"
 #include "network/network_survey.h"
 #include "timer/timer.h"
-<<<<<<< HEAD
-#include "timer/timer_game_realtime.h"
-#include "timer/timer_game_tick.h"
-#include "network/network_sync.h"
-#include "plans_func.h"
-=======
-#include "timer/timer_game_calendar.h"
-#include "timer/timer_game_economy.h"
 #include "timer/timer_game_realtime.h"
 #include "timer/timer_game_tick.h"
 #include "social_integration.h"
->>>>>>> 461d69a8
+#include "network/network_sync.h"
+#include "plans_func.h"
 
 #include "linkgraph/linkgraphschedule.h"
 #include "tracerestrict.h"
@@ -851,26 +844,19 @@
 		case 'g':
 			if (mgo.opt != nullptr) {
 				_file_to_saveload.name = mgo.opt;
-<<<<<<< HEAD
-				bool is_scenario = _switch_mode == SM_EDITOR || _switch_mode == SM_LOAD_SCENARIO;
-				_switch_mode = is_scenario ? SM_LOAD_SCENARIO : SM_LOAD_GAME;
-				_file_to_saveload.SetMode(SLO_LOAD, is_scenario ? FT_SCENARIO : FT_SAVEGAME, DFT_GAME_FILE);
 
 				/* if the file doesn't exist or it is not a valid savegame, let the saveload code show an error */
+				std::string extension;
 				auto t = _file_to_saveload.name.find_last_of('.');
 				if (t != std::string::npos) {
-					FiosType ft = FiosGetSavegameListCallback(SLO_LOAD, _file_to_saveload.name, _file_to_saveload.name.substr(t).c_str(), nullptr, nullptr);
-					if (ft != FIOS_TYPE_INVALID) _file_to_saveload.SetMode(ft);
-=======
-
-				std::string extension = std::filesystem::path(_file_to_saveload.name).extension().string();
-				auto [ft, _] = FiosGetSavegameListCallback(SLO_LOAD, _file_to_saveload.name, extension);
+					extension = _file_to_saveload.name.substr(t);
+				}
+				FiosType ft = FiosGetSavegameListCallback(SLO_LOAD, _file_to_saveload.name, extension.c_str(), nullptr, nullptr);
 				if (ft == FIOS_TYPE_INVALID) {
-					std::tie(ft, _) = FiosGetScenarioListCallback(SLO_LOAD, _file_to_saveload.name, extension);
+					ft = FiosGetScenarioListCallback(SLO_LOAD, _file_to_saveload.name, extension.c_str(), nullptr, nullptr);
 				}
 				if (ft == FIOS_TYPE_INVALID) {
-					std::tie(ft, _) = FiosGetHeightmapListCallback(SLO_LOAD, _file_to_saveload.name, extension);
->>>>>>> 461d69a8
+					ft = FiosGetHeightmapListCallback(SLO_LOAD, _file_to_saveload.name, extension.c_str(), nullptr, nullptr);
 				}
 
 				/* Allow for '-e' before or after '-g'. */
@@ -1169,11 +1155,7 @@
 
 	/* Make sure all industries were built "this year", to avoid too early closures. (#9918) */
 	for (Industry *i : Industry::Iterate()) {
-<<<<<<< HEAD
 		i->last_prod_year = EconTime::CurYear();
-=======
-		i->last_prod_year = TimerGameEconomy::year;
->>>>>>> 461d69a8
 	}
 }
 
@@ -1390,14 +1372,14 @@
 
 		case GM_NORMAL:
 			if (_networking) {
-				SocialIntegration::EventEnterMultiplayer(Map::SizeX(), Map::SizeY());
+				SocialIntegration::EventEnterMultiplayer(MapSizeX(), MapSizeY());
 			} else {
-				SocialIntegration::EventEnterSingleplayer(Map::SizeX(), Map::SizeY());
+				SocialIntegration::EventEnterSingleplayer(MapSizeX(), MapSizeY());
 			}
 			break;
 
 		case GM_EDITOR:
-			SocialIntegration::EventEnterScenarioEditor(Map::SizeX(), Map::SizeY());
+			SocialIntegration::EventEnterScenarioEditor(MapSizeX(), MapSizeY());
 			break;
 	}
 }
@@ -1514,12 +1496,9 @@
 		case SM_LOAD_HEIGHTMAP: // Load heightmap from scenario editor
 			SetLocalCompany(OWNER_NONE);
 
-<<<<<<< HEAD
+			_game_mode = GM_EDITOR;
+
 			FixConfigMapSize();
-=======
-			_game_mode = GM_EDITOR;
-
->>>>>>> 461d69a8
 			GenerateWorld(GWM_HEIGHTMAP, 1 << _settings_game.game_creation.map_x, 1 << _settings_game.game_creation.map_y);
 			GenerateSavegameId();
 			MarkWholeScreenDirty();
@@ -2233,11 +2212,7 @@
 		CallWindowGameTickEvent();
 		NewsLoop();
 	} else {
-<<<<<<< HEAD
 		if (_debug_desync_level > 2 && DateDetail::_tick_skip_counter == 0 && EconTime::CurDateFract() == 0 && (EconTime::CurDate().base() & 0x1F) == 0) {
-=======
-		if (_debug_desync_level > 2 && TimerGameEconomy::date_fract == 0 && (TimerGameEconomy::date.base() & 0x1F) == 0) {
->>>>>>> 461d69a8
 			/* Save the desync savegame if needed. */
 			char name[MAX_PATH];
 			seprintf(name, lastof(name), "dmp_cmds_%08x_%08x.sav", _settings_game.game_creation.generation_seed, EconTime::CurDate().base());
@@ -2251,7 +2226,6 @@
 		Backup<CompanyID> cur_company(_current_company, OWNER_NONE, FILE_LINE);
 
 		BasePersistentStorageArray::SwitchMode(PSM_ENTER_GAMELOOP);
-<<<<<<< HEAD
 		DateDetail::_tick_skip_counter++;
 		_scaled_tick_counter++;
 		if (_game_mode != GM_BOOTSTRAP) {
@@ -2281,13 +2255,6 @@
 			OnTick_Companies(true);
 		}
 		OnTick_LinkGraph();
-=======
-		AnimateAnimatedTiles();
-		if (TimerManager<TimerGameCalendar>::Elapsed(1)) {
-			RunVehicleCalendarDayProc();
-		}
-		TimerManager<TimerGameEconomy>::Elapsed(1);
->>>>>>> 461d69a8
 		TimerManager<TimerGameTick>::Elapsed(1);
 		BasePersistentStorageArray::SwitchMode(PSM_LEAVE_GAMELOOP);
 
