/*
 * This file is part of OpenTTD.
 * OpenTTD is free software; you can redistribute it and/or modify it under the terms of the GNU General Public License as published by the Free Software Foundation, version 2.
 * OpenTTD is distributed in the hope that it will be useful, but WITHOUT ANY WARRANTY; without even the implied warranty of MERCHANTABILITY or FITNESS FOR A PARTICULAR PURPOSE.
 * See the GNU General Public License for more details. You should have received a copy of the GNU General Public License along with OpenTTD. If not, see <http://www.gnu.org/licenses/>.
 */

/** @file town.h Base of the town class. */

#ifndef TOWN_H
#define TOWN_H

#include "viewport_type.h"
#include "town_map.h"
#include "subsidy_type.h"
#include "newgrf_storage.h"
#include "cargotype.h"
#include "tilematrix_type.hpp"
#include "openttd.h"
#include "table/strings.h"
#include "company_func.h"
#include "core/alloc_type.hpp"
#include <list>
#include <memory>

template <typename T>
struct BuildingCounts {
	T id_count[NUM_HOUSES];
	T class_count[HOUSE_CLASS_MAX];
};

typedef TileMatrix<CargoTypes, 4> AcceptanceMatrix;

static const uint CUSTOM_TOWN_NUMBER_DIFFICULTY  = 4; ///< value for custom town number in difficulty settings
static const uint CUSTOM_TOWN_MAX_NUMBER = 5000;  ///< this is the maximum number of towns a user can specify in customisation

static const TownID INVALID_TOWN = 0xFFFF;

static const uint TOWN_GROWTH_WINTER = 0xFFFFFFFE; ///< The town only needs this cargo in the winter (any amount)
static const uint TOWN_GROWTH_DESERT = 0xFFFFFFFF; ///< The town needs the cargo for growth when on desert (any amount)
static const uint16 TOWN_GROWTH_RATE_NONE = 0xFFFF; ///< Special value for Town::growth_rate to disable town growth.
static const uint16 MAX_TOWN_GROWTH_TICKS = 930; ///< Max amount of original town ticks that still fit into uint16, about equal to UINT16_MAX / TOWN_GROWTH_TICKS but slightly less to simplify calculations

typedef Pool<Town, TownID, 64, 64000> TownPool;
extern TownPool _town_pool;

/** Data structure with cached data of towns. */
struct TownCache {
	uint32 num_houses;                        ///< Amount of houses
	uint32 population;                        ///< Current population of people
	TrackedViewportSign sign;                 ///< Location of name sign, UpdateVirtCoord updates this
	PartOfSubsidy part_of_subsidy;            ///< Is this town a source/destination of a subsidy?
	uint32 squared_town_zone_radius[HZB_END]; ///< UpdateTownRadius updates this given the house count
	BuildingCounts<uint16> building_counts;   ///< The number of each type of building in the town
};

/** Town data structure. */
struct Town : TownPool::PoolItem<&_town_pool> {
	TileIndex xy;                  ///< town center tile

	TownCache cache; ///< Container for all cacheable data.

	/* Town name */
	uint32 townnamegrfid;
	uint16 townnametype;
	uint32 townnameparts;
	char *name;                    ///< Custom town name. If nullptr, the town was not renamed and uses the generated name.
	std::unique_ptr<const char, FreeDeleter> cached_name; ///< NOSAVE: Cache of the resolved name of the town, if not using a custom town name

	byte flags;                    ///< See #TownFlags.

	uint16 noise_reached;          ///< level of noise that all the airports are generating

	CompanyMask statues;           ///< which companies have a statue?

	/* Company ratings. */
	CompanyMask have_ratings;      ///< which companies have a rating
	uint8 unwanted[MAX_COMPANIES]; ///< how many months companies aren't wanted by towns (bribe)
	CompanyID exclusivity;         ///< which company has exclusivity
	uint8 exclusive_counter;       ///< months till the exclusivity expires
	int16 ratings[MAX_COMPANIES];  ///< ratings of each company for this town
	StringID town_label;           ///< Label dependent on _local_company rating.

	TransportedCargoStat<uint32> supplied[NUM_CARGO]; ///< Cargo statistics about supplied cargo.
	TransportedCargoStat<uint16> received[NUM_TE];    ///< Cargo statistics about received cargotypes.
	uint32 goal[NUM_TE];                              ///< Amount of cargo required for the town to grow.

	char *text; ///< General text with additional information.

	inline byte GetPercentTransported(CargoID cid) const { return this->supplied[cid].old_act * 256 / (this->supplied[cid].old_max + 1); }

	/* Cargo production and acceptance stats. */
	CargoTypes cargo_produced;       ///< Bitmap of all cargoes produced by houses in this town.
	AcceptanceMatrix cargo_accepted; ///< Bitmap of cargoes accepted by houses for each 4*4 (really 12*12) map square of the town.
	CargoTypes cargo_accepted_total; ///< NOSAVE: Bitmap of all cargoes accepted by houses in this town.
	StationList stations_near;       ///< NOSAVE: List of nearby stations.

	uint16 time_until_rebuild;       ///< time until we rebuild a house

	uint16 grow_counter;             ///< counter to count when to grow, value is smaller than or equal to growth_rate
	uint16 growth_rate;              ///< town growth rate

	byte fund_buildings_months;      ///< fund buildings program in action?
	byte road_build_months;          ///< fund road reconstruction in action?

	bool larger_town;                ///< if this is a larger town and should grow more quickly
	TownLayout layout;               ///< town specific road layout

	bool show_zone;                  ///< NOSAVE: mark town to show the local authority zone in the viewports

	std::list<PersistentStorage *> psa_list;

	/**
	 * Creates a new town.
	 * @param tile center tile of the town
	 */
	Town(TileIndex tile = INVALID_TILE) : xy(tile) { }

	/** Destroy the town. */
	~Town();

	void InitializeLayout(TownLayout layout);

	void UpdateLabel();

	/**
	 * Returns the correct town label, based on rating.
	 */
	inline StringID Label() const{
		if (!(_game_mode == GM_EDITOR) && (_local_company < MAX_COMPANIES)) {
			return (_settings_client.gui.population_in_label ? STR_VIEWPORT_TOWN_POP_VERY_POOR_RATING : STR_VIEWPORT_TOWN_VERY_POOR_RATING) + this->town_label;
		} else {
			return _settings_client.gui.population_in_label ? STR_VIEWPORT_TOWN_POP : STR_VIEWPORT_TOWN;
		}
	}

	/**
	 * Returns the correct town small label, based on rating.
	 */
	inline StringID SmallLabel() const{
		if (!(_game_mode == GM_EDITOR) && (_local_company < MAX_COMPANIES)) {
			return STR_VIEWPORT_TOWN_TINY_VERY_POOR_RATING + this->town_label;
		} else {
			return STR_VIEWPORT_TOWN_TINY_WHITE;
		}
	}

	/**
	 * Calculate the max town noise.
	 * The value is counted using the population divided by the content of the
	 * entry in town_noise_population corresponding to the town's tolerance.
	 * @return the maximum noise level the town will tolerate.
	 */
	inline uint16 MaxTownNoise() const
	{
		if (this->cache.population == 0) return 0; // no population? no noise

		/* 3 is added (the noise of the lowest airport), so the  user can at least build a small airfield. */
		return (this->cache.population / _settings_game.economy.town_noise_population[_settings_game.difficulty.town_council_tolerance]) + 3;
	}

	void UpdateVirtCoord();

	inline const char *GetCachedName() const
	{
		if (this->name != nullptr) return this->name;
		if (!this->cached_name) const_cast<Town *>(this)->FillCachedName();
		return this->cached_name.get();
	}

	static inline Town *GetByTile(TileIndex tile)
	{
		return Town::Get(GetTownIndex(tile));
	}

	static Town *GetRandom();
	static void PostDestructor(size_t index);

	private:
	void FillCachedName();
};

uint32 GetWorldPopulation();

void UpdateAllTownVirtCoords();
void ClearAllTownCachedNames();
void ShowTownViewWindow(TownID town);
void ExpandTown(Town *t);

void RebuildTownKdtree();


/**
 * Action types that a company must ask permission for to a town authority.
 * @see CheckforTownRating
 */
enum TownRatingCheckType {
	ROAD_REMOVE         = 0,      ///< Removal of a road owned by the town.
	TUNNELBRIDGE_REMOVE = 1,      ///< Removal of a tunnel or bridge owned by the towb.
	TOWN_RATING_CHECK_TYPE_COUNT, ///< Number of town checking action types.
};

/** Special values for town list window for the data parameter of #InvalidateWindowData. */
enum TownDirectoryInvalidateWindowData {
	TDIWD_FORCE_REBUILD,
<<<<<<< HEAD
	TDIWD_FILTER_CHANGES,        ///< The filename filter has changed (via the editbox)
	TDIWD_POPULATION_CHANGE,
=======
>>>>>>> 5a31efd9
	TDIWD_FORCE_RESORT,
};

/**
 * This enum is used in conjunction with town->flags.
 * IT simply states what bit is used for.
 * It is pretty unrealistic (IMHO) to only have one church/stadium
 * per town, NO MATTER the population of it.
 * And there are 5 more bits available on flags...
 */
enum TownFlags {
	TOWN_IS_GROWING     = 0,   ///< Conditions for town growth are met. Grow according to Town::growth_rate.
	TOWN_HAS_CHURCH     = 1,   ///< There can be only one church by town.
	TOWN_HAS_STADIUM    = 2,   ///< There can be only one stadium by town.
	TOWN_CUSTOM_GROWTH  = 3,   ///< Growth rate is controlled by GS.
};

CommandCost CheckforTownRating(DoCommandFlag flags, Town *t, TownRatingCheckType type);


TileIndexDiff GetHouseNorthPart(HouseID &house);

Town *CalcClosestTownFromTile(TileIndex tile, uint threshold = UINT_MAX);

void ResetHouses();

void ClearTownHouse(Town *t, TileIndex tile);
void UpdateTownMaxPass(Town *t);
void UpdateTownRadius(Town *t);
void UpdateTownCargoes(Town *t);
void UpdateTownCargoTotal(Town *t);
void UpdateTownCargoBitmap();
CommandCost CheckIfAuthorityAllowsNewStation(TileIndex tile, DoCommandFlag flags);
Town *ClosestTownFromTile(TileIndex tile, uint threshold);
void ChangeTownRating(Town *t, int add, int max, DoCommandFlag flags);
HouseZonesBits TryGetTownRadiusGroup(const Town *t, TileIndex tile);
HouseZonesBits GetTownRadiusGroup(const Town *t, TileIndex tile);
void SetTownRatingTestMode(bool mode);
uint GetMaskOfTownActions(int *nump, CompanyID cid, const Town *t);
bool GenerateTowns(TownLayout layout);
const CargoSpec *FindFirstCargoWithTownEffect(TownEffect effect);

/** Town actions of a company. */
enum TownActions {
	TACT_NONE             = 0x00, ///< Empty action set.

	TACT_ADVERTISE_SMALL  = 0x01, ///< Small advertising campaign.
	TACT_ADVERTISE_MEDIUM = 0x02, ///< Medium advertising campaign.
	TACT_ADVERTISE_LARGE  = 0x04, ///< Large advertising campaign.
	TACT_ROAD_REBUILD     = 0x08, ///< Rebuild the roads.
	TACT_BUILD_STATUE     = 0x10, ///< Build a statue.
	TACT_FUND_BUILDINGS   = 0x20, ///< Fund new buildings.
	TACT_BUY_RIGHTS       = 0x40, ///< Buy exclusive transport rights.
	TACT_BRIBE            = 0x80, ///< Try to bribe the council.

	TACT_COUNT            = 8,    ///< Number of available town actions.

	TACT_ADVERTISE        = TACT_ADVERTISE_SMALL | TACT_ADVERTISE_MEDIUM | TACT_ADVERTISE_LARGE, ///< All possible advertising actions.
	TACT_CONSTRUCTION     = TACT_ROAD_REBUILD | TACT_BUILD_STATUE | TACT_FUND_BUILDINGS,         ///< All possible construction actions.
	TACT_FUNDS            = TACT_BUY_RIGHTS | TACT_BRIBE,                                        ///< All possible funding actions.
	TACT_ALL              = TACT_ADVERTISE | TACT_CONSTRUCTION | TACT_FUNDS,                     ///< All possible actions.
};
DECLARE_ENUM_AS_BIT_SET(TownActions)

extern const byte _town_action_costs[TACT_COUNT];
extern TownID _new_town_id;

/**
 * Set the default name for a depot/waypoint
 * @tparam T The type/class to make a default name for
 * @param obj The object/instance we want to find the name for
 */
template <class T>
void MakeDefaultName(T *obj)
{
	/* We only want to set names if it hasn't been set before, or when we're calling from afterload. */
	assert(obj->name == nullptr || obj->town_cn == UINT16_MAX);

	obj->town = ClosestTownFromTile(obj->xy, UINT_MAX);

	/* Find first unused number belonging to this town. This can never fail,
	 * as long as there can be at most 65535 waypoints/depots in total.
	 *
	 * This does 'n * m' search, but with 32bit 'used' bitmap, it needs at
	 * most 'n * (1 + ceil(m / 32))' steps (n - number of waypoints in pool,
	 * m - number of waypoints near this town).
	 * Usually, it needs only 'n' steps.
	 *
	 * If it wasn't using 'used' and 'idx', it would just search for increasing 'next',
	 * but this way it is faster */

	uint32 used = 0; // bitmap of used waypoint numbers, sliding window with 'next' as base
	uint32 next = 0; // first number in the bitmap
	uint32 idx  = 0; // index where we will stop
	uint32 cid  = 0; // current index, goes to T::GetPoolSize()-1, then wraps to 0

	do {
		T *lobj = T::GetIfValid(cid);

		/* check only valid waypoints... */
		if (lobj != nullptr && obj != lobj) {
			/* only objects within the same city and with the same type */
			if (lobj->town == obj->town && lobj->IsOfType(obj)) {
				/* if lobj->town_cn < next, uint will overflow to '+inf' */
				uint i = (uint)lobj->town_cn - next;

				if (i < 32) {
					SetBit(used, i); // update bitmap
					if (i == 0) {
						/* shift bitmap while the lowest bit is '1';
						 * increase the base of the bitmap too */
						do {
							used >>= 1;
							next++;
						} while (HasBit(used, 0));
						/* when we are at 'idx' again at end of the loop and
						 * 'next' hasn't changed, then no object had town_cn == next,
						 * so we can safely use it */
						idx = cid;
					}
				}
			}
		}

		cid++;
		if (cid == T::GetPoolSize()) cid = 0; // wrap to zero...
	} while (cid != idx);

	obj->town_cn = (uint16)next; // set index...
}

/*
 * Converts original town ticks counters to plain game ticks. Note that
 * tick 0 is a valid tick so actual amount is one more than the counter value.
 */
static inline uint16 TownTicksToGameTicks(uint16 ticks) {
	return (min(ticks, MAX_TOWN_GROWTH_TICKS) + 1) * TOWN_GROWTH_TICKS - 1;
}


extern CargoTypes _town_cargoes_accepted;

RoadType GetTownRoadType(const Town *t);

#endif /* TOWN_H */<|MERGE_RESOLUTION|>--- conflicted
+++ resolved
@@ -203,11 +203,7 @@
 /** Special values for town list window for the data parameter of #InvalidateWindowData. */
 enum TownDirectoryInvalidateWindowData {
 	TDIWD_FORCE_REBUILD,
-<<<<<<< HEAD
-	TDIWD_FILTER_CHANGES,        ///< The filename filter has changed (via the editbox)
 	TDIWD_POPULATION_CHANGE,
-=======
->>>>>>> 5a31efd9
 	TDIWD_FORCE_RESORT,
 };
 
