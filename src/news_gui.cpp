--- conflicted
+++ resolved
@@ -323,7 +323,7 @@
 
 	void OnInit() override
 	{
-		this->timer.SetInterval(TIMER_INTERVAL / FONT_HEIGHT_NORMAL);
+		this->timer.SetInterval(TIMER_INTERVAL / GetCharacterHeight(FS_NORMAL));
 	}
 
 	void DrawNewsBorder(const Rect &r) const
@@ -565,19 +565,6 @@
 		if (NewsWindow::duration > 0) NewsWindow::duration -= delta_ms;
 	}
 
-<<<<<<< HEAD
-=======
-	/**
-	 * Scroll the news message slowly up from the bottom.
-	 *
-	 * The interval of 210ms is chosen to maintain 15ms at normal zoom: 210 / GetCharacterHeight(FS_NORMAL) = 15ms.
-	 */
-	IntervalTimer<TimerWindow> scroll_interval = {std::chrono::milliseconds(210) / GetCharacterHeight(FS_NORMAL), [this](uint count) {
-		int newtop = std::max(this->top - 2 * static_cast<int>(count), _screen.height - this->height - this->status_height - this->chat_height);
-		this->SetWindowTop(newtop);
-	}};
-
->>>>>>> 3902acb1
 private:
 	/**
 	 * Moves the window to a new #top coordinate. Makes screen dirty where needed.
