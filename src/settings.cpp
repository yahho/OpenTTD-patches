/*
 * This file is part of OpenTTD.
 * OpenTTD is free software; you can redistribute it and/or modify it under the terms of the GNU General Public License as published by the Free Software Foundation, version 2.
 * OpenTTD is distributed in the hope that it will be useful, but WITHOUT ANY WARRANTY; without even the implied warranty of MERCHANTABILITY or FITNESS FOR A PARTICULAR PURPOSE.
 * See the GNU General Public License for more details. You should have received a copy of the GNU General Public License along with OpenTTD. If not, see <http://www.gnu.org/licenses/>.
 */

/**
 * @file settings.cpp
 * All actions handling saving and loading of the settings/configuration goes on in this file.
 * The file consists of three parts:
 * <ol>
 * <li>Parsing the configuration file (openttd.cfg). This is achieved with the ini_ functions which
 *     handle various types, such as normal 'key = value' pairs, lists and value combinations of
 *     lists, strings, integers, 'bit'-masks and element selections.
 * <li>Handle reading and writing to the setting-structures from inside the game either from
 *     the console for example or through the gui with CMD_ functions.
 * <li>Handle saving/loading of the PATS chunk inside the savegame.
 * </ol>
 * @see SettingDesc
 * @see SaveLoad
 */

#include "stdafx.h"
#include <limits>
#include "currency.h"
#include "screenshot.h"
#include "network/network.h"
#include "network/network_func.h"
#include "settings_internal.h"
#include "command_func.h"
#include "console_func.h"
#include "pathfinder/pathfinder_type.h"
#include "genworld.h"
#include "train.h"
#include "news_func.h"
#include "window_func.h"
#include "sound_func.h"
#include "company_func.h"
#include "rev.h"
#if defined(WITH_FREETYPE) || defined(_WIN32) || defined(WITH_COCOA)
#include "fontcache.h"
#endif
#include "textbuf_gui.h"
#include "rail_gui.h"
#include "elrail_func.h"
#include "error.h"
#include "town.h"
#include "video/video_driver.hpp"
#include "sound/sound_driver.hpp"
#include "music/music_driver.hpp"
#include "blitter/factory.hpp"
#include "base_media_base.h"
#include "gamelog.h"
#include "settings_func.h"
#include "ini_type.h"
#include "ai/ai_config.hpp"
#include "ai/ai.hpp"
#include "game/game_config.hpp"
#include "game/game.hpp"
#include "ai/ai_instance.hpp"
#include "game/game_instance.hpp"
#include "ship.h"
#include "smallmap_gui.h"
#include "roadveh.h"
#include "fios.h"
#include "strings_func.h"
#include "string_func.h"
#include "debug.h"
#include "zoning.h"
#include "vehicle_func.h"
#include "scope_info.h"
#include "viewport_func.h"
#include "gui.h"
#include "statusbar_gui.h"
#include "graph_gui.h"

#include "void_map.h"
#include "station_base.h"
#include "infrastructure_func.h"

#if defined(WITH_FREETYPE) || defined(_WIN32) || defined(WITH_COCOA)
#define HAS_TRUETYPE_FONT
#endif

#include "table/strings.h"
#include "table/settings.h"

#include <algorithm>
#include <vector>

#include "safeguards.h"

ClientSettings _settings_client;
GameSettings _settings_game;     ///< Game settings of a running game or the scenario editor.
GameSettings _settings_newgame;  ///< Game settings for new games (updated from the intro screen).
TimeSettings _settings_time; ///< The effective settings that are used for time display.
VehicleDefaultSettings _old_vds; ///< Used for loading default vehicles settings from old savegames
std::string _config_file; ///< Configuration file of OpenTTD
std::string _config_file_text;

typedef std::list<ErrorMessageData> ErrorList;
static ErrorList _settings_error_list; ///< Errors while loading minimal settings.


typedef void SettingDescProc(IniFile *ini, const SettingTable &desc, const char *grpname, void *object, bool only_startup);
typedef void SettingDescProcList(IniFile *ini, const char *grpname, StringList &list);

static bool IsSignedVarMemType(VarType vt);

/**
 * Get the setting at the given index into the settings table.
 * @param index The index to look for.
 * @return The setting at the given index, or nullptr when the index is invalid.
 */
const SettingDesc *GetSettingDescription(uint index)
{
	if (index >= _settings.size()) return nullptr;
	return _settings.begin()[index].get();
}

/**
 * Get the setting at the given index into the company settings table.
 * @param index The index to look for.
 * @return The setting at the given index, or nullptr when the index is invalid.
 */
static const SettingDesc *GetCompanySettingDescription(uint index)
{
	if (index >= _company_settings.size()) return nullptr;
	return _company_settings.begin()[index].get();
}

/**
 * Groups in openttd.cfg that are actually lists.
 */
static const char * const _list_group_names[] = {
	"bans",
	"newgrf",
	"servers",
	"server_bind_addresses",
	nullptr
};

/**
 * Find the index value of a ONEofMANY type in a string separated by |
 * @param str the current value of the setting for which a value needs found
 * @param len length of the string
 * @param many full domain of values the ONEofMANY setting can have
 * @return the integer index of the full-list, or -1 if not found
 */
size_t OneOfManySettingDesc::ParseSingleValue(const char *str, size_t len, const std::vector<std::string> &many)
{
	/* check if it's an integer */
	if (isdigit(*str)) return strtoul(str, nullptr, 0);

	size_t idx = 0;
	for (auto one : many) {
		if (one.size() == len && strncmp(one.c_str(), str, len) == 0) return idx;
		idx++;
	}

	return (size_t)-1;
}

/**
 * Find the set-integer value MANYofMANY type in a string
 * @param many full domain of values the MANYofMANY setting can have
 * @param str the current string value of the setting, each individual
 * of separated by a whitespace,tab or | character
 * @return the 'fully' set integer, or -1 if a set is not found
 */
static size_t LookupManyOfMany(const std::vector<std::string> &many, const char *str)
{
	const char *s;
	size_t r;
	size_t res = 0;

	for (;;) {
		/* skip "whitespace" */
		while (*str == ' ' || *str == '\t' || *str == '|') str++;
		if (*str == 0) break;

		s = str;
		while (*s != 0 && *s != ' ' && *s != '\t' && *s != '|') s++;

		r = OneOfManySettingDesc::ParseSingleValue(str, s - str, many);
		if (r == (size_t)-1) return r;

		SetBit(res, (uint8)r); // value found, set it
		if (*s == 0) break;
		str = s + 1;
	}
	return res;
}

/**
 * Parse an integerlist string and set each found value
 * @param p the string to be parsed. Each element in the list is separated by a
 * comma or a space character
 * @param items pointer to the integerlist-array that will be filled with values
 * @param maxitems the maximum number of elements the integerlist-array has
 * @return returns the number of items found, or -1 on an error
 */
template<typename T>
static int ParseIntList(const char *p, T *items, int maxitems)
{
	int n = 0; // number of items read so far
	bool comma = false; // do we accept comma?

	while (*p != '\0') {
		switch (*p) {
			case ',':
				/* Do not accept multiple commas between numbers */
				if (!comma) return -1;
				comma = false;
				FALLTHROUGH;

			case ' ':
				p++;
				break;

			default: {
				if (n == maxitems) return -1; // we don't accept that many numbers
				char *end;
				unsigned long v = strtoul(p, &end, 0);
				if (p == end) return -1; // invalid character (not a number)
				if (sizeof(T) < sizeof(v)) v = Clamp<unsigned long>(v, std::numeric_limits<T>::min(), std::numeric_limits<T>::max());
				items[n++] = v;
				p = end; // first non-number
				comma = true; // we accept comma now
				break;
			}
		}
	}

	/* If we have read comma but no number after it, fail.
	 * We have read comma when (n != 0) and comma is not allowed */
	if (n != 0 && !comma) return -1;

	return n;
}

/**
 * Load parsed string-values into an integer-array (intlist)
 * @param str the string that contains the values (and will be parsed)
 * @param array pointer to the integer-arrays that will be filled
 * @param nelems the number of elements the array holds. Maximum is 64 elements
 * @param type the type of elements the array holds (eg INT8, UINT16, etc.)
 * @return return true on success and false on error
 */
static bool LoadIntList(const char *str, void *array, int nelems, VarType type)
{
	unsigned long items[64];
	int i, nitems;

	if (str == nullptr) {
		memset(items, 0, sizeof(items));
		nitems = nelems;
	} else {
		nitems = ParseIntList(str, items, lengthof(items));
		if (nitems != nelems) return false;
	}

	switch (type) {
		case SLE_VAR_BL:
		case SLE_VAR_I8:
		case SLE_VAR_U8:
			for (i = 0; i != nitems; i++) ((byte*)array)[i] = items[i];
			break;

		case SLE_VAR_I16:
		case SLE_VAR_U16:
			for (i = 0; i != nitems; i++) ((uint16*)array)[i] = items[i];
			break;

		case SLE_VAR_I32:
		case SLE_VAR_U32:
			for (i = 0; i != nitems; i++) ((uint32*)array)[i] = items[i];
			break;

		default: NOT_REACHED();
	}

	return true;
}

/**
 * Convert an integer-array (intlist) to a string representation. Each value
 * is separated by a comma or a space character
 * @param buf output buffer where the string-representation will be stored
 * @param last last item to write to in the output buffer
 * @param array pointer to the integer-arrays that is read from
 * @param nelems the number of elements the array holds.
 * @param type the type of elements the array holds (eg INT8, UINT16, etc.)
 */
void ListSettingDesc::FormatValue(char *buf, const char *last, const void *object) const
{
	const byte *p = static_cast<const byte *>(GetVariableAddress(object, &this->save));
	int i, v = 0;

	for (i = 0; i != this->save.length; i++) {
		switch (GetVarMemType(this->save.conv)) {
			case SLE_VAR_BL:
			case SLE_VAR_I8:  v = *(const   int8 *)p; p += 1; break;
			case SLE_VAR_U8:  v = *(const  uint8 *)p; p += 1; break;
			case SLE_VAR_I16: v = *(const  int16 *)p; p += 2; break;
			case SLE_VAR_U16: v = *(const uint16 *)p; p += 2; break;
			case SLE_VAR_I32: v = *(const  int32 *)p; p += 4; break;
			case SLE_VAR_U32: v = *(const uint32 *)p; p += 4; break;
			default: NOT_REACHED();
		}
		if (IsSignedVarMemType(this->save.conv)) {
			buf += seprintf(buf, last, (i == 0) ? "%d" : ",%d", v);
		} else if (this->save.conv & SLF_HEX) {
			buf += seprintf(buf, last, (i == 0) ? "0x%X" : ",0x%X", v);
		} else {
			buf += seprintf(buf, last, (i == 0) ? "%u" : ",%u", v);
		}
	}
}

char *OneOfManySettingDesc::FormatSingleValue(char *buf, const char *last, uint id) const
{
	if (id >= this->many.size()) {
		return buf + seprintf(buf, last, "%d", id);
	}
	return strecpy(buf, this->many[id].c_str(), last);
}

void OneOfManySettingDesc::FormatValue(char *buf, const char *last, const void *object) const
{
	uint id = (uint)this->Read(object);
	this->FormatSingleValue(buf, last, id);
}

void ManyOfManySettingDesc::FormatValue(char *buf, const char *last, const void *object) const
{
	uint bitmask = (uint)this->Read(object);
	uint id = 0;
	bool first = true;
	FOR_EACH_SET_BIT(id, bitmask) {
		if (!first) buf = strecpy(buf, "|", last);
		buf = this->FormatSingleValue(buf, last, id);
		first = false;
	}
}

/**
 * Convert a string representation (external) of an integer-like setting to an integer.
 * @param str Input string that will be parsed based on the type of desc.
 * @return The value from the parse string, or the default value of the setting.
 */
size_t IntSettingDesc::ParseValue(const char *str) const
{
	char *end;
	size_t val = strtoul(str, &end, 0);
	if (end == str) {
		ErrorMessageData msg(STR_CONFIG_ERROR, STR_CONFIG_ERROR_INVALID_VALUE);
		msg.SetDParamStr(0, str);
		msg.SetDParamStr(1, this->name);
		_settings_error_list.push_back(msg);
		return this->def;
	}
	if (*end != '\0') {
		ErrorMessageData msg(STR_CONFIG_ERROR, STR_CONFIG_ERROR_TRAILING_CHARACTERS);
		msg.SetDParamStr(0, this->name);
		_settings_error_list.push_back(msg);
	}
	return val;
}

size_t OneOfManySettingDesc::ParseValue(const char *str) const
{
	size_t r = OneOfManySettingDesc::ParseSingleValue(str, strlen(str), this->many);
	/* if the first attempt of conversion from string to the appropriate value fails,
		* look if we have defined a converter from old value to new value. */
	if (r == (size_t)-1 && this->many_cnvt != nullptr) r = this->many_cnvt(str);
	if (r != (size_t)-1) return r; // and here goes converted value

	ErrorMessageData msg(STR_CONFIG_ERROR, STR_CONFIG_ERROR_INVALID_VALUE);
	msg.SetDParamStr(0, str);
	msg.SetDParamStr(1, this->name);
	_settings_error_list.push_back(msg);
	return this->def;
}

size_t ManyOfManySettingDesc::ParseValue(const char *str) const
{
	size_t r = LookupManyOfMany(this->many, str);
	if (r != (size_t)-1) return r;
	ErrorMessageData msg(STR_CONFIG_ERROR, STR_CONFIG_ERROR_INVALID_VALUE);
	msg.SetDParamStr(0, str);
	msg.SetDParamStr(1, this->name);
	_settings_error_list.push_back(msg);
	return this->def;
}

size_t BoolSettingDesc::ParseValue(const char *str) const
{
	if (strcmp(str, "true") == 0 || strcmp(str, "on") == 0 || strcmp(str, "1") == 0) return true;
	if (strcmp(str, "false") == 0 || strcmp(str, "off") == 0 || strcmp(str, "0") == 0) return false;

	ErrorMessageData msg(STR_CONFIG_ERROR, STR_CONFIG_ERROR_INVALID_VALUE);
	msg.SetDParamStr(0, str);
	msg.SetDParamStr(1, this->name);
	_settings_error_list.push_back(msg);
	return this->def;
}

static bool ValidateEnumSetting(const IntSettingDesc *sdb, int32 val)
{
	for (const SettingDescEnumEntry *enumlist = sdb->enumlist; enumlist != nullptr && enumlist->str != STR_NULL; enumlist++) {
		if (enumlist->val == val) {
			return true;
		}
	}
	return false;
}

/**
 * Make the value valid and then write it to the setting.
 * See #MakeValidValid and #Write for more details.
 * @param object The object the setting is to be saved in.
 * @param val Signed version of the new value.
 */
void IntSettingDesc::MakeValueValidAndWrite(const void *object, int32 val) const
{
	this->MakeValueValid(val);
	this->Write(object, val);
}

/**
 * Make the value valid given the limitations of this setting.
 *
 * In the case of int settings this is ensuring the value is between the minimum and
 * maximum value, with a special case for 0 if SGF_0ISDISABLED is set.
 * This is generally done by clamping the value so it is within the allowed value range.
 * However, for SGF_MULTISTRING the default is used when the value is not valid.
 * @param val The value to make valid.
 */
void IntSettingDesc::MakeValueValid(int32 &val) const
{
	/* We need to take special care of the uint32 type as we receive from the function
	 * a signed integer. While here also bail out on 64-bit settings as those are not
	 * supported. Unsigned 8 and 16-bit variables are safe since they fit into a signed
	 * 32-bit variable
	 * TODO: Support 64-bit settings/variables; requires 64 bit over command protocol! */
	switch (GetVarMemType(this->save.conv)) {
		case SLE_VAR_NULL: return;
		case SLE_VAR_BL:
		case SLE_VAR_I8:
		case SLE_VAR_U8:
		case SLE_VAR_I16:
		case SLE_VAR_U16:
		case SLE_VAR_I32: {
			/* Override the minimum value. No value below this->min, except special value 0 */
			if (!(this->flags & SGF_0ISDISABLED) || val != 0) {
				if (this->flags & SGF_ENUM) {
					if (!ValidateEnumSetting(this, val)) val = (int32)(size_t)this->def;
				} else if (!(this->flags & SGF_MULTISTRING)) {
					/* Clamp value-type setting to its valid range */
					val = Clamp(val, this->min, this->max);
				} else if (val < this->min || val > (int32)this->max) {
					/* Reset invalid discrete setting (where different values change gameplay) to its default value */
					val = this->def;
				}
			}
			break;
		}
		case SLE_VAR_U32: {
			/* Override the minimum value. No value below this->min, except special value 0 */
			uint32 uval = (uint32)val;
			if (!(this->flags & SGF_0ISDISABLED) || uval != 0) {
				if (this->flags & SGF_ENUM) {
					if (!ValidateEnumSetting(this, val)) uval = (uint32)(size_t)this->def;
				} else if (!(this->flags & SGF_MULTISTRING)) {
					/* Clamp value-type setting to its valid range */
					uval = ClampU(uval, this->min, this->max);
				} else if (uval < (uint)this->min || uval > this->max) {
					/* Reset invalid discrete setting to its default value */
					uval = (uint32)this->def;
				}
			}
			val = (int32)val;
			return;
		}
		case SLE_VAR_I64:
		case SLE_VAR_U64:
		default: NOT_REACHED();
	}
}

/**
 * Set the value of a setting.
 * @param object The object the setting is to be saved in.
 * @param val Signed version of the new value.
 */
void IntSettingDesc::Write(const void *object, int32 val) const
{
	void *ptr = GetVariableAddress(object, &this->save);
	WriteValue(ptr, this->save.conv, (int64)val);
}

/**
 * Read the integer from the the actual setting.
 * @param object The object the setting is to be saved in.
 * @return The value of the saved integer.
 */
int32 IntSettingDesc::Read(const void *object) const
{
	void *ptr = GetVariableAddress(object, &this->save);
	return (int32)ReadValue(ptr, this->save.conv);
}

/**
 * Make the value valid given the limitations of this setting.
 *
 * In the case of string settings this is ensuring the string contains only accepted
 * Utf8 characters and is at most the maximum length defined in this setting.
 * @param str The string to make valid.
 */
void StringSettingDesc::MakeValueValid(std::string &str) const
{
	if (this->max_length == 0 || str.size() < this->max_length) return;

	/* In case a maximum length is imposed by the setting, the length
	 * includes the '\0' termination for network transfer purposes.
	 * Also ensure the string is valid after chopping of some bytes. */
	std::string stdstr(str, this->max_length - 1);
	str.assign(str_validate(stdstr, SVS_NONE));
}

/**
 * Write a string to the actual setting.
 * @param object The object the setting is to be saved in.
 * @param str The string to save.
 */
void StringSettingDesc::Write(const void *object, const std::string &str) const
{
	reinterpret_cast<std::string *>(GetVariableAddress(object, &this->save))->assign(str);
}

/**
 * Read the string from the the actual setting.
 * @param object The object the setting is to be saved in.
 * @return The value of the saved string.
 */
const std::string &StringSettingDesc::Read(const void *object) const
{
	return *reinterpret_cast<std::string *>(GetVariableAddress(object, &this->save));
}

/**
 * Load values from a group of an IniFile structure into the internal representation
 * @param ini pointer to IniFile structure that holds administrative information
 * @param settings_table table with SettingDesc structures whose internally pointed variables will
 *        be given values
 * @param grpname the group of the IniFile to search in for the new values
 * @param object pointer to the object been loaded
 * @param only_startup load only the startup settings set
 */
static void IniLoadSettings(IniFile *ini, const SettingTable &settings_table, const char *grpname, void *object, bool only_startup)
{
	IniGroup *group;
	IniGroup *group_def = ini->GetGroup(grpname);

	for (auto &sd : settings_table) {
		if (!SlIsObjectCurrentlyValid(sd->save.version_from, sd->save.version_to, sd->save.ext_feature_test)) continue;
		if (sd->startup != only_startup) continue;
		IniItem *item;
		if (sd->flags & SGF_NO_NEWGAME) {
			item = nullptr;
		} else {
			/* For settings.xx.yy load the settings from [xx] yy = ? */
			std::string s{ sd->name };
			auto sc = s.find('.');
			if (sc != std::string::npos) {
				group = ini->GetGroup(s.substr(0, sc));
				s = s.substr(sc + 1);
			} else {
				group = group_def;
			}

			item = group->GetItem(s, false);
			if (item == nullptr && group != group_def) {
				/* For settings.xx.yy load the settings from [settings] yy = ? in case the previous
				 * did not exist (e.g. loading old config files with a [settings] section */
				item = group_def->GetItem(s, false);
			}
			if (item == nullptr) {
				/* For settings.xx.zz.yy load the settings from [zz] yy = ? in case the previous
				 * did not exist (e.g. loading old config files with a [yapf] section */
				sc = s.find('.');
				if (sc != std::string::npos) item = ini->GetGroup(s.substr(0, sc))->GetItem(s.substr(sc + 1), false);
			}
		}

		sd->ParseValue(item, object);
	}
}

void IntSettingDesc::ParseValue(const IniItem *item, void *object) const
{
	size_t val = (item == nullptr) ? this->def : this->ParseValue(item->value.has_value() ? item->value->c_str() : "");
	this->MakeValueValidAndWrite(object, (int32)val);
}

void StringSettingDesc::ParseValue(const IniItem *item, void *object) const
{
	std::string str = (item == nullptr) ? this->def : item->value.value_or("");
	this->MakeValueValid(str);
	this->Write(object, str);
}

void ListSettingDesc::ParseValue(const IniItem *item, void *object) const
{
	const char *str = (item == nullptr) ? this->def : item->value.has_value() ? item->value->c_str() : nullptr;
	void *ptr = GetVariableAddress(object, &this->save);
	if (!LoadIntList(str, ptr, this->save.length, GetVarMemType(this->save.conv))) {
		ErrorMessageData msg(STR_CONFIG_ERROR, STR_CONFIG_ERROR_ARRAY);
		msg.SetDParamStr(0, this->name);
		_settings_error_list.push_back(msg);

		/* Use default */
		LoadIntList(this->def, ptr, this->save.length, GetVarMemType(this->save.conv));
	}
}

/**
 * Save the values of settings to the inifile.
 * @param ini pointer to IniFile structure
 * @param sd read-only SettingDesc structure which contains the unmodified,
 *        loaded values of the configuration file and various information about it
 * @param grpname holds the name of the group (eg. [network]) where these will be saved
 * @param object pointer to the object been saved
 * The function works as follows: for each item in the SettingDesc structure we
 * have a look if the value has changed since we started the game (the original
 * values are reloaded when saving). If settings indeed have changed, we get
 * these and save them.
 */
static void IniSaveSettings(IniFile *ini, const SettingTable &settings_table, const char *grpname, void *object, bool)
{
	IniGroup *group_def = nullptr, *group;
	IniItem *item;
	char buf[512];

	for (auto &sd : settings_table) {
		/* If the setting is not saved to the configuration
		 * file, just continue with the next setting */
		if (!SlIsObjectCurrentlyValid(sd->save.version_from, sd->save.version_to, sd->save.ext_feature_test)) continue;
		if (sd->save.conv & SLF_NOT_IN_CONFIG) continue;
		if (sd->flags & SGF_NO_NEWGAME) continue;

		/* XXX - wtf is this?? (group override?) */
		std::string s{ sd->name };
		auto sc = s.find('.');
		if (sc != std::string::npos) {
			group = ini->GetGroup(s.substr(0, sc));
			s = s.substr(sc + 1);
		} else {
			if (group_def == nullptr) group_def = ini->GetGroup(grpname);
			group = group_def;
		}

		item = group->GetItem(s, true);

		if (!item->value.has_value() || !sd->IsSameValue(item, object)) {
			/* Value has changed, get the new value and put it into a buffer */
			sd->FormatValue(buf, lastof(buf), object);

			/* The value is different, that means we have to write it to the ini */
			item->value.emplace(buf);
		}
	}
}

void IntSettingDesc::FormatValue(char *buf, const char *last, const void *object) const
{
	uint32 i = (uint32)this->Read(object);
	seprintf(buf, last, IsSignedVarMemType(this->save.conv) ? "%d" : (this->save.conv & SLF_HEX) ? "%X" : "%u", i);
}

void BoolSettingDesc::FormatValue(char *buf, const char *last, const void *object) const
{
	bool val = this->Read(object) != 0;
	strecpy(buf, val ? "true" : "false", last);
}

bool IntSettingDesc::IsSameValue(const IniItem *item, void *object) const
{
	int32 item_value = (int32)this->ParseValue(item->value->c_str());
	int32 object_value = this->Read(object);
	return item_value == object_value;
}

void StringSettingDesc::FormatValue(char *buf, const char *last, const void *object) const
{
	const std::string &str = this->Read(object);
	switch (GetVarMemType(this->save.conv)) {
		case SLE_VAR_STR: strecpy(buf, str.c_str(), last); break;

		case SLE_VAR_STRQ:
			if (str.empty()) {
				buf[0] = '\0';
			} else {
				seprintf(buf, last, "\"%s\"", str.c_str());
			}
			break;

		default: NOT_REACHED();
	}
}

bool StringSettingDesc::IsSameValue(const IniItem *item, void *object) const
{
	/* The ini parsing removes the quotes, which are needed to retain the spaces in STRQs,
	 * so those values are always different in the parsed ini item than they should be. */
	if (GetVarMemType(this->save.conv) == SLE_VAR_STRQ) return false;

	const std::string &str = this->Read(object);
	return item->value->compare(str) == 0;
}

bool ListSettingDesc::IsSameValue(const IniItem *item, void *object) const
{
	/* Checking for equality is way more expensive than just writing the value. */
	return false;
}

/**
 * Loads all items from a 'grpname' section into a list
 * The list parameter can be a nullptr pointer, in this case nothing will be
 * saved and a callback function should be defined that will take over the
 * list-handling and store the data itself somewhere.
 * @param ini IniFile handle to the ini file with the source data
 * @param grpname character string identifying the section-header of the ini file that will be parsed
 * @param list new list with entries of the given section
 */
static void IniLoadSettingList(IniFile *ini, const char *grpname, StringList &list)
{
	IniGroup *group = ini->GetGroup(grpname);

	if (group == nullptr) return;

	list.clear();

	for (const IniItem *item = group->item; item != nullptr; item = item->next) {
		if (!item->name.empty()) list.push_back(item->name);
	}
}

/**
 * Saves all items from a list into the 'grpname' section
 * The list parameter can be a nullptr pointer, in this case a callback function
 * should be defined that will provide the source data to be saved.
 * @param ini IniFile handle to the ini file where the destination data is saved
 * @param grpname character string identifying the section-header of the ini file
 * @param list pointer to an string(pointer) array that will be used as the
 *             source to be saved into the relevant ini section
 */
static void IniSaveSettingList(IniFile *ini, const char *grpname, StringList &list)
{
	IniGroup *group = ini->GetGroup(grpname);

	if (group == nullptr) return;
	group->Clear();

	for (const auto &iter : list) {
		group->GetItem(iter.c_str(), true)->SetValue("");
	}
}

/**
 * Load a WindowDesc from config.
 * @param ini IniFile handle to the ini file with the source data
 * @param grpname character string identifying the section-header of the ini file that will be parsed
 * @param desc Destination WindowDesc
 */
void IniLoadWindowSettings(IniFile *ini, const char *grpname, void *desc)
{
	IniLoadSettings(ini, _window_settings, grpname, desc, false);
}

/**
 * Save a WindowDesc to config.
 * @param ini IniFile handle to the ini file where the destination data is saved
 * @param grpname character string identifying the section-header of the ini file
 * @param desc Source WindowDesc
 */
void IniSaveWindowSettings(IniFile *ini, const char *grpname, void *desc)
{
	IniSaveSettings(ini, _window_settings, grpname, desc, false);
}

/**
 * Check whether the setting is editable in the current gamemode.
 * @param do_command true if this is about checking a command from the server.
 * @return true if editable.
 */
bool SettingDesc::IsEditable(bool do_command) const
{
	if (!do_command && !(this->save.conv & SLF_NO_NETWORK_SYNC) && _networking && !(_network_server || _network_settings_access) && !(this->flags & SGF_PER_COMPANY)) return false;
	if ((this->flags & SGF_NETWORK_ONLY) && !_networking && _game_mode != GM_MENU) return false;
	if ((this->flags & SGF_NO_NETWORK) && _networking) return false;
	if ((this->flags & SGF_NEWGAME_ONLY) &&
			(_game_mode == GM_NORMAL ||
			(_game_mode == GM_EDITOR && !(this->flags & SGF_SCENEDIT_TOO)))) return false;
	if ((this->flags & SGF_SCENEDIT_ONLY) && _game_mode != GM_EDITOR) return false;
	return true;
}

/**
 * Return the type of the setting.
 * @return type of setting
 */
SettingType SettingDesc::GetType() const
{
	if (this->flags & SGF_PER_COMPANY) return ST_COMPANY;
	return (this->save.conv & SLF_NOT_IN_SAVE) ? ST_CLIENT : ST_GAME;
}

/**
 * Get the setting description of this setting as an integer setting.
 * @return The integer setting description.
 */
const IntSettingDesc *SettingDesc::AsIntSetting() const
{
	assert_msg(this->IsIntSetting(), "name: %s", this->name);
	return static_cast<const IntSettingDesc *>(this);
}

/**
 * Get the setting description of this setting as a string setting.
 * @return The string setting description.
 */
const StringSettingDesc *SettingDesc::AsStringSetting() const
{
	assert_msg(this->IsStringSetting(), "name: %s", this->name);
	return static_cast<const StringSettingDesc *>(this);
}

/* Begin - Callback Functions for the various settings. */

/** Reposition the main toolbar as the setting changed. */
static void v_PositionMainToolbar(int32 new_value)
{
	if (_game_mode != GM_MENU) PositionMainToolbar(nullptr);
}

/** Reposition the statusbar as the setting changed. */
static void v_PositionStatusbar(int32 new_value)
{
	if (_game_mode != GM_MENU) {
		PositionStatusbar(nullptr);
		PositionNewsMessage(nullptr);
		PositionNetworkChatWindow(nullptr);
	}
}

/**
 * Redraw the smallmap after a colour scheme change.
 * @param p1 Callback parameter.
 */
static void RedrawSmallmap(int32 new_value)
{
	BuildLandLegend();
	BuildOwnerLegend();
	SetWindowClassesDirty(WC_SMALLMAP);
<<<<<<< HEAD

	extern void MarkAllViewportMapLandscapesDirty();
	MarkAllViewportMapLandscapesDirty();
	return true;
}

static bool InvalidateDetailsWindow(int32 p1)
{
	SetWindowClassesDirty(WC_VEHICLE_DETAILS);
	return true;
=======
>>>>>>> 4d74e519
}

static void StationSpreadChanged(int32 p1)
{
	InvalidateWindowData(WC_SELECT_STATION, 0);
	InvalidateWindowData(WC_BUILD_STATION, 0);
}

static void CloseSignalGUI(int32 new_value)
{
	if (new_value == 0) {
		DeleteWindowByClass(WC_BUILD_SIGNAL);
	}
}

static void UpdateConsists(int32 new_value)
{
	for (Train *t : Train::Iterate()) {
		/* Update the consist of all trains so the maximum speed is set correctly. */
		if (t->IsFrontEngine() || t->IsFreeWagon()) {
			t->ConsistChanged(CCF_TRACK);
			if (t->lookahead != nullptr) SetBit(t->lookahead->flags, TRLF_APPLY_ADVISORY);
		}
	}

	extern void AfterLoadTemplateVehiclesUpdateProperties();
	AfterLoadTemplateVehiclesUpdateProperties();

	InvalidateWindowClassesData(WC_BUILD_VEHICLE, 0);
<<<<<<< HEAD
	SetWindowClassesDirty(WC_TEMPLATEGUI_MAIN);
	SetWindowClassesDirty(WC_CREATE_TEMPLATE);
	return true;
=======
>>>>>>> 4d74e519
}

/* Check service intervals of vehicles, newvalue is value of % or day based servicing */
static void UpdateServiceInterval(int32 new_value)
{
	bool update_vehicles;
	VehicleDefaultSettings *vds;
	if (_game_mode == GM_MENU || !Company::IsValidID(_current_company)) {
		vds = &_settings_client.company.vehicle;
		update_vehicles = false;
	} else {
		vds = &Company::Get(_current_company)->settings.vehicle;
		update_vehicles = true;
	}

	if (new_value != 0) {
		vds->servint_trains   = 50;
		vds->servint_roadveh  = 50;
		vds->servint_aircraft = 50;
		vds->servint_ships    = 50;
	} else {
		vds->servint_trains   = 150;
		vds->servint_roadveh  = 150;
		vds->servint_aircraft = 100;
		vds->servint_ships    = 360;
	}

	if (update_vehicles) {
		const Company *c = Company::Get(_current_company);
		for (Vehicle *v : Vehicle::Iterate()) {
			if (v->owner == _current_company && v->IsPrimaryVehicle() && !v->ServiceIntervalIsCustom()) {
				v->SetServiceInterval(CompanyServiceInterval(c, v->type));
				v->SetServiceIntervalIsPercent(new_value != 0);
			}
		}
	}

	SetWindowClassesDirty(WC_VEHICLE_DETAILS);
}

static bool CanUpdateServiceInterval(VehicleType type, int32 &new_value)
{
	VehicleDefaultSettings *vds;
	if (_game_mode == GM_MENU || !Company::IsValidID(_current_company)) {
		vds = &_settings_client.company.vehicle;
	} else {
		vds = &Company::Get(_current_company)->settings.vehicle;
	}

	/* Test if the interval is valid */
	int32 interval = GetServiceIntervalClamped(new_value, vds->servint_ispercent);
	return interval == new_value;
}

static void UpdateServiceInterval(VehicleType type, int32 new_value)
{
	if (_game_mode != GM_MENU && Company::IsValidID(_current_company)) {
		for (Vehicle *v : Vehicle::Iterate()) {
			if (v->owner == _current_company && v->type == type && v->IsPrimaryVehicle() && !v->ServiceIntervalIsCustom()) {
				v->SetServiceInterval(new_value);
			}
		}
	}

	SetWindowClassesDirty(WC_VEHICLE_DETAILS);
}

static void TrainAccelerationModelChanged(int32 new_value)
{
	for (Train *t : Train::Iterate()) {
		if (t->IsFrontEngine()) {
			t->tcache.cached_max_curve_speed = t->GetCurveSpeedLimit();
			t->UpdateAcceleration();
			if (t->lookahead != nullptr) SetBit(t->lookahead->flags, TRLF_APPLY_ADVISORY);
		}
	}

	extern void AfterLoadTemplateVehiclesUpdateProperties();
	AfterLoadTemplateVehiclesUpdateProperties();

	/* These windows show acceleration values only when realistic acceleration is on. They must be redrawn after a setting change. */
	SetWindowClassesDirty(WC_ENGINE_PREVIEW);
	InvalidateWindowClassesData(WC_BUILD_VEHICLE, 0);
	SetWindowClassesDirty(WC_VEHICLE_DETAILS);
<<<<<<< HEAD
	SetWindowClassesDirty(WC_TEMPLATEGUI_MAIN);
	SetWindowClassesDirty(WC_CREATE_TEMPLATE);

	return true;
}

static bool TrainBrakingModelChanged(int32 p1)
{
	for (Train *t : Train::Iterate()) {
		if (!(t->vehstatus & VS_CRASHED)) {
			t->crash_anim_pos = 0;
		}
		if (t->IsFrontEngine()) {
			t->UpdateAcceleration();
		}
	}
	if (p1 == TBM_REALISTIC && (_game_mode == GM_NORMAL || _game_mode == GM_EDITOR)) {
		for (TileIndex t = 0; t < MapSize(); t++) {
			if (IsTileType(t, MP_RAILWAY) && GetRailTileType(t) == RAIL_TILE_SIGNALS) {
				uint signals = GetPresentSignals(t);
				if ((signals & 0x3) & ((signals & 0x3) - 1) || (signals & 0xC) & ((signals & 0xC) - 1)) {
					/* Signals in both directions */
					ShowErrorMessage(STR_CONFIG_SETTING_REALISTIC_BRAKING_SIGNALS_NOT_ALLOWED, INVALID_STRING_ID, WL_ERROR);
					ShowExtraViewportWindow(t);
					SetRedErrorSquare(t);
					return false;
				}
				if (((signals & 0x3) && IsSignalTypeUnsuitableForRealisticBraking(GetSignalType(t, TRACK_LOWER))) ||
						((signals & 0xC) && IsSignalTypeUnsuitableForRealisticBraking(GetSignalType(t, TRACK_UPPER)))) {
					/* Banned signal types present */
					ShowErrorMessage(STR_CONFIG_SETTING_REALISTIC_BRAKING_SIGNALS_NOT_ALLOWED, INVALID_STRING_ID, WL_ERROR);
					ShowExtraViewportWindow(t);
					SetRedErrorSquare(t);
					return false;
				}
			}
		}
		for (TileIndex t = 0; t < MapSize(); t++) {
			if (IsTileType(t, MP_RAILWAY) && GetRailTileType(t) == RAIL_TILE_SIGNALS) {
				TrackBits bits = GetTrackBits(t);
				do {
					Track track = RemoveFirstTrack(&bits);
					if (HasSignalOnTrack(t, track) && GetSignalType(t, track) == SIGTYPE_NORMAL && HasBit(GetRailReservationTrackBits(t), track)) {
						if (EnsureNoTrainOnTrackBits(t, TrackToTrackBits(track)).Succeeded()) {
							UnreserveTrack(t, track);
						}
					}
				} while (bits != TRACK_BIT_NONE);
			}
		}
		Train *v_cur = nullptr;
		SCOPE_INFO_FMT([&v_cur], "TrainBrakingModelChanged: %s", scope_dumper().VehicleInfo(v_cur));
		extern bool _long_reserve_disabled;
		_long_reserve_disabled = true;
		for (Train *v : Train::Iterate()) {
			v_cur = v;
			if (!v->IsPrimaryVehicle() || (v->vehstatus & VS_CRASHED) != 0 || HasBit(v->subtype, GVSF_VIRTUAL) || v->track == TRACK_BIT_DEPOT) continue;
			TryPathReserve(v, true, HasStationTileRail(v->tile));
		}
		_long_reserve_disabled = false;
		for (Train *v : Train::Iterate()) {
			v_cur = v;
			if (!v->IsPrimaryVehicle() || (v->vehstatus & VS_CRASHED) != 0 || HasBit(v->subtype, GVSF_VIRTUAL) || v->track == TRACK_BIT_DEPOT) continue;
			TryPathReserve(v, true, HasStationTileRail(v->tile));
			if (v->lookahead != nullptr) SetBit(v->lookahead->flags, TRLF_APPLY_ADVISORY);
		}
	} else if (p1 == TBM_ORIGINAL && (_game_mode == GM_NORMAL || _game_mode == GM_EDITOR)) {
		Train *v_cur = nullptr;
		SCOPE_INFO_FMT([&v_cur], "TrainBrakingModelChanged: %s", scope_dumper().VehicleInfo(v_cur));
		for (Train *v : Train::Iterate()) {
			v_cur = v;
			if (!v->IsPrimaryVehicle() || (v->vehstatus & VS_CRASHED) != 0 || HasBit(v->subtype, GVSF_VIRTUAL) || v->track == TRACK_BIT_DEPOT) {
				v->lookahead.reset();
				continue;
			}
			if (!HasBit(v->flags, VRF_TRAIN_STUCK)) {
				_settings_game.vehicle.train_braking_model = TBM_REALISTIC;
				FreeTrainTrackReservation(v);
				_settings_game.vehicle.train_braking_model = p1;
				TryPathReserve(v, true, HasStationTileRail(v->tile));
			} else {
				v->lookahead.reset();
			}
		}
	}

	UpdateExtraAspectsVariable();
	UpdateAllBlockSignals();

	InvalidateWindowData(WC_BUILD_SIGNAL, 0);

	return true;
=======
>>>>>>> 4d74e519
}

/**
 * This function updates the train acceleration cache after a steepness change.
 * @param new_value Unused new value of setting.
 */
static void TrainSlopeSteepnessChanged(int32 new_value)
{
	for (Train *t : Train::Iterate()) {
		if (t->IsFrontEngine()) {
			t->CargoChanged();
			if (t->lookahead != nullptr) SetBit(t->lookahead->flags, TRLF_APPLY_ADVISORY);
		}
	}
}

/**
 * This function updates realistic acceleration caches when the setting "Road vehicle acceleration model" is set.
 * @param new_value Unused new value of setting.
 */
static void RoadVehAccelerationModelChanged(int32 new_value)
{
	if (_settings_game.vehicle.roadveh_acceleration_model != AM_ORIGINAL) {
		for (RoadVehicle *rv : RoadVehicle::Iterate()) {
			if (rv->IsFrontEngine()) {
				rv->CargoChanged();
			}
		}
	}
	if (_settings_game.vehicle.roadveh_acceleration_model == AM_ORIGINAL || !_settings_game.vehicle.improved_breakdowns) {
		for (RoadVehicle *rv : RoadVehicle::Iterate()) {
			if (rv->IsFrontEngine()) {
				rv->breakdown_chance_factor = 128;
			}
		}
	}

	/* These windows show acceleration values only when realistic acceleration is on. They must be redrawn after a setting change. */
	SetWindowClassesDirty(WC_ENGINE_PREVIEW);
	InvalidateWindowClassesData(WC_BUILD_VEHICLE, 0);
	SetWindowClassesDirty(WC_VEHICLE_DETAILS);
}

/**
 * This function updates the road vehicle acceleration cache after a steepness change.
 * @param new_value Unused new value of setting.
 */
static void RoadVehSlopeSteepnessChanged(int32 new_value)
{
	for (RoadVehicle *rv : RoadVehicle::Iterate()) {
		if (rv->IsFrontEngine()) rv->CargoChanged();
	}
}

<<<<<<< HEAD
static bool DragSignalsDensityChanged(int32)
{
	InvalidateWindowData(WC_BUILD_SIGNAL, 0);

	return true;
}

static bool ProgrammableSignalsShownChanged(int32)
{
	InvalidateWindowData(WC_BUILD_SIGNAL, 0);

	return true;
}

static bool VehListCargoFilterShownChanged(int32)
{
	InvalidateWindowClassesData(WC_TRACE_RESTRICT_SLOTS, 0);
	InvalidateWindowClassesData(WC_TRAINS_LIST, 0);
	InvalidateWindowClassesData(WC_SHIPS_LIST, 0);
	InvalidateWindowClassesData(WC_ROADVEH_LIST, 0);
	InvalidateWindowClassesData(WC_AIRCRAFT_LIST, 0);

	return true;
}

static bool TownFoundingChanged(int32 p1)
=======
static void TownFoundingChanged(int32 new_value)
>>>>>>> 4d74e519
{
	if (_game_mode != GM_EDITOR && _settings_game.economy.found_town == TF_FORBIDDEN) {
		DeleteWindowById(WC_FOUND_TOWN, 0);
	} else {
		InvalidateWindowData(WC_FOUND_TOWN, 0);
	}
<<<<<<< HEAD
	InvalidateWindowData(WC_FOUND_TOWN, 0);
	return true;
}

static bool InvalidateVehTimetableWindow(int32 p1)
{
	InvalidateWindowClassesData(WC_VEHICLE_TIMETABLE, VIWD_MODIFY_ORDERS);
	InvalidateWindowClassesData(WC_SCHDISPATCH_SLOTS, VIWD_MODIFY_ORDERS);
	return true;
}

static bool ChangeTimetableInTicksMode(int32 p1)
{
	SetWindowClassesDirty(WC_VEHICLE_ORDERS);
	return InvalidateVehTimetableWindow(p1);
}

static bool UpdateTimeSettings(int32 p1)
{
	SetupTimeSettings();
	InvalidateVehTimetableWindow(p1);
	InvalidateWindowData(WC_STATUS_BAR, 0, SBI_REINIT);
	MarkWholeScreenDirty();
	return true;
}

static bool ChangeTimeOverrideMode(int32 p1)
{
	InvalidateWindowClassesData(WC_GAME_OPTIONS);
	UpdateTimeSettings(p1);
	return true;
=======
>>>>>>> 4d74e519
}

static void ZoomMinMaxChanged(int32 new_value)
{
	extern void ConstrainAllViewportsZoom();
	extern void UpdateFontHeightCache();
	ConstrainAllViewportsZoom();
	GfxClearSpriteCache();
	if (_settings_client.gui.zoom_min > _gui_zoom) {
		/* Restrict GUI zoom if it is no longer available. */
		_gui_zoom = _settings_client.gui.zoom_min;
		UpdateCursorSize();
		UpdateFontHeightCache();
		LoadStringWidthTable();
	}
}

static void SpriteZoomMinChanged(int32 new_value)
{
	GfxClearSpriteCache();
	/* Force all sprites to redraw at the new chosen zoom level */
	MarkWholeScreenDirty();
}

static bool InvalidateSettingsWindow(int32 p1)
{
	InvalidateWindowClassesData(WC_GAME_OPTIONS);
	return true;
}

static bool DeveloperModeChanged(int32 p1)
{
	DebugReconsiderSendRemoteMessages();
	return true;
}

/**
 * Update any possible saveload window and delete any newgrf dialogue as
 * its widget parts might change. Reinit all windows as it allows access to the
 * newgrf debug button.
 * @param new_value unused.
 */
static void InvalidateNewGRFChangeWindows(int32 new_value)
{
	InvalidateWindowClassesData(WC_SAVELOAD);
	DeleteWindowByClass(WC_GAME_OPTIONS);
	ReInitAllWindows(_gui_zoom_cfg);
}

static void InvalidateCompanyLiveryWindow(int32 new_value)
{
	InvalidateWindowClassesData(WC_COMPANY_COLOUR, -1);
	ResetVehicleColourMap();
<<<<<<< HEAD
	return RedrawScreen(p1);
}

static bool InvalidateIndustryViewWindow(int32 p1)
{
	InvalidateWindowClassesData(WC_INDUSTRY_VIEW);
	return true;
}

static bool InvalidateAISettingsWindow(int32 p1)
{
	InvalidateWindowClassesData(WC_AI_SETTINGS);
	return true;
}

static bool ScriptMaxOpsChange(int32 p1)
{
	if (_networking && !_network_server) return true;

	GameInstance *g = Game::GetGameInstance();
	if (g != nullptr && !g->IsDead()) {
		g->LimitOpsTillSuspend(p1);
	}

	for (const Company *c : Company::Iterate()) {
		if (c->is_ai && c->ai_instance != nullptr && !c->ai_instance->IsDead()) {
			c->ai_instance->LimitOpsTillSuspend(p1);
		}
	}

	return true;
}

static bool ScriptMaxMemoryChange(int32 p1)
{
	if (_networking && !_network_server) return true;

	size_t limit = static_cast<size_t>(p1) << 20;

	GameInstance *g = Game::GetGameInstance();
	if (g != nullptr && !g->IsDead()) {
		if (g->GetAllocatedMemory() > limit) return false;
	}

	for (const Company *c : Company::Iterate()) {
		if (c->is_ai && c->ai_instance != nullptr && !c->ai_instance->IsDead()) {
			if (c->ai_instance->GetAllocatedMemory() > limit) return false;
		}
	}

	if (g != nullptr && !g->IsDead()) {
		g->SetMemoryAllocationLimit(limit);
	}

	for (const Company *c : Company::Iterate()) {
		if (c->is_ai && c->ai_instance != nullptr && !c->ai_instance->IsDead()) {
			c->ai_instance->SetMemoryAllocationLimit(limit);
		}
	}

	return true;
}

/**
 * Update the town authority window after a town authority setting change.
 * @param p1 Unused.
 * @return Always true.
 */
static bool RedrawTownAuthority(int32 p1)
{
	SetWindowClassesDirty(WC_TOWN_AUTHORITY);
	return true;
}

/**
 * Invalidate the company infrastructure details window after a infrastructure maintenance setting change.
 * @param p1 Unused.
 * @return Always true.
 */
static bool InvalidateCompanyInfrastructureWindow(int32 p1)
{
	InvalidateWindowClassesData(WC_COMPANY_INFRASTRUCTURE);
	return true;
}

/**
 * Invalidate the company details window after the shares setting changed.
 * @param p1 Unused.
 * @return Always true.
 */
static bool InvalidateCompanyWindow(int32 p1)
{
	InvalidateWindowClassesData(WC_COMPANY);
	return true;
=======
>>>>>>> 4d74e519
}

static bool EnableSingleVehSharedOrderGuiChanged(int32)
{
	for (VehicleType type = VEH_BEGIN; type < VEH_COMPANY_END; type++) {
		InvalidateWindowClassesData(GetWindowClassForVehicleType(type), 0);
	}
	SetWindowClassesDirty(WC_VEHICLE_TIMETABLE);
	InvalidateWindowClassesData(WC_VEHICLE_ORDERS, 0);

	return true;
}

static bool CheckYapfRailSignalPenalties(int32)
{
	extern void YapfCheckRailSignalPenalties();
	YapfCheckRailSignalPenalties();

	return true;
}

static bool ViewportMapShowTunnelModeChanged(int32 p1)
{
	extern void ViewportMapBuildTunnelCache();
	ViewportMapBuildTunnelCache();

	extern void MarkAllViewportMapLandscapesDirty();
	MarkAllViewportMapLandscapesDirty();

	return true;
}

static bool ViewportMapLandscapeModeChanged(int32 p1)
{
	extern void MarkAllViewportMapLandscapesDirty();
	MarkAllViewportMapLandscapesDirty();

	return true;
}

static bool UpdateLinkgraphColours(int32 p1)
{
	BuildLinkStatsLegend();
	return RedrawScreen(p1);
}

static bool ClimateThresholdModeChanged(int32 p1)
{
	InvalidateWindowClassesData(WC_GENERATE_LANDSCAPE);
	InvalidateWindowClassesData(WC_GAME_OPTIONS);
	return true;
}

static bool VelocityUnitsChanged(int32 p1) {
	InvalidateWindowClassesData(WC_PAYMENT_RATES);
	MarkWholeScreenDirty();
	return true;
}

static bool ChangeTrackTypeSortMode(int32 p1) {
	extern void SortRailTypes();
	SortRailTypes();
	MarkWholeScreenDirty();
	return true;
}

static bool PublicRoadsSettingChange(int32 p1) {
	InvalidateWindowClassesData(WC_SCEN_LAND_GEN);
	return true;
}

static bool TrainSpeedAdaptationChanged(int32 p1) {
	extern void ClearAllSignalSpeedRestrictions();
	ClearAllSignalSpeedRestrictions();
	for (Train *t : Train::Iterate()) {
		t->signal_speed_restriction = 0;
	}
	return true;
}

/** Checks if any settings are set to incorrect values, and sets them to correct values in that case. */
static void ValidateSettings()
{
	/* Do not allow a custom sea level with the original land generator. */
	if (_settings_newgame.game_creation.land_generator == LG_ORIGINAL &&
			_settings_newgame.difficulty.quantity_sea_lakes == CUSTOM_SEA_LEVEL_NUMBER_DIFFICULTY) {
		_settings_newgame.difficulty.quantity_sea_lakes = CUSTOM_SEA_LEVEL_MIN_PERCENTAGE;
	}
}

static void DifficultyNoiseChange(int32 new_value)
{
	if (_game_mode == GM_NORMAL) {
		UpdateAirportsNoise();
		if (_settings_game.economy.station_noise_level) {
			InvalidateWindowClassesData(WC_TOWN_VIEW, 0);
		}
	}
}

<<<<<<< HEAD
static bool DifficultyMoneyCheatMultiplayerChange(int32 i)
{
	DeleteWindowById(WC_CHEATS, 0);
	return true;
}

static bool DifficultyRenameTownsMultiplayerChange(int32 i)
{
	SetWindowClassesDirty(WC_TOWN_VIEW);
	return true;
}

static bool MaxNoAIsChange(int32 i)
=======
static void MaxNoAIsChange(int32 new_value)
>>>>>>> 4d74e519
{
	if (GetGameSettings().difficulty.max_no_competitors != 0 &&
			AI::GetInfoList()->size() == 0 &&
			(!_networking || (_network_server || _network_settings_access))) {
		ShowErrorMessage(STR_WARNING_NO_SUITABLE_AI, INVALID_STRING_ID, WL_CRITICAL);
	}

	InvalidateWindowClassesData(WC_GAME_OPTIONS, 0);
}

/**
 * Check whether the road side may be changed.
 * @param new_value unused
 * @return true if the road side may be changed.
 */
static bool CheckRoadSide(int32 &new_value)
{
	extern bool RoadVehiclesAreBuilt();
	if (_game_mode != GM_MENU && RoadVehiclesAreBuilt()) return false;

	extern void RecalculateRoadCachedOneWayStates();
	RecalculateRoadCachedOneWayStates();
	return true;
}

/**
 * Conversion callback for _gameopt_settings_game.landscape
 * It converts (or try) between old values and the new ones,
 * without losing initial setting of the user
 * @param value that was read from config file
 * @return the "hopefully" converted value
 */
static size_t ConvertLandscape(const char *value)
{
	/* try with the old values */
	static std::vector<std::string> _old_landscape_values{"normal", "hilly", "desert", "candy"};
	return OneOfManySettingDesc::ParseSingleValue(value, strlen(value), _old_landscape_values);
}

static bool CheckFreeformEdges(int32 &new_value)
{
	if (_game_mode == GM_MENU) return true;
	if (new_value != 0) {
		for (Ship *s : Ship::Iterate()) {
			/* Check if there is a ship on the northern border. */
			if (TileX(s->tile) == 0 || TileY(s->tile) == 0) {
				ShowErrorMessage(STR_CONFIG_SETTING_EDGES_NOT_EMPTY, INVALID_STRING_ID, WL_ERROR);
				return false;
			}
		}
		for (const BaseStation *st : BaseStation::Iterate()) {
			/* Check if there is a non-deleted buoy on the northern border. */
			if (st->IsInUse() && (TileX(st->xy) == 0 || TileY(st->xy) == 0)) {
				ShowErrorMessage(STR_CONFIG_SETTING_EDGES_NOT_EMPTY, INVALID_STRING_ID, WL_ERROR);
				return false;
			}
		}
	} else {
		for (uint i = 0; i < MapMaxX(); i++) {
			if (TileHeight(TileXY(i, 1)) != 0) {
				ShowErrorMessage(STR_CONFIG_SETTING_EDGES_NOT_WATER, INVALID_STRING_ID, WL_ERROR);
				return false;
			}
		}
		for (uint i = 1; i < MapMaxX(); i++) {
			if (!IsTileType(TileXY(i, MapMaxY() - 1), MP_WATER) || TileHeight(TileXY(1, MapMaxY())) != 0) {
				ShowErrorMessage(STR_CONFIG_SETTING_EDGES_NOT_WATER, INVALID_STRING_ID, WL_ERROR);
				return false;
			}
		}
		for (uint i = 0; i < MapMaxY(); i++) {
			if (TileHeight(TileXY(1, i)) != 0) {
				ShowErrorMessage(STR_CONFIG_SETTING_EDGES_NOT_WATER, INVALID_STRING_ID, WL_ERROR);
				return false;
			}
		}
		for (uint i = 1; i < MapMaxY(); i++) {
			if (!IsTileType(TileXY(MapMaxX() - 1, i), MP_WATER) || TileHeight(TileXY(MapMaxX(), i)) != 0) {
				ShowErrorMessage(STR_CONFIG_SETTING_EDGES_NOT_WATER, INVALID_STRING_ID, WL_ERROR);
				return false;
			}
		}
	}
	return true;
}

static void UpdateFreeformEdges(int32 new_value)
{
	if (_game_mode == GM_MENU) return;

	if (new_value != 0) {
		for (uint x = 0; x < MapSizeX(); x++) MakeVoid(TileXY(x, 0));
		for (uint y = 0; y < MapSizeY(); y++) MakeVoid(TileXY(0, y));
	} else {
		/* Make tiles at the border water again. */
		for (uint i = 0; i < MapMaxX(); i++) {
			SetTileHeight(TileXY(i, 0), 0);
			MakeSea(TileXY(i, 0));
		}
		for (uint i = 0; i < MapMaxY(); i++) {
			SetTileHeight(TileXY(0, i), 0);
			MakeSea(TileXY(0, i));
		}
	}
	MarkWholeScreenDirty();
}

/**
 * Changing the setting "allow multiple NewGRF sets" is not allowed
 * if there are vehicles.
 */
static bool CheckDynamicEngines(int32 &new_value)
{
	if (_game_mode == GM_MENU) return true;

	if (!EngineOverrideManager::ResetToCurrentNewGRFConfig()) {
		ShowErrorMessage(STR_CONFIG_SETTING_DYNAMIC_ENGINES_EXISTING_VEHICLES, INVALID_STRING_ID, WL_ERROR);
		return false;
	}

	return true;
}

static bool CheckMaxHeightLevel(int32 &new_value)
{
	if (_game_mode == GM_NORMAL) return false;
	if (_game_mode != GM_EDITOR) return true;

	/* Check if at least one mountain on the map is higher than the new value.
	 * If yes, disallow the change. */
	for (TileIndex t = 0; t < MapSize(); t++) {
		if ((int32)TileHeight(t) > new_value) {
			ShowErrorMessage(STR_CONFIG_SETTING_TOO_HIGH_MOUNTAIN, INVALID_STRING_ID, WL_ERROR);
			/* Return old, unchanged value */
			return false;
		}
	}

	return true;
}

static void StationCatchmentChanged(int32 new_value)
{
	Station::RecomputeCatchmentForAll();
	for (Station *st : Station::Iterate()) UpdateStationAcceptance(st, true);
	MarkWholeScreenDirty();
}

<<<<<<< HEAD
static bool CheckSharingRail(int32 p1)
{
	if (!CheckSharingChangePossible(VEH_TRAIN)) return false;
	UpdateAllBlockSignals();
	return true;
}

static bool CheckSharingRoad(int32 p1)
{
	return CheckSharingChangePossible(VEH_ROAD);
}

static bool CheckSharingWater(int32 p1)
{
	return CheckSharingChangePossible(VEH_SHIP);
}

static bool CheckSharingAir(int32 p1)
{
	return CheckSharingChangePossible(VEH_AIRCRAFT);
}

static bool MaxVehiclesChanged(int32 p1)
=======
static void MaxVehiclesChanged(int32 new_value)
>>>>>>> 4d74e519
{
	InvalidateWindowClassesData(WC_BUILD_TOOLBAR);
	MarkWholeScreenDirty();
}

static void InvalidateShipPathCache(int32 new_value)
{
	for (Ship *s : Ship::Iterate()) {
		s->path.clear();
	}
}

<<<<<<< HEAD
static bool ImprovedBreakdownsSettingChanged(int32 p1)
{
	if (!_settings_game.vehicle.improved_breakdowns) return true;

	for (Vehicle *v : Vehicle::Iterate()) {
		switch(v->type) {
			case VEH_TRAIN:
				if (v->IsFrontEngine()) {
					v->breakdown_chance_factor = 128;
					Train::From(v)->UpdateAcceleration();
				}
				break;

			case VEH_ROAD:
				if (v->IsFrontEngine()) {
					v->breakdown_chance_factor = 128;
				}
				break;

			default:
				break;
		}
	}
	return true;
}

static bool DayLengthChanged(int32 p1)
{
	const DateTicksScaled old_scaled_date_ticks = _scaled_date_ticks;
	SetScaledTickVariables();

	extern void AdjustAllSignalSpeedRestrictionTickValues(DateTicksScaled delta);
	AdjustAllSignalSpeedRestrictionTickValues(_scaled_date_ticks - old_scaled_date_ticks);

	MarkWholeScreenDirty();
	return true;
}

static bool UpdateClientName(int32 p1)
{
	NetworkUpdateClientName();
	return true;
}

static bool UpdateServerPassword(int32 p1)
{
	if (_settings_client.network.server_password.compare("*") == 0) {
		_settings_client.network.server_password.clear();
	}

	NetworkServerUpdateGameInfo();
	return true;
}

static bool UpdateRconPassword(int32 p1)
=======
/**
 * Replace a passwords that are a literal asterisk with an empty string.
 * @param newval The new string value for this password field.
 * @return Always true.
 */
static bool ReplaceAsteriskWithEmptyPassword(std::string &newval)
>>>>>>> 4d74e519
{
	if (newval.compare("*") == 0) newval.clear();
	return true;
}

<<<<<<< HEAD
static bool UpdateSettingsPassword(int32 p1)
{
	if (_settings_client.network.settings_password.compare("*") == 0) {
		_settings_client.network.settings_password.clear();
	}

	return true;
}

static bool UpdateClientConfigValues(int32 p1)
=======
/** Update the game info, and send it to the clients when we are running as a server. */
static void UpdateClientConfigValues()
>>>>>>> 4d74e519
{
	NetworkServerUpdateGameInfo();
	if (_network_server) NetworkServerSendConfigUpdate();
}

/* End - Callback Functions */

/* Begin - xref conversion callbacks */

static int64 LinkGraphDistModeXrefChillPP(int64 val)
{
	return val ^ 2;
}

/* End - xref conversion callbacks */

/* Begin - GUI callbacks */

static bool OrderTownGrowthRate(SettingOnGuiCtrlData &data)
{
	switch (data.type) {
		case SOGCT_MULTISTRING_ORDER: {
			int in = data.val;
			int out;
			if (in == 0) {
				out = 0;
			} else if (in <= 2) {
				out = in - 3;
			} else {
				out = in - 2;
			}
			data.val = out;
			return true;
		}

		default:
			return false;
	}
}

static bool LinkGraphDistributionSettingGUI(SettingOnGuiCtrlData &data)
{
	switch (data.type) {
		case SOGCT_DESCRIPTION_TEXT:
			SetDParam(0, data.text);
			data.text = STR_CONFIG_SETTING_DISTRIBUTION_HELPTEXT_EXTRA;
			return true;

		default:
			return false;
	}
}

/* End - GUI callbacks */

/**
 * Prepare for reading and old diff_custom by zero-ing the memory.
 */
static void PrepareOldDiffCustom()
{
	memset(_old_diff_custom, 0, sizeof(_old_diff_custom));
}

/**
 * Reading of the old diff_custom array and transforming it to the new format.
 * @param savegame is it read from the config or savegame. In the latter case
 *                 we are sure there is an array; in the former case we have
 *                 to check that.
 */
static void HandleOldDiffCustom(bool savegame)
{
	uint options_to_load = GAME_DIFFICULTY_NUM - ((savegame && IsSavegameVersionBefore(SLV_4)) ? 1 : 0);

	if (!savegame) {
		/* If we did read to old_diff_custom, then at least one value must be non 0. */
		bool old_diff_custom_used = false;
		for (uint i = 0; i < options_to_load && !old_diff_custom_used; i++) {
			old_diff_custom_used = (_old_diff_custom[i] != 0);
		}

		if (!old_diff_custom_used) return;
	}

	for (uint i = 0; i < options_to_load; i++) {
		const SettingDesc *sd = GetSettingDescription(i);
		/* Skip deprecated options */
		if (!SlIsObjectCurrentlyValid(sd->save.version_from, sd->save.version_to, sd->save.ext_feature_test)) continue;
		int32 value = (int32)((i == 4 ? 1000 : 1) * _old_diff_custom[i]);
		sd->AsIntSetting()->MakeValueValidAndWrite(savegame ? &_settings_game : &_settings_newgame, value);
	}
}

static void AILoadConfig(IniFile *ini, const char *grpname)
{
	IniGroup *group = ini->GetGroup(grpname);
	IniItem *item;

	/* Clean any configured AI */
	for (CompanyID c = COMPANY_FIRST; c < MAX_COMPANIES; c++) {
		AIConfig::GetConfig(c, AIConfig::SSS_FORCE_NEWGAME)->Change(nullptr);
	}

	/* If no group exists, return */
	if (group == nullptr) return;

	CompanyID c = COMPANY_FIRST;
	for (item = group->item; c < MAX_COMPANIES && item != nullptr; c++, item = item->next) {
		AIConfig *config = AIConfig::GetConfig(c, AIConfig::SSS_FORCE_NEWGAME);

		config->Change(item->name.c_str());
		if (!config->HasScript()) {
			if (item->name != "none") {
				DEBUG(script, 0, "The AI by the name '%s' was no longer found, and removed from the list.", item->name.c_str());
				continue;
			}
		}
		if (item->value.has_value()) config->StringToSettings(item->value->c_str());
	}
}

static void GameLoadConfig(IniFile *ini, const char *grpname)
{
	IniGroup *group = ini->GetGroup(grpname);
	IniItem *item;

	/* Clean any configured GameScript */
	GameConfig::GetConfig(GameConfig::SSS_FORCE_NEWGAME)->Change(nullptr);

	/* If no group exists, return */
	if (group == nullptr) return;

	item = group->item;
	if (item == nullptr) return;

	GameConfig *config = GameConfig::GetConfig(AIConfig::SSS_FORCE_NEWGAME);

	config->Change(item->name.c_str());
	if (!config->HasScript()) {
		if (item->name != "none") {
			DEBUG(script, 0, "The GameScript by the name '%s' was no longer found, and removed from the list.", item->name.c_str());
			return;
		}
	}
	if (item->value.has_value()) config->StringToSettings(item->value->c_str());
}

/**
 * Convert a character to a hex nibble value, or \c -1 otherwise.
 * @param c Character to convert.
 * @return Hex value of the character, or \c -1 if not a hex digit.
 */
static int DecodeHexNibble(char c)
{
	if (c >= '0' && c <= '9') return c - '0';
	if (c >= 'A' && c <= 'F') return c + 10 - 'A';
	if (c >= 'a' && c <= 'f') return c + 10 - 'a';
	return -1;
}

/**
 * Parse a sequence of characters (supposedly hex digits) into a sequence of bytes.
 * After the hex number should be a \c '|' character.
 * @param pos First character to convert.
 * @param[out] dest Output byte array to write the bytes.
 * @param dest_size Number of bytes in \a dest.
 * @return Whether reading was successful.
 */
static bool DecodeHexText(const char *pos, uint8 *dest, size_t dest_size)
{
	while (dest_size > 0) {
		int hi = DecodeHexNibble(pos[0]);
		int lo = (hi >= 0) ? DecodeHexNibble(pos[1]) : -1;
		if (lo < 0) return false;
		*dest++ = (hi << 4) | lo;
		pos += 2;
		dest_size--;
	}
	return *pos == '|';
}

/**
 * Load a GRF configuration
 * @param ini       The configuration to read from.
 * @param grpname   Group name containing the configuration of the GRF.
 * @param is_static GRF is static.
 */
static GRFConfig *GRFLoadConfig(IniFile *ini, const char *grpname, bool is_static)
{
	IniGroup *group = ini->GetGroup(grpname);
	IniItem *item;
	GRFConfig *first = nullptr;
	GRFConfig **curr = &first;

	if (group == nullptr) return nullptr;

	for (item = group->item; item != nullptr; item = item->next) {
		GRFConfig *c = nullptr;

		uint8 grfid_buf[4], md5sum[16];
		const char *filename = item->name.c_str();
		bool has_grfid = false;
		bool has_md5sum = false;

		/* Try reading "<grfid>|" and on success, "<md5sum>|". */
		has_grfid = DecodeHexText(filename, grfid_buf, lengthof(grfid_buf));
		if (has_grfid) {
			filename += 1 + 2 * lengthof(grfid_buf);
			has_md5sum = DecodeHexText(filename, md5sum, lengthof(md5sum));
			if (has_md5sum) filename += 1 + 2 * lengthof(md5sum);

			uint32 grfid = grfid_buf[0] | (grfid_buf[1] << 8) | (grfid_buf[2] << 16) | (grfid_buf[3] << 24);
			if (has_md5sum) {
				const GRFConfig *s = FindGRFConfig(grfid, FGCM_EXACT, md5sum);
				if (s != nullptr) c = new GRFConfig(*s);
			}
			if (c == nullptr && !FioCheckFileExists(filename, NEWGRF_DIR)) {
				const GRFConfig *s = FindGRFConfig(grfid, FGCM_NEWEST_VALID);
				if (s != nullptr) c = new GRFConfig(*s);
			}
		}
		if (c == nullptr) c = new GRFConfig(filename);

		/* Parse parameters */
		if (item->value.has_value() && !item->value->empty()) {
			int count = ParseIntList(item->value->c_str(), c->param, lengthof(c->param));
			if (count < 0) {
				SetDParamStr(0, filename);
				ShowErrorMessage(STR_CONFIG_ERROR, STR_CONFIG_ERROR_ARRAY, WL_CRITICAL);
				count = 0;
			}
			c->num_params = count;
		}

		/* Check if item is valid */
		if (!FillGRFDetails(c, is_static) || HasBit(c->flags, GCF_INVALID)) {
			if (c->status == GCS_NOT_FOUND) {
				SetDParam(1, STR_CONFIG_ERROR_INVALID_GRF_NOT_FOUND);
			} else if (HasBit(c->flags, GCF_UNSAFE)) {
				SetDParam(1, STR_CONFIG_ERROR_INVALID_GRF_UNSAFE);
			} else if (HasBit(c->flags, GCF_SYSTEM)) {
				SetDParam(1, STR_CONFIG_ERROR_INVALID_GRF_SYSTEM);
			} else if (HasBit(c->flags, GCF_INVALID)) {
				SetDParam(1, STR_CONFIG_ERROR_INVALID_GRF_INCOMPATIBLE);
			} else {
				SetDParam(1, STR_CONFIG_ERROR_INVALID_GRF_UNKNOWN);
			}

			SetDParamStr(0, StrEmpty(filename) ? item->name : filename);
			ShowErrorMessage(STR_CONFIG_ERROR, STR_CONFIG_ERROR_INVALID_GRF, WL_CRITICAL);
			delete c;
			continue;
		}

		/* Check for duplicate GRFID (will also check for duplicate filenames) */
		bool duplicate = false;
		for (const GRFConfig *gc = first; gc != nullptr; gc = gc->next) {
			if (gc->ident.grfid == c->ident.grfid) {
				SetDParamStr(0, c->filename);
				SetDParamStr(1, gc->filename);
				ShowErrorMessage(STR_CONFIG_ERROR, STR_CONFIG_ERROR_DUPLICATE_GRFID, WL_CRITICAL);
				duplicate = true;
				break;
			}
		}
		if (duplicate) {
			delete c;
			continue;
		}

		/* Mark file as static to avoid saving in savegame. */
		if (is_static) SetBit(c->flags, GCF_STATIC);

		/* Add item to list */
		*curr = c;
		curr = &c->next;
	}

	return first;
}

static void AISaveConfig(IniFile *ini, const char *grpname)
{
	IniGroup *group = ini->GetGroup(grpname);

	if (group == nullptr) return;
	group->Clear();

	for (CompanyID c = COMPANY_FIRST; c < MAX_COMPANIES; c++) {
		AIConfig *config = AIConfig::GetConfig(c, AIConfig::SSS_FORCE_NEWGAME);
		const char *name;
		std::string value = config->SettingsToString();

		if (config->HasScript()) {
			name = config->GetName();
		} else {
			name = "none";
		}

		IniItem *item = new IniItem(group, name);
		item->SetValue(value);
	}
}

static void GameSaveConfig(IniFile *ini, const char *grpname)
{
	IniGroup *group = ini->GetGroup(grpname);

	if (group == nullptr) return;
	group->Clear();

	GameConfig *config = GameConfig::GetConfig(AIConfig::SSS_FORCE_NEWGAME);
	const char *name;
	std::string value = config->SettingsToString();

	if (config->HasScript()) {
		name = config->GetName();
	} else {
		name = "none";
	}

	IniItem *item = new IniItem(group, name);
	item->SetValue(value);
}

/**
 * Save the version of OpenTTD to the ini file.
 * @param ini the ini to write to
 */
static void SaveVersionInConfig(IniFile *ini)
{
	IniGroup *group = ini->GetGroup("version");

	char version[9];
	seprintf(version, lastof(version), "%08X", _openttd_newgrf_version);

	const char * const versions[][2] = {
		{ "version_string", _openttd_revision },
		{ "version_number", version }
	};

	for (uint i = 0; i < lengthof(versions); i++) {
		group->GetItem(versions[i][0], true)->SetValue(versions[i][1]);
	}
}

/* Save a GRF configuration to the given group name */
static void GRFSaveConfig(IniFile *ini, const char *grpname, const GRFConfig *list)
{
	ini->RemoveGroup(grpname);
	IniGroup *group = ini->GetGroup(grpname);
	const GRFConfig *c;

	for (c = list; c != nullptr; c = c->next) {
		/* Hex grfid (4 bytes in nibbles), "|", hex md5sum (16 bytes in nibbles), "|", file system path. */
		char key[4 * 2 + 1 + 16 * 2 + 1 + MAX_PATH];
		char params[512];
		GRFBuildParamList(params, c, lastof(params));

		char *pos = key + seprintf(key, lastof(key), "%08X|", BSWAP32(c->ident.grfid));
		pos = md5sumToString(pos, lastof(key), c->ident.md5sum);
		seprintf(pos, lastof(key), "|%s", c->filename);
		group->GetItem(key, true)->SetValue(params);
	}
}

/* Common handler for saving/loading variables to the configuration file */
static void HandleSettingDescs(IniFile *ini, SettingDescProc *proc, SettingDescProcList *proc_list, bool only_startup = false)
{
	proc(ini, _misc_settings,    "misc",  nullptr, only_startup);
#if defined(_WIN32) && !defined(DEDICATED)
	proc(ini, _win32_settings,   "win32", nullptr, only_startup);
#endif /* _WIN32 */

	proc(ini, _settings,         "patches",  &_settings_newgame, only_startup);
	proc(ini, _currency_settings,"currency", &_custom_currency, only_startup);
	proc(ini, _company_settings, "company",  &_settings_client.company, only_startup);

	if (!only_startup) {
		proc_list(ini, "server_bind_addresses", _network_bind_list);
		proc_list(ini, "servers", _network_host_list);
		proc_list(ini, "bans",    _network_ban_list);
	}
}

static IniFile *IniLoadConfig()
{
	IniFile *ini = new IniFile(_list_group_names);
	ini->LoadFromDisk(_config_file, NO_DIRECTORY, &_config_file_text);
	return ini;
}

/**
 * Load the values from the configuration files
 * @param startup Load the minimal amount of the configuration to "bootstrap" the blitter and such.
 */
void LoadFromConfig(bool startup)
{
	IniFile *ini = IniLoadConfig();
	if (!startup) ResetCurrencies(false); // Initialize the array of currencies, without preserving the custom one

	/* Load basic settings only during bootstrap, load other settings not during bootstrap */
	HandleSettingDescs(ini, IniLoadSettings, IniLoadSettingList, startup);

	if (!startup) {
		_grfconfig_newgame = GRFLoadConfig(ini, "newgrf", false);
		_grfconfig_static  = GRFLoadConfig(ini, "newgrf-static", true);
		AILoadConfig(ini, "ai_players");
		GameLoadConfig(ini, "game_scripts");

		PrepareOldDiffCustom();
		IniLoadSettings(ini, _gameopt_settings, "gameopt", &_settings_newgame, false);
		HandleOldDiffCustom(false);

		ValidateSettings();
		DebugReconsiderSendRemoteMessages();

		PostZoningModeChange();

		/* Display scheduled errors */
		extern void ScheduleErrorMessage(ErrorList &datas);
		ScheduleErrorMessage(_settings_error_list);
		if (FindWindowById(WC_ERRMSG, 0) == nullptr) ShowFirstError();
	}

	delete ini;
}

/** Save the values to the configuration file */
void SaveToConfig()
{
	IniFile *ini = IniLoadConfig();

	/* Remove some obsolete groups. These have all been loaded into other groups. */
	ini->RemoveGroup("patches");
	ini->RemoveGroup("yapf");
	ini->RemoveGroup("gameopt");

	HandleSettingDescs(ini, IniSaveSettings, IniSaveSettingList);
	GRFSaveConfig(ini, "newgrf", _grfconfig_newgame);
	GRFSaveConfig(ini, "newgrf-static", _grfconfig_static);
	AISaveConfig(ini, "ai_players");
	GameSaveConfig(ini, "game_scripts");
	SaveVersionInConfig(ini);
	ini->SaveToDisk(_config_file);
	delete ini;
}

/**
 * Get the list of known NewGrf presets.
 * @returns List of preset names.
 */
StringList GetGRFPresetList()
{
	StringList list;

	std::unique_ptr<IniFile> ini(IniLoadConfig());
	for (IniGroup *group = ini->group; group != nullptr; group = group->next) {
		if (group->name.compare(0, 7, "preset-") == 0) {
			list.push_back(group->name.substr(7));
		}
	}

	return list;
}

/**
 * Load a NewGRF configuration by preset-name.
 * @param config_name Name of the preset.
 * @return NewGRF configuration.
 * @see GetGRFPresetList
 */
GRFConfig *LoadGRFPresetFromConfig(const char *config_name)
{
	size_t len = strlen(config_name) + 8;
	char *section = (char*)alloca(len);
	seprintf(section, section + len - 1, "preset-%s", config_name);

	IniFile *ini = IniLoadConfig();
	GRFConfig *config = GRFLoadConfig(ini, section, false);
	delete ini;

	return config;
}

/**
 * Save a NewGRF configuration with a preset name.
 * @param config_name Name of the preset.
 * @param config      NewGRF configuration to save.
 * @see GetGRFPresetList
 */
void SaveGRFPresetToConfig(const char *config_name, GRFConfig *config)
{
	size_t len = strlen(config_name) + 8;
	char *section = (char*)alloca(len);
	seprintf(section, section + len - 1, "preset-%s", config_name);

	IniFile *ini = IniLoadConfig();
	GRFSaveConfig(ini, section, config);
	ini->SaveToDisk(_config_file);
	delete ini;
}

/**
 * Delete a NewGRF configuration by preset name.
 * @param config_name Name of the preset.
 */
void DeleteGRFPresetFromConfig(const char *config_name)
{
	size_t len = strlen(config_name) + 8;
	char *section = (char*)alloca(len);
	seprintf(section, section + len - 1, "preset-%s", config_name);

	IniFile *ini = IniLoadConfig();
	ini->RemoveGroup(section);
	ini->SaveToDisk(_config_file);
	delete ini;
}

/**
 * Handle changing a value. This performs validation of the input value and
 * calls the appropriate callbacks, and saves it when the value is changed.
 * @param object The object the setting is in.
 * @param newval The new value for the setting.
 */
void IntSettingDesc::ChangeValue(const void *object, int32 newval) const
{
	int32 oldval = this->Read(object);
	this->MakeValueValid(newval);
	if (this->pre_check != nullptr && !this->pre_check(newval)) return;
	if (oldval == newval) return;

	this->Write(object, newval);
	if (this->post_callback != nullptr) this->post_callback(newval);

	if (this->flags & SGF_NO_NETWORK) {
		GamelogStartAction(GLAT_SETTING);
		GamelogSetting(this->name, oldval, newval);
		GamelogStopAction();
	}

	SetWindowClassesDirty(WC_GAME_OPTIONS);

	if (_save_config) SaveToConfig();
}

/**
 * Network-safe changing of settings (server-only).
 * @param tile unused
 * @param flags operation to perform
 * @param p1 the index of the setting in the SettingDesc array which identifies it
 * @param p2 the new value for the setting
 * The new value is properly clamped to its minimum/maximum when setting
 * @param text unused
 * @return the cost of this operation or an error
 * @see _settings
 */
CommandCost CmdChangeSetting(TileIndex tile, DoCommandFlag flags, uint32 p1, uint32 p2, const char *text)
{
	const SettingDesc *sd = GetSettingDescription(p1);

	if (sd == nullptr) return CMD_ERROR;
	if (!SlIsObjectCurrentlyValid(sd->save.version_from, sd->save.version_to, sd->save.ext_feature_test)) return CMD_ERROR;
	if (!sd->IsIntSetting()) return CMD_ERROR;

	if (!sd->IsEditable(true)) return CMD_ERROR;

	if (flags & DC_EXEC) {
		SCOPE_INFO_FMT([=], "CmdChangeSetting: %s -> %d", sd->name, p2);

		sd->AsIntSetting()->ChangeValue(&GetGameSettings(), p2);
	}

	return CommandCost();
}

const char *GetSettingNameByIndex(uint32 idx)
{
	const SettingDesc *sd = GetSettingDescription(idx);
	if (sd == nullptr) return nullptr;

	return sd->name;
}

/**
 * Change one of the per-company settings.
 * @param tile unused
 * @param flags operation to perform
 * @param p1 the index of the setting in the _company_settings array which identifies it
 * @param p2 the new value for the setting
 * The new value is properly clamped to its minimum/maximum when setting
 * @param text unused
 * @return the cost of this operation or an error
 */
CommandCost CmdChangeCompanySetting(TileIndex tile, DoCommandFlag flags, uint32 p1, uint32 p2, const char *text)
{
	const SettingDesc *sd = GetCompanySettingDescription(p1);
	if (sd == nullptr) return CMD_ERROR;
	if (!sd->IsIntSetting()) return CMD_ERROR;

	if (flags & DC_EXEC) {
		SCOPE_INFO_FMT([=], "CmdChangeCompanySetting: %s -> %d", sd->name, p2);

		sd->AsIntSetting()->ChangeValue(&Company::Get(_current_company)->settings, p2);
	}

	return CommandCost();
}

const char *GetCompanySettingNameByIndex(uint32 idx)
{
	if (idx >= _company_settings.size()) return nullptr;

	return GetCompanySettingDescription(idx)->name;
}

/**
 * Get the index of the given setting in the setting table.
 * @param settings The settings to look through.
 * @param setting The setting to look for.
 * @return The index, or UINT32_MAX when it has not been found.
 */
static uint GetSettingIndex(const SettingTable &settings, const SettingDesc *setting)
{
	uint index = 0;
	for (auto &sd : settings) {
		if (sd.get() == setting) return index;
		index++;
	}
	return UINT32_MAX;
}

/**
 * Get the index of the setting with this description.
 * @param sd the setting to get the index for.
 * @return the index of the setting to be used for CMD_CHANGE_SETTING.
 */
uint GetSettingIndex(const SettingDesc *sd)
{
	assert(sd != nullptr && (sd->flags & SGF_PER_COMPANY) == 0);
	return GetSettingIndex(_settings, sd);
}

/**
 * Get the index of the company setting with this description.
 * @param sd the setting to get the index for.
 * @return the index of the setting to be used for CMD_CHANGE_COMPANY_SETTING.
 */
static uint GetCompanySettingIndex(const SettingDesc *sd)
{
	assert(sd != nullptr && (sd->flags & SGF_PER_COMPANY) != 0);
	return GetSettingIndex(_company_settings, sd);
}

/**
 * Top function to save the new value of an element of the Settings struct
 * @param index offset in the SettingDesc array of the Settings struct which
 * identifies the setting member we want to change
 * @param value new value of the setting
 * @param force_newgame force the newgame settings
 */
bool SetSettingValue(const IntSettingDesc *sd, int32 value, bool force_newgame)
{
	const IntSettingDesc *setting = sd->AsIntSetting();
	if ((setting->flags & SGF_PER_COMPANY) != 0) {
		if (Company::IsValidID(_local_company) && _game_mode != GM_MENU) {
			return DoCommandP(0, GetCompanySettingIndex(setting), value, CMD_CHANGE_COMPANY_SETTING);
		} else if (setting->flags & SGF_NO_NEWGAME) {
			return false;
		}

		setting->ChangeValue(&_settings_client.company, value);
		return true;
	}

	/* If an item is company-based, we do not send it over the network
	 * (if any) to change. Also *hack*hack* we update the _newgame version
	 * of settings because changing a company-based setting in a game also
	 * changes its defaults. At least that is the convention we have chosen */
	bool no_newgame = setting->flags & SGF_NO_NEWGAME;
	if (no_newgame && _game_mode == GM_MENU) return false;
	if (setting->save.conv & SLF_NO_NETWORK_SYNC) {
		if (_game_mode != GM_MENU && !no_newgame) {
			setting->ChangeValue(&_settings_newgame, value);
		}
		setting->ChangeValue(&GetGameSettings(), value);
		return true;
	}

	if (force_newgame && !no_newgame) {
		setting->ChangeValue(&_settings_newgame, value);
		return true;
	}

	/* send non-company-based settings over the network */
	if (!_networking || (_networking && (_network_server || _network_settings_access))) {
		return DoCommandP(0, GetSettingIndex(setting), value, CMD_CHANGE_SETTING);
	}
	return false;
}

/**
 * Set the company settings for a new company to their default values.
 */
void SetDefaultCompanySettings(CompanyID cid)
{
	Company *c = Company::Get(cid);
	for (auto &sd : _company_settings) {
<<<<<<< HEAD
		if (sd->IsIntSetting()) {
			const IntSettingDesc *int_setting = sd->AsIntSetting();
			int_setting->Write_ValidateSetting(&c->settings, int_setting->def);
		}
=======
		const IntSettingDesc *int_setting = sd->AsIntSetting();
		int_setting->MakeValueValidAndWrite(&c->settings, int_setting->def);
>>>>>>> 4d74e519
	}
}

/**
 * Sync all company settings in a multiplayer game.
 */
void SyncCompanySettings()
{
	const void *old_object = &Company::Get(_current_company)->settings;
	const void *new_object = &_settings_client.company;
	uint i = 0;
	for (auto &sd : _company_settings) {
		uint32 old_value = (uint32)sd->AsIntSetting()->Read(new_object);
		uint32 new_value = (uint32)sd->AsIntSetting()->Read(old_object);
		if (old_value != new_value) NetworkSendCommand(0, i, new_value, 0, CMD_CHANGE_COMPANY_SETTING, nullptr, nullptr, _local_company, 0);
		i++;
	}
}

/**
 * Get the index in the _company_settings array of a setting
 * @param name The name of the setting
 * @return The index in the _company_settings array
 */
uint GetCompanySettingIndex(const char *name)
{
	return GetCompanySettingIndex(GetSettingFromName(name));
}

/**
 * Set a setting value with a string.
 * @param sd the setting to change.
 * @param value the value to write
 * @param force_newgame force the newgame settings
 * @note Strings WILL NOT be synced over the network
 */
bool SetSettingValue(const StringSettingDesc *sd, std::string value, bool force_newgame)
{
	assert(sd->save.conv & SLF_NO_NETWORK_SYNC);

	if (GetVarMemType(sd->save.conv) == SLE_VAR_STRQ && value.compare("(null)") == 0) {
		value.clear();
	}

	const void *object = (_game_mode == GM_MENU || force_newgame) ? &_settings_newgame : &_settings_game;
	sd->AsStringSetting()->ChangeValue(object, value);
	return true;
}

/**
 * Handle changing a string value. This performs validation of the input value
 * and calls the appropriate callbacks, and saves it when the value is changed.
 * @param object The object the setting is in.
 * @param newval The new value for the setting.
 */
void StringSettingDesc::ChangeValue(const void *object, std::string &newval) const
{
	this->MakeValueValid(newval);
	if (this->pre_check != nullptr && !this->pre_check(newval)) return;

	this->Write(object, newval);
	if (this->post_callback != nullptr) this->post_callback(newval);

	if (_save_config) SaveToConfig();
}

uint GetSettingIndexByFullName(const char *name)
{
	uint index = 0;
	for (auto &sd : _settings) {
		if (sd->name != nullptr && strcmp(sd->name, name) == 0) return index;
		index++;
	}
	return UINT32_MAX;
}

/**
 * Given a name of setting, return a setting description of it.
 * @param name             Name of the setting to return a setting description of
 * @param i                Pointer to an integer that will contain the index of the setting after the call, if it is successful.
 * @param ignore_version   Return a setting even if it not valid for the current savegame version
 * @return Pointer to the setting description of setting \a name if it can be found,
 *         \c nullptr indicates failure to obtain the description
 */
const SettingDesc *GetSettingFromName(const char *name, bool ignore_version)
{
	/* First check all full names */
	for (auto &sd : _settings) {
		if (sd->name == nullptr) continue;
		if (!ignore_version && !SlIsObjectCurrentlyValid(sd->save.version_from, sd->save.version_to, sd->save.ext_feature_test)) continue;
		if (strcmp(sd->name, name) == 0) return sd.get();
	}

	/* Then check the shortcut variant of the name. */
	for (auto &sd : _settings) {
		if (sd->name == nullptr) continue;
		if (!ignore_version && !SlIsObjectCurrentlyValid(sd->save.version_from, sd->save.version_to, sd->save.ext_feature_test)) continue;
		const char *short_name = strchr(sd->name, '.');
		if (short_name != nullptr) {
			short_name++;
			if (strcmp(short_name, name) == 0) return sd.get();
		}
	}

	if (strncmp(name, "company.", 8) == 0) name += 8;
	/* And finally the company-based settings */
	for (auto &sd : _company_settings) {
		if (sd->name == nullptr) continue;
		if (!ignore_version && !SlIsObjectCurrentlyValid(sd->save.version_from, sd->save.version_to, sd->save.ext_feature_test)) continue;
		if (strcmp(sd->name, name) == 0) return sd.get();
	}

	return nullptr;
}

/* Those 2 functions need to be here, else we have to make some stuff non-static
 * and besides, it is also better to keep stuff like this at the same place */
void IConsoleSetSetting(const char *name, const char *value, bool force_newgame)
{
	const SettingDesc *sd = GetSettingFromName(name);

	if (sd == nullptr || ((sd->flags & SGF_NO_NEWGAME) && (_game_mode == GM_MENU || force_newgame))) {
		IConsolePrintF(CC_WARNING, "'%s' is an unknown setting.", name);
		return;
	}

	bool success = true;
	if (sd->IsStringSetting()) {
		success = SetSettingValue(sd->AsStringSetting(), value, force_newgame);
	} else if (sd->IsIntSetting()) {
		uint32 val;
		extern bool GetArgumentInteger(uint32 *value, const char *arg);
		success = GetArgumentInteger(&val, value);
		if (!success) {
			IConsolePrintF(CC_ERROR, "'%s' is not an integer.", value);
			return;
		}

		success = SetSettingValue(sd->AsIntSetting(), val, force_newgame);
	}

	if (!success) {
		if ((_network_server || _network_settings_access)) {
			IConsoleError("This command/variable is not available during network games.");
		} else {
			IConsoleError("This command/variable is only available to a network server.");
		}
	}
}

void IConsoleSetSetting(const char *name, int value)
{
	const SettingDesc *sd = GetSettingFromName(name);
	assert(sd != nullptr);
	SetSettingValue(sd->AsIntSetting(), value);
}

/**
 * Output value of a specific setting to the console
 * @param name  Name of the setting to output its value
 * @param force_newgame force the newgame settings
 */
void IConsoleGetSetting(const char *name, bool force_newgame)
{
	const SettingDesc *sd = GetSettingFromName(name);

	if (sd == nullptr || ((sd->flags & SGF_NO_NEWGAME) && (_game_mode == GM_MENU || force_newgame))) {
		IConsolePrintF(CC_WARNING, "'%s' is an unknown setting.", name);
		return;
	}

	const void *object = (_game_mode == GM_MENU || force_newgame) ? &_settings_newgame : &_settings_game;

	if (sd->IsStringSetting()) {
		IConsolePrintF(CC_WARNING, "Current value for '%s' is: '%s'", name, sd->AsStringSetting()->Read(object).c_str());
	} else if (sd->IsIntSetting()) {
		const IntSettingDesc *int_setting = sd->AsIntSetting();

		bool show_min_max = true;
		int64 min_value = int_setting->min;
		int64 max_value = int_setting->max;
		if (sd->flags & SGF_ENUM) {
			min_value = INT64_MAX;
			max_value = INT64_MIN;
			int count = 0;
			for (const SettingDescEnumEntry *enumlist = int_setting->enumlist; enumlist != nullptr && enumlist->str != STR_NULL; enumlist++) {
				if (enumlist->val < min_value) min_value = enumlist->val;
				if (enumlist->val > max_value) max_value = enumlist->val;
				count++;
			}
			if (max_value - min_value != (int64)(count - 1)) {
				/* Discontinuous range */
				show_min_max = false;
			}
		}

		char value[20];
		sd->FormatValue(value, lastof(value), object);

		if (show_min_max) {
			IConsolePrintF(CC_WARNING, "Current value for '%s' is: '%s' (min: %s" OTTD_PRINTF64 ", max: " OTTD_PRINTF64 ")",
				name, value, (sd->flags & SGF_0ISDISABLED) ? "(0) " : "", min_value, max_value);
		} else {
			IConsolePrintF(CC_WARNING, "Current value for '%s' is: '%s'",
				name, value);
		}
	}
}

/**
 * List all settings and their value to the console
 *
 * @param prefilter  If not \c nullptr, only list settings with names that begin with \a prefilter prefix
 */
void IConsoleListSettings(const char *prefilter)
{
	IConsolePrintF(CC_WARNING, "All settings with their current value:");

	for (auto &sd : _settings) {
		if (!SlIsObjectCurrentlyValid(sd->save.version_from, sd->save.version_to, sd->save.ext_feature_test)) continue;
		if (prefilter != nullptr && strstr(sd->name, prefilter) == nullptr) continue;
		if ((sd->flags & SGF_NO_NEWGAME) && _game_mode == GM_MENU) continue;
		char value[80];
		sd->FormatValue(value, lastof(value), &GetGameSettings());
		IConsolePrintF(CC_DEFAULT, "%s = %s", sd->name, value);
	}

	IConsolePrintF(CC_WARNING, "Use 'setting' command to change a value");
}

/**
 * Load handler for settings, which don't go in the PATX chunk, and which are a cross-reference to another setting
 * @param osd SettingDesc struct containing all information
 * @param object can be either nullptr in which case we load global variables or
 * a pointer to a struct which is getting saved
 */
static void LoadSettingsXref(const SettingDesc *osd, void *object) {
	DEBUG(sl, 3, "PATS chunk: Loading xref setting: '%s'", osd->xref.target);
	const SettingDesc *setting_xref = GetSettingFromName(osd->xref.target, true);
	assert(setting_xref != nullptr);

	// Generate a new SaveLoad from the xref target using the version params from the source
	SaveLoad sld = setting_xref->save;
	sld.version_from     = osd->save.version_from;
	sld.version_to       = osd->save.version_to;
	sld.ext_feature_test = osd->save.ext_feature_test;
	void *ptr = GetVariableAddress(object, &sld);

	if (!SlObjectMember(ptr, &sld)) return;
	int64 val = ReadValue(ptr, sld.conv);
	if (osd->xref.conv != nullptr) val = osd->xref.conv(val);
	if (setting_xref->IsIntSetting()) {
		const IntSettingDesc *int_setting = setting_xref->AsIntSetting();
		int_setting->Write_ValidateSetting(object, int_setting->Read(object));
	}
}

/**
 * Save and load handler for settings, except for those which go in the PATX chunk
 * @param settings SettingDesc struct containing all information
 * @param object can be either nullptr in which case we load global variables or
 * a pointer to a struct which is getting saved
 */
static void LoadSettings(const SettingTable &settings, void *object)
{
	extern SaveLoadVersion _sl_version;

	for (auto &osd : settings) {
		if (osd->patx_name != nullptr) continue;
		const SaveLoad *sld = &osd->save;
		if (osd->xref.target != nullptr) {
			if (sld->ext_feature_test.IsFeaturePresent(_sl_version, sld->version_from, sld->version_to)) LoadSettingsXref(osd.get(), object);
			continue;
		}
		void *ptr = GetVariableAddress(object, sld);

		if (!SlObjectMember(ptr, &osd->save)) continue;
		if (osd->IsIntSetting()) {
			const IntSettingDesc *int_setting = osd->AsIntSetting();
			int_setting->MakeValueValidAndWrite(object, int_setting->Read(object));
		}
	}
}

/**
 * Save and load handler for settings, except for those which go in the PATX chunk
 * @param settings SettingDesc struct containing all information
 * @param object can be either nullptr in which case we load global variables or
 * a pointer to a struct which is getting saved
 */
static void SaveSettings(const SettingTable &settings, void *object)
{
	/* We need to write the CH_RIFF header, but unfortunately can't call
	 * SlCalcLength() because we have a different format. So do this manually */
	size_t length = 0;
	for (auto &sd : settings) {
		if (sd->patx_name != nullptr) continue;
		if (sd->xref.target != nullptr) continue;
		length += SlCalcObjMemberLength(object, &sd->save);
	}
	SlSetLength(length);

	for (auto &sd : settings) {
		if (sd->patx_name != nullptr) continue;
		void *ptr = GetVariableAddress(object, &sd->save);
		SlObjectMember(ptr, &sd->save);
	}
}

/** @file
 *
 * The PATX chunk stores additional settings in an unordered format
 * which is tolerant of extra, missing or reordered settings.
 * Additional settings generally means those that aren't in trunk.
 *
 * The PATX chunk contents has the following format:
 *
 * uint32                               chunk flags (unused)
 * uint32                               number of settings
 *     For each of N settings:
 *     uint32                           setting flags (unused)
 *     SLE_STR                          setting name
 *     uint32                           length of setting field
 *         N bytes                      setting field
 */

/** Sorted list of PATX settings, generated by MakeSettingsPatxList */
static std::vector<const SettingDesc *> _sorted_patx_settings;

/**
 * Prepare a sorted list of settings to be potentially be loaded out of the PATX chunk
 * This is to enable efficient lookup of settings by name
 * This is stored in _sorted_patx_settings
 */
static void MakeSettingsPatxList(const SettingTable &settings)
{
	static const SettingTable *previous = nullptr;

	if (&settings == previous) return;
	previous = &settings;

	_sorted_patx_settings.clear();
	for (auto &sd : settings) {
		if (sd->patx_name == nullptr) continue;
		_sorted_patx_settings.push_back(sd.get());
	}

	std::sort(_sorted_patx_settings.begin(), _sorted_patx_settings.end(), [](const SettingDesc *a, const SettingDesc *b) {
		return strcmp(a->patx_name, b->patx_name) < 0;
	});
}

/**
 * Internal structure used in LoadSettingsPatx() and LoadSettingsPlyx()
 */
struct SettingsExtLoad {
	uint32 flags;
	char name[256];
	uint32 setting_length;
};

static const SaveLoad _settings_ext_load_desc[] = {
	SLE_VAR(SettingsExtLoad, flags,          SLE_UINT32),
	SLE_STR(SettingsExtLoad, name,           SLE_STRB, 256),
	SLE_VAR(SettingsExtLoad, setting_length, SLE_UINT32),
	SLE_END()
};

/**
 * Internal structure used in SaveSettingsPatx() and SaveSettingsPlyx()
 */
struct SettingsExtSave {
	uint32 flags;
	const char *name;
	uint32 setting_length;
};

static const SaveLoad _settings_ext_save_desc[] = {
	SLE_VAR(SettingsExtSave, flags,          SLE_UINT32),
	SLE_STR(SettingsExtSave, name,           SLE_STR, 0),
	SLE_VAR(SettingsExtSave, setting_length, SLE_UINT32),
	SLE_END()
};

/**
 * Load handler for settings which go in the PATX chunk
 * @param osd SettingDesc struct containing all information
 * @param object can be either nullptr in which case we load global variables or
 * a pointer to a struct which is getting saved
 */
static void LoadSettingsPatx(const SettingTable &settings, void *object)
{
	MakeSettingsPatxList(settings);

	SettingsExtLoad current_setting;

	uint32 flags = SlReadUint32();
	// flags are not in use yet, reserve for future expansion
	if (flags != 0) SlErrorCorruptFmt("PATX chunk: unknown chunk header flags: 0x%X", flags);

	uint32 settings_count = SlReadUint32();
	for (uint32 i = 0; i < settings_count; i++) {
		SlObject(&current_setting, _settings_ext_load_desc);

		// flags are not in use yet, reserve for future expansion
		if (current_setting.flags != 0) SlErrorCorruptFmt("PATX chunk: unknown setting header flags: 0x%X", current_setting.flags);

		// now try to find corresponding setting
		bool exact_match = false;
		auto iter = std::lower_bound(_sorted_patx_settings.begin(), _sorted_patx_settings.end(), current_setting.name, [&](const SettingDesc *a, const char *b) {
			int result = strcmp(a->patx_name, b);
			if (result == 0) exact_match = true;
			return result < 0;
		});

		if (exact_match) {
			assert(iter != _sorted_patx_settings.end());
			// found setting
			const SettingDesc *setting = (*iter);
			const SaveLoad *sld = &(setting->save);
			size_t read = SlGetBytesRead();
			void *ptr = GetVariableAddress(object, sld);
			SlObjectMember(ptr, sld);
			if (SlGetBytesRead() != read + current_setting.setting_length) {
				SlErrorCorruptFmt("PATX chunk: setting read length mismatch for setting: '%s'", current_setting.name);
			}
			if (setting->IsIntSetting()) {
				const IntSettingDesc *int_setting = setting->AsIntSetting();
				int_setting->Write_ValidateSetting(object, int_setting->Read(object));
			}
		} else {
			DEBUG(sl, 1, "PATX chunk: Could not find setting: '%s', ignoring", current_setting.name);
			SlSkipBytes(current_setting.setting_length);
		}
	}
}

/**
 * Save handler for settings which go in the PATX chunk
 * @param sd SettingDesc struct containing all information
 * @param object can be either nullptr in which case we load global variables or
 * a pointer to a struct which is getting saved
 */
static void SaveSettingsPatx(const SettingTable &settings, void *object)
{
	SettingsExtSave current_setting;

	struct SettingToAdd {
		const SettingDesc *setting;
		uint32 setting_length;
	};
	std::vector<SettingToAdd> settings_to_add;

	size_t length = 8;
	for (auto &sd : settings) {
		if (sd->patx_name == nullptr) continue;
		uint32 setting_length = (uint32)SlCalcObjMemberLength(object, &sd->save);
		if (!setting_length) continue;

		current_setting.name = sd->patx_name;

		// add length of setting header
		length += SlCalcObjLength(&current_setting, _settings_ext_save_desc);

		// add length of actual setting
		length += setting_length;

		// duplicate copy made for compiler backwards compatibility
		SettingToAdd new_setting = { sd.get(), setting_length };
		settings_to_add.push_back(new_setting);
	}
	SlSetLength(length);

	SlWriteUint32(0);                              // flags
	SlWriteUint32((uint32)settings_to_add.size()); // settings count

	for (size_t i = 0; i < settings_to_add.size(); i++) {
		const SettingDesc *desc = settings_to_add[i].setting;
		current_setting.flags = 0;
		current_setting.name = desc->patx_name;
		current_setting.setting_length = settings_to_add[i].setting_length;
		SlObject(&current_setting, _settings_ext_save_desc);
		void *ptr = GetVariableAddress(object, &desc->save);
		SlObjectMember(ptr, &desc->save);
	}
}

/** @file
 *
 * The PLYX chunk stores additional company settings in an unordered
 * format which is tolerant of extra, missing or reordered settings.
 * The format is similar to the PATX chunk.
 * Additional settings generally means those that aren't in trunk.
 *
 * The PLYX chunk contents has the following format:
 *
 * uint32                               chunk flags (unused)
 * uint32                               number of companies
 *     For each of N companies:
 *     uint32                           company ID
 *     uint32                           company flags (unused)
 *     uint32                           number of settings
 *         For each of N settings:
 *         uint32                       setting flags (unused)
 *         SLE_STR                      setting name
 *         uint32                       length of setting field
 *             N bytes                  setting field
 */

/**
 * Load handler for company settings which go in the PLYX chunk
 * @param check_mode Whether to skip over settings without reading
 */
void LoadSettingsPlyx(bool skip)
{
	SettingsExtLoad current_setting;

	uint32 chunk_flags = SlReadUint32();
	// flags are not in use yet, reserve for future expansion
	if (chunk_flags != 0) SlErrorCorruptFmt("PLYX chunk: unknown chunk header flags: 0x%X", chunk_flags);

	uint32 company_count = SlReadUint32();
	for (uint32 i = 0; i < company_count; i++) {
		uint32 company_id = SlReadUint32();
		if (company_id >= MAX_COMPANIES) SlErrorCorruptFmt("PLYX chunk: invalid company ID: %u", company_id);

		const Company *c = nullptr;
		if (!skip) {
			c = Company::GetIfValid(company_id);
			if (c == nullptr) SlErrorCorruptFmt("PLYX chunk: non-existant company ID: %u", company_id);
		}

		uint32 company_flags = SlReadUint32();
		// flags are not in use yet, reserve for future expansion
		if (company_flags != 0) SlErrorCorruptFmt("PLYX chunk: unknown company flags: 0x%X", company_flags);

		uint32 settings_count = SlReadUint32();
		for (uint32 j = 0; j < settings_count; j++) {
			SlObject(&current_setting, _settings_ext_load_desc);

			// flags are not in use yet, reserve for future expansion
			if (current_setting.flags != 0) SlErrorCorruptFmt("PLYX chunk: unknown setting header flags: 0x%X", current_setting.flags);

			if (skip) {
				SlSkipBytes(current_setting.setting_length);
				continue;
			}

			const SettingDesc *setting = nullptr;

			// not many company settings, so perform a linear scan
			for (auto &sd : _company_settings) {
				if (sd->patx_name != nullptr && strcmp(sd->patx_name, current_setting.name) == 0) {
					setting = sd.get();
					break;
				}
			}

			if (setting != nullptr) {
				// found setting
				const SaveLoad *sld = &(setting->save);
				size_t read = SlGetBytesRead();
				void *ptr = GetVariableAddress(&(c->settings), sld);
				SlObjectMember(ptr, sld);
				if (SlGetBytesRead() != read + current_setting.setting_length) {
					SlErrorCorruptFmt("PLYX chunk: setting read length mismatch for setting: '%s'", current_setting.name);
				}
				if (setting->IsIntSetting()) {
					const IntSettingDesc *int_setting = setting->AsIntSetting();
					int_setting->Write_ValidateSetting(&(c->settings), int_setting->Read(&(c->settings)));
				}
			} else {
				DEBUG(sl, 1, "PLYX chunk: Could not find company setting: '%s', ignoring", current_setting.name);
				SlSkipBytes(current_setting.setting_length);
			}
		}
	}
}

/**
 * Save handler for settings which go in the PLYX chunk
 */
void SaveSettingsPlyx()
{
	SettingsExtSave current_setting;

	static const SaveLoad _settings_plyx_desc[] = {
		SLE_VAR(SettingsExtSave, flags,          SLE_UINT32),
		SLE_STR(SettingsExtSave, name,           SLE_STR, 0),
		SLE_VAR(SettingsExtSave, setting_length, SLE_UINT32),
		SLE_END()
	};

	std::vector<uint32> company_setting_counts;

	size_t length = 8;
	uint32 companies_count = 0;

	for (Company *c : Company::Iterate()) {
		length += 12;
		companies_count++;
		uint32 setting_count = 0;
		for (auto &sd : _company_settings) {
			if (sd->patx_name == nullptr) continue;
			uint32 setting_length = (uint32)SlCalcObjMemberLength(&(c->settings), &sd->save);
			if (!setting_length) continue;

			current_setting.name = sd->patx_name;

			// add length of setting header
			length += SlCalcObjLength(&current_setting, _settings_ext_save_desc);

			// add length of actual setting
			length += setting_length;

			setting_count++;
		}
		company_setting_counts.push_back(setting_count);
	}
	SlSetLength(length);

	SlWriteUint32(0);                          // flags
	SlWriteUint32(companies_count);            // companies count

	size_t index = 0;
	for (Company *c : Company::Iterate()) {
		length += 12;
		companies_count++;
		SlWriteUint32(c->index);               // company ID
		SlWriteUint32(0);                      // flags
		SlWriteUint32(company_setting_counts[index]); // setting count
		index++;

		for (auto &sd : _company_settings) {
			if (sd->patx_name == nullptr) continue;
			uint32 setting_length = (uint32)SlCalcObjMemberLength(&(c->settings), &sd->save);
			if (!setting_length) continue;

			current_setting.flags = 0;
			current_setting.name = sd->patx_name;
			current_setting.setting_length = setting_length;
			SlObject(&current_setting, _settings_plyx_desc);
			void *ptr = GetVariableAddress(&(c->settings), &sd->save);
			SlObjectMember(ptr, &sd->save);
		}
	}
}

static void Load_OPTS()
{
	/* Copy over default setting since some might not get loaded in
	 * a networking environment. This ensures for example that the local
	 * autosave-frequency stays when joining a network-server */
	PrepareOldDiffCustom();
	LoadSettings(_gameopt_settings, &_settings_game);
	HandleOldDiffCustom(true);
}

static void Load_PATS()
{
	/* Copy over default setting since some might not get loaded in
	 * a networking environment. This ensures for example that the local
	 * currency setting stays when joining a network-server */
	LoadSettings(_settings, &_settings_game);
}

static void Check_PATS()
{
	LoadSettings(_settings, &_load_check_data.settings);
}

static void Save_PATS()
{
	SaveSettings(_settings, &_settings_game);
}

static void Load_PATX()
{
	LoadSettingsPatx(_settings, &_settings_game);
}

static void Check_PATX()
{
	LoadSettingsPatx(_settings, &_load_check_data.settings);
}

static void Save_PATX()
{
	SaveSettingsPatx(_settings, &_settings_game);
}

extern const ChunkHandler _setting_chunk_handlers[] = {
	{ 'OPTS', nullptr,      Load_OPTS, nullptr, nullptr,       CH_RIFF},
	{ 'PATS', Save_PATS, Load_PATS, nullptr, Check_PATS, CH_RIFF},
	{ 'PATX', Save_PATX, Load_PATX, nullptr, Check_PATX, CH_RIFF | CH_LAST},
};

static bool IsSignedVarMemType(VarType vt)
{
	switch (GetVarMemType(vt)) {
		case SLE_VAR_I8:
		case SLE_VAR_I16:
		case SLE_VAR_I32:
		case SLE_VAR_I64:
			return true;
	}
	return false;
}

void SetupTimeSettings()
{
	_settings_time = (_game_mode == GM_MENU || _settings_client.gui.override_time_settings) ? _settings_client.gui : _settings_game.game_time;
}<|MERGE_RESOLUTION|>--- conflicted
+++ resolved
@@ -866,22 +866,12 @@
 	BuildLandLegend();
 	BuildOwnerLegend();
 	SetWindowClassesDirty(WC_SMALLMAP);
-<<<<<<< HEAD
 
 	extern void MarkAllViewportMapLandscapesDirty();
 	MarkAllViewportMapLandscapesDirty();
-	return true;
-}
-
-static bool InvalidateDetailsWindow(int32 p1)
-{
-	SetWindowClassesDirty(WC_VEHICLE_DETAILS);
-	return true;
-=======
->>>>>>> 4d74e519
-}
-
-static void StationSpreadChanged(int32 p1)
+}
+
+static void StationSpreadChanged(int32 new_value)
 {
 	InvalidateWindowData(WC_SELECT_STATION, 0);
 	InvalidateWindowData(WC_BUILD_STATION, 0);
@@ -908,12 +898,8 @@
 	AfterLoadTemplateVehiclesUpdateProperties();
 
 	InvalidateWindowClassesData(WC_BUILD_VEHICLE, 0);
-<<<<<<< HEAD
 	SetWindowClassesDirty(WC_TEMPLATEGUI_MAIN);
 	SetWindowClassesDirty(WC_CREATE_TEMPLATE);
-	return true;
-=======
->>>>>>> 4d74e519
 }
 
 /* Check service intervals of vehicles, newvalue is value of % or day based servicing */
@@ -998,24 +984,13 @@
 	SetWindowClassesDirty(WC_ENGINE_PREVIEW);
 	InvalidateWindowClassesData(WC_BUILD_VEHICLE, 0);
 	SetWindowClassesDirty(WC_VEHICLE_DETAILS);
-<<<<<<< HEAD
 	SetWindowClassesDirty(WC_TEMPLATEGUI_MAIN);
 	SetWindowClassesDirty(WC_CREATE_TEMPLATE);
-
-	return true;
-}
-
-static bool TrainBrakingModelChanged(int32 p1)
-{
-	for (Train *t : Train::Iterate()) {
-		if (!(t->vehstatus & VS_CRASHED)) {
-			t->crash_anim_pos = 0;
-		}
-		if (t->IsFrontEngine()) {
-			t->UpdateAcceleration();
-		}
-	}
-	if (p1 == TBM_REALISTIC && (_game_mode == GM_NORMAL || _game_mode == GM_EDITOR)) {
+}
+
+static bool CheckTrainBrakingModelChange(int32 &new_value)
+{
+	if (new_value == TBM_REALISTIC && (_game_mode == GM_NORMAL || _game_mode == GM_EDITOR)) {
 		for (TileIndex t = 0; t < MapSize(); t++) {
 			if (IsTileType(t, MP_RAILWAY) && GetRailTileType(t) == RAIL_TILE_SIGNALS) {
 				uint signals = GetPresentSignals(t);
@@ -1036,6 +1011,22 @@
 				}
 			}
 		}
+	}
+
+	return true;
+}
+
+static void TrainBrakingModelChanged(int32 new_value)
+{
+	for (Train *t : Train::Iterate()) {
+		if (!(t->vehstatus & VS_CRASHED)) {
+			t->crash_anim_pos = 0;
+		}
+		if (t->IsFrontEngine()) {
+			t->UpdateAcceleration();
+		}
+	}
+	if (new_value == TBM_REALISTIC && (_game_mode == GM_NORMAL || _game_mode == GM_EDITOR)) {
 		for (TileIndex t = 0; t < MapSize(); t++) {
 			if (IsTileType(t, MP_RAILWAY) && GetRailTileType(t) == RAIL_TILE_SIGNALS) {
 				TrackBits bits = GetTrackBits(t);
@@ -1065,7 +1056,7 @@
 			TryPathReserve(v, true, HasStationTileRail(v->tile));
 			if (v->lookahead != nullptr) SetBit(v->lookahead->flags, TRLF_APPLY_ADVISORY);
 		}
-	} else if (p1 == TBM_ORIGINAL && (_game_mode == GM_NORMAL || _game_mode == GM_EDITOR)) {
+	} else if (new_value == TBM_ORIGINAL && (_game_mode == GM_NORMAL || _game_mode == GM_EDITOR)) {
 		Train *v_cur = nullptr;
 		SCOPE_INFO_FMT([&v_cur], "TrainBrakingModelChanged: %s", scope_dumper().VehicleInfo(v_cur));
 		for (Train *v : Train::Iterate()) {
@@ -1077,7 +1068,7 @@
 			if (!HasBit(v->flags, VRF_TRAIN_STUCK)) {
 				_settings_game.vehicle.train_braking_model = TBM_REALISTIC;
 				FreeTrainTrackReservation(v);
-				_settings_game.vehicle.train_braking_model = p1;
+				_settings_game.vehicle.train_braking_model = new_value;
 				TryPathReserve(v, true, HasStationTileRail(v->tile));
 			} else {
 				v->lookahead.reset();
@@ -1089,10 +1080,6 @@
 	UpdateAllBlockSignals();
 
 	InvalidateWindowData(WC_BUILD_SIGNAL, 0);
-
-	return true;
-=======
->>>>>>> 4d74e519
 }
 
 /**
@@ -1147,76 +1134,53 @@
 	}
 }
 
-<<<<<<< HEAD
-static bool DragSignalsDensityChanged(int32)
+static void ProgrammableSignalsShownChanged(int32 new_value)
 {
 	InvalidateWindowData(WC_BUILD_SIGNAL, 0);
-
-	return true;
-}
-
-static bool ProgrammableSignalsShownChanged(int32)
-{
-	InvalidateWindowData(WC_BUILD_SIGNAL, 0);
-
-	return true;
-}
-
-static bool VehListCargoFilterShownChanged(int32)
+}
+
+static void VehListCargoFilterShownChanged(int32 new_value)
 {
 	InvalidateWindowClassesData(WC_TRACE_RESTRICT_SLOTS, 0);
 	InvalidateWindowClassesData(WC_TRAINS_LIST, 0);
 	InvalidateWindowClassesData(WC_SHIPS_LIST, 0);
 	InvalidateWindowClassesData(WC_ROADVEH_LIST, 0);
 	InvalidateWindowClassesData(WC_AIRCRAFT_LIST, 0);
-
-	return true;
-}
-
-static bool TownFoundingChanged(int32 p1)
-=======
+}
+
 static void TownFoundingChanged(int32 new_value)
->>>>>>> 4d74e519
 {
 	if (_game_mode != GM_EDITOR && _settings_game.economy.found_town == TF_FORBIDDEN) {
 		DeleteWindowById(WC_FOUND_TOWN, 0);
 	} else {
 		InvalidateWindowData(WC_FOUND_TOWN, 0);
 	}
-<<<<<<< HEAD
-	InvalidateWindowData(WC_FOUND_TOWN, 0);
-	return true;
-}
-
-static bool InvalidateVehTimetableWindow(int32 p1)
+}
+
+static void InvalidateVehTimetableWindow(int32 new_value)
 {
 	InvalidateWindowClassesData(WC_VEHICLE_TIMETABLE, VIWD_MODIFY_ORDERS);
 	InvalidateWindowClassesData(WC_SCHDISPATCH_SLOTS, VIWD_MODIFY_ORDERS);
-	return true;
-}
-
-static bool ChangeTimetableInTicksMode(int32 p1)
+}
+
+static void ChangeTimetableInTicksMode(int32 new_value)
 {
 	SetWindowClassesDirty(WC_VEHICLE_ORDERS);
-	return InvalidateVehTimetableWindow(p1);
-}
-
-static bool UpdateTimeSettings(int32 p1)
+	InvalidateVehTimetableWindow(new_value);
+}
+
+static void UpdateTimeSettings(int32 new_value)
 {
 	SetupTimeSettings();
-	InvalidateVehTimetableWindow(p1);
+	InvalidateVehTimetableWindow(new_value);
 	InvalidateWindowData(WC_STATUS_BAR, 0, SBI_REINIT);
 	MarkWholeScreenDirty();
-	return true;
-}
-
-static bool ChangeTimeOverrideMode(int32 p1)
+}
+
+static void ChangeTimeOverrideMode(int32 new_value)
 {
 	InvalidateWindowClassesData(WC_GAME_OPTIONS);
-	UpdateTimeSettings(p1);
-	return true;
-=======
->>>>>>> 4d74e519
+	UpdateTimeSettings(new_value);
 }
 
 static void ZoomMinMaxChanged(int32 new_value)
@@ -1241,16 +1205,14 @@
 	MarkWholeScreenDirty();
 }
 
-static bool InvalidateSettingsWindow(int32 p1)
+static void InvalidateSettingsWindow(int32 new_value)
 {
 	InvalidateWindowClassesData(WC_GAME_OPTIONS);
-	return true;
-}
-
-static bool DeveloperModeChanged(int32 p1)
+}
+
+static void DeveloperModeChanged(int32 new_value)
 {
 	DebugReconsiderSendRemoteMessages();
-	return true;
 }
 
 /**
@@ -1270,45 +1232,30 @@
 {
 	InvalidateWindowClassesData(WC_COMPANY_COLOUR, -1);
 	ResetVehicleColourMap();
-<<<<<<< HEAD
-	return RedrawScreen(p1);
-}
-
-static bool InvalidateIndustryViewWindow(int32 p1)
-{
-	InvalidateWindowClassesData(WC_INDUSTRY_VIEW);
-	return true;
-}
-
-static bool InvalidateAISettingsWindow(int32 p1)
-{
-	InvalidateWindowClassesData(WC_AI_SETTINGS);
-	return true;
-}
-
-static bool ScriptMaxOpsChange(int32 p1)
-{
-	if (_networking && !_network_server) return true;
+	MarkWholeScreenDirty();
+}
+
+static void ScriptMaxOpsChange(int32 new_value)
+{
+	if (_networking && !_network_server) return;
 
 	GameInstance *g = Game::GetGameInstance();
 	if (g != nullptr && !g->IsDead()) {
-		g->LimitOpsTillSuspend(p1);
+		g->LimitOpsTillSuspend(new_value);
 	}
 
 	for (const Company *c : Company::Iterate()) {
 		if (c->is_ai && c->ai_instance != nullptr && !c->ai_instance->IsDead()) {
-			c->ai_instance->LimitOpsTillSuspend(p1);
-		}
-	}
-
-	return true;
-}
-
-static bool ScriptMaxMemoryChange(int32 p1)
+			c->ai_instance->LimitOpsTillSuspend(new_value);
+		}
+	}
+}
+
+static bool CheckScriptMaxMemoryChange(int32 &new_value)
 {
 	if (_networking && !_network_server) return true;
 
-	size_t limit = static_cast<size_t>(p1) << 20;
+	size_t limit = static_cast<size_t>(new_value) << 20;
 
 	GameInstance *g = Game::GetGameInstance();
 	if (g != nullptr && !g->IsDead()) {
@@ -1321,6 +1268,16 @@
 		}
 	}
 
+	return true;
+}
+
+static void ScriptMaxMemoryChange(int32 new_value)
+{
+	if (_networking && !_network_server) return;
+
+	size_t limit = static_cast<size_t>(new_value) << 20;
+
+	GameInstance *g = Game::GetGameInstance();
 	if (g != nullptr && !g->IsDead()) {
 		g->SetMemoryAllocationLimit(limit);
 	}
@@ -1330,30 +1287,6 @@
 			c->ai_instance->SetMemoryAllocationLimit(limit);
 		}
 	}
-
-	return true;
-}
-
-/**
- * Update the town authority window after a town authority setting change.
- * @param p1 Unused.
- * @return Always true.
- */
-static bool RedrawTownAuthority(int32 p1)
-{
-	SetWindowClassesDirty(WC_TOWN_AUTHORITY);
-	return true;
-}
-
-/**
- * Invalidate the company infrastructure details window after a infrastructure maintenance setting change.
- * @param p1 Unused.
- * @return Always true.
- */
-static bool InvalidateCompanyInfrastructureWindow(int32 p1)
-{
-	InvalidateWindowClassesData(WC_COMPANY_INFRASTRUCTURE);
-	return true;
 }
 
 /**
@@ -1361,90 +1294,74 @@
  * @param p1 Unused.
  * @return Always true.
  */
-static bool InvalidateCompanyWindow(int32 p1)
+static void InvalidateCompanyWindow(int32 new_value)
 {
 	InvalidateWindowClassesData(WC_COMPANY);
-	return true;
-=======
->>>>>>> 4d74e519
-}
-
-static bool EnableSingleVehSharedOrderGuiChanged(int32)
+}
+
+static void EnableSingleVehSharedOrderGuiChanged(int32 new_value)
 {
 	for (VehicleType type = VEH_BEGIN; type < VEH_COMPANY_END; type++) {
 		InvalidateWindowClassesData(GetWindowClassForVehicleType(type), 0);
 	}
 	SetWindowClassesDirty(WC_VEHICLE_TIMETABLE);
 	InvalidateWindowClassesData(WC_VEHICLE_ORDERS, 0);
-
-	return true;
-}
-
-static bool CheckYapfRailSignalPenalties(int32)
+}
+
+static void CheckYapfRailSignalPenalties(int32 new_value)
 {
 	extern void YapfCheckRailSignalPenalties();
 	YapfCheckRailSignalPenalties();
-
-	return true;
-}
-
-static bool ViewportMapShowTunnelModeChanged(int32 p1)
+}
+
+static void ViewportMapShowTunnelModeChanged(int32 new_value)
 {
 	extern void ViewportMapBuildTunnelCache();
 	ViewportMapBuildTunnelCache();
 
 	extern void MarkAllViewportMapLandscapesDirty();
 	MarkAllViewportMapLandscapesDirty();
-
-	return true;
-}
-
-static bool ViewportMapLandscapeModeChanged(int32 p1)
+}
+
+static void ViewportMapLandscapeModeChanged(int32 new_value)
 {
 	extern void MarkAllViewportMapLandscapesDirty();
 	MarkAllViewportMapLandscapesDirty();
-
-	return true;
-}
-
-static bool UpdateLinkgraphColours(int32 p1)
+}
+
+static void UpdateLinkgraphColours(int32 new_value)
 {
 	BuildLinkStatsLegend();
-	return RedrawScreen(p1);
-}
-
-static bool ClimateThresholdModeChanged(int32 p1)
+	MarkWholeScreenDirty();
+}
+
+static void ClimateThresholdModeChanged(int32 new_value)
 {
 	InvalidateWindowClassesData(WC_GENERATE_LANDSCAPE);
 	InvalidateWindowClassesData(WC_GAME_OPTIONS);
-	return true;
-}
-
-static bool VelocityUnitsChanged(int32 p1) {
+}
+
+static void VelocityUnitsChanged(int32 new_value) {
 	InvalidateWindowClassesData(WC_PAYMENT_RATES);
 	MarkWholeScreenDirty();
-	return true;
-}
-
-static bool ChangeTrackTypeSortMode(int32 p1) {
+}
+
+static void ChangeTrackTypeSortMode(int32 new_value) {
 	extern void SortRailTypes();
 	SortRailTypes();
 	MarkWholeScreenDirty();
-	return true;
-}
-
-static bool PublicRoadsSettingChange(int32 p1) {
+}
+
+static void PublicRoadsSettingChange(int32 new_value) {
 	InvalidateWindowClassesData(WC_SCEN_LAND_GEN);
-	return true;
-}
-
-static bool TrainSpeedAdaptationChanged(int32 p1) {
+}
+
+static void TrainSpeedAdaptationChanged(int32 new_value) {
 	extern void ClearAllSignalSpeedRestrictions();
 	ClearAllSignalSpeedRestrictions();
 	for (Train *t : Train::Iterate()) {
 		t->signal_speed_restriction = 0;
 	}
-	return true;
 }
 
 /** Checks if any settings are set to incorrect values, and sets them to correct values in that case. */
@@ -1467,23 +1384,17 @@
 	}
 }
 
-<<<<<<< HEAD
-static bool DifficultyMoneyCheatMultiplayerChange(int32 i)
+static void DifficultyMoneyCheatMultiplayerChange(int32 new_value)
 {
 	DeleteWindowById(WC_CHEATS, 0);
-	return true;
-}
-
-static bool DifficultyRenameTownsMultiplayerChange(int32 i)
+}
+
+static void DifficultyRenameTownsMultiplayerChange(int32 new_value)
 {
 	SetWindowClassesDirty(WC_TOWN_VIEW);
-	return true;
-}
-
-static bool MaxNoAIsChange(int32 i)
-=======
+}
+
 static void MaxNoAIsChange(int32 new_value)
->>>>>>> 4d74e519
 {
 	if (GetGameSettings().difficulty.max_no_competitors != 0 &&
 			AI::GetInfoList()->size() == 0 &&
@@ -1502,11 +1413,13 @@
 static bool CheckRoadSide(int32 &new_value)
 {
 	extern bool RoadVehiclesAreBuilt();
-	if (_game_mode != GM_MENU && RoadVehiclesAreBuilt()) return false;
-
+	return (_game_mode == GM_MENU || !RoadVehiclesAreBuilt());
+}
+
+static void RoadSideChanged(int32 new_value)
+{
 	extern void RecalculateRoadCachedOneWayStates();
 	RecalculateRoadCachedOneWayStates();
-	return true;
 }
 
 /**
@@ -1632,33 +1545,32 @@
 	MarkWholeScreenDirty();
 }
 
-<<<<<<< HEAD
-static bool CheckSharingRail(int32 p1)
-{
-	if (!CheckSharingChangePossible(VEH_TRAIN)) return false;
+static bool CheckSharingRail(int32 &new_value)
+{
+	return CheckSharingChangePossible(VEH_TRAIN);
+}
+
+static void SharingRailChanged(int32 new_value)
+{
 	UpdateAllBlockSignals();
-	return true;
-}
-
-static bool CheckSharingRoad(int32 p1)
+}
+
+static bool CheckSharingRoad(int32 &new_value)
 {
 	return CheckSharingChangePossible(VEH_ROAD);
 }
 
-static bool CheckSharingWater(int32 p1)
+static bool CheckSharingWater(int32 &new_value)
 {
 	return CheckSharingChangePossible(VEH_SHIP);
 }
 
-static bool CheckSharingAir(int32 p1)
+static bool CheckSharingAir(int32 &new_value)
 {
 	return CheckSharingChangePossible(VEH_AIRCRAFT);
 }
 
-static bool MaxVehiclesChanged(int32 p1)
-=======
 static void MaxVehiclesChanged(int32 new_value)
->>>>>>> 4d74e519
 {
 	InvalidateWindowClassesData(WC_BUILD_TOOLBAR);
 	MarkWholeScreenDirty();
@@ -1671,10 +1583,9 @@
 	}
 }
 
-<<<<<<< HEAD
-static bool ImprovedBreakdownsSettingChanged(int32 p1)
-{
-	if (!_settings_game.vehicle.improved_breakdowns) return true;
+static void ImprovedBreakdownsSettingChanged(int32 new_value)
+{
+	if (!_settings_game.vehicle.improved_breakdowns) return;
 
 	for (Vehicle *v : Vehicle::Iterate()) {
 		switch(v->type) {
@@ -1695,10 +1606,9 @@
 				break;
 		}
 	}
-	return true;
-}
-
-static bool DayLengthChanged(int32 p1)
+}
+
+static void DayLengthChanged(int32 new_value)
 {
 	const DateTicksScaled old_scaled_date_ticks = _scaled_date_ticks;
 	SetScaledTickVariables();
@@ -1707,54 +1617,21 @@
 	AdjustAllSignalSpeedRestrictionTickValues(_scaled_date_ticks - old_scaled_date_ticks);
 
 	MarkWholeScreenDirty();
-	return true;
-}
-
-static bool UpdateClientName(int32 p1)
-{
-	NetworkUpdateClientName();
-	return true;
-}
-
-static bool UpdateServerPassword(int32 p1)
-{
-	if (_settings_client.network.server_password.compare("*") == 0) {
-		_settings_client.network.server_password.clear();
-	}
-
-	NetworkServerUpdateGameInfo();
-	return true;
-}
-
-static bool UpdateRconPassword(int32 p1)
-=======
+}
+
 /**
  * Replace a passwords that are a literal asterisk with an empty string.
  * @param newval The new string value for this password field.
  * @return Always true.
  */
 static bool ReplaceAsteriskWithEmptyPassword(std::string &newval)
->>>>>>> 4d74e519
 {
 	if (newval.compare("*") == 0) newval.clear();
 	return true;
 }
 
-<<<<<<< HEAD
-static bool UpdateSettingsPassword(int32 p1)
-{
-	if (_settings_client.network.settings_password.compare("*") == 0) {
-		_settings_client.network.settings_password.clear();
-	}
-
-	return true;
-}
-
-static bool UpdateClientConfigValues(int32 p1)
-=======
 /** Update the game info, and send it to the clients when we are running as a server. */
 static void UpdateClientConfigValues()
->>>>>>> 4d74e519
 {
 	NetworkServerUpdateGameInfo();
 	if (_network_server) NetworkServerSendConfigUpdate();
@@ -2462,15 +2339,10 @@
 {
 	Company *c = Company::Get(cid);
 	for (auto &sd : _company_settings) {
-<<<<<<< HEAD
 		if (sd->IsIntSetting()) {
 			const IntSettingDesc *int_setting = sd->AsIntSetting();
-			int_setting->Write_ValidateSetting(&c->settings, int_setting->def);
-		}
-=======
-		const IntSettingDesc *int_setting = sd->AsIntSetting();
-		int_setting->MakeValueValidAndWrite(&c->settings, int_setting->def);
->>>>>>> 4d74e519
+			int_setting->MakeValueValidAndWrite(&c->settings, int_setting->def);
+		}
 	}
 }
 
@@ -2724,7 +2596,7 @@
 	if (osd->xref.conv != nullptr) val = osd->xref.conv(val);
 	if (setting_xref->IsIntSetting()) {
 		const IntSettingDesc *int_setting = setting_xref->AsIntSetting();
-		int_setting->Write_ValidateSetting(object, int_setting->Read(object));
+		int_setting->MakeValueValidAndWrite(object, int_setting->Read(object));
 	}
 }
 
@@ -2899,7 +2771,7 @@
 			}
 			if (setting->IsIntSetting()) {
 				const IntSettingDesc *int_setting = setting->AsIntSetting();
-				int_setting->Write_ValidateSetting(object, int_setting->Read(object));
+				int_setting->MakeValueValidAndWrite(object, int_setting->Read(object));
 			}
 		} else {
 			DEBUG(sl, 1, "PATX chunk: Could not find setting: '%s', ignoring", current_setting.name);
@@ -3040,7 +2912,7 @@
 				}
 				if (setting->IsIntSetting()) {
 					const IntSettingDesc *int_setting = setting->AsIntSetting();
-					int_setting->Write_ValidateSetting(&(c->settings), int_setting->Read(&(c->settings)));
+					int_setting->MakeValueValidAndWrite(&(c->settings), int_setting->Read(&(c->settings)));
 				}
 			} else {
 				DEBUG(sl, 1, "PLYX chunk: Could not find company setting: '%s', ignoring", current_setting.name);
