/* $Id$ */

/*
 * This file is part of OpenTTD.
 * OpenTTD is free software; you can redistribute it and/or modify it under the terms of the GNU General Public License as published by the Free Software Foundation, version 2.
 * OpenTTD is distributed in the hope that it will be useful, but WITHOUT ANY WARRANTY; without even the implied warranty of MERCHANTABILITY or FITNESS FOR A PARTICULAR PURPOSE.
 * See the GNU General Public License for more details. You should have received a copy of the GNU General Public License along with OpenTTD. If not, see <http://www.gnu.org/licenses/>.
 */

/**
 * @file settings.cpp
 * All actions handling saving and loading of the settings/configuration goes on in this file.
 * The file consists of three parts:
 * <ol>
 * <li>Parsing the configuration file (openttd.cfg). This is achieved with the ini_ functions which
 *     handle various types, such as normal 'key = value' pairs, lists and value combinations of
 *     lists, strings, integers, 'bit'-masks and element selections.
 * <li>Handle reading and writing to the setting-structures from inside the game either from
 *     the console for example or through the gui with CMD_ functions.
 * <li>Handle saving/loading of the PATS chunk inside the savegame.
 * </ol>
 * @see SettingDesc
 * @see SaveLoad
 */

#include "stdafx.h"
#include "currency.h"
#include "screenshot.h"
#include "network/network.h"
#include "network/network_func.h"
#include "settings_internal.h"
#include "command_func.h"
#include "console_func.h"
#include "pathfinder/pathfinder_type.h"
#include "genworld.h"
#include "train.h"
#include "news_func.h"
#include "window_func.h"
#include "sound_func.h"
#include "company_func.h"
#include "rev.h"
#ifdef WITH_FREETYPE
#include "fontcache.h"
#endif
#include "textbuf_gui.h"
#include "rail_gui.h"
#include "elrail_func.h"
#include "error.h"
#include "town.h"
#include "video/video_driver.hpp"
#include "sound/sound_driver.hpp"
#include "music/music_driver.hpp"
#include "blitter/factory.hpp"
#include "base_media_base.h"
#include "gamelog.h"
#include "settings_func.h"
#include "ini_type.h"
#include "ai/ai_config.hpp"
#include "ai/ai.hpp"
#include "game/game_config.hpp"
#include "game/game.hpp"
#include "ship.h"
#include "smallmap_gui.h"
#include "roadveh.h"
#include "fios.h"
#include "strings_func.h"
#include "string_func.h"
#include "debug.h"

#include "void_map.h"
#include "station_base.h"

#include "table/strings.h"
#include "table/settings.h"

#include <algorithm>
#include <vector>

#include "safeguards.h"

ClientSettings _settings_client;
GameSettings _settings_game;     ///< Game settings of a running game or the scenario editor.
GameSettings _settings_newgame;  ///< Game settings for new games (updated from the intro screen).
VehicleDefaultSettings _old_vds; ///< Used for loading default vehicles settings from old savegames
char *_config_file; ///< Configuration file of OpenTTD

typedef std::list<ErrorMessageData> ErrorList;
static ErrorList _settings_error_list; ///< Errors while loading minimal settings.


typedef void SettingDescProc(IniFile *ini, const SettingDesc *desc, const char *grpname, void *object);
typedef void SettingDescProcList(IniFile *ini, const char *grpname, StringList *list);

static bool IsSignedVarMemType(VarType vt);

/**
 * Groups in openttd.cfg that are actually lists.
 */
static const char * const _list_group_names[] = {
	"bans",
	"newgrf",
	"servers",
	"server_bind_addresses",
	NULL
};

/**
 * Find the index value of a ONEofMANY type in a string separated by |
 * @param many full domain of values the ONEofMANY setting can have
 * @param one the current value of the setting for which a value needs found
 * @param onelen force calculation of the *one parameter
 * @return the integer index of the full-list, or -1 if not found
 */
static size_t LookupOneOfMany(const char *many, const char *one, size_t onelen = 0)
{
	const char *s;
	size_t idx;

	if (onelen == 0) onelen = strlen(one);

	/* check if it's an integer */
	if (*one >= '0' && *one <= '9') return strtoul(one, NULL, 0);

	idx = 0;
	for (;;) {
		/* find end of item */
		s = many;
		while (*s != '|' && *s != 0) s++;
		if ((size_t)(s - many) == onelen && !memcmp(one, many, onelen)) return idx;
		if (*s == 0) return (size_t)-1;
		many = s + 1;
		idx++;
	}
}

/**
 * Find the set-integer value MANYofMANY type in a string
 * @param many full domain of values the MANYofMANY setting can have
 * @param str the current string value of the setting, each individual
 * of separated by a whitespace,tab or | character
 * @return the 'fully' set integer, or -1 if a set is not found
 */
static size_t LookupManyOfMany(const char *many, const char *str)
{
	const char *s;
	size_t r;
	size_t res = 0;

	for (;;) {
		/* skip "whitespace" */
		while (*str == ' ' || *str == '\t' || *str == '|') str++;
		if (*str == 0) break;

		s = str;
		while (*s != 0 && *s != ' ' && *s != '\t' && *s != '|') s++;

		r = LookupOneOfMany(many, str, s - str);
		if (r == (size_t)-1) return r;

		SetBit(res, (uint8)r); // value found, set it
		if (*s == 0) break;
		str = s + 1;
	}
	return res;
}

/**
 * Parse an integerlist string and set each found value
 * @param p the string to be parsed. Each element in the list is separated by a
 * comma or a space character
 * @param items pointer to the integerlist-array that will be filled with values
 * @param maxitems the maximum number of elements the integerlist-array has
 * @return returns the number of items found, or -1 on an error
 */
static int ParseIntList(const char *p, int *items, int maxitems)
{
	int n = 0; // number of items read so far
	bool comma = false; // do we accept comma?

	while (*p != '\0') {
		switch (*p) {
			case ',':
				/* Do not accept multiple commas between numbers */
				if (!comma) return -1;
				comma = false;
				/* FALL THROUGH */
			case ' ':
				p++;
				break;

			default: {
				if (n == maxitems) return -1; // we don't accept that many numbers
				char *end;
				long v = strtol(p, &end, 0);
				if (p == end) return -1; // invalid character (not a number)
				if (sizeof(int) < sizeof(long)) v = ClampToI32(v);
				items[n++] = v;
				p = end; // first non-number
				comma = true; // we accept comma now
				break;
			}
		}
	}

	/* If we have read comma but no number after it, fail.
	 * We have read comma when (n != 0) and comma is not allowed */
	if (n != 0 && !comma) return -1;

	return n;
}

/**
 * Load parsed string-values into an integer-array (intlist)
 * @param str the string that contains the values (and will be parsed)
 * @param array pointer to the integer-arrays that will be filled
 * @param nelems the number of elements the array holds. Maximum is 64 elements
 * @param type the type of elements the array holds (eg INT8, UINT16, etc.)
 * @return return true on success and false on error
 */
static bool LoadIntList(const char *str, void *array, int nelems, VarType type)
{
	int items[64];
	int i, nitems;

	if (str == NULL) {
		memset(items, 0, sizeof(items));
		nitems = nelems;
	} else {
		nitems = ParseIntList(str, items, lengthof(items));
		if (nitems != nelems) return false;
	}

	switch (type) {
		case SLE_VAR_BL:
		case SLE_VAR_I8:
		case SLE_VAR_U8:
			for (i = 0; i != nitems; i++) ((byte*)array)[i] = items[i];
			break;

		case SLE_VAR_I16:
		case SLE_VAR_U16:
			for (i = 0; i != nitems; i++) ((uint16*)array)[i] = items[i];
			break;

		case SLE_VAR_I32:
		case SLE_VAR_U32:
			for (i = 0; i != nitems; i++) ((uint32*)array)[i] = items[i];
			break;

		default: NOT_REACHED();
	}

	return true;
}

/**
 * Convert an integer-array (intlist) to a string representation. Each value
 * is separated by a comma or a space character
 * @param buf output buffer where the string-representation will be stored
 * @param last last item to write to in the output buffer
 * @param array pointer to the integer-arrays that is read from
 * @param nelems the number of elements the array holds.
 * @param type the type of elements the array holds (eg INT8, UINT16, etc.)
 */
static void MakeIntList(char *buf, const char *last, const void *array, int nelems, VarType type)
{
	int i, v = 0;
	const byte *p = (const byte *)array;

	for (i = 0; i != nelems; i++) {
		switch (type) {
			case SLE_VAR_BL:
			case SLE_VAR_I8:  v = *(const   int8 *)p; p += 1; break;
			case SLE_VAR_U8:  v = *(const  uint8 *)p; p += 1; break;
			case SLE_VAR_I16: v = *(const  int16 *)p; p += 2; break;
			case SLE_VAR_U16: v = *(const uint16 *)p; p += 2; break;
			case SLE_VAR_I32: v = *(const  int32 *)p; p += 4; break;
			case SLE_VAR_U32: v = *(const uint32 *)p; p += 4; break;
			default: NOT_REACHED();
		}
		buf += seprintf(buf, last, (i == 0) ? "%d" : ",%d", v);
	}
}

/**
 * Convert a ONEofMANY structure to a string representation.
 * @param buf output buffer where the string-representation will be stored
 * @param last last item to write to in the output buffer
 * @param many the full-domain string of possible values
 * @param id the value of the variable and whose string-representation must be found
 */
static void MakeOneOfMany(char *buf, const char *last, const char *many, int id)
{
	int orig_id = id;

	/* Look for the id'th element */
	while (--id >= 0) {
		for (; *many != '|'; many++) {
			if (*many == '\0') { // not found
				seprintf(buf, last, "%d", orig_id);
				return;
			}
		}
		many++; // pass the |-character
	}

	/* copy string until next item (|) or the end of the list if this is the last one */
	while (*many != '\0' && *many != '|' && buf < last) *buf++ = *many++;
	*buf = '\0';
}

/**
 * Convert a MANYofMANY structure to a string representation.
 * @param buf output buffer where the string-representation will be stored
 * @param last last item to write to in the output buffer
 * @param many the full-domain string of possible values
 * @param x the value of the variable and whose string-representation must
 *        be found in the bitmasked many string
 */
static void MakeManyOfMany(char *buf, const char *last, const char *many, uint32 x)
{
	const char *start;
	int i = 0;
	bool init = true;

	for (; x != 0; x >>= 1, i++) {
		start = many;
		while (*many != 0 && *many != '|') many++; // advance to the next element

		if (HasBit(x, 0)) { // item found, copy it
			if (!init) buf += seprintf(buf, last, "|");
			init = false;
			if (start == many) {
				buf += seprintf(buf, last, "%d", i);
			} else {
				memcpy(buf, start, many - start);
				buf += many - start;
			}
		}

		if (*many == '|') many++;
	}

	*buf = '\0';
}

/**
 * Convert a string representation (external) of a setting to the internal rep.
 * @param desc SettingDesc struct that holds all information about the variable
 * @param orig_str input string that will be parsed based on the type of desc
 * @return return the parsed value of the setting
 */
static const void *StringToVal(const SettingDescBase *desc, const char *orig_str)
{
	const char *str = orig_str == NULL ? "" : orig_str;

	switch (desc->cmd) {
		case SDT_NUMX: {
			char *end;
			size_t val = strtoul(str, &end, 0);
			if (end == str) {
				ErrorMessageData msg(STR_CONFIG_ERROR, STR_CONFIG_ERROR_INVALID_VALUE);
				msg.SetDParamStr(0, str);
				msg.SetDParamStr(1, desc->name);
				_settings_error_list.push_back(msg);
				return desc->def;
			}
			if (*end != '\0') {
				ErrorMessageData msg(STR_CONFIG_ERROR, STR_CONFIG_ERROR_TRAILING_CHARACTERS);
				msg.SetDParamStr(0, desc->name);
				_settings_error_list.push_back(msg);
			}
			return (void*)val;
		}

		case SDT_ONEOFMANY: {
			size_t r = LookupOneOfMany(desc->many, str);
			/* if the first attempt of conversion from string to the appropriate value fails,
			 * look if we have defined a converter from old value to new value. */
			if (r == (size_t)-1 && desc->proc_cnvt != NULL) r = desc->proc_cnvt(str);
			if (r != (size_t)-1) return (void*)r; // and here goes converted value

			ErrorMessageData msg(STR_CONFIG_ERROR, STR_CONFIG_ERROR_INVALID_VALUE);
			msg.SetDParamStr(0, str);
			msg.SetDParamStr(1, desc->name);
			_settings_error_list.push_back(msg);
			return desc->def;
		}

		case SDT_MANYOFMANY: {
			size_t r = LookupManyOfMany(desc->many, str);
			if (r != (size_t)-1) return (void*)r;
			ErrorMessageData msg(STR_CONFIG_ERROR, STR_CONFIG_ERROR_INVALID_VALUE);
			msg.SetDParamStr(0, str);
			msg.SetDParamStr(1, desc->name);
			_settings_error_list.push_back(msg);
			return desc->def;
		}

		case SDT_BOOLX: {
			if (strcmp(str, "true")  == 0 || strcmp(str, "on")  == 0 || strcmp(str, "1") == 0) return (void*)true;
			if (strcmp(str, "false") == 0 || strcmp(str, "off") == 0 || strcmp(str, "0") == 0) return (void*)false;

			ErrorMessageData msg(STR_CONFIG_ERROR, STR_CONFIG_ERROR_INVALID_VALUE);
			msg.SetDParamStr(0, str);
			msg.SetDParamStr(1, desc->name);
			_settings_error_list.push_back(msg);
			return desc->def;
		}

		case SDT_STRING: return orig_str;
		case SDT_INTLIST: return str;
		default: break;
	}

	return NULL;
}

/**
 * Set the value of a setting and if needed clamp the value to
 * the preset minimum and maximum.
 * @param ptr the variable itself
 * @param sd pointer to the 'information'-database of the variable
 * @param val signed long version of the new value
 * @pre SettingDesc is of type SDT_BOOLX, SDT_NUMX,
 * SDT_ONEOFMANY or SDT_MANYOFMANY. Other types are not supported as of now
 */
static void Write_ValidateSetting(void *ptr, const SettingDesc *sd, int32 val)
{
	const SettingDescBase *sdb = &sd->desc;

	if (sdb->cmd != SDT_BOOLX &&
			sdb->cmd != SDT_NUMX &&
			sdb->cmd != SDT_ONEOFMANY &&
			sdb->cmd != SDT_MANYOFMANY) {
		return;
	}

	/* We cannot know the maximum value of a bitset variable, so just have faith */
	if (sdb->cmd != SDT_MANYOFMANY) {
		/* We need to take special care of the uint32 type as we receive from the function
		 * a signed integer. While here also bail out on 64-bit settings as those are not
		 * supported. Unsigned 8 and 16-bit variables are safe since they fit into a signed
		 * 32-bit variable
		 * TODO: Support 64-bit settings/variables */
		switch (GetVarMemType(sd->save.conv)) {
			case SLE_VAR_NULL: return;
			case SLE_VAR_BL:
			case SLE_VAR_I8:
			case SLE_VAR_U8:
			case SLE_VAR_I16:
			case SLE_VAR_U16:
			case SLE_VAR_I32: {
				/* Override the minimum value. No value below sdb->min, except special value 0 */
				if (!(sdb->flags & SGF_0ISDISABLED) || val != 0) val = Clamp(val, sdb->min, sdb->max);
				break;
			}
			case SLE_VAR_U32: {
				/* Override the minimum value. No value below sdb->min, except special value 0 */
				uint min = ((sdb->flags & SGF_0ISDISABLED) && (uint)val <= (uint)sdb->min) ? 0 : sdb->min;
				WriteValue(ptr, SLE_VAR_U32, (int64)ClampU(val, min, sdb->max));
				return;
			}
			case SLE_VAR_I64:
			case SLE_VAR_U64:
			default: NOT_REACHED();
		}
	}

	WriteValue(ptr, sd->save.conv, (int64)val);
}

/**
 * Load values from a group of an IniFile structure into the internal representation
 * @param ini pointer to IniFile structure that holds administrative information
 * @param sd pointer to SettingDesc structure whose internally pointed variables will
 *        be given values
 * @param grpname the group of the IniFile to search in for the new values
 * @param object pointer to the object been loaded
 */
static void IniLoadSettings(IniFile *ini, const SettingDesc *sd, const char *grpname, void *object)
{
	IniGroup *group;
	IniGroup *group_def = ini->GetGroup(grpname);
	IniItem *item;
	const void *p;
	void *ptr;
	const char *s;

	for (; sd->save.cmd != SL_END; sd++) {
		const SettingDescBase *sdb = &sd->desc;
		const SaveLoad        *sld = &sd->save;

		if (!SlIsObjectCurrentlyValid(sld->version_from, sld->version_to, sld->ext_feature_test)) continue;

		/* For settings.xx.yy load the settings from [xx] yy = ? */
		s = strchr(sdb->name, '.');
		if (s != NULL) {
			group = ini->GetGroup(sdb->name, s - sdb->name);
			s++;
		} else {
			s = sdb->name;
			group = group_def;
		}

		item = group->GetItem(s, false);
		if (item == NULL && group != group_def) {
			/* For settings.xx.yy load the settings from [settingss] yy = ? in case the previous
			 * did not exist (e.g. loading old config files with a [settings] section */
			item = group_def->GetItem(s, false);
		}
		if (item == NULL) {
			/* For settings.xx.zz.yy load the settings from [zz] yy = ? in case the previous
			 * did not exist (e.g. loading old config files with a [yapf] section */
			const char *sc = strchr(s, '.');
			if (sc != NULL) item = ini->GetGroup(s, sc - s)->GetItem(sc + 1, false);
		}

		p = (item == NULL) ? sdb->def : StringToVal(sdb, item->value);
		ptr = GetVariableAddress(object, sld);

		switch (sdb->cmd) {
			case SDT_BOOLX: // All four are various types of (integer) numbers
			case SDT_NUMX:
			case SDT_ONEOFMANY:
			case SDT_MANYOFMANY:
				Write_ValidateSetting(ptr, sd, (int32)(size_t)p);
				break;

			case SDT_STRING:
				switch (GetVarMemType(sld->conv)) {
					case SLE_VAR_STRB:
					case SLE_VAR_STRBQ:
						if (p != NULL) strecpy((char*)ptr, (const char*)p, (char*)ptr + sld->length - 1);
						break;

					case SLE_VAR_STR:
					case SLE_VAR_STRQ:
						free(*(char**)ptr);
						*(char**)ptr = p == NULL ? NULL : stredup((const char*)p);
						break;

					case SLE_VAR_CHAR: if (p != NULL) *(char *)ptr = *(const char *)p; break;

					default: NOT_REACHED();
				}
				break;

			case SDT_INTLIST: {
				if (!LoadIntList((const char*)p, ptr, sld->length, GetVarMemType(sld->conv))) {
					ErrorMessageData msg(STR_CONFIG_ERROR, STR_CONFIG_ERROR_ARRAY);
					msg.SetDParamStr(0, sdb->name);
					_settings_error_list.push_back(msg);

					/* Use default */
					LoadIntList((const char*)sdb->def, ptr, sld->length, GetVarMemType(sld->conv));
				} else if (sd->desc.proc_cnvt != NULL) {
					sd->desc.proc_cnvt((const char*)p);
				}
				break;
			}
			default: NOT_REACHED();
		}
	}
}

/**
 * Save the values of settings to the inifile.
 * @param ini pointer to IniFile structure
 * @param sd read-only SettingDesc structure which contains the unmodified,
 *        loaded values of the configuration file and various information about it
 * @param grpname holds the name of the group (eg. [network]) where these will be saved
 * @param object pointer to the object been saved
 * The function works as follows: for each item in the SettingDesc structure we
 * have a look if the value has changed since we started the game (the original
 * values are reloaded when saving). If settings indeed have changed, we get
 * these and save them.
 */
static void IniSaveSettings(IniFile *ini, const SettingDesc *sd, const char *grpname, void *object)
{
	IniGroup *group_def = NULL, *group;
	IniItem *item;
	char buf[512];
	const char *s;
	void *ptr;

	for (; sd->save.cmd != SL_END; sd++) {
		const SettingDescBase *sdb = &sd->desc;
		const SaveLoad        *sld = &sd->save;

		/* If the setting is not saved to the configuration
		 * file, just continue with the next setting */
		if (!SlIsObjectCurrentlyValid(sld->version_from, sld->version_to, sld->ext_feature_test)) continue;
		if (sld->conv & SLF_NOT_IN_CONFIG) continue;

		/* XXX - wtf is this?? (group override?) */
		s = strchr(sdb->name, '.');
		if (s != NULL) {
			group = ini->GetGroup(sdb->name, s - sdb->name);
			s++;
		} else {
			if (group_def == NULL) group_def = ini->GetGroup(grpname);
			s = sdb->name;
			group = group_def;
		}

		item = group->GetItem(s, true);
		ptr = GetVariableAddress(object, sld);

		if (item->value != NULL) {
			/* check if the value is the same as the old value */
			const void *p = StringToVal(sdb, item->value);

			/* The main type of a variable/setting is in bytes 8-15
			 * The subtype (what kind of numbers do we have there) is in 0-7 */
			switch (sdb->cmd) {
				case SDT_BOOLX:
				case SDT_NUMX:
				case SDT_ONEOFMANY:
				case SDT_MANYOFMANY:
					switch (GetVarMemType(sld->conv)) {
						case SLE_VAR_BL:
							if (*(bool*)ptr == (p != NULL)) continue;
							break;

						case SLE_VAR_I8:
						case SLE_VAR_U8:
							if (*(byte*)ptr == (byte)(size_t)p) continue;
							break;

						case SLE_VAR_I16:
						case SLE_VAR_U16:
							if (*(uint16*)ptr == (uint16)(size_t)p) continue;
							break;

						case SLE_VAR_I32:
						case SLE_VAR_U32:
							if (*(uint32*)ptr == (uint32)(size_t)p) continue;
							break;

						default: NOT_REACHED();
					}
					break;

				default: break; // Assume the other types are always changed
			}
		}

		/* Value has changed, get the new value and put it into a buffer */
		switch (sdb->cmd) {
			case SDT_BOOLX:
			case SDT_NUMX:
			case SDT_ONEOFMANY:
			case SDT_MANYOFMANY: {
				uint32 i = (uint32)ReadValue(ptr, sld->conv);

				switch (sdb->cmd) {
					case SDT_BOOLX:      strecpy(buf, (i != 0) ? "true" : "false", lastof(buf)); break;
					case SDT_NUMX:       seprintf(buf, lastof(buf), IsSignedVarMemType(sld->conv) ? "%d" : "%u", i); break;
					case SDT_ONEOFMANY:  MakeOneOfMany(buf, lastof(buf), sdb->many, i); break;
					case SDT_MANYOFMANY: MakeManyOfMany(buf, lastof(buf), sdb->many, i); break;
					default: NOT_REACHED();
				}
				break;
			}

			case SDT_STRING:
				switch (GetVarMemType(sld->conv)) {
					case SLE_VAR_STRB: strecpy(buf, (char*)ptr, lastof(buf)); break;
					case SLE_VAR_STRBQ:seprintf(buf, lastof(buf), "\"%s\"", (char*)ptr); break;
					case SLE_VAR_STR:  strecpy(buf, *(char**)ptr, lastof(buf)); break;

					case SLE_VAR_STRQ:
						if (*(char**)ptr == NULL) {
							buf[0] = '\0';
						} else {
							seprintf(buf, lastof(buf), "\"%s\"", *(char**)ptr);
						}
						break;

					case SLE_VAR_CHAR: buf[0] = *(char*)ptr; buf[1] = '\0'; break;
					default: NOT_REACHED();
				}
				break;

			case SDT_INTLIST:
				MakeIntList(buf, lastof(buf), ptr, sld->length, GetVarMemType(sld->conv));
				break;

			default: NOT_REACHED();
		}

		/* The value is different, that means we have to write it to the ini */
		free(item->value);
		item->value = stredup(buf);
	}
}

/**
 * Loads all items from a 'grpname' section into a list
 * The list parameter can be a NULL pointer, in this case nothing will be
 * saved and a callback function should be defined that will take over the
 * list-handling and store the data itself somewhere.
 * @param ini IniFile handle to the ini file with the source data
 * @param grpname character string identifying the section-header of the ini file that will be parsed
 * @param list new list with entries of the given section
 */
static void IniLoadSettingList(IniFile *ini, const char *grpname, StringList *list)
{
	IniGroup *group = ini->GetGroup(grpname);

	if (group == NULL || list == NULL) return;

	list->Clear();

	for (const IniItem *item = group->item; item != NULL; item = item->next) {
		if (item->name != NULL) *list->Append() = stredup(item->name);
	}
}

/**
 * Saves all items from a list into the 'grpname' section
 * The list parameter can be a NULL pointer, in this case a callback function
 * should be defined that will provide the source data to be saved.
 * @param ini IniFile handle to the ini file where the destination data is saved
 * @param grpname character string identifying the section-header of the ini file
 * @param list pointer to an string(pointer) array that will be used as the
 *             source to be saved into the relevant ini section
 */
static void IniSaveSettingList(IniFile *ini, const char *grpname, StringList *list)
{
	IniGroup *group = ini->GetGroup(grpname);

	if (group == NULL || list == NULL) return;
	group->Clear();

	for (char **iter = list->Begin(); iter != list->End(); iter++) {
		group->GetItem(*iter, true)->SetValue("");
	}
}

/**
 * Load a WindowDesc from config.
 * @param ini IniFile handle to the ini file with the source data
 * @param grpname character string identifying the section-header of the ini file that will be parsed
 * @param desc Destination WindowDesc
 */
void IniLoadWindowSettings(IniFile *ini, const char *grpname, void *desc)
{
	IniLoadSettings(ini, _window_settings, grpname, desc);
}

/**
 * Save a WindowDesc to config.
 * @param ini IniFile handle to the ini file where the destination data is saved
 * @param grpname character string identifying the section-header of the ini file
 * @param desc Source WindowDesc
 */
void IniSaveWindowSettings(IniFile *ini, const char *grpname, void *desc)
{
	IniSaveSettings(ini, _window_settings, grpname, desc);
}

/**
 * Check whether the setting is editable in the current gamemode.
 * @param do_command true if this is about checking a command from the server.
 * @return true if editable.
 */
bool SettingDesc::IsEditable(bool do_command) const
{
	if (!do_command && !(this->save.conv & SLF_NO_NETWORK_SYNC) && _networking && !_network_server && !(this->desc.flags & SGF_PER_COMPANY)) return false;
	if ((this->desc.flags & SGF_NETWORK_ONLY) && !_networking && _game_mode != GM_MENU) return false;
	if ((this->desc.flags & SGF_NO_NETWORK) && _networking) return false;
	if ((this->desc.flags & SGF_NEWGAME_ONLY) &&
			(_game_mode == GM_NORMAL ||
			(_game_mode == GM_EDITOR && !(this->desc.flags & SGF_SCENEDIT_TOO)))) return false;
	return true;
}

/**
 * Return the type of the setting.
 * @return type of setting
 */
SettingType SettingDesc::GetType() const
{
	if (this->desc.flags & SGF_PER_COMPANY) return ST_COMPANY;
	return (this->save.conv & SLF_NOT_IN_SAVE) ? ST_CLIENT : ST_GAME;
}

/* Begin - Callback Functions for the various settings. */

/** Reposition the main toolbar as the setting changed. */
static bool v_PositionMainToolbar(int32 p1)
{
	if (_game_mode != GM_MENU) PositionMainToolbar(NULL);
	return true;
}

/** Reposition the statusbar as the setting changed. */
static bool v_PositionStatusbar(int32 p1)
{
	if (_game_mode != GM_MENU) {
		PositionStatusbar(NULL);
		PositionNewsMessage(NULL);
		PositionNetworkChatWindow(NULL);
	}
	return true;
}

static bool PopulationInLabelActive(int32 p1)
{
	UpdateAllTownVirtCoords();
	return true;
}

static bool RedrawScreen(int32 p1)
{
	MarkWholeScreenDirty();
	return true;
}

/**
 * Redraw the smallmap after a colour scheme change.
 * @param p1 Callback parameter.
 * @return Always true.
 */
static bool RedrawSmallmap(int32 p1)
{
	BuildLandLegend();
	BuildOwnerLegend();
	SetWindowClassesDirty(WC_SMALLMAP);
	return true;
}

static bool InvalidateDetailsWindow(int32 p1)
{
	SetWindowClassesDirty(WC_VEHICLE_DETAILS);
	return true;
}

static bool StationSpreadChanged(int32 p1)
{
	InvalidateWindowData(WC_SELECT_STATION, 0);
	InvalidateWindowData(WC_BUILD_STATION, 0);
	return true;
}

static bool InvalidateBuildIndustryWindow(int32 p1)
{
	InvalidateWindowData(WC_BUILD_INDUSTRY, 0);
	return true;
}

static bool CloseSignalGUI(int32 p1)
{
	if (p1 == 0) {
		DeleteWindowByClass(WC_BUILD_SIGNAL);
	}
	return true;
}

static bool InvalidateTownViewWindow(int32 p1)
{
	InvalidateWindowClassesData(WC_TOWN_VIEW, p1);
	return true;
}

static bool DeleteSelectStationWindow(int32 p1)
{
	DeleteWindowById(WC_SELECT_STATION, 0);
	return true;
}

static bool UpdateConsists(int32 p1)
{
	Train *t;
	FOR_ALL_TRAINS(t) {
		/* Update the consist of all trains so the maximum speed is set correctly. */
		if (t->IsFrontEngine() || t->IsFreeWagon()) t->ConsistChanged(CCF_TRACK);
	}
	InvalidateWindowClassesData(WC_BUILD_VEHICLE, 0);
	return true;
}

/* Check service intervals of vehicles, p1 is value of % or day based servicing */
static bool CheckInterval(int32 p1)
{
	bool update_vehicles;
	VehicleDefaultSettings *vds;
	if (_game_mode == GM_MENU || !Company::IsValidID(_current_company)) {
		vds = &_settings_client.company.vehicle;
		update_vehicles = false;
	} else {
		vds = &Company::Get(_current_company)->settings.vehicle;
		update_vehicles = true;
	}

	if (p1 != 0) {
		vds->servint_trains   = 50;
		vds->servint_roadveh  = 50;
		vds->servint_aircraft = 50;
		vds->servint_ships    = 50;
	} else {
		vds->servint_trains   = 150;
		vds->servint_roadveh  = 150;
		vds->servint_aircraft = 100;
		vds->servint_ships    = 360;
	}

	if (update_vehicles) {
		const Company *c = Company::Get(_current_company);
		Vehicle *v;
		FOR_ALL_VEHICLES(v) {
			if (v->owner == _current_company && v->IsPrimaryVehicle() && !v->ServiceIntervalIsCustom()) {
				v->SetServiceInterval(CompanyServiceInterval(c, v->type));
				v->SetServiceIntervalIsPercent(p1 != 0);
			}
		}
	}

	InvalidateDetailsWindow(0);

	return true;
}

static bool UpdateInterval(VehicleType type, int32 p1)
{
	bool update_vehicles;
	VehicleDefaultSettings *vds;
	if (_game_mode == GM_MENU || !Company::IsValidID(_current_company)) {
		vds = &_settings_client.company.vehicle;
		update_vehicles = false;
	} else {
		vds = &Company::Get(_current_company)->settings.vehicle;
		update_vehicles = true;
	}

	/* Test if the interval is valid */
	uint16 interval = GetServiceIntervalClamped(p1, vds->servint_ispercent);
	if (interval != p1) return false;

	if (update_vehicles) {
		Vehicle *v;
		FOR_ALL_VEHICLES(v) {
			if (v->owner == _current_company && v->type == type && v->IsPrimaryVehicle() && !v->ServiceIntervalIsCustom()) {
				v->SetServiceInterval(p1);
			}
		}
	}

	InvalidateDetailsWindow(0);

	return true;
}

static bool UpdateIntervalTrains(int32 p1)
{
	return UpdateInterval(VEH_TRAIN, p1);
}

static bool UpdateIntervalRoadVeh(int32 p1)
{
	return UpdateInterval(VEH_ROAD, p1);
}

static bool UpdateIntervalShips(int32 p1)
{
	return UpdateInterval(VEH_SHIP, p1);
}

static bool UpdateIntervalAircraft(int32 p1)
{
	return UpdateInterval(VEH_AIRCRAFT, p1);
}

static bool TrainAccelerationModelChanged(int32 p1)
{
	Train *t;
	FOR_ALL_TRAINS(t) {
		if (t->IsFrontEngine()) {
			t->tcache.cached_max_curve_speed = t->GetCurveSpeedLimit();
			t->UpdateAcceleration();
		}
	}

	/* These windows show acceleration values only when realistic acceleration is on. They must be redrawn after a setting change. */
	SetWindowClassesDirty(WC_ENGINE_PREVIEW);
	InvalidateWindowClassesData(WC_BUILD_VEHICLE, 0);
	SetWindowClassesDirty(WC_VEHICLE_DETAILS);

	return true;
}

/**
 * This function updates the train acceleration cache after a steepness change.
 * @param p1 Callback parameter.
 * @return Always true.
 */
static bool TrainSlopeSteepnessChanged(int32 p1)
{
	Train *t;
	FOR_ALL_TRAINS(t) {
		if (t->IsFrontEngine()) t->CargoChanged();
	}

	return true;
}

/**
 * This function updates realistic acceleration caches when the setting "Road vehicle acceleration model" is set.
 * @param p1 Callback parameter
 * @return Always true
 */
static bool RoadVehAccelerationModelChanged(int32 p1)
{
	if (_settings_game.vehicle.roadveh_acceleration_model != AM_ORIGINAL) {
		RoadVehicle *rv;
		FOR_ALL_ROADVEHICLES(rv) {
			if (rv->IsFrontEngine()) {
				rv->CargoChanged();
			}
		}
	}
	if (_settings_game.vehicle.roadveh_acceleration_model == AM_ORIGINAL || !_settings_game.vehicle.improved_breakdowns) {
		RoadVehicle *rv;
		FOR_ALL_ROADVEHICLES(rv) {
			if (rv->IsFrontEngine()) {
				rv->breakdown_chance_factor = 128;
			}
		}
	}

	/* These windows show acceleration values only when realistic acceleration is on. They must be redrawn after a setting change. */
	SetWindowClassesDirty(WC_ENGINE_PREVIEW);
	InvalidateWindowClassesData(WC_BUILD_VEHICLE, 0);
	SetWindowClassesDirty(WC_VEHICLE_DETAILS);

	return true;
}

/**
 * This function updates the road vehicle acceleration cache after a steepness change.
 * @param p1 Callback parameter.
 * @return Always true.
 */
static bool RoadVehSlopeSteepnessChanged(int32 p1)
{
	RoadVehicle *rv;
	FOR_ALL_ROADVEHICLES(rv) {
		if (rv->IsFrontEngine()) rv->CargoChanged();
	}

	return true;
}

static bool DragSignalsDensityChanged(int32)
{
	InvalidateWindowData(WC_BUILD_SIGNAL, 0);

	return true;
}

static bool TownFoundingChanged(int32 p1)
{
	if (_game_mode != GM_EDITOR && _settings_game.economy.found_town == TF_FORBIDDEN) {
		DeleteWindowById(WC_FOUND_TOWN, 0);
		return true;
	}
	InvalidateWindowData(WC_FOUND_TOWN, 0);
	return true;
}

static bool InvalidateVehTimetableWindow(int32 p1)
{
	InvalidateWindowClassesData(WC_VEHICLE_TIMETABLE, VIWD_MODIFY_ORDERS);
	return true;
}

static bool ZoomMinMaxChanged(int32 p1)
{
	extern void ConstrainAllViewportsZoom();
	ConstrainAllViewportsZoom();
	GfxClearSpriteCache();
	if (_settings_client.gui.zoom_min > _gui_zoom) {
		/* Restrict GUI zoom if it is no longer available. */
		_gui_zoom = _settings_client.gui.zoom_min;
		UpdateCursorSize();
		LoadStringWidthTable();
	}
	return true;
}

/**
 * Update any possible saveload window and delete any newgrf dialogue as
 * its widget parts might change. Reinit all windows as it allows access to the
 * newgrf debug button.
 * @param p1 unused.
 * @return Always true.
 */
static bool InvalidateNewGRFChangeWindows(int32 p1)
{
	InvalidateWindowClassesData(WC_SAVELOAD);
	DeleteWindowByClass(WC_GAME_OPTIONS);
	ReInitAllWindows();
	return true;
}

static bool InvalidateCompanyLiveryWindow(int32 p1)
{
	InvalidateWindowClassesData(WC_COMPANY_COLOUR);
	return RedrawScreen(p1);
}

static bool InvalidateIndustryViewWindow(int32 p1)
{
	InvalidateWindowClassesData(WC_INDUSTRY_VIEW);
	return true;
}

static bool InvalidateAISettingsWindow(int32 p1)
{
	InvalidateWindowClassesData(WC_AI_SETTINGS);
	return true;
}

/**
 * Update the town authority window after a town authority setting change.
 * @param p1 Unused.
 * @return Always true.
 */
static bool RedrawTownAuthority(int32 p1)
{
	SetWindowClassesDirty(WC_TOWN_AUTHORITY);
	return true;
}

/**
 * Invalidate the company infrastructure details window after a infrastructure maintenance setting change.
 * @param p1 Unused.
 * @return Always true.
 */
static bool InvalidateCompanyInfrastructureWindow(int32 p1)
{
	InvalidateWindowClassesData(WC_COMPANY_INFRASTRUCTURE);
	return true;
}

/**
 * Invalidate the company details window after the shares setting changed.
 * @param p1 Unused.
 * @return Always true.
 */
static bool InvalidateCompanyWindow(int32 p1)
{
	InvalidateWindowClassesData(WC_COMPANY);
	return true;
}

/** Checks if any settings are set to incorrect values, and sets them to correct values in that case. */
static void ValidateSettings()
{
	/* Do not allow a custom sea level with the original land generator. */
	if (_settings_newgame.game_creation.land_generator == LG_ORIGINAL &&
			_settings_newgame.difficulty.quantity_sea_lakes == CUSTOM_SEA_LEVEL_NUMBER_DIFFICULTY) {
		_settings_newgame.difficulty.quantity_sea_lakes = CUSTOM_SEA_LEVEL_MIN_PERCENTAGE;
	}
}

static bool DifficultyNoiseChange(int32 i)
{
	if (_game_mode == GM_NORMAL) {
		UpdateAirportsNoise();
		if (_settings_game.economy.station_noise_level) {
			InvalidateWindowClassesData(WC_TOWN_VIEW, 0);
		}
	}

	return true;
}

static bool MaxNoAIsChange(int32 i)
{
	if (GetGameSettings().difficulty.max_no_competitors != 0 &&
			AI::GetInfoList()->size() == 0 &&
			(!_networking || _network_server)) {
		ShowErrorMessage(STR_WARNING_NO_SUITABLE_AI, INVALID_STRING_ID, WL_CRITICAL);
	}

	return true;
}

/**
 * Check whether the road side may be changed.
 * @param p1 unused
 * @return true if the road side may be changed.
 */
static bool CheckRoadSide(int p1)
{
	extern bool RoadVehiclesAreBuilt();
	return _game_mode == GM_MENU || !RoadVehiclesAreBuilt();
}

/**
 * Conversion callback for _gameopt_settings_game.landscape
 * It converts (or try) between old values and the new ones,
 * without losing initial setting of the user
 * @param value that was read from config file
 * @return the "hopefully" converted value
 */
static size_t ConvertLandscape(const char *value)
{
	/* try with the old values */
	return LookupOneOfMany("normal|hilly|desert|candy", value);
}

static bool CheckFreeformEdges(int32 p1)
{
	if (_game_mode == GM_MENU) return true;
	if (p1 != 0) {
		Ship *s;
		FOR_ALL_SHIPS(s) {
			/* Check if there is a ship on the northern border. */
			if (TileX(s->tile) == 0 || TileY(s->tile) == 0) {
				ShowErrorMessage(STR_CONFIG_SETTING_EDGES_NOT_EMPTY, INVALID_STRING_ID, WL_ERROR);
				return false;
			}
		}
		BaseStation *st;
		FOR_ALL_BASE_STATIONS(st) {
			/* Check if there is a non-deleted buoy on the northern border. */
			if (st->IsInUse() && (TileX(st->xy) == 0 || TileY(st->xy) == 0)) {
				ShowErrorMessage(STR_CONFIG_SETTING_EDGES_NOT_EMPTY, INVALID_STRING_ID, WL_ERROR);
				return false;
			}
		}
		for (uint i = 0; i < MapSizeX(); i++) MakeVoid(TileXY(i, 0));
		for (uint i = 0; i < MapSizeY(); i++) MakeVoid(TileXY(0, i));
	} else {
		for (uint i = 0; i < MapMaxX(); i++) {
			if (TileHeight(TileXY(i, 1)) != 0) {
				ShowErrorMessage(STR_CONFIG_SETTING_EDGES_NOT_WATER, INVALID_STRING_ID, WL_ERROR);
				return false;
			}
		}
		for (uint i = 1; i < MapMaxX(); i++) {
			if (!IsTileType(TileXY(i, MapMaxY() - 1), MP_WATER) || TileHeight(TileXY(1, MapMaxY())) != 0) {
				ShowErrorMessage(STR_CONFIG_SETTING_EDGES_NOT_WATER, INVALID_STRING_ID, WL_ERROR);
				return false;
			}
		}
		for (uint i = 0; i < MapMaxY(); i++) {
			if (TileHeight(TileXY(1, i)) != 0) {
				ShowErrorMessage(STR_CONFIG_SETTING_EDGES_NOT_WATER, INVALID_STRING_ID, WL_ERROR);
				return false;
			}
		}
		for (uint i = 1; i < MapMaxY(); i++) {
			if (!IsTileType(TileXY(MapMaxX() - 1, i), MP_WATER) || TileHeight(TileXY(MapMaxX(), i)) != 0) {
				ShowErrorMessage(STR_CONFIG_SETTING_EDGES_NOT_WATER, INVALID_STRING_ID, WL_ERROR);
				return false;
			}
		}
		/* Make tiles at the border water again. */
		for (uint i = 0; i < MapMaxX(); i++) {
			SetTileHeight(TileXY(i, 0), 0);
			SetTileType(TileXY(i, 0), MP_WATER);
		}
		for (uint i = 0; i < MapMaxY(); i++) {
			SetTileHeight(TileXY(0, i), 0);
			SetTileType(TileXY(0, i), MP_WATER);
		}
	}
	MarkWholeScreenDirty();
	return true;
}

/**
 * Changing the setting "allow multiple NewGRF sets" is not allowed
 * if there are vehicles.
 */
static bool ChangeDynamicEngines(int32 p1)
{
	if (_game_mode == GM_MENU) return true;

	if (!EngineOverrideManager::ResetToCurrentNewGRFConfig()) {
		ShowErrorMessage(STR_CONFIG_SETTING_DYNAMIC_ENGINES_EXISTING_VEHICLES, INVALID_STRING_ID, WL_ERROR);
		return false;
	}

	return true;
}

static bool ChangeMaxHeightLevel(int32 p1)
{
	if (_game_mode == GM_NORMAL) return false;
	if (_game_mode != GM_EDITOR) return true;

	/* Check if at least one mountain on the map is higher than the new value.
	 * If yes, disallow the change. */
	for (TileIndex t = 0; t < MapSize(); t++) {
		if ((int32)TileHeight(t) > p1) {
			ShowErrorMessage(STR_CONFIG_SETTING_TOO_HIGH_MOUNTAIN, INVALID_STRING_ID, WL_ERROR);
			/* Return old, unchanged value */
			return false;
		}
	}

	/* The smallmap uses an index from heightlevels to colours. Trigger rebuilding it. */
	InvalidateWindowClassesData(WC_SMALLMAP, 2);

	return true;
}

static bool StationCatchmentChanged(int32 p1)
{
	Station::RecomputeIndustriesNearForAll();
	return true;
}

static bool MaxVehiclesChanged(int32 p1)
{
	InvalidateWindowClassesData(WC_BUILD_TOOLBAR);
	MarkWholeScreenDirty();
	return true;
}

static bool ImprovedBreakdownsSettingChanged(int32 p1)
{
	if (!_settings_game.vehicle.improved_breakdowns) return true;

	Vehicle *v;
	FOR_ALL_VEHICLES(v) {
		switch(v->type) {
			case VEH_TRAIN:
				if (v->IsFrontEngine()) {
					v->breakdown_chance_factor = 128;
					Train::From(v)->UpdateAcceleration();
				}
				break;

			case VEH_ROAD:
				if (v->IsFrontEngine()) {
					v->breakdown_chance_factor = 128;
				}
				break;

			default:
				break;
		}
	}
	return true;
}

#ifdef ENABLE_NETWORK

static bool UpdateClientName(int32 p1)
{
	NetworkUpdateClientName();
	return true;
}

static bool UpdateServerPassword(int32 p1)
{
	if (strcmp(_settings_client.network.server_password, "*") == 0) {
		_settings_client.network.server_password[0] = '\0';
	}

	return true;
}

static bool UpdateRconPassword(int32 p1)
{
	if (strcmp(_settings_client.network.rcon_password, "*") == 0) {
		_settings_client.network.rcon_password[0] = '\0';
	}

	return true;
}

static bool UpdateClientConfigValues(int32 p1)
{
	if (_network_server) NetworkServerSendConfigUpdate();

	return true;
}

#endif /* ENABLE_NETWORK */


/* End - Callback Functions */

/**
 * Prepare for reading and old diff_custom by zero-ing the memory.
 */
static void PrepareOldDiffCustom()
{
	memset(_old_diff_custom, 0, sizeof(_old_diff_custom));
}

/**
 * Reading of the old diff_custom array and transforming it to the new format.
 * @param savegame is it read from the config or savegame. In the latter case
 *                 we are sure there is an array; in the former case we have
 *                 to check that.
 */
static void HandleOldDiffCustom(bool savegame)
{
	uint options_to_load = GAME_DIFFICULTY_NUM - ((savegame && IsSavegameVersionBefore(4)) ? 1 : 0);

	if (!savegame) {
		/* If we did read to old_diff_custom, then at least one value must be non 0. */
		bool old_diff_custom_used = false;
		for (uint i = 0; i < options_to_load && !old_diff_custom_used; i++) {
			old_diff_custom_used = (_old_diff_custom[i] != 0);
		}

		if (!old_diff_custom_used) return;
	}

	for (uint i = 0; i < options_to_load; i++) {
		const SettingDesc *sd = &_settings[i];
		/* Skip deprecated options */
		if (!SlIsObjectCurrentlyValid(sd->save.version_from, sd->save.version_to, sd->save.ext_feature_test)) continue;
		void *var = GetVariableAddress(savegame ? &_settings_game : &_settings_newgame, &sd->save);
		Write_ValidateSetting(var, sd, (int32)((i == 4 ? 1000 : 1) * _old_diff_custom[i]));
	}
}

static void AILoadConfig(IniFile *ini, const char *grpname)
{
	IniGroup *group = ini->GetGroup(grpname);
	IniItem *item;

	/* Clean any configured AI */
	for (CompanyID c = COMPANY_FIRST; c < MAX_COMPANIES; c++) {
		AIConfig::GetConfig(c, AIConfig::SSS_FORCE_NEWGAME)->Change(NULL);
	}

	/* If no group exists, return */
	if (group == NULL) return;

	CompanyID c = COMPANY_FIRST;
	for (item = group->item; c < MAX_COMPANIES && item != NULL; c++, item = item->next) {
		AIConfig *config = AIConfig::GetConfig(c, AIConfig::SSS_FORCE_NEWGAME);

		config->Change(item->name);
		if (!config->HasScript()) {
			if (strcmp(item->name, "none") != 0) {
				DEBUG(script, 0, "The AI by the name '%s' was no longer found, and removed from the list.", item->name);
				continue;
			}
		}
		if (item->value != NULL) config->StringToSettings(item->value);
	}
}

static void GameLoadConfig(IniFile *ini, const char *grpname)
{
	IniGroup *group = ini->GetGroup(grpname);
	IniItem *item;

	/* Clean any configured GameScript */
	GameConfig::GetConfig(GameConfig::SSS_FORCE_NEWGAME)->Change(NULL);

	/* If no group exists, return */
	if (group == NULL) return;

	item = group->item;
	if (item == NULL) return;

	GameConfig *config = GameConfig::GetConfig(AIConfig::SSS_FORCE_NEWGAME);

	config->Change(item->name);
	if (!config->HasScript()) {
		if (strcmp(item->name, "none") != 0) {
			DEBUG(script, 0, "The GameScript by the name '%s' was no longer found, and removed from the list.", item->name);
			return;
		}
	}
	if (item->value != NULL) config->StringToSettings(item->value);
}

/**
 * Convert a character to a hex nibble value, or \c -1 otherwise.
 * @param c Character to convert.
 * @return Hex value of the character, or \c -1 if not a hex digit.
 */
static int DecodeHexNibble(char c)
{
	if (c >= '0' && c <= '9') return c - '0';
	if (c >= 'A' && c <= 'F') return c + 10 - 'A';
	if (c >= 'a' && c <= 'f') return c + 10 - 'a';
	return -1;
}

/**
 * Parse a sequence of characters (supposedly hex digits) into a sequence of bytes.
 * After the hex number should be a \c '|' character.
 * @param pos First character to convert.
 * @param dest [out] Output byte array to write the bytes.
 * @param dest_size Number of bytes in \a dest.
 * @return Whether reading was successful.
 */
static bool DecodeHexText(char *pos, uint8 *dest, size_t dest_size)
{
	while (dest_size > 0) {
		int hi = DecodeHexNibble(pos[0]);
		int lo = (hi >= 0) ? DecodeHexNibble(pos[1]) : -1;
		if (lo < 0) return false;
		*dest++ = (hi << 4) | lo;
		pos += 2;
		dest_size--;
	}
	return *pos == '|';
}

/**
 * Load a GRF configuration
 * @param ini       The configuration to read from.
 * @param grpname   Group name containing the configuration of the GRF.
 * @param is_static GRF is static.
 */
static GRFConfig *GRFLoadConfig(IniFile *ini, const char *grpname, bool is_static)
{
	IniGroup *group = ini->GetGroup(grpname);
	IniItem *item;
	GRFConfig *first = NULL;
	GRFConfig **curr = &first;

	if (group == NULL) return NULL;

	for (item = group->item; item != NULL; item = item->next) {
		GRFConfig *c = NULL;

		uint8 grfid_buf[4], md5sum[16];
		char *filename = item->name;
		bool has_grfid = false;
		bool has_md5sum = false;

		/* Try reading "<grfid>|" and on success, "<md5sum>|". */
		has_grfid = DecodeHexText(filename, grfid_buf, lengthof(grfid_buf));
		if (has_grfid) {
			filename += 1 + 2 * lengthof(grfid_buf);
			has_md5sum = DecodeHexText(filename, md5sum, lengthof(md5sum));
			if (has_md5sum) filename += 1 + 2 * lengthof(md5sum);

			uint32 grfid = grfid_buf[0] | (grfid_buf[1] << 8) | (grfid_buf[2] << 16) | (grfid_buf[3] << 24);
			if (has_md5sum) {
				const GRFConfig *s = FindGRFConfig(grfid, FGCM_EXACT, md5sum);
				if (s != NULL) c = new GRFConfig(*s);
			}
			if (c == NULL && !FioCheckFileExists(filename, NEWGRF_DIR)) {
				const GRFConfig *s = FindGRFConfig(grfid, FGCM_NEWEST_VALID);
				if (s != NULL) c = new GRFConfig(*s);
			}
		}
		if (c == NULL) c = new GRFConfig(filename);

		/* Parse parameters */
		if (!StrEmpty(item->value)) {
			int count = ParseIntList(item->value, (int*)c->param, lengthof(c->param));
			if (count < 0) {
				SetDParamStr(0, filename);
				ShowErrorMessage(STR_CONFIG_ERROR, STR_CONFIG_ERROR_ARRAY, WL_CRITICAL);
				count = 0;
			}
			c->num_params = count;
		}

		/* Check if item is valid */
		if (!FillGRFDetails(c, is_static) || HasBit(c->flags, GCF_INVALID)) {
			if (c->status == GCS_NOT_FOUND) {
				SetDParam(1, STR_CONFIG_ERROR_INVALID_GRF_NOT_FOUND);
			} else if (HasBit(c->flags, GCF_UNSAFE)) {
				SetDParam(1, STR_CONFIG_ERROR_INVALID_GRF_UNSAFE);
			} else if (HasBit(c->flags, GCF_SYSTEM)) {
				SetDParam(1, STR_CONFIG_ERROR_INVALID_GRF_SYSTEM);
			} else if (HasBit(c->flags, GCF_INVALID)) {
				SetDParam(1, STR_CONFIG_ERROR_INVALID_GRF_INCOMPATIBLE);
			} else {
				SetDParam(1, STR_CONFIG_ERROR_INVALID_GRF_UNKNOWN);
			}

			SetDParamStr(0, StrEmpty(filename) ? item->name : filename);
			ShowErrorMessage(STR_CONFIG_ERROR, STR_CONFIG_ERROR_INVALID_GRF, WL_CRITICAL);
			delete c;
			continue;
		}

		/* Check for duplicate GRFID (will also check for duplicate filenames) */
		bool duplicate = false;
		for (const GRFConfig *gc = first; gc != NULL; gc = gc->next) {
			if (gc->ident.grfid == c->ident.grfid) {
				SetDParamStr(0, c->filename);
				SetDParamStr(1, gc->filename);
				ShowErrorMessage(STR_CONFIG_ERROR, STR_CONFIG_ERROR_DUPLICATE_GRFID, WL_CRITICAL);
				duplicate = true;
				break;
			}
		}
		if (duplicate) {
			delete c;
			continue;
		}

		/* Mark file as static to avoid saving in savegame. */
		if (is_static) SetBit(c->flags, GCF_STATIC);

		/* Add item to list */
		*curr = c;
		curr = &c->next;
	}

	return first;
}

static void AISaveConfig(IniFile *ini, const char *grpname)
{
	IniGroup *group = ini->GetGroup(grpname);

	if (group == NULL) return;
	group->Clear();

	for (CompanyID c = COMPANY_FIRST; c < MAX_COMPANIES; c++) {
		AIConfig *config = AIConfig::GetConfig(c, AIConfig::SSS_FORCE_NEWGAME);
		const char *name;
		char value[1024];
		config->SettingsToString(value, lastof(value));

		if (config->HasScript()) {
			name = config->GetName();
		} else {
			name = "none";
		}

		IniItem *item = new IniItem(group, name);
		item->SetValue(value);
	}
}

static void GameSaveConfig(IniFile *ini, const char *grpname)
{
	IniGroup *group = ini->GetGroup(grpname);

	if (group == NULL) return;
	group->Clear();

	GameConfig *config = GameConfig::GetConfig(AIConfig::SSS_FORCE_NEWGAME);
	const char *name;
	char value[1024];
	config->SettingsToString(value, lastof(value));

	if (config->HasScript()) {
		name = config->GetName();
	} else {
		name = "none";
	}

	IniItem *item = new IniItem(group, name);
	item->SetValue(value);
}

/**
 * Save the version of OpenTTD to the ini file.
 * @param ini the ini to write to
 */
static void SaveVersionInConfig(IniFile *ini)
{
	IniGroup *group = ini->GetGroup("version");

	char version[9];
	seprintf(version, lastof(version), "%08X", _openttd_newgrf_version);

	const char * const versions[][2] = {
		{ "version_string", _openttd_revision },
		{ "version_number", version }
	};

	for (uint i = 0; i < lengthof(versions); i++) {
		group->GetItem(versions[i][0], true)->SetValue(versions[i][1]);
	}
}

/* Save a GRF configuration to the given group name */
static void GRFSaveConfig(IniFile *ini, const char *grpname, const GRFConfig *list)
{
	ini->RemoveGroup(grpname);
	IniGroup *group = ini->GetGroup(grpname);
	const GRFConfig *c;

	for (c = list; c != NULL; c = c->next) {
		/* Hex grfid (4 bytes in nibbles), "|", hex md5sum (16 bytes in nibbles), "|", file system path. */
		char key[4 * 2 + 1 + 16 * 2 + 1 + MAX_PATH];
		char params[512];
		GRFBuildParamList(params, c, lastof(params));

		char *pos = key + seprintf(key, lastof(key), "%08X|", BSWAP32(c->ident.grfid));
		pos = md5sumToString(pos, lastof(key), c->ident.md5sum);
		seprintf(pos, lastof(key), "|%s", c->filename);
		group->GetItem(key, true)->SetValue(params);
	}
}

/* Common handler for saving/loading variables to the configuration file */
static void HandleSettingDescs(IniFile *ini, SettingDescProc *proc, SettingDescProcList *proc_list, bool basic_settings = true, bool other_settings = true)
{
	if (basic_settings) {
		proc(ini, (const SettingDesc*)_misc_settings,    "misc",  NULL);
#if defined(WIN32) && !defined(DEDICATED)
		proc(ini, (const SettingDesc*)_win32_settings,   "win32", NULL);
#endif /* WIN32 */
	}

	if (other_settings) {
		proc(ini, _settings,         "patches",  &_settings_newgame);
		proc(ini, _currency_settings,"currency", &_custom_currency);
		proc(ini, _company_settings, "company",  &_settings_client.company);

#ifdef ENABLE_NETWORK
		proc_list(ini, "server_bind_addresses", &_network_bind_list);
		proc_list(ini, "servers", &_network_host_list);
		proc_list(ini, "bans",    &_network_ban_list);
#endif /* ENABLE_NETWORK */
	}
}

static IniFile *IniLoadConfig()
{
	IniFile *ini = new IniFile(_list_group_names);
	ini->LoadFromDisk(_config_file, BASE_DIR);
	return ini;
}

/**
 * Load the values from the configuration files
 * @param minimal Load the minimal amount of the configuration to "bootstrap" the blitter and such.
 */
void LoadFromConfig(bool minimal)
{
	IniFile *ini = IniLoadConfig();
	if (!minimal) ResetCurrencies(false); // Initialize the array of currencies, without preserving the custom one

	/* Load basic settings only during bootstrap, load other settings not during bootstrap */
	HandleSettingDescs(ini, IniLoadSettings, IniLoadSettingList, minimal, !minimal);

	if (!minimal) {
		_grfconfig_newgame = GRFLoadConfig(ini, "newgrf", false);
		_grfconfig_static  = GRFLoadConfig(ini, "newgrf-static", true);
		AILoadConfig(ini, "ai_players");
		GameLoadConfig(ini, "game_scripts");

		PrepareOldDiffCustom();
		IniLoadSettings(ini, _gameopt_settings, "gameopt", &_settings_newgame);
		HandleOldDiffCustom(false);

		ValidateSettings();

		/* Display sheduled errors */
		extern void ScheduleErrorMessage(ErrorList &datas);
		ScheduleErrorMessage(_settings_error_list);
		if (FindWindowById(WC_ERRMSG, 0) == NULL) ShowFirstError();
	}

	delete ini;
}

/** Save the values to the configuration file */
void SaveToConfig()
{
	IniFile *ini = IniLoadConfig();

	/* Remove some obsolete groups. These have all been loaded into other groups. */
	ini->RemoveGroup("patches");
	ini->RemoveGroup("yapf");
	ini->RemoveGroup("gameopt");

	HandleSettingDescs(ini, IniSaveSettings, IniSaveSettingList);
	GRFSaveConfig(ini, "newgrf", _grfconfig_newgame);
	GRFSaveConfig(ini, "newgrf-static", _grfconfig_static);
	AISaveConfig(ini, "ai_players");
	GameSaveConfig(ini, "game_scripts");
	SaveVersionInConfig(ini);
	ini->SaveToDisk(_config_file);
	delete ini;
}

/**
 * Get the list of known NewGrf presets.
 * @param list[inout] Pointer to list for storing the preset names.
 */
void GetGRFPresetList(GRFPresetList *list)
{
	list->Clear();

	IniFile *ini = IniLoadConfig();
	IniGroup *group;
	for (group = ini->group; group != NULL; group = group->next) {
		if (strncmp(group->name, "preset-", 7) == 0) {
			*list->Append() = stredup(group->name + 7);
		}
	}

	delete ini;
}

/**
 * Load a NewGRF configuration by preset-name.
 * @param config_name Name of the preset.
 * @return NewGRF configuration.
 * @see GetGRFPresetList
 */
GRFConfig *LoadGRFPresetFromConfig(const char *config_name)
{
	size_t len = strlen(config_name) + 8;
	char *section = (char*)alloca(len);
	seprintf(section, section + len - 1, "preset-%s", config_name);

	IniFile *ini = IniLoadConfig();
	GRFConfig *config = GRFLoadConfig(ini, section, false);
	delete ini;

	return config;
}

/**
 * Save a NewGRF configuration with a preset name.
 * @param config_name Name of the preset.
 * @param config      NewGRF configuration to save.
 * @see GetGRFPresetList
 */
void SaveGRFPresetToConfig(const char *config_name, GRFConfig *config)
{
	size_t len = strlen(config_name) + 8;
	char *section = (char*)alloca(len);
	seprintf(section, section + len - 1, "preset-%s", config_name);

	IniFile *ini = IniLoadConfig();
	GRFSaveConfig(ini, section, config);
	ini->SaveToDisk(_config_file);
	delete ini;
}

/**
 * Delete a NewGRF configuration by preset name.
 * @param config_name Name of the preset.
 */
void DeleteGRFPresetFromConfig(const char *config_name)
{
	size_t len = strlen(config_name) + 8;
	char *section = (char*)alloca(len);
	seprintf(section, section + len - 1, "preset-%s", config_name);

	IniFile *ini = IniLoadConfig();
	ini->RemoveGroup(section);
	ini->SaveToDisk(_config_file);
	delete ini;
}

const SettingDesc *GetSettingDescription(uint index)
{
	if (index >= lengthof(_settings)) return NULL;
	return &_settings[index];
}

/**
 * Network-safe changing of settings (server-only).
 * @param tile unused
 * @param flags operation to perform
 * @param p1 the index of the setting in the SettingDesc array which identifies it
 * @param p2 the new value for the setting
 * The new value is properly clamped to its minimum/maximum when setting
 * @param text unused
 * @return the cost of this operation or an error
 * @see _settings
 */
CommandCost CmdChangeSetting(TileIndex tile, DoCommandFlag flags, uint32 p1, uint32 p2, const char *text)
{
	const SettingDesc *sd = GetSettingDescription(p1);

	if (sd == NULL) return CMD_ERROR;
	if (!SlIsObjectCurrentlyValid(sd->save.version_from, sd->save.version_to, sd->save.ext_feature_test)) return CMD_ERROR;

	if (!sd->IsEditable(true)) return CMD_ERROR;

	if (flags & DC_EXEC) {
		void *var = GetVariableAddress(&GetGameSettings(), &sd->save);

		int32 oldval = (int32)ReadValue(var, sd->save.conv);
		int32 newval = (int32)p2;

		Write_ValidateSetting(var, sd, newval);
		newval = (int32)ReadValue(var, sd->save.conv);

		if (oldval == newval) return CommandCost();

		if (sd->desc.proc != NULL && !sd->desc.proc(newval)) {
			WriteValue(var, sd->save.conv, (int64)oldval);
			return CommandCost();
		}

		if (sd->desc.flags & SGF_NO_NETWORK) {
			GamelogStartAction(GLAT_SETTING);
			GamelogSetting(sd->desc.name, oldval, newval);
			GamelogStopAction();
		}

		SetWindowClassesDirty(WC_GAME_OPTIONS);
	}

	return CommandCost();
}

/**
 * Change one of the per-company settings.
 * @param tile unused
 * @param flags operation to perform
 * @param p1 the index of the setting in the _company_settings array which identifies it
 * @param p2 the new value for the setting
 * The new value is properly clamped to its minimum/maximum when setting
 * @param text unused
 * @return the cost of this operation or an error
 */
CommandCost CmdChangeCompanySetting(TileIndex tile, DoCommandFlag flags, uint32 p1, uint32 p2, const char *text)
{
	if (p1 >= lengthof(_company_settings)) return CMD_ERROR;
	const SettingDesc *sd = &_company_settings[p1];

	if (flags & DC_EXEC) {
		void *var = GetVariableAddress(&Company::Get(_current_company)->settings, &sd->save);

		int32 oldval = (int32)ReadValue(var, sd->save.conv);
		int32 newval = (int32)p2;

		Write_ValidateSetting(var, sd, newval);
		newval = (int32)ReadValue(var, sd->save.conv);

		if (oldval == newval) return CommandCost();

		if (sd->desc.proc != NULL && !sd->desc.proc(newval)) {
			WriteValue(var, sd->save.conv, (int64)oldval);
			return CommandCost();
		}

		SetWindowClassesDirty(WC_GAME_OPTIONS);
	}

	return CommandCost();
}

/**
 * Top function to save the new value of an element of the Settings struct
 * @param index offset in the SettingDesc array of the Settings struct which
 * identifies the setting member we want to change
 * @param value new value of the setting
 * @param force_newgame force the newgame settings
 */
bool SetSettingValue(uint index, int32 value, bool force_newgame)
{
	const SettingDesc *sd = &_settings[index];
	/* If an item is company-based, we do not send it over the network
	 * (if any) to change. Also *hack*hack* we update the _newgame version
	 * of settings because changing a company-based setting in a game also
	 * changes its defaults. At least that is the convention we have chosen */
	if (sd->save.conv & SLF_NO_NETWORK_SYNC) {
		void *var = GetVariableAddress(&GetGameSettings(), &sd->save);
		Write_ValidateSetting(var, sd, value);

		if (_game_mode != GM_MENU) {
			void *var2 = GetVariableAddress(&_settings_newgame, &sd->save);
			Write_ValidateSetting(var2, sd, value);
		}
		if (sd->desc.proc != NULL) sd->desc.proc((int32)ReadValue(var, sd->save.conv));

		SetWindowClassesDirty(WC_GAME_OPTIONS);

		return true;
	}

	if (force_newgame) {
		void *var2 = GetVariableAddress(&_settings_newgame, &sd->save);
		Write_ValidateSetting(var2, sd, value);
		return true;
	}

	/* send non-company-based settings over the network */
	if (!_networking || (_networking && _network_server)) {
		return DoCommandP(0, index, value, CMD_CHANGE_SETTING);
	}
	return false;
}

/**
 * Top function to save the new value of an element of the Settings struct
 * @param index offset in the SettingDesc array of the CompanySettings struct
 * which identifies the setting member we want to change
 * @param value new value of the setting
 */
void SetCompanySetting(uint index, int32 value)
{
	const SettingDesc *sd = &_company_settings[index];
	if (Company::IsValidID(_local_company) && _game_mode != GM_MENU) {
		DoCommandP(0, index, value, CMD_CHANGE_COMPANY_SETTING);
	} else {
		void *var = GetVariableAddress(&_settings_client.company, &sd->save);
		Write_ValidateSetting(var, sd, value);
		if (sd->desc.proc != NULL) sd->desc.proc((int32)ReadValue(var, sd->save.conv));
	}
}

/**
 * Set the company settings for a new company to their default values.
 */
void SetDefaultCompanySettings(CompanyID cid)
{
	Company *c = Company::Get(cid);
	const SettingDesc *sd;
	for (sd = _company_settings; sd->save.cmd != SL_END; sd++) {
		void *var = GetVariableAddress(&c->settings, &sd->save);
		Write_ValidateSetting(var, sd, (int32)(size_t)sd->desc.def);
	}
}

#if defined(ENABLE_NETWORK)
/**
 * Sync all company settings in a multiplayer game.
 */
void SyncCompanySettings()
{
	const SettingDesc *sd;
	uint i = 0;
	for (sd = _company_settings; sd->save.cmd != SL_END; sd++, i++) {
		const void *old_var = GetVariableAddress(&Company::Get(_current_company)->settings, &sd->save);
		const void *new_var = GetVariableAddress(&_settings_client.company, &sd->save);
		uint32 old_value = (uint32)ReadValue(old_var, sd->save.conv);
		uint32 new_value = (uint32)ReadValue(new_var, sd->save.conv);
		if (old_value != new_value) NetworkSendCommand(0, i, new_value, CMD_CHANGE_COMPANY_SETTING, NULL, NULL, _local_company);
	}
}
#endif /* ENABLE_NETWORK */

/**
 * Get the index in the _company_settings array of a setting
 * @param name The name of the setting
 * @return The index in the _company_settings array
 */
uint GetCompanySettingIndex(const char *name)
{
	uint i;
	const SettingDesc *sd = GetSettingFromName(name, &i);
	assert(sd != NULL && (sd->desc.flags & SGF_PER_COMPANY) != 0);
	return i;
}

/**
 * Set a setting value with a string.
 * @param index the settings index.
 * @param value the value to write
 * @param force_newgame force the newgame settings
 * @note Strings WILL NOT be synced over the network
 */
bool SetSettingValue(uint index, const char *value, bool force_newgame)
{
	const SettingDesc *sd = &_settings[index];
	assert(sd->save.conv & SLF_NO_NETWORK_SYNC);

	if (GetVarMemType(sd->save.conv) == SLE_VAR_STRQ) {
		char **var = (char**)GetVariableAddress((_game_mode == GM_MENU || force_newgame) ? &_settings_newgame : &_settings_game, &sd->save);
		free(*var);
		*var = strcmp(value, "(null)") == 0 ? NULL : stredup(value);
	} else {
		char *var = (char*)GetVariableAddress(NULL, &sd->save);
		strecpy(var, value, &var[sd->save.length - 1]);
	}
	if (sd->desc.proc != NULL) sd->desc.proc(0);

	return true;
}

/**
 * Given a name of setting, return a setting description of it.
 * @param name  Name of the setting to return a setting description of
 * @param i     Pointer to an integer that will contain the index of the setting after the call, if it is successful.
 * @return Pointer to the setting description of setting \a name if it can be found,
 *         \c NULL indicates failure to obtain the description
 */
const SettingDesc *GetSettingFromName(const char *name, uint *i)
{
	const SettingDesc *sd;

	/* First check all full names */
	for (*i = 0, sd = _settings; sd->save.cmd != SL_END; sd++, (*i)++) {
		if (!SlIsObjectCurrentlyValid(sd->save.version_from, sd->save.version_to, sd->save.ext_feature_test)) continue;
		if (strcmp(sd->desc.name, name) == 0) return sd;
	}

	/* Then check the shortcut variant of the name. */
	for (*i = 0, sd = _settings; sd->save.cmd != SL_END; sd++, (*i)++) {
		if (!SlIsObjectCurrentlyValid(sd->save.version_from, sd->save.version_to, sd->save.ext_feature_test)) continue;
		const char *short_name = strchr(sd->desc.name, '.');
		if (short_name != NULL) {
			short_name++;
			if (strcmp(short_name, name) == 0) return sd;
		}
	}

	if (strncmp(name, "company.", 8) == 0) name += 8;
	/* And finally the company-based settings */
	for (*i = 0, sd = _company_settings; sd->save.cmd != SL_END; sd++, (*i)++) {
		if (!SlIsObjectCurrentlyValid(sd->save.version_from, sd->save.version_to, sd->save.ext_feature_test)) continue;
		if (strcmp(sd->desc.name, name) == 0) return sd;
	}

	return NULL;
}

/* Those 2 functions need to be here, else we have to make some stuff non-static
 * and besides, it is also better to keep stuff like this at the same place */
void IConsoleSetSetting(const char *name, const char *value, bool force_newgame)
{
	uint index;
	const SettingDesc *sd = GetSettingFromName(name, &index);

	if (sd == NULL) {
		IConsolePrintF(CC_WARNING, "'%s' is an unknown setting.", name);
		return;
	}

	bool success;
	if (sd->desc.cmd == SDT_STRING) {
		success = SetSettingValue(index, value, force_newgame);
	} else {
		uint32 val;
		extern bool GetArgumentInteger(uint32 *value, const char *arg);
		success = GetArgumentInteger(&val, value);
		if (!success) {
			IConsolePrintF(CC_ERROR, "'%s' is not an integer.", value);
			return;
		}

		success = SetSettingValue(index, val, force_newgame);
	}

	if (!success) {
		if (_network_server) {
			IConsoleError("This command/variable is not available during network games.");
		} else {
			IConsoleError("This command/variable is only available to a network server.");
		}
	}
}

void IConsoleSetSetting(const char *name, int value)
{
	uint index;
	const SettingDesc *sd = GetSettingFromName(name, &index);
	assert(sd != NULL);
	SetSettingValue(index, value);
}

/**
 * Output value of a specific setting to the console
 * @param name  Name of the setting to output its value
 * @param force_newgame force the newgame settings
 */
void IConsoleGetSetting(const char *name, bool force_newgame)
{
	char value[20];
	uint index;
	const SettingDesc *sd = GetSettingFromName(name, &index);
	const void *ptr;

	if (sd == NULL) {
		IConsolePrintF(CC_WARNING, "'%s' is an unknown setting.", name);
		return;
	}

	ptr = GetVariableAddress((_game_mode == GM_MENU || force_newgame) ? &_settings_newgame : &_settings_game, &sd->save);

	if (sd->desc.cmd == SDT_STRING) {
		IConsolePrintF(CC_WARNING, "Current value for '%s' is: '%s'", name, (GetVarMemType(sd->save.conv) == SLE_VAR_STRQ) ? *(const char * const *)ptr : (const char *)ptr);
	} else {
		if (sd->desc.cmd == SDT_BOOLX) {
			seprintf(value, lastof(value), (*(const bool*)ptr != 0) ? "on" : "off");
		} else {
			seprintf(value, lastof(value), sd->desc.min < 0 ? "%d" : "%u", (int32)ReadValue(ptr, sd->save.conv));
		}

		IConsolePrintF(CC_WARNING, "Current value for '%s' is: '%s' (min: %s%d, max: %u)",
			name, value, (sd->desc.flags & SGF_0ISDISABLED) ? "(0) " : "", sd->desc.min, sd->desc.max);
	}
}

/**
 * List all settings and their value to the console
 *
 * @param prefilter  If not \c NULL, only list settings with names that begin with \a prefilter prefix
 */
void IConsoleListSettings(const char *prefilter)
{
	IConsolePrintF(CC_WARNING, "All settings with their current value:");

	for (const SettingDesc *sd = _settings; sd->save.cmd != SL_END; sd++) {
		if (!SlIsObjectCurrentlyValid(sd->save.version_from, sd->save.version_to, sd->save.ext_feature_test)) continue;
		if (prefilter != NULL && strstr(sd->desc.name, prefilter) == NULL) continue;
		char value[80];
		const void *ptr = GetVariableAddress(&GetGameSettings(), &sd->save);

		if (sd->desc.cmd == SDT_BOOLX) {
			seprintf(value, lastof(value), (*(const bool *)ptr != 0) ? "on" : "off");
		} else if (sd->desc.cmd == SDT_STRING) {
			seprintf(value, lastof(value), "%s", (GetVarMemType(sd->save.conv) == SLE_VAR_STRQ) ? *(const char * const *)ptr : (const char *)ptr);
		} else {
			seprintf(value, lastof(value), sd->desc.min < 0 ? "%d" : "%u", (int32)ReadValue(ptr, sd->save.conv));
		}
		IConsolePrintF(CC_DEFAULT, "%s = %s", sd->desc.name, value);
	}

	IConsolePrintF(CC_WARNING, "Use 'setting' command to change a value");
}

/**
 * Save and load handler for settings, except for those which go in the PATX chunk
 * @param osd SettingDesc struct containing all information
 * @param object can be either NULL in which case we load global variables or
 * a pointer to a struct which is getting saved
 */
static void LoadSettings(const SettingDesc *osd, void *object)
{
	for (; osd->save.cmd != SL_END; osd++) {
		if (osd->patx_name != NULL) continue;
		const SaveLoad *sld = &osd->save;
		void *ptr = GetVariableAddress(object, sld);

		if (!SlObjectMember(ptr, sld)) continue;
		if (IsNumericType(sld->conv)) Write_ValidateSetting(ptr, osd, ReadValue(ptr, sld->conv));
	}
}

/**
 * Save and load handler for settings, except for those which go in the PATX chunk
 * @param sd SettingDesc struct containing all information
 * @param object can be either NULL in which case we load global variables or
 * a pointer to a struct which is getting saved
 */
static void SaveSettings(const SettingDesc *sd, void *object)
{
	/* We need to write the CH_RIFF header, but unfortunately can't call
	 * SlCalcLength() because we have a different format. So do this manually */
	const SettingDesc *i;
	size_t length = 0;
	for (i = sd; i->save.cmd != SL_END; i++) {
		if (i->patx_name != NULL) continue;
		length += SlCalcObjMemberLength(object, &i->save);
	}
	SlSetLength(length);

	for (i = sd; i->save.cmd != SL_END; i++) {
		if (i->patx_name != NULL) continue;
		void *ptr = GetVariableAddress(object, &i->save);
		SlObjectMember(ptr, &i->save);
	}
}

/** @file
 *
 * The PATX chunk stores additional settings in an unordered format
 * which is tolerant of extra, missing or reordered settings.
 * Additional settings generally means those that aren't in trunk.
 *
 * The PATX chunk contents has the following format:
 *
<<<<<<< HEAD
 * uint32                               chunk flags
 * uint32                               number of settings
 *     For each of N settings:
 *     uint32                           setting flags
=======
 * uint32                               chunk flags (unused)
 * uint32                               number of settings
 *     For each of N settings:
 *     uint32                           setting flags (unused)
>>>>>>> 56f173e1
 *     SLE_STR                          setting name
 *     uint32                           length of setting field
 *         N bytes                      setting field
 */

/** Sorted list of PATX settings, generated by MakeSettingsPatxList */
static std::vector<const SettingDesc *> _sorted_patx_settings;

/**
 * Prepare a sorted list of settings to be potentially be loaded out of the PATX chunk
 * This is to enable efficient lookup of settings by name
 * This is stored in _sorted_patx_settings
 */
static void MakeSettingsPatxList(const SettingDesc *sd)
{
	static const SettingDesc *previous = NULL;

	if (sd == previous) return;
<<<<<<< HEAD
=======
	previous = sd;
>>>>>>> 56f173e1

	_sorted_patx_settings.clear();
	for (const SettingDesc *desc = sd; desc->save.cmd != SL_END; desc++) {
		if (desc->patx_name == NULL) continue;
		_sorted_patx_settings.push_back(desc);
	}

<<<<<<< HEAD
	// this makes me miss lambdas :/
	struct StringSorter {
		bool operator()(const SettingDesc *a, const SettingDesc *b)
		{
			return strcmp(a->patx_name, b->patx_name) < 0;
		}
	};
	std::sort(_sorted_patx_settings.begin(), _sorted_patx_settings.end(), StringSorter());
}

/**
=======
	std::sort(_sorted_patx_settings.begin(), _sorted_patx_settings.end(), [](const SettingDesc *a, const SettingDesc *b) {
		return strcmp(a->patx_name, b->patx_name) < 0;
	});
}

/**
 * Internal structure used in LoadSettingsPatx() and LoadSettingsPlyx()
 */
struct SettingsExtLoad {
	uint32 flags;
	char name[256];
	uint32 setting_length;
};

static const SaveLoad _settings_ext_load_desc[] = {
	SLE_VAR(SettingsExtLoad, flags,          SLE_UINT32),
	SLE_STR(SettingsExtLoad, name,           SLE_STRB, 256),
	SLE_VAR(SettingsExtLoad, setting_length, SLE_UINT32),
	SLE_END()
};

/**
 * Internal structure used in SaveSettingsPatx() and SaveSettingsPlyx()
 */
struct SettingsExtSave {
	uint32 flags;
	const char *name;
	uint32 setting_length;
};

static const SaveLoad _settings_ext_save_desc[] = {
	SLE_VAR(SettingsExtSave, flags,          SLE_UINT32),
	SLE_STR(SettingsExtSave, name,           SLE_STR, 0),
	SLE_VAR(SettingsExtSave, setting_length, SLE_UINT32),
	SLE_END()
};

/**
>>>>>>> 56f173e1
 * Load handler for settings which go in the PATX chunk
 * @param osd SettingDesc struct containing all information
 * @param object can be either NULL in which case we load global variables or
 * a pointer to a struct which is getting saved
 */
static void LoadSettingsPatx(const SettingDesc *sd, void *object)
{
	MakeSettingsPatxList(sd);

<<<<<<< HEAD
	struct SettingsPatxLoad {
		uint32 flags;
		char name[256];
		uint32 setting_length;
	};
	SettingsPatxLoad current_setting;

	static const SaveLoad _settings_patx_desc[] = {
		SLE_VAR(SettingsPatxLoad, flags,          SLE_UINT32),
		SLE_STR(SettingsPatxLoad, name,           SLE_STRB, 256),
		SLE_VAR(SettingsPatxLoad, setting_length, SLE_UINT32),
		SLE_END()
	};
=======
	SettingsExtLoad current_setting;
>>>>>>> 56f173e1

	uint32 flags = SlReadUint32();
	// flags are not in use yet, reserve for future expansion
	if (flags != 0) SlErrorCorruptFmt("PATX chunk: unknown chunk header flags: 0x%X", flags);

	uint32 settings_count = SlReadUint32();
	for (uint32 i = 0; i < settings_count; i++) {
<<<<<<< HEAD
		SlObject(&current_setting, _settings_patx_desc);
=======
		SlObject(&current_setting, _settings_ext_load_desc);
>>>>>>> 56f173e1

		// flags are not in use yet, reserve for future expansion
		if (current_setting.flags != 0) SlErrorCorruptFmt("PATX chunk: unknown setting header flags: 0x%X", current_setting.flags);

<<<<<<< HEAD
		// now try to find corresponding setting, this would be much easier with C++11 support...
		bool exact_match = false;
		struct StringSearcher {
			bool &m_exact_match;

			StringSearcher(bool &exact_match)
					: m_exact_match(exact_match) { }

			bool operator()(const SettingDesc *a, const char *b)
			{
				int result = strcmp(a->patx_name, b);
				if (result == 0) m_exact_match = true;
				return result < 0;
			}
		};
		std::vector<const SettingDesc *>::iterator iter = std::lower_bound(_sorted_patx_settings.begin(), _sorted_patx_settings.end(), current_setting.name, StringSearcher(exact_match));
=======
		// now try to find corresponding setting
		bool exact_match = false;
		auto iter = std::lower_bound(_sorted_patx_settings.begin(), _sorted_patx_settings.end(), current_setting.name, [&](const SettingDesc *a, const char *b) {
			int result = strcmp(a->patx_name, b);
			if (result == 0) exact_match = true;
			return result < 0;
		});
>>>>>>> 56f173e1

		if (exact_match) {
			assert(iter != _sorted_patx_settings.end());
			// found setting
			const SaveLoad *sld = &((*iter)->save);
			size_t read = SlGetBytesRead();
			void *ptr = GetVariableAddress(object, sld);
			SlObjectMember(ptr, sld);
			if (SlGetBytesRead() != read + current_setting.setting_length) {
				SlErrorCorruptFmt("PATX chunk: setting read length mismatch for setting: '%s'", current_setting.name);
			}
			if (IsNumericType(sld->conv)) Write_ValidateSetting(ptr, *iter, ReadValue(ptr, sld->conv));
		} else {
			DEBUG(sl, 1, "PATX chunk: Could not find setting: '%s', ignoring", current_setting.name);
			SlSkipBytes(current_setting.setting_length);
		}
	}
}

/**
 * Save handler for settings which go in the PATX chunk
 * @param sd SettingDesc struct containing all information
 * @param object can be either NULL in which case we load global variables or
 * a pointer to a struct which is getting saved
 */
static void SaveSettingsPatx(const SettingDesc *sd, void *object)
{
<<<<<<< HEAD
	struct SettingsPatxSave {
		uint32 flags;
		const char *name;
		uint32 setting_length;
	};
	SettingsPatxSave current_setting;

	static const SaveLoad _settings_patx_desc[] = {
		SLE_VAR(SettingsPatxSave, flags,          SLE_UINT32),
		SLE_STR(SettingsPatxSave, name,           SLE_STR, 0),
		SLE_VAR(SettingsPatxSave, setting_length, SLE_UINT32),
		SLE_END()
	};
=======
	SettingsExtSave current_setting;
>>>>>>> 56f173e1

	struct SettingToAdd {
		const SettingDesc *setting;
		uint32 setting_length;
	};
	std::vector<SettingToAdd> settings_to_add;

	size_t length = 8;
	for (const SettingDesc *desc = sd; desc->save.cmd != SL_END; desc++) {
		if (desc->patx_name == NULL) continue;
		uint32 setting_length = SlCalcObjMemberLength(object, &desc->save);
		if (!setting_length) continue;

		current_setting.name = desc->patx_name;

		// add length of setting header
<<<<<<< HEAD
		length += SlCalcObjLength(&current_setting, _settings_patx_desc);
=======
		length += SlCalcObjLength(&current_setting, _settings_ext_save_desc);
>>>>>>> 56f173e1

		// add length of actual setting
		length += setting_length;

<<<<<<< HEAD
		settings_to_add.push_back({ desc, setting_length });
=======
		// duplicate copy made for compiler backwards compatibility
		SettingToAdd new_setting = { desc, setting_length };
		settings_to_add.push_back(new_setting);
>>>>>>> 56f173e1
	}
	SlSetLength(length);

	SlWriteUint32(0);                          // flags
	SlWriteUint32(settings_to_add.size());     // settings count

	for (size_t i = 0; i < settings_to_add.size(); i++) {
		const SettingDesc *desc = settings_to_add[i].setting;
		current_setting.flags = 0;
		current_setting.name = desc->patx_name;
		current_setting.setting_length = settings_to_add[i].setting_length;
<<<<<<< HEAD
		SlObject(&current_setting, _settings_patx_desc);
=======
		SlObject(&current_setting, _settings_ext_save_desc);
>>>>>>> 56f173e1
		void *ptr = GetVariableAddress(object, &desc->save);
		SlObjectMember(ptr, &desc->save);
	}
}

<<<<<<< HEAD
=======
/** @file
 *
 * The PLYX chunk stores additional company settings in an unordered
 * format which is tolerant of extra, missing or reordered settings.
 * The format is similar to the PATX chunk.
 * Additional settings generally means those that aren't in trunk.
 *
 * The PLYX chunk contents has the following format:
 *
 * uint32                               chunk flags (unused)
 * uint32                               number of companies
 *     For each of N companies:
 *     uint32                           company ID
 *     uint32                           company flags (unused)
 *     uint32                           number of settings
 *         For each of N settings:
 *         uint32                       setting flags (unused)
 *         SLE_STR                      setting name
 *         uint32                       length of setting field
 *             N bytes                  setting field
 */

/**
 * Load handler for company settings which go in the PLYX chunk
 * @param check_mode Whether to skip over settings without reading
 */
void LoadSettingsPlyx(bool skip)
{
	SettingsExtLoad current_setting;

	uint32 chunk_flags = SlReadUint32();
	// flags are not in use yet, reserve for future expansion
	if (chunk_flags != 0) SlErrorCorruptFmt("PLYX chunk: unknown chunk header flags: 0x%X", chunk_flags);

	uint32 company_count = SlReadUint32();
	for (uint32 i = 0; i < company_count; i++) {
		uint32 company_id = SlReadUint32();
		if (company_id >= MAX_COMPANIES) SlErrorCorruptFmt("PLYX chunk: invalid company ID: %u", company_id);

		const Company *c = NULL;
		if (!skip) {
			c = Company::GetIfValid(company_id);
			if (c == NULL) SlErrorCorruptFmt("PLYX chunk: non-existant company ID: %u", company_id);
		}

		uint32 company_flags = SlReadUint32();
		// flags are not in use yet, reserve for future expansion
		if (company_flags != 0) SlErrorCorruptFmt("PLYX chunk: unknown company flags: 0x%X", company_flags);

		uint32 settings_count = SlReadUint32();
		for (uint32 j = 0; j < settings_count; j++) {
			SlObject(&current_setting, _settings_ext_load_desc);

			// flags are not in use yet, reserve for future expansion
			if (current_setting.flags != 0) SlErrorCorruptFmt("PLYX chunk: unknown setting header flags: 0x%X", current_setting.flags);

			if (skip) {
				SlSkipBytes(current_setting.setting_length);
				continue;
			}

			const SettingDesc *setting = NULL;

			// not many company settings, so perform a linear scan
			for (const SettingDesc *desc = _company_settings; desc->save.cmd != SL_END; desc++) {
				if (desc->patx_name != NULL && strcmp(desc->patx_name, current_setting.name) == 0) {
					setting = desc;
					break;
				}
			}

			if (setting != NULL) {
				// found setting
				const SaveLoad *sld = &(setting->save);
				size_t read = SlGetBytesRead();
				void *ptr = GetVariableAddress(&(c->settings), sld);
				SlObjectMember(ptr, sld);
				if (SlGetBytesRead() != read + current_setting.setting_length) {
					SlErrorCorruptFmt("PLYX chunk: setting read length mismatch for setting: '%s'", current_setting.name);
				}
				if (IsNumericType(sld->conv)) Write_ValidateSetting(ptr, setting, ReadValue(ptr, sld->conv));
			} else {
				DEBUG(sl, 1, "PLYX chunk: Could not find company setting: '%s', ignoring", current_setting.name);
				SlSkipBytes(current_setting.setting_length);
			}
		}
	}
}

/**
 * Save handler for settings which go in the PLYX chunk
 */
void SaveSettingsPlyx()
{
	SettingsExtSave current_setting;

	static const SaveLoad _settings_plyx_desc[] = {
		SLE_VAR(SettingsExtSave, flags,          SLE_UINT32),
		SLE_STR(SettingsExtSave, name,           SLE_STR, 0),
		SLE_VAR(SettingsExtSave, setting_length, SLE_UINT32),
		SLE_END()
	};

	std::vector<uint32> company_setting_counts;

	size_t length = 8;
	uint32 companies_count = 0;

	Company *c;
	FOR_ALL_COMPANIES(c) {
		length += 12;
		companies_count++;
		uint32 setting_count = 0;
		for (const SettingDesc *desc = _company_settings; desc->save.cmd != SL_END; desc++) {
			if (desc->patx_name == NULL) continue;
			uint32 setting_length = SlCalcObjMemberLength(&(c->settings), &desc->save);
			if (!setting_length) continue;

			current_setting.name = desc->patx_name;

			// add length of setting header
			length += SlCalcObjLength(&current_setting, _settings_ext_save_desc);

			// add length of actual setting
			length += setting_length;

			setting_count++;
		}
		company_setting_counts.push_back(setting_count);
	}
	SlSetLength(length);

	SlWriteUint32(0);                          // flags
	SlWriteUint32(companies_count);            // companies count

	size_t index = 0;
	FOR_ALL_COMPANIES(c) {
		length += 12;
		companies_count++;
		SlWriteUint32(c->index);               // company ID
		SlWriteUint32(0);                      // flags
		SlWriteUint32(company_setting_counts[index]); // setting count
		index++;

		for (const SettingDesc *desc = _company_settings; desc->save.cmd != SL_END; desc++) {
			if (desc->patx_name == NULL) continue;
			uint32 setting_length = SlCalcObjMemberLength(&(c->settings), &desc->save);
			if (!setting_length) continue;

			current_setting.flags = 0;
			current_setting.name = desc->patx_name;
			current_setting.setting_length = setting_length;
			SlObject(&current_setting, _settings_plyx_desc);
			void *ptr = GetVariableAddress(&(c->settings), &desc->save);
			SlObjectMember(ptr, &desc->save);
		}
	}
}

>>>>>>> 56f173e1
static void Load_OPTS()
{
	/* Copy over default setting since some might not get loaded in
	 * a networking environment. This ensures for example that the local
	 * autosave-frequency stays when joining a network-server */
	PrepareOldDiffCustom();
	LoadSettings(_gameopt_settings, &_settings_game);
	HandleOldDiffCustom(true);
}

static void Load_PATS()
{
	/* Copy over default setting since some might not get loaded in
	 * a networking environment. This ensures for example that the local
	 * currency setting stays when joining a network-server */
	LoadSettings(_settings, &_settings_game);
}

static void Check_PATS()
{
	LoadSettings(_settings, &_load_check_data.settings);
}

static void Save_PATS()
{
	SaveSettings(_settings, &_settings_game);
}

static void Load_PATX()
{
	LoadSettingsPatx(_settings, &_settings_game);
}

static void Check_PATX()
{
	LoadSettingsPatx(_settings, &_load_check_data.settings);
}

static void Save_PATX()
{
	SaveSettingsPatx(_settings, &_settings_game);
}

void CheckConfig()
{
	/*
	 * Increase old default values for pf_maxdepth and pf_maxlength
	 * to support big networks.
	 */
	if (_settings_newgame.pf.opf.pf_maxdepth == 16 && _settings_newgame.pf.opf.pf_maxlength == 512) {
		_settings_newgame.pf.opf.pf_maxdepth = 48;
		_settings_newgame.pf.opf.pf_maxlength = 4096;
	}
}

extern const ChunkHandler _setting_chunk_handlers[] = {
	{ 'OPTS', NULL,      Load_OPTS, NULL, NULL,       CH_RIFF},
	{ 'PATS', Save_PATS, Load_PATS, NULL, Check_PATS, CH_RIFF},
	{ 'PATX', Save_PATX, Load_PATX, NULL, Check_PATX, CH_RIFF | CH_LAST},
};

static bool IsSignedVarMemType(VarType vt)
{
	switch (GetVarMemType(vt)) {
		case SLE_VAR_I8:
		case SLE_VAR_I16:
		case SLE_VAR_I32:
		case SLE_VAR_I64:
			return true;
	}
	return false;
}<|MERGE_RESOLUTION|>--- conflicted
+++ resolved
@@ -2269,17 +2269,10 @@
  *
  * The PATX chunk contents has the following format:
  *
-<<<<<<< HEAD
- * uint32                               chunk flags
- * uint32                               number of settings
- *     For each of N settings:
- *     uint32                           setting flags
-=======
  * uint32                               chunk flags (unused)
  * uint32                               number of settings
  *     For each of N settings:
  *     uint32                           setting flags (unused)
->>>>>>> 56f173e1
  *     SLE_STR                          setting name
  *     uint32                           length of setting field
  *         N bytes                      setting field
@@ -2298,10 +2291,7 @@
 	static const SettingDesc *previous = NULL;
 
 	if (sd == previous) return;
-<<<<<<< HEAD
-=======
 	previous = sd;
->>>>>>> 56f173e1
 
 	_sorted_patx_settings.clear();
 	for (const SettingDesc *desc = sd; desc->save.cmd != SL_END; desc++) {
@@ -2309,19 +2299,6 @@
 		_sorted_patx_settings.push_back(desc);
 	}
 
-<<<<<<< HEAD
-	// this makes me miss lambdas :/
-	struct StringSorter {
-		bool operator()(const SettingDesc *a, const SettingDesc *b)
-		{
-			return strcmp(a->patx_name, b->patx_name) < 0;
-		}
-	};
-	std::sort(_sorted_patx_settings.begin(), _sorted_patx_settings.end(), StringSorter());
-}
-
-/**
-=======
 	std::sort(_sorted_patx_settings.begin(), _sorted_patx_settings.end(), [](const SettingDesc *a, const SettingDesc *b) {
 		return strcmp(a->patx_name, b->patx_name) < 0;
 	});
@@ -2360,7 +2337,6 @@
 };
 
 /**
->>>>>>> 56f173e1
  * Load handler for settings which go in the PATX chunk
  * @param osd SettingDesc struct containing all information
  * @param object can be either NULL in which case we load global variables or
@@ -2370,23 +2346,7 @@
 {
 	MakeSettingsPatxList(sd);
 
-<<<<<<< HEAD
-	struct SettingsPatxLoad {
-		uint32 flags;
-		char name[256];
-		uint32 setting_length;
-	};
-	SettingsPatxLoad current_setting;
-
-	static const SaveLoad _settings_patx_desc[] = {
-		SLE_VAR(SettingsPatxLoad, flags,          SLE_UINT32),
-		SLE_STR(SettingsPatxLoad, name,           SLE_STRB, 256),
-		SLE_VAR(SettingsPatxLoad, setting_length, SLE_UINT32),
-		SLE_END()
-	};
-=======
 	SettingsExtLoad current_setting;
->>>>>>> 56f173e1
 
 	uint32 flags = SlReadUint32();
 	// flags are not in use yet, reserve for future expansion
@@ -2394,33 +2354,11 @@
 
 	uint32 settings_count = SlReadUint32();
 	for (uint32 i = 0; i < settings_count; i++) {
-<<<<<<< HEAD
-		SlObject(&current_setting, _settings_patx_desc);
-=======
 		SlObject(&current_setting, _settings_ext_load_desc);
->>>>>>> 56f173e1
 
 		// flags are not in use yet, reserve for future expansion
 		if (current_setting.flags != 0) SlErrorCorruptFmt("PATX chunk: unknown setting header flags: 0x%X", current_setting.flags);
 
-<<<<<<< HEAD
-		// now try to find corresponding setting, this would be much easier with C++11 support...
-		bool exact_match = false;
-		struct StringSearcher {
-			bool &m_exact_match;
-
-			StringSearcher(bool &exact_match)
-					: m_exact_match(exact_match) { }
-
-			bool operator()(const SettingDesc *a, const char *b)
-			{
-				int result = strcmp(a->patx_name, b);
-				if (result == 0) m_exact_match = true;
-				return result < 0;
-			}
-		};
-		std::vector<const SettingDesc *>::iterator iter = std::lower_bound(_sorted_patx_settings.begin(), _sorted_patx_settings.end(), current_setting.name, StringSearcher(exact_match));
-=======
 		// now try to find corresponding setting
 		bool exact_match = false;
 		auto iter = std::lower_bound(_sorted_patx_settings.begin(), _sorted_patx_settings.end(), current_setting.name, [&](const SettingDesc *a, const char *b) {
@@ -2428,7 +2366,6 @@
 			if (result == 0) exact_match = true;
 			return result < 0;
 		});
->>>>>>> 56f173e1
 
 		if (exact_match) {
 			assert(iter != _sorted_patx_settings.end());
@@ -2456,23 +2393,7 @@
  */
 static void SaveSettingsPatx(const SettingDesc *sd, void *object)
 {
-<<<<<<< HEAD
-	struct SettingsPatxSave {
-		uint32 flags;
-		const char *name;
-		uint32 setting_length;
-	};
-	SettingsPatxSave current_setting;
-
-	static const SaveLoad _settings_patx_desc[] = {
-		SLE_VAR(SettingsPatxSave, flags,          SLE_UINT32),
-		SLE_STR(SettingsPatxSave, name,           SLE_STR, 0),
-		SLE_VAR(SettingsPatxSave, setting_length, SLE_UINT32),
-		SLE_END()
-	};
-=======
 	SettingsExtSave current_setting;
->>>>>>> 56f173e1
 
 	struct SettingToAdd {
 		const SettingDesc *setting;
@@ -2489,22 +2410,14 @@
 		current_setting.name = desc->patx_name;
 
 		// add length of setting header
-<<<<<<< HEAD
-		length += SlCalcObjLength(&current_setting, _settings_patx_desc);
-=======
 		length += SlCalcObjLength(&current_setting, _settings_ext_save_desc);
->>>>>>> 56f173e1
 
 		// add length of actual setting
 		length += setting_length;
 
-<<<<<<< HEAD
-		settings_to_add.push_back({ desc, setting_length });
-=======
 		// duplicate copy made for compiler backwards compatibility
 		SettingToAdd new_setting = { desc, setting_length };
 		settings_to_add.push_back(new_setting);
->>>>>>> 56f173e1
 	}
 	SlSetLength(length);
 
@@ -2516,18 +2429,12 @@
 		current_setting.flags = 0;
 		current_setting.name = desc->patx_name;
 		current_setting.setting_length = settings_to_add[i].setting_length;
-<<<<<<< HEAD
-		SlObject(&current_setting, _settings_patx_desc);
-=======
 		SlObject(&current_setting, _settings_ext_save_desc);
->>>>>>> 56f173e1
 		void *ptr = GetVariableAddress(object, &desc->save);
 		SlObjectMember(ptr, &desc->save);
 	}
 }
 
-<<<<<<< HEAD
-=======
 /** @file
  *
  * The PLYX chunk stores additional company settings in an unordered
@@ -2687,7 +2594,6 @@
 	}
 }
 
->>>>>>> 56f173e1
 static void Load_OPTS()
 {
 	/* Copy over default setting since some might not get loaded in
