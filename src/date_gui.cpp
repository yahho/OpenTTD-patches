--- conflicted
+++ resolved
@@ -43,14 +43,8 @@
 				SetDateCallback *callback, StringID button_text, StringID button_tooltip) :
 			Window(desc),
 			callback(callback),
-<<<<<<< HEAD
 			min_year(std::max(MIN_YEAR, min_year)),
 			max_year(std::min(MAX_YEAR, max_year))
-=======
-			callback_data(callback_data),
-			min_year(std::max(CalendarTime::MIN_YEAR, min_year)),
-			max_year(std::min(CalendarTime::MAX_YEAR, max_year))
->>>>>>> 30eba33f
 	{
 		assert(this->min_year <= this->max_year);
 		this->parent = parent;
@@ -356,7 +350,7 @@
 	WDP_CENTER, nullptr, 0, 0,
 	WC_SET_DATE, WC_NONE,
 	0,
-	_nested_set_minutes_widgets, lengthof(_nested_set_minutes_widgets)
+	std::begin(_nested_set_minutes_widgets), std::end(_nested_set_minutes_widgets)
 );
 
 /**
